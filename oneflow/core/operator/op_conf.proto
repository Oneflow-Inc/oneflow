syntax = "proto2";
package oneflow;

import "oneflow/core/common/shape.proto";
import "oneflow/core/common/data_type.proto";
import "oneflow/core/record/image.proto";
import "oneflow/core/record/record.proto";
import "oneflow/core/job/resource.proto";
import "oneflow/core/register/logical_blob_id.proto";

enum ActivationType {
  kNone = 0;
  kTanH = 1;
  kSigmoid = 2;
  kRelu = 3;
}

message ConstantInitializerConf {
  optional float value = 1 [default = 0];
}

message ConstantIntInitializerConf {
  optional int64 value = 1 [default = 0];
}

message RandomUniformInitializerConf {
  optional float min = 1 [default = 0];
  optional float max = 2 [default = 1];
}

message RandomUniformIntInitializerConf {
  optional int32 min = 1 [default = 0];
  optional int32 max = 2 [default = 1];
}

message RandomNormalInitializerConf {
  optional float mean = 1 [default = 0];
  optional float std = 2 [default = 1];
}

message TruncatedNormalInitializerConf {
  optional float std = 1 [default = 1];
}

enum VarianceNorm {
  kFanIn = 0;
  kFanOut = 1;
  kAverage = 2;
}

message XavierInitializerConf {
  required VarianceNorm variance_norm = 1;
}

message MsraInitializerConf {
  required VarianceNorm variance_norm = 1;
}

//output[D_0 ... D_(axis - 1) i D_(axis + 1) ... D_n] = start + i * stride
message RangeInitializerConf {
  optional double start = 1 [default = 0];
  optional double stride = 2 [default = 1];
  optional int64 axis = 3 [default = -1];
}

message IntRangeInitializerConf {
  optional int64 start = 1 [default = 0];
  optional int64 stride = 2 [default = 1];
  optional int64 axis = 3 [default = -1];
}


message InitializerConf {
  oneof type {
    ConstantInitializerConf constant_conf = 1;
    ConstantIntInitializerConf constant_int_conf = 2;
    RandomUniformInitializerConf random_uniform_conf = 3;
    RandomUniformIntInitializerConf random_uniform_int_conf = 4;
    RandomNormalInitializerConf random_normal_conf = 5;
    TruncatedNormalInitializerConf truncated_normal_conf = 6;
    XavierInitializerConf xavier_conf = 7;
    MsraInitializerConf msra_conf = 8;
    RangeInitializerConf range_conf = 9;
    IntRangeInitializerConf int_range_conf = 10;
  }
}

message Conv1DOpConf {
  required string in = 1;
  required string out = 2;
  required int32 filters = 3;
  optional string padding = 4 [default = "valid"];
  required string data_format = 5;
  repeated int32 kernel_size = 6;
  repeated int32 strides = 7;
  repeated int32 dilation_rate = 8;
  optional ActivationType activation = 9 [default = kNone];
  optional bool use_bias = 10 [default = true];
  optional InitializerConf weight_initializer = 11;
  optional InitializerConf bias_initializer = 12;
  optional string weight = 13;
  optional string bias = 14;
}

message Conv2DOpConf {
  required string in = 1;
  required string out = 2;
  required int32 filters = 3;
  optional string padding = 4 [default = "valid"];
  required string data_format = 5;
  repeated int32 kernel_size = 6;
  repeated int32 strides = 7;
  repeated int32 dilation_rate = 8;
  optional ActivationType activation = 9 [default = kNone];
  optional bool use_bias = 10 [default = true];
  optional InitializerConf weight_initializer = 11;
  optional InitializerConf bias_initializer = 12;
  optional string weight = 13;
  optional string bias = 14;
}

message Conv3DOpConf {
  required string in = 1;
  required string out = 2;
  required int32 filters = 3;
  optional string padding = 4 [default = "valid"];
  required string data_format = 5;
  repeated int32 kernel_size = 6;
  repeated int32 strides = 7;
  repeated int32 dilation_rate = 8;
  optional ActivationType activation = 9 [default = kNone];
  optional bool use_bias = 10 [default = true];
  optional InitializerConf weight_initializer = 11;
  optional InitializerConf bias_initializer = 12;
  optional string weight = 13;
  optional string bias = 14;
}

message ConvConf {
  required int32 num_spatial_dims = 1;
  required string padding = 2;
  required string data_format = 3;
  repeated int32 kernel_size = 4;
  repeated int32 strides = 5;
  repeated int32 dilation_rate = 6;
}

message ConvDataGradOpConf {
  required string dy = 1;
  required string filter = 2;
  required string x_like = 3;
  required string dx = 4;
  required ConvConf conv_conf = 5;
}

message ConvFilterGradOpConf {
  required string dy = 1;
  required string x = 2;
  required string filter_diff = 3;
  required ConvConf conv_conf = 4;
}

message ConvBiasGradOpConf {
  required string dy = 1;
  required string bias_diff = 2;
  required string data_format = 3;
  required int64 num_spatial_dims = 4;
}

message FullyConnectedOpConf {
  // in
  required string in = 1;
  optional string weight = 2;
  optional string bias = 3;
  // out
  required string out = 4;
  required int32 units = 5;
  optional ActivationType activation = 6 [default = kNone];
  optional bool use_bias = 7 [default = true];
  optional InitializerConf weight_initializer = 8;
  optional InitializerConf bias_initializer = 9;
}

message AveragePooling1DOpConf {
  required string in = 1;
  required string out = 2;

  optional string padding = 3 [default = "valid"];
  required string data_format = 4;
  repeated int32 pool_size = 5;
  repeated int32 strides = 6;
}

message MaxPooling1DOpConf {
  required string in = 1;
  required string out = 2;

  optional string padding = 3 [default = "valid"];
  required string data_format = 4;
  repeated int32 pool_size = 5;
  repeated int32 strides = 6;
}

message AveragePooling2DOpConf {
  required string in = 1;
  required string out = 2;

  optional string padding = 3 [default = "valid"];
  required string data_format = 4;
  repeated int32 pool_size = 5;
  repeated int32 strides = 6;
}

message MaxPooling2DOpConf {
  required string in = 1;
  required string out = 2;

  optional string padding = 3 [default = "valid"];
  required string data_format = 4;
  repeated int32 pool_size = 5;
  repeated int32 strides = 6;
}

message AveragePooling3DOpConf {
  required string in = 1;
  required string out = 2;

  optional string padding = 3 [default = "valid"];
  required string data_format = 4;
  repeated int32 pool_size = 5;
  repeated int32 strides = 6;
}

message MaxPooling3DOpConf {
  required string in = 1;
  required string out = 2;

  optional string padding = 3 [default = "valid"];
  required string data_format = 4;
  repeated int32 pool_size = 5;
  repeated int32 strides = 6;
}


message PoolingConf {
  required int32 num_spatial_dims = 1;
  // "avg" or "max"
  required string pool_mode = 2;
  required string data_format = 3;
  repeated int32 pool_size = 4;
  repeated int32 strides = 5;
  optional string padding = 6 [default = "valid"];
}

message PoolingGradOpConf {
  // input
  required string x = 1;
  required string y = 2;
  required string dy = 3;
  // output
  required string dx = 4;
  required PoolingConf pooling_conf = 5;
}

message ReluOpConf {
  required string in = 1;
  required string out = 2;
}

message ReluGradOpConf {
  required string y = 1;
  required string dy = 2;
  required string dx = 3;
}

message PReluOpConf {
  required string in = 1;
  required string out = 2;
  required string data_format = 3;
  optional bool channel_shared = 4 [default = false];
  optional float alpha_init = 5 [default = 0.25];
  optional string alpha = 6;
}

message PReluDataGradOpConf {
  required string dy = 1;
  required string x = 2;
  required string alpha = 3;
  required string dx = 4;
  required string data_format = 5;
  required bool channel_shared = 6;
}

message PReluAlphaGradOpConf {
  required string dy = 1;
  required string x = 2;
  required string alpha_grad = 3;
  required string data_format = 4;
  required bool channel_shared = 5;
}

message SigmoidOpConf {
  required string in = 1;
  required string out = 2;
}

message SigmoidGradOpConf {
  required string y = 1;
  required string dy = 2;
  required string dx = 3;
}

message TanHOpConf {
  required string in = 1;
  required string out = 2;
}

message TanHGradOpConf {
  required string y = 1;
  required string dy = 2;
  required string dx = 3;
}

message SoftmaxOpConf {
  required string in = 1;
  required string out = 2;
  optional int32 axis = 3 [default = -1];
  optional string transpose_in = 4 [default = "transpose_in"];
  optional string transpose_out = 5 [default = "transpose_out"];
}

message SoftmaxGradOpConf {
  required string y = 1;
  required string dy = 2;
  required string dx = 3;
  optional string transpose_x = 4;
  optional string transpose_y = 5;
  optional int32 axis = 6 [default = -1];
}

enum ScalarReductionType {
  kSumOverOne = 0;
  kSumOverWeight = 1;
  kSumOverN = 2;
  kSumOverNonZeroWeight = 3;
}

message SparseCrossEntropyOpConf {
  required string prediction = 1;
  required string label = 2;
  required string out = 3;
}

message SparseCrossEntropyGradOpConf {
  required string prediction = 1;
  required string label = 2;
  required string dy = 3;
  required string prediction_diff = 4;
}

message SparseSoftmaxCrossEntropyLossOpConf {
  required string prediction = 1;
  required string label = 2;
  required string loss = 3;
  optional ScalarReductionType reduction = 4 [default = kSumOverN];
  optional float weight_scalar = 5 [default = 1.0];
  optional string weight = 6;
}

message SparseCrossEntropyLossOpConf {
  required string prediction = 1;
  required string label = 2;
  required string loss = 3;
  optional ScalarReductionType reduction = 4 [default = kSumOverN];
  optional float weight_scalar = 5 [default = 1.0];
  optional string weight = 6;
}

message SigmoidCrossEntropyLossOpConf {
  required string prediction = 1;
  required string label = 2;
  required string loss = 3;
  optional bool normalize = 4 [default = true];
  optional float scale = 5 [default = 1.0];
  optional ScalarReductionType reduction = 6 [default = kSumOverN];
  optional float weight_scalar = 7 [default = 1.0];
  optional string weight = 8;
}

message IdentityLossOpConf {
  required string prediction = 1;
  required string loss = 2;
  optional ScalarReductionType reduction = 3 [default = kSumOverN];
  optional float weight_scalar = 4 [default = 1.0];
  optional string weight = 5;
}

message ConcatOpConf {
  repeated string in = 1;
  required string out = 2;
  required int32 axis = 3;
}

message SplitLikeOpConf {
  required string in = 1;
  repeated string like = 2;
  repeated string out = 3;
  required int32 axis = 4;
}

message CopyCommNetOpConf {
}

message CopyHdOpConf {
  enum Type {
    H2D = 0;
    D2H = 1;
  }
  required Type type = 1;
}

message BoxConcatConf {
  required int32 axis = 1;
}

message BoxAddConf {
}

message BoxSplitConf {
  required int32 axis = 1;
  repeated int32 part_num = 2;
}

message BoxCloneConf {
}

message BoxingOpConf {
  required LogicalBlobId lbi = 1;
  required int32 in_num = 2;
  required int32 out_num = 3;

  oneof in_box {
    BoxConcatConf concat_box = 4;
    BoxAddConf add_box = 5;
  }
  oneof out_box {
    BoxSplitConf split_box = 6;
    BoxCloneConf clone_box = 7;
  }
}

message NaiveModelUpdateConf {
}

message MomentumModelUpdateConf {
  optional float beta = 1 [default = 0.9];
}

message RMSPropModelUpdateConf {
  optional float decay_rate = 1 [default = 0.99];
  optional float epsilon = 2 [default = 1e-8];
}

message LARSModelUpdateConf {
  optional float momentum_beta = 1 [default = 0.9];
  optional float epsilon = 2 [default = 1e-9];
  optional float lars_coefficient = 3 [default = 0.0001];
}

message AdamModelUpdateConf {
  optional float beta1 = 1 [default = 0.9];
  optional float beta2 = 2 [default = 0.999];
  optional float epsilon = 3 [default = 1e-8];
  optional bool do_bias_correction = 4 [default = false];
}

message ExponentialDecayConf {
  required int64 decay_batches = 1;
  required double decay_rate = 2;
  optional bool staircase = 3 [default = false];
}

message InverseTimeDecayConf {
  required int64 decay_batches = 1;
  required double decay_rate = 2;
  optional bool staircase = 3 [default = false];
}

message NaturalExpDecayConf {
  required int64 decay_batches = 1;
  required double decay_rate = 2;
  optional bool staircase = 3 [default = false];
}

message PiecewiseConstantConf {
  repeated int64 boundaries = 1;
  repeated double values = 2;
}

message PolynomialDecayConf {
  required int64 decay_batches = 1;
  optional double end_learning_rate = 2 [default = 0.0001];
  optional double power = 3 [default = 1.0];
  optional bool cycle = 4 [default = false];
}

message CosineDecayConf {
  required int64 decay_batches = 1;
  optional double alpha = 2 [default = 0.0];
}

message LinearCosineDecayConf {
  required int64 decay_batches = 1;
  optional double num_periods = 2 [default = 0.5];
  optional double alpha = 3 [default = 0.0];
  optional double beta = 4 [default = 0.001];
}

message LearningRateDecayConf {
  oneof type {
    ExponentialDecayConf exponential_conf = 2000;
    InverseTimeDecayConf inverse_time_conf = 2001;
    NaturalExpDecayConf natural_exp_conf = 2002;
    PiecewiseConstantConf piecewise_constant_conf = 2003;
    PolynomialDecayConf polynomial_conf = 2004;
    CosineDecayConf cosine_conf = 2005;
    LinearCosineDecayConf linear_cosine_conf = 2006;
  }
}

message ConstantWarmupConf {
  required int64 warmup_batches = 1;
  required double multiplier = 2;
}

message LinearWarmupConf {
  required int64 warmup_batches = 1;
  required double start_multiplier = 2;
}

message WarmupConf {
  oneof type {
    ConstantWarmupConf constant_conf = 3000;
    LinearWarmupConf linear_conf = 3001;
  }
}

message ClipByGlobalNormConf {
  required float clip_norm = 1;
  optional float global_norm = 2;
}

message ClipConf {
  oneof type {
    ClipByGlobalNormConf clip_by_global_norm = 1;
  }
}

message NormalModelUpdateOpUserConf {
  optional LearningRateDecayConf learning_rate_decay = 1;
  optional WarmupConf warmup_conf = 2;
  optional ClipConf clip_conf = 3;
  oneof normal_mdupdt {
    NaiveModelUpdateConf naive_conf = 1000;
    MomentumModelUpdateConf momentum_conf = 1001;
    RMSPropModelUpdateConf rmsprop_conf = 1002;
    LARSModelUpdateConf lars_conf = 1003;
    AdamModelUpdateConf adam_conf = 1004;
  }
}

message NormalModelUpdateOpConf {
  required NormalModelUpdateOpUserConf user_conf = 1;
  required string model_diff = 2;
  required string total_instance_num_diff = 3;
  required string model = 4;
  required string global_step = 5;
  required string learning_rate = 6;
  required float l1 = 7;
  required float l2 = 8;
}

message NaiveModelUpdateOpConf {
  required NormalModelUpdateOpUserConf user_conf = 1;
  required string model_diff = 2;
  required string total_instance_num_diff = 3;
  required string model = 4;
  required string global_step = 5;
  required string learning_rate = 6;
  required float l1 = 7;
  required float l2 = 8;
}

message MomentumModelUpdateOpConf {
  required NormalModelUpdateOpUserConf user_conf = 1;
  required string momentum = 2;
  required string model_diff = 3;
  required string total_instance_num_diff = 4;
  required string model = 5;
  required string global_step = 6;
  required string learning_rate = 7;
  required float l1 = 8;
  required float l2 = 9;
}

message RMSPropModelUpdateOpConf {
  required NormalModelUpdateOpUserConf user_conf = 1;
  required string model_diff = 2;
  required string total_instance_num_diff = 3;
  required string model = 4;
  required string global_step = 5;
  required string learning_rate = 6;
  required float l1 = 7;
  required float l2 = 8;
}

message LARSModelUpdateOpConf {
  required NormalModelUpdateOpUserConf user_conf = 1;
  required string momentum = 2;
  required string model_diff = 3;
  required string total_instance_num_diff = 4;
  required string model = 5;
  required string global_step = 6;
  required string learning_rate = 7;
  required float l1 = 8;
  required float l2 = 9;
}

message AdamModelUpdateOpConf {
  required NormalModelUpdateOpUserConf user_conf = 1;
  required string m = 2;
  required string v = 3;
  optional string beta1_t = 4;
  optional string beta2_t = 5;
  required string model_diff = 6;
  required string total_instance_num_diff = 7;
  required string model = 8;
  required string global_step = 9;
  required string learning_rate = 10;
  required float l1 = 11;
  required float l2 = 12;
}

message AccumulateOpConf {
}

message EmbeddingLookupAccumulateOpConf {
}

message PrintRecordConf {
  required string lbn = 1;
  optional string name = 2;
  required EncodeConf encode_case = 3;
}

message PrintOpConf {
  repeated PrintRecordConf in = 1;
  required string print_dir = 2;
  optional string part_name_prefix = 3 [default = "part-"];
  optional int32 part_name_suffix_length = 4 [default = -1];
}

message LogCounterOpConf {
  required string in = 1;
  optional int32 interval = 2 [default = 1];
}

message GeluOpConf {
  required string in = 1;
  required string out = 2;
}

message GeluGradOpConf {
  required string x = 1;
  required string dy = 2;
  required string dx = 3;
}

message ReduceSumOpConf {
  oneof in_conf {
    string in = 1; // For User
    LogicalBlobId in_sys = 2; // For System
  }
  required string out = 3;
  repeated int32 axis = 4;
  optional bool keep_dims = 5 [default = false];
}

message ReduceSumLikeOpConf {
  required string x = 1;
  required string like = 2;
  required string y = 3;
  repeated int32 axis = 4;
  optional string temp_storage = 5 [default = "temp_storage"];
}

message ReduceMeanOpConf {
  required string in = 1;
  required string out = 2;
  repeated int32 axis = 3;
  optional bool keep_dims = 4 [default = false];
}

message ReduceMeanGradOpConf {
  required string dy = 1;
  required string x = 2; // like
  required string dx = 3;
  repeated int32 reduced_axis = 4;
  optional string temp_storage = 5 [default = "temp_storage"];
}

message BasicRnnOpConf {
  required string in = 1;
  optional string init_hidden = 2;
  required string out = 3;
  required int32 hidden_size = 4;
  optional ActivationType activation = 6 [default = kTanH];

  optional InitializerConf init_hidden_initializer = 7;
  optional InitializerConf bias_initializer = 8;
  optional InitializerConf i2h_weight_initializer = 9;
  optional InitializerConf h2h_weight_initializer = 10;

  optional bool is_init_hidden_trainable = 11 [default = true];
  optional bool use_bias = 12 [default = true];
}

message BasicLstmOpConf {
}

message ReshapeOpConf {
  required string in = 1;
  required string out = 2;
  required ShapeProto shape = 3;
  optional bool has_dim0_in_shape = 4 [default = true];
}

message ReshapeLikeOpConf {
  required string x = 1;
  required string y = 2;
  required string like = 3;
}

message EmbeddingLookupOpConf {
  required string ids = 1;
  required string out = 2;
  required int32 units = 3;
  required int32 table_size = 4;
  optional InitializerConf weight_initializer = 5;
}

message AddOpConf {
  repeated string in = 1;
  required string out = 2;
  optional ActivationType activation = 3 [default = kNone];
}

message MaximumOpConf {
  repeated string in = 1;
  required string out = 2;
}

message CastOpConf {
  required string in = 1;
  required string out = 2;
  required DataType data_type = 3;
}

message InterfaceBlobConf {
  required ShapeProto shape = 1;
  optional DataType data_type = 2;
  optional ShapeProto dim0_inner_shape = 3;
  optional bool has_dim0_valid_num = 4;
  optional bool has_dim1_valid_num = 5;
  optional bool has_dim2_valid_num = 6;
  oneof split_or_broadcast {
    int32 split_axis = 7;
    bool broadcast = 8;
  }
  optional bool has_batch_dim = 9 [default = true];
}

message InputOpConf {
  optional string tick = 1;
  required string out = 2;
  required InterfaceBlobConf blob_conf = 3;
}

message ForeignInputOpConf {
  optional string tick = 1;
  required string out = 2;
  required InterfaceBlobConf blob_conf = 3;
  required string ofblob_buffer_name = 4;
}

message ReturnOpConf {
  required string in = 1;
  required string out = 2;
}

message OutputOpConf {
  required string in = 1;
  required string out = 2;
  required InterfaceBlobConf blob_conf = 3;
}

message SwitchOutputOpConf {
  repeated string in = 1;
  required string in_index = 2;
  required string out = 3;
  required InterfaceBlobConf blob_conf = 4;
}

message ForeignOutputOpConf {
  required string in = 1;
  required string ofblob_buffer_name = 3;
}

message InitializeWithSnapshotConf {
  required string path = 1;
  optional string key = 2;
}

message VariableOpConf {
  optional string tick = 1;
  required string out = 2;
  required ShapeProto shape = 3;
  optional DataType data_type = 4;
  oneof initialize {
    InitializerConf initializer = 5;
    InitializeWithSnapshotConf initialize_with_snapshot = 6;
  }
  optional string model_name = 7 [default = "weight"];
  optional int32 model_split_axis = 8 [default = 0];
  optional int64 random_seed = 9;
}

message LocalResponseNormalizationOpConf {
  required string in = 1;
  required string out = 2;
  required string data_format = 3;
  optional int32 depth_radius = 4 [default = 5];
  optional double bias = 5 [default = 1];
  optional double alpha = 6 [default = 1];
  optional double beta = 7 [default = 0.5];
}

message EncodeConf {
  oneof encode {
    EncodeRaw raw = 1;
    EncodeJpeg jpeg = 2;
    EncodeBytesList bytes_list = 3;
  }
}

message EncodeBytesList {
}

message EncodeRaw {
  optional bool dim1_varying_length = 1 [default = false];
}

message EncodeJpeg {
  repeated ImagePreprocess preprocess = 1;
}

message SubtractPreprocessConf {
  required float value = 1;
}

message NormByChannelPreprocessConf {
  repeated float mean_value = 1;
  repeated float std_value = 2;
  required string data_format = 3;
}

message ScalePreprocessConf {
  required float value = 1;
}

message PreprocessConf {
  oneof type {
    SubtractPreprocessConf subtract_conf = 1;
    NormByChannelPreprocessConf norm_by_channel_conf = 2;
    ScalePreprocessConf scale_conf = 3;
  }
}

message RandomShuffleConf {
  optional int32 buffer_size = 1 [default = 1024];
}

message RecordLoadOpConf {
  optional string tick  = 1;
  required string out = 2;
  required string data_dir = 3;
  optional string part_name_prefix = 4 [default = "part-"];
  optional int32 part_name_suffix_length = 5 [default = -1];
  optional RandomShuffleConf random_shuffle_conf = 6;
}

message BlobConf {
  required string name = 1;
  required ShapeProto shape = 2;
  required DataType data_type = 3;
  optional int32 max_sequence_size = 4 [default = 1];
  required EncodeConf encode_case = 5;
  repeated PreprocessConf preprocess = 6;
}

message DecodeOFRecordOpConf {
  required string data_dir = 1;
  optional string part_name_prefix = 2 [default = "part-"];
  optional int32 part_name_suffix_length = 3 [default = -1];
  optional string in = 4;
  repeated BlobConf blob = 5;
  optional RandomShuffleConf random_shuffle_conf = 6;
}

message DecodeRandomOpConf {
  optional string tick = 1;
  required string out = 2;
  required ShapeProto shape = 3;
  required DataType data_type = 4;
  required InitializerConf data_initializer = 5;
}

message DefineTestBlobOpConf {
  optional string tick = 1;
  required string out = 2;
  required ShapeProto shape = 3;
  required DataType data_type = 4;
  optional ShapeProto dim0_inner_shape = 5;
  optional int64 dim0_valid_num = 6;
  optional int64 dim1_valid_num = 7;
  optional int64 dim2_valid_num = 8;
  repeated int64 record_id_in_device_piece = 9;
  optional bool has_diff = 10 [default = false];
}

message NormalizationOpConf {
  required string in = 1;
  required string out = 2;
  optional int32 axis = 3 [default = -1]; // NCHW = 1, NHWC = 3, TODO: axis list
  optional float momentum = 4 [default = 0.99];
  optional float epsilon = 5 [default = 0.001];
  optional bool center = 6 [default = true];
  optional bool scale = 7 [default = true];
  optional float beta_init = 8 [default = 0.0];
  optional float gamma_init = 9 [default = 1.0];
  optional float mean_init = 10 [default = 0.0];
  optional float variance_init = 11 [default = 1.0];
  optional ActivationType activation = 13 [default = kNone];
  optional string moving_mean = 14;
  optional string moving_variance = 15;
  optional string beta = 16;
  optional string gamma = 17;
  optional string mean = 18 [default = "mean"];
  optional string inv_variance = 19 [default = "inv_variance"];
  optional bool is_training = 20 [default = true];
}

message NormalizationGradOpConf {
  //in
  required string dy = 1;
  required string x = 2;
  optional string mean = 3;
  optional string inv_variance = 4;
  optional string gamma = 5;
  //out
  optional string dx = 6 [default = "dx"];
  optional string beta_diff = 7 [default = "beta_diff"];
  optional string gamma_diff = 8 [default = "gamma_diff"];

  required int32 axis = 9;
  required float epsilon = 10;
}

message DropoutOpConf {
  required string in = 1;
  required string out = 2;
  required double rate = 3;
  optional ShapeProto noise_shape = 4;
  optional int64 seed = 5;
  optional string random_mask = 6 [default = "random_mask"];
}

message DropoutGradOpConf {
  required string random_mask = 1;
  required string dy = 2;
  required string dx = 3;
  required double rate = 4;
}

message TransposeOpConf {
  required string in = 1;
  required string out = 2;
  repeated int32 perm = 3;
}

message ReduceConcatOpConf {
  required int32 in_num = 1;
  repeated string in = 2;
  optional string out = 3;
}

message NcclAllReduceOpConf {
  optional string in = 1;
  optional string out = 2;
}

message NcclReduceScatterOpConf {
}

message NcclAllGatherOpConf {
}

message ReduceSplitOpConf {
  required int32 out_num = 1;
  optional string in = 2;
  repeated string out = 3;
  repeated ShapeProto out_shape = 4;
  optional int32 order_in_graph = 5;
}

message ReduceScatterOpConf {
  optional int32 out_num = 1 [default = 0];
}

message ReduceAddOpConf {
  optional int32 in_num = 1 [default = 0];
}

message ReduceGatherOpConf {
  optional int32 in_num = 1 [default = 0];
}

message AccuracyOpConf {
  required string prediction = 1;
  required string label = 2;
  optional int32 top_k = 3 [default = 1];
  required string accuracy = 4;
  optional string weight = 5;
}

message MatmulOpConf {
  // input lbn
  required string a = 1;
  required string b = 2;
  // output bn
  required string out = 5;
  optional bool transpose_a = 6 [default = false];
  optional bool transpose_b = 7 [default = false];
}

message DotOpConf {
  required string in = 1;
  required string weight = 2;
  optional string bias = 3;
  required string out = 4;
}

message MultiplyOpConf {
  required string in_0 = 1;
  required string in_1 = 2;
  required string out = 4;
}

enum Norm {
  L1 = 1;
  L2 = 2;
}

message HingeLossOpConf {
  required string prediction = 1;
  required string label = 2;
  required string loss = 3;
  optional ScalarReductionType reduction = 4 [default = kSumOverN];
  optional float weight_scalar = 5 [default = 1.0];
  optional string weight = 6;
  optional Norm norm = 7[default = L1];
}

message PackOpConf {
  required string in = 1;
  required string out = 2;
  required int32 pack_num = 3;
  required string related_unpack = 4;
}

message UnpackOpConf {
  required string in = 1;
  required string out = 2;
  required int32 unpack_num = 3;
}

message RepeatOpConf {
  required string in = 1;
  required string out = 2;
  required int32 repeat_num = 3;
}

message GatherOpConf {
  required string in = 1;
  required string indices = 2;
  required string out = 3;
  optional int64 axis = 4 [default = 0];
}

message GatherGradOpConf {
  required string out_diff = 1;
  required string indices = 2;
  required string in_diff = 3;
  required int64 axis = 4;
  required int64 gather_dim_size = 5;
}

message BatchGatherOpConf {
  required string in = 1;
  required string indices = 2;
  required string out = 3;
}

message SqrtOpConf {
  required string in = 1;
  required string out = 2;
}

message RsqrtOpConf {
  required string in = 1;
  required string out = 2;
  optional double epsilon = 3 [default = 1e-5];
}

message SquareOpConf {
  required string in = 1;
  required string out = 2;
}

message BroadcastAddOpConf {
  required string a = 1;
  required string b = 2;
  required string out = 3;
  optional bool is_const = 4 [default = false];
}

message BroadcastSubOpConf {
  required string a = 1;
  required string b = 2;
  required string out = 3;
  optional bool is_const = 4 [default = false];
}

message BroadcastMulOpConf {
  required string a = 1;
  required string b = 2;
  required string out = 3;
  optional bool is_const = 4 [default = false];
}

message BroadcastDivOpConf {
  required string a = 1;
  required string b = 2;
  required string out = 3;
  optional bool is_const = 4 [default = false];
}

message BroadcastLikeOpConf {
  required string x = 1;
  required string like = 2;
  required string y = 3;
  repeated int32 reduced_axis = 4;
}

message BroadcastDivGradOpConf {
  //  input
  required string b = 1; // denominator in fw
  required string y = 2;
  required string dy = 3;
  //  output
  required string db = 4;
  optional string temp_storage = 5 [default = "temp_storage"];
}

message BiasAddOpConf {
  // inputs
  required string a = 1;
  required string b = 2;
  // output
  required string out = 3;
  // conf
  required int32 axis = 4;
}

message DimSliceConf {
  optional int32 start = 1 [default = 0];
  optional int32 end = 2 [default = 0];
  optional int32 stride = 3 [default = 1];
}

message SliceOpConf {
  required string in = 1;
  required string out = 2;
  repeated DimSliceConf dim_slice_conf = 3;
}

message SliceGradOpConf {
  required string dy = 1;
  required string dx = 2;
  required string like = 3;
  repeated DimSliceConf dim_slice_conf = 4;
}

message LayerNormOpConf {
  // in
  required string in = 1;
  optional string beta = 2;
  optional string gamma = 3;

  // out
  required string out = 4;
  optional string normalized = 5 [default = "normalized"];
  optional string mean = 6 [default = "mean"];
  optional string inv_variance = 7 [default = "inv_variance"];

  optional bool center = 8 [default = true];
  optional bool scale = 9 [default = true];
  optional ActivationType activation = 10 [default = kNone];
  optional int64 begin_norm_axis = 11 [default = 1];
  optional int64 begin_params_axis = 12 [default = -1];
  optional double epsilon = 13 [default = 1e-5];
}

message LayerNormGradOpConf {
  // in
  required string dy = 1;
  required string x = 2;
  optional string mean = 3;
  optional string inv_variance = 4;
  // out
  required string dx = 5;

  required int64 begin_norm_axis = 6;
  required double epsilon = 7;
}

message LayerNormParamGradOpConf {
  // in
  required string dy = 1;
  optional string normalized = 2;
  optional string gamma = 3;
  // out
  optional string normalized_diff = 4;
  optional string beta_diff = 5;
  optional string gamma_diff = 6;

  required int64 begin_params_axis = 7;
}

message ConstantOpConf {
  optional string tick = 1;
  required string out = 2;
  optional ShapeProto shape = 3;
  optional DataType data_type = 4;
  optional InitializerConf initializer = 5;
  optional bool use_device_piece_size_as_dim0 = 6 [default = false];
}

message DebugOpConf {
  required string in = 1;
  required string out = 2;
  optional string in_blob_dump_dir = 3;
  optional string out_diff_blob_dump_dir = 4;
  optional string part_name_prefix = 5 [default = "part-"];
  optional int32 part_name_suffix_length = 6 [default = -1];
  oneof const_out {
    string const_out_feature_load_filepath = 7;
    Feature const_out_feature = 8;
  }
  oneof const_in_diff {
    string const_in_diff_feature_load_filepath = 9;
    Feature const_in_diff_feature = 10;
  }
}

message OneHotOpConf {
  required string indices = 1;
  required string out = 2;
  required int64 depth = 3;
  optional DataType data_type = 4;
}

message ScalarAddOpConf {
  required string in = 1;
  required string out = 2;
  oneof scalar_operand {
    int64 int_operand = 3;
    double float_operand = 4;
  }
}

message ScalarMulOpConf {
  required string in = 1;
  required string out = 2;
  oneof scalar_operand {
    int64 int_operand = 3;
    double float_operand = 4;
  }
}

message ReduceIdentityOpConf {
  optional string in = 1;
  optional string out = 2;
  optional int32 order_in_graph = 3;
}

message TickOpConf {
  repeated string tick = 1;
  required string out = 2;
}

message WaitAndSendIdsOpConf {
  required string out = 1;
  required string wait_buffer_name = 2;
  repeated Int64List id_list = 3;
  required DataType data_type = 4 [default = kInt32];
}

message CallbackNotifyOpConf {
  required string in = 1;
  repeated string callback_buffer_name = 2;
}

message ReentrantLockOpConf {
  required string start = 1;
  optional string end = 2;
  required string out = 3;
  repeated Int64List lock_id2intersecting_lock_ids = 4;
}

message SourceTickOpConf {
  required string out = 1;
}

message SinkTickOpConf {
  repeated string tick = 1;
  required string out = 2;
}

message TupleIdentityOpConf {
  repeated string in = 1;
  repeated string out = 2;
}

message TopKOpConf {
  required string in = 1;
  required string out = 2;
  optional int32 k = 3 [default = 1];
  optional bool sorted = 4 [default = true];
}

message L2NormalizeOpConf {
  required string in = 1;
  required string out = 2;
  required int32 axis = 3 [default = -1];
  optional float epsilon = 4 [default = 1e-12];
}

message KeepHeaderOnlyOpConf {
  repeated string in = 1;
  repeated string out = 2;
}

message AxpyOpConf {
  required string x = 1;
  required string y = 2;
  required double alpha = 3;
}

message TotalLossInstanceNumOpConf {
  repeated string in = 1;
  required string out = 2;
}

message BatchGatherGradOpConf {
  required string out_diff = 1;
  required string indices = 2;
  required string in_diff = 3;
  required int64 gather_dim_size = 4;
}

message ShapeElemCntAxisConf {
  repeated int32 axis = 1;
}

message ShapeElemCntRangeAxisConf {
  // closed interval: [begin_axis, end_axis]
  optional int32 begin_axis = 1 [default = 0];
  optional int32 end_axis = 2 [default = -1];
}

message ShapeElemCntOpConf {
  required string x = 1;
  required string y = 2;
  optional DataType data_type = 3 [default = kInt32];
  oneof axis_conf {
    ShapeElemCntAxisConf exclude_axis_conf = 4;
    ShapeElemCntAxisConf include_axis_conf = 5;
    ShapeElemCntRangeAxisConf range_axis_conf = 6;
  }
}

message AccOpConf {
  // in
  required string one = 1;
  // out
  required string acc = 2;
  optional int32 max_acc_num = 3 [default = 1];   
}

message AccTickOpConf {
  // in
  required string one = 1;
  // out
  required string acc = 2;
  optional int32 max_acc_num = 3 [default = 1];   
}

message EveryNthOpConf {
  required string in = 1;
  required string out = 2;
  required int64 n = 3;
}

message ModelInitOpConf {
  optional string tick = 1;
  repeated string out = 2;
  repeated string variable_op_name = 3;
  repeated VariableOpConf original_variable_conf = 4;
}

message ModelLoadOpConf {
  optional string tick = 1;
  repeated string out = 2;
  repeated string variable_op_name = 3;
  repeated VariableOpConf original_variable_conf = 4;
}

message AllReduceFacadeOpConf {
  required string in = 1;
  required string out = 2;
}

message IdentityOpConf {
  required string in = 1;
  required string out = 2;
}

message CaseOpConf {
  required string in = 1;
  repeated string out = 2;
}

message EsacOpConf {
  repeated string in = 1;
  required string out = 2;
  optional DataType data_type = 3 [default=kInt32];
}

message PartialTickOpConf {
  required string tick = 1;
  required string out = 2;
}

message AssignOpConf {
  required string ref = 1;
  required string value = 2;
}

message ModelSaveOpConf {
  repeated string in = 1;
  repeated string key = 2;
}

message LearningRateScheduleOpConf {
  required string global_step = 1;
  required string out = 2;
  required float learning_rate = 3;
  optional LearningRateDecayConf learning_rate_decay = 4;
  optional WarmupConf warmup_conf = 5;
}

message OperatorConf {
  required string name = 1;
  optional bool trainable = 3 [default = true];
  optional DeviceType device_type = 4 [default = kInvalidDevice];
  optional bool enable_cudnn = 5;
  optional int64 cudnn_buf_limit_mbyte = 6;
  repeated string ctrl_in_op_name = 7;
  oneof op_type {
    // system op
    DecodeOFRecordOpConf decode_ofrecord_conf = 101;
    DecodeRandomOpConf decode_random_conf = 102;
    RecordLoadOpConf record_load_conf = 103;
    CopyHdOpConf copy_hd_conf = 104;
    CopyCommNetOpConf copy_comm_net_conf = 106;
    ConcatOpConf concat_conf = 107;
    BoxingOpConf boxing_conf = 108;
    ReduceScatterOpConf reduce_scatter_conf = 109;
    ReduceAddOpConf reduce_add_conf = 110;
    ReduceGatherOpConf reduce_gather_conf = 111;
    ReduceConcatOpConf reduce_concat_conf = 112;
    ReduceSplitOpConf reduce_split_conf = 113;
    NcclAllReduceOpConf nccl_all_reduce_conf = 114;
    NcclReduceScatterOpConf nccl_reduce_scatter_conf = 115;
    NcclAllGatherOpConf nccl_all_gather_conf = 116;
    AccumulateOpConf accumulate_conf = 117;
    NormalModelUpdateOpConf normal_mdupdt_conf = 118;
    CastOpConf cast_conf = 121;
    VariableOpConf variable_conf = 122;
    ReduceIdentityOpConf reduce_identity_conf = 123;
    TickOpConf tick_conf = 124;
    KeepHeaderOnlyOpConf keep_header_only_conf = 125;
    TotalLossInstanceNumOpConf total_loss_instance_num_conf = 126;
    NaiveModelUpdateOpConf naive_model_update_conf = 127;
    MomentumModelUpdateOpConf momentum_model_update_conf = 128;
    RMSPropModelUpdateOpConf rmsprop_model_update_conf = 129;
    LARSModelUpdateOpConf lars_model_update_conf = 130;
    AdamModelUpdateOpConf adam_model_update_conf = 131;
    ShapeElemCntOpConf shape_elem_cnt_conf = 132;
    AccOpConf acc_conf = 133;
    AllReduceFacadeOpConf all_reduce_facade_conf = 134;
    SourceTickOpConf source_tick_conf = 135;
    SinkTickOpConf sink_tick_conf = 136;
    InputOpConf input_conf = 137;
    OutputOpConf output_conf = 138;
    WaitAndSendIdsOpConf wait_and_send_ids_conf = 139;
    ReentrantLockOpConf reentrant_lock_conf = 140;
    CallbackNotifyOpConf callback_notify_conf = 141;
    ForeignInputOpConf foreign_input_conf = 142;
    ForeignOutputOpConf foreign_output_conf = 143;
    AccTickOpConf acc_tick_conf = 144;
    SwitchOutputOpConf switch_output_conf = 145;
    ReturnOpConf return_conf = 146;
    PartialTickOpConf partial_tick_conf = 147;

    // domain op
    TupleIdentityOpConf tuple_identity_conf = 200;
    TransposeOpConf transpose_conf = 201;
    ReshapeOpConf reshape_conf = 202;
    BasicRnnOpConf basic_rnn_conf = 203;
    FullyConnectedOpConf fully_connected_conf = 204;
    Conv1DOpConf conv_1d_conf = 205;
    Conv2DOpConf conv_2d_conf = 206;
    Conv3DOpConf conv_3d_conf = 207;
    AveragePooling1DOpConf average_pooling_1d_conf = 208;
    MaxPooling1DOpConf max_pooling_1d_conf = 209;
    AveragePooling2DOpConf average_pooling_2d_conf = 210;
    MaxPooling2DOpConf max_pooling_2d_conf = 211;
    AveragePooling3DOpConf average_pooling_3d_conf = 212;
    MaxPooling3DOpConf max_pooling_3d_conf = 213;
    EmbeddingLookupOpConf embedding_lookup_conf = 214;
    EmbeddingLookupAccumulateOpConf embedding_lookup_accumulate_conf = 215;
    LocalResponseNormalizationOpConf local_response_normalization_conf = 216;
    NormalizationOpConf normalization_conf = 217;
    DropoutOpConf dropout_conf = 218;
    ReduceSumOpConf reduce_sum_conf = 219;
    AddOpConf add_conf = 220;
    MatmulOpConf matmul_conf = 221;
    DotOpConf dot_conf = 222;
    MultiplyOpConf multiply_conf = 223;
    MaximumOpConf maximum_conf = 224;
    SigmoidOpConf sigmoid_conf = 225;
    TanHOpConf tanh_conf = 226;
    ReluOpConf relu_conf = 227;
    SoftmaxOpConf softmax_conf = 228;
    SparseCrossEntropyLossOpConf sparse_cross_entropy_loss_conf = 229;
    HingeLossOpConf hinge_loss_conf = 230;
    SparseSoftmaxCrossEntropyLossOpConf sparse_softmax_cross_entropy_loss_conf = 231;
    AccuracyOpConf accuracy_conf = 232;
    PrintOpConf print_conf = 233;
    DefineTestBlobOpConf define_test_blob_conf = 236;
    PackOpConf pack_conf = 237;
    UnpackOpConf unpack_conf = 238;
    RepeatOpConf repeat_conf = 239;
    LogCounterOpConf log_counter_conf = 240;
    GeluOpConf gelu_conf = 241;
    GatherOpConf gather_conf = 242;
    BatchGatherOpConf batch_gather_conf = 243;
    SliceOpConf slice_conf = 252;
    BiasAddOpConf bias_add_conf = 253;
    LayerNormOpConf layer_norm_conf = 254;
    ConstantOpConf constant_conf = 255;
    DebugOpConf debug_conf = 256;
    SigmoidCrossEntropyLossOpConf sigmoid_cross_entropy_loss_conf = 257;
    OneHotOpConf one_hot_conf = 258;
    IdentityLossOpConf identity_loss_conf = 259;
    SparseCrossEntropyOpConf sparse_cross_entropy_conf= 260;
    ReduceMeanOpConf reduce_mean_conf = 261;
    TopKOpConf top_k_conf = 262;
    L2NormalizeOpConf l2_normalize_conf = 264;
    PReluOpConf prelu_conf = 265;
    ReluGradOpConf relu_grad_conf = 266;
    GeluGradOpConf gelu_grad_conf = 267;
    ReshapeLikeOpConf reshape_like_conf = 268;
    SliceGradOpConf slice_grad_conf = 269;
    ReduceSumLikeOpConf reduce_sum_like_conf = 270;
    DropoutGradOpConf dropout_grad_conf = 271;
    LayerNormGradOpConf layer_norm_grad_conf = 272;
    LayerNormParamGradOpConf layer_norm_param_grad_conf = 273;
    SparseCrossEntropyGradOpConf sparse_cross_entropy_grad_conf= 274;
    GatherGradOpConf gather_grad_conf = 275;
    BroadcastDivGradOpConf broadcast_div_grad_conf= 276;
    BroadcastLikeOpConf broadcast_like_conf = 277;
    SoftmaxGradOpConf softmax_grad_conf = 278;
    BatchGatherGradOpConf batch_gather_grad_conf = 279;
    ReduceMeanGradOpConf reduce_mean_grad_conf = 280;
    NormalizationGradOpConf normalization_grad_conf = 282;
    ConvBiasGradOpConf conv_bias_grad_conf = 283;
    ConvFilterGradOpConf conv_filter_grad_conf = 284;
    ConvDataGradOpConf conv_data_grad_conf = 285;
    EveryNthOpConf every_nth_conf = 286;
    TanHGradOpConf tanh_grad_conf = 288;
    PoolingGradOpConf pooling_grad_conf = 289;
    IdentityOpConf identity_conf = 290;
    CaseOpConf case_conf = 291;
    EsacOpConf esac_conf = 292;
    ModelInitOpConf model_init_conf = 293;
    SplitLikeOpConf split_like_conf = 294;
    SigmoidGradOpConf sigmoid_grad_conf = 295;
    AssignOpConf assign_conf = 296;
    ModelSaveOpConf model_save_conf = 297;
    LearningRateScheduleOpConf learning_rate_schedule_conf = 298;
<<<<<<< HEAD
    ModelLoadOpConf model_load_conf = 299;
=======
    PReluDataGradOpConf prelu_data_grad_conf = 299;
    PReluAlphaGradOpConf prelu_alpha_grad_conf = 300;
>>>>>>> d80f1db3

    // math op
    BroadcastAddOpConf broadcast_add_conf = 500;
    BroadcastSubOpConf broadcast_sub_conf = 501;
    BroadcastMulOpConf broadcast_mul_conf = 502;
    BroadcastDivOpConf broadcast_div_conf = 503;
    SquareOpConf square_conf = 504;
    SqrtOpConf sqrt_conf = 505;
    RsqrtOpConf rsqrt_conf = 506;
    ScalarAddOpConf scalar_add_conf = 507;
    ScalarMulOpConf scalar_mul_conf = 508;

    // mutable input op
    AxpyOpConf axpy_conf = 752;
  }
}

message OpNameSet {
  repeated string op_name = 1;
}

message OpNameRelations {
  map<string, string> src_op_name2dst_op_name = 1;
}

message OpNameGroups {
  message OpNameGroup {
    repeated string op_name = 1;
  }
  repeated OpNameGroup op_name_group = 2;
}<|MERGE_RESOLUTION|>--- conflicted
+++ resolved
@@ -1631,12 +1631,9 @@
     AssignOpConf assign_conf = 296;
     ModelSaveOpConf model_save_conf = 297;
     LearningRateScheduleOpConf learning_rate_schedule_conf = 298;
-<<<<<<< HEAD
-    ModelLoadOpConf model_load_conf = 299;
-=======
     PReluDataGradOpConf prelu_data_grad_conf = 299;
     PReluAlphaGradOpConf prelu_alpha_grad_conf = 300;
->>>>>>> d80f1db3
+    ModelLoadOpConf model_load_conf = 301;
 
     // math op
     BroadcastAddOpConf broadcast_add_conf = 500;
