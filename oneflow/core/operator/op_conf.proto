--- conflicted
+++ resolved
@@ -823,12 +823,6 @@
   required string out = 2;
   required ShapeProto shape = 3;
   optional DataType data_type = 4;
-<<<<<<< HEAD
-  optional InitializerConf initializer = 5;
-  optional string model_name = 6 [default = "weight"];
-  required OptInt64 split_axis = 7;
-  optional int64 random_seed = 8;
-=======
   oneof initialize {
     InitializerConf initializer = 5;
     InitializeWithSnapshotConf initialize_with_snapshot = 6;
@@ -836,7 +830,6 @@
   optional string model_name = 7 [default = "weight"];
   required OptInt64 split_axis = 8;
   optional int64 random_seed = 9;
->>>>>>> 26717534
 }
 
 message LocalResponseNormalizationOpConf {
