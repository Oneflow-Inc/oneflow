syntax = "proto2";
package oneflow;

import "oneflow/core/common/shape.proto";
import "oneflow/core/common/data_type.proto";
import "oneflow/core/record/image.proto";
import "oneflow/core/job/resource.proto";

enum ActivationType {
  kNone = 0;
  kTanH = 1;
  kSigmoid = 2;
  kRelu = 3;
}

message ConstantInitializerConf {
  optional float value = 1 [default = 0];
}

message ConstantIntInitializerConf {
  optional int32 value = 1 [default = 0];
}

message RandomUniformInitializerConf {
  optional float min = 1 [default = 0];
  optional float max = 2 [default = 1];
}

message RandomUniformIntInitializerConf {
  optional int32 min = 1 [default = 0];
  optional int32 max = 2 [default = 1];
}

message RandomNormalInitializerConf {
  optional float mean = 1 [default = 0];
  optional float std = 2 [default = 1];
}

enum VarianceNorm {
  kFanIn = 0;
  kFanOut = 1;
  kAverage = 2;
}

message XavierInitializerConf {
  required VarianceNorm variance_norm = 1;
}

message MsraInitializerConf {
  required VarianceNorm variance_norm = 1;
}

message InitializerConf {
  oneof type {
    ConstantInitializerConf constant_conf = 1;
    ConstantIntInitializerConf constant_int_conf = 2;
    RandomUniformInitializerConf random_uniform_conf = 3;
    RandomUniformIntInitializerConf random_uniform_int_conf = 4;
    RandomNormalInitializerConf random_normal_conf = 5;
    XavierInitializerConf xavier_conf = 6;
    MsraInitializerConf msra_conf = 7;
  }
}

message Conv1DOpConf {
  required string in = 1;
  required string out = 2;
  required int32 filters = 3;
  optional string padding = 4 [default = "valid"];
  required string data_format = 5;
  repeated int32 kernel_size = 6;
  repeated int32 strides = 7;
  repeated int32 dilation_rate = 8;
  optional ActivationType activation = 9 [default = kNone];
  optional bool use_bias = 10 [default = true];
  optional InitializerConf weight_initializer = 11;
  optional InitializerConf bias_initializer = 12;
}

message Conv2DOpConf {
  required string in = 1;
  required string out = 2;
  required int32 filters = 3;
  optional string padding = 4 [default = "valid"];
  required string data_format = 5;
  repeated int32 kernel_size = 6;
  repeated int32 strides = 7;
  repeated int32 dilation_rate = 8;
  optional ActivationType activation = 9 [default = kNone];
  optional bool use_bias = 10 [default = true];
  optional InitializerConf weight_initializer = 11;
  optional InitializerConf bias_initializer = 12;
}

message Conv3DOpConf {
  required string in = 1;
  required string out = 2;
  required int32 filters = 3;
  optional string padding = 4 [default = "valid"];
  required string data_format = 5;
  repeated int32 kernel_size = 6;
  repeated int32 strides = 7;
  repeated int32 dilation_rate = 8;
  optional ActivationType activation = 9 [default = kNone];
  optional bool use_bias = 10 [default = true];
  optional InitializerConf weight_initializer = 11;
  optional InitializerConf bias_initializer = 12;
}

message FullyConnectedOpConf {
  required string in = 1;
  required string out = 2;
  required int32 units = 3;
  optional ActivationType activation = 4 [default = kNone];
  optional bool use_bias = 5 [default = true];
  optional InitializerConf weight_initializer = 6;
  optional InitializerConf bias_initializer = 7;
}

message AveragePooling1DOpConf {
  required string in = 1;
  required string out = 2;

  optional string padding = 3 [default = "valid"];
  required string data_format = 4;
  repeated int32 pool_size = 5;
  repeated int32 strides = 6;
}

message MaxPooling1DOpConf {
  required string in = 1;
  required string out = 2;

  optional string padding = 3 [default = "valid"];
  required string data_format = 4;
  repeated int32 pool_size = 5;
  repeated int32 strides = 6;
}

message AveragePooling2DOpConf {
  required string in = 1;
  required string out = 2;

  optional string padding = 3 [default = "valid"];
  required string data_format = 4;
  repeated int32 pool_size = 5;
  repeated int32 strides = 6;
}

message MaxPooling2DOpConf {
  required string in = 1;
  required string out = 2;

  optional string padding = 3 [default = "valid"];
  required string data_format = 4;
  repeated int32 pool_size = 5;
  repeated int32 strides = 6;
}

message AveragePooling3DOpConf {
  required string in = 1;
  required string out = 2;

  optional string padding = 3 [default = "valid"];
  required string data_format = 4;
  repeated int32 pool_size = 5;
  repeated int32 strides = 6;
}

message MaxPooling3DOpConf {
  required string in = 1;
  required string out = 2;

  optional string padding = 3 [default = "valid"];
  required string data_format = 4;
  repeated int32 pool_size = 5;
  repeated int32 strides = 6;
}

message ReluOpConf {
  required string in = 1;
  required string out = 2;
}

message SigmoidOpConf {
  required string in = 1;
  required string out = 2;
}

message TanHOpConf {
  required string in = 1;
  required string out = 2;
}

message SoftmaxOpConf {
  required string in = 1;
  required string out = 2;
  optional int32 axis = 3 [default = -1];
}

enum LossReductionType {
  kSumOverOne = 0;
  kSumOverWeight = 1;
  kSumOverN = 2;
  kSumOverNonZeroWeight = 3;
}

message SparseSoftmaxCrossEntropyLossOpConf {
  required string prediction = 1;
  required string label = 2;
  required string loss = 3;
  optional LossReductionType reduction = 4 [default = kSumOverN];
  optional float weight_scalar = 5 [default = 1.0];
  optional string weight = 6;
}

message SparseCrossEntropyLossOpConf {
  required string prediction = 1;
  required string label = 2;
  required string loss = 3;
  optional LossReductionType reduction = 4 [default = kSumOverN];
  optional float weight_scalar = 5 [default = 1.0];
  optional string weight = 6;
}

message ConcatOpConf {
  repeated string in = 1;
  required string out = 2;
  required int32 axis = 3;
}

message CopyCommNetOpConf {
}

message CopyHdOpConf {
  enum Type {
    H2D = 0;
    D2H = 1;
  }
  required Type type = 1;
}

message CloneOpConf {
  required int32 out_num = 1;
}

message BoxConcatConf {
  required int32 axis = 1;
}

message BoxAddConf {
}

message BoxSplitConf {
  required int32 axis = 1;
  repeated int32 part_num = 2;
}

message BoxCloneConf {
}

message LogicalBlobId {
  optional string op_name = 1;
  optional string blob_name = 2;
  optional int32 clone_id = 4 [default = -1];
  optional bool is_packed_id = 5 [default = false];
}

message BoxingOpConf {
  required LogicalBlobId lbi = 1;
  required int32 in_num = 2;
  required int32 out_num = 3;

  oneof in_box {
    BoxConcatConf concat_box = 4;
    BoxAddConf add_box = 5;
  }
  oneof out_box {
    BoxSplitConf split_box = 6;
    BoxCloneConf clone_box = 7;
  }
}

message NaiveModelUpdateConf {
}

message MomentumModelUpdateConf {
  optional float beta = 1 [default = 0.9];
}

message RMSPropModelUpdateConf {
  optional float decay_rate = 1 [default = 0.99];
  optional float epsilon = 2 [default = 1e-8];
}

message ExponentialDecayConf {
  required int64 decay_batches = 1;
  required double decay_rate = 2;
  optional bool staircase = 3 [default = false];
}

message InverseTimeDecayConf {
  required int64 decay_batches = 1;
  required double decay_rate = 2;
  optional bool staircase = 3 [default = false];
}

message NaturalExpDecayConf {
  required int64 decay_batches = 1;
  required double decay_rate = 2;
  optional bool staircase = 3 [default = false];
}

message PiecewiseConstantConf {
  repeated int64 boundaries = 1;
  repeated double values = 2;
}

message PolynomialDecayConf {
  required int64 decay_batches = 1;
  optional double end_learning_rate = 2 [default = 0.0001];
  optional double power = 3 [default = 1.0];
  optional bool cycle = 4 [default = false];
}

message CosineDecayConf {
  required int64 decay_batches = 1; 
  optional double alpha = 2 [default = 0.0];
}

message LinearCosineDecayConf {
  required int64 decay_batches = 1; 
  optional double num_periods = 2 [default = 0.5];
  optional double alpha = 3 [default = 0.0];
  optional double beta = 4 [default = 0.001];
}

message LearningRateDecayConf {
  oneof type {
    ExponentialDecayConf exponential_conf = 2000;
    InverseTimeDecayConf inverse_time_conf = 2001;
    NaturalExpDecayConf natural_exp_conf = 2002;
    PiecewiseConstantConf piecewise_constant_conf = 2003;
    PolynomialDecayConf polynomial_conf = 2004;
    CosineDecayConf cosine_conf = 2005;
    LinearCosineDecayConf linear_cosine_conf = 2006;
  }
}

message ConstantWarmupConf {
  required int64 warmup_batches = 1;
  required double multiplier = 2;
}

message LinearWarmupConf {
  required int64 warmup_batches = 1;
  required double start_multiplier = 2;
}

message WarmupConf {
  oneof type {
    ConstantWarmupConf constant_conf = 3000;
    LinearWarmupConf linear_conf = 3001;
  }
}

message NormalModelUpdateOpUserConf {
  optional double learning_rate = 1 [default = 0.01];
  optional LearningRateDecayConf learning_rate_decay = 2;
  optional WarmupConf warmup_conf = 3;
  oneof normal_mdupdt {
    NaiveModelUpdateConf naive_conf = 1000;
    MomentumModelUpdateConf momentum_conf = 1001;
    RMSPropModelUpdateConf rmsprop_conf = 1002;
  }
}

message NormalModelUpdateOpConf {
  required NormalModelUpdateOpUserConf user_conf = 1;
  required int32 in_num = 2;
}

message AccumulateOpConf {
}

message EmbeddingLookupAccumulateOpConf {
}

message ModelSaveOpConf {
}


message PrintRecordConf {
  required string lbn = 1;
  optional string name = 2;
  required EncodeConf encode_case = 3;
}

message PrintOpConf {
  repeated PrintRecordConf in = 1;
  required string print_dir = 2;
  optional string part_name_prefix = 3 [default = "part-"];
  optional int32 part_name_suffix_length = 4 [default = -1];
}

message LossPrintOpConf {
  required LogicalBlobId loss_lbi = 1;
  optional LogicalBlobId reduction_lbi = 2;
  optional float weight_scalar = 3 [default = 1.0];
  optional LossReductionType reduction_type = 4 [default = kSumOverN];
}

message AccuracyPrintOpConf {
  required LogicalBlobId accuracy_lbi = 1;
  optional int32 top_k_print = 3 [default = 1];
}

message ReduceSumOpConf {
  oneof in_conf {
    string in = 1; // For User
    LogicalBlobId in_sys = 2; // For System
  }
  required string out = 3;
  optional int32 axis = 4;
  optional bool keepdims = 5 [default = false];
}

message BasicRnnOpConf {
  required string in = 1;
  optional string init_hidden = 2;
  required string out = 3;
  required int32 hidden_size = 4;
  optional ActivationType activation = 6 [default = kTanH];

  optional InitializerConf init_hidden_initializer = 7;
  optional InitializerConf bias_initializer = 8;
  optional InitializerConf i2h_weight_initializer = 9;
  optional InitializerConf h2h_weight_initializer = 10;

  optional bool is_init_hidden_trainable = 11 [default = true];
  optional bool use_bias = 12 [default = true];
}

message BasicLstmOpConf {
}

message ReshapeOpConf {
  required string in = 1;
  required string out = 2;
  required ShapeProto shape = 3;
}

message EmbeddingLookupOpConf {
  required string ids = 1;
  required string out = 2;
  required int32 units = 3;
  required int32 table_size = 4;
  optional InitializerConf weight_initializer = 5;
}

message AddOpConf {
  repeated string in = 1;
  required string out = 2;
  optional ActivationType activation = 3 [default = kNone];
}

message MaximumOpConf {
  repeated string in = 1;
  required string out = 2;
}

message LocalResponseNormalizationOpConf {
  required string in = 1;
  required string out = 2;
  required string data_format = 3; 
  optional int32 depth_radius = 4 [default = 5];
  optional double bias = 5 [default = 1];
  optional double alpha = 6 [default = 1];
  optional double beta = 7 [default = 0.5];
}

message EncodeConf {
  oneof encode {
    EncodeRaw raw = 1;
    EncodeJpeg jpeg = 2;
  }
}

message EncodeRaw {
}

message EncodeJpeg {
  repeated ImagePreprocess preprocess = 1;
}

message SubtractPreprocessConf {
  required float value = 1;
}

message NormByChannelPreprocessConf {
  repeated float mean_value = 1;
  repeated float std_value = 2;
  required string data_format = 3;
}

message ScalePreprocessConf {
  required float value = 1;
}

message PreprocessConf {
  oneof type {
    SubtractPreprocessConf subtract_conf = 1;
    NormByChannelPreprocessConf norm_by_channel_conf = 2;
    ScalePreprocessConf scale_conf = 3;
  }
}

message RecordLoadOpConf {
  required string out = 1;
  required string data_dir = 2;
  optional string part_name_prefix = 3 [default = "part-"];
  optional int32 part_name_suffix_length = 4 [default = -1];
}

message BlobConf {
  required string name = 1;
  required ShapeProto shape = 2;
  required DataType data_type = 3;
  optional int32 max_sequence_size = 4 [default = 1];
  required EncodeConf encode_case = 5;
  repeated PreprocessConf preprocess = 6;
}

message DecodeOFRecordOpConf {
  required string data_dir = 1;
  optional string part_name_prefix = 2 [default = "part-"];
  optional int32 part_name_suffix_length = 3 [default = -1];
  optional string in = 4;
  repeated BlobConf blob = 5;
}

message DecodeRandomOpConf {
  required string out = 1;
  required ShapeProto shape = 2;
  required DataType data_type = 3;
  optional int32 max_sequence_size = 4 [default = 1];
  required InitializerConf distribution = 7; 
}

message NormalizationOpConf {
  required string in = 1;
  required string out = 2;
  optional int32 axis = 3 [default = -1]; // NCHW = 1, NHWC = 3, TODO: axis list
  optional float momentum = 4 [default = 0.99];
  optional float epsilon = 5 [default = 0.001];
  optional bool center = 6 [default = true];
  optional bool scale = 7 [default = true];
  optional float beta_init = 8 [default = 0.0];
  optional float gamma_init = 9 [default = 1.0];
  optional float mean_init = 10 [default = 0.0];
  optional float variance_init = 11 [default = 1.0];
  optional bool use_first_piece_init_moving = 12 [default = false];
  optional ActivationType activation = 13 [default = kNone];
}

message DropoutOpConf {
  required string in = 1;
  required string out = 2;
  required double rate = 3;
  optional ShapeProto noise_shape = 4;
  optional int64 seed = 5;
}

message TransposeOpConf {
  required string in = 1;
  required string out = 2;
  repeated int32 perm = 3;
}

message ReduceConcatOpConf {
  required int32 in_num = 1;
}

message NcclAllReduceOpConf {
}

message NcclReduceScatterOpConf {
}

message NcclAllGatherOpConf {
}

message ReduceSplitOpConf {
  required int32 out_num = 1;
}

message ReduceScatterOpConf {
  required int32 out_num = 1;
}

message ReduceLocalAddOpConf {
  required int32 in_num = 1;
  required int32 out_num = 2;
}

message ReduceGlobalAddOpConf {
  required int32 in_num = 1;
}

message ReduceGatherOpConf {
  required int32 in_num = 1;
}

message AccuracyOpConf {
  required string prediction = 1;
  required string label = 2;
  optional int32 top_k = 3 [default = 1];
  required string accuracy = 4;
}

message MatmulOpConf {
  required string in = 1;
  required string weight = 2;
  optional string bias = 3;
  required int32 units = 4;
  required string out = 5;
}

message DotOpConf {
  required string in = 1;
  required string weight = 2;
  optional string bias = 3;
  required string out = 4;
}

message MultiplyOpConf {
  required string in_0 = 1;
  required string in_1 = 2;
  required string out = 4;
}

enum Norm {
  L1 = 1;
  L2 = 2;
}

message HingeLossOpConf {
  required string prediction = 1;
  required string label = 2;
  required string loss = 3;
  optional LossReductionType reduction = 4 [default = kSumOverN];
  optional float weight_scalar = 5 [default = 1.0];
  optional string weight = 6;
  optional Norm norm = 7[default = L1];
}

message OperatorConf {
  required string name = 1;
  optional string model_load_dir = 2;
  optional bool trainable = 3 [default = true];
  optional DeviceType device_type = 4 [default = kInvalidDevice];
  optional bool enable_cudnn = 5;
  optional int64 cudnn_buf_limit_mbyte = 6 [default = 1024]; // 1GByte
  oneof op_type {
    FullyConnectedOpConf fully_connected_conf = 101;
    DecodeOFRecordOpConf decode_ofrecord_conf = 102;
    DecodeRandomOpConf decode_random_conf = 103;
    ReluOpConf relu_conf = 104;
    SoftmaxOpConf softmax_conf = 105;
    SparseCrossEntropyLossOpConf sparse_cross_entropy_loss_conf = 106;
    CopyHdOpConf copy_hd_conf = 107;
    CloneOpConf clone_conf = 108;
    BoxingOpConf boxing_conf = 109;
    NormalModelUpdateOpConf normal_mdupdt_conf = 110;
    ModelSaveOpConf model_save_conf = 111;
    AccumulateOpConf accumulate_conf = 112;
    ConcatOpConf concat_conf = 113;
    CopyCommNetOpConf copy_comm_net_conf = 114;
    SparseSoftmaxCrossEntropyLossOpConf sparse_softmax_cross_entropy_loss_conf = 117;
    PrintOpConf print_conf = 118;
    LossPrintOpConf loss_print_conf = 119;
    ReduceSumOpConf reduce_sum_conf = 120;
    BasicRnnOpConf basic_rnn_conf = 121;
    ReshapeOpConf reshape_conf = 122;
    SigmoidOpConf sigmoid_conf = 123;
    TanHOpConf tanh_conf = 124;
    Conv1DOpConf conv_1d_conf = 125;
    Conv2DOpConf conv_2d_conf = 126;
    Conv3DOpConf conv_3d_conf = 127;
    TransposeOpConf transpose_conf = 128;
    MatmulOpConf matmul_conf = 129;
    DotOpConf dot_conf = 130;
    MultiplyOpConf multiply_conf = 131;
    HingeLossOpConf hinge_loss_conf = 132;
    DropoutOpConf dropout_conf = 140;
    AveragePooling1DOpConf average_pooling_1d_conf = 200;
    MaxPooling1DOpConf max_pooling_1d_conf = 201;
    AveragePooling2DOpConf average_pooling_2d_conf = 202;
    MaxPooling2DOpConf max_pooling_2d_conf = 203;
    AveragePooling3DOpConf average_pooling_3d_conf = 204;
    MaxPooling3DOpConf max_pooling_3d_conf = 205;
    EmbeddingLookupOpConf embedding_lookup_conf = 250;
    EmbeddingLookupAccumulateOpConf embedding_lookup_accumulate_conf = 251;
    AddOpConf add_conf = 301;
    MaximumOpConf maximum_conf = 302;
    LocalResponseNormalizationOpConf local_response_normalization_conf = 300;
    NormalizationOpConf normalization_conf = 350;
    ReduceScatterOpConf reduce_scatter_conf = 400;
    ReduceLocalAddOpConf reduce_local_add_conf = 401;
    ReduceGlobalAddOpConf reduce_global_add_conf = 402;
    ReduceGatherOpConf reduce_gather_conf = 403;
    ReduceConcatOpConf reduce_concat_conf = 404;
    ReduceSplitOpConf reduce_split_conf = 405;
<<<<<<< HEAD
    NcclAllReduceOpConf nccl_all_reduce_conf = 406;
    NcclReduceScatterOpConf nccl_reduce_scatter_conf = 407;
    NcclAllGatherOpConf nccl_all_gather_conf = 408;
    RecordLoadOpConf record_load_conf = 409;
    AccuracyOpConf accuracy_conf=410;
    AccuracyPrintOpConf accuracy_print_conf = 411;
=======
    RecordLoadOpConf record_load_conf = 406;
    AccuracyOpConf accuracy_conf = 407;
    AccuracyPrintOpConf accuracy_print_conf = 408;
>>>>>>> 5909cc43
  }
}

message OpNameSet {
  repeated string op_name = 1;
}<|MERGE_RESOLUTION|>--- conflicted
+++ resolved
@@ -711,18 +711,12 @@
     ReduceGatherOpConf reduce_gather_conf = 403;
     ReduceConcatOpConf reduce_concat_conf = 404;
     ReduceSplitOpConf reduce_split_conf = 405;
-<<<<<<< HEAD
     NcclAllReduceOpConf nccl_all_reduce_conf = 406;
     NcclReduceScatterOpConf nccl_reduce_scatter_conf = 407;
     NcclAllGatherOpConf nccl_all_gather_conf = 408;
     RecordLoadOpConf record_load_conf = 409;
     AccuracyOpConf accuracy_conf=410;
     AccuracyPrintOpConf accuracy_print_conf = 411;
-=======
-    RecordLoadOpConf record_load_conf = 406;
-    AccuracyOpConf accuracy_conf = 407;
-    AccuracyPrintOpConf accuracy_print_conf = 408;
->>>>>>> 5909cc43
   }
 }
 
