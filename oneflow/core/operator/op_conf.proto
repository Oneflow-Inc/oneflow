--- conflicted
+++ resolved
@@ -1740,22 +1740,15 @@
     PReluDataGradOpConf prelu_data_grad_conf = 299;
     PReluAlphaGradOpConf prelu_alpha_grad_conf = 300;
     ModelLoadOpConf model_load_conf = 301;
-<<<<<<< HEAD
-    SigmoidCrossEntropyLossGradOpConf sigmoid_cross_entropy_loss_grad_conf = 304; 
-    GatherMs0OpConf gather_ms0_conf = 305;
-    GatherMs0GradOpConf gather_ms0_grad_conf = 306;
-    ParallelCastOpConf parallel_cast_conf = 307;
-    ModelInitV2OpConf model_init_v2_conf = 308;
-    ModelLoadV2OpConf model_load_v2_conf = 309;
-    ModelSaveV2OpConf model_save_v2_conf = 310;
-=======
     GatherMs0OpConf gather_ms0_conf = 302;
     GatherMs0GradOpConf gather_ms0_grad_conf = 303;
     SigmoidCrossEntropyLossGradOpConf sigmoid_cross_entropy_loss_grad_conf = 317;
     ParallelCastOpConf parallel_cast_conf = 336;
+    ModelInitV2OpConf model_init_v2_conf = 308;
+    ModelLoadV2OpConf model_load_v2_conf = 309;
+    ModelSaveV2OpConf model_save_v2_conf = 310;
 
     XrtLaunchOpConf xrt_launch_conf = 410;
->>>>>>> c4a0e281
 
     // math op
     BroadcastAddOpConf broadcast_add_conf = 500;
