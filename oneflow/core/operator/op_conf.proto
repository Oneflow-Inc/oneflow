--- conflicted
+++ resolved
@@ -614,28 +614,11 @@
 }
 
 message FpnCollectOpConf{
-<<<<<<< HEAD
-  required string rpn_rois_fpn_2 = 1;
-  required string rpn_rois_fpn_3 = 2;
-  required string rpn_rois_fpn_4 = 3;
-  required string rpn_rois_fpn_5 = 4;
-  required string rpn_rois_fpn_6 = 5;
-  required string rpn_roi_probs_fpn_2 = 6;
-  required string rpn_roi_probs_fpn_3 = 7;
-  required string rpn_roi_probs_fpn_4 = 8;
-  required string rpn_roi_probs_fpn_5 = 9;
-  required string rpn_roi_probs_fpn_6 = 10;
-  required string out = 11;
-  required int32 post_nms_topn = 12;
-  optional int32 level = 13 [default = 6];
-  repeated int32 index = 14;
-=======
   repeated string rpn_rois_fpn = 1;
   repeated string rpn_roi_probs_fpn = 2;
   required string out = 3;
   required int32 post_nms_top_n = 4;
-  optional int32 level = 5 [default = 5]; 
->>>>>>> 1cd054db
+  optional int32 level = 5 [default = 5];
 }
 
 message AffineChannelOpConf {
