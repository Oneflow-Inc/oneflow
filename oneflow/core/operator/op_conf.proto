syntax = "proto2";
package oneflow;

import "oneflow/core/common/shape.proto";
import "oneflow/core/common/data_type.proto";
import "oneflow/core/record/image.proto";
import "oneflow/core/job/resource.proto";
import "oneflow/core/register/logical_blob_id.proto";

enum ActivationType {
  kNone = 0;
  kTanH = 1;
  kSigmoid = 2;
  kRelu = 3;
}

message ConstantInitializerConf {
  optional float value = 1 [default = 0];
}

message ConstantIntInitializerConf {
  optional int32 value = 1 [default = 0];
}

message RandomUniformInitializerConf {
  optional float min = 1 [default = 0];
  optional float max = 2 [default = 1];
}

message RandomUniformIntInitializerConf {
  optional int32 min = 1 [default = 0];
  optional int32 max = 2 [default = 1];
}

message RandomNormalInitializerConf {
  optional float mean = 1 [default = 0];
  optional float std = 2 [default = 1];
}

enum VarianceNorm {
  kFanIn = 0;
  kFanOut = 1;
  kAverage = 2;
}

message XavierInitializerConf {
  required VarianceNorm variance_norm = 1;
}

message MsraInitializerConf {
  required VarianceNorm variance_norm = 1;
}

message InitializerConf {
  oneof type {
    ConstantInitializerConf constant_conf = 1;
    ConstantIntInitializerConf constant_int_conf = 2;
    RandomUniformInitializerConf random_uniform_conf = 3;
    RandomUniformIntInitializerConf random_uniform_int_conf = 4;
    RandomNormalInitializerConf random_normal_conf = 5;
    XavierInitializerConf xavier_conf = 6;
    MsraInitializerConf msra_conf = 7;
  }
}

message Conv1DOpConf {
  required string in = 1;
  required string out = 2;
  required int32 filters = 3;
  optional string padding = 4 [default = "valid"];
  required string data_format = 5;
  repeated int32 kernel_size = 6;
  repeated int32 strides = 7;
  repeated int32 dilation_rate = 8;
  optional ActivationType activation = 9 [default = kNone];
  optional bool use_bias = 10 [default = true];
  optional InitializerConf weight_initializer = 11;
  optional InitializerConf bias_initializer = 12;
}

message Conv2DOpConf {
  required string in = 1;
  required string out = 2;
  required int32 filters = 3;
  optional string padding = 4 [default = "valid"];
  required string data_format = 5;
  repeated int32 kernel_size = 6;
  repeated int32 strides = 7;
  repeated int32 dilation_rate = 8;
  optional ActivationType activation = 9 [default = kNone];
  optional bool use_bias = 10 [default = true];
  optional InitializerConf weight_initializer = 11;
  optional InitializerConf bias_initializer = 12;
}

message Conv3DOpConf {
  required string in = 1;
  required string out = 2;
  required int32 filters = 3;
  optional string padding = 4 [default = "valid"];
  required string data_format = 5;
  repeated int32 kernel_size = 6;
  repeated int32 strides = 7;
  repeated int32 dilation_rate = 8;
  optional ActivationType activation = 9 [default = kNone];
  optional bool use_bias = 10 [default = true];
  optional InitializerConf weight_initializer = 11;
  optional InitializerConf bias_initializer = 12;
}

message FullyConnectedOpConf {
  required string in = 1;
  required string out = 2;
  required int32 units = 3;
  optional ActivationType activation = 4 [default = kNone];
  optional bool use_bias = 5 [default = true];
  optional InitializerConf weight_initializer = 6;
  optional InitializerConf bias_initializer = 7;
}

message AveragePooling1DOpConf {
  required string in = 1;
  required string out = 2;

  optional string padding = 3 [default = "valid"];
  required string data_format = 4;
  repeated int32 pool_size = 5;
  repeated int32 strides = 6;
}

message MaxPooling1DOpConf {
  required string in = 1;
  required string out = 2;

  optional string padding = 3 [default = "valid"];
  required string data_format = 4;
  repeated int32 pool_size = 5;
  repeated int32 strides = 6;
}

message AveragePooling2DOpConf {
  required string in = 1;
  required string out = 2;

  optional string padding = 3 [default = "valid"];
  required string data_format = 4;
  repeated int32 pool_size = 5;
  repeated int32 strides = 6;
}

message MaxPooling2DOpConf {
  required string in = 1;
  required string out = 2;

  optional string padding = 3 [default = "valid"];
  required string data_format = 4;
  repeated int32 pool_size = 5;
  repeated int32 strides = 6;
}

message AveragePooling3DOpConf {
  required string in = 1;
  required string out = 2;

  optional string padding = 3 [default = "valid"];
  required string data_format = 4;
  repeated int32 pool_size = 5;
  repeated int32 strides = 6;
}

message MaxPooling3DOpConf {
  required string in = 1;
  required string out = 2;

  optional string padding = 3 [default = "valid"];
  required string data_format = 4;
  repeated int32 pool_size = 5;
  repeated int32 strides = 6;
}

message ReluOpConf {
  required string in = 1;
  required string out = 2;
}

message SigmoidOpConf {
  required string in = 1;
  required string out = 2;
}

message TanHOpConf {
  required string in = 1;
  required string out = 2;
}

message SoftmaxOpConf {
  required string in = 1;
  required string out = 2;
  optional int32 axis = 3 [default = -1];
}

enum LossReductionType {
  kSumOverOne = 0;
  kSumOverWeight = 1;
  kSumOverN = 2;
  kSumOverNonZeroWeight = 3;
}

message SparseSoftmaxCrossEntropyLossOpConf {
  required string prediction = 1;
  required string label = 2;
  required string loss = 3;
  optional LossReductionType reduction = 4 [default = kSumOverN];
  optional float weight_scalar = 5 [default = 1.0];
  optional string weight = 6;
}

message SparseCrossEntropyLossOpConf {
  required string prediction = 1;
  required string label = 2;
  required string loss = 3;
  optional LossReductionType reduction = 4 [default = kSumOverN];
  optional float weight_scalar = 5 [default = 1.0];
  optional string weight = 6;
}

message ConcatOpConf {
  repeated string in = 1;
  required string out = 2;
  required int32 axis = 3;
}

message CopyCommNetOpConf {
}

message CopyHdOpConf {
  enum Type {
    H2D = 0;
    D2H = 1;
  }
  required Type type = 1;
}

message CloneOpConf {
  required int32 out_num = 1;
}

message BoxConcatConf {
  required int32 axis = 1;
}

message BoxAddConf {
}

message BoxSplitConf {
  required int32 axis = 1;
  repeated int32 part_num = 2;
}

message BoxCloneConf {
}

message BoxingOpConf {
  required LogicalBlobId lbi = 1;
  required int32 in_num = 2;
  required int32 out_num = 3;

  oneof in_box {
    BoxConcatConf concat_box = 4;
    BoxAddConf add_box = 5;
  }
  oneof out_box {
    BoxSplitConf split_box = 6;
    BoxCloneConf clone_box = 7;
  }
}

message NaiveModelUpdateConf {
}

message MomentumModelUpdateConf {
  optional float beta = 1 [default = 0.9];
}

message RMSPropModelUpdateConf {
  optional float decay_rate = 1 [default = 0.99];
  optional float epsilon = 2 [default = 1e-8];
}

message LARSModelUpdateConf {
  optional float momentum_beta = 1 [default = 0.9];
  optional float epsilon = 2 [default = 1e-9];
  optional float lars_coefficient = 3 [default = 0.0001];
}

message ExponentialDecayConf {
  required int64 decay_batches = 1;
  required double decay_rate = 2;
  optional bool staircase = 3 [default = false];
}

message InverseTimeDecayConf {
  required int64 decay_batches = 1;
  required double decay_rate = 2;
  optional bool staircase = 3 [default = false];
}

message NaturalExpDecayConf {
  required int64 decay_batches = 1;
  required double decay_rate = 2;
  optional bool staircase = 3 [default = false];
}

message PiecewiseConstantConf {
  repeated int64 boundaries = 1;
  repeated double values = 2;
}

message PolynomialDecayConf {
  required int64 decay_batches = 1;
  optional double end_learning_rate = 2 [default = 0.0001];
  optional double power = 3 [default = 1.0];
  optional bool cycle = 4 [default = false];
}

message CosineDecayConf {
  required int64 decay_batches = 1; 
  optional double alpha = 2 [default = 0.0];
}

message LinearCosineDecayConf {
  required int64 decay_batches = 1; 
  optional double num_periods = 2 [default = 0.5];
  optional double alpha = 3 [default = 0.0];
  optional double beta = 4 [default = 0.001];
}

message LearningRateDecayConf {
  oneof type {
    ExponentialDecayConf exponential_conf = 2000;
    InverseTimeDecayConf inverse_time_conf = 2001;
    NaturalExpDecayConf natural_exp_conf = 2002;
    PiecewiseConstantConf piecewise_constant_conf = 2003;
    PolynomialDecayConf polynomial_conf = 2004;
    CosineDecayConf cosine_conf = 2005;
    LinearCosineDecayConf linear_cosine_conf = 2006;
  }
}

message ConstantWarmupConf {
  required int64 warmup_batches = 1;
  required double multiplier = 2;
}

message LinearWarmupConf {
  required int64 warmup_batches = 1;
  required double start_multiplier = 2;
}

message WarmupConf {
  oneof type {
    ConstantWarmupConf constant_conf = 3000;
    LinearWarmupConf linear_conf = 3001;
  }
}

message NormalModelUpdateOpUserConf {
  optional LearningRateDecayConf learning_rate_decay = 1;
  optional WarmupConf warmup_conf = 2;
  oneof normal_mdupdt {
    NaiveModelUpdateConf naive_conf = 1000;
    MomentumModelUpdateConf momentum_conf = 1001;
    RMSPropModelUpdateConf rmsprop_conf = 1002;
    LARSModelUpdateConf lars_conf = 1003;
  }
}

message NormalModelUpdateOpConf {
  required NormalModelUpdateOpUserConf user_conf = 1;
  required string model_diff = 2;
  required string total_instance_num_diff = 3;
  required string model = 4;
  required float learning_rate = 5;
  required float l1 = 6;
  required float l2 = 7;
}

message AccumulateOpConf {
}

message EmbeddingLookupAccumulateOpConf {
}

message ModelSaveOpConf {
}


message PrintRecordConf {
  required string lbn = 1;
  optional string name = 2;
  required EncodeConf encode_case = 3;
}

message PrintOpConf {
  repeated PrintRecordConf in = 1;
  required string print_dir = 2;
  optional string part_name_prefix = 3 [default = "part-"];
  optional int32 part_name_suffix_length = 4 [default = -1];
}

message LogCounterOpConf {
  required string in = 1;
  optional int32 interval = 2 [default = 1];
}

message GeluOpConf {
  required string in = 1;
  required string out = 2;
}

message LossPrintOpConf {
  required LogicalBlobId loss_lbi = 1;
  required LogicalBlobId loss_instance_num_lbi = 2;
  optional LogicalBlobId reduction_lbi = 3;
  optional float weight_scalar = 4 [default = 1.0];
  optional LossReductionType reduction_type = 5 [default = kSumOverN];
}

message AccuracyPrintOpConf {
  required LogicalBlobId accuracy_lbi = 1;
  required LogicalBlobId accuracy_instance_num_lbi = 2;
  optional int32 top_k_print = 3 [default = 1];
}

message ReduceSumOpConf {
  oneof in_conf {
    string in = 1; // For User
    LogicalBlobId in_sys = 2; // For System
  }
  required string out = 3;
  optional int32 axis = 4;
  optional bool keepdims = 5 [default = false];
}

message BasicRnnOpConf {
  required string in = 1;
  optional string init_hidden = 2;
  required string out = 3;
  required int32 hidden_size = 4;
  optional ActivationType activation = 6 [default = kTanH];

  optional InitializerConf init_hidden_initializer = 7;
  optional InitializerConf bias_initializer = 8;
  optional InitializerConf i2h_weight_initializer = 9;
  optional InitializerConf h2h_weight_initializer = 10;

  optional bool is_init_hidden_trainable = 11 [default = true];
  optional bool use_bias = 12 [default = true];
}

message BasicLstmOpConf {
}

message ReshapeOpConf {
  required string in = 1;
  required string out = 2;
  required ShapeProto shape = 3;
}

message EmbeddingLookupOpConf {
  required string ids = 1;
  required string out = 2;
  required int32 units = 3;
  required int32 table_size = 4;
  optional InitializerConf weight_initializer = 5;
}

message AddOpConf {
  repeated string in = 1;
  required string out = 2;
  optional ActivationType activation = 3 [default = kNone];
}

message MaximumOpConf {
  repeated string in = 1;
  required string out = 2;
}

message SharedModelDiffAddOpConf {
  required int32 in_num = 1;
}

message CastOpConf {
  required string in = 1;
  required string out = 2;
  required DataType data_type = 3;
}

message VariableOpConf {
  required string tick = 1;
  required string out = 2;
  required ShapeProto shape = 3;
  optional DataType data_type = 4;
  optional InitializerConf initializer = 5;
}

message LocalResponseNormalizationOpConf {
  required string in = 1;
  required string out = 2;
  required string data_format = 3; 
  optional int32 depth_radius = 4 [default = 5];
  optional double bias = 5 [default = 1];
  optional double alpha = 6 [default = 1];
  optional double beta = 7 [default = 0.5];
}

message EncodeConf {
  oneof encode {
    EncodeRaw raw = 1;
    EncodeJpeg jpeg = 2;
    EncodeBytesList bytes_list = 3;
  }
}

message EncodeBytesList {
}

message EncodeRaw {
  optional bool dim1_varying_length = 1 [default = false];
}

message EncodeJpeg {
  repeated ImagePreprocess preprocess = 1;
}

message SubtractPreprocessConf {
  required float value = 1;
}

message NormByChannelPreprocessConf {
  repeated float mean_value = 1;
  repeated float std_value = 2;
  required string data_format = 3;
}

message ScalePreprocessConf {
  required float value = 1;
}

message PreprocessConf {
  oneof type {
    SubtractPreprocessConf subtract_conf = 1;
    NormByChannelPreprocessConf norm_by_channel_conf = 2;
    ScalePreprocessConf scale_conf = 3;
  }
}

message RecordLoadOpConf {
  required string out = 1;
  required string data_dir = 2;
  optional string part_name_prefix = 3 [default = "part-"];
  optional int32 part_name_suffix_length = 4 [default = -1];
}

message BlobConf {
  required string name = 1;
  required ShapeProto shape = 2;
  required DataType data_type = 3;
  optional int32 max_sequence_size = 4 [default = 1];
  required EncodeConf encode_case = 5;
  repeated PreprocessConf preprocess = 6;
}

message DecodeOFRecordOpConf {
  required string data_dir = 1;
  optional string part_name_prefix = 2 [default = "part-"];
  optional int32 part_name_suffix_length = 3 [default = -1];
  optional string in = 4;
  repeated BlobConf blob = 5;
}

message DecodeRandomOpConf {
  required string out = 1;
  required ShapeProto shape = 2;
  required DataType data_type = 3;
  required InitializerConf data_initializer = 4;
}

message DefineTestBlobOpConf {
  required string out = 1;
  required ShapeProto shape = 2;
  required DataType data_type = 3;
  optional ShapeProto dim0_inner_shape = 4;
  optional int64 dim0_valid_num = 5;
  optional int64 dim1_valid_num = 6;
  optional int64 dim2_valid_num = 7;
  repeated int64 record_id_in_device_piece = 8;
}

message NormalizationOpConf {
  required string in = 1;
  required string out = 2;
  optional int32 axis = 3 [default = -1]; // NCHW = 1, NHWC = 3, TODO: axis list
  optional float momentum = 4 [default = 0.99];
  optional float epsilon = 5 [default = 0.001];
  optional bool center = 6 [default = true];
  optional bool scale = 7 [default = true];
  optional float beta_init = 8 [default = 0.0];
  optional float gamma_init = 9 [default = 1.0];
  optional float mean_init = 10 [default = 0.0];
  optional float variance_init = 11 [default = 1.0];
  optional bool use_first_piece_init_moving = 12 [default = false];
  optional ActivationType activation = 13 [default = kNone];
}

message DropoutOpConf {
  required string in = 1;
  required string out = 2;
  required double rate = 3;
  optional ShapeProto noise_shape = 4;
  optional int64 seed = 5;
}

message TransposeOpConf {
  required string in = 1;
  required string out = 2;
  repeated int32 perm = 3;
}

message ReduceConcatOpConf {
  required int32 in_num = 1;
}

message NcclAllReduceOpConf {
}

message NcclReduceScatterOpConf {
}

message NcclAllGatherOpConf {
}

message ReduceSplitOpConf {
  required int32 out_num = 1;
}

message ReduceScatterOpConf {
  required int32 out_num = 1;
}

message ReduceAddOpConf {
  required int32 in_num = 1;
}

message ReduceGatherOpConf {
  required int32 in_num = 1;
}

message AccuracyOpConf {
  required string prediction = 1;
  required string label = 2;
  optional int32 top_k = 3 [default = 1];
  required string accuracy = 4;
}

message MatmulOpConf {
  // input lbn
  required string a = 1;
  required string b = 2;
  // output bn
  required string out = 5;
  optional bool transpose_a = 6 [default = false];
  optional bool transpose_b = 7 [default = false];
}

message DotOpConf {
  required string in = 1;
  required string weight = 2;
  optional string bias = 3;
  required string out = 4;
}

message MultiplyOpConf {
  required string in_0 = 1;
  required string in_1 = 2;
  required string out = 4;
}

enum Norm {
  L1 = 1;
  L2 = 2;
}

message HingeLossOpConf {
  required string prediction = 1;
  required string label = 2;
  required string loss = 3;
  optional LossReductionType reduction = 4 [default = kSumOverN];
  optional float weight_scalar = 5 [default = 1.0];
  optional string weight = 6;
  optional Norm norm = 7[default = L1];
}

message PackOpConf {
  required string in = 1;
  required string out = 2;
  oneof pack_num_conf {
    int32 pack_num = 3;
    int32 pack_num_per_record = 4;
  }
  required string related_unpack = 5;
}

message UnpackOpConf {
  required string in = 1;
  required string out = 2;
  oneof unpack_num_conf {
    int32 unpack_num = 3;
    int32 unpack_num_per_record = 4;
  }
}
message RepeatOpConf {
  required string in = 1;
  required string out = 2;
  oneof repeat_num_conf {
    int32 repeat_num = 3;
    int32 repeat_num_per_record = 4;
  }
}

message GatherOpConf {
  required string indices = 1;
  required string in = 2;
  required string out = 3;
}

message SqrtOpConf {
  required string in = 1;
  required string out = 2;
}

message SquareOpConf {
  required string in = 1;
  required string out = 2;
}

message BroadcastAddOpConf {
  required string a = 1;
  required string b = 2;
  required string out = 3;
}

message BroadcastSubOpConf {
  required string a = 1;
  required string b = 2;
  required string out = 3;
}

message BroadcastMulOpConf {
  required string a = 1;
  required string b = 2;
  required string out = 3;
}

message BroadcastDivOpConf {
  required string a = 1;
  required string b = 2;
  required string out = 3;
}

message ConstScalarOpConf {
  required string tick = 1;
  required string out = 2;
  oneof value {
    int64 int_val = 3;
    double float_val = 4;
  }
  optional DataType data_type = 5;
  optional int32 rank = 6 [default = 1];
}

message ConstRangeOpConf {
  required string tick = 1;
  required string out = 2;
  required int64 size = 3;
  optional DataType data_type = 4 [default = kInt32];
  optional int64 start = 5 [default = 0];
  optional int64 stride = 6 [default = 1];
}

<<<<<<< HEAD
message DimSliceConf {
  optional int32 start = 1 [default = 0];
  optional int32 end = 2 [default = 0];
  optional int32 stride = 3 [default = 1];
}

message SliceOpConf {
  required string in = 1;
  required string out = 2;
  repeated DimSliceConf dim_slice_conf = 3;
=======
message MeanOpConf {
  required string in = 1;
  required string out = 2;
  // TODO: axis of mean
>>>>>>> ff33683f
}

message OperatorConf {
  required string name = 1;
  optional string model_load_dir = 2;
  optional bool trainable = 3 [default = true];
  optional DeviceType device_type = 4 [default = kInvalidDevice];
  optional bool enable_cudnn = 5;
  optional int64 cudnn_buf_limit_mbyte = 6;
  oneof op_type {
    // system op
    DecodeOFRecordOpConf decode_ofrecord_conf = 101;
    DecodeRandomOpConf decode_random_conf = 102;
    RecordLoadOpConf record_load_conf = 103;
    CopyHdOpConf copy_hd_conf = 104;
    CloneOpConf clone_conf = 105;
    CopyCommNetOpConf copy_comm_net_conf = 106;
    ConcatOpConf concat_conf = 107;
    BoxingOpConf boxing_conf = 108;
    ReduceScatterOpConf reduce_scatter_conf = 109;
    ReduceAddOpConf reduce_add_conf = 110;
    ReduceGatherOpConf reduce_gather_conf = 111;
    ReduceConcatOpConf reduce_concat_conf = 112;
    ReduceSplitOpConf reduce_split_conf = 113;
    NcclAllReduceOpConf nccl_all_reduce_conf = 114;
    NcclReduceScatterOpConf nccl_reduce_scatter_conf = 115;
    NcclAllGatherOpConf nccl_all_gather_conf = 116;
    AccumulateOpConf accumulate_conf = 117;
    NormalModelUpdateOpConf normal_mdupdt_conf = 118;
    ModelSaveOpConf model_save_conf = 119;
    SharedModelDiffAddOpConf shared_model_diff_add_conf = 120;
    CastOpConf cast_conf = 121;
    VariableOpConf variable_conf = 122;
    
    // domain op
    TransposeOpConf transpose_conf = 201;
    ReshapeOpConf reshape_conf = 202;
    BasicRnnOpConf basic_rnn_conf = 203;
    FullyConnectedOpConf fully_connected_conf = 204;
    Conv1DOpConf conv_1d_conf = 205;
    Conv2DOpConf conv_2d_conf = 206;
    Conv3DOpConf conv_3d_conf = 207;
    AveragePooling1DOpConf average_pooling_1d_conf = 208;
    MaxPooling1DOpConf max_pooling_1d_conf = 209;
    AveragePooling2DOpConf average_pooling_2d_conf = 210;
    MaxPooling2DOpConf max_pooling_2d_conf = 211;
    AveragePooling3DOpConf average_pooling_3d_conf = 212;
    MaxPooling3DOpConf max_pooling_3d_conf = 213;
    EmbeddingLookupOpConf embedding_lookup_conf = 214;
    EmbeddingLookupAccumulateOpConf embedding_lookup_accumulate_conf = 215;
    LocalResponseNormalizationOpConf local_response_normalization_conf = 216;
    NormalizationOpConf normalization_conf = 217;
    DropoutOpConf dropout_conf = 218;
    ReduceSumOpConf reduce_sum_conf = 219;
    AddOpConf add_conf = 220;
    MatmulOpConf matmul_conf = 221;
    DotOpConf dot_conf = 222;
    MultiplyOpConf multiply_conf = 223;
    MaximumOpConf maximum_conf = 224;
    SigmoidOpConf sigmoid_conf = 225;
    TanHOpConf tanh_conf = 226;
    ReluOpConf relu_conf = 227;
    SoftmaxOpConf softmax_conf = 228;
    SparseCrossEntropyLossOpConf sparse_cross_entropy_loss_conf = 229;
    HingeLossOpConf hinge_loss_conf = 230;
    SparseSoftmaxCrossEntropyLossOpConf sparse_softmax_cross_entropy_loss_conf = 231;
    AccuracyOpConf accuracy_conf = 232;
    PrintOpConf print_conf = 233;
    AccuracyPrintOpConf accuracy_print_conf = 234;
    LossPrintOpConf loss_print_conf = 235;
    DefineTestBlobOpConf define_test_blob_conf = 236;
    PackOpConf pack_conf = 237;
    UnpackOpConf unpack_conf = 238;
    RepeatOpConf repeat_conf = 239;
    LogCounterOpConf log_counter_conf = 240;
    GeluOpConf gelu_conf = 241;
    GatherOpConf gather_conf = 242;
    SqrtOpConf sqrt_conf = 243;
    SquareOpConf square_conf = 244;
    ConstScalarOpConf const_scalar_conf = 245;
    ConstRangeOpConf const_range_conf = 246;
    BroadcastAddOpConf broadcast_add_conf = 247;
    BroadcastSubOpConf broadcast_sub_conf = 248;
    BroadcastMulOpConf broadcast_mul_conf = 249;
    BroadcastDivOpConf broadcast_div_conf = 250;
<<<<<<< HEAD
    SliceOpConf slice_conf = 251;
=======
    MeanOpConf mean_conf = 251;
>>>>>>> ff33683f
  }
}

message OpNameSet {
  repeated string op_name = 1;
}<|MERGE_RESOLUTION|>--- conflicted
+++ resolved
@@ -788,7 +788,12 @@
   optional int64 stride = 6 [default = 1];
 }
 
-<<<<<<< HEAD
+message MeanOpConf {
+  required string in = 1;
+  required string out = 2;
+  // TODO: axis of mean
+}
+
 message DimSliceConf {
   optional int32 start = 1 [default = 0];
   optional int32 end = 2 [default = 0];
@@ -799,12 +804,6 @@
   required string in = 1;
   required string out = 2;
   repeated DimSliceConf dim_slice_conf = 3;
-=======
-message MeanOpConf {
-  required string in = 1;
-  required string out = 2;
-  // TODO: axis of mean
->>>>>>> ff33683f
 }
 
 message OperatorConf {
@@ -890,11 +889,8 @@
     BroadcastSubOpConf broadcast_sub_conf = 248;
     BroadcastMulOpConf broadcast_mul_conf = 249;
     BroadcastDivOpConf broadcast_div_conf = 250;
-<<<<<<< HEAD
-    SliceOpConf slice_conf = 251;
-=======
     MeanOpConf mean_conf = 251;
->>>>>>> ff33683f
+    SliceOpConf slice_conf = 252;
   }
 }
 
