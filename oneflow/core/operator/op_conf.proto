syntax = "proto2";
package oneflow;

import "oneflow/core/common/shape.proto";
import "oneflow/core/common/data_type.proto";
import "oneflow/core/record/image.proto";
import "oneflow/core/record/record.proto";
import "oneflow/core/job/resource.proto";
import "oneflow/core/register/logical_blob_id.proto";

enum ActivationType {
  kNone = 0;
  kTanH = 1;
  kSigmoid = 2;
  kRelu = 3;
}

message ConstantInitializerConf {
  optional float value = 1 [default = 0];
}

message ConstantIntInitializerConf {
  optional int64 value = 1 [default = 0];
}

message RandomUniformInitializerConf {
  optional float min = 1 [default = 0];
  optional float max = 2 [default = 1];
}

message RandomUniformIntInitializerConf {
  optional int32 min = 1 [default = 0];
  optional int32 max = 2 [default = 1];
}

message RandomNormalInitializerConf {
  optional float mean = 1 [default = 0];
  optional float std = 2 [default = 1];
}

message TruncatedNormalInitializerConf {
  optional float mean = 1 [default = 0.0];
  optional float std = 2 [default = 0.05];
}

enum VarianceNorm {
  kFanIn = 0;
  kFanOut = 1;
  kAverage = 2;
}

enum RandomDistribution {
  kRandomUniform = 0;
  kRandomNormal = 1;
  kTruncatedNormal = 2;
}

message XavierInitializerConf {
  required VarianceNorm variance_norm = 1;
  required string data_format = 2;
}

message MsraInitializerConf {
  required VarianceNorm variance_norm = 1;
  required string data_format = 2;
}

//output[D_0 ... D_(axis - 1) i D_(axis + 1) ... D_n] = start + i * stride
message RangeInitializerConf {
  optional double start = 1 [default = 0];
  optional double stride = 2 [default = 1];
  optional int64 axis = 3 [default = -1];
}

message IntRangeInitializerConf {
  optional int64 start = 1 [default = 0];
  optional int64 stride = 2 [default = 1];
  optional int64 axis = 3 [default = -1];
}

message VarianceScalingInitializerConf {
  required float scale = 1;
  required VarianceNorm variance_norm = 2;
  required RandomDistribution distribution = 3;
  required string data_format = 4;
}

message InitializerConf {
  oneof type {
    ConstantInitializerConf constant_conf = 1;
    ConstantIntInitializerConf constant_int_conf = 2;
    RandomUniformInitializerConf random_uniform_conf = 3;
    RandomUniformIntInitializerConf random_uniform_int_conf = 4;
    RandomNormalInitializerConf random_normal_conf = 5;
    TruncatedNormalInitializerConf truncated_normal_conf = 6;
    XavierInitializerConf xavier_conf = 7;
    MsraInitializerConf msra_conf = 8;
    RangeInitializerConf range_conf = 9;
    IntRangeInitializerConf int_range_conf = 10;
    VarianceScalingInitializerConf variance_scaling_conf = 11;
  }
}

message Conv1DOpConf {
  required string in = 1;
  required string out = 2;
  required int32 filters = 3;
  optional string padding = 4 [default = "valid"];
  required string data_format = 5;
  repeated int32 kernel_size = 6;
  repeated int32 strides = 7;
  repeated int32 dilation_rate = 8;
  optional bool use_bias = 10 [default = true];
  required string weight = 13;
  optional string bias = 14;
}

message Conv2DOpConf {
  required string in = 1;
  required string out = 2;
  required int32 filters = 3;
  optional string padding = 4 [default = "valid"];
  required string data_format = 5;
  repeated int32 kernel_size = 6;
  repeated int32 strides = 7;
  repeated int32 dilation_rate = 8;
  optional bool use_bias = 10 [default = true];
  required string weight = 13;
  optional string bias = 14;
}

message Conv3DOpConf {
  required string in = 1;
  required string out = 2;
  required int32 filters = 3;
  optional string padding = 4 [default = "valid"];
  required string data_format = 5;
  repeated int32 kernel_size = 6;
  repeated int32 strides = 7;
  repeated int32 dilation_rate = 8;
  optional bool use_bias = 10 [default = true];
  required string weight = 13;
  optional string bias = 14;
}

message ConvConf {
  required int32 num_spatial_dims = 1;
  required string padding = 2;
  required string data_format = 3;
  repeated int32 kernel_size = 4;
  repeated int32 strides = 5;
  repeated int32 dilation_rate = 6;
}

message ConvDataGradOpConf {
  required string dy = 1;
  required string filter = 2;
  required string x_like = 3;
  required string dx = 4;
  required ConvConf conv_conf = 5;
}

message ConvFilterGradOpConf {
  required string dy = 1;
  required string x = 2;
  required string filter_diff = 3;
  required ConvConf conv_conf = 4;
}

message ConvBiasGradOpConf {
  required string dy = 1;
  required string bias_diff = 2;
  required string data_format = 3;
  required int64 num_spatial_dims = 4;
}

message AveragePooling1DOpConf {
  required string in = 1;
  required string out = 2;

  optional string padding = 3 [default = "valid"];
  required string data_format = 4;
  repeated int32 pool_size = 5;
  repeated int32 strides = 6;
}

message MaxPooling1DOpConf {
  required string in = 1;
  required string out = 2;

  optional string padding = 3 [default = "valid"];
  required string data_format = 4;
  repeated int32 pool_size = 5;
  repeated int32 strides = 6;
}

message AveragePooling2DOpConf {
  required string in = 1;
  required string out = 2;

  optional string padding = 3 [default = "valid"];
  required string data_format = 4;
  repeated int32 pool_size = 5;
  repeated int32 strides = 6;
}

message MaxPooling2DOpConf {
  required string in = 1;
  required string out = 2;

  optional string padding = 3 [default = "valid"];
  required string data_format = 4;
  repeated int32 pool_size = 5;
  repeated int32 strides = 6;
}

message AveragePooling3DOpConf {
  required string in = 1;
  required string out = 2;

  optional string padding = 3 [default = "valid"];
  required string data_format = 4;
  repeated int32 pool_size = 5;
  repeated int32 strides = 6;
}

message MaxPooling3DOpConf {
  required string in = 1;
  required string out = 2;

  optional string padding = 3 [default = "valid"];
  required string data_format = 4;
  repeated int32 pool_size = 5;
  repeated int32 strides = 6;
}

message PoolingConf {
  required int32 num_spatial_dims = 1;
  // "avg" or "max"
  required string pool_mode = 2;
  required string data_format = 3;
  repeated int32 pool_size = 4;
  repeated int32 strides = 5;
  optional string padding = 6 [default = "valid"];
}

message PoolingGradOpConf {
  // input
  required string x = 1;
  required string y = 2;
  required string dy = 3;
  // output
  required string dx = 4;
  required PoolingConf pooling_conf = 5;
}

message ReluOpConf {
  required string in = 1;
  required string out = 2;
}

message ReluGradOpConf {
  required string y = 1;
  required string dy = 2;
  required string dx = 3;
}

message PReluOpConf {
  required string in = 1;
  required string out = 2;
  required string data_format = 3;
  optional bool channel_shared = 4 [default = false];
  optional float alpha_init = 5 [default = 0.25];
  required string alpha = 6;
}

message PReluDataGradOpConf {
  required string dy = 1;
  required string x = 2;
  required string alpha = 3;
  required string dx = 4;
  required string data_format = 5;
  required bool channel_shared = 6;
}

message PReluAlphaGradOpConf {
  required string dy = 1;
  required string x = 2;
  required string alpha_grad = 3;
  required string data_format = 4;
  required bool channel_shared = 5;
}

message SigmoidOpConf {
  required string in = 1;
  required string out = 2;
}

message SigmoidGradOpConf {
  required string y = 1;
  required string dy = 2;
  required string dx = 3;
}

message TanHOpConf {
  required string in = 1;
  required string out = 2;
}

message TanHGradOpConf {
  required string y = 1;
  required string dy = 2;
  required string dx = 3;
}

message SoftmaxOpConf {
  required string in = 1;
  required string out = 2;
  optional int32 axis = 3 [default = -1];
  optional string transpose_in = 4 [default = "transpose_in"];
  optional string transpose_out = 5 [default = "transpose_out"];
}

message SoftmaxGradOpConf {
  required string y = 1;
  required string dy = 2;
  required string dx = 3;
  optional string transpose_x = 4;
  optional string transpose_y = 5;
  optional int32 axis = 6 [default = -1];
}

enum ScalarReductionType {
  kSumOverOne = 0;
  kSumOverWeight = 1;
  kSumOverN = 2;
  kSumOverNonZeroWeight = 3;
}

message SparseCrossEntropyOpConf {
  required string prediction = 1;
  required string label = 2;
  required string out = 3;
}

message SparseCrossEntropyGradOpConf {
  required string prediction = 1;
  required string label = 2;
  required string dy = 3;
  required string prediction_diff = 4;
}

message SparseSoftmaxCrossEntropyLossOpConf {
  required string prediction = 1;
  required string label = 2;
  required string loss = 3;
  optional ScalarReductionType reduction = 4 [default = kSumOverN];
  optional float weight_scalar = 5 [default = 1.0];
  optional string weight = 6;
}

message SparseCrossEntropyLossOpConf {
  required string prediction = 1;
  required string label = 2;
  required string loss = 3;
  optional ScalarReductionType reduction = 4 [default = kSumOverN];
  optional float weight_scalar = 5 [default = 1.0];
  optional string weight = 6;
}

message SigmoidCrossEntropyLossOpConf {
  required string prediction = 1;
  required string label = 2;
  required string loss = 3;
  optional bool normalize = 4 [default = true];
  optional float scale = 5 [default = 1.0];
  optional ScalarReductionType reduction = 6 [default = kSumOverN];
  optional float weight_scalar = 7 [default = 1.0];
  optional string weight = 8;
}

message SigmoidCrossEntropyLossGradOpConf {
  required string prediction = 1;
  required string label = 2;
  required string loss_diff = 3;
  required string prediction_diff = 4;
  optional float weight_scalar = 5 [default = 1.0];
  optional ScalarReductionType reduction = 6 [default = kSumOverN];
}

message IdentityLossOpConf {
  required string prediction = 1;
  required string loss = 2;
  optional ScalarReductionType reduction = 3 [default = kSumOverN];
  optional float weight_scalar = 4 [default = 1.0];
  optional string weight = 5;
}

message ConcatOpConf {
  repeated string in = 1;
  required string out = 2;
  required int32 axis = 3;
}

message SplitLikeOpConf {
  required string in = 1;
  repeated string like = 2;
  repeated string out = 3;
  required int32 axis = 4;
}

message CopyCommNetOpConf {
}

message CopyHdOpConf {
  enum Type {
    H2D = 0;
    D2H = 1;
  }
  required Type type = 1;
}

message BoxConcatConf {
  required int32 axis = 1;
}

message BoxAddConf {
}

message BoxSplitConf {
  required int32 axis = 1;
  repeated int32 part_num = 2;
}

message BoxCloneConf {
}

message BoxingOpConf {
  required LogicalBlobId lbi = 1;
  required int32 in_num = 2;
  required int32 out_num = 3;

  oneof in_box {
    BoxConcatConf concat_box = 4;
    BoxAddConf add_box = 5;
  }
  oneof out_box {
    BoxSplitConf split_box = 6;
    BoxCloneConf clone_box = 7;
  }
}

message NaiveModelUpdateConf {
}

message MomentumModelUpdateConf {
  optional float beta = 1 [default = 0.9];
}

message RMSPropModelUpdateConf {
  optional float decay_rate = 1 [default = 0.99];
  optional float epsilon = 2 [default = 1e-8];
}

message LARSModelUpdateConf {
  optional float momentum_beta = 1 [default = 0.9];
  optional float epsilon = 2 [default = 1e-9];
  optional float lars_coefficient = 3 [default = 0.0001];
}

message AdamModelUpdateConf {
  optional float beta1 = 1 [default = 0.9];
  optional float beta2 = 2 [default = 0.999];
  optional float epsilon = 3 [default = 1e-8];
  optional bool do_bias_correction = 4 [default = false];
}

message LazyAdamModelUpdateConf {
  optional float beta1 = 1 [default = 0.9];
  optional float beta2 = 2 [default = 0.999];
  optional float epsilon = 3 [default = 1e-8];
}

message ExponentialDecayConf {
  required int64 decay_batches = 1;
  required double decay_rate = 2;
  optional bool staircase = 3 [default = false];
}

message InverseTimeDecayConf {
  required int64 decay_batches = 1;
  required double decay_rate = 2;
  optional bool staircase = 3 [default = false];
}

message NaturalExpDecayConf {
  required int64 decay_batches = 1;
  required double decay_rate = 2;
  optional bool staircase = 3 [default = false];
}

message PiecewiseConstantConf {
  repeated int64 boundaries = 1;
  repeated double values = 2;
}

message PolynomialDecayConf {
  required int64 decay_batches = 1;
  optional double end_learning_rate = 2 [default = 0.0001];
  optional double power = 3 [default = 1.0];
  optional bool cycle = 4 [default = false];
}

message CosineDecayConf {
  required int64 decay_batches = 1;
  optional double alpha = 2 [default = 0.0];
}

message LinearCosineDecayConf {
  required int64 decay_batches = 1;
  optional double num_periods = 2 [default = 0.5];
  optional double alpha = 3 [default = 0.0];
  optional double beta = 4 [default = 0.001];
}

message LearningRateDecayConf {
  oneof type {
    ExponentialDecayConf exponential_conf = 2000;
    InverseTimeDecayConf inverse_time_conf = 2001;
    NaturalExpDecayConf natural_exp_conf = 2002;
    PiecewiseConstantConf piecewise_constant_conf = 2003;
    PolynomialDecayConf polynomial_conf = 2004;
    CosineDecayConf cosine_conf = 2005;
    LinearCosineDecayConf linear_cosine_conf = 2006;
  }
}

message ConstantWarmupConf {
  required int64 warmup_batches = 1;
  required double multiplier = 2;
}

message LinearWarmupConf {
  required int64 warmup_batches = 1;
  required double start_multiplier = 2;
}

message WarmupConf {
  oneof type {
    ConstantWarmupConf constant_conf = 3000;
    LinearWarmupConf linear_conf = 3001;
  }
}

message ClipByGlobalNormConf {
  required float clip_norm = 1;
  optional float global_norm = 2;
}

message ClipConf {
  oneof type {
    ClipByGlobalNormConf clip_by_global_norm = 1;
  }
}

message NormalModelUpdateOpUserConf {
  optional LearningRateDecayConf learning_rate_decay = 1;
  optional WarmupConf warmup_conf = 2;
  optional ClipConf clip_conf = 3;
  oneof normal_mdupdt {
    NaiveModelUpdateConf naive_conf = 1000;
    MomentumModelUpdateConf momentum_conf = 1001;
    RMSPropModelUpdateConf rmsprop_conf = 1002;
    LARSModelUpdateConf lars_conf = 1003;
    AdamModelUpdateConf adam_conf = 1004;
    LazyAdamModelUpdateConf lazy_adam_conf = 1005;
  }
}

message NormalModelUpdateOpConf {
  required NormalModelUpdateOpUserConf user_conf = 1;
  required string model_diff = 2;
  required string total_instance_num_diff = 3;
  required string model = 4;
  required string train_step = 5;
  required string learning_rate = 6;
  required float l1 = 7;
  required float l2 = 8;
}

message NaiveModelUpdateOpConf {
  required NormalModelUpdateOpUserConf user_conf = 1;
  required string model_diff = 2;
  required string total_instance_num_diff = 3;
  required string model = 4;
  required string train_step = 5;
  required string learning_rate = 6;
  required float l1 = 7;
  required float l2 = 8;
}

message MomentumModelUpdateOpConf {
  required NormalModelUpdateOpUserConf user_conf = 1;
  required string momentum = 2;
  required string model_diff = 3;
  required string total_instance_num_diff = 4;
  required string model = 5;
  required string train_step = 6;
  required string learning_rate = 7;
  required float l1 = 8;
  required float l2 = 9;
}

message RMSPropModelUpdateOpConf {
  required NormalModelUpdateOpUserConf user_conf = 1;
  required string model_diff = 2;
  required string total_instance_num_diff = 3;
  required string model = 4;
  required string train_step = 5;
  required string learning_rate = 6;
  required float l1 = 7;
  required float l2 = 8;
}

message LARSModelUpdateOpConf {
  required NormalModelUpdateOpUserConf user_conf = 1;
  required string momentum = 2;
  required string model_diff = 3;
  required string total_instance_num_diff = 4;
  required string model = 5;
  required string train_step = 6;
  required string learning_rate = 7;
  required float l1 = 8;
  required float l2 = 9;
}

message AdamModelUpdateOpConf {
  required NormalModelUpdateOpUserConf user_conf = 1;
  required string m = 2;
  required string v = 3;
  optional string beta1_t = 4;
  optional string beta2_t = 5;
  required string model_diff = 6;
  required string total_instance_num_diff = 7;
  required string model = 8;
  required string train_step = 9;
  required string learning_rate = 10;
  required float l1 = 11;
  required float l2 = 12;
}

message LazyAdamModelUpdateOpConf {
  required NormalModelUpdateOpUserConf user_conf = 1;
  required string m = 2;
  required string v = 3;
  optional string beta1_t = 4;
  optional string beta2_t = 5;
  required string model_diff = 6;
  required string total_instance_num_diff = 7;
  required string model = 8;
  required string train_step = 9;
  required string learning_rate = 10;
  required float l1 = 11;
  required float l2 = 12;
}

message AccumulateOpConf {
}

message PrintRecordConf {
  required string lbn = 1;
  optional string name = 2;
  required EncodeConf encode_case = 3;
}

message PrintOpConf {
  repeated PrintRecordConf in = 1;
  required string print_dir = 2;
  optional string part_name_prefix = 3 [default = "part-"];
  optional int32 part_name_suffix_length = 4 [default = -1];
}

message GeluOpConf {
  required string in = 1;
  required string out = 2;
}

message GeluGradOpConf {
  required string x = 1;
  required string dy = 2;
  required string dx = 3;
}

message ReduceSumOpConf {
  oneof in_conf {
    string in = 1; // For User
    LogicalBlobId in_sys = 2; // For System
  }
  required string out = 3;
  repeated int32 axis = 4;
  optional bool keep_dims = 5 [default = false];
}

message ReduceSumLikeOpConf {
  required string x = 1;
  required string like = 2;
  required string y = 3;
  repeated int32 axis = 4;
  optional string temp_storage = 5 [default = "temp_storage"];
}

message ReduceMeanOpConf {
  required string in = 1;
  required string out = 2;
  repeated int32 axis = 3;
  optional bool keep_dims = 4 [default = false];
}

message ReduceMeanGradOpConf {
  required string dy = 1;
  required string x = 2; // like
  required string dx = 3;
  repeated int32 reduced_axis = 4;
  optional string temp_storage = 5 [default = "temp_storage"];
}

message ReshapeOpConf {
  required string in = 1;
  required string out = 2;
  required ShapeProto shape = 3;
}

message ReshapeLikeOpConf {
  required string x = 1;
  required string y = 2;
  required string like = 3;
}

message AddOpConf {
  repeated string in = 1;
  required string out = 2;
}

message MaximumOpConf {
  repeated string in = 1;
  required string out = 2;
}

message CastOpConf {
  required string in = 1;
  required string out = 2;
  required DataType data_type = 3;
}

message InterfaceBlobConf {
  required ShapeProto shape = 1;
  required DataType data_type = 2;
  optional OptInt64 split_axis = 3;
  required OptInt64 batch_axis = 4;
  optional bool is_dynamic = 5;
  optional int64 num_of_lod_levels = 6 [default = 0];
}

message InputOpConf {
  optional string tick = 1;
  required string out = 2;
  required InterfaceBlobConf blob_conf = 3;
}

message ForeignInputOpConf {
  optional string tick = 1;
  required string out = 2;
  required InterfaceBlobConf blob_conf = 3;
  required string ofblob_buffer_name = 4;
}

message ReturnOpConf {
  required string in = 1;
  required string out = 2;
}

message OutputOpConf {
  required string in = 1;
  required string out = 2;
  required InterfaceBlobConf blob_conf = 3;
}

message SwitchOutputOpConf {
  repeated string in = 1;
  required string in_index = 2;
  required string out = 3;
  required InterfaceBlobConf blob_conf = 4;
}

message ForeignOutputOpConf {
  required string in = 1;
  required string ofblob_buffer_name = 3;
}

message ForeignWatchOpConf {
  repeated string in = 1;
  required string handler_uuid = 2;
}

message InitializeWithSnapshotConf {
  required string path = 1;
  optional string key = 2;
}

message VariableOpConf {
  optional string tick = 1;
  required string out = 2;
  required ShapeProto shape = 3;
  optional DataType data_type = 4;
  oneof initialize {
    InitializerConf initializer = 5;
    InitializeWithSnapshotConf initialize_with_snapshot = 6;
  }
  optional string model_name = 7 [default = "weight"];
  required OptInt64 split_axis = 8;
  optional int64 random_seed = 9;
}

message LocalResponseNormalizationOpConf {
  required string in = 1;
  required string out = 2;
  required string data_format = 3;
  optional int32 depth_radius = 4 [default = 5];
  optional double bias = 5 [default = 1];
  optional double alpha = 6 [default = 1];
  optional double beta = 7 [default = 0.5];
}

message EncodeConf {
  oneof encode {
    EncodeRaw raw = 1;
    EncodeJpeg jpeg = 2;
    EncodeBytesList bytes_list = 3;
  }
}

message EncodeBytesList {
}

message EncodeRaw {
  optional bool dim1_varying_length = 1 [default = false];
}

message EncodeJpeg {
  repeated ImagePreprocess preprocess = 1;
}

message SubtractPreprocessConf {
  required float value = 1;
}

message NormByChannelPreprocessConf {
  repeated float mean_value = 1;
  repeated float std_value = 2;
  required string data_format = 3;
}

message ScalePreprocessConf {
  required float value = 1;
}

message PreprocessConf {
  oneof type {
    SubtractPreprocessConf subtract_conf = 1;
    NormByChannelPreprocessConf norm_by_channel_conf = 2;
    ScalePreprocessConf scale_conf = 3;
  }
}

message RandomShuffleConf {
  optional int32 buffer_size = 1 [default = 1024];
}

message RecordLoadOpConf {
  optional string tick  = 1;
  required string out = 2;
  required string data_dir = 3;
  required int32 data_part_num = 4;
  optional string part_name_prefix = 5 [default = "part-"];
  optional int32 part_name_suffix_length = 6 [default = -1];
  optional RandomShuffleConf random_shuffle_conf = 7;
  required int64 batch_size = 8;
}

message BlobConf {
  required string name = 1;
  required ShapeProto shape = 2;
  required DataType data_type = 3;
  optional int32 max_sequence_size = 4 [default = 1];
  required EncodeConf encode_case = 5;
  repeated PreprocessConf preprocess = 6;
}

message DecodeOFRecordOpConf {
  required string data_dir = 1;
  required int32 data_part_num = 2; // piece_size % data_part_num = 0
  optional string part_name_prefix = 3 [default = "part-"];
  optional int32 part_name_suffix_length = 4 [default = -1];
  optional string in = 5;
  repeated BlobConf blob = 6;
  optional RandomShuffleConf random_shuffle_conf = 7;
  required int64 batch_size = 8;
}

message DecodeRandomOpConf {
  optional string tick = 1;
  required string out = 2;
  required ShapeProto shape = 3;
  required DataType data_type = 4;
  required InitializerConf data_initializer = 5;
  required int64 batch_size = 8;
}

message NormalizationOpConf {
  required string in = 1;
  required string out = 2;
  optional int32 axis = 3 [default = -1]; // NCHW = 1, NHWC = 3, TODO: axis list
  optional float momentum = 4 [default = 0.99];
  optional float epsilon = 5 [default = 0.001];
  optional bool center = 6 [default = true];
  optional bool scale = 7 [default = true];
  optional float beta_init = 8 [default = 0.0];
  optional float gamma_init = 9 [default = 1.0];
  optional float mean_init = 10 [default = 0.0];
  optional float variance_init = 11 [default = 1.0];
  required string moving_mean = 14;
  required string moving_variance = 15;
  optional string beta = 16;
  optional string gamma = 17;
  optional string mean = 18 [default = "mean"];
  optional string inv_variance = 19 [default = "inv_variance"];
  optional bool is_training = 20 [default = true];
}

message NormalizationGradOpConf {
  //in
  required string dy = 1;
  required string x = 2;
  optional string mean = 3;
  optional string inv_variance = 4;
  optional string gamma = 5;
  //out
  optional string dx = 6 [default = "dx"];
  optional string beta_diff = 7 [default = "beta_diff"];
  optional string gamma_diff = 8 [default = "gamma_diff"];

  required int32 axis = 9;
  required float epsilon = 10;
}

message DropoutOpConf {
  required string in = 1;
  required string out = 2;
  required double rate = 3;
  optional ShapeProto noise_shape = 4;
  optional int64 seed = 5;
  optional string random_mask = 6 [default = "random_mask"];
}

message DropoutGradOpConf {
  required string random_mask = 1;
  required string dy = 2;
  required string dx = 3;
  required double rate = 4;
}

message TransposeOpConf {
  required string in = 1;
  required string out = 2;
  repeated int32 perm = 3;
}

message ReduceConcatOpConf {
  required int32 in_num = 1;
  repeated string in = 2;
  optional string out = 3;
}

message NcclAllReduceOpConf {
  optional string in = 1;
  optional string out = 2;
}

message NcclReduceScatterOpConf {
}

message NcclAllGatherOpConf {
}

message NcclTupleBroadcastOpConf {
  optional string tick = 1;
  repeated string in = 2;
  repeated string out = 3;
  repeated int64 root = 4;
  repeated DataType data_type = 5;
  repeated ShapeProto shape = 6;
  optional int64 nccl_order_hint = 7 [default = 0];
}

message NcclTupleReduceOpConf {
  repeated string in = 1;
  repeated string out = 2;
  repeated int64 root = 3;
  optional int64 nccl_order_hint = 4 [default = 0];
}

message ReduceSplitOpConf {
  required int32 out_num = 1;
  required string in = 2;
  repeated string out = 3;
  repeated ShapeProto out_shape = 4;
  optional int32 order_in_graph = 5;
}

message ReduceScatterOpConf {
  optional int32 out_num = 1 [default = 0];
}

message ReduceAddOpConf {
  optional int32 in_num = 1 [default = 0];
}

message ReduceGatherOpConf {
  optional int32 in_num = 1 [default = 0];
}

message AccuracyOpConf {
  required string prediction = 1;
  required string label = 2;
  optional int32 top_k = 3 [default = 1];
  required string accuracy = 4;
  optional string weight = 5;
}

message MatmulOpConf {
  // input lbn
  required string a = 1;
  required string b = 2;
  // output bn
  required string out = 5;
  optional bool transpose_a = 6 [default = false];
  optional bool transpose_b = 7 [default = false];
}

message DotOpConf {
  required string in = 1;
  required string weight = 2;
  optional string bias = 3;
  required string out = 4;
}

message MultiplyOpConf {
  required string in_0 = 1;
  required string in_1 = 2;
  required string out = 4;
}

enum Norm {
  L1 = 1;
  L2 = 2;
}

message HingeLossOpConf {
  required string prediction = 1;
  required string label = 2;
  required string loss = 3;
  optional ScalarReductionType reduction = 4 [default = kSumOverN];
  optional float weight_scalar = 5 [default = 1.0];
  optional string weight = 6;
  optional Norm norm = 7[default = L1];
}

message PackOpConf {
  required string in = 1;
  required string out = 2;
  required int32 pack_num = 3;
  required string related_unpack = 4;
}

message UnpackOpConf {
  required string in = 1;
  required string out = 2;
  required int32 unpack_num = 3;
}

message RepeatOpConf {
  required string in = 1;
  required string out = 2;
  required int32 repeat_num = 3;
}

message GatherOpConf {
  required string in = 1;
  required string indices = 2;
  required string out = 3;
  optional int64 axis = 4 [default = 0];
}

message GatherMs0OpConf {
  required string in = 1;
  required string indices = 2;
  required string out = 3;
}

message UnsortedSegmentSumOpConf {
  required string data = 1;
  required string segment_ids = 2;
  required string out = 3;
  required int64 axis = 4;
  required int64 num_segments = 5;
}

message GatherMs0GradOpConf {
  required string out_diff = 1;
  required string indices = 2;
  required string in_diff = 3;
  required int64 gather_dim_size = 4;
}

message BatchGatherOpConf {
  required string in = 1;
  required string indices = 2;
  required string out = 3;
}

message SqrtOpConf {
  required string in = 1;
  required string out = 2;
}

message RsqrtOpConf {
  required string in = 1;
  required string out = 2;
  optional double epsilon = 3 [default = 1e-5];
}

message SquareOpConf {
  required string in = 1;
  required string out = 2;
}

message BroadcastAddOpConf {
  required string a = 1;
  required string b = 2;
  required string out = 3;
  optional bool is_const = 4 [default = false];
}

message BroadcastSubOpConf {
  required string a = 1;
  required string b = 2;
  required string out = 3;
  optional bool is_const = 4 [default = false];
}

message BroadcastMulOpConf {
  required string a = 1;
  required string b = 2;
  required string out = 3;
  optional bool is_const = 4 [default = false];
}

message BroadcastDivOpConf {
  required string a = 1;
  required string b = 2;
  required string out = 3;
  optional bool is_const = 4 [default = false];
}

message BroadcastLikeOpConf {
  required string x = 1;
  required string like = 2;
  required string y = 3;
  repeated int32 reduced_axis = 4;
}

message BroadcastDivGradOpConf {
  //  input
  required string b = 1; // denominator in fw
  required string y = 2;
  required string dy = 3;
  //  output
  required string db = 4;
  optional string temp_storage = 5 [default = "temp_storage"];
}

message BroadcastEqualOpConf {
  required string a = 1;
  required string b = 2;
  required string out = 3;
  optional bool is_const = 4 [default = false];
}

message BroadcastNotEqualOpConf {
  required string a = 1;
  required string b = 2;
  required string out = 3;
  optional bool is_const = 4 [default = false];
}

message BroadcastLessThanOpConf {
  required string a = 1;
  required string b = 2;
  required string out = 3;
  optional bool is_const = 4 [default = false];
}

message BroadcastLessEqualOpConf {
  required string a = 1;
  required string b = 2;
  required string out = 3;
  optional bool is_const = 4 [default = false];
}

message BroadcastGreaterThanOpConf {
  required string a = 1;
  required string b = 2;
  required string out = 3;
  optional bool is_const = 4 [default = false];
}

message BroadcastGreaterEqualOpConf {
  required string a = 1;
  required string b = 2;
  required string out = 3;
  optional bool is_const = 4 [default = false];
}

message BiasAddOpConf {
  // inputs
  required string a = 1;
  required string b = 2;
  // output
  required string out = 3;
  // conf
  required int32 axis = 4;
}

message DimSliceConf {
  optional int32 start = 1 [default = 0];
  optional int32 end = 2 [default = 0];
  optional int32 stride = 3 [default = 1];
}

message SliceOpConf {
  required string in = 1;
  required string out = 2;
  repeated DimSliceConf dim_slice_conf = 3;
}

message SliceGradOpConf {
  required string dy = 1;
  required string dx = 2;
  required string like = 3;
  repeated DimSliceConf dim_slice_conf = 4;
}

message LayerNormOpConf {
  // in
  required string in = 1;
  optional string beta = 2;
  optional string gamma = 3;

  // out
  required string out = 4;
  optional string normalized = 5 [default = "normalized"];
  optional string mean = 6 [default = "mean"];
  optional string inv_variance = 7 [default = "inv_variance"];

  optional bool center = 8 [default = true];
  optional bool scale = 9 [default = true];
  optional int64 begin_norm_axis = 11 [default = 1];
  optional int64 begin_params_axis = 12 [default = -1];
  optional double epsilon = 13 [default = 1e-5];
}

message LayerNormGradOpConf {
  // in
  required string dy = 1;
  required string x = 2;
  optional string mean = 3;
  optional string inv_variance = 4;
  // out
  required string dx = 5;

  required int64 begin_norm_axis = 6;
  required double epsilon = 7;
}

message LayerNormParamGradOpConf {
  // in
  required string dy = 1;
  optional string normalized = 2;
  optional string gamma = 3;
  // out
  optional string normalized_diff = 4;
  optional string beta_diff = 5;
  optional string gamma_diff = 6;

  required int64 begin_params_axis = 7;
}

message ConstantOpConf {
  optional string tick = 1;
  required string out = 2;
  optional ShapeProto shape = 3;
  optional DataType data_type = 4;
  optional InitializerConf initializer = 5;
}

message OneHotOpConf {
  required string indices = 1;
  required string out = 2;
  required int64 depth = 3;
  optional DataType data_type = 4;
}

message ScalarAddOpConf {
  required string in = 1;
  required string out = 2;
  oneof scalar_operand {
    int64 int_operand = 3;
    double float_operand = 4;
  }
}

message ScalarMulOpConf {
  required string in = 1;
  required string out = 2;
  oneof scalar_operand {
    int64 int_operand = 3;
    double float_operand = 4;
  }
}

message ReduceIdentityOpConf {
  optional string in = 1;
  optional string out = 2;
  optional int32 order_in_graph = 3;
}

message TickOpConf {
  repeated string tick = 1;
  required string out = 2;
}

message WaitAndSendIdsOpConf {
  required string out = 1;
  required string wait_buffer_name = 2;
  repeated Int64List id_list = 3;
  required DataType data_type = 4 [default = kInt32];
}

message CallbackNotifyOpConf {
  required string in = 1;
  repeated string callback_buffer_name = 2;
}

message ReentrantLockOpConf {
  required string start = 1;
  optional string end = 2;
  required string out = 3;
  repeated Int64List lock_id2intersecting_lock_ids = 4;
}

message SourceTickOpConf {
  required string out = 1;
}

message SinkTickOpConf {
  repeated string tick = 1;
  required string out = 2;
}

message TupleIdentityOpConf {
  repeated string in = 1;
  repeated string out = 2;
}

message TopKOpConf {
  required string in = 1;
  required string out = 2;
  optional int32 k = 3 [default = 1];
  optional bool sorted = 4 [default = true];
}

message L2NormalizeOpConf {
  required string in = 1;
  required string out = 2;
  required int32 axis = 3 [default = -1];
  optional float epsilon = 4 [default = 1e-12];
}

message KeepHeaderOnlyOpConf {
  repeated string in = 1;
  repeated string out = 2;
}

message AxpyOpConf {
  required string x = 1;
  required string y = 2;
  required double alpha = 3;
}

message TotalLossInstanceNumOpConf {
  repeated string in = 1;
  required string out = 2;
}

message UnsortedBatchSegmentSumOpConf {
  required string data = 1;
  required string segment_ids = 2;
  required string out = 3;
  required int64 num_segments = 4;
}

message ShapeElemCntAxisConf {
  repeated int32 axis = 1;
}

message ShapeElemCntRangeAxisConf {
  // closed interval: [begin_axis, end_axis]
  optional int32 begin_axis = 1 [default = 0];
  optional int32 end_axis = 2 [default = -1];
}

message ShapeElemCntOpConf {
  required string x = 1;
  required string y = 2;
  optional DataType data_type = 3 [default = kInt32];
  oneof axis_conf {
    ShapeElemCntAxisConf exclude_axis_conf = 4;
    ShapeElemCntAxisConf include_axis_conf = 5;
    ShapeElemCntRangeAxisConf range_axis_conf = 6;
  }
}

message AccOpConf {
  // in
  required string one = 1;
  // out
  required string acc = 2;
  optional int32 max_acc_num = 3 [default = 1];   
}

message AccTickOpConf {
  // in
  required string one = 1;
  // out
  required string acc = 2;
  optional int32 max_acc_num = 3 [default = 1];   
}

message EveryNthOpConf {
  required string in = 1;
  required string out = 2;
  required int64 n = 3;
}

message ModelInitOpConf {
  required string tick = 1;
  repeated string out = 2;
  repeated string variable_op_name = 3;
  repeated VariableOpConf original_variable_conf = 4;
}

message ModelLoadOpConf {
  required string path = 1;
  repeated string out = 2;
  repeated string variable_op_name = 3;
  repeated VariableOpConf original_variable_conf = 4;
}

message AllReduceFacadeOpConf {
  required string in = 1;
  required string out = 2;
}

message IdentityOpConf {
  required string in = 1;
  required string out = 2;
}

message CaseOpConf {
  required string in = 1;
  repeated string out = 2;
}

message EsacOpConf {
  repeated string in = 1;
  required string out = 2;
  optional DataType data_type = 3 [default=kInt32];
}

message PartialTickOpConf {
  required string tick = 1;
  required string out = 2;
}

message AssignOpConf {
  required string ref = 1;
  required string value = 2;
}

message ModelSaveOpConf {
  required string path = 1;
  repeated string in = 2;
  repeated string key = 3;
}

message LearningRateScheduleOpConf {
  required string train_step = 1;
  required string out = 2;
  required float learning_rate = 3;
  optional LearningRateDecayConf learning_rate_decay = 4;
  optional WarmupConf warmup_conf = 5;
}

<<<<<<< HEAD
message SyncDynamicResizeOpConf {
  required string in = 1;
  required string size = 2;
  required string out = 3;
  required int64 axis = 4;
=======
message NcclBoxingReduceScatterOpConf {
  required LogicalBlobId lbi = 1;
}

message NcclBoxingAllGatherOpConf {
  required LogicalBlobId lbi = 1;
}

message NcclBoxingAllReduceOpConf {
  required LogicalBlobId lbi = 1;
>>>>>>> d3925228
}

message OperatorConf {
  required string name = 1;
  optional bool trainable = 3 [default = true];
  optional DeviceType device_type = 4 [default = kInvalidDevice];
  optional bool enable_cudnn = 5;
  optional int64 cudnn_buf_limit_mbyte = 6;
  repeated string ctrl_in_op_name = 7;
  oneof op_type {
    // system op
    DecodeOFRecordOpConf decode_ofrecord_conf = 101;
    DecodeRandomOpConf decode_random_conf = 102;
    RecordLoadOpConf record_load_conf = 103;
    CopyHdOpConf copy_hd_conf = 104;
    CopyCommNetOpConf copy_comm_net_conf = 106;
    ConcatOpConf concat_conf = 107;
    BoxingOpConf boxing_conf = 108;
    ReduceScatterOpConf reduce_scatter_conf = 109;
    ReduceAddOpConf reduce_add_conf = 110;
    ReduceGatherOpConf reduce_gather_conf = 111;
    ReduceConcatOpConf reduce_concat_conf = 112;
    ReduceSplitOpConf reduce_split_conf = 113;
    NcclAllReduceOpConf nccl_all_reduce_conf = 114;
    NcclReduceScatterOpConf nccl_reduce_scatter_conf = 115;
    NcclAllGatherOpConf nccl_all_gather_conf = 116;
    AccumulateOpConf accumulate_conf = 117;
    NormalModelUpdateOpConf normal_mdupdt_conf = 118;
    CastOpConf cast_conf = 121;
    VariableOpConf variable_conf = 122;
    ReduceIdentityOpConf reduce_identity_conf = 123;
    TickOpConf tick_conf = 124;
    KeepHeaderOnlyOpConf keep_header_only_conf = 125;
    TotalLossInstanceNumOpConf total_loss_instance_num_conf = 126;
    NaiveModelUpdateOpConf naive_model_update_conf = 127;
    MomentumModelUpdateOpConf momentum_model_update_conf = 128;
    RMSPropModelUpdateOpConf rmsprop_model_update_conf = 129;
    LARSModelUpdateOpConf lars_model_update_conf = 130;
    AdamModelUpdateOpConf adam_model_update_conf = 131;
    ShapeElemCntOpConf shape_elem_cnt_conf = 132;
    AccOpConf acc_conf = 133;
    AllReduceFacadeOpConf all_reduce_facade_conf = 134;
    SourceTickOpConf source_tick_conf = 135;
    SinkTickOpConf sink_tick_conf = 136;
    InputOpConf input_conf = 137;
    OutputOpConf output_conf = 138;
    WaitAndSendIdsOpConf wait_and_send_ids_conf = 139;
    ReentrantLockOpConf reentrant_lock_conf = 140;
    CallbackNotifyOpConf callback_notify_conf = 141;
    ForeignInputOpConf foreign_input_conf = 142;
    ForeignOutputOpConf foreign_output_conf = 143;
    AccTickOpConf acc_tick_conf = 144;
    SwitchOutputOpConf switch_output_conf = 145;
    ReturnOpConf return_conf = 146;
    NcclTupleBroadcastOpConf nccl_tuple_broadcast_conf = 147;
    NcclTupleReduceOpConf nccl_tuple_reduce_conf = 148;
    PartialTickOpConf partial_tick_conf = 149;
    LazyAdamModelUpdateOpConf lazy_adam_model_update_conf = 150;
    ForeignWatchOpConf foreign_watch_conf = 151;
    NcclBoxingReduceScatterOpConf nccl_boxing_reduce_scatter_conf = 152;
    NcclBoxingAllGatherOpConf nccl_boxing_all_gather_conf = 153;
    NcclBoxingAllReduceOpConf nccl_boxing_all_reduce_conf = 154;

    // domain op
    TupleIdentityOpConf tuple_identity_conf = 200;
    TransposeOpConf transpose_conf = 201;
    ReshapeOpConf reshape_conf = 202;
    Conv1DOpConf conv_1d_conf = 205;
    Conv2DOpConf conv_2d_conf = 206;
    Conv3DOpConf conv_3d_conf = 207;
    AveragePooling1DOpConf average_pooling_1d_conf = 208;
    MaxPooling1DOpConf max_pooling_1d_conf = 209;
    AveragePooling2DOpConf average_pooling_2d_conf = 210;
    MaxPooling2DOpConf max_pooling_2d_conf = 211;
    AveragePooling3DOpConf average_pooling_3d_conf = 212;
    MaxPooling3DOpConf max_pooling_3d_conf = 213;
    LocalResponseNormalizationOpConf local_response_normalization_conf = 216;
    NormalizationOpConf normalization_conf = 217;
    DropoutOpConf dropout_conf = 218;
    ReduceSumOpConf reduce_sum_conf = 219;
    AddOpConf add_conf = 220;
    MatmulOpConf matmul_conf = 221;
    DotOpConf dot_conf = 222;
    MultiplyOpConf multiply_conf = 223;
    MaximumOpConf maximum_conf = 224;
    SigmoidOpConf sigmoid_conf = 225;
    TanHOpConf tanh_conf = 226;
    ReluOpConf relu_conf = 227;
    SoftmaxOpConf softmax_conf = 228;
    SparseCrossEntropyLossOpConf sparse_cross_entropy_loss_conf = 229;
    HingeLossOpConf hinge_loss_conf = 230;
    SparseSoftmaxCrossEntropyLossOpConf sparse_softmax_cross_entropy_loss_conf = 231;
    AccuracyOpConf accuracy_conf = 232;
    PrintOpConf print_conf = 233;
    PackOpConf pack_conf = 237;
    UnpackOpConf unpack_conf = 238;
    RepeatOpConf repeat_conf = 239;
    GeluOpConf gelu_conf = 241;
    GatherOpConf gather_conf = 242;
    BatchGatherOpConf batch_gather_conf = 243;
    SliceOpConf slice_conf = 252;
    BiasAddOpConf bias_add_conf = 253;
    LayerNormOpConf layer_norm_conf = 254;
    ConstantOpConf constant_conf = 255;
    SigmoidCrossEntropyLossOpConf sigmoid_cross_entropy_loss_conf = 257;
    OneHotOpConf one_hot_conf = 258;
    IdentityLossOpConf identity_loss_conf = 259;
    SparseCrossEntropyOpConf sparse_cross_entropy_conf= 260;
    ReduceMeanOpConf reduce_mean_conf = 261;
    TopKOpConf top_k_conf = 262;
    L2NormalizeOpConf l2_normalize_conf = 264;
    PReluOpConf prelu_conf = 265;
    ReluGradOpConf relu_grad_conf = 266;
    GeluGradOpConf gelu_grad_conf = 267;
    ReshapeLikeOpConf reshape_like_conf = 268;
    SliceGradOpConf slice_grad_conf = 269;
    ReduceSumLikeOpConf reduce_sum_like_conf = 270;
    DropoutGradOpConf dropout_grad_conf = 271;
    LayerNormGradOpConf layer_norm_grad_conf = 272;
    LayerNormParamGradOpConf layer_norm_param_grad_conf = 273;
    SparseCrossEntropyGradOpConf sparse_cross_entropy_grad_conf= 274;
    UnsortedSegmentSumOpConf unsorted_segment_sum_conf = 275;
    BroadcastDivGradOpConf broadcast_div_grad_conf= 276;
    BroadcastLikeOpConf broadcast_like_conf = 277;
    SoftmaxGradOpConf softmax_grad_conf = 278;
    UnsortedBatchSegmentSumOpConf unsorted_batch_segment_sum_conf = 279;
    ReduceMeanGradOpConf reduce_mean_grad_conf = 280;
    NormalizationGradOpConf normalization_grad_conf = 282;
    ConvBiasGradOpConf conv_bias_grad_conf = 283;
    ConvFilterGradOpConf conv_filter_grad_conf = 284;
    ConvDataGradOpConf conv_data_grad_conf = 285;
    EveryNthOpConf every_nth_conf = 286;
    TanHGradOpConf tanh_grad_conf = 288;
    PoolingGradOpConf pooling_grad_conf = 289;
    IdentityOpConf identity_conf = 290;
    CaseOpConf case_conf = 291;
    EsacOpConf esac_conf = 292;
    ModelInitOpConf model_init_conf = 293;
    SplitLikeOpConf split_like_conf = 294;
    SigmoidGradOpConf sigmoid_grad_conf = 295;
    AssignOpConf assign_conf = 296;
    ModelSaveOpConf model_save_conf = 297;
    LearningRateScheduleOpConf learning_rate_schedule_conf = 298;
    PReluDataGradOpConf prelu_data_grad_conf = 299;
    PReluAlphaGradOpConf prelu_alpha_grad_conf = 300;
    ModelLoadOpConf model_load_conf = 301;
    SigmoidCrossEntropyLossGradOpConf sigmoid_cross_entropy_loss_grad_conf = 304; 
    GatherMs0OpConf gather_ms0_conf = 305;
    GatherMs0GradOpConf gather_ms0_grad_conf = 306;
    SyncDynamicResizeOpConf sync_dynamic_resize_conf = 307;

    // math op
    BroadcastAddOpConf broadcast_add_conf = 500;
    BroadcastSubOpConf broadcast_sub_conf = 501;
    BroadcastMulOpConf broadcast_mul_conf = 502;
    BroadcastDivOpConf broadcast_div_conf = 503;
    BroadcastEqualOpConf broadcast_equal_conf = 504;
    BroadcastNotEqualOpConf broadcast_not_equal_conf = 505;
    BroadcastLessThanOpConf broadcast_less_than_conf = 506;
    BroadcastLessEqualOpConf broadcast_less_equal_conf = 507;
    BroadcastGreaterThanOpConf broadcast_greater_than_conf = 508;
    BroadcastGreaterEqualOpConf broadcast_greater_equal_conf = 509;
    SquareOpConf square_conf = 510;
    SqrtOpConf sqrt_conf = 511;
    RsqrtOpConf rsqrt_conf = 512;
    ScalarAddOpConf scalar_add_conf = 513;
    ScalarMulOpConf scalar_mul_conf = 514;

    // mutable input op
    AxpyOpConf axpy_conf = 752;
  }
}

message OpNameSet {
  repeated string op_name = 1;
}

message OpNameRelations {
  map<string, string> src_op_name2dst_op_name = 1;
}

message OpNameGroups {
  message OpNameGroup {
    repeated string op_name = 1;
  }
  repeated OpNameGroup op_name_group = 2;
}<|MERGE_RESOLUTION|>--- conflicted
+++ resolved
@@ -1521,13 +1521,6 @@
   optional WarmupConf warmup_conf = 5;
 }
 
-<<<<<<< HEAD
-message SyncDynamicResizeOpConf {
-  required string in = 1;
-  required string size = 2;
-  required string out = 3;
-  required int64 axis = 4;
-=======
 message NcclBoxingReduceScatterOpConf {
   required LogicalBlobId lbi = 1;
 }
@@ -1538,7 +1531,14 @@
 
 message NcclBoxingAllReduceOpConf {
   required LogicalBlobId lbi = 1;
->>>>>>> d3925228
+}
+
+
+message SyncDynamicResizeOpConf {
+  required string in = 1;
+  required string size = 2;
+  required string out = 3;
+  required int64 axis = 4;
 }
 
 message OperatorConf {
