syntax = "proto2";
package oneflow;

import "oneflow/core/common/shape.proto";
import "oneflow/core/common/data_type.proto";
import "oneflow/core/record/image.proto";
import "oneflow/core/record/record.proto";
import "oneflow/core/job/resource.proto";
import "oneflow/core/job/sbp_parallel.proto";
import "oneflow/core/register/logical_blob_id.proto";

enum ActivationType {
  kNone = 0;
  kTanH = 1;
  kSigmoid = 2;
  kRelu = 3;
}

message ConstantInitializerConf {
  optional float value = 1 [default = 0];
}

message ConstantIntInitializerConf {
  optional int32 value = 1 [default = 0];
}

message RandomUniformInitializerConf {
  optional float min = 1 [default = 0];
  optional float max = 2 [default = 1];
}

message RandomUniformIntInitializerConf {
  optional int32 min = 1 [default = 0];
  optional int32 max = 2 [default = 1];
}

message RandomNormalInitializerConf {
  optional float mean = 1 [default = 0];
  optional float std = 2 [default = 1];
}

message TruncatedNormalInitializerConf {
  optional float std = 1 [default = 1];
}

enum VarianceNorm {
  kFanIn = 0;
  kFanOut = 1;
  kAverage = 2;
}

message XavierInitializerConf {
  required VarianceNorm variance_norm = 1;
}

message MsraInitializerConf {
  required VarianceNorm variance_norm = 1;
}

//output[D_0 ... D_(axis - 1) i D_(axis + 1) ... D_n] = start + i * stride
message RangeInitializerConf {
  optional double start = 1 [default = 0];
  optional double stride = 2 [default = 1];
  optional int64 axis = 3 [default = -1];
}

message IntRangeInitializerConf {
  optional int64 start = 1 [default = 0];
  optional int64 stride = 2 [default = 1];
  optional int64 axis = 3 [default = -1];
}


message InitializerConf {
  oneof type {
    ConstantInitializerConf constant_conf = 1;
    ConstantIntInitializerConf constant_int_conf = 2;
    RandomUniformInitializerConf random_uniform_conf = 3;
    RandomUniformIntInitializerConf random_uniform_int_conf = 4;
    RandomNormalInitializerConf random_normal_conf = 5;
    TruncatedNormalInitializerConf truncated_normal_conf = 6;
    XavierInitializerConf xavier_conf = 7;
    MsraInitializerConf msra_conf = 8;
    RangeInitializerConf range_conf = 9;
    IntRangeInitializerConf int_range_conf = 10;
  }
}

message Conv1DOpConf {
  required string in = 1;
  required string out = 2;
  required int32 filters = 3;
  optional string padding = 4 [default = "valid"];
  required string data_format = 5;
  repeated int32 kernel_size = 6;
  repeated int32 strides = 7;
  repeated int32 dilation_rate = 8;
  optional ActivationType activation = 9 [default = kNone];
  optional bool use_bias = 10 [default = true];
  optional InitializerConf weight_initializer = 11;
  optional InitializerConf bias_initializer = 12;
}

message Conv2DOpConf {
  required string in = 1;
  required string out = 2;
  required int32 filters = 3;
  optional string padding = 4 [default = "valid"];
  required string data_format = 5;
  repeated int32 kernel_size = 6;
  repeated int32 strides = 7;
  repeated int32 dilation_rate = 8;
  optional ActivationType activation = 9 [default = kNone];
  optional bool use_bias = 10 [default = true];
  optional InitializerConf weight_initializer = 11;
  optional InitializerConf bias_initializer = 12;
}

message Conv3DOpConf {
  required string in = 1;
  required string out = 2;
  required int32 filters = 3;
  optional string padding = 4 [default = "valid"];
  required string data_format = 5;
  repeated int32 kernel_size = 6;
  repeated int32 strides = 7;
  repeated int32 dilation_rate = 8;
  optional ActivationType activation = 9 [default = kNone];
  optional bool use_bias = 10 [default = true];
  optional InitializerConf weight_initializer = 11;
  optional InitializerConf bias_initializer = 12;
}

message FullyConnectedOpConf {
  // in
  required string in = 1;
  optional string weight = 2;
  optional string bias = 3;
  // out
  required string out = 4;
  required int32 units = 5;
  optional ActivationType activation = 6 [default = kNone];
  optional bool use_bias = 7 [default = true];
  optional InitializerConf weight_initializer = 8;
  optional InitializerConf bias_initializer = 9;
}

message AveragePooling1DOpConf {
  required string in = 1;
  required string out = 2;

  optional string padding = 3 [default = "valid"];
  required string data_format = 4;
  repeated int32 pool_size = 5;
  repeated int32 strides = 6;
}

message MaxPooling1DOpConf {
  required string in = 1;
  required string out = 2;

  optional string padding = 3 [default = "valid"];
  required string data_format = 4;
  repeated int32 pool_size = 5;
  repeated int32 strides = 6;
}

message AveragePooling2DOpConf {
  required string in = 1;
  required string out = 2;

  optional string padding = 3 [default = "valid"];
  required string data_format = 4;
  repeated int32 pool_size = 5;
  repeated int32 strides = 6;
}

message MaxPooling2DOpConf {
  required string in = 1;
  required string out = 2;

  optional string padding = 3 [default = "valid"];
  required string data_format = 4;
  repeated int32 pool_size = 5;
  repeated int32 strides = 6;
}

message AveragePooling3DOpConf {
  required string in = 1;
  required string out = 2;

  optional string padding = 3 [default = "valid"];
  required string data_format = 4;
  repeated int32 pool_size = 5;
  repeated int32 strides = 6;
}

message MaxPooling3DOpConf {
  required string in = 1;
  required string out = 2;

  optional string padding = 3 [default = "valid"];
  required string data_format = 4;
  repeated int32 pool_size = 5;
  repeated int32 strides = 6;
}


message PoolingConf {
  required int32 num_dims = 1;
  // "avg" or "max"
  required string pool_mode = 2;
  required string data_format = 3;
  repeated int32 pool_size = 4;
  repeated int32 strides = 5;
  optional string padding = 6 [default = "valid"];
}

message PoolingGradOpConf {
  // input
  required string x = 1;
  required string y = 2;
  required string dy = 3;
  // output
  required string dx = 4;
  required PoolingConf pooling_conf = 5;
}

message ReluOpConf {
  required string in = 1;
  required string out = 2;
}

message ReluGradOpConf {
  required string y = 1;
  required string dy = 2;
  required string dx = 3;
}

message PReluOpConf {
  required string in = 1;
  required string out = 2;
  required string data_format = 3;
  optional bool channel_shared = 4 [default = false];
  optional float alpha_init = 5 [default = 0.25];
}

message SigmoidOpConf {
  required string in = 1;
  required string out = 2;
}

message TanHOpConf {
  required string in = 1;
  required string out = 2;
}

message SoftmaxOpConf {
  required string in = 1;
  required string out = 2;
  optional int32 axis = 3 [default = -1];
  optional string transpose_in = 4 [default = "transpose_in"];
  optional string transpose_out = 5 [default = "transpose_out"];
}

message SoftmaxGradOpConf {
  required string y = 1;
  required string dy = 2;
  required string dx = 3;
  optional string transpose_x = 4;
  optional string transpose_y = 5;
  optional int32 axis = 6 [default = -1];
}

enum ScalarReductionType {
  kSumOverOne = 0;
  kSumOverWeight = 1;
  kSumOverN = 2;
  kSumOverNonZeroWeight = 3;
}

message SparseCrossEntropyOpConf {
  required string prediction = 1;
  required string label = 2;
  required string out = 3;
}

message SparseCrossEntropyGradOpConf {
  required string prediction = 1;
  required string label = 2;
  required string dy = 3;
  required string prediction_diff = 4;
}

message SparseSoftmaxCrossEntropyLossOpConf {
  required string prediction = 1;
  required string label = 2;
  required string loss = 3;
  optional ScalarReductionType reduction = 4 [default = kSumOverN];
  optional float weight_scalar = 5 [default = 1.0];
  optional string weight = 6;
}

message SparseCrossEntropyLossOpConf {
  required string prediction = 1;
  required string label = 2;
  required string loss = 3;
  optional ScalarReductionType reduction = 4 [default = kSumOverN];
  optional float weight_scalar = 5 [default = 1.0];
  optional string weight = 6;
}

message SigmoidCrossEntropyLossOpConf {
  required string prediction = 1;
  required string label = 2;
  required string loss = 3;
  optional bool normalize = 4 [default = true];
  optional float scale = 5 [default = 1.0];
  optional ScalarReductionType reduction = 6 [default = kSumOverN];
  optional float weight_scalar = 7 [default = 1.0];
  optional string weight = 8;
}

message IdentityLossOpConf {
  required string prediction = 1;
  required string loss = 2;
  optional ScalarReductionType reduction = 3 [default = kSumOverN];
  optional float weight_scalar = 4 [default = 1.0];
  optional string weight = 5;
}

message ConcatOpConf {
  repeated string in = 1;
  required string out = 2;
  required int32 axis = 3;
}

message CopyCommNetOpConf {
}

message CopyHdOpConf {
  enum Type {
    H2D = 0;
    D2H = 1;
  }
  required Type type = 1;
}

message CloneOpConf {
  required int32 out_num = 1;
}

message BoxConcatConf {
  required int32 axis = 1;
}

message BoxAddConf {
}

message BoxSplitConf {
  required int32 axis = 1;
  repeated int32 part_num = 2;
}

message BoxCloneConf {
}

message BoxingOpConf {
  required LogicalBlobId lbi = 1;
  required int32 in_num = 2;
  required int32 out_num = 3;

  oneof in_box {
    BoxConcatConf concat_box = 4;
    BoxAddConf add_box = 5;
  }
  oneof out_box {
    BoxSplitConf split_box = 6;
    BoxCloneConf clone_box = 7;
  }
}

message NaiveModelUpdateConf {
}

message MomentumModelUpdateConf {
  optional float beta = 1 [default = 0.9];
}

message RMSPropModelUpdateConf {
  optional float decay_rate = 1 [default = 0.99];
  optional float epsilon = 2 [default = 1e-8];
}

message LARSModelUpdateConf {
  optional float momentum_beta = 1 [default = 0.9];
  optional float epsilon = 2 [default = 1e-9];
  optional float lars_coefficient = 3 [default = 0.0001];
}

message AdamModelUpdateConf {
  optional float beta1 = 1 [default = 0.9];
  optional float beta2 = 2 [default = 0.999];
  optional float epsilon = 3 [default = 1e-8];
  optional bool do_bias_correction = 4 [default = false];
}

message ExponentialDecayConf {
  required int64 decay_batches = 1;
  required double decay_rate = 2;
  optional bool staircase = 3 [default = false];
}

message InverseTimeDecayConf {
  required int64 decay_batches = 1;
  required double decay_rate = 2;
  optional bool staircase = 3 [default = false];
}

message NaturalExpDecayConf {
  required int64 decay_batches = 1;
  required double decay_rate = 2;
  optional bool staircase = 3 [default = false];
}

message PiecewiseConstantConf {
  repeated int64 boundaries = 1;
  repeated double values = 2;
}

message PolynomialDecayConf {
  required int64 decay_batches = 1;
  optional double end_learning_rate = 2 [default = 0.0001];
  optional double power = 3 [default = 1.0];
  optional bool cycle = 4 [default = false];
}

message CosineDecayConf {
  required int64 decay_batches = 1;
  optional double alpha = 2 [default = 0.0];
}

message LinearCosineDecayConf {
  required int64 decay_batches = 1;
  optional double num_periods = 2 [default = 0.5];
  optional double alpha = 3 [default = 0.0];
  optional double beta = 4 [default = 0.001];
}

message LearningRateDecayConf {
  oneof type {
    ExponentialDecayConf exponential_conf = 2000;
    InverseTimeDecayConf inverse_time_conf = 2001;
    NaturalExpDecayConf natural_exp_conf = 2002;
    PiecewiseConstantConf piecewise_constant_conf = 2003;
    PolynomialDecayConf polynomial_conf = 2004;
    CosineDecayConf cosine_conf = 2005;
    LinearCosineDecayConf linear_cosine_conf = 2006;
  }
}

message ConstantWarmupConf {
  required int64 warmup_batches = 1;
  required double multiplier = 2;
}

message LinearWarmupConf {
  required int64 warmup_batches = 1;
  required double start_multiplier = 2;
}

message WarmupConf {
  oneof type {
    ConstantWarmupConf constant_conf = 3000;
    LinearWarmupConf linear_conf = 3001;
  }
}

message ClipByGlobalNormConf {
  required float clip_norm = 1;
  optional float global_norm = 2;
}

message ClipConf {
  oneof type {
    ClipByGlobalNormConf clip_by_global_norm = 1;
  }
}

message NormalModelUpdateOpUserConf {
  optional LearningRateDecayConf learning_rate_decay = 1;
  optional WarmupConf warmup_conf = 2;
  optional ClipConf clip_conf = 3;
  oneof normal_mdupdt {
    NaiveModelUpdateConf naive_conf = 1000;
    MomentumModelUpdateConf momentum_conf = 1001;
    RMSPropModelUpdateConf rmsprop_conf = 1002;
    LARSModelUpdateConf lars_conf = 1003;
    AdamModelUpdateConf adam_conf = 1004;
  }
}

message NormalModelUpdateOpConf {
  required NormalModelUpdateOpUserConf user_conf = 1;
  required string model_diff = 2;
  required string total_instance_num_diff = 3;
  required string model = 4;
  required float learning_rate = 5;
  required float l1 = 6;
  required float l2 = 7;
}

message NaiveModelUpdateOpConf {
  required NormalModelUpdateOpUserConf user_conf = 1;
  required string model_diff = 2;
  required string total_instance_num_diff = 3;
  required string model = 4;
  required float learning_rate = 5;
  required float l1 = 6;
  required float l2 = 7;
}

message MomentumModelUpdateOpConf {
  required NormalModelUpdateOpUserConf user_conf = 1;
  required string momentum = 2;
  required string model_diff = 3;
  required string total_instance_num_diff = 4;
  required string model = 5;
  required float learning_rate = 6;
  required float l1 = 7;
  required float l2 = 8;
}

message RMSPropModelUpdateOpConf {
  required NormalModelUpdateOpUserConf user_conf = 1;
  required string model_diff = 2;
  required string total_instance_num_diff = 3;
  required string model = 4;
  required float learning_rate = 5;
  required float l1 = 6;
  required float l2 = 7;
}

message LARSModelUpdateOpConf {
  required NormalModelUpdateOpUserConf user_conf = 1;
  required string momentum = 2;
  required string model_diff = 3;
  required string total_instance_num_diff = 4;
  required string model = 5;
  required float learning_rate = 6;
  required float l1 = 7;
  required float l2 = 8;
}

message AdamModelUpdateOpConf {
  required NormalModelUpdateOpUserConf user_conf = 1;
  required string m = 2;
  required string v = 3;
  required string beta1_t = 4;
  required string beta2_t = 5;
  required string model_diff = 6;
  required string total_instance_num_diff = 7;
  required string model = 8;
  required float learning_rate = 9;
  required float l1 = 10;
  required float l2 = 11;
}

message AccumulateOpConf {
}

message EmbeddingLookupAccumulateOpConf {
}

message ModelSaveOpConf {
}


message PrintRecordConf {
  required string lbn = 1;
  optional string name = 2;
  required EncodeConf encode_case = 3;
}

message PrintOpConf {
  repeated PrintRecordConf in = 1;
  required string print_dir = 2;
  optional string part_name_prefix = 3 [default = "part-"];
  optional int32 part_name_suffix_length = 4 [default = -1];
}

message LogCounterOpConf {
  required string in = 1;
  optional int32 interval = 2 [default = 1];
}

message GeluOpConf {
  required string in = 1;
  required string out = 2;
}

message GeluGradOpConf {
  required string x = 1;
  required string dy = 2;
  required string dx = 3;
}

message LossPrintOpConf {
  required LogicalBlobId loss_lbi = 1;
  required LogicalBlobId loss_instance_num_lbi = 2;
  optional LogicalBlobId reduction_lbi = 3;
  optional float weight_scalar = 4 [default = 1.0];
  optional ScalarReductionType reduction_type = 5 [default = kSumOverN];
}

message AccuracyPrintOpConf {
  required LogicalBlobId accuracy_lbi = 1;
  required LogicalBlobId accuracy_instance_num_lbi = 2;
  optional int32 top_k_print = 3 [default = 1];
}

message ReduceSumOpConf {
  oneof in_conf {
    string in = 1; // For User
    LogicalBlobId in_sys = 2; // For System
  }
  required string out = 3;
  repeated int32 axis = 4;
  optional bool keep_dims = 5 [default = false];
}

message ReduceSumLikeOpConf {
  required string x = 1;
  required string y = 2;
  required string like = 3;
  optional string temp_storage = 4 [default = "temp_storage"];
}

message ReduceMeanOpConf {
  required string in = 1;
  required string out = 2;
  repeated int32 axis = 3;
  optional bool keep_dims = 4 [default = false];
}

message ReduceMeanGradOpConf {
  required string dy = 1;
  required string x = 2; // like
  required string dx = 3;
  repeated int32 reduced_axis = 4;
  optional string temp_storage = 5 [default = "temp_storage"];
}

message BasicRnnOpConf {
  required string in = 1;
  optional string init_hidden = 2;
  required string out = 3;
  required int32 hidden_size = 4;
  optional ActivationType activation = 6 [default = kTanH];

  optional InitializerConf init_hidden_initializer = 7;
  optional InitializerConf bias_initializer = 8;
  optional InitializerConf i2h_weight_initializer = 9;
  optional InitializerConf h2h_weight_initializer = 10;

  optional bool is_init_hidden_trainable = 11 [default = true];
  optional bool use_bias = 12 [default = true];
}

message BasicLstmOpConf {
}

message ReshapeOpConf {
  required string in = 1;
  required string out = 2;
  required ShapeProto shape = 3;
  optional bool has_dim0_in_shape = 4;
}

message ReshapeLikeOpConf {
  required string x = 1;
  required string y = 2;
  required string like = 3;
}

message EmbeddingLookupOpConf {
  required string ids = 1;
  required string out = 2;
  required int32 units = 3;
  required int32 table_size = 4;
  optional InitializerConf weight_initializer = 5;
}

message AddOpConf {
  repeated string in = 1;
  required string out = 2;
  optional ActivationType activation = 3 [default = kNone];
}

message MaximumOpConf {
  repeated string in = 1;
  required string out = 2;
}

message SharedModelDiffAddOpConf {
  required int32 in_num = 1;
}

message CastOpConf {
  required string in = 1;
  required string out = 2;
  required DataType data_type = 3;
}

message VariableOpConf {
  required string tick = 1;
  required string out = 2;
  required ShapeProto shape = 3;
  optional DataType data_type = 4;
  optional InitializerConf initializer = 5;
  optional string model_name = 6 [default = "weight"];
  optional int32 model_split_axis = 7 [default = 0];
}

message LocalResponseNormalizationOpConf {
  required string in = 1;
  required string out = 2;
  required string data_format = 3;
  optional int32 depth_radius = 4 [default = 5];
  optional double bias = 5 [default = 1];
  optional double alpha = 6 [default = 1];
  optional double beta = 7 [default = 0.5];
}

message EncodeConf {
  oneof encode {
    EncodeRaw raw = 1;
    EncodeJpeg jpeg = 2;
    EncodeBytesList bytes_list = 3;
  }
}

message EncodeBytesList {
}

message EncodeRaw {
  optional bool dim1_varying_length = 1 [default = false];
}

message EncodeJpeg {
  repeated ImagePreprocess preprocess = 1;
}

message SubtractPreprocessConf {
  required float value = 1;
}

message NormByChannelPreprocessConf {
  repeated float mean_value = 1;
  repeated float std_value = 2;
  required string data_format = 3;
}

message ScalePreprocessConf {
  required float value = 1;
}

message PreprocessConf {
  oneof type {
    SubtractPreprocessConf subtract_conf = 1;
    NormByChannelPreprocessConf norm_by_channel_conf = 2;
    ScalePreprocessConf scale_conf = 3;
  }
}

message RandomShuffleConf {
  optional int32 buffer_size = 1 [default = 1024];
}

message RecordLoadOpConf {
  required string out = 1;
  required string data_dir = 2;
  optional string part_name_prefix = 3 [default = "part-"];
  optional int32 part_name_suffix_length = 4 [default = -1];
  optional RandomShuffleConf random_shuffle_conf = 5;
}

message BlobConf {
  required string name = 1;
  required ShapeProto shape = 2;
  required DataType data_type = 3;
  optional int32 max_sequence_size = 4 [default = 1];
  required EncodeConf encode_case = 5;
  repeated PreprocessConf preprocess = 6;
}

message DecodeOFRecordOpConf {
  required string data_dir = 1;
  optional string part_name_prefix = 2 [default = "part-"];
  optional int32 part_name_suffix_length = 3 [default = -1];
  optional string in = 4;
  repeated BlobConf blob = 5;
  optional RandomShuffleConf random_shuffle_conf = 6;
}

message DecodeRandomOpConf {
  required string out = 1;
  required ShapeProto shape = 2;
  required DataType data_type = 3;
  required InitializerConf data_initializer = 4;
}

message DefineTestBlobOpConf {
  required string out = 1;
  required ShapeProto shape = 2;
  required DataType data_type = 3;
  optional ShapeProto dim0_inner_shape = 4;
  optional int64 dim0_valid_num = 5;
  optional int64 dim1_valid_num = 6;
  optional int64 dim2_valid_num = 7;
  repeated int64 record_id_in_device_piece = 8;
  optional bool has_diff = 9 [default = false];
}

message NormalizationOpConf {
  required string in = 1;
  required string out = 2;
  optional int32 axis = 3 [default = -1]; // NCHW = 1, NHWC = 3, TODO: axis list
  optional float momentum = 4 [default = 0.99];
  optional float epsilon = 5 [default = 0.001];
  optional bool center = 6 [default = true];
  optional bool scale = 7 [default = true];
  optional float beta_init = 8 [default = 0.0];
  optional float gamma_init = 9 [default = 1.0];
  optional float mean_init = 10 [default = 0.0];
  optional float variance_init = 11 [default = 1.0];
  optional bool use_first_piece_init_moving = 12 [default = false];
  optional ActivationType activation = 13 [default = kNone];
}

message DropoutOpConf {
  required string in = 1;
  required string out = 2;
  required double rate = 3;
  optional ShapeProto noise_shape = 4;
  optional int64 seed = 5;
  // TODO tmp_split_fw_bw_train_conf
  optional string random_mask = 6 [default = "random_mask"];
}

message DropoutGradOpConf {
  required string random_mask = 1;
  required string dy = 2;
  required string dx = 3;
  required double rate = 4;
}

message TransposeOpConf {
  required string in = 1;
  required string out = 2;
  repeated int32 perm = 3;
}

message ReduceConcatOpConf {
  required int32 in_num = 1;
}

message NcclAllReduceOpConf {
}

message NcclReduceScatterOpConf {
}

message NcclAllGatherOpConf {
}

message ReduceSplitOpConf {
  required int32 out_num = 1;
}

message ReduceScatterOpConf {
  required int32 out_num = 1;
}

message ReduceAddOpConf {
  required int32 in_num = 1;
}

message ReduceGatherOpConf {
  required int32 in_num = 1;
}

message AccuracyOpConf {
  required string prediction = 1;
  required string label = 2;
  optional int32 top_k = 3 [default = 1];
  required string accuracy = 4;
  optional string weight = 5;
}

message MatmulOpConf {
  // input lbn
  required string a = 1;
  required string b = 2;
  // output bn
  required string out = 5;
  optional bool transpose_a = 6 [default = false];
  optional bool transpose_b = 7 [default = false];
}

message DotOpConf {
  required string in = 1;
  required string weight = 2;
  optional string bias = 3;
  required string out = 4;
}

message MultiplyOpConf {
  required string in_0 = 1;
  required string in_1 = 2;
  required string out = 4;
}

enum Norm {
  L1 = 1;
  L2 = 2;
}

message HingeLossOpConf {
  required string prediction = 1;
  required string label = 2;
  required string loss = 3;
  optional ScalarReductionType reduction = 4 [default = kSumOverN];
  optional float weight_scalar = 5 [default = 1.0];
  optional string weight = 6;
  optional Norm norm = 7[default = L1];
}

message PackOpConf {
  required string in = 1;
  required string out = 2;
  required int32 pack_num = 3;
  required string related_unpack = 4;
}

message UnpackOpConf {
  required string in = 1;
  required string out = 2;
  required int32 unpack_num = 3;
}

message RepeatOpConf {
  required string in = 1;
  required string out = 2;
  required int32 repeat_num = 3;
}

message GatherOpConf {
  required string in = 1;
  required string indices = 2;
  required string out = 3;
  optional int64 axis = 4 [default = 0];
}

message GatherGradOpConf {
  required string out_diff = 1;
  required string indices = 2;
  required string in_diff = 3;
  required int64 axis = 4;
  required int64 gather_dim_size = 5;
}

message BatchGatherOpConf {
  required string in = 1;
  required string indices = 2;
  required string out = 3;
}

message SqrtOpConf {
  required string in = 1;
  required string out = 2;
}

message RsqrtOpConf {
  required string in = 1;
  required string out = 2;
}

message SquareOpConf {
  required string in = 1;
  required string out = 2;
}

message BroadcastAddOpConf {
  required string a = 1;
  required string b = 2;
  required string out = 3;
  optional bool is_const = 4 [default = false];
}

message BroadcastSubOpConf {
  required string a = 1;
  required string b = 2;
  required string out = 3;
  optional bool is_const = 4 [default = false];
}

message BroadcastMulOpConf {
  required string a = 1;
  required string b = 2;
  required string out = 3;
  optional bool is_const = 4 [default = false];
}

message BroadcastDivOpConf {
  required string a = 1;
  required string b = 2;
  required string out = 3;
  optional bool is_const = 4 [default = false];
}

message BroadcastLikeOpConf {
  required string x = 1;
  required string like = 2;
  required string y = 3;
  repeated int32 reduced_axis = 4;
}

message BroadcastDivGradOpConf {
  //  input
  required string b = 1; // denominator in fw
  required string y = 2;
  required string dy = 3;
  //  output
  required string db = 4;
  optional string temp_storage = 5 [default = "temp_storage"];
}

message BiasAddOpConf {
  // inputs
  required string a = 1;
  required string b = 2;
  // output
  required string out = 3;
}

message MeanOpConf {
  required string in = 1;
  required string out = 2;
  // TODO: axis of mean
}

message DimSliceConf {
  optional int32 start = 1 [default = 0];
  optional int32 end = 2 [default = 0];
  optional int32 stride = 3 [default = 1];
}

message SliceOpConf {
  required string in = 1;
  required string out = 2;
  repeated DimSliceConf dim_slice_conf = 3;
}

message SliceGradOpConf {
  required string dy = 1;
  required string dx = 2;
  required string like = 3;
  repeated DimSliceConf dim_slice_conf = 4;
}

message LayerNormOpConf {
  // in
  required string in = 1;
  optional string beta = 2;
  optional string gamma = 3;

  // out
  required string out = 4;
  optional string normalized = 5 [default = "normalized"];
  optional string mean = 6 [default = "mean"];
  optional string inv_variance = 7 [default = "inv_variance"];

  optional bool center = 8 [default = true];
  optional bool scale = 9 [default = true];
  optional ActivationType activation = 10 [default = kNone];
  optional int64 begin_norm_axis = 11 [default = 1];
  optional int64 begin_params_axis = 12 [default = -1];
  optional double epsilon = 13 [default = 1e-5];
}

message LayerNormGradOpConf {
  // in
  required string dy = 1;
  required string x = 2;
  optional string mean = 3;
  optional string inv_variance = 4;
  // out
  required string dx = 5;

  required int64 begin_norm_axis = 6;
  required double epsilon = 7;
}

message LayerNormParamGradOpConf {
  // in
  required string dy = 1;
  optional string normalized = 2;
  optional string gamma = 3;
  // out
  optional string normalized_diff = 4;
  optional string beta_diff = 5;
  optional string gamma_diff = 6;

  required int64 begin_params_axis = 7;
}

message ConstantOpConf {
  required string tick = 1;
  required string out = 2;
  optional ShapeProto shape = 3;
  optional DataType data_type = 4;
  optional InitializerConf initializer = 5;
  optional bool use_device_piece_size_as_dim0 = 6 [default = false];
}

message DebugOpConf {
  required string in = 1;
  required string out = 2;
  optional string in_blob_dump_dir = 3;
  optional string out_diff_blob_dump_dir = 4;
  optional string part_name_prefix = 5 [default = "part-"];
  optional int32 part_name_suffix_length = 6 [default = -1];
  oneof const_out {
    string const_out_feature_load_filepath = 7;
    Feature const_out_feature = 8;
  }
  oneof const_in_diff {
    string const_in_diff_feature_load_filepath = 9;
    Feature const_in_diff_feature = 10;
  }
}

message OneHotOpConf {
  required string indices = 1;
  required string out = 2;
  required int64 depth = 3;
  optional DataType data_type = 4;
}

message ScalarAddOpConf {
  required string in = 1;
  required string out = 2;
  oneof scalar_operand {
    int64 int_operand = 3;
    double float_operand = 4;
  }
}

message ScalarMulOpConf {
  required string in = 1;
  required string out = 2;
  oneof scalar_operand {
    int64 int_operand = 3;
    double float_operand = 4;
  }
}

message ReduceIdentityOpConf {
}

message TickOpConf {
  optional string in = 1;
  required string out = 2;
}

message TupleIdentityOpConf {
  repeated string in = 1;
  repeated string out = 2;
}

message TopKOpConf {
  required string in = 1;
  required string out = 2;
  optional int32 k = 3 [default = 1];
  optional bool sorted = 4 [default = true];
}

message ParallelCastOpConf {
  required string in = 1;
  required string out = 2;
  oneof parallel_type {
    SplitParallel split_parallel = 3;
    BroadcastParallel broadcast_parallel = 4;
  }
}

message L2NormalizeOpConf {
  required string in = 1;
  required string out = 2;
  required int32 axis = 3 [default = -1];
  optional float epsilon = 4 [default = 1e-12];
}

message KeepHeaderOnlyOpConf {
  required string in = 1;
  required string out = 2;
}

message AxpyOpConf {
  required string x = 1;
  required string y = 2;
  required double alpha = 3;
}

message TotalLossInstanceNumOpConf {
  repeated string in = 1;
  required string out = 2;
}

message BatchGatherGradOpConf {
  required string out_diff = 1;
  required string indices = 2;
  required string in_diff = 3;
  required int64 gather_dim_size = 4;
}

message PrintScalarSummaryOpConf {
  required string x = 1;
  optional ScalarReductionType reduction_type = 2 [default = kSumOverN];
  optional float weight_scalar = 3 [default = 1.0];
  optional string weight = 4;
  optional int32 interval = 5 [default = 1];
}

message ShapeElemCntOpConf {
  required string x = 1;
  required string y = 2;
  // closed interval: [begin_axis, end_axis]
  optional int32 begin_axis = 3 [default = 0];
  optional int32 end_axis = 4 [default = -1];
}

message AccOpConf {
  // in
  required string one = 1;
  // out
  required string acc = 2;
  optional int32 max_acc_num = 3 [default = 1];   
}

message OperatorConf {
  required string name = 1;
  optional string model_load_dir = 2;
  optional bool trainable = 3 [default = true];
  optional DeviceType device_type = 4 [default = kInvalidDevice];
  optional bool enable_cudnn = 5;
  optional int64 cudnn_buf_limit_mbyte = 6;
  oneof op_type {
    // system op
    DecodeOFRecordOpConf decode_ofrecord_conf = 101;
    DecodeRandomOpConf decode_random_conf = 102;
    RecordLoadOpConf record_load_conf = 103;
    CopyHdOpConf copy_hd_conf = 104;
    CloneOpConf clone_conf = 105;
    CopyCommNetOpConf copy_comm_net_conf = 106;
    ConcatOpConf concat_conf = 107;
    BoxingOpConf boxing_conf = 108;
    ReduceScatterOpConf reduce_scatter_conf = 109;
    ReduceAddOpConf reduce_add_conf = 110;
    ReduceGatherOpConf reduce_gather_conf = 111;
    ReduceConcatOpConf reduce_concat_conf = 112;
    ReduceSplitOpConf reduce_split_conf = 113;
    NcclAllReduceOpConf nccl_all_reduce_conf = 114;
    NcclReduceScatterOpConf nccl_reduce_scatter_conf = 115;
    NcclAllGatherOpConf nccl_all_gather_conf = 116;
    AccumulateOpConf accumulate_conf = 117;
    NormalModelUpdateOpConf normal_mdupdt_conf = 118;
    ModelSaveOpConf model_save_conf = 119;
    SharedModelDiffAddOpConf shared_model_diff_add_conf = 120;
    CastOpConf cast_conf = 121;
    VariableOpConf variable_conf = 122;
    ReduceIdentityOpConf reduce_identity_conf = 123;
    TickOpConf tick_conf = 124;
    KeepHeaderOnlyOpConf keep_header_only_conf = 125;
    TotalLossInstanceNumOpConf total_loss_instance_num_conf = 126;
    NaiveModelUpdateOpConf naive_model_update_conf = 127;
    MomentumModelUpdateOpConf momentum_model_update_conf = 128;
    RMSPropModelUpdateOpConf rmsprop_model_update_conf = 129;
    LARSModelUpdateOpConf lars_model_update_conf = 130;
    AdamModelUpdateOpConf adam_model_update_conf = 131;
    ShapeElemCntOpConf shape_elem_cnt_conf = 132;
    AccOpConf acc_conf = 133;
      
    // domain op
    TupleIdentityOpConf tuple_identity_conf = 200;
    TransposeOpConf transpose_conf = 201;
    ReshapeOpConf reshape_conf = 202;
    BasicRnnOpConf basic_rnn_conf = 203;
    FullyConnectedOpConf fully_connected_conf = 204;
    Conv1DOpConf conv_1d_conf = 205;
    Conv2DOpConf conv_2d_conf = 206;
    Conv3DOpConf conv_3d_conf = 207;
    AveragePooling1DOpConf average_pooling_1d_conf = 208;
    MaxPooling1DOpConf max_pooling_1d_conf = 209;
    AveragePooling2DOpConf average_pooling_2d_conf = 210;
    MaxPooling2DOpConf max_pooling_2d_conf = 211;
    AveragePooling3DOpConf average_pooling_3d_conf = 212;
    MaxPooling3DOpConf max_pooling_3d_conf = 213;
    EmbeddingLookupOpConf embedding_lookup_conf = 214;
    EmbeddingLookupAccumulateOpConf embedding_lookup_accumulate_conf = 215;
    LocalResponseNormalizationOpConf local_response_normalization_conf = 216;
    NormalizationOpConf normalization_conf = 217;
    DropoutOpConf dropout_conf = 218;
    ReduceSumOpConf reduce_sum_conf = 219;
    AddOpConf add_conf = 220;
    MatmulOpConf matmul_conf = 221;
    DotOpConf dot_conf = 222;
    MultiplyOpConf multiply_conf = 223;
    MaximumOpConf maximum_conf = 224;
    SigmoidOpConf sigmoid_conf = 225;
    TanHOpConf tanh_conf = 226;
    ReluOpConf relu_conf = 227;
    SoftmaxOpConf softmax_conf = 228;
    SparseCrossEntropyLossOpConf sparse_cross_entropy_loss_conf = 229;
    HingeLossOpConf hinge_loss_conf = 230;
    SparseSoftmaxCrossEntropyLossOpConf sparse_softmax_cross_entropy_loss_conf = 231;
    AccuracyOpConf accuracy_conf = 232;
    PrintOpConf print_conf = 233;
    AccuracyPrintOpConf accuracy_print_conf = 234;
    LossPrintOpConf loss_print_conf = 235;
    DefineTestBlobOpConf define_test_blob_conf = 236;
    PackOpConf pack_conf = 237;
    UnpackOpConf unpack_conf = 238;
    RepeatOpConf repeat_conf = 239;
    LogCounterOpConf log_counter_conf = 240;
    GeluOpConf gelu_conf = 241;
    GatherOpConf gather_conf = 242;
    BatchGatherOpConf batch_gather_conf = 243;
    MeanOpConf mean_conf = 251;
    SliceOpConf slice_conf = 252;
    BiasAddOpConf bias_add_conf = 253;
    LayerNormOpConf layer_norm_conf = 254;
    ConstantOpConf constant_conf = 255;
    DebugOpConf debug_conf = 256;
    SigmoidCrossEntropyLossOpConf sigmoid_cross_entropy_loss_conf = 257;
    OneHotOpConf one_hot_conf = 258;
    IdentityLossOpConf identity_loss_conf = 259;
    SparseCrossEntropyOpConf sparse_cross_entropy_conf= 260;
    ReduceMeanOpConf reduce_mean_conf = 261;
    TopKOpConf top_k_conf = 262;
    ParallelCastOpConf parallel_cast_conf = 263;
    L2NormalizeOpConf l2_normalize_conf = 264;
    PReluOpConf prelu_conf = 265;
    ReluGradOpConf relu_grad_conf = 266;
    GeluGradOpConf gelu_grad_conf = 267;
    ReshapeLikeOpConf reshape_like_conf = 268;
    SliceGradOpConf slice_grad_conf = 269;
    ReduceSumLikeOpConf reduce_sum_like_conf = 270;
    DropoutGradOpConf dropout_grad_conf = 271;
    LayerNormGradOpConf layer_norm_grad_conf = 272;
    LayerNormParamGradOpConf layer_norm_param_grad_conf = 273;
    SparseCrossEntropyGradOpConf sparse_cross_entropy_grad_conf= 274;
    GatherGradOpConf gather_grad_conf = 275;
    BroadcastDivGradOpConf broadcast_div_grad_conf= 276;
    BroadcastLikeOpConf broadcast_like_conf = 277;
    SoftmaxGradOpConf softmax_grad_conf = 278;
    BatchGatherGradOpConf batch_gather_grad_conf = 279;
    ReduceMeanGradOpConf reduce_mean_grad_conf = 280;
<<<<<<< HEAD
    PoolingGradOpConf pooling_grad_conf = 281;
=======
    PrintScalarSummaryOpConf print_scalar_summary_conf = 281;
>>>>>>> a7d30993

    // math op
    BroadcastAddOpConf broadcast_add_conf = 500;
    BroadcastSubOpConf broadcast_sub_conf = 501;
    BroadcastMulOpConf broadcast_mul_conf = 502;
    BroadcastDivOpConf broadcast_div_conf = 503;
    SquareOpConf square_conf = 504;
    SqrtOpConf sqrt_conf = 505;
    RsqrtOpConf rsqrt_conf = 506;
    ScalarAddOpConf scalar_add_conf = 507;
    ScalarMulOpConf scalar_mul_conf = 508;

    // mutable input op
    AxpyOpConf axpy_conf = 752;
  }
}

message OpNameSet {
  repeated string op_name = 1;
}<|MERGE_RESOLUTION|>--- conflicted
+++ resolved
@@ -1367,11 +1367,8 @@
     SoftmaxGradOpConf softmax_grad_conf = 278;
     BatchGatherGradOpConf batch_gather_grad_conf = 279;
     ReduceMeanGradOpConf reduce_mean_grad_conf = 280;
-<<<<<<< HEAD
-    PoolingGradOpConf pooling_grad_conf = 281;
-=======
     PrintScalarSummaryOpConf print_scalar_summary_conf = 281;
->>>>>>> a7d30993
+    PoolingGradOpConf pooling_grad_conf = 282;
 
     // math op
     BroadcastAddOpConf broadcast_add_conf = 500;
