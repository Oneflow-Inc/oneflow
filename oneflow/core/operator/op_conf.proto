--- conflicted
+++ resolved
@@ -860,15 +860,12 @@
   required string data_format = 4;
 }
 
-<<<<<<< HEAD
-=======
 message VStackOpConf {
   repeated string in = 1;
   required string out = 2;
   optional bool shape_identical = 3 [default = false];
 }
 
->>>>>>> ea763701
 message FpnDistributeOpConf {
   required string collected_rois = 1;
   repeated string rois = 2; // num = rpn_max_level - rpn_min_level + 1
@@ -961,10 +958,7 @@
     BatchPermutationOpConf batch_permutation_conf = 1011;
     FpnCollectOpConf fpn_collect_conf = 1012;
     FpnDistributeOpConf fpn_distribute_conf = 1013;
-<<<<<<< HEAD
-=======
     VStackOpConf vstack_conf = 1014;
->>>>>>> ea763701
   }
 }
 
