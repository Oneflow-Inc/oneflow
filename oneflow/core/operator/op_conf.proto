--- conflicted
+++ resolved
@@ -1176,13 +1176,10 @@
     ReluGradOpConf relu_grad_conf = 266;
     GeluGradOpConf gelu_grad_conf = 267;
     ReshapeLikeOpConf reshape_like_conf = 268;
-<<<<<<< HEAD
-    LayerNormGradOpConf layer_norm_grad_conf = 269;
-    LayerNormParamGradOpConf layer_norm_param_grad_conf = 270;
-=======
     SliceGradOpConf slice_grad_conf = 269;
     ReduceSumLikeOpConf reduce_sum_like_conf = 270;
->>>>>>> bd5bbc3a
+    LayerNormGradOpConf layer_norm_grad_conf = 271;
+    LayerNormParamGradOpConf layer_norm_param_grad_conf = 272;
 
     // math op
     BroadcastAddOpConf broadcast_add_conf = 500;
