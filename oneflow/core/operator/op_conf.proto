syntax = "proto2";
package oneflow;

import "oneflow/core/common/shape.proto";
import "oneflow/core/common/data_type.proto";
import "oneflow/core/record/image.proto";
import "oneflow/core/job/resource.proto";

enum ActivationType {
  kNone = 0;
  kTanH = 1;
  kSigmoid = 2;
  kRelu = 3;
}

message ConstantInitializerConf {
  optional float value = 1 [default = 0];
}

message ConstantIntInitializerConf {
  optional int32 value = 1 [default = 0];
}

message RandomUniformInitializerConf {
  optional float min = 1 [default = 0];
  optional float max = 2 [default = 1];
}

message RandomUniformIntInitializerConf {
  optional int32 min = 1 [default = 0];
  optional int32 max = 2 [default = 1];
}

message RandomNormalInitializerConf {
  optional float mean = 1 [default = 0];
  optional float std = 2 [default = 1];
}

enum VarianceNorm {
  kFanIn = 0;
  kFanOut = 1;
  kAverage = 2;
}

message XavierInitializerConf {
  required VarianceNorm variance_norm = 1;
}

message MsraInitializerConf {
  required VarianceNorm variance_norm = 1;
}

message InitializerConf {
  oneof type {
    ConstantInitializerConf constant_conf = 1;
    ConstantIntInitializerConf constant_int_conf = 2;
    RandomUniformInitializerConf random_uniform_conf = 3;
    RandomUniformIntInitializerConf random_uniform_int_conf = 4;
    RandomNormalInitializerConf random_normal_conf = 5;
    XavierInitializerConf xavier_conf = 6;
    MsraInitializerConf msra_conf = 7;
  }
}

message Conv1DOpConf {
  required string in = 1;
  required string out = 2;
  required int32 filters = 3;
  optional string padding = 4 [default = "valid"];
  required string data_format = 5;
  repeated int32 kernel_size = 6;
  repeated int32 strides = 7;
  repeated int32 dilation_rate = 8;
  optional ActivationType activation = 9 [default = kNone];
  optional bool use_bias = 10 [default = true];
  optional InitializerConf weight_initializer = 11;
  optional InitializerConf bias_initializer = 12;
}

message Conv2DOpConf {
  required string in = 1;
  required string out = 2;
  required int32 filters = 3;
  optional string padding = 4 [default = "valid"];
  required string data_format = 5;
  repeated int32 kernel_size = 6;
  repeated int32 strides = 7;
  repeated int32 dilation_rate = 8;
  optional ActivationType activation = 9 [default = kNone];
  optional bool use_bias = 10 [default = true];
  optional InitializerConf weight_initializer = 11;
  optional InitializerConf bias_initializer = 12;
}

message Conv3DOpConf {
  required string in = 1;
  required string out = 2;
  required int32 filters = 3;
  optional string padding = 4 [default = "valid"];
  required string data_format = 5;
  repeated int32 kernel_size = 6;
  repeated int32 strides = 7;
  repeated int32 dilation_rate = 8;
  optional ActivationType activation = 9 [default = kNone];
  optional bool use_bias = 10 [default = true];
  optional InitializerConf weight_initializer = 11;
  optional InitializerConf bias_initializer = 12;
}

message FullyConnectedOpConf {
  required string in = 1;
  required string out = 2;
  required int32 units = 3;
  optional ActivationType activation = 4 [default = kNone];
  optional bool use_bias = 5 [default = true];
  optional InitializerConf weight_initializer = 6;
  optional InitializerConf bias_initializer = 7;
}

message AveragePooling1DOpConf {
  required string in = 1;
  required string out = 2;

  optional string padding = 3 [default = "valid"];
  required string data_format = 4;
  repeated int32 pool_size = 5;
  repeated int32 strides = 6;
}

message MaxPooling1DOpConf {
  required string in = 1;
  required string out = 2;

  optional string padding = 3 [default = "valid"];
  required string data_format = 4;
  repeated int32 pool_size = 5;
  repeated int32 strides = 6;
}

message AveragePooling2DOpConf {
  required string in = 1;
  required string out = 2;

  optional string padding = 3 [default = "valid"];
  required string data_format = 4;
  repeated int32 pool_size = 5;
  repeated int32 strides = 6;
}

message MaxPooling2DOpConf {
  required string in = 1;
  required string out = 2;

  optional string padding = 3 [default = "valid"];
  required string data_format = 4;
  repeated int32 pool_size = 5;
  repeated int32 strides = 6;
}

message AveragePooling3DOpConf {
  required string in = 1;
  required string out = 2;

  optional string padding = 3 [default = "valid"];
  required string data_format = 4;
  repeated int32 pool_size = 5;
  repeated int32 strides = 6;
}

message MaxPooling3DOpConf {
  required string in = 1;
  required string out = 2;

  optional string padding = 3 [default = "valid"];
  required string data_format = 4;
  repeated int32 pool_size = 5;
  repeated int32 strides = 6;
}

message ReluOpConf {
  required string in = 1;
  required string out = 2;
}

message SigmoidOpConf {
  required string in = 1;
  required string out = 2;
}

message TanHOpConf {
  required string in = 1;
  required string out = 2;
}

message SoftmaxOpConf {
  required string in = 1;
  required string out = 2;
  optional int32 axis = 3 [default = -1];
}

enum LossReductionType {
  kSumOverOne = 0;
  kSumOverWeight = 1;
  kSumOverN = 2;
  kSumOverNonZeroWeight = 3;
}

message SparseSoftmaxCrossEntropyLossOpConf {
  required string prediction = 1;
  required string label = 2;
  required string loss = 3;
  optional LossReductionType reduction = 4 [default = kSumOverN];
  optional float weight_scalar = 5 [default = 1.0];
  optional string weight = 6;
}

message SmoothL1LossOpConf {
  required string prediction = 1;
  required string label = 2;
  required string loss = 3;
  optional float beta = 4 [default = 1] ;
  optional float scale = 5 [default = 1];
  required string inside_weights = 6;
  required string outside_weights = 7;
  optional LossReductionType reduction = 8 [default = kSumOverN];
  optional float weight_scalar = 9 [default = 1.0];
  optional string weight = 10;
}

message SparseCrossEntropyLossOpConf {
  required string prediction = 1;
  required string label = 2;
  required string loss = 3;
  optional LossReductionType reduction = 4 [default = kSumOverN];
  optional float weight_scalar = 5 [default = 1.0];
  optional string weight = 6;
}

message SigmoidCrossEntropyLossOpConf {
  required string prediction = 1;
  required string label = 2;
  required string loss = 3;
  optional bool normalize = 4 [default = true];
  optional float scale = 5 [default = 1.0];
  optional LossReductionType reduction = 6 [default = kSumOverN];
  optional float weight_scalar = 7 [default = 1.0];
  optional string weight = 8;
}

message ConcatOpConf {
  repeated string in = 1;
  required string out = 2;
  required int32 axis = 3;
}

message CopyCommNetOpConf {
}

message CopyHdOpConf {
  enum Type {
    H2D = 0;
    D2H = 1;
  }
  required Type type = 1;
}

message CloneOpConf {
  required int32 out_num = 1;
}

message BoxConcatConf {
  required int32 axis = 1;
}

message BoxAddConf {
}

message BoxSplitConf {
  required int32 axis = 1;
  repeated int32 part_num = 2;
}

message BoxCloneConf {
}

message LogicalBlobId {
  optional string op_name = 1;
  optional string blob_name = 2;
  optional int32 clone_id = 3 [default = -1];
  optional bool is_packed_id = 4 [default = false];
  optional bool is_pb_blob = 5 [default = false];
}

message BoxingOpConf {
  required LogicalBlobId lbi = 1;
  required int32 in_num = 2;
  required int32 out_num = 3;

  oneof in_box {
    BoxConcatConf concat_box = 4;
    BoxAddConf add_box = 5;
  }
  oneof out_box {
    BoxSplitConf split_box = 6;
    BoxCloneConf clone_box = 7;
  }
}

message PodBoxingOpConf {
  required BoxingOpConf boxing_conf = 1;
}

message PbBoxingOpConf {
  required BoxingOpConf boxing_conf = 1;
}

message NaiveModelUpdateConf {
}

message MomentumModelUpdateConf {
  optional float beta = 1 [default = 0.9];
}

message RMSPropModelUpdateConf {
  optional float decay_rate = 1 [default = 0.99];
  optional float epsilon = 2 [default = 1e-8];
}

message ExponentialDecayConf {
  required int64 decay_batches = 1;
  required double decay_rate = 2;
  optional bool staircase = 3 [default = false];
}

message InverseTimeDecayConf {
  required int64 decay_batches = 1;
  required double decay_rate = 2;
  optional bool staircase = 3 [default = false];
}

message NaturalExpDecayConf {
  required int64 decay_batches = 1;
  required double decay_rate = 2;
  optional bool staircase = 3 [default = false];
}

message PiecewiseConstantConf {
  repeated int64 boundaries = 1;
  repeated double values = 2;
}

message PolynomialDecayConf {
  required int64 decay_batches = 1;
  optional double end_learning_rate = 2 [default = 0.0001];
  optional double power = 3 [default = 1.0];
  optional bool cycle = 4 [default = false];
}

message CosineDecayConf {
  required int64 decay_batches = 1;
  optional double alpha = 2 [default = 0.0];
}

message LinearCosineDecayConf {
  required int64 decay_batches = 1;
  optional double num_periods = 2 [default = 0.5];
  optional double alpha = 3 [default = 0.0];
  optional double beta = 4 [default = 0.001];
}

message LearningRateDecayConf {
  oneof type {
    ExponentialDecayConf exponential_conf = 2000;
    InverseTimeDecayConf inverse_time_conf = 2001;
    NaturalExpDecayConf natural_exp_conf = 2002;
    PiecewiseConstantConf piecewise_constant_conf = 2003;
    PolynomialDecayConf polynomial_conf = 2004;
    CosineDecayConf cosine_conf = 2005;
    LinearCosineDecayConf linear_cosine_conf = 2006;
  }
}

message ConstantWarmupConf {
  required int64 warmup_batches = 1;
  required double multiplier = 2;
}

message LinearWarmupConf {
  required int64 warmup_batches = 1;
  required double start_multiplier = 2;
}

message WarmupConf {
  oneof type {
    ConstantWarmupConf constant_conf = 3000;
    LinearWarmupConf linear_conf = 3001;
  }
}

message NormalModelUpdateOpUserConf {
  optional double learning_rate = 1 [default = 0.01];
  optional LearningRateDecayConf learning_rate_decay = 2;
  optional WarmupConf warmup_conf = 3;
  oneof normal_mdupdt {
    NaiveModelUpdateConf naive_conf = 1000;
    MomentumModelUpdateConf momentum_conf = 1001;
    RMSPropModelUpdateConf rmsprop_conf = 1002;
  }
}

message NormalModelUpdateOpConf {
  required NormalModelUpdateOpUserConf user_conf = 1;
  required string model_diff = 2;
  required string model = 3;
}

message AccumulateOpConf {
}

message EmbeddingLookupAccumulateOpConf {
}

message ModelSaveOpConf {
}


message PrintRecordConf {
  required string lbn = 1;
  optional string name = 2;
  required EncodeConf encode_case = 3;
}

message PrintOpConf {
  repeated PrintRecordConf in = 1;
  required string print_dir = 2;
  optional string part_name_prefix = 3 [default = "part-"];
  optional int32 part_name_suffix_length = 4 [default = -1];
}

message LossPrintOpConf {
  required LogicalBlobId loss_lbi = 1;
  optional LogicalBlobId reduction_lbi = 2;
  optional float weight_scalar = 3 [default = 1.0];
  optional LossReductionType reduction_type = 4 [default = kSumOverN];
}

message AccuracyPrintOpConf {
  required LogicalBlobId accuracy_lbi = 1;
  optional int32 top_k_print = 3 [default = 1];
}

message ReduceSumOpConf {
  oneof in_conf {
    string in = 1; // For User
    LogicalBlobId in_sys = 2; // For System
  }
  required string out = 3;
  optional int32 axis = 4;
  optional bool keepdims = 5 [default = false];
}

message BasicRnnOpConf {
  required string in = 1;
  optional string init_hidden = 2;
  required string out = 3;
  required int32 hidden_size = 4;
  optional ActivationType activation = 6 [default = kTanH];

  optional InitializerConf init_hidden_initializer = 7;
  optional InitializerConf bias_initializer = 8;
  optional InitializerConf i2h_weight_initializer = 9;
  optional InitializerConf h2h_weight_initializer = 10;

  optional bool is_init_hidden_trainable = 11 [default = true];
  optional bool use_bias = 12 [default = true];
}

message BasicLstmOpConf {
}

message ReshapeOpConf {
  required string in = 1;
  required string out = 2;
  required ShapeProto shape = 3;
}

message EmbeddingLookupOpConf {
  required string ids = 1;
  required string out = 2;
  required int32 units = 3;
  required int32 table_size = 4;
  optional InitializerConf weight_initializer = 5;
}

message AddOpConf {
  repeated string in = 1;
  required string out = 2;
  optional ActivationType activation = 3 [default = kNone];
}

message MaximumOpConf {
  repeated string in = 1;
  required string out = 2;
}

message SharedModelDiffAddOpConf {
  required int32 in_num = 1;
}

message LocalResponseNormalizationOpConf {
  required string in = 1;
  required string out = 2;
  required string data_format = 3;
  optional int32 depth_radius = 4 [default = 5];
  optional double bias = 5 [default = 1];
  optional double alpha = 6 [default = 1];
  optional double beta = 7 [default = 0.5];
}

message EncodeConf {
  oneof encode {
    EncodeRaw raw = 1;
    EncodeJpeg jpeg = 2;
    EncodeProtobuf protobuf = 3;
  }
}

message EncodeProtobuf {
}

message EncodeRaw {
}

message EncodeJpeg {
  repeated ImagePreprocess preprocess = 1;
}

message SubtractPreprocessConf {
  required float value = 1;
}

message NormByChannelPreprocessConf {
  repeated float mean_value = 1;
  repeated float std_value = 2;
  required string data_format = 3;
}

message ScalePreprocessConf {
  required float value = 1;
}

message PreprocessConf {
  oneof type {
    SubtractPreprocessConf subtract_conf = 1;
    NormByChannelPreprocessConf norm_by_channel_conf = 2;
    ScalePreprocessConf scale_conf = 3;
  }
}

message RecordLoadOpConf {
  required string out = 1;
  required string data_dir = 2;
  optional string part_name_prefix = 3 [default = "part-"];
  optional int32 part_name_suffix_length = 4 [default = -1];
}

message BlobConf {
  required string name = 1;
  required ShapeProto shape = 2;
  required DataType data_type = 3;
  optional int32 max_sequence_size = 4 [default = 1];
  required EncodeConf encode_case = 5;
  repeated PreprocessConf preprocess = 6;
}

message DecodeOFRecordOpConf {
  required string data_dir = 1;
  optional string part_name_prefix = 2 [default = "part-"];
  optional int32 part_name_suffix_length = 3 [default = -1];
  optional string in = 4;
  repeated BlobConf blob = 5;
}

message DecodeRandomOpConf {
  required string out = 1;
  required ShapeProto shape = 2;
  required DataType data_type = 3;
  optional int32 max_sequence_size = 4 [default = 1];
  required InitializerConf initializer = 7;
}

message DefineTestBlobConf {
  required string name = 1;
  required ShapeProto shape = 2;
  required DataType data_type = 3;
}

message NormalizationOpConf {
  required string in = 1;
  required string out = 2;
  optional int32 axis = 3 [default = -1]; // NCHW = 1, NHWC = 3, TODO: axis list
  optional float momentum = 4 [default = 0.99];
  optional float epsilon = 5 [default = 0.001];
  optional bool center = 6 [default = true];
  optional bool scale = 7 [default = true];
  optional float beta_init = 8 [default = 0.0];
  optional float gamma_init = 9 [default = 1.0];
  optional float mean_init = 10 [default = 0.0];
  optional float variance_init = 11 [default = 1.0];
  optional bool use_first_piece_init_moving = 12 [default = false];
  optional ActivationType activation = 13 [default = kNone];
}

message AffineChannelOpConf {
  required string in = 1;
  required string out = 2;
  optional int32 channel_axis = 3 [default = 1]; // NCHW = 1, NHWC = 3
  optional InitializerConf scale_initializer = 4;
  optional InitializerConf bias_initializer = 5;
  optional ActivationType activation = 6 [default = kNone];
}

message DropoutOpConf {
  required string in = 1;
  required string out = 2;
  required double rate = 3;
  optional ShapeProto noise_shape = 4;
  optional int64 seed = 5;
}

message TransposeOpConf {
  required string in = 1;
  required string out = 2;
  repeated int32 perm = 3;
}

message ReduceConcatOpConf {
  required int32 in_num = 1;
}

message ReduceSplitOpConf {
  required int32 out_num = 1;
}

message ReduceScatterOpConf {
  required int32 out_num = 1;
}

message ReduceLocalAddOpConf {
  required int32 in_num = 1;
  required int32 out_num = 2;
}

message ReduceGlobalAddOpConf {
  required int32 in_num = 1;
}

message ReduceGatherOpConf {
  required int32 in_num = 1;
}

message AccuracyOpConf {
  required string prediction = 1;
  required string label = 2;
  optional int32 top_k = 3 [default = 1];
  required string accuracy = 4;
}

message ProposalTargetOpConf {
  required string rpn_rois = 1;
  required string gt_boxes = 2;
  required string gt_labels = 3;
  required string rois = 4;
  required string labels = 5;
  required string bbox_targets = 6;
  required string bbox_inside_weights = 7;
  required string bbox_outside_weights = 8;
  required float foreground_threshold = 9;
  required float background_threshold_low = 10;
  required float background_threshold_high = 11;
  required float foreground_fraction = 12 [default = 0.5];
  required BBoxRegressionWeights bbox_reg_weights = 13;
  required int32 num_classes = 14;
  required int32 num_rois_per_image = 15 [default = 256];
  required int32 max_gt_boxes_num = 16 [default = 256];
  required int32 image_height = 17;
  required int32 image_width = 18;
}

enum ScoringMethod {
  kId = 0;
  kTempAvg = 1;
  kAvg = 2;
  kIouAvg = 3;
  kGeneralizedAvg = 4;
  kQuasiSum = 5;
}

message BboxVoteConf {
  required float beta = 1 [default = 1.0];
  required float threshold = 2 [default = 1];
  required ScoringMethod scoring_method = 3 [default = kId];
}

message BboxNmsAndLimitOpConf {
  required string rois = 1;
  required string bbox_delta = 2;
  required string scores = 3;
  required string labeled_bbox = 4;
  required string bbox_score = 5;
  required BBoxRegressionWeights bbox_reg_weights = 6;
  required float score_threshold = 7;
  required float nms_threshold = 8;
  required int32 detections_per_im = 9;
  required float threshold = 10;
  required int32 image_height = 11;
  required int32 image_width = 12;
  required bool bbox_vote_enabled = 13;
  optional BboxVoteConf bbox_vote = 14;
}

message AnchorGeneratorConf {
  required int32 feature_map_stride = 1 [default = 16];
  repeated float aspect_ratios = 2;
  repeated int32 anchor_scales = 3;
  required int32 image_height = 4;
  required int32 image_width = 5;
}

message ProposalOpConf {
  required string class_prob = 1;
  required string bbox_pred = 2;
  required string rois = 3;
  required string roi_probs = 4;
  required AnchorGeneratorConf anchors_generator_conf = 5;
  required BBoxRegressionWeights bbox_reg_weights = 6;
  required int32 min_size = 7;
  required int32 pre_nms_top_n = 8;
  required int32 post_nms_top_n = 9;
  required float nms_threshold = 10;
}

message BBoxRegressionWeights {
  required float weight_x = 1 [default = 1.0];
  required float weight_y = 2 [default = 1.0];
  required float weight_w = 3 [default = 1.0];
  required float weight_h = 4 [default = 1.0];
}

message RoIPoolingOpConf {
  required string in = 1;
  required string rois = 2;
  required string out = 3;

  required int32 pooled_h = 4;
  required int32 pooled_w = 5;
  required float spatial_scale = 6 [default = 0.0625]; // 1/16
}

message RoIAlignOpConf {
  required string in = 1;
  required string rois = 2;
  required string out = 3;

  required int32 pooled_h = 4;
  required int32 pooled_w = 5;
  optional float spatial_scale = 6 [default = 0.0625]; // 1/16
  optional int32 sampling_ratio = 7 [default = 2]; // adaptive if negative
  optional string data_format = 8 [default = "channels_first"];
}

message AnchorTargetOpConf {
  required string gt_boxes = 1;
  required string rpn_labels = 2;
  required string rpn_bbox_targets = 3;
  required string rpn_bbox_inside_weights = 4;
  required string rpn_bbox_outside_weights = 5;
  required AnchorGeneratorConf anchor_generator_conf = 6;
  required int32 max_gt_boxes_num = 7 [default = 256];
  required float positive_overlap_threshold = 8 [default = 0.7];
  required float negative_overlap_threshold = 9 [default = 0.3];
  required int32 batch_size_per_image = 10 [default = 256];
  required float foreground_fraction = 11 [default = 0.5];
  required float straddle_thresh = 12 [default = 0.0];
  required BBoxRegressionWeights bbox_reg_weights = 13;
}

message MatmulOpConf {
  required string in = 1;
  required string weight = 2;
  optional string bias = 3;
  required int32 units = 4;
  required string out = 5;
}

message DotOpConf {
  required string in = 1;
  required string weight = 2;
  optional string bias = 3;
  required string out = 4;
}

message MultiplyOpConf {
  required string in_0 = 1;
  required string in_1 = 2;
  required string out = 4;
}

enum Norm {
  L1 = 1;
  L2 = 2;
}

message HingeLossOpConf {
  required string prediction = 1;
  required string label = 2;
  required string loss = 3;
  optional LossReductionType reduction = 4 [default = kSumOverN];
  optional float weight_scalar = 5 [default = 1.0];
  optional string weight = 6;
  optional Norm norm = 7[default = L1];
}

message OperatorConf {
  required string name = 1;
  optional string model_load_dir = 2;
  optional bool trainable = 3 [default = true];
  optional DeviceType device_type = 4 [default = kInvalidDevice];
  optional bool enable_cudnn = 5;
  optional int64 cudnn_buf_limit_mbyte = 6 [default = 1024]; // 1GByte
  oneof op_type {
    // system op
    DecodeOFRecordOpConf decode_ofrecord_conf = 101;
    DecodeRandomOpConf decode_random_conf = 102;
    RecordLoadOpConf record_load_conf = 103;
    CopyHdOpConf copy_hd_conf = 104;
    CloneOpConf clone_conf = 105;
    CopyCommNetOpConf copy_comm_net_conf = 106;
    ConcatOpConf concat_conf = 107;
    ReduceScatterOpConf reduce_scatter_conf = 109;
    ReduceLocalAddOpConf reduce_local_add_conf = 110;
    ReduceGlobalAddOpConf reduce_global_add_conf = 111;
    ReduceGatherOpConf reduce_gather_conf = 112;
    ReduceConcatOpConf reduce_concat_conf = 113;
    ReduceSplitOpConf reduce_split_conf = 114;
    AccumulateOpConf accumulate_conf = 115;
    NormalModelUpdateOpConf normal_mdupdt_conf = 116;
    ModelSaveOpConf model_save_conf = 117;
<<<<<<< HEAD
    PodBoxingOpConf pod_boxing_conf = 150;
    PbBoxingOpConf pb_boxing_conf = 151;
=======
    SharedModelDiffAddOpConf shared_model_diff_add_conf = 118;
>>>>>>> 11408363
    
    // user op
    TransposeOpConf transpose_conf = 201;
    ReshapeOpConf reshape_conf = 202;
    BasicRnnOpConf basic_rnn_conf = 203;
    FullyConnectedOpConf fully_connected_conf = 204;
    Conv1DOpConf conv_1d_conf = 205;
    Conv2DOpConf conv_2d_conf = 206;
    Conv3DOpConf conv_3d_conf = 207;
    AveragePooling1DOpConf average_pooling_1d_conf = 208;
    MaxPooling1DOpConf max_pooling_1d_conf = 209;
    AveragePooling2DOpConf average_pooling_2d_conf = 210;
    MaxPooling2DOpConf max_pooling_2d_conf = 211;
    AveragePooling3DOpConf average_pooling_3d_conf = 212;
    MaxPooling3DOpConf max_pooling_3d_conf = 213;
    EmbeddingLookupOpConf embedding_lookup_conf = 214;
    EmbeddingLookupAccumulateOpConf embedding_lookup_accumulate_conf = 215;
    LocalResponseNormalizationOpConf local_response_normalization_conf = 216;
    NormalizationOpConf normalization_conf = 217;
    DropoutOpConf dropout_conf = 218;
    ReduceSumOpConf reduce_sum_conf = 219;
    AddOpConf add_conf = 220;
    MatmulOpConf matmul_conf = 221;
    DotOpConf dot_conf = 222;
    MultiplyOpConf multiply_conf = 223;
    MaximumOpConf maximum_conf = 224;
    SigmoidOpConf sigmoid_conf = 225;
    TanHOpConf tanh_conf = 226;
    ReluOpConf relu_conf = 227;
    SoftmaxOpConf softmax_conf = 228;
    SparseCrossEntropyLossOpConf sparse_cross_entropy_loss_conf = 229;
    HingeLossOpConf hinge_loss_conf = 230;
    SparseSoftmaxCrossEntropyLossOpConf sparse_softmax_cross_entropy_loss_conf = 231;
    AccuracyOpConf accuracy_conf = 232;
    PrintOpConf print_conf = 233;
    AccuracyPrintOpConf accuracy_print_conf = 234;
    LossPrintOpConf loss_print_conf = 235;
    DefineTestBlobConf define_test_blob_conf = 236;
    RoIPoolingOpConf roi_pooling_conf = 1000;
    SmoothL1LossOpConf smooth_l1_loss_conf = 1001;
    ProposalOpConf proposal_conf = 1002;
    RoIAlignOpConf roi_align_conf = 1003;
    ProposalTargetOpConf proposal_target_conf = 1004;
    BboxNmsAndLimitOpConf bbox_nms_and_limit_conf = 1005;
    AnchorTargetOpConf anchor_target_conf = 1006;
    SigmoidCrossEntropyLossOpConf sigmoid_cross_entropy_loss_conf = 1007;
    AffineChannelOpConf affine_channel_conf = 1008;
  }
}

message OpNameSet {
  repeated string op_name = 1;
}<|MERGE_RESOLUTION|>--- conflicted
+++ resolved
@@ -846,12 +846,9 @@
     AccumulateOpConf accumulate_conf = 115;
     NormalModelUpdateOpConf normal_mdupdt_conf = 116;
     ModelSaveOpConf model_save_conf = 117;
-<<<<<<< HEAD
-    PodBoxingOpConf pod_boxing_conf = 150;
-    PbBoxingOpConf pb_boxing_conf = 151;
-=======
     SharedModelDiffAddOpConf shared_model_diff_add_conf = 118;
->>>>>>> 11408363
+    PodBoxingOpConf pod_boxing_conf = 119;
+    PbBoxingOpConf pb_boxing_conf = 120;
     
     // user op
     TransposeOpConf transpose_conf = 201;
