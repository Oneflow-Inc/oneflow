--- conflicted
+++ resolved
@@ -1533,14 +1533,11 @@
     AccTickOpConf acc_tick_conf = 144;
     SwitchOutputOpConf switch_output_conf = 145;
     ReturnOpConf return_conf = 146;
-<<<<<<< HEAD
     NcclTupleBroadcastOpConf nccl_tuple_broadcast_conf = 147;
     NcclTupleReduceOpConf nccl_tuple_reduce_conf = 148;
-=======
-    PartialTickOpConf partial_tick_conf = 147;
-    LazyAdamModelUpdateOpConf lazy_adam_model_update_conf = 148;
-    ForeignWatchOpConf foreign_watch_conf = 149;
->>>>>>> 8782780a
+    PartialTickOpConf partial_tick_conf = 149;
+    LazyAdamModelUpdateOpConf lazy_adam_model_update_conf = 150;
+    ForeignWatchOpConf foreign_watch_conf = 151;
 
     // domain op
     TupleIdentityOpConf tuple_identity_conf = 200;
