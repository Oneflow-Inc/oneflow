/*
Copyright 2020 The OneFlow Authors. All rights reserved.

Licensed under the Apache License, Version 2.0 (the "License");
you may not use this file except in compliance with the License.
You may obtain a copy of the License at

    http://www.apache.org/licenses/LICENSE-2.0

Unless required by applicable law or agreed to in writing, software
distributed under the License is distributed on an "AS IS" BASIS,
WITHOUT WARRANTIES OR CONDITIONS OF ANY KIND, either express or implied.
See the License for the specific language governing permissions and
limitations under the License.
*/
#include "oneflow/core/operator/operator.h"
#include "oneflow/core/job/sbp_signature_builder.h"
#include "oneflow/core/operator/indexed_slices_reduce_sum_op_util.h"

namespace oneflow {

class IndexedSlicesReduceSumOp final : public Operator {
 public:
  OF_DISALLOW_COPY_AND_MOVE(IndexedSlicesReduceSumOp);
  IndexedSlicesReduceSumOp() = default;
  ~IndexedSlicesReduceSumOp() override = default;

  void InitFromOpConf() override;
  virtual Maybe<void> InferLogicalOutBlobDescs(
      const std::function<BlobDesc*(const std::string&)>& BlobDesc4BnInOp,
      const ParallelDesc& parallel_desc) const;
  Maybe<void> InferOutBlobDescs(std::function<BlobDesc*(const std::string&)> GetBlobDesc4BnInOp,
                                const ParallelContext* parallel_ctx,
                                const SbpSignature* sbp_signature) const override;
  Maybe<void> InferInternalBlobDescs(
      std::function<BlobDesc*(const std::string&)> GetBlobDesc4BnInOp,
      const ParallelContext* parallel_ctx, const SbpSignature* sbp_signature) const override;
  void VirtualGenKernelConf(std::function<const BlobDesc*(const std::string&)> GetBlobDesc4BnInOp,
                            const ParallelContext* parallel_ctx,
                            KernelConf* kernel_conf) const override;

 private:
};

void IndexedSlicesReduceSumOp::InitFromOpConf() {
  CHECK(op_conf().has_indexed_slices_reduce_sum_conf());
  EnrollInputBn("x_indices", false);
  EnrollInputBn("x_values");
  EnrollOutputBn("y_indices", false);
  EnrollOutputBn("y_values");
  EnrollOutputBn("num_unique", false);
  EnrollTmpBn("workspace");
}

<<<<<<< HEAD
Maybe<void> IndexedSlicesReduceSumOp::InferBatchAxis(
    std::function<OptInt64*(const std::string&)> BatchAxis4BnInOp) const {
  const OptInt64* x_indices_batch_axis = BatchAxis4BnInOp("x_indices");
  const OptInt64* x_values_batch_axis = BatchAxis4BnInOp("x_values");
  CHECK_OR_RETURN(*x_indices_batch_axis == *x_values_batch_axis);
  *BatchAxis4BnInOp("y_indices") = *x_indices_batch_axis;
  *BatchAxis4BnInOp("y_values") = *x_indices_batch_axis;
  BatchAxis4BnInOp("num_unique")->clear_value();
  return Maybe<void>::Ok();
}

Maybe<void> IndexedSlicesReduceSumOp::InferLogicalOutBlobDescs(
    const std::function<BlobDesc*(const std::string&)>& BlobDesc4BnInOp,
    const ParallelDesc& parallel_desc) const {
  const BlobDesc* x_indices = BlobDesc4BnInOp("x_indices");
  const BlobDesc* x_values = BlobDesc4BnInOp("x_values");
  CHECK_LT_OR_RETURN(x_indices->shape().NumAxes(), x_values->shape().NumAxes());
  FOR_RANGE(int64_t, i, 0, x_indices->shape().NumAxes()) {
    CHECK_EQ_OR_RETURN(x_indices->shape().At(i), x_values->shape().At(i));
  }
  CHECK_OR_RETURN(IsIndexDataType(x_indices->data_type()));
  const int64_t n = x_indices->shape().elem_cnt();
  const int64_t m = x_values->shape().elem_cnt() / n;
  BlobDesc* y_indices = BlobDesc4BnInOp("y_indices");
  BlobDesc* y_values = BlobDesc4BnInOp("y_values");
  *y_indices = *x_indices;
  y_indices->mut_shape() = Shape({n});
  *y_values = *x_values;
  y_values->mut_shape() = Shape({n, m});
  BlobDesc* num_unique = BlobDesc4BnInOp("num_unique");
  num_unique->mut_shape() = Shape({1});
  num_unique->set_data_type(DataType::kInt64);
  return Maybe<void>::Ok();
}

=======
>>>>>>> d5b2fee2
Maybe<void> IndexedSlicesReduceSumOp::InferOutBlobDescs(
    std::function<BlobDesc*(const std::string&)> GetBlobDesc4BnInOp,
    const ParallelContext* parallel_ctx, const SbpSignature* sbp_signature) const {
  const BlobDesc* x_indices = GetBlobDesc4BnInOp("x_indices");
  const BlobDesc* x_values = GetBlobDesc4BnInOp("x_values");
  CHECK_LT_OR_RETURN(x_indices->shape().NumAxes(), x_values->shape().NumAxes());
  FOR_RANGE(int64_t, i, 0, x_indices->shape().NumAxes()) {
    CHECK_EQ_OR_RETURN(x_indices->shape().At(i), x_values->shape().At(i));
  }
  CHECK_OR_RETURN(IsIndexDataType(x_indices->data_type()));
  const int64_t n = x_indices->shape().elem_cnt();
  const int64_t m = x_values->shape().elem_cnt() / n;
  BlobDesc* y_indices = GetBlobDesc4BnInOp("y_indices");
  BlobDesc* y_values = GetBlobDesc4BnInOp("y_values");
  *y_indices = *x_indices;
  y_indices->mut_shape() = Shape({n});
  *y_values = *x_values;
  y_values->mut_shape() = Shape({n, m});
  BlobDesc* num_unique = GetBlobDesc4BnInOp("num_unique");
  num_unique->mut_shape() = Shape({1});
  num_unique->set_data_type(DataType::kInt64);
  return Maybe<void>::Ok();
}

Maybe<void> IndexedSlicesReduceSumOp::InferInternalBlobDescs(
    std::function<BlobDesc*(const std::string&)> GetBlobDesc4BnInOp,
    const ParallelContext* parallel_ctx, const SbpSignature* sbp_signature) const {
  const BlobDesc* x_indices = GetBlobDesc4BnInOp("x_indices");
  const BlobDesc* x_values = GetBlobDesc4BnInOp("x_values");
  CHECK_LT_OR_RETURN(x_indices->shape().NumAxes(), x_values->shape().NumAxes());
  FOR_RANGE(int64_t, i, 0, x_indices->shape().NumAxes()) {
    CHECK_EQ_OR_RETURN(x_indices->shape().At(i), x_values->shape().At(i));
  }
  CHECK_OR_RETURN(IsIndexDataType(x_indices->data_type()));
  const int64_t n = x_indices->shape().elem_cnt();
  const int64_t m = x_values->shape().elem_cnt() / n;
  BlobDesc* workspace = GetBlobDesc4BnInOp("workspace");
  workspace->set_data_type(DataType::kChar);
  int64_t workspace_size_in_bytes;
  IndexedSlicesReduceSumOpUtil::GetReduceSumWorkspaceSizeInBytes(
      device_type(), x_values->data_type(), x_indices->data_type(), n, m, &workspace_size_in_bytes);
  workspace->mut_shape() = Shape({workspace_size_in_bytes});
  return Maybe<void>::Ok();
}

void IndexedSlicesReduceSumOp::VirtualGenKernelConf(
    std::function<const BlobDesc*(const std::string&)> GetBlobDesc4BnInOp,
    const ParallelContext* parallel_ctx, KernelConf* kernel_conf) const {
  kernel_conf->set_data_type(GetBlobDesc4BnInOp("x_values")->data_type());
  kernel_conf->mutable_indexed_slices_reduce_sum_conf()->set_indices_data_type(
      GetBlobDesc4BnInOp("x_indices")->data_type());
}

REGISTER_OP(OperatorConf::kIndexedSlicesReduceSumConf, IndexedSlicesReduceSumOp);

}  // namespace oneflow<|MERGE_RESOLUTION|>--- conflicted
+++ resolved
@@ -52,18 +52,6 @@
   EnrollTmpBn("workspace");
 }
 
-<<<<<<< HEAD
-Maybe<void> IndexedSlicesReduceSumOp::InferBatchAxis(
-    std::function<OptInt64*(const std::string&)> BatchAxis4BnInOp) const {
-  const OptInt64* x_indices_batch_axis = BatchAxis4BnInOp("x_indices");
-  const OptInt64* x_values_batch_axis = BatchAxis4BnInOp("x_values");
-  CHECK_OR_RETURN(*x_indices_batch_axis == *x_values_batch_axis);
-  *BatchAxis4BnInOp("y_indices") = *x_indices_batch_axis;
-  *BatchAxis4BnInOp("y_values") = *x_indices_batch_axis;
-  BatchAxis4BnInOp("num_unique")->clear_value();
-  return Maybe<void>::Ok();
-}
-
 Maybe<void> IndexedSlicesReduceSumOp::InferLogicalOutBlobDescs(
     const std::function<BlobDesc*(const std::string&)>& BlobDesc4BnInOp,
     const ParallelDesc& parallel_desc) const {
@@ -88,8 +76,6 @@
   return Maybe<void>::Ok();
 }
 
-=======
->>>>>>> d5b2fee2
 Maybe<void> IndexedSlicesReduceSumOp::InferOutBlobDescs(
     std::function<BlobDesc*(const std::string&)> GetBlobDesc4BnInOp,
     const ParallelContext* parallel_ctx, const SbpSignature* sbp_signature) const {
