#include "oneflow/core/operator/recurrent_op.h"
#include "oneflow/core/common/balanced_splitter.h"

namespace oneflow {

namespace {

void InferBasicRnnCellBlobDesc(
    std::function<BlobDesc*(const std::string)> GetBlobDesc4BnInOp,
    int32_t hidden_size) {
  const BlobDesc* in_blob_desc = GetBlobDesc4BnInOp("in");
  int64_t embedding_size = in_blob_desc->shape().Count(1);
<<<<<<< HEAD
  int64_t piece_size = in_blob_desc->shape().At(0);
=======
  int64_t data_num = in_blob_desc->shape().At(0);
>>>>>>> 988f5d9b
  BlobDesc data_tmp_blob_desc =
      BlobDesc(Shape({embedding_size, hidden_size}),
               JobDesc::Singleton()->DefaultDataType(), true, false, true,
               in_blob_desc->max_col_num());
  *GetBlobDesc4BnInOp("in_ip_op_out") = data_tmp_blob_desc;
  *GetBlobDesc4BnInOp("hidden_ip_op_out") = data_tmp_blob_desc;
  *GetBlobDesc4BnInOp("plus_op_out") = data_tmp_blob_desc;
  *GetBlobDesc4BnInOp("f_op_out") = data_tmp_blob_desc;

  *GetBlobDesc4BnInOp("in_ip_op_weight") =
      BlobDesc(Shape({hidden_size, embedding_size}));
  *GetBlobDesc4BnInOp("hidden_ip_op_weight") =
      BlobDesc(Shape({hidden_size, hidden_size}));
  *GetBlobDesc4BnInOp("bias") = BlobDesc(Shape({1, hidden_size}));
  *GetBlobDesc4BnInOp("bias_multiplier") = BlobDesc(Shape({data_num, 1}));
}

}  //  namespace

void RecurrentOp::InitFromOpConf() {
  CHECK(op_conf().has_recurrent_conf());
  const RecurrentOpConf& conf = op_conf().recurrent_conf();
  EnrollInputBn("in");
  EnrollInputBn("ht_1");
  if (!conf.init_hidden().empty()) {
    CHECK(!conf.has_init_hidden_initializer());
    EnrollInputBn("h0");
  } else {
    EnrollModelBn("h0");
  }
  EnrollOutputBn("ht");
  EnrollOutputBn("out");

  if (conf.rnn_type_case() == RecurrentOpConf::kBasicRnnCell) {
    EnrollDataTmpBn("in_ip_op_out");
    EnrollDataTmpBn("hidden_ip_op_out");
    EnrollDataTmpBn("plus_op_out");
    EnrollDataTmpBn("f_op_out");
    EnrollModelBn("in_ip_op_weight");
    EnrollModelBn("hidden_ip_op_weight");
    EnrollModelBn("bias");
    EnrollModelTmpBn("bias_multiplier");
  } else if (conf.rnn_type_case() == RecurrentOpConf::kBasicLstmCell) {
    TODO();
  } else {
    UNEXPECTED_RUN();
  }
}

const PbMessage& RecurrentOp::GetSpecialConf() const {
  return op_conf().recurrent_conf();
}

void RecurrentOp::InferBlobDescs(
    std::function<BlobDesc*(const std::string)> GetBlobDesc4BnInOp,
    const ParallelContext* parallel_ctx) const {
  const RecurrentOpConf& conf = op_conf().recurrent_conf();
  const BlobDesc* in_blob_desc = GetBlobDesc4BnInOp("in");
  DataType data_type = JobDesc::Singleton()->DefaultDataType();
  CHECK_EQ(in_blob_desc->data_type(), data_type);
  CHECK_EQ(in_blob_desc->shape().NumAxes(), 2);
<<<<<<< HEAD
  int64_t piece_size = in_blob_desc->shape().At(0);
  CHECK_EQ(piece_size, JobDesc::Singleton()->SinglePieceSize());
=======
  CHECK_EQ(in_blob_desc->has_header_field(), true);
  CHECK_EQ(in_blob_desc->has_col_num_field(), true);
  int64_t data_num = in_blob_desc->shape().At(0);
>>>>>>> 988f5d9b
  int32_t hidden_size = conf.hidden_size();
  Shape h0_shape = Shape({data_num, hidden_size});
  if (!conf.init_hidden().empty()) {
    const BlobDesc* h0_blob_desc = GetBlobDesc4BnInOp("h0");
    CHECK_EQ(h0_blob_desc->data_type(), data_type);
    CHECK_EQ(h0_blob_desc->shape(), h0_shape);
    CHECK_EQ(h0_blob_desc->has_data_id_field(),
             in_blob_desc->has_data_id_field());
    CHECK_EQ(h0_blob_desc->max_col_num(), 1);
  } else {
    *GetBlobDesc4BnInOp("h0") = BlobDesc(h0_shape);
  }
  if (parallel_ctx->policy() == kModelParallel) {
    BalancedSplitter splitter(hidden_size, parallel_ctx->parallel_num());
    hidden_size = splitter.At(parallel_ctx->parallel_id()).size();
  }
<<<<<<< HEAD
  // ht -- for recurrent edge
  BlobDesc* ht_blob_desc = GetBlobDesc4BnInOp("ht");
  ht_blob_desc->mut_shape() = Shape({piece_size, hidden_size});
  ht_blob_desc->set_data_type(data_type);
  ht_blob_desc->set_has_data_id_field(in_blob_desc->has_data_id_field());
  ht_blob_desc->set_max_col_num(in_blob_desc->max_col_num());
  // out
  *GetBlobDesc4BnInOp("out") = *ht_blob_desc;
=======
  // ht
  BlobDesc ht_blob_desc = *in_blob_desc;
  ht_blob_desc.mut_shape() = Shape({data_num, hidden_size});
  *GetBlobDesc4BnInOp("ht") = ht_blob_desc;
  // recurrent_ht
  *GetBlobDesc4BnInOp("rec_ht") = ht_blob_desc;
>>>>>>> 988f5d9b

  if (op_conf().recurrent_conf().rnn_type_case()
      == RecurrentOpConf::kBasicRnnCell) {
    InferBasicRnnCellBlobDesc(GetBlobDesc4BnInOp, hidden_size);
  } else if (op_conf().recurrent_conf().rnn_type_case()
             == RecurrentOpConf::kBasicLstmCell) {
    TODO();
  } else {
    UNEXPECTED_RUN();
  }
}

std::string RecurrentOp::ibn2lbn(const std::string& input_bn) const {
  if (input_bn == "ht_1") {
    return obn2lbn("ht");
  } else if (input_bn == "h0") {
    return op_conf().recurrent_conf().init_hidden();
  } else if (input_bn == "in") {
    return op_conf().recurrent_conf().in();
  } else {
    UNEXPECTED_RUN();
    return "";
  }
}

std::string RecurrentOp::obn2lbn(const std::string& output_bn) const {
  return op_name() + "/" + op_conf().recurrent_conf().out();
}

REGISTER_OP(OperatorConf::kRecurrentConf, RecurrentOp);

}  // namespace oneflow<|MERGE_RESOLUTION|>--- conflicted
+++ resolved
@@ -10,11 +10,7 @@
     int32_t hidden_size) {
   const BlobDesc* in_blob_desc = GetBlobDesc4BnInOp("in");
   int64_t embedding_size = in_blob_desc->shape().Count(1);
-<<<<<<< HEAD
-  int64_t piece_size = in_blob_desc->shape().At(0);
-=======
   int64_t data_num = in_blob_desc->shape().At(0);
->>>>>>> 988f5d9b
   BlobDesc data_tmp_blob_desc =
       BlobDesc(Shape({embedding_size, hidden_size}),
                JobDesc::Singleton()->DefaultDataType(), true, false, true,
@@ -76,14 +72,9 @@
   DataType data_type = JobDesc::Singleton()->DefaultDataType();
   CHECK_EQ(in_blob_desc->data_type(), data_type);
   CHECK_EQ(in_blob_desc->shape().NumAxes(), 2);
-<<<<<<< HEAD
-  int64_t piece_size = in_blob_desc->shape().At(0);
-  CHECK_EQ(piece_size, JobDesc::Singleton()->SinglePieceSize());
-=======
   CHECK_EQ(in_blob_desc->has_header_field(), true);
   CHECK_EQ(in_blob_desc->has_col_num_field(), true);
   int64_t data_num = in_blob_desc->shape().At(0);
->>>>>>> 988f5d9b
   int32_t hidden_size = conf.hidden_size();
   Shape h0_shape = Shape({data_num, hidden_size});
   if (!conf.init_hidden().empty()) {
@@ -100,23 +91,12 @@
     BalancedSplitter splitter(hidden_size, parallel_ctx->parallel_num());
     hidden_size = splitter.At(parallel_ctx->parallel_id()).size();
   }
-<<<<<<< HEAD
-  // ht -- for recurrent edge
-  BlobDesc* ht_blob_desc = GetBlobDesc4BnInOp("ht");
-  ht_blob_desc->mut_shape() = Shape({piece_size, hidden_size});
-  ht_blob_desc->set_data_type(data_type);
-  ht_blob_desc->set_has_data_id_field(in_blob_desc->has_data_id_field());
-  ht_blob_desc->set_max_col_num(in_blob_desc->max_col_num());
-  // out
-  *GetBlobDesc4BnInOp("out") = *ht_blob_desc;
-=======
   // ht
   BlobDesc ht_blob_desc = *in_blob_desc;
   ht_blob_desc.mut_shape() = Shape({data_num, hidden_size});
   *GetBlobDesc4BnInOp("ht") = ht_blob_desc;
   // recurrent_ht
   *GetBlobDesc4BnInOp("rec_ht") = ht_blob_desc;
->>>>>>> 988f5d9b
 
   if (op_conf().recurrent_conf().rnn_type_case()
       == RecurrentOpConf::kBasicRnnCell) {
