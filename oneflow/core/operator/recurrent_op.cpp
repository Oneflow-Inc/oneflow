#include "oneflow/core/operator/recurrent_op.h"
#include "oneflow/core/common/balanced_splitter.h"

namespace oneflow {

namespace {

void InferBasicRnnCellBlobDesc(
    std::function<BlobDesc*(const std::string)> GetBlobDesc4BnInOp,
    int32_t hidden_size, bool has_bias_term) {
  const BlobDesc* in_blob_desc = GetBlobDesc4BnInOp("in");
  int64_t embedding_size = in_blob_desc->shape().At(1);
  int64_t piece_size = in_blob_desc->shape().At(0);
  BlobDesc data_tmp_blob_desc =
<<<<<<< HEAD
      BlobDesc(Shape({embedding_size, hidden_size}), data_type,
               in_blob_desc->has_data_id(), in_blob_desc->has_offset(), -1);
=======
      BlobDesc(Shape({embedding_size, hidden_size}),
               JobDesc::Singleton()->DefaultDataType(), false,
               in_blob_desc->max_seq_size());
>>>>>>> 29310feb
  *GetBlobDesc4BnInOp("in_ip_op_out") = data_tmp_blob_desc;
  *GetBlobDesc4BnInOp("hidden_ip_op_out") = data_tmp_blob_desc;
  *GetBlobDesc4BnInOp("plus_op_out") = data_tmp_blob_desc;
  *GetBlobDesc4BnInOp("f_op_out") = data_tmp_blob_desc;

<<<<<<< HEAD
  BlobDesc weight_blob_desc = BlobDesc(Shape({hidden_size, embedding_size}),
                                       data_type, false, false, -1);
  *GetBlobDesc4BnInOp("in_ip_op_weight") = weight_blob_desc;
  *GetBlobDesc4BnInOp("hidden_ip_op_weight") = weight_blob_desc;
  if (has_bias_term) {
    *GetBlobDesc4BnInOp("bias") =
        BlobDesc(Shape({1, hidden_size}), data_type, false, false, -1);
    *GetBlobDesc4BnInOp("bias_multiplier") =
        BlobDesc(Shape({piece_size, 1}), data_type, false, false, -1);
=======
  BlobDesc weight_blob_desc = BlobDesc(Shape({hidden_size, embedding_size}));
  *GetBlobDesc4BnInOp("in_ip_op_weight") = weight_blob_desc;
  *GetBlobDesc4BnInOp("hidden_ip_op_weight") = weight_blob_desc;
  if (has_bias_term) {
    *GetBlobDesc4BnInOp("bias") = BlobDesc(Shape({1, hidden_size}));
    *GetBlobDesc4BnInOp("bias_multiplier") = BlobDesc(Shape({piece_size, 1}));
>>>>>>> 29310feb
  }
}

}  //  namespace

void RecurrentOp::InitFromOpConf() {
  CHECK(op_conf().has_recurrent_conf());
  const RecurrentOpConf& conf = op_conf().recurrent_conf();
  EnrollInputBn("in");
  EnrollInputBn("ht_1");
  if (!conf.init_hidden().empty()) {
    CHECK(!conf.has_init_hidden_fill());
    EnrollInputBn("h0");
  } else {
    EnrollModelBn("h0");
  }
  EnrollOutputBn("ht");

  if (conf.rnn_type_case() == RecurrentOpConf::kBasicRnnCell) {
    EnrollDataTmpBn("in_ip_op_out");
    EnrollDataTmpBn("hidden_ip_op_out");
    EnrollDataTmpBn("plus_op_out");
    EnrollDataTmpBn("f_op_out");
    EnrollModelBn("in_ip_op_weight");
    EnrollModelBn("hidden_ip_op_weight");
    if (conf.has_bias_term()) {
      EnrollModelBn("bias");
      EnrollModelTmpBn("bias_multiplier");
    }
  } else if (conf.rnn_type_case() == RecurrentOpConf::kBasicLstmCell) {
    TODO();
  } else {
    UNEXPECTED_RUN();
  }
}

const PbMessage& RecurrentOp::GetSpecialConf() const {
  return op_conf().recurrent_conf();
}

void RecurrentOp::InferBlobDescs(
    std::function<BlobDesc*(const std::string)> GetBlobDesc4BnInOp,
    const ParallelContext* parallel_ctx) const {
  const RecurrentOpConf& conf = op_conf().recurrent_conf();
  const BlobDesc* in_blob_desc = GetBlobDesc4BnInOp("in");
  DataType data_type = JobDesc::Singleton()->DefaultDataType();
  CHECK_EQ(in_blob_desc->data_type(), data_type);
  CHECK_EQ(in_blob_desc->shape().NumAxes(), 2);
  int64_t piece_size = in_blob_desc->shape().At(0);
  int32_t hidden_size = conf.hidden_size();
  Shape h0_shape = Shape({piece_size, hidden_size});
  if (!conf.init_hidden().empty()) {
    const BlobDesc* h0_blob_desc = GetBlobDesc4BnInOp("h0");
    CHECK_EQ(h0_blob_desc->data_type(), data_type);
    CHECK_EQ(h0_blob_desc->shape(), h0_shape);
    CHECK_EQ(h0_blob_desc->has_data_id(), in_blob_desc->has_data_id());
    CHECK_EQ(h0_blob_desc->max_seq_size(), 1);
  } else {
    *GetBlobDesc4BnInOp("h0") = BlobDesc(h0_shape);
  }
  if (parallel_ctx->policy() == kModelParallel) {
    BalancedSplitter splitter(hidden_size, parallel_ctx->parallel_num());
    hidden_size = splitter.At(parallel_ctx->parallel_id()).size();
  }
  // ht
  BlobDesc* ht_blob_desc = GetBlobDesc4BnInOp("ht");
  ht_blob_desc->mut_shape() = Shape({piece_size, hidden_size});
  ht_blob_desc->set_data_type(data_type);
  ht_blob_desc->set_has_data_id(in_blob_desc->has_data_id());
  ht_blob_desc->set_max_seq_size(in_blob_desc->max_seq_size());

  if (op_conf().recurrent_conf().rnn_type_case()
      == RecurrentOpConf::kBasicRnnCell) {
    InferBasicRnnCellBlobDesc(GetBlobDesc4BnInOp, hidden_size,
                              conf.has_bias_term());
  } else if (op_conf().recurrent_conf().rnn_type_case()
             == RecurrentOpConf::kBasicLstmCell) {
    TODO();
  } else {
    UNEXPECTED_RUN();
  }
}

std::string RecurrentOp::ibn2lbn(const std::string& input_bn) const {
  if (input_bn == "ht_1") {
    return obn2lbn("ht");
  } else if (input_bn == "h0") {
    return op_conf().recurrent_conf().init_hidden();
  } else if (input_bn == "in") {
    return op_conf().recurrent_conf().in();
  } else {
    UNEXPECTED_RUN();
    return "";
  }
}

std::string RecurrentOp::obn2lbn(const std::string& output_bn) const {
  return op_name() + "/" + op_conf().recurrent_conf().out();
}

REGISTER_OP(OperatorConf::kRecurrentConf, RecurrentOp);

}  // namespace oneflow<|MERGE_RESOLUTION|>--- conflicted
+++ resolved
@@ -12,37 +12,20 @@
   int64_t embedding_size = in_blob_desc->shape().At(1);
   int64_t piece_size = in_blob_desc->shape().At(0);
   BlobDesc data_tmp_blob_desc =
-<<<<<<< HEAD
-      BlobDesc(Shape({embedding_size, hidden_size}), data_type,
-               in_blob_desc->has_data_id(), in_blob_desc->has_offset(), -1);
-=======
       BlobDesc(Shape({embedding_size, hidden_size}),
-               JobDesc::Singleton()->DefaultDataType(), false,
+               JobDesc::Singleton()->DefaultDataType(), false, false,
                in_blob_desc->max_seq_size());
->>>>>>> 29310feb
   *GetBlobDesc4BnInOp("in_ip_op_out") = data_tmp_blob_desc;
   *GetBlobDesc4BnInOp("hidden_ip_op_out") = data_tmp_blob_desc;
   *GetBlobDesc4BnInOp("plus_op_out") = data_tmp_blob_desc;
   *GetBlobDesc4BnInOp("f_op_out") = data_tmp_blob_desc;
 
-<<<<<<< HEAD
-  BlobDesc weight_blob_desc = BlobDesc(Shape({hidden_size, embedding_size}),
-                                       data_type, false, false, -1);
-  *GetBlobDesc4BnInOp("in_ip_op_weight") = weight_blob_desc;
-  *GetBlobDesc4BnInOp("hidden_ip_op_weight") = weight_blob_desc;
-  if (has_bias_term) {
-    *GetBlobDesc4BnInOp("bias") =
-        BlobDesc(Shape({1, hidden_size}), data_type, false, false, -1);
-    *GetBlobDesc4BnInOp("bias_multiplier") =
-        BlobDesc(Shape({piece_size, 1}), data_type, false, false, -1);
-=======
   BlobDesc weight_blob_desc = BlobDesc(Shape({hidden_size, embedding_size}));
   *GetBlobDesc4BnInOp("in_ip_op_weight") = weight_blob_desc;
   *GetBlobDesc4BnInOp("hidden_ip_op_weight") = weight_blob_desc;
   if (has_bias_term) {
     *GetBlobDesc4BnInOp("bias") = BlobDesc(Shape({1, hidden_size}));
     *GetBlobDesc4BnInOp("bias_multiplier") = BlobDesc(Shape({piece_size, 1}));
->>>>>>> 29310feb
   }
 }
 
