--- conflicted
+++ resolved
@@ -9,15 +9,9 @@
     std::function<BlobDesc*(const std::string)> GetBlobDesc4BnInOp,
     int32_t hidden_size) {
   const BlobDesc* in_blob_desc = GetBlobDesc4BnInOp("in");
-<<<<<<< HEAD
-  int64_t embedding_size = in_blob_desc->shape().At(1);
-  int64_t piece_size = in_blob_desc->shape().At(0);
-  *GetBlobDesc4BnInOp("plus_op_out") = 
-=======
   int64_t embedding_size = in_blob_desc->shape().Count(1);
   int64_t data_num = in_blob_desc->shape().At(0);
   BlobDesc data_tmp_blob_desc =
->>>>>>> 1f7765e0
       BlobDesc(Shape({embedding_size, hidden_size}),
                JobDesc::Singleton()->DefaultDataType(), false, true,
                in_blob_desc->max_col_num());
