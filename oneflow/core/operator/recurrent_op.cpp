--- conflicted
+++ resolved
@@ -53,15 +53,9 @@
   *out_blob_desc = *in_blob_desc;
   out_blob_desc->mut_shape() = Shape({data_num, hidden_size});
   // recurrent_out
-<<<<<<< HEAD
-  BlobDesc rec_out_blob_desc = out_blob_desc;
-  rec_out_blob_desc.set_max_col_num(1);
-  *GetBlobDesc4BnInOp("rec_out") = rec_out_blob_desc;
-=======
   BlobDesc* rec_out_blob_desc = GetBlobDesc4BnInOp("rec_out");
   *rec_out_blob_desc = *out_blob_desc;
   rec_out_blob_desc->set_max_col_num(1);
->>>>>>> d040cee6
 
   VirtualInferBlobDescs(GetBlobDesc4BnInOp, parallel_ctx);
 }
