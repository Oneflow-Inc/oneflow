#include "oneflow/core/operator/recurrent_op.h"
#include "oneflow/core/common/balanced_splitter.h"

namespace oneflow {

void RecurrentOp::InitFromOpConf() {
  EnrollInputBn("in");
  EnrollInputBn("rec_in");
  if (!GetStringFromSpecialConf("init_hidden").empty()) {
    CHECK(!GetBoolFromSpecialConf("has_init_hidden_initializer"));
    EnrollInputBn("h0");
  } else {
    EnrollModelBn("h0");
  }
  EnrollOutputBn("out");
  EnrollOutputBn("rec_out");
<<<<<<< HEAD
=======
  VirtualInitFromOpConf();
>>>>>>> 3a83164a
}

int32_t RecurrentOp::MaxModelSplitNum() const {
  return GetInt32FromSpecialConf("hidden_size");
}

void RecurrentOp::InferBlobDescs(
    std::function<BlobDesc*(const std::string)> GetBlobDesc4BnInOp,
    const ParallelContext* parallel_ctx) const {
  const BlobDesc* in_blob_desc = GetBlobDesc4BnInOp("in");
  DataType data_type = JobDesc::Singleton()->DefaultDataType();
  CHECK_EQ(in_blob_desc->data_type(), data_type);
  CHECK_EQ(in_blob_desc->shape().NumAxes(), 2);
  CHECK_EQ(in_blob_desc->has_col_num_field(), true);
  int64_t data_num = in_blob_desc->shape().At(0);
  int32_t hidden_size = GetInt32FromSpecialConf("hidden_size");
  Shape h0_shape = Shape({data_num, hidden_size});
  if (!GetStringFromSpecialConf("init_hidden").empty()) {
    const BlobDesc* h0_blob_desc = GetBlobDesc4BnInOp("h0");
    CHECK_EQ(h0_blob_desc->data_type(), data_type);
    CHECK_EQ(h0_blob_desc->shape(), h0_shape);
    CHECK_EQ(h0_blob_desc->has_data_id_field(),
             in_blob_desc->has_data_id_field());
    CHECK_EQ(h0_blob_desc->max_col_num(), 1);
  } else {
    *GetBlobDesc4BnInOp("h0") = BlobDesc(h0_shape);
  }
  if (parallel_ctx->policy() == kModelParallel) {
    BalancedSplitter splitter(hidden_size, parallel_ctx->parallel_num());
    hidden_size = splitter.At(parallel_ctx->parallel_id()).size();
  }
  // out
  BlobDesc out_blob_desc = *in_blob_desc;
  out_blob_desc.mut_shape() = Shape({data_num, hidden_size});
  *GetBlobDesc4BnInOp("out") = out_blob_desc;
  // recurrent_out
  *GetBlobDesc4BnInOp("rec_out") = out_blob_desc;

  VirtualInferBlobDescs(GetBlobDesc4BnInOp, parallel_ctx);
}

std::string RecurrentOp::ibn2lbn(const std::string& input_bn) const {
  if (input_bn == "rec_in") {
    return obn2lbn("rec_out");
  } else if (input_bn == "h0") {
    return GetStringFromSpecialConf("init_hidden");
  } else if (input_bn == "in") {
    return GetStringFromSpecialConf("in");
  } else {
    UNEXPECTED_RUN();
    return "";
  }
}

std::string RecurrentOp::obn2lbn(const std::string& output_bn) const {
  if (output_bn == "out") {
    return op_name() + "/" + GetStringFromSpecialConf("out");
  } else if (output_bn == "rec_out") {
    return op_name() + "/rec_" + GetStringFromSpecialConf("out");
  } else {
    UNEXPECTED_RUN();
    return "";
  }
}

}  // namespace oneflow<|MERGE_RESOLUTION|>--- conflicted
+++ resolved
@@ -14,10 +14,7 @@
   }
   EnrollOutputBn("out");
   EnrollOutputBn("rec_out");
-<<<<<<< HEAD
-=======
   VirtualInitFromOpConf();
->>>>>>> 3a83164a
 }
 
 int32_t RecurrentOp::MaxModelSplitNum() const {
