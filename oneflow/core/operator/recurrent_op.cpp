--- conflicted
+++ resolved
@@ -41,13 +41,8 @@
   } else {
     EnrollModelBn("h0");
   }
-<<<<<<< HEAD
-  EnrollOutputBn("ht");
-  EnrollOutputBn("out");
-=======
   EnrollOutputBn("out");
   EnrollOutputBn("rec_out");
->>>>>>> f27ace65
 
   if (conf.rnn_type_case() == RecurrentOpConf::kBasicRnnCell) {
     EnrollDataTmpBn("in_ip_op_out");
