#include "oneflow/core/operator/recurrent_op.h"
#include "oneflow/core/common/balanced_splitter.h"

namespace oneflow {

namespace {

void InferBasicRnnCellBlobDesc(
    std::function<BlobDesc*(const std::string)> GetBlobDesc4BnInOp,
    int32_t hidden_size, bool has_bias_term) {
  const BlobDesc* in_blob_desc = GetBlobDesc4BnInOp("in");
  int64_t embedding_size = in_blob_desc->shape().At(1);
  int64_t piece_size = in_blob_desc->shape().At(0);
  BlobDesc data_tmp_blob_desc =
      BlobDesc(Shape({embedding_size, hidden_size}),
               JobDesc::Singleton()->DefaultDataType(), false, false,
<<<<<<< HEAD
               in_blob_desc->max_seq_len());
=======
               in_blob_desc->max_col_num());
>>>>>>> 7c8f9c8f
  *GetBlobDesc4BnInOp("in_ip_op_out") = data_tmp_blob_desc;
  *GetBlobDesc4BnInOp("hidden_ip_op_out") = data_tmp_blob_desc;
  *GetBlobDesc4BnInOp("plus_op_out") = data_tmp_blob_desc;
  *GetBlobDesc4BnInOp("f_op_out") = data_tmp_blob_desc;

  BlobDesc weight_blob_desc = BlobDesc(Shape({hidden_size, embedding_size}));
  *GetBlobDesc4BnInOp("in_ip_op_weight") = weight_blob_desc;
  *GetBlobDesc4BnInOp("hidden_ip_op_weight") = weight_blob_desc;
  if (has_bias_term) {
    *GetBlobDesc4BnInOp("bias") = BlobDesc(Shape({1, hidden_size}));
    *GetBlobDesc4BnInOp("bias_multiplier") = BlobDesc(Shape({piece_size, 1}));
  }
}

}  //  namespace

void RecurrentOp::InitFromOpConf() {
  CHECK(op_conf().has_recurrent_conf());
  const RecurrentOpConf& conf = op_conf().recurrent_conf();
  EnrollInputBn("in");
  EnrollInputBn("ht_1");
  if (!conf.init_hidden().empty()) {
    CHECK(!conf.has_init_hidden_fill());
    EnrollInputBn("h0");
  } else {
    EnrollModelBn("h0");
  }
  EnrollOutputBn("ht");

  if (conf.rnn_type_case() == RecurrentOpConf::kBasicRnnCell) {
    EnrollDataTmpBn("in_ip_op_out");
    EnrollDataTmpBn("hidden_ip_op_out");
    EnrollDataTmpBn("plus_op_out");
    EnrollDataTmpBn("f_op_out");
    EnrollModelBn("in_ip_op_weight");
    EnrollModelBn("hidden_ip_op_weight");
    if (conf.has_bias_term()) {
      EnrollModelBn("bias");
      EnrollModelTmpBn("bias_multiplier");
    }
  } else if (conf.rnn_type_case() == RecurrentOpConf::kBasicLstmCell) {
    TODO();
  } else {
    UNEXPECTED_RUN();
  }
}

const PbMessage& RecurrentOp::GetSpecialConf() const {
  return op_conf().recurrent_conf();
}

void RecurrentOp::InferBlobDescs(
    std::function<BlobDesc*(const std::string)> GetBlobDesc4BnInOp,
    const ParallelContext* parallel_ctx) const {
  const RecurrentOpConf& conf = op_conf().recurrent_conf();
  const BlobDesc* in_blob_desc = GetBlobDesc4BnInOp("in");
  DataType data_type = JobDesc::Singleton()->DefaultDataType();
  CHECK_EQ(in_blob_desc->data_type(), data_type);
  CHECK_EQ(in_blob_desc->shape().NumAxes(), 2);
  int64_t piece_size = in_blob_desc->shape().At(0);
  int32_t hidden_size = conf.hidden_size();
  Shape h0_shape = Shape({piece_size, hidden_size});
  if (!conf.init_hidden().empty()) {
    const BlobDesc* h0_blob_desc = GetBlobDesc4BnInOp("h0");
    CHECK_EQ(h0_blob_desc->data_type(), data_type);
    CHECK_EQ(h0_blob_desc->shape(), h0_shape);
    CHECK_EQ(h0_blob_desc->has_data_id_field(),
             in_blob_desc->has_data_id_field());
    CHECK_EQ(h0_blob_desc->max_col_num(), 1);
  } else {
    *GetBlobDesc4BnInOp("h0") = BlobDesc(h0_shape);
  }
  if (parallel_ctx->policy() == kModelParallel) {
    BalancedSplitter splitter(hidden_size, parallel_ctx->parallel_num());
    hidden_size = splitter.At(parallel_ctx->parallel_id()).size();
  }
  // ht
  BlobDesc* ht_blob_desc = GetBlobDesc4BnInOp("ht");
  ht_blob_desc->mut_shape() = Shape({piece_size, hidden_size});
  ht_blob_desc->set_data_type(data_type);
  ht_blob_desc->set_has_data_id_field(in_blob_desc->has_data_id_field());
  ht_blob_desc->set_max_col_num(in_blob_desc->max_col_num());

  if (op_conf().recurrent_conf().rnn_type_case()
      == RecurrentOpConf::kBasicRnnCell) {
    InferBasicRnnCellBlobDesc(GetBlobDesc4BnInOp, hidden_size,
                              conf.has_bias_term());
  } else if (op_conf().recurrent_conf().rnn_type_case()
             == RecurrentOpConf::kBasicLstmCell) {
    TODO();
  } else {
    UNEXPECTED_RUN();
  }
}

std::string RecurrentOp::ibn2lbn(const std::string& input_bn) const {
  if (input_bn == "ht_1") {
    return obn2lbn("ht");
  } else if (input_bn == "h0") {
    return op_conf().recurrent_conf().init_hidden();
  } else if (input_bn == "in") {
    return op_conf().recurrent_conf().in();
  } else {
    UNEXPECTED_RUN();
    return "";
  }
}

std::string RecurrentOp::obn2lbn(const std::string& output_bn) const {
  return op_name() + "/" + op_conf().recurrent_conf().out();
}

REGISTER_OP(OperatorConf::kRecurrentConf, RecurrentOp);

}  // namespace oneflow<|MERGE_RESOLUTION|>--- conflicted
+++ resolved
@@ -14,11 +14,7 @@
   BlobDesc data_tmp_blob_desc =
       BlobDesc(Shape({embedding_size, hidden_size}),
                JobDesc::Singleton()->DefaultDataType(), false, false,
-<<<<<<< HEAD
-               in_blob_desc->max_seq_len());
-=======
                in_blob_desc->max_col_num());
->>>>>>> 7c8f9c8f
   *GetBlobDesc4BnInOp("in_ip_op_out") = data_tmp_blob_desc;
   *GetBlobDesc4BnInOp("hidden_ip_op_out") = data_tmp_blob_desc;
   *GetBlobDesc4BnInOp("plus_op_out") = data_tmp_blob_desc;
