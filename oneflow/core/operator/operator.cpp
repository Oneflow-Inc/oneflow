--- conflicted
+++ resolved
@@ -30,14 +30,11 @@
   if (Global<JobDesc>::Get()->IsPredict()) { this_op_conf->set_trainable(false); }
   if (this_op_conf->has_enable_cudnn() == false) {
     this_op_conf->set_enable_cudnn(Global<JobDesc>::Get()->EnableCudnn());
-<<<<<<< HEAD
   }
   if (GetActivationType() != ActivationType::kNone) { EnrollBwBufBn("bw_activation"); }
   std::string md_load_dir = JoinPath(Global<JobDesc>::Get()->ModelLoadPath(), op_conf.name());
   if (GlobalFS()->FileExists(md_load_dir) && GlobalFS()->IsDirectory(md_load_dir)) {
     this_op_conf->set_model_load_dir(md_load_dir);
-=======
->>>>>>> 32053d84
   }
   if (GetActivationType() != ActivationType::kNone) { EnrollBwBufBn("bw_activation"); }
   InitFromOpConf();
@@ -178,7 +175,6 @@
     return HasBlobDescWithField(GetBlobDesc4BnInOp, bns, has_field);
   };
   *(kernel_conf->mutable_op_attribute()) = op_attribute_;
-<<<<<<< HEAD
   CHECK(!HasBnWithField(pb_output_bns(), &BlobDesc::header_is_opaque));
   if (HasBnWithField(output_bns(), &BlobDesc::header_is_opaque)) {
     kernel_conf->set_need_do_opaque_header(true);
@@ -191,17 +187,6 @@
     const PbRpf<std::string>& pobns = IsLossOp() ? pb_input_bns() : pb_output_bns();
     if (HasBnWithField(obns, &BlobDesc::has_col_num_field)
         || HasBnWithField(pobns, &BlobDesc::has_col_num_field)) {
-=======
-  if (HasBlobDescWithField(GetBlobDesc4BnInOp, output_bns(), &BlobDesc::header_is_opaque)) {
-    kernel_conf->set_need_do_opaque_header(true);
-  } else {
-    if (HasBlobDescWithField(GetBlobDesc4BnInOp, output_bns(), &BlobDesc::has_data_id_field)) {
-      kernel_conf->set_need_do_data_id(true);
-    }
-    const PbRpf<std::string>* bns = &output_bns();
-    if (IsLossOp()) { bns = &input_bns(); }
-    if (HasBlobDescWithField(GetBlobDesc4BnInOp, *bns, &BlobDesc::has_col_num_field)) {
->>>>>>> 32053d84
       kernel_conf->set_need_do_col_num(true);
     }
   }
