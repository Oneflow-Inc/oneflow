#include "oneflow/core/operator/operator.h"
#include "oneflow/core/graph/logical_node.h"
#include "oneflow/core/common/balanced_splitter.h"

namespace oneflow {

namespace {

DataType GetDataTypeFromBnInOpVec(
    std::function<const BlobDesc*(const std::string&)> GetBlobDesc4BnInOp,
    const PbRpf<std::string>& bn_in_ops) {
  for (const std::string& bn_in_op : bn_in_ops) {
    const BlobDesc* blob_desc = GetBlobDesc4BnInOp(bn_in_op);
    if (blob_desc) { return blob_desc->data_type(); }
  }
  return DataType::kInvalidDataType;
}

}  // namespace

void Operator::InitFromOpConf(const OperatorConf& op_conf) {
  OperatorConf* this_op_conf = op_attribute_.mutable_op_conf();
  *this_op_conf = op_conf;
  if (Global<JobDesc>::Get()->IsPredict()) { this_op_conf->set_trainable(false); }
  if (this_op_conf->has_enable_cudnn() == false) {
    this_op_conf->set_enable_cudnn(Global<JobDesc>::Get()->EnableCudnn());
  }
  if (GetActivationType() != ActivationType::kNone) { EnrollBwBufBn("bw_activation"); }
  InitFromOpConf();
}

LogicalNode* Operator::NewProperLogicalNode() const { return new NormalForwardLogicalNode; }

const LogicalBlobId& Operator::BnInOp2Lbi(const std::string& bn_in_op) const {
  return op_attribute_.bn_in_op2lbi().at(bn_in_op);
}

LogicalBlobId* Operator::MutBnInOp2Lbi(const std::string& bn_in_op) {
  auto it = op_attribute_.mutable_bn_in_op2lbi()->find(bn_in_op);
  if (it == op_attribute_.mutable_bn_in_op2lbi()->end()) {
    return nullptr;
  } else {
    return &(it->second);
  }
}

const std::string& Operator::SoleIbn() const {
  CHECK_EQ(input_bns().size(), 1);
  return input_bns().Get(0);
}
const std::string& Operator::SoleIdbn() const {
  CHECK_EQ(input_diff_bns().size(), 1);
  return input_diff_bns().Get(0);
}
const std::string& Operator::SoleObn() const {
  CHECK_EQ(output_bns().size(), 1);
  return output_bns().Get(0);
}
const std::string& Operator::SoleOdbn() const {
  CHECK_EQ(output_diff_bns().size(), 1);
  return output_diff_bns().Get(0);
}
const std::string& Operator::SoleDtbn() const {
  CHECK_EQ(data_tmp_bns().size(), 1);
  return data_tmp_bns().Get(0);
}
const std::string& Operator::SoleFbbn() const {
  CHECK_EQ(fw_buf_bns().size(), 1);
  return fw_buf_bns().Get(0);
}
const std::string& Operator::SoleBbbn() const {
  CHECK_EQ(bw_buf_bns().size(), 1);
  return bw_buf_bns().Get(0);
}

void Operator::InferBlobDescsIf(std::function<BlobDesc*(const std::string&)> GetBlobDesc4BnInOp,
                                const ParallelContext* parallel_ctx, int64_t record_piece_size,
                                std::function<void(OpContext*)> EnrollOpCtx) const {
  InferBlobDescs(GetBlobDesc4BnInOp, parallel_ctx, record_piece_size, EnrollOpCtx);
  if (op_attribute_.model_bns().size() > 0) {
    InferTotalInstanceNumDesc(GetBlobDesc4BnInOp, parallel_ctx, EnrollOpCtx);
  }
}

void Operator::InferBlobDescs(std::function<BlobDesc*(const std::string&)> GetBlobDesc4BnInOp,
                              const ParallelContext* parallel_ctx, int64_t record_piece_size,
                              std::function<void(OpContext*)> EnrollOpCtx) const {
  InferBlobDescs(GetBlobDesc4BnInOp, parallel_ctx, record_piece_size);
}

void Operator::InferBlobDescs(std::function<BlobDesc*(const std::string&)> GetBlobDesc4BnInOp,
                              const ParallelContext* parallel_ctx,
                              int64_t record_piece_size) const {
  InferBlobDescs(GetBlobDesc4BnInOp, parallel_ctx);
}

void Operator::InferBlobDescs(std::function<BlobDesc*(const std::string&)> GetBlobDesc4BnInOp,
                              const ParallelContext* parallel_ctx) const {
  UNIMPLEMENTED() << typeid(*this).name();
}

void Operator::InferBwBufBlobDescsIf(
    std::function<BlobDesc*(const std::string&)> GetBlobDesc4BnInOp,
    const ParallelContext* parallel_ctx, const OpContext* op_ctx) const {
  InferBwBufBlobDescs(GetBlobDesc4BnInOp, parallel_ctx, op_ctx);
  if (GetActivationType() != ActivationType::kNone) {
    *GetBlobDesc4BnInOp("bw_activation") = *GetBlobDesc4BnInOp(SoleOdbn());
  }
}

void Operator::InferOutputBlobTimeShapeIf(
    std::function<const Shape*(const std::string&)> GetTimeShape4BnInOp,
    const ParallelContext* parallel_ctx, Shape* time_shape) const {
  for (const std::string& ibn : input_bns()) {
    CHECK_EQ(*GetTimeShape4BnInOp(ibn), *GetTimeShape4BnInOp(input_bns().Get(0)));
  }
  InferOutputBlobTimeShape(GetTimeShape4BnInOp, parallel_ctx, time_shape);
}

void Operator::InferOutputBlobTimeShape(
    std::function<const Shape*(const std::string&)> GetTimeShape4BnInOp, const ParallelContext*,
    Shape* time_shape) const {
  for (const std::string& bn : input_bns()) {
    CHECK_EQ(*GetTimeShape4BnInOp(input_bns().Get(0)), *GetTimeShape4BnInOp(bn));
  }
  if (input_bns().empty() == false) {
    *time_shape = *GetTimeShape4BnInOp(input_bns().Get(0));
  } else {
    *time_shape = Shape(
        {Global<JobDesc>::Get()->TotalBatchNum(), Global<JobDesc>::Get()->NumOfPiecesInBatch()});
  }
}

int32_t Operator::OutputBlobModelSplitAxis(
    const std::function<const SbpInferHint&(const std::string&)>& SbpInferHint4Ibn,
    const std::string& obn) const {
  if (IsSoleInputBlobAllowedModelSplit()) {
    return SbpInferHint4Ibn(SoleIbn()).split_axis();
  } else {
    UNIMPLEMENTED();
    return -1;
  }
}

void Operator::GetSbpSignatureRulesIf(
    const std::function<const SbpInferHint&(const std::string&)>& SbpInferHint4Ibn,
    std::vector<std::unique_ptr<const SbpSignatureRule>>* rules) const {
  rules->emplace_back(MakeUnparallelSbpSignatureRule(this));
  GetSbpSignatureRules(SbpInferHint4Ibn, rules);
}

void Operator::GetSbpSignatureRules(
    const std::function<const SbpInferHint&(const std::string&)>& SbpInferHint4Ibn,
    std::vector<std::unique_ptr<const SbpSignatureRule>>* rules) const {
  bool has_model = !(model_bns().empty() && const_model_bns().empty());
  rules->emplace_back(MakeDataSplitSbpSignatureRule(this));
  if (IsSoleInputBlobAllowedModelSplit()) {
    CHECK(!has_model);
    if (SbpInferHint4Ibn(SoleIbn()).sbp_parallel().has_split_parallel()) {
      rules->emplace_back(MakeModelSplitSbpSignatureRule(this));
    }
    rules->emplace_back(MakeSoleIbnBroadcastSbpSignatureRule(this));
  } else if (has_model) {
    for (const auto& ibn : input_bns()) { CHECK(!IsInputBlobAllowedModelSplit(ibn)); }
    rules->emplace_back(MakeModelSplitSbpSignatureRule(this));
  } else if (input_bns().size() == 1) {
    rules->emplace_back(MakeSoleIbnBroadcastSbpSignatureRule(this));
  } else {
    // do nothing
  }
}

void Operator::InferSbpSignature(
    SbpSignature* sbp_signature, const SbpSignature& sbp_sig_hint,
    std::function<const SbpInferHint&(const std::string&)> SbpInferHint4Ibn,
    const ParallelDesc& parallel_desc) const {
  std::vector<std::unique_ptr<const SbpSignatureRule>> rules;
  GetSbpSignatureRulesIf(SbpInferHint4Ibn, &rules);
  std::vector<SbpSigMatchResult> match_results;
  for (const auto& signature : rules) {
    match_results.push_back(signature->MatchIf(SbpInferHint4Ibn, sbp_sig_hint, parallel_desc));
  }
  int32_t match_success_cnt = 0;
  for (const auto& result : match_results) {
    if (result.has_success()) { ++match_success_cnt; }
  }
  if (match_success_cnt >= 1) {
    HashSet<SbpSignature> signature_check;
    FOR_RANGE(int32_t, i, 0, rules.size()) {
      if (match_results.at(i).has_success()) {
        rules.at(i)->GenerateSignatureIf(SbpInferHint4Ibn, sbp_sig_hint, sbp_signature);
        signature_check.insert(*sbp_signature);
      }
    }
    CHECK_EQ(signature_check.size(), 1);
<<<<<<< HEAD
    CHECK(IsSbpSignatureContaining(*sbp_signature, sbp_sig_hint));
=======
    if (parallel_desc.parallel_num() > 1) {
      CHECK(IsSbpSignatureContaining(*sbp_signature, op_conf().sbp_signature_hint()));
    }
>>>>>>> 72939e5b
  } else if (match_success_cnt == 0) {
    std::stringstream ss;
    FOR_RANGE(int32_t, i, 0, rules.size()) {
      CHECK(match_results.at(i).has_fail());
      const auto& failed_msg = match_results.at(i).fail();
      ss << "rule match failed\n" << rules.at(i)->Description() << ":\n";
      if (failed_msg.has_signature_mismatch()) {
        ss << "\t"
           << "signature mismatch"
           << "\n";
      } else {
        CHECK(failed_msg.has_conf_error());
        if (failed_msg.conf_error().has_parallel_policy_error()) {
          const auto& policy_error_msg = failed_msg.conf_error().parallel_policy_error();
          ss << "\t"
             << "parallel_policy conf error, configured: "
             << ParallelPolicy_Name(policy_error_msg.configured())
             << ", expected: " << ParallelPolicy_Name(policy_error_msg.expected()) << "\n";
        }
        if (failed_msg.conf_error().has_parallel_num_error()) {
          const auto& parallel_num_error_msg = failed_msg.conf_error().parallel_num_error();
          ss << "\t"
             << "parallel_num conf error, configured: " << parallel_num_error_msg.configured()
             << ", expected: " << parallel_num_error_msg.expected() << "\n";
        }
        if (failed_msg.conf_error().has_device_set_error()) {
          const auto& device_set_error_msg = failed_msg.conf_error().device_set_error();
          ss << "\t"
             << "device_set conf error, configured: " << device_set_error_msg.configured()
             << ", expected: " << device_set_error_msg.expected() << "\n";
        }
      }
    }
    LOG(FATAL) << ss.str();
  }
}

bool Operator::HasOutDiff4Lbi(const LogicalBlobId& lbi) const {
  CHECK_EQ(lbi.op_name(), op_name());
  return std::find_if(
             output_diff_bns().cbegin(), output_diff_bns().cend(),
             [&](const std::string& diff_bn) { return BnInOp2Lbi(GenUnDiffBn(diff_bn)) == lbi; })
         != output_diff_bns().end();
}

bool Operator::IsSoleInputBlobAllowedModelSplit() const {
  return input_bns().size() == 1 && IsInputBlobAllowedModelSplit(SoleIbn());
}

void Operator::InferIsModelBlob4OutputBlobsIf(
    std::function<bool*(const std::string&)> IsModelBlob4BnInOp) const {
  InferIsModelBlob4OutputBlobs(IsModelBlob4BnInOp);
}

void Operator::InferIsModelBlob4OutputBlobs(
    std::function<bool*(const std::string&)> IsModelBlob4BnInOp) const {
  bool is_model_blob = (IsSoleInputBlobAllowedModelSplit() && *IsModelBlob4BnInOp(SoleIbn()));
  for (const std::string& obn : output_bns()) { *IsModelBlob4BnInOp(obn) = is_model_blob; }
}

void Operator::InferBwBufBlobDescs(std::function<BlobDesc*(const std::string&)> GetBlobDesc4BnInOp,
                                   const ParallelContext* parallel_ctx,
                                   const OpContext* op_ctx) const {
  InferBwBufBlobDescs(GetBlobDesc4BnInOp, parallel_ctx);
}

void Operator::FixInDiffBlobDescs(std::function<BlobDesc*(const std::string&)> GetBlobDesc4BnInOp,
                                  const ParallelContext* ctx) const {
  VirtualFixInDiffBlobDescs(GetBlobDesc4BnInOp, ctx);
  for (const std::string& input_diff_bn : input_diff_bns()) {
    BlobDesc* blob_desc = GetBlobDesc4BnInOp(input_diff_bn);
    if (!blob_desc) { continue; }
    blob_desc->set_has_loss_instance_num_field(true);
  }
}

void Operator::FixParallelDesc(ParallelDesc* pr_desc) const { VirtualFixParallelDesc(pr_desc); }

void Operator::FixLbiWhenShareModel(const std::string& shared_op_name) {
  for (const std::string& model_bn : model_bns()) {
    mut_bn_in_op2lbi()->at(model_bn).set_op_name(shared_op_name);
    mut_bn_in_op2lbi()->at(GenDiffBn(model_bn)).set_op_name(shared_op_name);
  }
  for (const std::string& const_model_bn : const_model_bns()) {
    mut_bn_in_op2lbi()->at(const_model_bn).set_op_name(shared_op_name);
  }
}

static bool HasBlobDescWithField(
    std::function<const BlobDesc*(const std::string&)> GetBlobDesc4BnInOp,
    const PbRpf<std::string>& bn_in_ops, bool (BlobDesc::*has_field)() const) {
  for (const std::string& bn_in_op : bn_in_ops) {
    const BlobDesc* blob_desc = GetBlobDesc4BnInOp(bn_in_op);
    if (blob_desc && (blob_desc->*has_field)()) { return true; }
  }
  return false;
}

static bool DoAllBlobDescHaveField(
    std::function<const BlobDesc*(const std::string&)> GetBlobDesc4BnInOp,
    const PbRpf<std::string>& bn_in_ops, bool (BlobDesc::*has_field)() const) {
  for (const std::string& bn_in_op : bn_in_ops) {
    const BlobDesc* blob_desc = GetBlobDesc4BnInOp(bn_in_op);
    if (blob_desc && !(blob_desc->*has_field)()) { return false; }
  }
  return true;
}

static bool HaveSameDim0InnerShape(
    std::function<const BlobDesc*(const std::string&)> GetBlobDesc4BnInOp,
    const PbRpf<std::string>& input_bns, const PbRpf<std::string>& output_bns) {
  auto ForEachBn = [&](const std::function<void(const std::string&)>& Handler) {
    for (const auto& bn : input_bns) { Handler(bn); }
    for (const auto& bn : output_bns) { Handler(bn); }
  };
  bool ret = true;
  std::unique_ptr<Shape> dim0_inner_shape;
  ForEachBn([&](const std::string& bn) {
    if (ret == false) { return; }
    const auto& inner_shape = GetBlobDesc4BnInOp(bn)->dim0_inner_shape();
    if (dim0_inner_shape) {
      if (*dim0_inner_shape != inner_shape) { ret = false; }
    } else {
      dim0_inner_shape.reset(new Shape(inner_shape));
    }
  });
  return ret;
}

ActivationType Operator::GetActivationType() const {
  if (HasFieldInCustomizedConf("activation")) {
    return static_cast<ActivationType>(GetEnumFromCustomizedConf("activation"));
  } else {
    return ActivationType::kNone;
  }
}

void Operator::GenKernelConf(std::function<const BlobDesc*(const std::string&)> GetBlobDesc4BnInOp,
                             bool is_forward, const ParallelContext* parallel_ctx,
                             KernelConf* kernel_conf, const OpContext* op_ctx) const {
  *(kernel_conf->mutable_op_attribute()) = op_attribute_;
  if (HasBlobDescWithField(GetBlobDesc4BnInOp, output_bns(), &BlobDesc::header_is_opaque)) {
    kernel_conf->set_need_do_opaque_header(true);
  } else {
    if (HasBlobDescWithField(GetBlobDesc4BnInOp, output_bns(), &BlobDesc::has_data_id_field)) {
      kernel_conf->set_need_do_data_id(true);
    }
    const PbRpf<std::string>* bns = &output_bns();
    if (IsLossOp()) { bns = &input_bns(); }
    if (HasBlobDescWithField(GetBlobDesc4BnInOp, *bns, &BlobDesc::has_col_num_field)) {
      kernel_conf->set_need_do_col_num(true);
    }
    if (HasBlobDescWithField(GetBlobDesc4BnInOp, *bns, &BlobDesc::has_dim0_valid_num_field)) {
      kernel_conf->set_need_do_dim0_valid_num(true);
      if (DoAllBlobDescHaveField(GetBlobDesc4BnInOp, input_bns(),
                                 &BlobDesc::has_dim0_valid_num_field)
          && DoAllBlobDescHaveField(GetBlobDesc4BnInOp, output_bns(),
                                    &BlobDesc::has_dim0_valid_num_field)
          && HaveSameDim0InnerShape(GetBlobDesc4BnInOp, input_bns(), output_bns())) {
        kernel_conf->set_can_naive_do_dim0_valid_num(true);
      }
    }
    if (HasBlobDescWithField(GetBlobDesc4BnInOp, *bns, &BlobDesc::has_dim1_valid_num_field)) {
      kernel_conf->set_need_do_dim1_valid_num(true);
    }
    if (HasBlobDescWithField(GetBlobDesc4BnInOp, *bns, &BlobDesc::has_dim2_valid_num_field)) {
      kernel_conf->set_need_do_dim2_valid_num(true);
    }
    if (HasBlobDescWithField(GetBlobDesc4BnInOp, *bns,
                             &BlobDesc::has_record_id_in_device_piece_field)) {
      kernel_conf->set_need_do_record_id_in_device_piece(true);
      if (DoAllBlobDescHaveField(GetBlobDesc4BnInOp, input_bns(),
                                 &BlobDesc::has_record_id_in_device_piece_field)
          && DoAllBlobDescHaveField(GetBlobDesc4BnInOp, output_bns(),
                                    &BlobDesc::has_record_id_in_device_piece_field)) {
        kernel_conf->set_can_naive_do_record_id_in_device_piece(true);
      }
    }
  }

  kernel_conf->set_is_forward(is_forward);
  DataType data_type = GetDataTypeFromBnInOpVec(GetBlobDesc4BnInOp, output_bns());
  if (data_type == DataType::kInvalidDataType) {
    data_type = GetDataTypeFromBnInOpVec(GetBlobDesc4BnInOp, input_bns());
  }
  if (data_type == DataType::kInvalidDataType) {
    data_type = GetDataTypeFromBnInOpVec(GetBlobDesc4BnInOp, output_diff_bns());
  }
  kernel_conf->set_data_type(data_type);

  VirtualGenKernelConf(GetBlobDesc4BnInOp, parallel_ctx, kernel_conf, op_ctx);
}

void Operator::VirtualGenKernelConf(
    std::function<const BlobDesc*(const std::string&)> GetBlobDesc4BnInOp,
    const ParallelContext* parallel_ctx, KernelConf* kernel_conf, const OpContext* op_ctx) const {
  VirtualGenKernelConf(GetBlobDesc4BnInOp, parallel_ctx, kernel_conf);
}

int64_t Operator::cudnn_buf_limit_byte() const {
  int64_t cudnn_buf_limit_mbyte = 0;
  if (op_conf().has_cudnn_buf_limit_mbyte()) {
    cudnn_buf_limit_mbyte = op_conf().cudnn_buf_limit_mbyte();
  } else {
    cudnn_buf_limit_mbyte = Global<JobDesc>::Get()->cudnn_buf_limit_mbyte();
  }
  return cudnn_buf_limit_mbyte * 1024 * 1024;
}

std::string Operator::Bn2ConfName(const std::string& bn) const {
  const PbFd* fd = GetCustomizedConf().GetDescriptor()->FindFieldByName(bn);
  if (fd) {
    return GetValFromCustomizedConf<std::string>(bn);
  } else {
    const std::pair<std::string, int32_t> prefix_idx = GenUnRepeatedBn(bn);
    return GetPbRpfFromCustomizedConf<std::string>(prefix_idx.first).Get(prefix_idx.second);
  }
}

LogicalBlobId Operator::ibn2lbi(const std::string& input_bn) const {
  return GenLogicalBlobId(Bn2ConfName(input_bn));
}
LogicalBlobId Operator::obn2lbi(const std::string& output_bn) const {
  LogicalBlobId ret;
  ret.set_op_name(op_name());
  ret.set_blob_name(Bn2ConfName(output_bn));
  return ret;
}
LogicalBlobId Operator::cmbn2lbi(const std::string& const_model_bn) const {
  LogicalBlobId ret;
  ret.set_op_name(op_name());
  ret.set_blob_name(const_model_bn);
  return ret;
}
LogicalBlobId Operator::cbbn2lbi(const std::string& const_buf_bn) const {
  LogicalBlobId ret;
  ret.set_op_name(op_name());
  ret.set_blob_name(const_buf_bn);
  return ret;
}
LogicalBlobId Operator::mbn2lbi(const std::string& model_bn) const {
  LogicalBlobId ret;
  ret.set_op_name(op_name());
  ret.set_blob_name(model_bn);
  return ret;
}
LogicalBlobId Operator::fwmbn2lbi(const std::string& forward_model_bn) const {
  LogicalBlobId ret;
  ret.set_op_name(op_name());
  ret.set_blob_name(forward_model_bn);
  return ret;
}

void Operator::EnrollDataTmpBn(const std::string& dtbn) {
  *(mut_data_tmp_bns()->Add()) = dtbn;
  CHECK(mut_bn_in_op2lbi()->insert({dtbn, dtbn2lbi(dtbn)}).second);
}

void Operator::EnrollFwBufBn(const std::string& fbbn) {
  *(mut_fw_buf_bns()->Add()) = fbbn;
  CHECK(mut_bn_in_op2lbi()->insert({fbbn, fbbn2lbi(fbbn)}).second);
}

void Operator::EnrollBwBufBn(const std::string& bbbn) {
  *(mut_bw_buf_bns()->Add()) = bbbn;
  CHECK(mut_bn_in_op2lbi()->insert({bbbn, bbbn2lbi(bbbn)}).second);
}

InputBlobModifier* Operator::EnrollInputBn(const std::string& ibn, bool has_diff) {
  LogicalBlobId lbi = ibn2lbi(ibn);
  CHECK(op_attribute_.mutable_ibn2input_blob_modifier()->insert({ibn, InputBlobModifier()}).second);
  *(mut_input_bns()->Add()) = ibn;
  CHECK(mut_bn_in_op2lbi()->insert({ibn, lbi}).second);
  if (has_diff) {
    std::string idbn = GenDiffBn(ibn);
    *(mut_input_diff_bns()->Add()) = idbn;
    CHECK(mut_bn_in_op2lbi()->insert({idbn, lbi}).second);
  }
  auto* ret = MutInputBlobModifier4Ibn(ibn);
  ret->set_requires_grad(has_diff);
  return ret;
}

const InputBlobModifier& Operator::InputBlobModifier4Ibn(const std::string& ibn) const {
  return op_attribute_.ibn2input_blob_modifier().at(ibn);
}

const OutputBlobModifier& Operator::OutputBlobModifier4Obn(const std::string& obn) const {
  return op_attribute_.obn2output_blob_modifier().at(obn);
}

InputBlobModifier* Operator::MutInputBlobModifier4Ibn(const std::string& ibn) {
  return &op_attribute_.mutable_ibn2input_blob_modifier()->at(ibn);
}

OutputBlobModifier* Operator::MutOutputBlobModifier4Obn(const std::string& obn) {
  return &op_attribute_.mutable_obn2output_blob_modifier()->at(obn);
}

void Operator::EnrollRepeatedInputBn(const std::string& ibn_prefix, int32_t num, bool has_diff) {
  FOR_RANGE(int32_t, i, 0, num) { EnrollInputBn(GenRepeatedBn(ibn_prefix, i), has_diff); }
}

void Operator::EnrollRepeatedInputBn(const std::string& ibn_prefix, bool has_diff) {
  EnrollRepeatedInputBn(ibn_prefix, GetPbRpfFromCustomizedConf<std::string>(ibn_prefix).size(),
                        has_diff);
}

void Operator::EnrollRepeatedInputBn(const std::string& ibn_prefix, int32_t num) {
  EnrollRepeatedInputBn(ibn_prefix, num, true);
}

void Operator::EnrollRepeatedInputBn(const std::string& ibn_prefix) {
  EnrollRepeatedInputBn(ibn_prefix, true);
}

OutputBlobModifier* Operator::EnrollOutputBn(const std::string& obn, bool has_diff) {
  LogicalBlobId lbi = obn2lbi(obn);
  CHECK(
      op_attribute_.mutable_obn2output_blob_modifier()->insert({obn, OutputBlobModifier()}).second);
  *(mut_output_bns()->Add()) = obn;
  CHECK(mut_bn_in_op2lbi()->insert({obn, lbi}).second);
  if (has_diff) {
    std::string odbn = GenDiffBn(obn);
    *(mut_output_diff_bns()->Add()) = odbn;
    CHECK(mut_bn_in_op2lbi()->insert({odbn, lbi}).second);
  }
  auto* ret = MutOutputBlobModifier4Obn(obn);
  ret->set_requires_grad(has_diff);
  return ret;
}

void Operator::EnrollRepeatedOutputBn(const std::string& obn_prefix, int32_t num, bool has_diff) {
  FOR_RANGE(int32_t, i, 0, num) { EnrollOutputBn(GenRepeatedBn(obn_prefix, i), has_diff); }
}

void Operator::EnrollRepeatedOutputBn(const std::string& obn_prefix, bool has_diff) {
  EnrollRepeatedOutputBn(obn_prefix, GetPbRpfFromCustomizedConf<std::string>(obn_prefix).size(),
                         has_diff);
}

void Operator::EnrollRepeatedOutputBn(const std::string& obn_prefix, int32_t num) {
  EnrollRepeatedOutputBn(obn_prefix, num, true);
}

void Operator::EnrollRepeatedOutputBn(const std::string& obn_prefix) {
  EnrollRepeatedOutputBn(obn_prefix, true);
}

void Operator::EnrollModelBn(const std::string& mbn) {
  if (op_conf().trainable() == false) {
    EnrollConstModelBn(mbn);
    return;
  }
  auto Enroll = [&](const std::string& mbn) {
    LogicalBlobId lbi = mbn2lbi(mbn);
    *(mut_model_bns()->Add()) = mbn;
    CHECK(mut_bn_in_op2lbi()->insert({mbn, lbi}).second);
    std::string mdbn = GenDiffBn(mbn);
    *(mut_model_diff_bns()->Add()) = mdbn;
    CHECK(mut_bn_in_op2lbi()->insert({mdbn, lbi}).second);
  };
  Enroll(mbn);
  auto it = op_attribute_.bn_in_op2lbi().find("total_instance_num");
  if (it == op_attribute_.bn_in_op2lbi().end()) { Enroll("total_instance_num"); }
}
void Operator::EnrollModelDiffBn(const std::string& mdbn) {
  LogicalBlobId lbi = mbn2lbi(mdbn);
  *(mut_model_diff_bns()->Add()) = mdbn;
  CHECK(mut_bn_in_op2lbi()->insert({mdbn, lbi}).second);
}
void Operator::EnrollConstModelBn(const std::string& cmbn) {
  *(mut_const_model_bns()->Add()) = cmbn;
  CHECK(mut_bn_in_op2lbi()->insert({cmbn, cmbn2lbi(cmbn)}).second);
}
void Operator::EnrollConstBufBn(const std::string& cbbn) {
  *(mut_const_buf_bns()->Add()) = cbbn;
  CHECK(mut_bn_in_op2lbi()->insert({cbbn, cbbn2lbi(cbbn)}).second);
}
void Operator::EnrollForwardModelBn(const std::string& fwmbn) {
  LogicalBlobId lbi = fwmbn2lbi(fwmbn);
  *(mut_forward_model_bns()->Add()) = fwmbn;
  CHECK(mut_bn_in_op2lbi()->insert({fwmbn, lbi}).second);
}

void Operator::StrFieldTolower(const std::string& field_name) {
  std::string field_val = GetValFromCustomizedConf<std::string>(field_name);
  std::transform(field_val.begin(), field_val.end(), field_val.begin(), ::tolower);
  SetValInCustomizedConf(field_name, field_val);
}

LogicalBlobId Operator::dtbn2lbi(const std::string& data_tmp_bn) const {
  LogicalBlobId lbi;
  lbi.set_op_name(op_name());
  lbi.set_blob_name(data_tmp_bn);
  return lbi;
}

void Operator::InferTotalInstanceNumDesc(
    std::function<BlobDesc*(const std::string&)> GetBlobDesc4BnInOp,
    const ParallelContext* parallel_ctx, std::function<void(OpContext*)> EnrollOpCtx) const {
  CHECK_GE(op_attribute_.model_bns().size(), 2);
  auto it = op_attribute_.bn_in_op2lbi().find("total_instance_num");
  if (it != op_attribute_.bn_in_op2lbi().end()) {
    GetBlobDesc4BnInOp("total_instance_num")->mut_shape() = Shape({1});
    for (const std::string& bn : op_attribute_.model_bns()) {
      if (bn != "total_instance_num") {
        GetBlobDesc4BnInOp("total_instance_num")
            ->set_data_type(GetBlobDesc4BnInOp(bn)->data_type());
        break;
      }
    }
  }
}

std::string GenDiffBn(const std::string& bn) { return bn + "_diff"; }
std::string GenUnDiffBn(const std::string& diff_bn) {
  CHECK_STREQ(diff_bn.substr(diff_bn.size() - 5).c_str(), "_diff");
  return diff_bn.substr(0, diff_bn.size() - 5);
}

std::string GenRepeatedBn(const std::string& bn_prefix, int32_t idx) {
  CHECK_GE(idx, 0);
  return bn_prefix + "_" + std::to_string(idx);
}

std::pair<std::string, int32_t> GenUnRepeatedBn(const std::string& bn) {
  const size_t underline_pos = bn.rfind('_');
  CHECK_NE(underline_pos, std::string::npos);
  CHECK_GT(underline_pos, 0);
  CHECK_LT(underline_pos, bn.size() - 1);
  const std::string prefix = bn.substr(0, underline_pos);
  const int32_t idx = oneflow_cast<int32_t>(bn.substr(underline_pos + 1));
  CHECK_GE(idx, 0);
  return std::make_pair(prefix, idx);
}

bool IsOpOnlyCpuSupported(OperatorConf::OpTypeCase op_type_case) {
  return *std::unique_ptr<OnlyCpuSupportPredicator>(NewObj<OnlyCpuSupportPredicator>(op_type_case));
}

std::shared_ptr<Operator> ConstructOp(const OperatorConf& op_conf) {
  Operator* rptr = NewObj<Operator>(op_conf.op_type_case(), op_conf);
  if (IsOpOnlyCpuSupported(op_conf.op_type_case())) {
    CHECK_EQ(op_conf.device_type(), DeviceType::kCPU);
  }
  rptr->InitFromOpConf(op_conf);
  return std::shared_ptr<Operator>(rptr);
}

void EraseEmptyBnInVec(std::function<const BlobDesc*(const std::string&)> GetBlobDesc4BnInOp,
                       PbRpf<std::string>* bns) {
  size_t idx_available = 0;
  for (size_t i = 0; i < bns->size(); ++i) {
    if (GetBlobDesc4BnInOp((*bns)[i])) {
      if (i != idx_available) { (*bns)[idx_available] = (*bns)[i]; }
      ++idx_available;
    }
  }
  bns->erase(bns->begin() + idx_available, bns->end());
}

void Operator::InferHasBatchDim(std::function<bool*(const std::string&)> HasBatchDim4BnInOp) const {
  if (output_bns().empty()) { return; }
  CHECK_GT(input_bns().size(), 0);
  CHECK_EQ(output_bns().size(), 1);
  bool has_batch_dim = false;
  for (const auto& ibn : input_bns()) { has_batch_dim = has_batch_dim || *HasBatchDim4BnInOp(ibn); }
  *HasBatchDim4BnInOp(SoleObn()) = has_batch_dim;
}

}  // namespace oneflow<|MERGE_RESOLUTION|>--- conflicted
+++ resolved
@@ -193,13 +193,9 @@
       }
     }
     CHECK_EQ(signature_check.size(), 1);
-<<<<<<< HEAD
-    CHECK(IsSbpSignatureContaining(*sbp_signature, sbp_sig_hint));
-=======
     if (parallel_desc.parallel_num() > 1) {
-      CHECK(IsSbpSignatureContaining(*sbp_signature, op_conf().sbp_signature_hint()));
-    }
->>>>>>> 72939e5b
+      CHECK(IsSbpSignatureContaining(*sbp_signature, sbp_sig_hint));
+    }
   } else if (match_success_cnt == 0) {
     std::stringstream ss;
     FOR_RANGE(int32_t, i, 0, rules.size()) {
