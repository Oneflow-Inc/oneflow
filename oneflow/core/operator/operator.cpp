/*
Copyright 2020 The OneFlow Authors. All rights reserved.

Licensed under the Apache License, Version 2.0 (the "License");
you may not use this file except in compliance with the License.
You may obtain a copy of the License at

    http://www.apache.org/licenses/LICENSE-2.0

Unless required by applicable law or agreed to in writing, software
distributed under the License is distributed on an "AS IS" BASIS,
WITHOUT WARRANTIES OR CONDITIONS OF ANY KIND, either express or implied.
See the License for the specific language governing permissions and
limitations under the License.
*/
#include "oneflow/core/common/balanced_splitter.h"
#include "oneflow/core/vm/symbol_storage.h"
#include "oneflow/core/framework/instructions_builder.h"
#include "oneflow/core/framework/to_string.h"
#include "oneflow/core/framework/user_op_registry_manager.h"
#include "oneflow/core/job/mirrored_sig_infer_hint.h"
#include "oneflow/core/job/sbp_signature_builder.h"
#include "oneflow/core/job/scope.h"
#include "oneflow/core/job/sbp_parallel.cfg.h"
#include "oneflow/core/operator/operator.h"
#include "oneflow/core/operator/op_node_signature.pb.h"
#include "oneflow/core/job/nd_sbp_infer_hint.h"
#include "oneflow/core/job/foreign_callback.h"

namespace oneflow {

namespace {

DataType GetDataTypeFromBnInOpVec(
    std::function<const BlobDesc*(const std::string&)> GetBlobDesc4BnInOp,
    const PbRpf<std::string>& bn_in_ops) {
  for (const std::string& bn_in_op : bn_in_ops) {
    const BlobDesc* blob_desc = GetBlobDesc4BnInOp(bn_in_op);
    if (blob_desc) { return blob_desc->data_type(); }
  }
  return DataType::kInvalidDataType;
}

Maybe<Operator> CheckAndConstructOp(std::shared_ptr<const OperatorConf> op_conf) {
  Operator* rptr = NewObj<int32_t, Operator>(op_conf->op_type_case(), *op_conf);
  DeviceType device_type = JUST(DeviceType4DeviceTag(op_conf->device_tag()));
  if (IsCpuOnly(*op_conf)) { CHECK_EQ_OR_RETURN(device_type, DeviceType::kCPU); }
  JUST(rptr->Init(op_conf));
  return std::shared_ptr<Operator>(rptr);
}

}  // namespace

Operator::Operator() : device_type_(DeviceType::kInvalidDevice) {}

Maybe<void> Operator::Init(const OperatorConf& op_conf) {
  return Init(std::make_shared<const OperatorConf>(op_conf));
}

Maybe<void> Operator::Init(std::shared_ptr<const OperatorConf> op_conf) {
  op_conf_ = std::move(op_conf);
  device_type_ = JUST(DeviceType4DeviceTag(op_conf_->device_tag()));
  JUST(InitFromOpConf());
  input_output_bns_.Reserve(input_bns().size() + output_bns().size());
  for (const auto& bn : input_bns()) { *input_output_bns_.Add() = bn; }
  for (const auto& bn : output_bns()) { *input_output_bns_.Add() = bn; }
  return Maybe<void>::Ok();
}

const LogicalBlobId& Operator::BnInOp2Lbi(const std::string& bn_in_op) const {
  return arg_signature_.bn_in_op2lbi().at(bn_in_op);
}

const OperatorConf& Operator::op_conf() const {
  CHECK(op_conf_);
  return *op_conf_;
}

std::shared_ptr<const OperatorConf> Operator::shared_op_conf() const { return op_conf_; }

DeviceType Operator::device_type() const { return device_type_; }

const std::string& Operator::SoleIbn() const {
  CHECK_EQ(input_bns().size(), 1);
  return input_bns().Get(0);
}
const std::string& Operator::SoleObn() const {
  CHECK_EQ(output_bns().size(), 1);
  return output_bns().Get(0);
}
const std::string& Operator::SoleTbn() const {
  CHECK_EQ(tmp_bns().size(), 1);
  return tmp_bns().Get(0);
}

Maybe<const std::string*> Operator::obn4lbi(const LogicalBlobId& lbi) const {
  const auto& it = lbi2output_index_.find(lbi);
  CHECK_OR_RETURN(it != lbi2output_index_.end())
      << "no logical blob id found. lbn: " << lbi.op_name() << "/" << lbi.blob_name();
  return &output_bns().Get(it->second);
}

const PbRpf<std::string>& Operator::input_bns() const { return input_bns_; }

const PbRpf<std::string>& Operator::output_bns() const { return output_bns_; }

const PbRpf<std::string>& Operator::tmp_bns() const { return tmp_bns_; }

const PbRpf<std::string>& Operator::input_output_bns() const { return input_output_bns_; }

Maybe<void> Operator::InferParallelSignatureIf() {
  JUST(InferBlobParallelDesc());
  return Maybe<void>::Ok();
}

Maybe<const ParallelDesc> Operator::GetParallelDesc4BnInOp(const std::string& bn) const {
  CHECK_OR_RETURN(bn2parallel_desc_);
  auto it = bn2parallel_desc_->find(bn);
  CHECK_OR_RETURN(it != bn2parallel_desc_->end());
  return it->second;
}

Maybe<void> Operator::FillBlobParallelDesc(
    const std::function<Maybe<const ParallelDesc>(const std::string&)>& ParallelDesc4Bn) {
  CHECK_OR_RETURN(!bn2parallel_desc_);
  bn2parallel_desc_.reset(new HashMap<std::string, std::shared_ptr<const ParallelDesc>>);
  for (const auto& bn : input_output_bns()) {
    auto blob_parallel_desc = JUST(ParallelDesc4Bn(bn));
    CHECK(bn2parallel_desc_->emplace(bn, blob_parallel_desc).second);
  }
  return Maybe<void>::Ok();
}

Maybe<void> Operator::InferBlobParallelDesc() {
  JUST(FillBlobParallelDesc(
      [&](const std::string& bn) -> Maybe<const ParallelDesc> { return GetOpParallelDesc(); }));
  return Maybe<void>::Ok();
}

Maybe<void> Operator::FillOpParallelDesc(const ParallelDesc& parallel_desc) {
  return FillOpParallelDesc(std::make_shared<const ParallelDesc>(parallel_desc));
}

Maybe<void> Operator::FillOpParallelDesc(std::shared_ptr<const ParallelDesc> parallel_desc) {
  CHECK_OR_RETURN(!op_parallel_desc_);
  op_parallel_desc_ = std::move(parallel_desc);
  return Maybe<void>::Ok();
}

Maybe<const ParallelDesc> Operator::GetOpParallelDesc() const {
  CHECK_OR_RETURN(op_parallel_desc_);
  return op_parallel_desc_;
}

namespace {

Maybe<void> FillLogicalBlobDesc(
    const std::function<Maybe<const BlobDesc>(int32_t)>& BlobDesc4Index,
    const PbRpf<std::string>& bns,
    std::unique_ptr<std::vector<std::shared_ptr<const BlobDesc>>>* index2logical_blob_desc_ptr) {
  CHECK_OR_RETURN(!(*index2logical_blob_desc_ptr));
  index2logical_blob_desc_ptr->reset(new std::vector<std::shared_ptr<const BlobDesc>>());
  (*index2logical_blob_desc_ptr)->reserve(bns.size());
  for (int32_t i = 0; i < bns.size(); ++i) {
    (*index2logical_blob_desc_ptr)->emplace_back(JUST(BlobDesc4Index(i)));
  }
  return Maybe<void>::Ok();
}

Maybe<void> FillLogicalBlobDesc(
    const std::function<const BlobDesc&(const std::string&)>& BlobDesc4BnInOp,
    const PbRpf<std::string>& bns,
    std::unique_ptr<std::vector<std::shared_ptr<const BlobDesc>>>* index2logical_blob_desc_ptr) {
  CHECK_OR_RETURN(!(*index2logical_blob_desc_ptr));
  index2logical_blob_desc_ptr->reset(new std::vector<std::shared_ptr<const BlobDesc>>());
  (*index2logical_blob_desc_ptr)->reserve(bns.size());
  for (const auto& bn : bns) {
    const BlobDesc& blob_desc = BlobDesc4BnInOp(bn);
    (*index2logical_blob_desc_ptr)->emplace_back(std::make_shared<const BlobDesc>(blob_desc));
  }
  return Maybe<void>::Ok();
}

Maybe<void> FillLogicalBlobDesc(
    const std::function<BlobDesc*(const std::string&)>& BlobDesc4BnInOp,
    const PbRpf<std::string>& bns,
    std::unique_ptr<std::vector<std::shared_ptr<const BlobDesc>>>* index2logical_blob_desc_ptr) {
  JUST(FillLogicalBlobDesc(
      [&](const std::string& bn) -> const BlobDesc& {
        const BlobDesc* blob_desc = BlobDesc4BnInOp(bn);
        CHECK_NOTNULL(blob_desc);
        return *blob_desc;
      },
      bns, index2logical_blob_desc_ptr));
  return Maybe<void>::Ok();
}

Maybe<const BlobDesc> GetLogicalBlobDesc(
    const std::unique_ptr<std::vector<std::shared_ptr<const BlobDesc>>>& index2logical_blob_desc,
    int32_t index) {
  CHECK_OR_RETURN(index2logical_blob_desc);
  CHECK_LT_OR_RETURN(index, index2logical_blob_desc->size());
  return index2logical_blob_desc->at(index);
}

Maybe<void> FillLogicalBlobDescSignature(
    const PbRpf<std::string>& bns,
    const std::unique_ptr<std::vector<std::shared_ptr<const BlobDesc>>>& index2logical_blob_desc,
    PbMap<std::string, BlobDescProto>* bn_in_op2blob_desc) {
  CHECK_OR_RETURN(index2logical_blob_desc);
  CHECK_EQ_OR_RETURN(bns.size(), index2logical_blob_desc->size());
  for (int32_t i = 0; i < bns.size(); ++i) {
    index2logical_blob_desc->at(i)->ToProto(&(*bn_in_op2blob_desc)[bns.Get(i)]);
  }
  return Maybe<void>::Ok();
}

}  // namespace

Maybe<void> Operator::FillLogicalInBlobDesc(
    const std::function<BlobDesc*(const std::string&)>& BlobDesc4BnInOp) {
  JUST(FillLogicalBlobDesc(BlobDesc4BnInOp, input_bns(), &input_index2logical_blob_desc_));
  return Maybe<void>::Ok();
}

Maybe<void> Operator::FillLogicalInBlobDesc(
    const std::function<const BlobDesc&(const std::string&)>& BlobDesc4BnInOp) {
  JUST(FillLogicalBlobDesc(BlobDesc4BnInOp, input_bns(), &input_index2logical_blob_desc_));
  return Maybe<void>::Ok();
}

Maybe<void> Operator::FillLogicalInBlobDesc(
    const std::function<Maybe<const BlobDesc>(int32_t)>& BlobDesc4InputIndex) {
  JUST(FillLogicalBlobDesc(BlobDesc4InputIndex, input_bns(), &input_index2logical_blob_desc_));
  return Maybe<void>::Ok();
}

Maybe<const BlobDesc> Operator::GetLogicalBlobDesc4Ibn(const std::string& ibn) const {
  return GetLogicalBlobDesc4InputIndex(JUST(GetInputIndex(ibn)));
}

Maybe<const BlobDesc> Operator::GetLogicalBlobDesc4InputIndex(int32_t index) const {
  return GetLogicalBlobDesc(input_index2logical_blob_desc_, index);
}

Maybe<void> Operator::FillLogicalOutBlobDesc(
    const std::function<BlobDesc*(const std::string&)>& BlobDesc4BnInOp) {
  JUST(FillLogicalBlobDesc(BlobDesc4BnInOp, output_bns(), &output_index2logical_blob_desc_));
  return Maybe<void>::Ok();
}

Maybe<void> Operator::FillLogicalOutBlobDesc(
    const std::function<const BlobDesc&(const std::string&)>& BlobDesc4BnInOp) {
  JUST(FillLogicalBlobDesc(BlobDesc4BnInOp, output_bns(), &output_index2logical_blob_desc_));
  return Maybe<void>::Ok();
}

Maybe<const BlobDesc> Operator::GetLogicalBlobDesc4Obn(const std::string& obn) const {
  return GetLogicalBlobDesc4OutputIndex(JUST(GetOutputIndex(obn)));
}

Maybe<const BlobDesc> Operator::GetLogicalBlobDesc4OutputIndex(int32_t index) const {
  return GetLogicalBlobDesc(output_index2logical_blob_desc_, index);
}

Maybe<const BlobDesc*> Operator::GetLogicalBlobDescPtr4OutputIndex(int32_t index) const {
  CHECK_OR_RETURN(output_index2logical_blob_desc_);
  CHECK_LT_OR_RETURN(index, output_index2logical_blob_desc_->size());
  CHECK_OR_RETURN(output_index2logical_blob_desc_->at(index));
  return output_index2logical_blob_desc_->at(index).get();
}

Maybe<const BlobDesc> Operator::GetLogicalBlobDesc4BnInOp(const std::string& bn) const {
  const auto& it = bn2index_pair_.find(bn);
  CHECK_OR_RETURN(it != bn2index_pair_.end());
  if (it->second.first == BlobNameTag::kInputBlobName) {
    return GetLogicalBlobDesc4InputIndex(it->second.second);
  } else if (it->second.first == BlobNameTag::kOutputBlobName) {
    return GetLogicalBlobDesc4OutputIndex(it->second.second);
  } else {
    UNIMPLEMENTED_THEN_RETURN();
  }
}

Maybe<void> Operator::InferLogicalOutBlobDescsIf() {
  CHECK_OR_RETURN(input_index2logical_blob_desc_);
  CHECK_OR_RETURN(!output_index2logical_blob_desc_);
  std::vector<std::shared_ptr<BlobDesc>> output_logical_blob_desc_vec;
  output_logical_blob_desc_vec.resize(output_bns().size());
  for (auto& blob_desc : output_logical_blob_desc_vec) {
    blob_desc.reset(new BlobDesc(DataType::kInvalidDataType));
  }
  std::vector<std::shared_ptr<BlobDesc>> in_logical_blob_desc_vec;
  in_logical_blob_desc_vec.resize(input_bns().size());
  auto BlobDesc4BnInOp = [&](const std::string& bn) -> BlobDesc* {
    const auto& it = bn2index_pair_.find(bn);
    CHECK(it != bn2index_pair_.end());
    if (it->second.first == BlobNameTag::kInputBlobName) {
      auto& ptr = in_logical_blob_desc_vec.at(it->second.second);
      if (!ptr) { ptr.reset(new BlobDesc(*input_index2logical_blob_desc_->at(it->second.second))); }
      return ptr.get();
    } else if (it->second.first == BlobNameTag::kOutputBlobName) {
      return output_logical_blob_desc_vec.at(it->second.second).get();
    } else {
      UNIMPLEMENTED();
    }
  };
  JUST(InferLogicalOutBlobDescs(BlobDesc4BnInOp, *JUST(GetOpParallelDesc())));
  output_index2logical_blob_desc_.reset(new std::vector<std::shared_ptr<const BlobDesc>>());
  output_index2logical_blob_desc_->resize(output_bns().size());
  for (int32_t i = 0; i < output_bns().size(); ++i) {
    output_index2logical_blob_desc_->at(i) = output_logical_blob_desc_vec.at(i);
  }
  return Maybe<void>::Ok();
}

Maybe<void> Operator::InferBlobDescsIf(
    const std::function<BlobDesc*(const std::string&)>& GetBlobDesc4BnInOp,
    const ParallelContext* parallel_ctx, const JobDesc* job_desc) const {
  JUST(InferOutBlobDescsIf(GetBlobDesc4BnInOp, parallel_ctx));
  JUST(InferInternalBlobDescsIf(GetBlobDesc4BnInOp, parallel_ctx, job_desc));
  return Maybe<void>::Ok();
}

Maybe<void> Operator::InferOutBlobDescsIf(
    std::function<BlobDesc*(const std::string&)> GetBlobDesc4BnInOp,
    const ParallelContext* parallel_ctx) const {
  return InferOutBlobDescs(GetBlobDesc4BnInOp, parallel_ctx);
}

Maybe<void> Operator::InferOutBlobDescs(
    const std::function<BlobDesc*(const std::string&)>& GetBlobDesc4BnInOp,
    const ParallelContext* parallel_ctx) const {
  if (parallel_ctx->parallel_num() == 1) {
    JUST(InferLogicalOutBlobDescs(GetBlobDesc4BnInOp, *JUST(GetOpParallelDesc())));
  } else {
    const auto& nd_sbp_signature = JUST(this->nd_sbp_signature());
    const auto& parallel_desc = JUST(this->GetOpParallelDesc());
    for (const auto& bn : input_bns()) {
      const auto& nd_sbp = nd_sbp_signature->bn_in_op2nd_sbp().at(bn);
      std::shared_ptr<const BlobDesc> in_logical = JUST(GetLogicalBlobDesc4Ibn(bn));
      CHECK_OR_RETURN(
          *JUST(GetPhysicalShape(in_logical->shape(), nd_sbp, *parallel_desc, *parallel_ctx))
          == GetBlobDesc4BnInOp(bn)->shape());
    }
    for (const auto& bn : output_bns()) {
      BlobDesc* desc = GetBlobDesc4BnInOp(bn);
      *desc = *JUST(GetLogicalBlobDesc4Obn(bn));
      const auto& nd_sbp = nd_sbp_signature->bn_in_op2nd_sbp().at(bn);
      desc->mut_shape() =
          *JUST(GetPhysicalShape(desc->shape(), nd_sbp, *parallel_desc, *parallel_ctx));
    }
  }
  return Maybe<void>::Ok();
}

Maybe<void> Operator::InferInternalBlobDescsIf(
    const std::function<BlobDesc*(const std::string&)>& GetBlobDesc4BnInOp,
    const ParallelContext* parallel_ctx, const JobDesc* job_desc) const {
  return InferInternalBlobDescs(GetBlobDesc4BnInOp, parallel_ctx, job_desc);
}

Maybe<void> Operator::InferInternalBlobDescs(
    const std::function<BlobDesc*(const std::string&)>& GetBlobDesc4BnInOp,
    const ParallelContext* parallel_ctx, const JobDesc* job_desc) const {
  return Maybe<void>::Ok();
}

Maybe<void> Operator::InferInplaceObn2IbnIf(
    HashMap<std::string, std::string>* mut_inplace_obn2ibn,
    HashMap<std::string, std::string>* con_inplace_obn2ibn,
    const std::function<BlobDesc*(const std::string&)>& GetBlobDesc4BnInOp,
    const ParallelContext* parallel_ctx) const {
  return InferInplaceObn2Ibn(mut_inplace_obn2ibn, con_inplace_obn2ibn, GetBlobDesc4BnInOp,
                             parallel_ctx);
}

Maybe<void> Operator::InferInplaceObn2Ibn(
    HashMap<std::string, std::string>* mut_inplace_obn2ibn,
    HashMap<std::string, std::string>* con_inplace_obn2ibn,
    const std::function<BlobDesc*(const std::string&)>& GetBlobDesc4BnInOp,
    const ParallelContext* parallel_ctx) const {
  for (const std::string& obn : output_bns()) {
    const auto& obn_modifier = OutputBlobModifier4Obn(obn);
    if (obn_modifier.has_mutable_inplace_ibn()) {
      mut_inplace_obn2ibn->emplace(obn, obn_modifier.mutable_inplace_ibn());
    } else if (obn_modifier.has_const_inplace_ibn()) {
      con_inplace_obn2ibn->emplace(obn, obn_modifier.const_inplace_ibn());
    }
  }
  return Maybe<void>::Ok();
}

Maybe<void> Operator::FillInputBlobTimeShape(
    const std::function<Maybe<const Shape>(int32_t)>& GetTimeShape4InputIndex) {
  CHECK_OR_RETURN(!input_index2time_shape_);
  input_index2time_shape_.reset(new std::vector<std::shared_ptr<const Shape>>());
  input_index2time_shape_->reserve(input_bns().size());
  for (int32_t i = 0; i < input_bns().size(); ++i) {
    std::shared_ptr<const Shape> time_shape = JUST(GetTimeShape4InputIndex(i));
    if ((!input_blob_fastest_time_shape_)
        || input_blob_fastest_time_shape_->elem_cnt() < time_shape->elem_cnt()) {
      input_blob_fastest_time_shape_ = time_shape;
    }
    input_index2time_shape_->emplace_back(time_shape);
  }
  return Maybe<void>::Ok();
}

Maybe<void> Operator::InferOpTimeShapeIf() {
  CHECK_OR_RETURN(!op_time_shape_);
  CHECK_OR_RETURN(input_index2time_shape_);
  auto GetTimeShape4BnInOp = [&](const std::string& ibn) -> Maybe<const Shape> {
    const auto& it = bn2index_pair_.find(ibn);
    CHECK_OR_RETURN(it != bn2index_pair_.end());
    CHECK_EQ_OR_RETURN(it->second.first, kInputBlobName);
    return input_index2time_shape_->at(it->second.second);
  };
  JUST(InferOpTimeShape(GetTimeShape4BnInOp, &op_time_shape_));
  if (input_blob_fastest_time_shape_
      && input_blob_fastest_time_shape_->elem_cnt() > op_time_shape_->elem_cnt()) {
    input_output_fastest_time_shape_ = input_blob_fastest_time_shape_;
  } else {
    input_output_fastest_time_shape_ = op_time_shape_;
  }
  return Maybe<void>::Ok();
}

Maybe<void> Operator::InferOpTimeShape(
    const std::function<Maybe<const Shape>(const std::string&)>& GetTimeShape4BnInOp,
    std::shared_ptr<const Shape>* time_shape) const {
  if (!input_bns().empty()) {
    std::shared_ptr<const Shape> first_time_shape = input_index2time_shape_->at(0);
    for (int64_t i = 1; i < input_bns().size(); ++i) {
      CHECK_EQ_OR_RETURN(*input_index2time_shape_->at(i), *first_time_shape);
    }
    *time_shape = first_time_shape;
  } else {
    *time_shape = std::make_shared<const Shape>(Shape({1, 1}));
  }
  return Maybe<void>::Ok();
}

Maybe<const Shape> Operator::GetOpTimeShape() const {
  CHECK_OR_RETURN(op_time_shape_);
  return op_time_shape_;
}

Maybe<const Shape> Operator::GetInputBlobFastestTimeShape() const {
  return input_blob_fastest_time_shape_;
}

Maybe<const Shape> Operator::GetInputOutputFastestTimeShape() const {
  return input_output_fastest_time_shape_;
}

Maybe<void> Operator::GetSbpSignaturesIf(
    const std::function<Maybe<const BlobDesc&>(const std::string&)>& LogicalBlobDesc4Ibn,
    const ParallelDesc& parallel_desc, cfg::SbpSignatureList* sbp_sig_list) const {
  JUST(GetSbpSignatures(LogicalBlobDesc4Ibn, parallel_desc, sbp_sig_list));
  SbpSignatureBuilder()
      .Broadcast(input_bns())
      .Broadcast(output_bns())
      .Build(sbp_sig_list->mutable_sbp_signature()->Add());
  return Maybe<void>::Ok();
}

void Operator::ForEachBnInOp(std::function<void(const std::string&)> Handler) const {
  for (const std::string& bn_in_op : input_bns()) { Handler(bn_in_op); }
  for (const std::string& bn_in_op : output_bns()) { Handler(bn_in_op); }
  for (const std::string& bn_in_op : tmp_bns()) { Handler(bn_in_op); }
}

Maybe<void> Operator::FillSbpSignature(const cfg::SbpSignature& sbp_signature) {
<<<<<<< HEAD
  cfg::ParallelDistributionSignature nd_sbp_signature;
  SbpSignatureToParallelDistributionSignature(sbp_signature, &nd_sbp_signature);
  JUST(FillParallelDistributionSignature(nd_sbp_signature));
  return Maybe<void>::Ok();
}

Maybe<void> Operator::FillParallelDistributionSignature(
    const cfg::ParallelDistributionSignature& signature) {
  CHECK_OR_RETURN(!nd_sbp_signature_);
  CHECK_OR_RETURN(!sbp_signature_);
  nd_sbp_signature_.reset(new cfg::ParallelDistributionSignature(signature));
=======
  cfg::NdSbpSignature nd_sbp_signature;
  SbpSignatureToNdSbpSignature(sbp_signature, &nd_sbp_signature);
  JUST(FillNdSbpSignature(nd_sbp_signature));
  return Maybe<void>::Ok();
}

Maybe<void> Operator::FillNdSbpSignature(const cfg::NdSbpSignature& signature) {
  CHECK_OR_RETURN(!nd_sbp_signature_);
  CHECK_OR_RETURN(!sbp_signature_);
  nd_sbp_signature_.reset(new cfg::NdSbpSignature(signature));
>>>>>>> 924fb9f7
  CHECK_OR_RETURN(op_parallel_desc_);
  if (op_parallel_desc_->hierarchy()->NumAxes() == 1) {
    cfg::SbpSignature sbp_signature;
    NdSbpSignatureToSbpSignature(signature, &sbp_signature);
    sbp_signature_.reset(new cfg::SbpSignature(sbp_signature));
  }
  return Maybe<void>::Ok();
}

Maybe<void> Operator::InferSbpSignatureIf(
    const cfg::SbpSignature& sbp_sig_conf,
    const std::function<int32_t(const cfg::SbpSignature&)>& CalcOrderValue4SbpSig,
    std::function<Maybe<const SbpInferHint*>(const std::string&)> SbpInferHint4Ibn,
    const ParallelDesc& parallel_desc) {
  cfg::SbpSignature signature;
  if (parallel_desc.parallel_num() == 1) {
    auto* bn2sbp = signature.mutable_bn_in_op2sbp_parallel();
    for (const auto& ibn : input_bns()) { (*bn2sbp)[ibn].mutable_split_parallel()->set_axis(0); }
    for (const auto& obn : output_bns()) { (*bn2sbp)[obn].mutable_split_parallel()->set_axis(0); }
  } else if (parallel_desc.parallel_num() > 1) {
    JUST(InferSbpSignature(&signature, sbp_sig_conf, CalcOrderValue4SbpSig, SbpInferHint4Ibn,
                           parallel_desc));
  } else {
    UNIMPLEMENTED();
  }
  JUST(FillSbpSignature(signature));
  return Maybe<void>::Ok();
}

Maybe<void> Operator::InferSbpSignature(
    cfg::SbpSignature* infered_sbp_signature, const cfg::SbpSignature& sbp_sig_conf,
    const HashMap<std::string, SbpInferHint>& ibn2sbp_infer_hint) const {
  auto SbpInferHint4Ibn = [&](const std::string& ibn) -> Maybe<const SbpInferHint*> {
    auto it = ibn2sbp_infer_hint.find(ibn);
    if (it == ibn2sbp_infer_hint.end()) {
      return Error::CheckFailedError()
             << "cannot find corresponding SbpInferHint for input_blob_name : " << ibn;
    }
    return &(it->second);
  };
  std::function<int32_t(const cfg::SbpSignature&)> CalcOrderValue4SbpSig;
  auto OrderValue4SourceDefaultSplit0 = [&](const std::string& bn,
                                            const cfg::SbpParallel& sbp_parallel) -> int32_t {
    return -1 * (sbp_parallel.has_split_parallel() && sbp_parallel.split_parallel().axis() == 0);
  };
  auto OrderValue4SbpHint = [&](const std::string& ibn,
                                const cfg::SbpParallel& sbp_parallel) -> int32_t {
    const auto* hint = CHECK_JUST(SbpInferHint4Ibn(ibn));
    // NOTE(chengcheng): one to one connect.
    return -10
           * (hint->sbp_parallel() == sbp_parallel
              && hint->parallel_desc().parallel_num() == op_parallel_desc_->parallel_num());
  };

  if (sbp_sig_conf.bn_in_op2sbp_parallel().empty()) {
    CalcOrderValue4SbpSig = [&](const cfg::SbpSignature& sbp_signature) -> int32_t {
      int32_t order_value = 0;
      if (input_bns().size() > 0) {
        // NOTE(chengcheng): non-source op only ordered by input sbp match.
        for (const auto& ibn : input_bns()) {
          const auto& sbp_parallel_it = sbp_signature.bn_in_op2sbp_parallel().find(ibn);
          CHECK(sbp_parallel_it != sbp_signature.bn_in_op2sbp_parallel().end());
          order_value += OrderValue4SbpHint(ibn, sbp_parallel_it->second);
        }
      } else {
        // NOTE(chengcheng): source op default split(0)
        //   ONLY data source op will consider order here. variable op sbp is set by user.
        for (const auto& obn : output_bns()) {
          const auto& sbp_parallel_it = sbp_signature.bn_in_op2sbp_parallel().find(obn);
          CHECK(sbp_parallel_it != sbp_signature.bn_in_op2sbp_parallel().end());
          order_value += OrderValue4SourceDefaultSplit0(obn, sbp_parallel_it->second);
        }
      }
      return order_value;
    };
  } else {
    CalcOrderValue4SbpSig = [](const cfg::SbpSignature&) -> int32_t { return 0; };
  }
  if (op_parallel_desc_->parallel_num() == 1) {
    auto* bn2sbp = infered_sbp_signature->mutable_bn_in_op2sbp_parallel();
    for (const auto& ibn : input_bns()) { (*bn2sbp)[ibn].mutable_split_parallel()->set_axis(0); }
    for (const auto& obn : output_bns()) { (*bn2sbp)[obn].mutable_split_parallel()->set_axis(0); }
  } else if (op_parallel_desc_->parallel_num() > 1) {
    JUST(InferSbpSignature(infered_sbp_signature, sbp_sig_conf, CalcOrderValue4SbpSig,
                           SbpInferHint4Ibn, *op_parallel_desc_));
  } else {
    UNIMPLEMENTED();
  }
  return Maybe<void>::Ok();
}

Maybe<void> Operator::FilterAndCheckValidSbpSignatureListByLogicalShape(
    const cfg::SbpSignatureList& total_sbp_sig_list,
    std::function<Maybe<const SbpInferHint*>(const std::string&)> SbpInferHint4Ibn,
    const ParallelDesc& parallel_desc, cfg::SbpSignatureList* valid_sbp_sig_list) const {
  auto GetOpDebugShapeStr = [&]() -> std::string {
    std::string ret = "";
    if (op_conf().has_user_conf()) {
      ret += ("op_type_name = " + op_conf().user_conf().op_type_name() + ", ");
    }
    for (const auto& ibn : input_bns()) {
      ret +=
          (" ibn:(" + ibn + ") lbn:(" + GenLogicalBlobName(BnInOp2Lbi(ibn)) + ") logical_shape = "
           + CHECK_JUST(SbpInferHint4Ibn(ibn))->logical_blob_desc().shape().DebugStr() + ", ");
    }
    return ret;
  };
  for (const auto& sbp_signature : total_sbp_sig_list.sbp_signature()) {
    bool is_valid = true;

    for (const auto& ibn : input_bns()) {
      const auto& sbp_parallel_it = sbp_signature.bn_in_op2sbp_parallel().find(ibn);
      CHECK_OR_RETURN(sbp_parallel_it != sbp_signature.bn_in_op2sbp_parallel().end());
      const cfg::SbpParallel& sbp_parallel = sbp_parallel_it->second;
      const SbpInferHint* hint = JUST(SbpInferHint4Ibn(ibn));
      const Shape& logical_shape = hint->logical_blob_desc().shape();
      // NOTE(chengcheng): disable split when logical shape cannot split at this axis
      if (sbp_parallel.has_split_parallel()) {
        const int64_t axis = sbp_parallel.split_parallel().axis();
        CHECK_OR_RETURN(axis >= 0 && axis < logical_shape.NumAxes())
            << "The sbp sign is ERROR because of the split axis >= shape num axes. In op: ["
            << op_name() << "] ibn: (" << ibn << ") the split axis is = " << axis
            << " . And the logical_shape = " << logical_shape.DebugStr()
            << ". This Op debug str = {" << GetOpDebugShapeStr() << "}";
        if (logical_shape.At(axis) < parallel_desc.parallel_num()) {
          // NOTE(chengcheng): cannot split at this axis!
          is_valid = false;
          break;
        }
      }
    }
    if (is_valid) { *valid_sbp_sig_list->mutable_sbp_signature()->Add() = sbp_signature; }
  }
  return Maybe<void>::Ok();
}

Maybe<void> Operator::InferSbpSignature(
    cfg::SbpSignature* sbp_signature, const cfg::SbpSignature& sbp_sig_conf,
    const std::function<int32_t(const cfg::SbpSignature&)>& CalcOrderValue4SbpSig,
    std::function<Maybe<const SbpInferHint*>(const std::string&)> SbpInferHint4Ibn,
    const ParallelDesc& parallel_desc) const {
  // get op sbp signatures
  auto LogicalBlobDesc4Ibn = [&](const std::string& ibn) -> Maybe<const BlobDesc&> {
    const SbpInferHint* sbp_infer_hint = JUST(SbpInferHint4Ibn(ibn));
    return Maybe<const BlobDesc&>(sbp_infer_hint->logical_blob_desc());
  };
  cfg::SbpSignatureList valid_sbp_sig_list;
  {
    cfg::SbpSignatureList total_sbp_sig_list;
    JUST(GetSbpSignaturesIf(LogicalBlobDesc4Ibn, parallel_desc, &total_sbp_sig_list));
    // filter sbp signatures by logical shape
    JUST(FilterAndCheckValidSbpSignatureListByLogicalShape(total_sbp_sig_list, SbpInferHint4Ibn,
                                                           parallel_desc, &valid_sbp_sig_list));
  }
  // filter sbp signatures by sbp signature conf
  cfg::SbpSignatureList filtered_sbp_sigs_by_conf;
  FilterSbpSignatureList(valid_sbp_sig_list, sbp_sig_conf, &filtered_sbp_sigs_by_conf);
  CHECK_GT_OR_RETURN(filtered_sbp_sigs_by_conf.sbp_signature_size(), 0);
  if (filtered_sbp_sigs_by_conf.sbp_signature_size() == 1) {
    *sbp_signature = *filtered_sbp_sigs_by_conf.sbp_signature().begin();
    return Maybe<void>::Ok();
  }
  // sort sbp signatures by copy cost, then return the one with least cost
  HashMap<std::string, const cfg::SbpParallel*> ibn2producer_sbp_parallel;
  for (const auto& ibn : input_bns()) {
    ibn2producer_sbp_parallel[ibn] = &(JUST(SbpInferHint4Ibn(ibn))->sbp_parallel());
  }
  std::vector<const cfg::SbpSignature*> sorted_sbp_signatures;
  SortSbpSignatureListByCopyCost(filtered_sbp_sigs_by_conf, input_bns(), SbpInferHint4Ibn,
                                 CalcOrderValue4SbpSig, &sorted_sbp_signatures);
  *sbp_signature = *sorted_sbp_signatures.at(0);
  return Maybe<void>::Ok();
}

<<<<<<< HEAD
Maybe<void> Operator::InferParallelDistributionSignatureIf(
    const cfg::ParallelDistributionSignature& nd_sbp_constraints, const ParallelDesc& parallel_desc,
    std::function<Maybe<const ParallelDistributionInferHint*>(const std::string&)>
        ParallelDistributionInferHint4Ibn) {
  cfg::ParallelDistributionSignature nd_sbp_signature;
  JUST(InferParallelDistributionSignature(&nd_sbp_signature, nd_sbp_constraints, parallel_desc,
                                          ParallelDistributionInferHint4Ibn));
  JUST(FillParallelDistributionSignature(nd_sbp_signature));
  return Maybe<void>::Ok();
}

Maybe<void> Operator::InferParallelDistributionSignature(
    cfg::ParallelDistributionSignature* nd_sbp_signature,
    const cfg::ParallelDistributionSignature& nd_sbp_constraints, const ParallelDesc& parallel_desc,
    std::function<Maybe<const ParallelDistributionInferHint*>(const std::string&)>
        ParallelDistributionInferHint4Ibn) const {
  const auto IsBroadcast = [](const cfg::ParallelDistribution& nd_sbp,
                              const ParallelDesc& parallel_desc) -> bool {
=======
Maybe<void> Operator::InferNdSbpSignatureIf(
    const cfg::NdSbpSignature& nd_sbp_constraints, const ParallelDesc& parallel_desc,
    std::function<Maybe<const NdSbpInferHint*>(const std::string&)> NdSbpInferHint4Ibn) {
  cfg::NdSbpSignature nd_sbp_signature;
  JUST(InferNdSbpSignature(&nd_sbp_signature, nd_sbp_constraints, parallel_desc,
                           NdSbpInferHint4Ibn));
  JUST(FillNdSbpSignature(nd_sbp_signature));
  return Maybe<void>::Ok();
}

Maybe<void> Operator::InferNdSbpSignature(
    cfg::NdSbpSignature* nd_sbp_signature, const cfg::NdSbpSignature& nd_sbp_constraints,
    const ParallelDesc& parallel_desc,
    std::function<Maybe<const NdSbpInferHint*>(const std::string&)> NdSbpInferHint4Ibn) const {
  const auto IsBroadcast = [](const cfg::NdSbp& nd_sbp, const ParallelDesc& parallel_desc) -> bool {
>>>>>>> 924fb9f7
    if (parallel_desc.parallel_num() == 1) { return true; }
    for (int64_t i = 0; i < nd_sbp.sbp_parallel_size(); ++i) {
      if (!nd_sbp.sbp_parallel(i).has_broadcast_parallel()) { return false; }
    }
    return true;
  };
  const auto& parallel_hierarchy = parallel_desc.hierarchy();
  CHECK_GT(parallel_hierarchy->NumAxes(), 0);
  if (parallel_hierarchy->NumAxes() == 1) {
    HashMap<std::string, SbpInferHint> ibn2sbp_infer_hint;
    for (const auto& ibn : input_bns()) {
<<<<<<< HEAD
      const ParallelDistributionInferHint* hint = JUST(ParallelDistributionInferHint4Ibn(ibn));
=======
      const NdSbpInferHint* hint = JUST(NdSbpInferHint4Ibn(ibn));
>>>>>>> 924fb9f7
      if (hint->nd_sbp().sbp_parallel_size() != 1) {
        CHECK_OR_RETURN(IsBroadcast(hint->nd_sbp(), hint->parallel_desc()));
      }
      ibn2sbp_infer_hint.emplace(ibn,
                                 SbpInferHint(&hint->parallel_desc(), &hint->logical_blob_desc(),
                                              &hint->nd_sbp().sbp_parallel(0)));
    }
    cfg::SbpSignature sbp_constraints;
<<<<<<< HEAD
    ParallelDistributionSignatureToSbpSignature(nd_sbp_constraints, &sbp_constraints);
    cfg::SbpSignature sbp_signature;
    CHECK_JUST(InferSbpSignature(&sbp_signature, sbp_constraints, ibn2sbp_infer_hint));
    SbpSignatureToParallelDistributionSignature(sbp_signature, nd_sbp_signature);
=======
    NdSbpSignatureToSbpSignature(nd_sbp_constraints, &sbp_constraints);
    cfg::SbpSignature sbp_signature;
    CHECK_JUST(InferSbpSignature(&sbp_signature, sbp_constraints, ibn2sbp_infer_hint));
    SbpSignatureToNdSbpSignature(sbp_signature, nd_sbp_signature);
>>>>>>> 924fb9f7
    return Maybe<void>::Ok();
  } else {
    cfg::SbpSignatureList list;
    const auto LogicalBlobDesc4Ibn = [&](const std::string& ibn) -> Maybe<const BlobDesc&> {
      return JUST(NdSbpInferHint4Ibn(ibn))->logical_blob_desc();
    };
<<<<<<< HEAD
    HashMap<std::string, cfg::ParallelDistribution> ibn2nd_sbp;
    for (const auto& ibn : input_bns()) {
      cfg::ParallelDistribution distribution =
          JUST(ParallelDistributionInferHint4Ibn(ibn))->nd_sbp();
=======
    HashMap<std::string, cfg::NdSbp> ibn2nd_sbp;
    for (const auto& ibn : input_bns()) {
      cfg::NdSbp distribution = JUST(NdSbpInferHint4Ibn(ibn))->nd_sbp();
>>>>>>> 924fb9f7
      if (nd_sbp_constraints.bn_in_op2nd_sbp_size() != 0) {
        const auto nd_sbp_constraints_it = nd_sbp_constraints.bn_in_op2nd_sbp().find(ibn);
        if (nd_sbp_constraints_it != nd_sbp_constraints.bn_in_op2nd_sbp().end()) {
          distribution = nd_sbp_constraints_it->second;
        }
      }
      if (distribution.sbp_parallel_size() != parallel_hierarchy->NumAxes()) {
        CHECK_OR_RETURN(IsBroadcast(distribution, JUST(NdSbpInferHint4Ibn(ibn))->parallel_desc()))
            << ibn << "'s hierarchy is different from " << op_name()
            << "'s, it should be broadcast but get " << distribution.DebugString();
        distribution.clear_sbp_parallel();
        for (int64_t i = 0; i < parallel_hierarchy->NumAxes(); ++i) {
          distribution.add_sbp_parallel()->mutable_broadcast_parallel();
        }
      }
      CHECK_EQ_OR_RETURN(distribution.sbp_parallel_size(), parallel_hierarchy->NumAxes());
      ibn2nd_sbp[ibn] = std::move(distribution);
    }
    CHECK_JUST(GetSbpSignaturesIf(LogicalBlobDesc4Ibn, parallel_desc, &list));
    for (int64_t i = 0; i < parallel_hierarchy->NumAxes(); ++i) {
      const cfg::SbpSignature* matched_sbp_signature = nullptr;
      for (const auto& sbp_signature : list.sbp_signature()) {
        bool all_match = true;
        for (const auto& ibn : input_bns()) {
          if (sbp_signature.bn_in_op2sbp_parallel().at(ibn) != ibn2nd_sbp.at(ibn).sbp_parallel(i)) {
            all_match = false;
            break;
          }
        }
        if (all_match) {
          matched_sbp_signature = &sbp_signature;
          break;
        }
      }
      CHECK_OR_RETURN(matched_sbp_signature != nullptr) << " op_name " << op_name();
      for (const auto& bn : input_bns()) {
        *((*nd_sbp_signature->mutable_bn_in_op2nd_sbp())[bn].add_sbp_parallel()) =
            matched_sbp_signature->bn_in_op2sbp_parallel().at(bn);
      }
      for (const auto& bn : output_bns()) {
        *((*nd_sbp_signature->mutable_bn_in_op2nd_sbp())[bn].add_sbp_parallel()) =
            matched_sbp_signature->bn_in_op2sbp_parallel().at(bn);
      }
    }
    return Maybe<void>::Ok();
  }
}

Maybe<void> Operator::InferMirroredSignatureIf(
    std::function<Maybe<const MirroredSigInferHint*>(const std::string&)> MirroredSigInferHint4Ibn,
    bool is_mirrored_parallel_view_conf, const ParallelDesc& parallel_desc) {
  return InferMirroredSignature(MirroredSigInferHint4Ibn, is_mirrored_parallel_view_conf,
                                parallel_desc);
}

std::string DebugString4MirroredHint(
    std::function<Maybe<const MirroredSigInferHint*>(const std::string&)> MirroredSigInferHint4Ibn,
    const Operator& op) {
  std::string ret;
  for (const auto& ibn : op.input_bns()) {
    const auto& infer_hint = *CHECK_JUST(MirroredSigInferHint4Ibn(ibn));
    bool is_mirrored = infer_hint.is_mirrored_parallel_view();
    ret += "arg: " + ibn + ", is_mirrored: " + (is_mirrored ? "true" : "false") + "\n";
  }
  return ret;
}

Maybe<void> Operator::InferMirroredSignature(
    std::function<Maybe<const MirroredSigInferHint*>(const std::string&)> MirroredSigInferHint4Ibn,
    bool is_mirrored_parallel_view_conf, const ParallelDesc& parallel_desc) {
  HashSet<bool> is_mirrored_parallel_view_values;
  for (const auto& ibn : input_bns()) {
    const auto& infer_hint = *JUST(MirroredSigInferHint4Ibn(ibn));
    is_mirrored_parallel_view_values.insert(infer_hint.is_mirrored_parallel_view());
  }
  CHECK_LE_OR_RETURN(is_mirrored_parallel_view_values.size(), 1)
      << "mixed parallel_views are disallowed."
      << "\n=========== is_mirrrored_conf ===========\n"
      << DebugString4MirroredHint(MirroredSigInferHint4Ibn, *this)
      << "\n=========== op_cnf ===========\n"
      << op_conf().DebugString();
  if (is_mirrored_parallel_view_values.size() == 1) {
    is_mirrored_parallel_view_conf = *is_mirrored_parallel_view_values.begin();
  }
  if (is_mirrored_parallel_view_conf) {
    for (const auto& ibn : input_bns()) {
      const auto& infer_hint = *JUST(MirroredSigInferHint4Ibn(ibn));
      CHECK_EQ_OR_RETURN(infer_hint.parallel_desc().parallel_num(), parallel_desc.parallel_num());
    }
  }
  const auto SetIsMirroredParallel = [&](const std::string& bn_in_op) {
    if (is_mirrored_parallel_view_conf) {
      MutOptMirroredParallel(bn_in_op)->mutable_mirrored_parallel();
    } else {
      MutOptMirroredParallel(bn_in_op)->clear_mirrored_parallel();
    }
  };
  for (const auto& ibn : input_bns()) { SetIsMirroredParallel(ibn); }
  for (const auto& obn : output_bns()) { SetIsMirroredParallel(obn); }
  return Maybe<void>::Ok();
}

Maybe<const cfg::SbpSignature*> Operator::sbp_signature() const {
  CHECK_OR_RETURN(sbp_signature_) << "sbp signature not infered";
  return sbp_signature_.get();
}

<<<<<<< HEAD
Maybe<const cfg::ParallelDistributionSignature*> Operator::nd_sbp_signature() const {
=======
Maybe<const cfg::NdSbpSignature*> Operator::nd_sbp_signature() const {
>>>>>>> 924fb9f7
  CHECK_OR_RETURN(nd_sbp_signature_) << "parallel distribution signature not infered";
  return nd_sbp_signature_.get();
}

BlobLastUsedSignature* Operator::mut_blob_last_used_signature() {
  if (!blob_last_used_signature_) { blob_last_used_signature_.reset(new BlobLastUsedSignature()); }
  return blob_last_used_signature_.get();
}

BlobBackwardUsedSignature* Operator::mut_blob_backward_used_signature() {
  if (!blob_backward_used_signature_) {
    blob_backward_used_signature_.reset(new BlobBackwardUsedSignature());
  }
  return blob_backward_used_signature_.get();
}

Maybe<const cfg::SbpParallel*> Operator::SbpParallel4BnInOp(const std::string& bn_in_op) const {
  CHECK_OR_RETURN(sbp_signature_) << "sbp signature not infered";
  const auto& map = sbp_signature_->bn_in_op2sbp_parallel();
  const auto& iter = map.find(bn_in_op);
  CHECK_OR_RETURN(iter != map.end()) << "blob_name " << bn_in_op << " not found in sbp signature";
  return &iter->second;
}

<<<<<<< HEAD
Maybe<const cfg::ParallelDistribution*> Operator::ParallelDistribution4BnInOp(
    const std::string& bn_in_op) const {
=======
Maybe<const cfg::NdSbp*> Operator::NdSbp4BnInOp(const std::string& bn_in_op) const {
>>>>>>> 924fb9f7
  CHECK_OR_RETURN(nd_sbp_signature_) << "parallel distribution signature not infered";
  const auto& map = nd_sbp_signature_->bn_in_op2nd_sbp();
  const auto& iter = map.find(bn_in_op);
  CHECK_OR_RETURN(iter != map.end())
      << "blob_name " << bn_in_op << " not found in parallel distribution";
  return &iter->second;
}

Maybe<const OptMirroredParallel*> Operator::OptMirroredParallel4BnInOp(
    const std::string& bn_in_op) const {
  CHECK_OR_RETURN(mirrored_signature_) << "mirrored signature not infered";
  const auto& map = mirrored_signature_->bn_in_op2opt_mirrored_parallel();
  const auto& iter = map.find(bn_in_op);
  CHECK_OR_RETURN(iter != map.end())
      << "blob_name " << bn_in_op << " not found in mirrored signature";
  return &iter->second;
}

OptMirroredParallel* Operator::MutOptMirroredParallel(const std::string& bn_in_op) {
  if (!mirrored_signature_) { mirrored_signature_.reset(new MirroredSignature()); }
  auto* map = mirrored_signature_->mutable_bn_in_op2opt_mirrored_parallel();
  return &(*map)[bn_in_op];
}

namespace {

bool HasBlobDescWithField(std::function<const BlobDesc*(const std::string&)> GetBlobDesc4BnInOp,
                          const PbRpf<std::string>& bn_in_ops,
                          std::function<bool(const BlobDesc*)> Predicator4BlobDesc) {
  for (const std::string& bn_in_op : bn_in_ops) {
    const BlobDesc* blob_desc = GetBlobDesc4BnInOp(bn_in_op);
    if (blob_desc && Predicator4BlobDesc(blob_desc)) { return true; }
  }
  return false;
}

}  // namespace

void Operator::GenKernelConf(
    const std::function<const BlobDesc*(const std::string&)>& GetBlobDesc4BnInOp,
    const ParallelContext* parallel_ctx, KernelConf* kernel_conf) const {
  auto* dtype_signature = kernel_conf->mutable_dtype_signature();
  for (const std::string& ibn : input_bns()) {
    const BlobDesc* blob_desc = GetBlobDesc4BnInOp(ibn);
    if (blob_desc == nullptr) { continue; }
    (*dtype_signature->mutable_name2dtype())[ibn] = blob_desc->data_type();
  }

  CHECK_JUST(ToOpAttribute(kernel_conf->mutable_op_attribute()));
  if (HasBlobDescWithField(GetBlobDesc4BnInOp, output_bns(),
                           [](const BlobDesc* blob_desc) { return blob_desc->is_dynamic(); })) {
    kernel_conf->set_need_do_shape(true);
  }

  {
    DataType data_type = GetDataTypeFromBnInOpVec(GetBlobDesc4BnInOp, output_bns());
    if (data_type == DataType::kInvalidDataType) {
      data_type = GetDataTypeFromBnInOpVec(GetBlobDesc4BnInOp, input_bns());
    }
    kernel_conf->set_data_type(data_type);
  }

  if (parallel_ctx != nullptr) { *(kernel_conf->mutable_parallel_ctx()) = *parallel_ctx; }

  VirtualGenKernelConf(GetBlobDesc4BnInOp, parallel_ctx, kernel_conf);
}

void Operator::VirtualGenKernelConf(
    std::function<const BlobDesc*(const std::string&)> GetBlobDesc4BnInOp,
    const ParallelContext* parallel_ctx, KernelConf* kernel_conf) const {}

void Operator::AddLbi2OutputIndex(const LogicalBlobId& lbi, int32_t output_index) {
  CHECK(lbi2output_index_.emplace(lbi, output_index).second);
}

std::string Operator::Bn2ConfName(const std::string& bn) const {
  return GetStrValInPbFdOrPbRpf(GetCustomizedConf(), bn);
}

LogicalBlobId Operator::lbi4ibn(const std::string& input_bn) const {
  return GenLogicalBlobId(Bn2ConfName(input_bn));
}
LogicalBlobId Operator::lbi4obn(const std::string& output_bn) const {
  LogicalBlobId ret;
  ret.set_op_name(op_name());
  ret.set_blob_name(Bn2ConfName(output_bn));
  return ret;
}
LogicalBlobId Operator::tbn2lbi(const std::string& tmp_bn) const {
  LogicalBlobId ret;
  ret.set_op_name(op_name());
  ret.set_blob_name(tmp_bn);
  return ret;
}

void Operator::EnrollTmpBn(const std::string& tbn) {
  *tmp_bns_.Add() = tbn;
  CHECK(mut_bn_in_op2lbi()->insert({tbn, tbn2lbi(tbn)}).second);
}

InputBlobModifier* Operator::EnrollInputBn(const std::string& ibn, bool has_diff) {
  LogicalBlobId lbi = lbi4ibn(ibn);
  auto* map = arg_modifier_signature_.mutable_ibn2input_blob_modifier();
  const auto& pair = map->insert({ibn, InputBlobModifier()});
  CHECK(pair.second);
  const int32_t input_index = input_bns_.size();
  CHECK(
      bn2index_pair_.emplace(ibn, std::make_pair(BlobNameTag::kInputBlobName, input_index)).second);
  *input_bns_.Add() = ibn;
  CHECK(mut_bn_in_op2lbi()->insert({ibn, lbi}).second);
  auto* ret = &pair.first->second;
  ret->set_requires_grad(has_diff);
  return ret;
}

const InputBlobModifier& Operator::InputBlobModifier4Ibn(const std::string& ibn) const {
  return arg_modifier_signature_.ibn2input_blob_modifier().at(ibn);
}

const OutputBlobModifier& Operator::OutputBlobModifier4Obn(const std::string& obn) const {
  return arg_modifier_signature_.obn2output_blob_modifier().at(obn);
}

InputBlobModifier* Operator::MutInputBlobModifier4Ibn(const std::string& ibn) {
  auto* map = arg_modifier_signature_.mutable_ibn2input_blob_modifier();
  return &map->at(ibn);
}

OutputBlobModifier* Operator::MutOutputBlobModifier4Obn(const std::string& obn) {
  auto* map = arg_modifier_signature_.mutable_obn2output_blob_modifier();
  return &map->at(obn);
}

void Operator::EnrollRepeatedInputBn(const std::string& ibn_prefix, int32_t num, bool has_diff) {
  FOR_RANGE(int32_t, i, 0, num) { EnrollInputBn(GenRepeatedBn(ibn_prefix, i), has_diff); }
}

void Operator::EnrollRepeatedInputBn(const std::string& ibn_prefix, bool has_diff) {
  EnrollRepeatedInputBn(ibn_prefix, GetPbRpfFromCustomizedConf<std::string>(ibn_prefix).size(),
                        has_diff);
}

void Operator::EnrollRepeatedInputBn(const std::string& ibn_prefix, int32_t num) {
  EnrollRepeatedInputBn(ibn_prefix, num, true);
}

void Operator::EnrollRepeatedInputBn(const std::string& ibn_prefix) {
  EnrollRepeatedInputBn(ibn_prefix, true);
}

OutputBlobModifier* Operator::EnrollOutputBn(const std::string& obn, bool has_diff) {
  LogicalBlobId lbi = lbi4obn(obn);
  auto* map = arg_modifier_signature_.mutable_obn2output_blob_modifier();
  const auto& pair = map->insert({obn, OutputBlobModifier()});
  CHECK(pair.second);
  auto* ret = &pair.first->second;
  const int32_t output_index = output_bns_.size();
  CHECK(bn2index_pair_.emplace(obn, std::make_pair(BlobNameTag::kOutputBlobName, output_index))
            .second);
  AddLbi2OutputIndex(lbi, output_index);
  *output_bns_.Add() = obn;
  CHECK(mut_bn_in_op2lbi()->insert({obn, lbi}).second);
  ret->set_requires_grad(has_diff);
  return ret;
}

void Operator::EnrollRepeatedOutputBnWithSetter(
    const std::string& obn_prefix, int32_t num, bool has_diff,
    const std::function<void(OutputBlobModifier*)>& ModifierSetter) {
  FOR_RANGE(int32_t, i, 0, num) {
    ModifierSetter(EnrollOutputBn(GenRepeatedBn(obn_prefix, i), has_diff));
  }
}

void Operator::EnrollRepeatedOutputBnWithSetter(
    const std::string& obn_prefix, bool has_diff,
    const std::function<void(OutputBlobModifier*)>& ModifierSetter) {
  EnrollRepeatedOutputBnWithSetter(obn_prefix,
                                   GetPbRpfFromCustomizedConf<std::string>(obn_prefix).size(),
                                   has_diff, ModifierSetter);
}

void Operator::EnrollRepeatedOutputBnWithSetter(
    const std::string& obn_prefix, int32_t num,
    const std::function<void(OutputBlobModifier*)>& ModifierSetter) {
  EnrollRepeatedOutputBnWithSetter(obn_prefix, num, true, ModifierSetter);
}

void Operator::EnrollRepeatedOutputBnWithSetter(
    const std::string& obn_prefix, const std::function<void(OutputBlobModifier*)>& ModifierSetter) {
  EnrollRepeatedOutputBnWithSetter(obn_prefix, true, ModifierSetter);
}

void Operator::EnrollRepeatedOutputBn(const std::string& obn_prefix, int32_t num, bool has_diff) {
  FOR_RANGE(int32_t, i, 0, num) { EnrollOutputBn(GenRepeatedBn(obn_prefix, i), has_diff); }
}

void Operator::EnrollRepeatedOutputBn(const std::string& obn_prefix, bool has_diff) {
  EnrollRepeatedOutputBn(obn_prefix, GetPbRpfFromCustomizedConf<std::string>(obn_prefix).size(),
                         has_diff);
}

void Operator::EnrollRepeatedOutputBn(const std::string& obn_prefix, int32_t num) {
  EnrollRepeatedOutputBn(obn_prefix, num, true);
}

void Operator::EnrollRepeatedOutputBn(const std::string& obn_prefix) {
  EnrollRepeatedOutputBn(obn_prefix, true);
}

std::string GenRepeatedBn(const std::string& bn_prefix, int32_t idx) {
  CHECK_GE(idx, 0);
  return bn_prefix + "_" + std::to_string(idx);
}

std::pair<std::string, int32_t> GenUnRepeatedBn(const std::string& bn) {
  return GetFieldNameAndIndex4StrVal(bn);
}

bool IsCpuOnly(const std::string& user_op_type_name) {
  auto* registration_val = user_op::UserOpRegistryMgr::Get().GetOpRegistryResult(user_op_type_name);
  CHECK_NOTNULL(registration_val);
  return registration_val->cpu_only_supported;
}

bool IsCpuOnly(const OperatorConf& op_conf) {
  OperatorConf::OpTypeCase op_type_case = op_conf.op_type_case();
  using CpuOnly = OnlyCpuSupportPredicator;
  auto* ptr = NewObj<int32_t, CpuOnly>(op_type_case);
  CHECK(ptr != nullptr) << "op_conf\n" << op_conf.DebugString();
  if (*std::unique_ptr<CpuOnly>(ptr)) { return true; }
  if (!op_conf.has_user_conf()) { return false; }
  return IsCpuOnly(op_conf.user_conf().op_type_name());
}

Maybe<Operator> ConstructOp(const OperatorConf& op_conf, DeviceType device_type) {
  std::shared_ptr<OperatorConf> dev_op_conf = std::make_shared<OperatorConf>(op_conf);
  dev_op_conf->set_device_tag(*CHECK_JUST(DeviceTag4DeviceType(device_type)));
  auto op = JUST(CheckAndConstructOp(dev_op_conf));
  return op;
}

Maybe<Operator> ConstructOp(const OperatorConf& op_conf) {
  if (IsCpuOnly(op_conf)) { return JUST(ConstructOp(op_conf, DeviceType::kCPU)); }
  return CheckAndConstructOp(std::make_shared<OperatorConf>(op_conf));
}

Symbol<OperatorConf> Operator::GetOpConfWithoutOpNameAndLbn() const {
  OperatorConf op_conf(this->op_conf());
  op_conf.set_name("undefined-op-name");
  PbMessage* op_type_conf = MutableMessageInPbMessage(&op_conf, op_conf.op_type_case());
  for (const auto& ibn : input_bns()) {
    if (!HasStrFieldInPbFdOrPbRpf(*op_type_conf, ibn)) { continue; }
    ReplaceInputLbnInOpCustomizedConf(&op_conf, ibn, "undefined-op-name/undefined-ibn");
  }
  return SymbolOf(op_conf);
}

std::shared_ptr<OpAttribute> Operator::GetOpAttributeWithoutOpNameAndLbn() const {
  auto op_attribute = std::make_shared<OpAttribute>();
  CHECK_JUST(ToOpAttribute(op_attribute.get()));
  op_attribute->mutable_sbp_signature();
  *op_attribute->mutable_op_conf() = *GetOpConfWithoutOpNameAndLbn();
  return op_attribute;
}

Maybe<int32_t> Operator::GetInputIndex(const std::string& ibn) const {
  auto it = bn2index_pair_.find(ibn);
  CHECK_OR_RETURN(it != bn2index_pair_.end());
  CHECK_EQ_OR_RETURN(it->second.first, BlobNameTag::kInputBlobName);
  return it->second.second;
}

Maybe<int32_t> Operator::GetOutputIndex(const std::string& obn) const {
  auto it = bn2index_pair_.find(obn);
  CHECK_OR_RETURN(it != bn2index_pair_.end());
  CHECK_EQ_OR_RETURN(it->second.first, BlobNameTag::kOutputBlobName);
  return it->second.second;
}

Maybe<int32_t> Operator::GetOutputIndex(const LogicalBlobId& lbi) const {
  auto it = lbi2output_index_.find(lbi);
  CHECK_OR_RETURN(it != lbi2output_index_.end());
  return it->second;
}

Maybe<void> Operator::ToOpAttribute(OpAttribute* op_attribute) const {
  *op_attribute->mutable_input_bns() = input_bns_;
  *op_attribute->mutable_output_bns() = output_bns_;
  *op_attribute->mutable_tmp_bns() = tmp_bns_;
  *op_attribute->mutable_op_conf() = op_conf();
  *op_attribute->mutable_arg_signature() = arg_signature_;
  *op_attribute->mutable_arg_modifier_signature() = arg_modifier_signature_;
  if (blob_last_used_signature_) {
    *op_attribute->mutable_blob_last_used_signature() = *blob_last_used_signature_;
  } else {
    op_attribute->clear_blob_last_used_signature();
  }
  if (blob_backward_used_signature_) {
    *op_attribute->mutable_blob_backward_used_signature() = *blob_backward_used_signature_;
  } else {
    op_attribute->clear_blob_backward_used_signature();
  }
  if (sbp_signature_) {
    sbp_signature_->ToProto(op_attribute->mutable_sbp_signature());
  } else {
    op_attribute->clear_sbp_signature();
  }
  if (nd_sbp_signature_) {
    nd_sbp_signature_->ToProto(op_attribute->mutable_nd_sbp_signature());
  } else {
    op_attribute->clear_nd_sbp_signature();
  }
  if (mirrored_signature_) {
    *op_attribute->mutable_mirrored_signature() = *mirrored_signature_;
  } else {
    op_attribute->clear_mirrored_signature();
  }
  if (input_index2logical_blob_desc_) {
    JUST(FillLogicalBlobDescSignature(
        input_bns(), input_index2logical_blob_desc_,
        op_attribute->mutable_logical_blob_desc_signature()->mutable_bn_in_op2blob_desc()));
  }
  if (output_index2logical_blob_desc_) {
    JUST(FillLogicalBlobDescSignature(
        output_bns(), output_index2logical_blob_desc_,
        op_attribute->mutable_logical_blob_desc_signature()->mutable_bn_in_op2blob_desc()));
  }
  if (op_parallel_desc_) {
    *op_attribute->mutable_parallel_conf_signature()->mutable_op_parallel_conf() =
        op_parallel_desc_->parallel_conf();
  }
  if (bn2parallel_desc_) {
    auto* map = op_attribute->mutable_parallel_conf_signature()->mutable_bn_in_op2parallel_conf();
    for (const auto& pair : *bn2parallel_desc_) {
      const bool has_same_parallel_conf_as_op = *op_parallel_desc_ == *pair.second;
      if (!has_same_parallel_conf_as_op) { (*map)[pair.first] = pair.second->parallel_conf(); }
    }
  }
  if (op_parallel_desc_ && bn2parallel_desc_) {
    if (op_conf().scope_symbol_id() != 0) {
      const auto& scope_storage = *Global<symbol::Storage<Scope>>::Get();
      const auto& scope = JUST(scope_storage.MaybeGet(op_conf().scope_symbol_id()));
      int64_t parallel_desc_symbol_id = JUST(scope.GetParallelDescSymbolId(op_conf()));
      auto* parallel_signature = op_attribute->mutable_parallel_signature();
      parallel_signature->set_op_parallel_desc_symbol_id(parallel_desc_symbol_id);
      auto* symbol_map = parallel_signature->mutable_bn_in_op2parallel_desc_symbol_id();
      for (const auto& pair : *bn2parallel_desc_) {
        if (*pair.second == *op_parallel_desc_) {
          (*symbol_map)[pair.first] = parallel_desc_symbol_id;
        } else {
          const auto parallel_conf =
              std::make_shared<cfg::ParallelConf>(pair.second->parallel_conf());
          const auto MakeParallelDescSymbol = [&parallel_conf]() -> Maybe<int64_t> {
            int64_t symbol_id;
            const auto BuildInstruction =
                [&symbol_id, &parallel_conf](InstructionsBuilder* builder) -> Maybe<void> {
              symbol_id = JUST(JUST(builder->GetParallelDescSymbol(parallel_conf))->symbol_id());
              return Maybe<void>::Ok();
            };
            JUST(LogicalRun(BuildInstruction));
            return symbol_id;
          };
          (*symbol_map)[pair.first] = JUST(MakeParallelDescSymbol());
        }
      }
      for (const auto& tbn : tmp_bns()) { (*symbol_map)[tbn] = parallel_desc_symbol_id; }
    }
  }
  return Maybe<void>::Ok();
}

LogicalBlobId GenLogicalBlobId(const std::string& lbn) {
  LogicalBlobId lbi;
  size_t pos = lbn.find('/');
  CHECK_NE(pos, std::string::npos) << "lbn: " << lbn;
  lbi.set_op_name(lbn.substr(0, pos));
  std::string blob_name_with_hit = lbn.substr(pos + 1);
  size_t vbar_pos = blob_name_with_hit.rfind('|');
  std::string blob_name_with_split_hit = blob_name_with_hit.substr(0, vbar_pos);
  size_t split_pos = blob_name_with_split_hit.rfind(':');
  lbi.set_blob_name(blob_name_with_split_hit.substr(0, split_pos));
  return lbi;
}

Maybe<bool> GetSbpParallelInLbnOrNothing(const std::string& lbn, cfg::SbpParallel* sbp) {
  size_t vbar_pos = lbn.rfind('|');
  std::string lbn_with_split_hint = lbn.substr(0, vbar_pos);
  size_t pos = lbn_with_split_hint.rfind(':');
  CHECK_NE(pos, lbn_with_split_hint.length() - 1);
  if (pos == std::string::npos) { return false; }
  std::string split_hint = lbn_with_split_hint.substr(pos + 1);
  if (split_hint[0] == 'S') {
    std::string axis_str = split_hint.substr(1);
    CHECK_OR_RETURN(IsStrInt(axis_str));
    sbp->mutable_split_parallel()->set_axis(oneflow_cast<int64_t>(axis_str));
  } else if (split_hint[0] == 'B') {
    sbp->mutable_broadcast_parallel();
  } else {
    return Error::CheckFailedError()
           << "split hint only support 'S' or 'B', but get:" << split_hint[0];
  }
  return true;
}

Maybe<bool> ParseDisableBoxingFlag(const std::string& lbn_with_hint, bool* disable_boxing) {
  size_t pos = lbn_with_hint.rfind('|');
  if (pos == std::string::npos) { return false; }
  CHECK_NE(pos, lbn_with_hint.length() - 1);
  std::string disable_boxing_str = lbn_with_hint.substr(pos + 1);
  CHECK_OR_RETURN(IsStrInt(disable_boxing_str));
  *disable_boxing = oneflow_cast<int64_t>(disable_boxing_str);
  return true;
}

std::string GetInputLbnInOpCustomizedConf(const OperatorConf& op_conf,
                                          const std::string& fd_name_may_have_idx) {
  const PbMessage& msg = GetMessageInPbMessage(op_conf, op_conf.op_type_case());
  const PbMessage* msg_ptr = &msg;
  const UserOpConf* user_conf = dynamic_cast<const UserOpConf*>(msg_ptr);
  if (user_conf) {
    std::pair<std::string, int32_t> pair = GetFieldNameAndIndex4StrVal(fd_name_may_have_idx);
    if (user_conf->input().find(pair.first) != user_conf->input().end()) {
      return user_conf->input().at(pair.first).s(pair.second);
    } else {
      LOG(WARNING) << "cannot find input arg val in user op conf. (arg_name = " << pair.first
                   << ", id = " << std::to_string(pair.second) << ")";
      return "";
    }
  } else {
    return GetStrValInPbFdOrPbRpf(msg, fd_name_may_have_idx);
  }
}

// return old value
std::string ReplaceInputLbnInOpTypeConf(PbMessage* msg, const std::string& fd_name_may_have_idx,
                                        const std::string& new_val) {
  UserOpConf* user_conf = dynamic_cast<UserOpConf*>(msg);
  std::string old_val;
  if (user_conf) {
    std::pair<std::string, int32_t> pair = GetFieldNameAndIndex4StrVal(fd_name_may_have_idx);
    CHECK(user_conf->input().find(pair.first) != user_conf->input().end())
        << "cannot find input arg val in user op conf. (arg_name = " << pair.first
        << ", id = " << std::to_string(pair.second) << ")\n"
        << " new lbn = " << new_val;
    old_val = user_conf->input().at(pair.first).s(pair.second);
    (*(user_conf->mutable_input()))[pair.first].set_s(pair.second, new_val);
  } else {
    old_val = ReplaceStrValInPbFdOrPbRpf(msg, fd_name_may_have_idx, new_val);
  }
  return old_val;
}

std::string ReplaceInputLbnInOpCustomizedConf(OperatorConf* op_conf,
                                              const std::string& fd_name_may_have_idx,
                                              const std::string& new_val) {
  PbMessage* op_type_conf = MutableMessageInPbMessage(op_conf, op_conf->op_type_case());
  return ReplaceInputLbnInOpTypeConf(op_type_conf, fd_name_may_have_idx, new_val);
}

bool operator==(const OperatorConf& lhs, const OperatorConf& rhs) {
  return PbMd().Equals(lhs, rhs);
}

namespace {

Maybe<void> InferOpOutSbpParallel(
    Operator* op, const cfg::OpNodeSignature& upstream_signature,
    const std::function<const BlobDesc&(const std::string&)>& ConstBlobDesc4Ibn,
    const cfg::SbpSignature& sbp_sig_conf, const ParallelDesc& parallel_desc) {
  const auto& SbpParallel4Ibn = [&](const std::string& ibn) -> const cfg::SbpParallel* {
    const auto& map = upstream_signature.sbp_signature().bn_in_op2sbp_parallel();
    return &map.at(ibn);
  };
  HashMap<std::string, SbpInferHint> ibn2sbp_infer_hint;
  for (const std::string& ibn : op->input_bns()) {
    const ParallelDesc* pd = &parallel_desc;
    const BlobDesc* logical_blob_desc = &ConstBlobDesc4Ibn(ibn);
    const cfg::SbpParallel* sbp_parallel = SbpParallel4Ibn(ibn);
    ibn2sbp_infer_hint.emplace(ibn, SbpInferHint(pd, logical_blob_desc, sbp_parallel));
  }
  cfg::SbpSignature sbp_signature;
  JUST(op->InferSbpSignature(&sbp_signature, sbp_sig_conf, ibn2sbp_infer_hint));
  JUST(op->FillSbpSignature(sbp_signature));
  return Maybe<void>::Ok();
}

Maybe<void> InferMirroredSignature(Operator* op, const cfg::OpNodeSignature& upstream_signature,
                                   bool is_mirrored, const ParallelDesc& parallel_desc) {
  HashMap<std::string, MirroredSigInferHint> ibn2mirrored_sig_infer_hint;
  for (const std::string& ibn : op->input_bns()) {
    const auto& map = upstream_signature.mirrored_signature().bn_in_op2opt_mirrored_parallel();
    const auto& opt_mirrored_parallel = map.at(ibn);
    ibn2mirrored_sig_infer_hint.emplace(
        ibn, MirroredSigInferHint(&parallel_desc, opt_mirrored_parallel.has_mirrored_parallel()));
  }
  const auto& MirroredSigInferHint4Ibn =
      [&](const std::string& ibn) -> Maybe<const MirroredSigInferHint*> {
    const auto& iter = ibn2mirrored_sig_infer_hint.find(ibn);
    CHECK_OR_RETURN(iter != ibn2mirrored_sig_infer_hint.end())
        << "input blob not found. ibn: " << ibn;
    return &iter->second;
  };
  JUST(op->InferMirroredSignatureIf(MirroredSigInferHint4Ibn, is_mirrored, parallel_desc));
  return Maybe<void>::Ok();
}

Maybe<void> CheckOpInputSignature(const Operator& op, const OpNodeSignature& upstream_signature) {
  for (const auto& ibn : op.input_bns()) {
    {
      CHECK_OR_RETURN(upstream_signature.has_logical_blob_desc_signature());
      const auto& map = upstream_signature.logical_blob_desc_signature().bn_in_op2blob_desc();
      CHECK_OR_RETURN(map.find(ibn) != map.end());
    }
    {
      CHECK_OR_RETURN(upstream_signature.has_sbp_signature());
      const auto& map = upstream_signature.sbp_signature().bn_in_op2sbp_parallel();
      CHECK_OR_RETURN(map.find(ibn) != map.end());
    }
    {
      CHECK_OR_RETURN(upstream_signature.has_mirrored_signature());
      const auto& map = upstream_signature.mirrored_signature().bn_in_op2opt_mirrored_parallel();
      CHECK_OR_RETURN(map.find(ibn) != map.end());
    }
  }
  return Maybe<void>::Ok();
}

}  // namespace

Maybe<Operator> ConstructAndInferOp(const OperatorConf& op_conf,
                                    const OpNodeSignature& upstream_signature, const Scope& scope) {
  const auto& parallel_desc = *JUST(scope.GetParallelDesc(op_conf));
  bool is_mirrored = scope.opt_mirrored_parallel_conf().has_mirrored_parallel();
  const auto& op = JUST(ConstructOp(op_conf));
  JUST(CheckOpInputSignature(*op, upstream_signature));
  JUST(op->FillOpParallelDesc(parallel_desc));
  HashMap<std::string, std::unique_ptr<BlobDesc>> bn_in_op2blob_desc;
  for (const auto& ibn : op->input_bns()) {
    const auto& map = upstream_signature.logical_blob_desc_signature().bn_in_op2blob_desc();
    bn_in_op2blob_desc[ibn].reset(new BlobDesc(map.at(ibn)));
  }
  const auto& ConstBlobDesc4Ibn = [&](const std::string& ibn) -> const BlobDesc& {
    return *bn_in_op2blob_desc.at(ibn);
  };
  JUST(op->FillLogicalInBlobDesc(ConstBlobDesc4Ibn));
  // infer is_mirrored
  JUST(InferMirroredSignature(op.get(), cfg::OpNodeSignature(upstream_signature), is_mirrored,
                              parallel_desc));
  cfg::SbpSignature sbp_sig_conf;
  // iner sbp
  JUST(InferOpOutSbpParallel(op.get(), cfg::OpNodeSignature(upstream_signature), ConstBlobDesc4Ibn,
                             sbp_sig_conf, parallel_desc));
  // infer logical blob_desc
  JUST(op->InferLogicalOutBlobDescsIf());
  return op;
}

namespace {

template<typename SbpParallelT>
Maybe<Shape> Get1dHierarchyPhysicalShape(const Shape& logical_shape,
                                         const SbpParallelT& sbp_parallel,
                                         const int64_t parallel_num, const int64_t parallel_id) {
  std::shared_ptr<Shape> physical = std::make_shared<Shape>(logical_shape);

  if (sbp_parallel.has_split_parallel()) {
    const int64_t axis = sbp_parallel.split_parallel().axis();
    if (logical_shape.At(axis) > 0) {
      CHECK_GE_OR_RETURN(logical_shape.At(axis), parallel_num);
      const BalancedSplitter bs(logical_shape.At(axis), parallel_num);
      physical->Set(axis, bs.At(parallel_id).size());
    }
  } else if (sbp_parallel.has_broadcast_parallel() || sbp_parallel.has_partial_sum_parallel()) {
    // do nothing
  } else {
    UNIMPLEMENTED();
  }
  return physical;
}

<<<<<<< HEAD
Maybe<Shape> GetNdHierarchyPhysicalShape(const Shape& logical_shape,
                                         const cfg::ParallelDistribution& nd_sbp,
=======
Maybe<Shape> GetNdHierarchyPhysicalShape(const Shape& logical_shape, const cfg::NdSbp& nd_sbp,
>>>>>>> 924fb9f7
                                         const Shape& parallel_hierarchy) {
  std::shared_ptr<Shape> physical = std::make_shared<Shape>(logical_shape);
  FOR_RANGE(int64_t, i, 0, parallel_hierarchy.NumAxes()) {
    const auto& sbp_parallel = nd_sbp.sbp_parallel(i);
    if (sbp_parallel.has_split_parallel()) {
      const int64_t split_axis = sbp_parallel.split_parallel().axis();
      CHECK_EQ_OR_RETURN(physical->At(split_axis) % parallel_hierarchy.At(i), 0);
      physical->Set(split_axis, physical->At(split_axis) / parallel_hierarchy.At(i));
    }
  }
  return physical;
}

}  // namespace

<<<<<<< HEAD
Maybe<Shape> GetPhysicalShape(const Shape& logical_shape, const cfg::ParallelDistribution& nd_sbp,
=======
Maybe<Shape> GetPhysicalShape(const Shape& logical_shape, const cfg::NdSbp& nd_sbp,
>>>>>>> 924fb9f7
                              const ParallelDesc& parallel_desc, int64_t parallel_id) {
  CHECK_GE_OR_RETURN(parallel_id, 0);
  CHECK_LT_OR_RETURN(parallel_id, parallel_desc.hierarchy()->elem_cnt());
  CHECK_EQ_OR_RETURN(parallel_desc.hierarchy()->NumAxes(), nd_sbp.sbp_parallel_size());
  if (parallel_desc.hierarchy()->NumAxes() == 1) {
    return Get1dHierarchyPhysicalShape(logical_shape, nd_sbp.sbp_parallel(0),
                                       parallel_desc.hierarchy()->elem_cnt(), parallel_id);
  } else {
    return GetNdHierarchyPhysicalShape(logical_shape, nd_sbp, *parallel_desc.hierarchy());
  }
}

<<<<<<< HEAD
Maybe<Shape> GetPhysicalShape(const Shape& logical_shape, const cfg::ParallelDistribution& nd_sbp,
=======
Maybe<Shape> GetPhysicalShape(const Shape& logical_shape, const cfg::NdSbp& nd_sbp,
>>>>>>> 924fb9f7
                              const ParallelDesc& parallel_desc,
                              const ParallelContext& parallel_ctx) {
  return GetPhysicalShape(logical_shape, nd_sbp, parallel_desc, parallel_ctx.parallel_id());
}

<<<<<<< HEAD
Maybe<Shape> GetLogicalShape(const Shape& physical_shape, const cfg::ParallelDistribution& nd_sbp,
=======
Maybe<Shape> GetLogicalShape(const Shape& physical_shape, const cfg::NdSbp& nd_sbp,
>>>>>>> 924fb9f7
                             const ParallelDesc& parallel_desc) {
  const auto& parallel_hierarchy = *parallel_desc.hierarchy();
  CHECK_EQ_OR_RETURN(parallel_hierarchy.NumAxes(), nd_sbp.sbp_parallel_size());
  std::shared_ptr<Shape> logical_shape = std::make_shared<Shape>(physical_shape);
  for (int i = parallel_hierarchy.NumAxes() - 1; i >= 0; --i) {
    const auto& sbp_parallel = nd_sbp.sbp_parallel(i);
    if (sbp_parallel.has_split_parallel()) {
      const int64_t split_axis = sbp_parallel.split_parallel().axis();
      logical_shape->Set(split_axis, logical_shape->At(split_axis) * parallel_hierarchy.At(i));
    }
  }
  return logical_shape;
}

}  // namespace oneflow<|MERGE_RESOLUTION|>--- conflicted
+++ resolved
@@ -472,19 +472,6 @@
 }
 
 Maybe<void> Operator::FillSbpSignature(const cfg::SbpSignature& sbp_signature) {
-<<<<<<< HEAD
-  cfg::ParallelDistributionSignature nd_sbp_signature;
-  SbpSignatureToParallelDistributionSignature(sbp_signature, &nd_sbp_signature);
-  JUST(FillParallelDistributionSignature(nd_sbp_signature));
-  return Maybe<void>::Ok();
-}
-
-Maybe<void> Operator::FillParallelDistributionSignature(
-    const cfg::ParallelDistributionSignature& signature) {
-  CHECK_OR_RETURN(!nd_sbp_signature_);
-  CHECK_OR_RETURN(!sbp_signature_);
-  nd_sbp_signature_.reset(new cfg::ParallelDistributionSignature(signature));
-=======
   cfg::NdSbpSignature nd_sbp_signature;
   SbpSignatureToNdSbpSignature(sbp_signature, &nd_sbp_signature);
   JUST(FillNdSbpSignature(nd_sbp_signature));
@@ -495,7 +482,6 @@
   CHECK_OR_RETURN(!nd_sbp_signature_);
   CHECK_OR_RETURN(!sbp_signature_);
   nd_sbp_signature_.reset(new cfg::NdSbpSignature(signature));
->>>>>>> 924fb9f7
   CHECK_OR_RETURN(op_parallel_desc_);
   if (op_parallel_desc_->hierarchy()->NumAxes() == 1) {
     cfg::SbpSignature sbp_signature;
@@ -670,26 +656,6 @@
   return Maybe<void>::Ok();
 }
 
-<<<<<<< HEAD
-Maybe<void> Operator::InferParallelDistributionSignatureIf(
-    const cfg::ParallelDistributionSignature& nd_sbp_constraints, const ParallelDesc& parallel_desc,
-    std::function<Maybe<const ParallelDistributionInferHint*>(const std::string&)>
-        ParallelDistributionInferHint4Ibn) {
-  cfg::ParallelDistributionSignature nd_sbp_signature;
-  JUST(InferParallelDistributionSignature(&nd_sbp_signature, nd_sbp_constraints, parallel_desc,
-                                          ParallelDistributionInferHint4Ibn));
-  JUST(FillParallelDistributionSignature(nd_sbp_signature));
-  return Maybe<void>::Ok();
-}
-
-Maybe<void> Operator::InferParallelDistributionSignature(
-    cfg::ParallelDistributionSignature* nd_sbp_signature,
-    const cfg::ParallelDistributionSignature& nd_sbp_constraints, const ParallelDesc& parallel_desc,
-    std::function<Maybe<const ParallelDistributionInferHint*>(const std::string&)>
-        ParallelDistributionInferHint4Ibn) const {
-  const auto IsBroadcast = [](const cfg::ParallelDistribution& nd_sbp,
-                              const ParallelDesc& parallel_desc) -> bool {
-=======
 Maybe<void> Operator::InferNdSbpSignatureIf(
     const cfg::NdSbpSignature& nd_sbp_constraints, const ParallelDesc& parallel_desc,
     std::function<Maybe<const NdSbpInferHint*>(const std::string&)> NdSbpInferHint4Ibn) {
@@ -705,7 +671,6 @@
     const ParallelDesc& parallel_desc,
     std::function<Maybe<const NdSbpInferHint*>(const std::string&)> NdSbpInferHint4Ibn) const {
   const auto IsBroadcast = [](const cfg::NdSbp& nd_sbp, const ParallelDesc& parallel_desc) -> bool {
->>>>>>> 924fb9f7
     if (parallel_desc.parallel_num() == 1) { return true; }
     for (int64_t i = 0; i < nd_sbp.sbp_parallel_size(); ++i) {
       if (!nd_sbp.sbp_parallel(i).has_broadcast_parallel()) { return false; }
@@ -717,11 +682,7 @@
   if (parallel_hierarchy->NumAxes() == 1) {
     HashMap<std::string, SbpInferHint> ibn2sbp_infer_hint;
     for (const auto& ibn : input_bns()) {
-<<<<<<< HEAD
-      const ParallelDistributionInferHint* hint = JUST(ParallelDistributionInferHint4Ibn(ibn));
-=======
       const NdSbpInferHint* hint = JUST(NdSbpInferHint4Ibn(ibn));
->>>>>>> 924fb9f7
       if (hint->nd_sbp().sbp_parallel_size() != 1) {
         CHECK_OR_RETURN(IsBroadcast(hint->nd_sbp(), hint->parallel_desc()));
       }
@@ -730,33 +691,19 @@
                                               &hint->nd_sbp().sbp_parallel(0)));
     }
     cfg::SbpSignature sbp_constraints;
-<<<<<<< HEAD
-    ParallelDistributionSignatureToSbpSignature(nd_sbp_constraints, &sbp_constraints);
-    cfg::SbpSignature sbp_signature;
-    CHECK_JUST(InferSbpSignature(&sbp_signature, sbp_constraints, ibn2sbp_infer_hint));
-    SbpSignatureToParallelDistributionSignature(sbp_signature, nd_sbp_signature);
-=======
     NdSbpSignatureToSbpSignature(nd_sbp_constraints, &sbp_constraints);
     cfg::SbpSignature sbp_signature;
     CHECK_JUST(InferSbpSignature(&sbp_signature, sbp_constraints, ibn2sbp_infer_hint));
     SbpSignatureToNdSbpSignature(sbp_signature, nd_sbp_signature);
->>>>>>> 924fb9f7
     return Maybe<void>::Ok();
   } else {
     cfg::SbpSignatureList list;
     const auto LogicalBlobDesc4Ibn = [&](const std::string& ibn) -> Maybe<const BlobDesc&> {
       return JUST(NdSbpInferHint4Ibn(ibn))->logical_blob_desc();
     };
-<<<<<<< HEAD
-    HashMap<std::string, cfg::ParallelDistribution> ibn2nd_sbp;
-    for (const auto& ibn : input_bns()) {
-      cfg::ParallelDistribution distribution =
-          JUST(ParallelDistributionInferHint4Ibn(ibn))->nd_sbp();
-=======
     HashMap<std::string, cfg::NdSbp> ibn2nd_sbp;
     for (const auto& ibn : input_bns()) {
       cfg::NdSbp distribution = JUST(NdSbpInferHint4Ibn(ibn))->nd_sbp();
->>>>>>> 924fb9f7
       if (nd_sbp_constraints.bn_in_op2nd_sbp_size() != 0) {
         const auto nd_sbp_constraints_it = nd_sbp_constraints.bn_in_op2nd_sbp().find(ibn);
         if (nd_sbp_constraints_it != nd_sbp_constraints.bn_in_op2nd_sbp().end()) {
@@ -864,11 +811,7 @@
   return sbp_signature_.get();
 }
 
-<<<<<<< HEAD
-Maybe<const cfg::ParallelDistributionSignature*> Operator::nd_sbp_signature() const {
-=======
 Maybe<const cfg::NdSbpSignature*> Operator::nd_sbp_signature() const {
->>>>>>> 924fb9f7
   CHECK_OR_RETURN(nd_sbp_signature_) << "parallel distribution signature not infered";
   return nd_sbp_signature_.get();
 }
@@ -893,12 +836,7 @@
   return &iter->second;
 }
 
-<<<<<<< HEAD
-Maybe<const cfg::ParallelDistribution*> Operator::ParallelDistribution4BnInOp(
-    const std::string& bn_in_op) const {
-=======
 Maybe<const cfg::NdSbp*> Operator::NdSbp4BnInOp(const std::string& bn_in_op) const {
->>>>>>> 924fb9f7
   CHECK_OR_RETURN(nd_sbp_signature_) << "parallel distribution signature not infered";
   const auto& map = nd_sbp_signature_->bn_in_op2nd_sbp();
   const auto& iter = map.find(bn_in_op);
@@ -1480,12 +1418,7 @@
   return physical;
 }
 
-<<<<<<< HEAD
-Maybe<Shape> GetNdHierarchyPhysicalShape(const Shape& logical_shape,
-                                         const cfg::ParallelDistribution& nd_sbp,
-=======
 Maybe<Shape> GetNdHierarchyPhysicalShape(const Shape& logical_shape, const cfg::NdSbp& nd_sbp,
->>>>>>> 924fb9f7
                                          const Shape& parallel_hierarchy) {
   std::shared_ptr<Shape> physical = std::make_shared<Shape>(logical_shape);
   FOR_RANGE(int64_t, i, 0, parallel_hierarchy.NumAxes()) {
@@ -1501,11 +1434,7 @@
 
 }  // namespace
 
-<<<<<<< HEAD
-Maybe<Shape> GetPhysicalShape(const Shape& logical_shape, const cfg::ParallelDistribution& nd_sbp,
-=======
 Maybe<Shape> GetPhysicalShape(const Shape& logical_shape, const cfg::NdSbp& nd_sbp,
->>>>>>> 924fb9f7
                               const ParallelDesc& parallel_desc, int64_t parallel_id) {
   CHECK_GE_OR_RETURN(parallel_id, 0);
   CHECK_LT_OR_RETURN(parallel_id, parallel_desc.hierarchy()->elem_cnt());
@@ -1518,21 +1447,13 @@
   }
 }
 
-<<<<<<< HEAD
-Maybe<Shape> GetPhysicalShape(const Shape& logical_shape, const cfg::ParallelDistribution& nd_sbp,
-=======
 Maybe<Shape> GetPhysicalShape(const Shape& logical_shape, const cfg::NdSbp& nd_sbp,
->>>>>>> 924fb9f7
                               const ParallelDesc& parallel_desc,
                               const ParallelContext& parallel_ctx) {
   return GetPhysicalShape(logical_shape, nd_sbp, parallel_desc, parallel_ctx.parallel_id());
 }
 
-<<<<<<< HEAD
-Maybe<Shape> GetLogicalShape(const Shape& physical_shape, const cfg::ParallelDistribution& nd_sbp,
-=======
 Maybe<Shape> GetLogicalShape(const Shape& physical_shape, const cfg::NdSbp& nd_sbp,
->>>>>>> 924fb9f7
                              const ParallelDesc& parallel_desc) {
   const auto& parallel_hierarchy = *parallel_desc.hierarchy();
   CHECK_EQ_OR_RETURN(parallel_hierarchy.NumAxes(), nd_sbp.sbp_parallel_size());
