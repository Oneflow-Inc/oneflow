--- conflicted
+++ resolved
@@ -191,18 +191,6 @@
     if (HasBlobDescWithField(GetBlobDesc4BnInOp, *bns, &BlobDesc::has_col_num_field)) {
       kernel_conf->set_need_do_col_num(true);
     }
-<<<<<<< HEAD
-    if (HasBlobDescWithField(GetBlobDesc4BnInOp, *bns, &BlobDesc::has_dim1_valid_num_field)) {
-      kernel_conf->set_need_do_dim1_valid_num(true);
-      if (DoAllBlobDescHaveField(GetBlobDesc4BnInOp, input_bns(),
-                                 &BlobDesc::has_dim1_valid_num_field)
-          && DoAllBlobDescHaveField(GetBlobDesc4BnInOp, output_bns(),
-                                    &BlobDesc::has_dim1_valid_num_field)) {
-        kernel_conf->set_can_naive_do_dim1_valid_num(true);
-      }
-    }
-=======
->>>>>>> 1b789672
     if (HasBlobDescWithField(GetBlobDesc4BnInOp, *bns, &BlobDesc::has_dim0_valid_num_field)) {
       kernel_conf->set_need_do_dim0_valid_num(true);
       if (DoAllBlobDescHaveField(GetBlobDesc4BnInOp, input_bns(),
@@ -213,15 +201,12 @@
         kernel_conf->set_can_naive_do_dim0_valid_num(true);
       }
     }
-<<<<<<< HEAD
-=======
     if (HasBlobDescWithField(GetBlobDesc4BnInOp, *bns, &BlobDesc::has_dim1_valid_num_field)) {
       kernel_conf->set_need_do_dim1_valid_num(true);
     }
     if (HasBlobDescWithField(GetBlobDesc4BnInOp, *bns, &BlobDesc::has_dim2_valid_num_field)) {
       kernel_conf->set_need_do_dim2_valid_num(true);
     }
->>>>>>> 1b789672
   }
 
   kernel_conf->set_is_forward(is_forward);
