#include "oneflow/core/operator/operator.h"
#include "oneflow/core/graph/logical_node.h"
#include "oneflow/core/common/balanced_splitter.h"

namespace oneflow {

namespace {

DataType GetDataTypeFromBnInOpVec(
    std::function<const BlobDesc*(const std::string&)> GetBlobDesc4BnInOp,
    const PbRpf<std::string>& bn_in_ops) {
  for (const std::string& bn_in_op : bn_in_ops) {
    const BlobDesc* blob_desc = GetBlobDesc4BnInOp(bn_in_op);
    if (blob_desc) { return blob_desc->data_type(); }
  }
  return DataType::kInvalidDataType;
}

}  // namespace

void Operator::InitFromOpConf(const OperatorConf& op_conf) {
  OperatorConf* this_op_conf = op_attribute_.mutable_op_conf();
  *this_op_conf = op_conf;
  if (Global<JobDesc>::Get()->IsPredict()) { this_op_conf->set_trainable(false); }
  if (this_op_conf->has_enable_cudnn() == false) {
    this_op_conf->set_enable_cudnn(Global<JobDesc>::Get()->EnableCudnn());
  }
  if (GetActivationType() != ActivationType::kNone) { EnrollBwBufBn("bw_activation"); }
  InitFromOpConf();
}

LogicalNode* Operator::NewProperLogicalNode() { return new NormalForwardLogicalNode; }

const LogicalBlobId& Operator::BnInOp2Lbi(const std::string& bn_in_op) const {
  return op_attribute_.bn_in_op2lbi().at(bn_in_op);
}

LogicalBlobId* Operator::MutBnInOp2Lbi(const std::string& bn_in_op) {
  auto it = op_attribute_.mutable_bn_in_op2lbi()->find(bn_in_op);
  if (it == op_attribute_.mutable_bn_in_op2lbi()->end()) {
    return nullptr;
  } else {
    return &(it->second);
  }
}

const std::string& Operator::SoleIbn() const {
  CHECK_EQ(input_bns().size(), 1);
  return input_bns().Get(0);
}
const std::string& Operator::SoleIdbn() const {
  CHECK_EQ(input_diff_bns().size(), 1);
  return input_diff_bns().Get(0);
}
const std::string& Operator::SoleObn() const {
  CHECK_EQ(output_bns().size(), 1);
  return output_bns().Get(0);
}
const std::string& Operator::SoleOdbn() const {
  CHECK_EQ(output_diff_bns().size(), 1);
  return output_diff_bns().Get(0);
}
const std::string& Operator::SoleDtbn() const {
  CHECK_EQ(data_tmp_bns().size(), 1);
  return data_tmp_bns().Get(0);
}
const std::string& Operator::SoleFbbn() const {
  CHECK_EQ(fw_buf_bns().size(), 1);
  return fw_buf_bns().Get(0);
}
const std::string& Operator::SoleBbbn() const {
  CHECK_EQ(bw_buf_bns().size(), 1);
  return bw_buf_bns().Get(0);
}

void Operator::InferBlobDescsIf(std::function<BlobDesc*(const std::string&)> GetBlobDesc4BnInOp,
                                const ParallelContext* parallel_ctx, int64_t record_piece_size,
                                std::function<void(OpContext*)> EnrollOpCtx) const {
  InferBlobDescs(GetBlobDesc4BnInOp, parallel_ctx, record_piece_size, EnrollOpCtx);
  if (op_attribute_.model_bns().size() > 0) {
    InferTotalInstanceNumDesc(GetBlobDesc4BnInOp, parallel_ctx, EnrollOpCtx);
  }
}

void Operator::InferBlobDescs(std::function<BlobDesc*(const std::string&)> GetBlobDesc4BnInOp,
                              const ParallelContext* parallel_ctx, int64_t record_piece_size,
                              std::function<void(OpContext*)> EnrollOpCtx) const {
  InferBlobDescs(GetBlobDesc4BnInOp, parallel_ctx, record_piece_size);
}

void Operator::InferBlobDescs(std::function<BlobDesc*(const std::string&)> GetBlobDesc4BnInOp,
                              const ParallelContext* parallel_ctx,
                              int64_t record_piece_size) const {
  InferBlobDescs(GetBlobDesc4BnInOp, parallel_ctx);
}

void Operator::InferBlobDescs(std::function<BlobDesc*(const std::string&)> GetBlobDesc4BnInOp,
                              const ParallelContext* parallel_ctx) const {
  UNIMPLEMENTED() << typeid(*this).name();
}

void Operator::InferBwBufBlobDescsIf(
    std::function<BlobDesc*(const std::string&)> GetBlobDesc4BnInOp,
    const ParallelContext* parallel_ctx, const OpContext* op_ctx) const {
  InferBwBufBlobDescs(GetBlobDesc4BnInOp, parallel_ctx, op_ctx);
  if (GetActivationType() != ActivationType::kNone) {
    *GetBlobDesc4BnInOp("bw_activation") = *GetBlobDesc4BnInOp(SoleOdbn());
  }
}

void Operator::InferOutputBlobTimeShapeIf(
    std::function<const Shape*(const std::string&)> GetTimeShape4BnInOp,
    const ParallelContext* parallel_ctx, Shape* time_shape) const {
  InferOutputBlobTimeShape(GetTimeShape4BnInOp, parallel_ctx, time_shape);
}

void Operator::InferOutputBlobTimeShape(
    std::function<const Shape*(const std::string&)> GetTimeShape4BnInOp, const ParallelContext*,
    Shape* time_shape) const {
  for (const std::string& bn : input_bns()) {
    CHECK_EQ(*GetTimeShape4BnInOp(input_bns().Get(0)), *GetTimeShape4BnInOp(bn));
  }
  if (input_bns().empty() == false) {
    *time_shape = *GetTimeShape4BnInOp(input_bns().Get(0));
  } else {
    *time_shape = Shape(
        {Global<JobDesc>::Get()->TotalBatchNum(), Global<JobDesc>::Get()->NumOfPiecesInBatch()});
  }
}

int32_t Operator::OutputBlobModelSplitAxis(
    const std::function<const SbpInferHint&(const std::string&)>& SbpInferHint4Ibn,
    const std::string& obn) const {
  if (IsSoleInputBlobAllowedModelSplit()) {
    return SbpInferHint4Ibn(SoleIbn()).split_axis();
  } else {
    UNIMPLEMENTED();
    return -1;
  }
}

void Operator::GetOpParallelSignatures(
    std::vector<std::unique_ptr<const OpParallelSignature>>* op_parallel_signatures) const {
  bool has_model = !(model_bns().empty() && const_model_bns().empty());
  op_parallel_signatures->emplace_back(MakeDataSplitOpParallelSignature(this));
  if (IsSoleInputBlobAllowedModelSplit()) {
    CHECK(!has_model);
    op_parallel_signatures->emplace_back(MakeModelSplitOpParallelSignature(this));
<<<<<<< HEAD
    op_parallel_signatures->emplace_back(MakeModelBroadcastOpParallelSignature(this));
  } else if (has_model) {
    for (const auto& ibn : input_bns()) { CHECK(!IsInputBlobAllowedModelSplit(ibn)); }
    op_parallel_signatures->emplace_back(MakeModelSplitOpParallelSignature(this));
=======
    op_parallel_signatures->emplace_back(MakeBroadcastOpParallelSignature(this));
  } else if (has_model) {
    for (const auto& ibn : input_bns()) { CHECK(!IsInputBlobAllowedModelSplit(ibn)); }
    op_parallel_signatures->emplace_back(MakeModelSplitOpParallelSignature(this));
  } else if (input_bns().size() == 1) {
    op_parallel_signatures->emplace_back(MakeBroadcastOpParallelSignature(this));
>>>>>>> 59eb55c1
  } else {
    // do nothing
  }
}

void Operator::InferInputOutputSbpParallelIf(
    std::function<SbpParallel*(const std::string&)> SbpParallel4BnInOp,
    std::function<const SbpInferHint&(const std::string&)> SbpInferHint4Ibn,
    const ParallelContext* parallel_ctx) const {
  std::vector<std::unique_ptr<const OpParallelSignature>> op_parallel_signatures;
  GetOpParallelSignatures(&op_parallel_signatures);
  std::vector<OpParallelMatchResult> match_results;
  for (const auto& signature : op_parallel_signatures) {
    match_results.push_back(signature->GetMatchResult(SbpInferHint4Ibn, parallel_ctx));
  }
  int32_t match_success_cnt = 0;
  for (const auto& result : match_results) {
    if (result.has_success()) { ++match_success_cnt; }
  }
  if (match_success_cnt == 1) {
    const OpParallelSignature* match_signature = nullptr;
    FOR_RANGE(int32_t, i, 0, op_parallel_signatures.size()) {
      if (match_results.at(i).has_success()) {
        match_signature = op_parallel_signatures.at(i).get();
      }
    }
    HashMap<std::string, SbpParallel> bn2sbp;
    match_signature->GenerateSignature(SbpInferHint4Ibn, &bn2sbp);
    for (const auto& pair : bn2sbp) {
      auto* sbp_parallel = SbpParallel4BnInOp(pair.first);
      *sbp_parallel = pair.second;
    }
  } else if (match_success_cnt == 0) {
    std::stringstream ss;
    FOR_RANGE(int32_t, i, 0, op_parallel_signatures.size()) {
      CHECK(match_results.at(i).has_fail());
      const auto& failed_msg = match_results.at(i).fail();
      ss << "op_parallel_signature match failed\n"
         << op_parallel_signatures.at(i)->Description() << ":\n";
      if (failed_msg.has_signature_mismatch()) {
        ss << "\t"
           << "signature mismatch"
           << "\n";
      } else {
        CHECK(failed_msg.has_conf_error());
        if (failed_msg.conf_error().has_parallel_policy_error()) {
          const auto& policy_error_msg = failed_msg.conf_error().parallel_policy_error();
          ss << "\t"
             << "parallel_policy conf error, configured: "
             << ParallelPolicy_Name(policy_error_msg.configured())
             << ", expected: " << ParallelPolicy_Name(policy_error_msg.expected()) << "\n";
        }
        if (failed_msg.conf_error().has_parallel_num_error()) {
          const auto& parallel_num_error_msg = failed_msg.conf_error().parallel_num_error();
          ss << "\t"
             << "parallel_num conf error, configured: " << parallel_num_error_msg.configured()
             << ", expected: " << parallel_num_error_msg.expected() << "\n";
        }
      }
    }
    LOG(FATAL) << ss.str();
  } else {
    UNIMPLEMENTED();
  }
}

bool Operator::IsSoleInputBlobAllowedModelSplit() const {
  return input_bns().size() == 1 && IsInputBlobAllowedModelSplit(SoleIbn());
}

void Operator::InferIsModelBlob4OutputBlobsIf(
    std::function<bool*(const std::string&)> IsModelBlob4BnInOp) const {
  InferIsModelBlob4OutputBlobs(IsModelBlob4BnInOp);
}

void Operator::InferIsModelBlob4OutputBlobs(
    std::function<bool*(const std::string&)> IsModelBlob4BnInOp) const {
  bool is_model_blob = (IsSoleInputBlobAllowedModelSplit() && *IsModelBlob4BnInOp(SoleIbn()));
  for (const std::string& obn : output_bns()) { *IsModelBlob4BnInOp(obn) = is_model_blob; }
}

void Operator::InferBwBufBlobDescs(std::function<BlobDesc*(const std::string&)> GetBlobDesc4BnInOp,
                                   const ParallelContext* parallel_ctx,
                                   const OpContext* op_ctx) const {
  InferBwBufBlobDescs(GetBlobDesc4BnInOp, parallel_ctx);
}

void Operator::FixInDiffBlobDescs(std::function<BlobDesc*(const std::string&)> GetBlobDesc4BnInOp,
                                  const ParallelContext* ctx) const {
  VirtualFixInDiffBlobDescs(GetBlobDesc4BnInOp, ctx);
  for (const std::string& input_diff_bn : input_diff_bns()) {
    BlobDesc* blob_desc = GetBlobDesc4BnInOp(input_diff_bn);
    if (!blob_desc) { continue; }
    blob_desc->set_has_loss_instance_num_field(true);
  }
}

void Operator::FixParallelDesc(ParallelDesc* pr_desc) const { VirtualFixParallelDesc(pr_desc); }

void Operator::FixLbiWhenShareModel(const std::string& shared_op_name) {
  for (const std::string& model_bn : model_bns()) {
    mut_bn_in_op2lbi()->at(model_bn).set_op_name(shared_op_name);
    mut_bn_in_op2lbi()->at(GenDiffBn(model_bn)).set_op_name(shared_op_name);
  }
  for (const std::string& const_model_bn : const_model_bns()) {
    mut_bn_in_op2lbi()->at(const_model_bn).set_op_name(shared_op_name);
  }
}

static bool HasBlobDescWithField(
    std::function<const BlobDesc*(const std::string&)> GetBlobDesc4BnInOp,
    const PbRpf<std::string>& bn_in_ops, bool (BlobDesc::*has_field)() const) {
  for (const std::string& bn_in_op : bn_in_ops) {
    const BlobDesc* blob_desc = GetBlobDesc4BnInOp(bn_in_op);
    if (blob_desc && (blob_desc->*has_field)()) { return true; }
  }
  return false;
}

static bool DoAllBlobDescHaveField(
    std::function<const BlobDesc*(const std::string&)> GetBlobDesc4BnInOp,
    const PbRpf<std::string>& bn_in_ops, bool (BlobDesc::*has_field)() const) {
  for (const std::string& bn_in_op : bn_in_ops) {
    const BlobDesc* blob_desc = GetBlobDesc4BnInOp(bn_in_op);
    if (blob_desc && !(blob_desc->*has_field)()) { return false; }
  }
  return true;
}

static bool HaveSameDim0InnerShape(
    std::function<const BlobDesc*(const std::string&)> GetBlobDesc4BnInOp,
    const PbRpf<std::string>& input_bns, const PbRpf<std::string>& output_bns) {
  auto ForEachBn = [&](const std::function<void(const std::string&)>& Handler) {
    for (const auto& bn : input_bns) { Handler(bn); }
    for (const auto& bn : output_bns) { Handler(bn); }
  };
  bool ret = true;
  std::unique_ptr<Shape> dim0_inner_shape;
  ForEachBn([&](const std::string& bn) {
    if (ret == false) { return; }
    const auto& inner_shape = GetBlobDesc4BnInOp(bn)->dim0_inner_shape();
    if (dim0_inner_shape) {
      if (*dim0_inner_shape != inner_shape) { ret = false; }
    } else {
      dim0_inner_shape.reset(new Shape(inner_shape));
    }
  });
  return ret;
}

ActivationType Operator::GetActivationType() const {
  if (HasFieldInCustomizedConf("activation")) {
    return static_cast<ActivationType>(GetEnumFromCustomizedConf("activation"));
  } else {
    return ActivationType::kNone;
  }
}

void Operator::GenKernelConf(std::function<const BlobDesc*(const std::string&)> GetBlobDesc4BnInOp,
                             bool is_forward, const ParallelContext* parallel_ctx,
                             KernelConf* kernel_conf, const OpContext* op_ctx) const {
  *(kernel_conf->mutable_op_attribute()) = op_attribute_;
  if (HasBlobDescWithField(GetBlobDesc4BnInOp, output_bns(), &BlobDesc::header_is_opaque)) {
    kernel_conf->set_need_do_opaque_header(true);
  } else {
    if (HasBlobDescWithField(GetBlobDesc4BnInOp, output_bns(), &BlobDesc::has_data_id_field)) {
      kernel_conf->set_need_do_data_id(true);
    }
    const PbRpf<std::string>* bns = &output_bns();
    if (IsLossOp()) { bns = &input_bns(); }
    if (HasBlobDescWithField(GetBlobDesc4BnInOp, *bns, &BlobDesc::has_col_num_field)) {
      kernel_conf->set_need_do_col_num(true);
    }
    if (HasBlobDescWithField(GetBlobDesc4BnInOp, *bns, &BlobDesc::has_dim0_valid_num_field)) {
      kernel_conf->set_need_do_dim0_valid_num(true);
      if (DoAllBlobDescHaveField(GetBlobDesc4BnInOp, input_bns(),
                                 &BlobDesc::has_dim0_valid_num_field)
          && DoAllBlobDescHaveField(GetBlobDesc4BnInOp, output_bns(),
                                    &BlobDesc::has_dim0_valid_num_field)
          && HaveSameDim0InnerShape(GetBlobDesc4BnInOp, input_bns(), output_bns())) {
        kernel_conf->set_can_naive_do_dim0_valid_num(true);
      }
    }
    if (HasBlobDescWithField(GetBlobDesc4BnInOp, *bns, &BlobDesc::has_dim1_valid_num_field)) {
      kernel_conf->set_need_do_dim1_valid_num(true);
    }
    if (HasBlobDescWithField(GetBlobDesc4BnInOp, *bns, &BlobDesc::has_dim2_valid_num_field)) {
      kernel_conf->set_need_do_dim2_valid_num(true);
    }
    if (HasBlobDescWithField(GetBlobDesc4BnInOp, *bns,
                             &BlobDesc::has_record_id_in_device_piece_field)) {
      kernel_conf->set_need_do_record_id_in_device_piece(true);
      if (DoAllBlobDescHaveField(GetBlobDesc4BnInOp, input_bns(),
                                 &BlobDesc::has_record_id_in_device_piece_field)
          && DoAllBlobDescHaveField(GetBlobDesc4BnInOp, output_bns(),
                                    &BlobDesc::has_record_id_in_device_piece_field)) {
        kernel_conf->set_can_naive_do_record_id_in_device_piece(true);
      }
    }
  }

  kernel_conf->set_is_forward(is_forward);
  DataType data_type = GetDataTypeFromBnInOpVec(GetBlobDesc4BnInOp, output_bns());
  if (data_type == DataType::kInvalidDataType) {
    data_type = GetDataTypeFromBnInOpVec(GetBlobDesc4BnInOp, input_bns());
  }
  if (data_type == DataType::kInvalidDataType) {
    data_type = GetDataTypeFromBnInOpVec(GetBlobDesc4BnInOp, output_diff_bns());
  }
  kernel_conf->set_data_type(data_type);

  VirtualGenKernelConf(GetBlobDesc4BnInOp, parallel_ctx, kernel_conf, op_ctx);
}

void Operator::VirtualGenKernelConf(
    std::function<const BlobDesc*(const std::string&)> GetBlobDesc4BnInOp,
    const ParallelContext* parallel_ctx, KernelConf* kernel_conf, const OpContext* op_ctx) const {
  VirtualGenKernelConf(GetBlobDesc4BnInOp, parallel_ctx, kernel_conf);
}

int64_t Operator::cudnn_buf_limit_byte() const {
  int64_t cudnn_buf_limit_mbyte = 0;
  if (op_conf().has_cudnn_buf_limit_mbyte()) {
    cudnn_buf_limit_mbyte = op_conf().cudnn_buf_limit_mbyte();
  } else {
    cudnn_buf_limit_mbyte = Global<JobDesc>::Get()->cudnn_buf_limit_mbyte();
  }
  return cudnn_buf_limit_mbyte * 1024 * 1024;
}

std::string Operator::Bn2ConfName(const std::string& bn) const {
  const PbFd* fd = GetCustomizedConf().GetDescriptor()->FindFieldByName(bn);
  if (fd) {
    return GetValFromCustomizedConf<std::string>(bn);
  } else {
    const std::pair<std::string, int32_t> prefix_idx = GenUnRepeatedBn(bn);
    return GetPbRpfFromCustomizedConf<std::string>(prefix_idx.first).Get(prefix_idx.second);
  }
}

LogicalBlobId Operator::ibn2lbi(const std::string& input_bn) const {
  return GenLogicalBlobId(Bn2ConfName(input_bn));
}
LogicalBlobId Operator::obn2lbi(const std::string& output_bn) const {
  LogicalBlobId ret;
  ret.set_op_name(op_name());
  ret.set_blob_name(Bn2ConfName(output_bn));
  return ret;
}
LogicalBlobId Operator::cmbn2lbi(const std::string& const_model_bn) const {
  LogicalBlobId ret;
  ret.set_op_name(op_name());
  ret.set_blob_name(const_model_bn);
  return ret;
}
LogicalBlobId Operator::cbbn2lbi(const std::string& const_buf_bn) const {
  LogicalBlobId ret;
  ret.set_op_name(op_name());
  ret.set_blob_name(const_buf_bn);
  return ret;
}
LogicalBlobId Operator::mbn2lbi(const std::string& model_bn) const {
  LogicalBlobId ret;
  ret.set_op_name(op_name());
  ret.set_blob_name(model_bn);
  return ret;
}
LogicalBlobId Operator::fwmbn2lbi(const std::string& forward_model_bn) const {
  LogicalBlobId ret;
  ret.set_op_name(op_name());
  ret.set_blob_name(forward_model_bn);
  return ret;
}

void Operator::EnrollDataTmpBn(const std::string& dtbn) {
  *(mut_data_tmp_bns()->Add()) = dtbn;
  CHECK(mut_bn_in_op2lbi()->insert({dtbn, dtbn2lbi(dtbn)}).second);
}

void Operator::EnrollFwBufBn(const std::string& fbbn) {
  *(mut_fw_buf_bns()->Add()) = fbbn;
  CHECK(mut_bn_in_op2lbi()->insert({fbbn, fbbn2lbi(fbbn)}).second);
}

void Operator::EnrollBwBufBn(const std::string& bbbn) {
  *(mut_bw_buf_bns()->Add()) = bbbn;
  CHECK(mut_bn_in_op2lbi()->insert({bbbn, bbbn2lbi(bbbn)}).second);
}

void Operator::EnrollInputBn(const std::string& ibn, bool has_diff) {
  LogicalBlobId lbi = ibn2lbi(ibn);
  *(mut_input_bns()->Add()) = ibn;
  CHECK(mut_bn_in_op2lbi()->insert({ibn, lbi}).second);
  if (has_diff) {
    std::string idbn = GenDiffBn(ibn);
    *(mut_input_diff_bns()->Add()) = idbn;
    CHECK(mut_bn_in_op2lbi()->insert({idbn, lbi}).second);
  }
}

void Operator::EnrollRepeatedInputBn(const std::string& ibn_prefix, int32_t num, bool has_diff) {
  FOR_RANGE(int32_t, i, 0, num) { EnrollInputBn(GenRepeatedBn(ibn_prefix, i), has_diff); }
}

void Operator::EnrollRepeatedInputBn(const std::string& ibn_prefix, bool has_diff) {
  EnrollRepeatedInputBn(ibn_prefix, GetPbRpfFromCustomizedConf<std::string>(ibn_prefix).size(),
                        has_diff);
}

void Operator::EnrollRepeatedInputBn(const std::string& ibn_prefix, int32_t num) {
  EnrollRepeatedInputBn(ibn_prefix, num, true);
}

void Operator::EnrollRepeatedInputBn(const std::string& ibn_prefix) {
  EnrollRepeatedInputBn(ibn_prefix, true);
}

void Operator::EnrollOutputBn(const std::string& obn, bool has_diff) {
  LogicalBlobId lbi = obn2lbi(obn);
  *(mut_output_bns()->Add()) = obn;
  CHECK(mut_bn_in_op2lbi()->insert({obn, lbi}).second);
  if (has_diff) {
    std::string odbn = GenDiffBn(obn);
    *(mut_output_diff_bns()->Add()) = odbn;
    CHECK(mut_bn_in_op2lbi()->insert({odbn, lbi}).second);
  }
}

void Operator::EnrollRepeatedOutputBn(const std::string& obn_prefix, int32_t num, bool has_diff) {
  FOR_RANGE(int32_t, i, 0, num) { EnrollOutputBn(GenRepeatedBn(obn_prefix, i), has_diff); }
}

void Operator::EnrollRepeatedOutputBn(const std::string& obn_prefix, bool has_diff) {
  EnrollRepeatedOutputBn(obn_prefix, GetPbRpfFromCustomizedConf<std::string>(obn_prefix).size(),
                         has_diff);
}

void Operator::EnrollRepeatedOutputBn(const std::string& obn_prefix, int32_t num) {
  EnrollRepeatedOutputBn(obn_prefix, num, true);
}

void Operator::EnrollRepeatedOutputBn(const std::string& obn_prefix) {
  EnrollRepeatedOutputBn(obn_prefix, true);
}

void Operator::EnrollModelBn(const std::string& mbn) {
  if (op_conf().trainable() == false) {
    EnrollConstModelBn(mbn);
    return;
  }
  auto Enroll = [&](const std::string& mbn) {
    LogicalBlobId lbi = mbn2lbi(mbn);
    *(mut_model_bns()->Add()) = mbn;
    CHECK(mut_bn_in_op2lbi()->insert({mbn, lbi}).second);
    std::string mdbn = GenDiffBn(mbn);
    *(mut_model_diff_bns()->Add()) = mdbn;
    CHECK(mut_bn_in_op2lbi()->insert({mdbn, lbi}).second);
  };
  Enroll(mbn);
  auto it = op_attribute_.bn_in_op2lbi().find("total_instance_num");
  if (it == op_attribute_.bn_in_op2lbi().end()) { Enroll("total_instance_num"); }
}
void Operator::EnrollModelDiffBn(const std::string& mdbn) {
  LogicalBlobId lbi = mbn2lbi(mdbn);
  *(mut_model_diff_bns()->Add()) = mdbn;
  CHECK(mut_bn_in_op2lbi()->insert({mdbn, lbi}).second);
}
void Operator::EnrollConstModelBn(const std::string& cmbn) {
  *(mut_const_model_bns()->Add()) = cmbn;
  CHECK(mut_bn_in_op2lbi()->insert({cmbn, cmbn2lbi(cmbn)}).second);
}
void Operator::EnrollConstBufBn(const std::string& cbbn) {
  *(mut_const_buf_bns()->Add()) = cbbn;
  CHECK(mut_bn_in_op2lbi()->insert({cbbn, cbbn2lbi(cbbn)}).second);
}
void Operator::EnrollForwardModelBn(const std::string& fwmbn) {
  LogicalBlobId lbi = fwmbn2lbi(fwmbn);
  *(mut_forward_model_bns()->Add()) = fwmbn;
  CHECK(mut_bn_in_op2lbi()->insert({fwmbn, lbi}).second);
}

void Operator::StrFieldTolower(const std::string& field_name) {
  std::string field_val = GetValFromCustomizedConf<std::string>(field_name);
  std::transform(field_val.begin(), field_val.end(), field_val.begin(), ::tolower);
  SetValInCustomizedConf(field_name, field_val);
}

LogicalBlobId Operator::dtbn2lbi(const std::string& data_tmp_bn) const {
  LogicalBlobId lbi;
  lbi.set_op_name(op_name());
  lbi.set_blob_name(data_tmp_bn);
  return lbi;
}

void Operator::InferTotalInstanceNumDesc(
    std::function<BlobDesc*(const std::string&)> GetBlobDesc4BnInOp,
    const ParallelContext* parallel_ctx, std::function<void(OpContext*)> EnrollOpCtx) const {
  CHECK_GE(op_attribute_.model_bns().size(), 2);
  auto it = op_attribute_.bn_in_op2lbi().find("total_instance_num");
  if (it != op_attribute_.bn_in_op2lbi().end()) {
    GetBlobDesc4BnInOp("total_instance_num")->mut_shape() = Shape({1});
    for (const std::string& bn : op_attribute_.model_bns()) {
      if (bn != "total_instance_num") {
        GetBlobDesc4BnInOp("total_instance_num")
            ->set_data_type(GetBlobDesc4BnInOp(bn)->data_type());
        break;
      }
    }
  }
}

std::string GenDiffBn(const std::string& bn) { return bn + "_diff"; }
std::string GenUnDiffBn(const std::string& diff_bn) {
  CHECK_STREQ(diff_bn.substr(diff_bn.size() - 5).c_str(), "_diff");
  return diff_bn.substr(0, diff_bn.size() - 5);
}

std::string GenRepeatedBn(const std::string& bn_prefix, int32_t idx) {
  CHECK_GE(idx, 0);
  return bn_prefix + "_" + std::to_string(idx);
}

std::pair<std::string, int32_t> GenUnRepeatedBn(const std::string& bn) {
  const size_t underline_pos = bn.rfind('_');
  CHECK_NE(underline_pos, std::string::npos);
  CHECK_GT(underline_pos, 0);
  CHECK_LT(underline_pos, bn.size() - 1);
  const std::string prefix = bn.substr(0, underline_pos);
  const int32_t idx = oneflow_cast<int32_t>(bn.substr(underline_pos + 1));
  CHECK_GE(idx, 0);
  return std::make_pair(prefix, idx);
}

bool IsOpOnlyCpuSupported(OperatorConf::OpTypeCase op_type_case) {
  return *std::unique_ptr<OnlyCpuSupportPredicator>(NewObj<OnlyCpuSupportPredicator>(op_type_case));
}

std::shared_ptr<Operator> ConstructOp(const OperatorConf& op_conf) {
  Operator* rptr = NewObj<Operator>(op_conf.op_type_case(), op_conf);
  if (IsOpOnlyCpuSupported(op_conf.op_type_case())) {
    CHECK_EQ(op_conf.device_type(), DeviceType::kCPU);
  }
  rptr->InitFromOpConf(op_conf);
  return std::shared_ptr<Operator>(rptr);
}

void EraseEmptyBnInVec(std::function<const BlobDesc*(const std::string&)> GetBlobDesc4BnInOp,
                       PbRpf<std::string>* bns) {
  size_t idx_available = 0;
  for (size_t i = 0; i < bns->size(); ++i) {
    if (GetBlobDesc4BnInOp((*bns)[i])) {
      if (i != idx_available) { (*bns)[idx_available] = (*bns)[i]; }
      ++idx_available;
    }
  }
  bns->erase(bns->begin() + idx_available, bns->end());
}

}  // namespace oneflow<|MERGE_RESOLUTION|>--- conflicted
+++ resolved
@@ -146,19 +146,12 @@
   if (IsSoleInputBlobAllowedModelSplit()) {
     CHECK(!has_model);
     op_parallel_signatures->emplace_back(MakeModelSplitOpParallelSignature(this));
-<<<<<<< HEAD
-    op_parallel_signatures->emplace_back(MakeModelBroadcastOpParallelSignature(this));
-  } else if (has_model) {
-    for (const auto& ibn : input_bns()) { CHECK(!IsInputBlobAllowedModelSplit(ibn)); }
-    op_parallel_signatures->emplace_back(MakeModelSplitOpParallelSignature(this));
-=======
     op_parallel_signatures->emplace_back(MakeBroadcastOpParallelSignature(this));
   } else if (has_model) {
     for (const auto& ibn : input_bns()) { CHECK(!IsInputBlobAllowedModelSplit(ibn)); }
     op_parallel_signatures->emplace_back(MakeModelSplitOpParallelSignature(this));
   } else if (input_bns().size() == 1) {
     op_parallel_signatures->emplace_back(MakeBroadcastOpParallelSignature(this));
->>>>>>> 59eb55c1
   } else {
     // do nothing
   }
