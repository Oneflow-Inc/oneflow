--- conflicted
+++ resolved
@@ -238,7 +238,7 @@
     if (HasBlobDescWithField(GetBlobDesc4BnInOp, obns, &BlobDesc::has_dim2_valid_num_field)) {
       kernel_conf->set_need_do_dim2_valid_num(true);
     }
-    if (HasBlobDescWithField(GetBlobDesc4BnInOp, *bns,
+    if (HasBlobDescWithField(GetBlobDesc4BnInOp, obns,
                              &BlobDesc::has_record_idx_in_device_piece_field)) {
       kernel_conf->set_need_do_record_idx_in_device_piece(true);
       if (DoAllBlobDescHaveField(GetBlobDesc4BnInOp, input_bns(),
@@ -460,7 +460,6 @@
   return lbi;
 }
 
-<<<<<<< HEAD
 void Operator::ForEachInputBn(const std::function<void(const std::string&)>& Handler) const {
   for (const std::string& ibn : input_bns()) { Handler(ibn); }
   for (const std::string& pibn : pb_input_bns()) { Handler(pibn); }
@@ -469,7 +468,8 @@
 void Operator::ForEachOutputBn(const std::function<void(const std::string&)>& Handler) const {
   for (const std::string& obn : output_bns()) { Handler(obn); }
   for (const std::string& pobn : pb_output_bns()) { Handler(pobn); }
-=======
+}
+
 void Operator::InferTotalInstanceNumDesc(
     std::function<BlobDesc*(const std::string&)> GetBlobDesc4BnInOp,
     const ParallelContext* parallel_ctx, std::function<void(OpContext*)> EnrollOpCtx) const {
@@ -485,7 +485,6 @@
       }
     }
   }
->>>>>>> 6028dfad
 }
 
 std::string GenDiffBn(const std::string& bn) { return bn + "_diff"; }
