#include "oneflow/core/operator/operator.h"
#include "oneflow/core/graph/logical_node.h"

namespace oneflow {

namespace {

DataType GetDataTypeFromBnInOpVec(
    std::function<const BlobDesc*(const std::string&)> GetBlobDesc4BnInOp,
    const PbRpf<std::string>& bn_in_ops) {
  for (const std::string& bn_in_op : bn_in_ops) {
    const BlobDesc* blob_desc = GetBlobDesc4BnInOp(bn_in_op);
    if (blob_desc) { return blob_desc->data_type(); }
  }
  return DataType::kInvalidDataType;
}

bool IsOpWithModel(const OpAttribute& op_attribute) {
  if (op_attribute.model_bns().empty() == false) { return true; }
  if (op_attribute.const_model_bns().empty() == false) { return true; }
  if (op_attribute.forward_model_bns().empty() == false) { return true; }
  return false;
}

}  // namespace

void Operator::InitFromOpConf(const OperatorConf& op_conf) {
  OperatorConf* this_op_conf = op_attribute_.mutable_op_conf();
  *this_op_conf = op_conf;
  if (Global<JobDesc>::Get()->IsPredict()) { this_op_conf->set_trainable(false); }
  if (this_op_conf->has_enable_cudnn() == false) {
    this_op_conf->set_enable_cudnn(Global<JobDesc>::Get()->EnableCudnn());
  }
  std::string md_load_dir = JoinPath(Global<JobDesc>::Get()->ModelLoadPath(), op_conf.name());
  if (SnapshotFS()->FileExists(md_load_dir) && SnapshotFS()->IsDirectory(md_load_dir)) {
    this_op_conf->set_model_load_dir(md_load_dir);
  }
  if (GetActivationType() != ActivationType::kNone) { EnrollBwBufBn("bw_activation"); }
  InitFromOpConf();
  if (IsOpWithModel(op_attribute_) && this_op_conf->trainable() == false) {
    CHECK(this_op_conf->has_model_load_dir());
  }
}

LogicalNode* Operator::NewProperLogicalNode() { return new NormalForwardLogicalNode; }

const LogicalBlobId& Operator::BnInOp2Lbi(const std::string& bn_in_op) const {
  return op_attribute_.bn_in_op2lbi().at(bn_in_op);
}

LogicalBlobId* Operator::MutBnInOp2Lbi(const std::string& bn_in_op) {
  auto it = op_attribute_.mutable_bn_in_op2lbi()->find(bn_in_op);
  if (it == op_attribute_.mutable_bn_in_op2lbi()->end()) {
    return nullptr;
  } else {
    return &(it->second);
  }
}

const std::string& Operator::SoleIbn() const {
  CHECK_EQ(input_bns().size(), 1);
  return input_bns().Get(0);
}
const std::string& Operator::SolePibn() const {
  CHECK_EQ(pb_input_bns().size(), 1);
  return pb_input_bns().Get(0);
}
const std::string& Operator::SoleIdbn() const {
  CHECK_EQ(input_diff_bns().size(), 1);
  return input_diff_bns().Get(0);
}
const std::string& Operator::SoleObn() const {
  CHECK_EQ(output_bns().size(), 1);
  return output_bns().Get(0);
}
const std::string& Operator::SolePobn() const {
  CHECK_EQ(pb_output_bns().size(), 1);
  return pb_output_bns().Get(0);
}
const std::string& Operator::SoleOdbn() const {
  CHECK_EQ(output_diff_bns().size(), 1);
  return output_diff_bns().Get(0);
}
const std::string& Operator::SoleDtbn() const {
  CHECK_EQ(data_tmp_bns().size(), 1);
  return data_tmp_bns().Get(0);
}
const std::string& Operator::SoleFbbn() const {
  CHECK_EQ(fw_buf_bns().size(), 1);
  return fw_buf_bns().Get(0);
}
const std::string& Operator::SoleBbbn() const {
  CHECK_EQ(bw_buf_bns().size(), 1);
  return bw_buf_bns().Get(0);
}
std::string Operator::RepeatedIbn(const std::string& prefix, int32_t idx) const {
  CHECK_LT(idx, RepeatedIbnSize(prefix));
  return prefix + "_" + std::to_string(idx);
}
int32_t Operator::RepeatedIbnSize(const std::string& prefix) const {
  int32_t ret = 0;
  ForEachInputBn([&ret, &prefix](const std::string& ibn) {
<<<<<<< HEAD
    if (ibn.find(prefix) != std::string::npos) { ret++; }
=======
    std::string idx_str = std::to_string(ret);
    size_t idx_size = idx_str.size();
    size_t ibn_size = ibn.size();
    std::string prefix_substr = ibn.substr(0, ibn_size - idx_size - 1);
    if (prefix_substr == prefix) { ret++; }
>>>>>>> ea763701
  });
  return ret;
}
std::string Operator::RepeatedObn(const std::string& prefix, int32_t idx) const {
  CHECK_LT(idx, RepeatedObnSize(prefix));
  return prefix + "_" + std::to_string(idx);
}
int32_t Operator::RepeatedObnSize(const std::string& prefix) const {
  int32_t ret = 0;
<<<<<<< HEAD
  ForEachOutputBn([&ret, &prefix](const std::string& ibn) {
    if (ibn.find(prefix) != std::string::npos) { ret++; }
=======
  ForEachOutputBn([&ret, &prefix](const std::string& obn) {
    std::string idx_str = std::to_string(ret);
    size_t idx_size = idx_str.size();
    size_t obn_size = obn.size();
    std::string prefix_substr = obn.substr(0, obn_size - idx_size - 1);
    if (prefix_substr == prefix) { ret++; }
>>>>>>> ea763701
  });
  return ret;
}

void Operator::InferBlobDescsIf(std::function<BlobDesc*(const std::string&)> GetBlobDesc4BnInOp,
                                const ParallelContext* parallel_ctx,
                                std::function<void(OpContext*)> EnrollOpCtx) const {
  InferBlobDescs(GetBlobDesc4BnInOp, parallel_ctx, EnrollOpCtx);
}

void Operator::InferBlobDescs(std::function<BlobDesc*(const std::string&)> GetBlobDesc4BnInOp,
                              const ParallelContext* parallel_ctx,
                              std::function<void(OpContext*)> EnrollOpCtx) const {
  InferBlobDescs(GetBlobDesc4BnInOp, parallel_ctx);
}

void Operator::InferBlobDescs(std::function<BlobDesc*(const std::string&)> GetBlobDesc4BnInOp,
                              const ParallelContext* parallel_ctx) const {
  UNIMPLEMENTED() << typeid(*this).name();
}

void Operator::InferBwBufBlobDescsIf(
    std::function<BlobDesc*(const std::string&)> GetBlobDesc4BnInOp,
    const ParallelContext* parallel_ctx, const OpContext* op_ctx) const {
  InferBwBufBlobDescs(GetBlobDesc4BnInOp, parallel_ctx, op_ctx);
  if (GetActivationType() != ActivationType::kNone) {
    *GetBlobDesc4BnInOp("bw_activation") = *GetBlobDesc4BnInOp(SoleOdbn());
  }
}

void Operator::InferBwBufBlobDescs(std::function<BlobDesc*(const std::string&)> GetBlobDesc4BnInOp,
                                   const ParallelContext* parallel_ctx,
                                   const OpContext* op_ctx) const {
  InferBwBufBlobDescs(GetBlobDesc4BnInOp, parallel_ctx);
}

void Operator::FixParallelDesc(ParallelDesc* pr_desc) const {
  if (model_bns().empty() && const_model_bns().empty()) {
    pr_desc->set_policy(ParallelPolicy::kDataParallel);
  }
  if (pr_desc->policy() == kModelParallel && MaxModelSplitNum() != -1) {
    pr_desc->RemoveNeedlessDevice(op_name(), MaxModelSplitNum());
  }
  if (pr_desc->policy() == kDataParallel) {
    pr_desc->RemoveNeedlessDevice(op_name(), Global<JobDesc>::Get()->PieceSize());
  }
  VirtualFixParallelDesc(pr_desc);
}

void Operator::FixLbiWhenShareModel(const std::string& shared_op_name) {
  for (const std::string& model_bn : model_bns()) {
    mut_bn_in_op2lbi()->at(model_bn).set_op_name(shared_op_name);
    mut_bn_in_op2lbi()->at(GenDiffBn(model_bn)).set_op_name(shared_op_name);
  }
  for (const std::string& const_model_bn : const_model_bns()) {
    mut_bn_in_op2lbi()->at(const_model_bn).set_op_name(shared_op_name);
  }
}

static bool HasBlobDescWithField(
    std::function<const BlobDesc*(const std::string&)> GetBlobDesc4BnInOp,
    const PbRpf<std::string>& bn_in_ops, bool (BlobDesc::*has_field)() const) {
  for (const std::string& bn_in_op : bn_in_ops) {
    const BlobDesc* blob_desc = GetBlobDesc4BnInOp(bn_in_op);
    if (blob_desc && (blob_desc->*has_field)()) { return true; }
  }
  return false;
}

static bool HasAllBlobDescWithField(
    std::function<const BlobDesc*(const std::string&)> GetBlobDesc4BnInOp,
    const PbRpf<std::string>& bn_in_ops, bool (BlobDesc::*has_field)() const) {
  for (const std::string& bn_in_op : bn_in_ops) {
    const BlobDesc* blob_desc = GetBlobDesc4BnInOp(bn_in_op);
    if (blob_desc && !(blob_desc->*has_field)()) { return false; }
  }
  return true;
}

static bool HasSameInstanceInnerShape(
    std::function<const BlobDesc*(const std::string&)> GetBlobDesc4BnInOp,
    const PbRpf<std::string>& input_bns, const PbRpf<std::string>& output_bns) {
  auto ForEachBn = [&](const std::function<void(const std::string&)>& Handler) {
    for (const auto& bn : input_bns) { Handler(bn); }
    for (const auto& bn : output_bns) { Handler(bn); }
  };
  bool ret = true;
  std::unique_ptr<Shape> instance_inner_shape;
  ForEachBn([&](const std::string& bn) {
    if (ret == false) { return; }
    const auto& inner_shape = GetBlobDesc4BnInOp(bn)->instance_inner_shape();
    if (instance_inner_shape) {
      if (!(*instance_inner_shape == inner_shape)) { ret = false; }
    } else {
      instance_inner_shape.reset(new Shape(inner_shape));
    }
  });
  return ret;
}

ActivationType Operator::GetActivationType() const {
  if (HasFieldInCustomizedConf("activation")) {
    return static_cast<ActivationType>(GetEnumFromCustomizedConf("activation"));
  } else {
    return ActivationType::kNone;
  }
}

void Operator::GenKernelConf(std::function<const BlobDesc*(const std::string&)> GetBlobDesc4BnInOp,
                             bool is_forward, const ParallelContext* parallel_ctx,
                             KernelConf* kernel_conf, const OpContext* op_ctx) const {
  auto HasBnWithField = [&](const PbRpf<std::string>& bns, bool (BlobDesc::*has_field)() const) {
    return HasBlobDescWithField(GetBlobDesc4BnInOp, bns, has_field);
  };
  *(kernel_conf->mutable_op_attribute()) = op_attribute_;
  CHECK(!HasBnWithField(pb_output_bns(), &BlobDesc::header_is_opaque));
  if (HasBnWithField(output_bns(), &BlobDesc::header_is_opaque)) {
    kernel_conf->set_need_do_opaque_header(true);
  } else {
    if (HasBnWithField(output_bns(), &BlobDesc::has_data_id_field)
        || HasBnWithField(pb_output_bns(), &BlobDesc::has_data_id_field)) {
      kernel_conf->set_need_do_data_id(true);
    }
    const PbRpf<std::string>& obns = IsLossOp() ? input_bns() : output_bns();
    const PbRpf<std::string>& pobns = IsLossOp() ? pb_input_bns() : pb_output_bns();
    if (HasBnWithField(obns, &BlobDesc::has_col_num_field)
        || HasBnWithField(pobns, &BlobDesc::has_col_num_field)) {
      kernel_conf->set_need_do_col_num(true);
    }
    if (HasBlobDescWithField(GetBlobDesc4BnInOp, obns,
                             &BlobDesc::has_instance_varying_elem_cnt_field)) {
      kernel_conf->set_need_do_instance_varying_elem_cnt(true);
      if (HasAllBlobDescWithField(GetBlobDesc4BnInOp, input_bns(),
                                  &BlobDesc::has_instance_varying_elem_cnt_field)
          && HasAllBlobDescWithField(GetBlobDesc4BnInOp, output_bns(),
                                     &BlobDesc::has_instance_varying_elem_cnt_field)) {
        kernel_conf->set_can_naive_do_instance_varying_elem_cnt(true);
      }
    }
    if (HasBlobDescWithField(GetBlobDesc4BnInOp, obns, &BlobDesc::has_varying_instance_num_field)) {
      kernel_conf->set_need_do_varying_instance_num(true);
      if (HasAllBlobDescWithField(GetBlobDesc4BnInOp, input_bns(),
                                  &BlobDesc::has_varying_instance_num_field)
          && HasAllBlobDescWithField(GetBlobDesc4BnInOp, output_bns(),
                                     &BlobDesc::has_varying_instance_num_field)
          && HasSameInstanceInnerShape(GetBlobDesc4BnInOp, input_bns(), output_bns())) {
        kernel_conf->set_can_naive_do_varying_instance_num(true);
      }
    }
  }

  kernel_conf->set_is_forward(is_forward);
  DataType data_type = GetDataTypeFromBnInOpVec(GetBlobDesc4BnInOp, output_bns());
  if (data_type == DataType::kInvalidDataType) {
    data_type = GetDataTypeFromBnInOpVec(GetBlobDesc4BnInOp, input_bns());
  }
  if (data_type == DataType::kInvalidDataType) {
    data_type = GetDataTypeFromBnInOpVec(GetBlobDesc4BnInOp, output_diff_bns());
  }
  if (data_type == DataType::kInvalidDataType) {
    data_type = GetDataTypeFromBnInOpVec(GetBlobDesc4BnInOp, pb_input_bns());
  }
  if (data_type == DataType::kInvalidDataType) {
    data_type = GetDataTypeFromBnInOpVec(GetBlobDesc4BnInOp, pb_output_bns());
  }
  kernel_conf->set_data_type(data_type);

  VirtualGenKernelConf(GetBlobDesc4BnInOp, parallel_ctx, kernel_conf, op_ctx);
}

void Operator::VirtualGenKernelConf(
    std::function<const BlobDesc*(const std::string&)> GetBlobDesc4BnInOp,
    const ParallelContext* parallel_ctx, KernelConf* kernel_conf, const OpContext* op_ctx) const {
  VirtualGenKernelConf(GetBlobDesc4BnInOp, parallel_ctx, kernel_conf);
}

int64_t Operator::cudnn_buf_limit_byte() const {
  int64_t cudnn_buf_limit_mbyte = 0;
  if (op_conf().has_cudnn_buf_limit_mbyte()) {
    cudnn_buf_limit_mbyte = op_conf().cudnn_buf_limit_mbyte();
  } else {
    cudnn_buf_limit_mbyte = Global<JobDesc>::Get()->cudnn_buf_limit_mbyte();
  }
  return cudnn_buf_limit_mbyte * 1024 * 1024;
}

LogicalBlobId Operator::ibn2lbi(const std::string& input_bn) const {
  const google::protobuf::Descriptor* desc = GetCustomizedConf().GetDescriptor();
  const google::protobuf::FieldDescriptor* fd = desc->FindFieldByName(input_bn);
  std::string name;
  if (fd) {
    name = GetValFromCustomizedConf<std::string>(input_bn);
  } else {
    size_t underline_pos = input_bn.rfind('_');
    CHECK_NE(underline_pos, std::string::npos);
    std::string ibn_prefix = input_bn.substr(0, underline_pos);
    int32_t ibn_idx = oneflow_cast<int32_t>(input_bn.substr(underline_pos + 1));
    name = GetPbRpfFromCustomizedConf<std::string>(ibn_prefix).Get(ibn_idx);
  }
  return GenLogicalBlobId(name);
}
LogicalBlobId Operator::pibn2lbi(const std::string& pb_input_bn) const {
  LogicalBlobId lbi = ibn2lbi(pb_input_bn);
  lbi.set_is_pb_blob(true);
  return lbi;
}
LogicalBlobId Operator::obn2lbi(const std::string& output_bn) const {
  const google::protobuf::Descriptor* desc = GetCustomizedConf().GetDescriptor();
  const google::protobuf::FieldDescriptor* fd = desc->FindFieldByName(output_bn);
  std::string name;
  if (fd) {
    name = GetValFromCustomizedConf<std::string>(output_bn);
  } else {
    size_t underline_pos = output_bn.rfind('_');
    CHECK_NE(underline_pos, std::string::npos);
    std::string obn_prefix = output_bn.substr(0, underline_pos);
    int32_t obn_idx = oneflow_cast<int32_t>(output_bn.substr(underline_pos + 1));
    name = GetPbRpfFromCustomizedConf<std::string>(obn_prefix).Get(obn_idx);
  }
  LogicalBlobId ret;
  ret.set_op_name(op_name());
  ret.set_blob_name(name);
  return ret;
}
LogicalBlobId Operator::pobn2lbi(const std::string& pb_output_bn) const {
  LogicalBlobId lbi = obn2lbi(pb_output_bn);
  lbi.set_is_pb_blob(true);
  return lbi;
}
LogicalBlobId Operator::cmbn2lbi(const std::string& const_model_bn) const {
  LogicalBlobId ret;
  ret.set_op_name(op_name());
  ret.set_blob_name(const_model_bn);
  return ret;
}
LogicalBlobId Operator::cbbn2lbi(const std::string& const_buf_bn) const {
  LogicalBlobId ret;
  ret.set_op_name(op_name());
  ret.set_blob_name(const_buf_bn);
  return ret;
}
LogicalBlobId Operator::mbn2lbi(const std::string& model_bn) const {
  LogicalBlobId ret;
  ret.set_op_name(op_name());
  ret.set_blob_name(model_bn);
  return ret;
}
LogicalBlobId Operator::fwmbn2lbi(const std::string& forward_model_bn) const {
  LogicalBlobId ret;
  ret.set_op_name(op_name());
  ret.set_blob_name(forward_model_bn);
  return ret;
}

void Operator::EnrollDataTmpBn(const std::string& dtbn) {
  *(mut_data_tmp_bns()->Add()) = dtbn;
  CHECK(mut_bn_in_op2lbi()->insert({dtbn, dtbn2lbi(dtbn)}).second);
}

void Operator::EnrollFwBufBn(const std::string& fbbn) {
  *(mut_fw_buf_bns()->Add()) = fbbn;
  CHECK(mut_bn_in_op2lbi()->insert({fbbn, fbbn2lbi(fbbn)}).second);
}

void Operator::EnrollBwBufBn(const std::string& bbbn) {
  *(mut_bw_buf_bns()->Add()) = bbbn;
  CHECK(mut_bn_in_op2lbi()->insert({bbbn, bbbn2lbi(bbbn)}).second);
}

void Operator::EnrollInputBn(const std::string& ibn, bool has_diff) {
  LogicalBlobId lbi = ibn2lbi(ibn);
  *(mut_input_bns()->Add()) = ibn;
  CHECK(mut_bn_in_op2lbi()->insert({ibn, lbi}).second);
  if (has_diff) {
    std::string idbn = GenDiffBn(ibn);
    *(mut_input_diff_bns()->Add()) = idbn;
    CHECK(mut_bn_in_op2lbi()->insert({idbn, lbi}).second);
  }
}

void Operator::EnrollRepeatedInputBn(const std::string& ibn_prefix, int32_t num, bool has_diff) {
  FOR_RANGE(int32_t, i, 0, num) {
    std::string ibn = ibn_prefix + "_" + std::to_string(i);
    EnrollInputBn(ibn, has_diff);
  }
}

void Operator::EnrollRepeatedInputBn(const std::string& ibn_prefix, bool has_diff) {
  EnrollRepeatedInputBn(ibn_prefix, GetPbRpfFromCustomizedConf<std::string>(ibn_prefix).size(),
                        has_diff);
}

void Operator::EnrollRepeatedInputBn(const std::string& ibn_prefix, int32_t num) {
  EnrollRepeatedInputBn(ibn_prefix, num, true);
}

void Operator::EnrollRepeatedInputBn(const std::string& ibn_prefix) {
  EnrollRepeatedInputBn(ibn_prefix, true);
}

void Operator::EnrollPbInputBn(const std::string& pibn) {
  LogicalBlobId lbi = pibn2lbi(pibn);
  CHECK(lbi.is_pb_blob());
  *(mut_pb_input_bns()->Add()) = pibn;
  CHECK(mut_bn_in_op2lbi()->insert({pibn, lbi}).second);
}

void Operator::EnrollPbOutputBn(const std::string& pobn) {
  LogicalBlobId lbi = pobn2lbi(pobn);
  CHECK(lbi.is_pb_blob());
  *(mut_pb_output_bns()->Add()) = pobn;
  CHECK(mut_bn_in_op2lbi()->insert({pobn, lbi}).second);
}

void Operator::EnrollOutputBn(const std::string& obn, bool has_diff) {
  LogicalBlobId lbi = obn2lbi(obn);
  *(mut_output_bns()->Add()) = obn;
  CHECK(mut_bn_in_op2lbi()->insert({obn, lbi}).second);
  if (has_diff) {
    std::string odbn = GenDiffBn(obn);
    *(mut_output_diff_bns()->Add()) = odbn;
    CHECK(mut_bn_in_op2lbi()->insert({odbn, lbi}).second);
  }
}

void Operator::EnrollRepeatedOutputBn(const std::string& ibn_prefix, int32_t num, bool has_diff) {
  FOR_RANGE(int32_t, i, 0, num) {
    std::string ibn = ibn_prefix + "_" + std::to_string(i);
    EnrollOutputBn(ibn, has_diff);
  }
}

void Operator::EnrollRepeatedOutputBn(const std::string& ibn_prefix, bool has_diff) {
  EnrollRepeatedOutputBn(ibn_prefix, GetPbRpfFromCustomizedConf<std::string>(ibn_prefix).size(),
                         has_diff);
}

void Operator::EnrollRepeatedOutputBn(const std::string& ibn_prefix, int32_t num) {
  EnrollRepeatedOutputBn(ibn_prefix, num, true);
}

void Operator::EnrollRepeatedOutputBn(const std::string& ibn_prefix) {
  EnrollRepeatedOutputBn(ibn_prefix, true);
}

void Operator::EnrollModelBn(const std::string& mbn) {
  if (op_conf().trainable() == false) {
    EnrollConstModelBn(mbn);
    return;
  }
  LogicalBlobId lbi = mbn2lbi(mbn);
  *(mut_model_bns()->Add()) = mbn;
  CHECK(mut_bn_in_op2lbi()->insert({mbn, lbi}).second);
  std::string mdbn = GenDiffBn(mbn);
  *(mut_model_diff_bns()->Add()) = mdbn;
  CHECK(mut_bn_in_op2lbi()->insert({mdbn, lbi}).second);
}
void Operator::EnrollModelDiffBn(const std::string& mdbn) {
  LogicalBlobId lbi = mbn2lbi(mdbn);
  *(mut_model_diff_bns()->Add()) = mdbn;
  CHECK(mut_bn_in_op2lbi()->insert({mdbn, lbi}).second);
}
void Operator::EnrollConstModelBn(const std::string& cmbn) {
  *(mut_const_model_bns()->Add()) = cmbn;
  CHECK(mut_bn_in_op2lbi()->insert({cmbn, cmbn2lbi(cmbn)}).second);
}
void Operator::EnrollConstBufBn(const std::string& cbbn) {
  *(mut_const_buf_bns()->Add()) = cbbn;
  CHECK(mut_bn_in_op2lbi()->insert({cbbn, cbbn2lbi(cbbn)}).second);
}
void Operator::EnrollForwardModelBn(const std::string& fwmbn) {
  LogicalBlobId lbi = fwmbn2lbi(fwmbn);
  *(mut_forward_model_bns()->Add()) = fwmbn;
  CHECK(mut_bn_in_op2lbi()->insert({fwmbn, lbi}).second);
}

void Operator::StrFieldTolower(const std::string& field_name) {
  std::string field_val = GetValFromCustomizedConf<std::string>(field_name);
  std::transform(field_val.begin(), field_val.end(), field_val.begin(), ::tolower);
  SetValInCustomizedConf(field_name, field_val);
}

LogicalBlobId Operator::dtbn2lbi(const std::string& data_tmp_bn) const {
  LogicalBlobId lbi;
  lbi.set_op_name(op_name());
  lbi.set_blob_name(data_tmp_bn);
  return lbi;
}

int32_t Operator::GetRepeatedInputBnNum(const std::string& ibn_prefix) const {
  int32_t count = 0;
  for (size_t i = 0; i < input_bns().size(); ++i) {
    if (input_bns().Get(i).compare(0, ibn_prefix.length(), ibn_prefix) == 0) { count++; }
  }
  return count;
}

std::string Operator::GetRepeatedInputBn(const std::string& ibn_prefix, size_t idx) const {
  std::string ibn = ibn_prefix + "_" + std::to_string(idx);
  return ibn;
}

void Operator::ForEachInputBn(const std::function<void(const std::string&)>& Handler) const {
  for (const std::string& ibn : input_bns()) { Handler(ibn); }
  for (const std::string& pibn : pb_input_bns()) { Handler(pibn); }
}

void Operator::ForEachOutputBn(const std::function<void(const std::string&)>& Handler) const {
  for (const std::string& obn : output_bns()) { Handler(obn); }
  for (const std::string& pobn : pb_output_bns()) { Handler(pobn); }
}

std::string GenDiffBn(const std::string& bn) { return bn + "_diff"; }
std::string GenUnDiffBn(const std::string& diff_bn) {
  CHECK_STREQ(diff_bn.substr(diff_bn.size() - 5).c_str(), "_diff");
  return diff_bn.substr(0, diff_bn.size() - 5);
}

std::shared_ptr<Operator> ConstructOp(const OperatorConf& op_conf) {
  Operator* rptr = NewObj<Operator>(op_conf.op_type_case(), op_conf);
  rptr->InitFromOpConf(op_conf);
  return std::shared_ptr<Operator>(rptr);
}

void EraseEmptyBnInVec(std::function<const BlobDesc*(const std::string&)> GetBlobDesc4BnInOp,
                       PbRpf<std::string>* bns) {
  size_t idx_available = 0;
  for (size_t i = 0; i < bns->size(); ++i) {
    if (GetBlobDesc4BnInOp((*bns)[i])) {
      if (i != idx_available) { (*bns)[idx_available] = (*bns)[i]; }
      ++idx_available;
    }
  }
  bns->erase(bns->begin() + idx_available, bns->end());
}

}  // namespace oneflow<|MERGE_RESOLUTION|>--- conflicted
+++ resolved
@@ -100,15 +100,11 @@
 int32_t Operator::RepeatedIbnSize(const std::string& prefix) const {
   int32_t ret = 0;
   ForEachInputBn([&ret, &prefix](const std::string& ibn) {
-<<<<<<< HEAD
-    if (ibn.find(prefix) != std::string::npos) { ret++; }
-=======
     std::string idx_str = std::to_string(ret);
     size_t idx_size = idx_str.size();
     size_t ibn_size = ibn.size();
     std::string prefix_substr = ibn.substr(0, ibn_size - idx_size - 1);
     if (prefix_substr == prefix) { ret++; }
->>>>>>> ea763701
   });
   return ret;
 }
@@ -118,17 +114,12 @@
 }
 int32_t Operator::RepeatedObnSize(const std::string& prefix) const {
   int32_t ret = 0;
-<<<<<<< HEAD
-  ForEachOutputBn([&ret, &prefix](const std::string& ibn) {
-    if (ibn.find(prefix) != std::string::npos) { ret++; }
-=======
   ForEachOutputBn([&ret, &prefix](const std::string& obn) {
     std::string idx_str = std::to_string(ret);
     size_t idx_size = idx_str.size();
     size_t obn_size = obn.size();
     std::string prefix_substr = obn.substr(0, obn_size - idx_size - 1);
     if (prefix_substr == prefix) { ret++; }
->>>>>>> ea763701
   });
   return ret;
 }
