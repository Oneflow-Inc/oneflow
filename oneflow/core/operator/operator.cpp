#include "oneflow/core/operator/operator.h"
#include "oneflow/core/graph/logical_node.h"

namespace oneflow {

namespace {

DataType GetDataTypeFromBnInOpVec(
    std::function<const BlobDesc*(const std::string&)> GetBlobDesc4BnInOp,
    const PbRpf<std::string>& bn_in_ops) {
  for (const std::string& bn_in_op : bn_in_ops) {
    const BlobDesc* blob_desc = GetBlobDesc4BnInOp(bn_in_op);
    if (blob_desc) { return blob_desc->data_type(); }
  }
  return DataType::kInvalidDataType;
}

}  // namespace

void Operator::InitFromOpConf(const OperatorConf& op_conf) {
  OperatorConf* this_op_conf = op_attribute_.mutable_op_conf();
  *this_op_conf = op_conf;
  if (this_op_conf->has_use_cudnn_on_gpu() == false) {
    this_op_conf->set_use_cudnn_on_gpu(Global<JobDesc>::Get()->UseCudnnOnGpu());
  }
  if (HasFieldInCustomizedConf("activation")) {
    ActivationType activation =
        static_cast<ActivationType>(GetEnumFromCustomizedConf("activation"));
    if (activation != ActivationType::kNone) { EnrollDataTmpBn("activation_buf"); }
  }
  InitFromOpConf();
}

LogicalNode* Operator::NewProperLogicalNode() { return new NormalForwardLogicalNode; }

const LogicalBlobId& Operator::BnInOp2Lbi(const std::string& bn_in_op) const {
  return op_attribute_.bn_in_op2lbi().at(bn_in_op);
}

LogicalBlobId* Operator::MutBnInOp2Lbi(const std::string& bn_in_op) {
  auto it = op_attribute_.mutable_bn_in_op2lbi()->find(bn_in_op);
  if (it == op_attribute_.mutable_bn_in_op2lbi()->end()) {
    return nullptr;
  } else {
    return &(it->second);
  }
}

bool Operator::UseCudnn() const {
  return device_type() == DeviceType::kGPU && op_conf().use_cudnn_on_gpu();
}

const std::string& Operator::SoleIbn() const {
  CHECK_EQ(input_bns().size(), 1);
  return input_bns().Get(0);
}
const std::string& Operator::SoleIdbn() const {
  CHECK_EQ(input_diff_bns().size(), 1);
  return input_diff_bns().Get(0);
}
const std::string& Operator::SoleObn() const {
  CHECK_EQ(output_bns().size(), 1);
  return output_bns().Get(0);
}
const std::string& Operator::SoleOdbn() const {
  CHECK_EQ(output_diff_bns().size(), 1);
  return output_diff_bns().Get(0);
}
const std::string& Operator::SoleDtbn() const {
  CHECK_EQ(data_tmp_bns().size(), 1);
  return data_tmp_bns().Get(0);
}
const std::string& Operator::SoleFbbn() const {
  CHECK_EQ(fw_buf_bns().size(), 1);
  return fw_buf_bns().Get(0);
}
const std::string& Operator::SoleBbbn() const {
  CHECK_EQ(bw_buf_bns().size(), 1);
  return bw_buf_bns().Get(0);
}

void Operator::InferBlobDescsIf(std::function<BlobDesc*(const std::string)> GetBlobDesc4BnInOp,
                                const ParallelContext* parallel_ctx,
                                std::function<void(OpContext*)> EnrollOpCtx) const {
  InferBlobDescs(GetBlobDesc4BnInOp, parallel_ctx, EnrollOpCtx);
  if (HasFieldInCustomizedConf("activation")) {
    ActivationType activation =
        static_cast<ActivationType>(GetEnumFromCustomizedConf("activation"));
    if (activation != ActivationType::kNone && Global<JobDesc>::Get()->IsTrain()) {
      BlobDesc* buf_blob_desc = GetBlobDesc4BnInOp("activation_buf");
      BlobDesc* out_blob_desc = GetBlobDesc4BnInOp(SoleObn());
      *buf_blob_desc = *out_blob_desc;
    }
  }
}

void Operator::InferBlobDescs(std::function<BlobDesc*(const std::string)> GetBlobDesc4BnInOp,
                              const ParallelContext* parallel_ctx,
                              std::function<void(OpContext*)> EnrollOpCtx) const {
  InferBlobDescs(GetBlobDesc4BnInOp, parallel_ctx);
}

void Operator::InferBlobDescs(std::function<BlobDesc*(const std::string)> GetBlobDesc4BnInOp,
                              const ParallelContext* parallel_ctx) const {
  UNIMPLEMENTED() << typeid(*this).name();
}

void Operator::InferBwBufBlobDescs(std::function<BlobDesc*(const std::string)> GetBlobDesc4BnInOp,
                                   const ParallelContext* parallel_ctx,
                                   const OpContext* op_ctx) const {
  InferBwBufBlobDescs(GetBlobDesc4BnInOp, parallel_ctx);
}

void Operator::FixParallelDesc(ParallelDesc* pr_desc) const {
  if (IsDecodeOp()) {
    CHECK_EQ(pr_desc->parallel_num(), Global<JobDesc>::Get()->job_conf().data_part_num())
        << "parallel_num of data loader is not equal to the data_part_num in "
           "job.prototxt";
  }
<<<<<<< HEAD
  if (model_bns().empty()) {
    if (IsLossOp() == false) { CHECK(model_tmp_bns().empty()); }
=======
  if (model_bns().empty() && model_tmp_bns().empty()) {
>>>>>>> 1b7c94e7
    pr_desc->set_policy(ParallelPolicy::kDataParallel);
  }
  if (pr_desc->policy() == kModelParallel && MaxModelSplitNum() != -1) {
    pr_desc->RemoveNeedlessDevice(op_name(), MaxModelSplitNum());
  }
  if (pr_desc->policy() == kDataParallel) {
    pr_desc->RemoveNeedlessDevice(op_name(), Global<JobDesc>::Get()->PieceSize());
  }
  VirtualFixParallelDesc(pr_desc);
}

void Operator::FixLbiWhenShareModel(const std::string& shared_op_name) {
  for (const std::string& model_bn : model_bns()) {
    mut_bn_in_op2lbi()->at(model_bn).set_op_name(shared_op_name);
    mut_bn_in_op2lbi()->at(GenDiffBn(model_bn)).set_op_name(shared_op_name);
  }
  for (const std::string& model_tmp_bn : model_tmp_bns()) {
    mut_bn_in_op2lbi()->at(model_tmp_bn).set_op_name(shared_op_name);
  }
}

static bool HasBlobDescWithField(
    std::function<const BlobDesc*(const std::string&)> GetBlobDesc4BnInOp,
    const PbRpf<std::string>& bn_in_ops, bool (BlobDesc::*has_field)() const) {
  for (const std::string& bn_in_op : bn_in_ops) {
    const BlobDesc* blob_desc = GetBlobDesc4BnInOp(bn_in_op);
    if (blob_desc && (blob_desc->*has_field)()) { return true; }
  }
  return false;
}

void Operator::GenKernelConf(std::function<const BlobDesc*(const std::string&)> GetBlobDesc4BnInOp,
                             bool is_forward, const ParallelContext* parallel_ctx,
                             KernelConf* kernel_conf, const OpContext* op_ctx) const {
  *(kernel_conf->mutable_op_attribute()) = op_attribute_;
  kernel_conf->set_need_do_data_id(false);
  if (HasBlobDescWithField(GetBlobDesc4BnInOp, output_bns(), &BlobDesc::has_data_id_field)) {
    kernel_conf->set_need_do_data_id(true);
  }
  kernel_conf->set_need_do_col_num(false);
  const PbRpf<std::string>* bns = &output_bns();
  if (IsLossOp()) { bns = &input_bns(); }
  if (HasBlobDescWithField(GetBlobDesc4BnInOp, *bns, &BlobDesc::has_col_num_field)) {
    kernel_conf->set_need_do_col_num(true);
  }

  kernel_conf->set_is_forward(is_forward);
  DataType data_type = GetDataTypeFromBnInOpVec(GetBlobDesc4BnInOp, output_bns());
  if (data_type == DataType::kInvalidDataType) {
    data_type = GetDataTypeFromBnInOpVec(GetBlobDesc4BnInOp, input_bns());
  }
  if (data_type == DataType::kInvalidDataType) {
    data_type = GetDataTypeFromBnInOpVec(GetBlobDesc4BnInOp, output_diff_bns());
  }
  kernel_conf->set_data_type(data_type);
  VirtualGenKernelConf(GetBlobDesc4BnInOp, parallel_ctx, kernel_conf, op_ctx);
}

void Operator::VirtualGenKernelConf(
    std::function<const BlobDesc*(const std::string&)> GetBlobDesc4BnInOp,
    const ParallelContext* parallel_ctx, KernelConf* kernel_conf, const OpContext* op_ctx) const {
  VirtualGenKernelConf(GetBlobDesc4BnInOp, parallel_ctx, kernel_conf);
}

LogicalBlobId Operator::ibn2lbi(const std::string& input_bn) const {
  const google::protobuf::Descriptor* desc = GetCustomizedConf().GetDescriptor();
  const google::protobuf::FieldDescriptor* fd = desc->FindFieldByName(input_bn);
  std::string name;
  if (fd) {
    name = GetValFromCustomizedConf<std::string>(input_bn);
  } else {
    size_t underline_pos = input_bn.rfind('_');
    CHECK_NE(underline_pos, std::string::npos);
    std::string ibn_prefix = input_bn.substr(0, underline_pos);
    int32_t ibn_idx = oneflow_cast<int32_t>(input_bn.substr(underline_pos + 1));
    name = GetPbRpfFromCustomizedConf<std::string>(ibn_prefix).Get(ibn_idx);
  }
  return GenLogicalBlobId(name);
}
LogicalBlobId Operator::obn2lbi(const std::string& output_bn) const {
  LogicalBlobId ret;
  ret.set_op_name(op_name());
  ret.set_blob_name(GetValFromCustomizedConf<std::string>(output_bn));
  return ret;
}
LogicalBlobId Operator::mtbn2lbi(const std::string& model_tmp_bn) const {
  LogicalBlobId ret;
  ret.set_op_name(op_name());
  ret.set_blob_name(model_tmp_bn);
  return ret;
}
LogicalBlobId Operator::cbbn2lbi(const std::string& const_buf_bn) const {
  LogicalBlobId ret;
  ret.set_op_name(op_name());
  ret.set_blob_name(const_buf_bn);
  return ret;
}
LogicalBlobId Operator::mbn2lbi(const std::string& model_bn) const {
  LogicalBlobId ret;
  ret.set_op_name(op_name());
  ret.set_blob_name(model_bn);
  return ret;
}
LogicalBlobId Operator::fwmbn2lbi(const std::string& forward_model_bn) const {
  LogicalBlobId ret;
  ret.set_op_name(op_name());
  ret.set_blob_name(forward_model_bn);
  return ret;
}

void Operator::EnrollDataTmpBn(const std::string& dtbn) {
  *(mut_data_tmp_bns()->Add()) = dtbn;
  CHECK(mut_bn_in_op2lbi()->insert({dtbn, dtbn2lbi(dtbn)}).second);
}
void Operator::EnrollFwBufBn(const std::string& fbbn) {
  *(mut_fw_buf_bns()->Add()) = fbbn;
  CHECK(mut_bn_in_op2lbi()->insert({fbbn, fbbn2lbi(fbbn)}).second);
}
void Operator::EnrollBwBufBn(const std::string& bbbn) {
  *(mut_bw_buf_bns()->Add()) = bbbn;
  CHECK(mut_bn_in_op2lbi()->insert({bbbn, bbbn2lbi(bbbn)}).second);
}
void Operator::EnrollInputBn(const std::string& ibn, bool has_diff) {
  LogicalBlobId lbi = ibn2lbi(ibn);
  *(mut_input_bns()->Add()) = ibn;
  CHECK(mut_bn_in_op2lbi()->insert({ibn, lbi}).second);
  if (has_diff) {
    std::string idbn = GenDiffBn(ibn);
    *(mut_input_diff_bns()->Add()) = idbn;
    CHECK(mut_bn_in_op2lbi()->insert({idbn, lbi}).second);
  }
}

void Operator::EnrollRepeatedInputBn(const std::string& ibn_prefix, int32_t num, bool has_diff) {
  FOR_RANGE(int32_t, i, 0, num) {
    std::string ibn = ibn_prefix + "_" + std::to_string(i);
    EnrollInputBn(ibn, has_diff);
  }
}

void Operator::EnrollRepeatedInputBn(const std::string& ibn_prefix, bool has_diff) {
  EnrollRepeatedInputBn(ibn_prefix, GetPbRpfFromCustomizedConf<std::string>(ibn_prefix).size(),
                        has_diff);
}

void Operator::EnrollRepeatedInputBn(const std::string& ibn_prefix, int32_t num) {
  EnrollRepeatedInputBn(ibn_prefix, num, true);
}

void Operator::EnrollRepeatedInputBn(const std::string& ibn_prefix) {
  EnrollRepeatedInputBn(ibn_prefix, true);
}

void Operator::EnrollOutputBn(const std::string& obn, bool has_diff) {
  LogicalBlobId lbi = obn2lbi(obn);
  *(mut_output_bns()->Add()) = obn;
  CHECK(mut_bn_in_op2lbi()->insert({obn, lbi}).second);
  if (has_diff) {
    std::string odbn = GenDiffBn(obn);
    *(mut_output_diff_bns()->Add()) = odbn;
    CHECK(mut_bn_in_op2lbi()->insert({odbn, lbi}).second);
  }
}
void Operator::EnrollModelBn(const std::string& mbn) {
  if (op_conf().trainable() == false) {
    EnrollModelTmpBn(mbn);
    return;
  }
  LogicalBlobId lbi = mbn2lbi(mbn);
  *(mut_model_bns()->Add()) = mbn;
  CHECK(mut_bn_in_op2lbi()->insert({mbn, lbi}).second);
  std::string mdbn = GenDiffBn(mbn);
  *(mut_model_diff_bns()->Add()) = mdbn;
  CHECK(mut_bn_in_op2lbi()->insert({mdbn, lbi}).second);
}
void Operator::EnrollModelTmpBn(const std::string& mtbn) {
  *(mut_model_tmp_bns()->Add()) = mtbn;
  CHECK(mut_bn_in_op2lbi()->insert({mtbn, mtbn2lbi(mtbn)}).second);
}
void Operator::EnrollConstBufBn(const std::string& cbbn) {
  *(mut_const_buf_bns()->Add()) = cbbn;
  CHECK(mut_bn_in_op2lbi()->insert({cbbn, cbbn2lbi(cbbn)}).second);
}
void Operator::EnrollForwardModelBn(const std::string& fwmbn) {
  LogicalBlobId lbi = fwmbn2lbi(fwmbn);
  *(mut_forward_model_bns()->Add()) = fwmbn;
  CHECK(mut_bn_in_op2lbi()->insert({fwmbn, lbi}).second);
}

void Operator::StrFieldTolower(const std::string& field_name) {
  std::string field_val = GetValFromCustomizedConf<std::string>(field_name);
  std::transform(field_val.begin(), field_val.end(), field_val.begin(), ::tolower);
  SetValInCustomizedConf(field_name, field_val);
}

LogicalBlobId Operator::dtbn2lbi(const std::string& data_tmp_bn) const {
  LogicalBlobId lbi;
  lbi.set_op_name(op_name());
  lbi.set_blob_name(data_tmp_bn);
  return lbi;
}

LogicalBlobId Operator::fbbn2lbi(const std::string& fw_buf_bn) const {
  LogicalBlobId lbi;
  lbi.set_op_name(op_name());
  lbi.set_blob_name(fw_buf_bn);
  return lbi;
}

LogicalBlobId Operator::bbbn2lbi(const std::string& bw_buf_bn) const {
  LogicalBlobId lbi;
  lbi.set_op_name(op_name());
  lbi.set_blob_name(bw_buf_bn);
  return lbi;
}

std::string GenDiffBn(const std::string& bn) { return bn + "_diff"; }
std::string GenUnDiffBn(const std::string& diff_bn) {
  CHECK_STREQ(diff_bn.substr(diff_bn.size() - 5).c_str(), "_diff");
  return diff_bn.substr(0, diff_bn.size() - 5);
}

std::shared_ptr<Operator> ConstructOp(const OperatorConf& op_conf) {
  Operator* rptr = NewObj<Operator>(op_conf.op_type_case(), op_conf);
  rptr->InitFromOpConf(op_conf);
  return std::shared_ptr<Operator>(rptr);
}

void EraseEmptyBnInVec(std::function<const BlobDesc*(const std::string&)> GetBlobDesc4BnInOp,
                       PbRpf<std::string>* bns) {
  size_t idx_available = 0;
  for (size_t i = 0; i < bns->size(); ++i) {
    if (GetBlobDesc4BnInOp((*bns)[i])) {
      if (i != idx_available) { (*bns)[idx_available] = (*bns)[i]; }
      ++idx_available;
    }
  }
  bns->erase(bns->begin() + idx_available, bns->end());
}

}  // namespace oneflow<|MERGE_RESOLUTION|>--- conflicted
+++ resolved
@@ -117,12 +117,7 @@
         << "parallel_num of data loader is not equal to the data_part_num in "
            "job.prototxt";
   }
-<<<<<<< HEAD
-  if (model_bns().empty()) {
-    if (IsLossOp() == false) { CHECK(model_tmp_bns().empty()); }
-=======
   if (model_bns().empty() && model_tmp_bns().empty()) {
->>>>>>> 1b7c94e7
     pr_desc->set_policy(ParallelPolicy::kDataParallel);
   }
   if (pr_desc->policy() == kModelParallel && MaxModelSplitNum() != -1) {
