--- conflicted
+++ resolved
@@ -14,13 +14,7 @@
 limitations under the License.
 */
 #include "oneflow/core/common/balanced_splitter.h"
-<<<<<<< HEAD
-#include "oneflow/core/common/maybe.h"
-#include "oneflow/core/job/sbp_parallel.h"
-#include "oneflow/core/job/sbp_parallel.pb.h"
-=======
 #include "oneflow/core/common/container_util.h"
->>>>>>> 55c4c608
 #include "oneflow/core/vm/symbol_storage.h"
 #include "oneflow/core/framework/instructions_builder.h"
 #include "oneflow/core/framework/to_string.h"
@@ -477,25 +471,15 @@
 
 Maybe<void> Operator::GetNdSbpSignatureList(
     const std::function<Maybe<const BlobDesc&>(const std::string&)>& LogicalBlobDesc4Ibn,
-<<<<<<< HEAD
-    const ParallelDesc& parallel_desc, std::vector<cfg::NdSbpSignature>* nd_sbp_sig_list) const {
-  // Get 1D sbp signature list
-  cfg::SbpSignatureList sbp_sig_list;
-=======
     const ParallelDesc& parallel_desc, std::vector<NdSbpSignature>* nd_sbp_sig_list) const {
   // Get 1D sbp signature list
   SbpSignatureList sbp_sig_list;
->>>>>>> 55c4c608
   JUST(GetSbpSignaturesIf(LogicalBlobDesc4Ibn, parallel_desc, &sbp_sig_list));
   CHECK_GT_OR_RETURN(sbp_sig_list.sbp_signature_size(), 0)
       << op_name() << " gets no sbp signature from GetSbpSignaturesIf function!";
 
   int32_t sbp_dimension = parallel_desc.hierarchy()->NumAxes();
-<<<<<<< HEAD
-  cfg::NdSbpSignature nd_sbp_sig;
-=======
   NdSbpSignature nd_sbp_sig;
->>>>>>> 55c4c608
   SbpSignatureToNdSbpSignature(sbp_sig_list.sbp_signature(0), &nd_sbp_sig);
   ResizeNdSbpSignature(nd_sbp_sig, sbp_dimension);
   // ND sbp signature list would be direct product of 1D sbp signatures
@@ -506,20 +490,12 @@
 
 Maybe<void> Operator::GetValidNdSbpSignatureList(
     const std::function<Maybe<const BlobDesc&>(const std::string&)>& LogicalBlobDesc4Ibn,
-<<<<<<< HEAD
-    const ParallelDesc& parallel_desc, std::vector<cfg::NdSbpSignature>* nd_sbp_sig_list) const {
-  JUST(GetNdSbpSignatureList(LogicalBlobDesc4Ibn, parallel_desc, nd_sbp_sig_list));
-  // Leave those valid Nd SBPs
-  JUST(FilterNdSbpSignatureListByLogicalShape(LogicalBlobDesc4Ibn, parallel_desc, nd_sbp_sig_list));
-  CHECK(nd_sbp_sig_list->size() > 0) << "Empty sbp signature after filtering for " << op_name();
-=======
     const ParallelDesc& parallel_desc, std::vector<NdSbpSignature>* nd_sbp_sig_list) const {
   JUST(GetNdSbpSignatureList(LogicalBlobDesc4Ibn, parallel_desc, nd_sbp_sig_list));
   // Leave those valid Nd SBPs
   JUST(FilterNdSbpSignatureListByLogicalShape(LogicalBlobDesc4Ibn, parallel_desc, nd_sbp_sig_list));
   CHECK_OR_RETURN(nd_sbp_sig_list->size() > 0)
       << "Empty sbp signature after filtering for " << op_name();
->>>>>>> 55c4c608
   return Maybe<void>::Ok();
 }
 
@@ -632,15 +608,9 @@
 }
 
 Maybe<void> Operator::FilterAndCheckValidSbpSignatureListByLogicalShape(
-<<<<<<< HEAD
-    const cfg::SbpSignatureList& total_sbp_sig_list,
-    const std::function<Maybe<const BlobDesc&>(const std::string&)>& LogicalBlobDesc4Ibn,
-    const ParallelDesc& parallel_desc, cfg::SbpSignatureList* valid_sbp_sig_list) const {
-=======
     const SbpSignatureList& total_sbp_sig_list,
     const std::function<Maybe<const BlobDesc&>(const std::string&)>& LogicalBlobDesc4Ibn,
     const ParallelDesc& parallel_desc, SbpSignatureList* valid_sbp_sig_list) const {
->>>>>>> 55c4c608
   auto GetOpDebugShapeStr = [&]() -> std::string {
     std::string ret = "";
     if (op_conf().has_user_conf()) {
@@ -659,11 +629,7 @@
     for (const auto& ibn : input_bns()) {
       const auto& sbp_parallel_it = sbp_signature.bn_in_op2sbp_parallel().find(ibn);
       CHECK_OR_RETURN(sbp_parallel_it != sbp_signature.bn_in_op2sbp_parallel().end());
-<<<<<<< HEAD
-      const cfg::SbpParallel& sbp_parallel = sbp_parallel_it->second;
-=======
       const SbpParallel& sbp_parallel = sbp_parallel_it->second;
->>>>>>> 55c4c608
       const Shape& logical_shape = JUST(LogicalBlobDesc4Ibn(ibn)).shape();
       // NOTE(chengcheng): disable split when logical shape cannot split at this axis
       if (sbp_parallel.has_split_parallel()) {
@@ -687,15 +653,9 @@
 
 Maybe<void> Operator::FilterNdSbpSignatureListByLogicalShape(
     const std::function<Maybe<const BlobDesc&>(const std::string&)>& LogicalBlobDesc4Ibn,
-<<<<<<< HEAD
-    const ParallelDesc& parallel_desc, std::vector<cfg::NdSbpSignature>* nd_sbp_sig_list) const {
-  auto FilterSbp4Blobs = [&](const PbRpf<std::string>& bns,
-                             const cfg::NdSbpSignature& nd_sbp_sig) -> Maybe<bool> {
-=======
     const ParallelDesc& parallel_desc, std::vector<NdSbpSignature>* nd_sbp_sig_list) const {
   auto FilterSbp4Blobs = [&](const PbRpf<std::string>& bns,
                              const NdSbpSignature& nd_sbp_sig) -> Maybe<bool> {
->>>>>>> 55c4c608
     // {in_0 : (S(6), B), in_1 : (S(0), S(1)), out : (B, S(1))}
     // look through input blob name in_0 and in_1
     for (const auto& ibn : bns) {
@@ -716,18 +676,9 @@
   };
   // Go down from the tail to the head, since we might drop the tail.
   for (int32_t sbp_id = nd_sbp_sig_list->size() - 1; sbp_id >= 0; sbp_id--) {
-<<<<<<< HEAD
-    // Remove the Nd SBP candidate
-    // TODO(wyg): filter output blob which can not split,
-    //            but LogicalBlobDesc4Ibn not has output blob names
-    if (JUST(FilterSbp4Blobs(input_bns(), nd_sbp_sig_list->at(sbp_id)))
-        /*|| JUST(FilterSbp4Blobs(output_bns(), nd_sbp_sig_list[sbp_id]))*/) {
-      nd_sbp_sig_list->at(sbp_id) = nd_sbp_sig_list->at(nd_sbp_sig_list->size() - 1);
-=======
     if (JUST(FilterSbp4Blobs(input_bns(), JUST(VectorAt(*nd_sbp_sig_list, sbp_id))))) {
       // Remove the Nd SBP candidate
       (*nd_sbp_sig_list)[sbp_id] = JUST(VectorAt(*nd_sbp_sig_list, nd_sbp_sig_list->size() - 1));
->>>>>>> 55c4c608
       nd_sbp_sig_list->pop_back();
     }
   }
@@ -735,15 +686,9 @@
 }
 
 Maybe<void> Operator::GreedilyFindMinCopyCostNdSbp(
-<<<<<<< HEAD
-    cfg::NdSbpSignature* nd_sbp_signature,
-    const std::function<Maybe<const NdSbpInferHint*>(const std::string&)>& NdSbpInferHint4Ibn,
-    const std::vector<cfg::NdSbpSignature>& nd_sbp_sig_list) const {
-=======
     NdSbpSignature* nd_sbp_signature,
     const std::function<Maybe<const NdSbpInferHint*>(const std::string&)>& NdSbpInferHint4Ibn,
     const std::vector<NdSbpSignature>& nd_sbp_sig_list) const {
->>>>>>> 55c4c608
   int32_t select_sbp_idx = -1;
   double min_copy_cost = GetValidMaxCopyCost();
   // We notice that we have a lot of inquiries asking for the cost.
@@ -761,14 +706,9 @@
         bool is_same_sbp =
             (blob_modifier_.has_is_mutable() && blob_modifier_.is_mutable())
             || (!IsPODDataType(JUST(NdSbpInferHint4Ibn(ibn))->logical_blob_desc().data_type()));
-<<<<<<< HEAD
-        total_copy_cost += JUST(ComputeCopyCostWithMiddleNodes(
-            JUST(NdSbpInferHint4Ibn(ibn))->nd_sbp(), nd_sbp_sig_list.at(i).bn_in_op2nd_sbp()[ibn],
-=======
         total_copy_cost += JUST(ComputeCopyCostBetweenNdSbp(
             JUST(NdSbpInferHint4Ibn(ibn))->nd_sbp(),
             JUST(VectorAt(nd_sbp_sig_list, i)).bn_in_op2nd_sbp().at(ibn),
->>>>>>> 55c4c608
             JUST(NdSbpInferHint4Ibn(ibn))->logical_blob_desc(),
             JUST(NdSbpInferHint4Ibn(ibn))->parallel_desc(), *JUST(GetParallelDesc4BnInOp(ibn)),
             is_same_sbp));
@@ -786,19 +726,11 @@
     if (select_sbp_idx == -1) {
       std::ostringstream err;
       err << "op: `" << op_name() << "` can't find available sbp signature." << std::endl;
-<<<<<<< HEAD
-      err << "Condidate nd sbp signature are: "
-          << *JUST(NdSbpSignatureListAsString(nd_sbp_sig_list, input_bns(), output_bns()));
-      err << ", but inputs sbp are:";
-      for (const auto& ibn : input_bns()) {
-        const cfg::NdSbp& nd_sbp = JUST(NdSbpInferHint4Ibn(ibn))->nd_sbp();
-=======
       err << "candidate nd sbp signature are: "
           << *JUST(NdSbpSignatureListAsString(nd_sbp_sig_list, input_bns(), output_bns()));
       err << ", but inputs sbp are:";
       for (const auto& ibn : input_bns()) {
         const NdSbp& nd_sbp = JUST(NdSbpInferHint4Ibn(ibn))->nd_sbp();
->>>>>>> 55c4c608
         err << " " << ibn << ": " << NdSbpToString(nd_sbp) << ";";
       }
 
@@ -821,19 +753,11 @@
   };
   SbpSignatureList valid_sbp_sig_list;
   {
-<<<<<<< HEAD
-    cfg::SbpSignatureList sbp_sig_candidates;
-    JUST(GetSbpSignaturesIf(LogicalBlobDesc4Ibn, parallel_desc, &sbp_sig_candidates));
-    // filter sbp signatures by logical shape
-    FilterAndCheckValidSbpSignatureListByLogicalShape(sbp_sig_candidates, LogicalBlobDesc4Ibn,
-                                                      parallel_desc, &valid_sbp_sig_list);
-=======
     SbpSignatureList sbp_sig_candidates;
     JUST(GetSbpSignaturesIf(LogicalBlobDesc4Ibn, parallel_desc, &sbp_sig_candidates));
     // filter sbp signatures by logical shape
     JUST(FilterAndCheckValidSbpSignatureListByLogicalShape(sbp_sig_candidates, LogicalBlobDesc4Ibn,
                                                            parallel_desc, &valid_sbp_sig_list));
->>>>>>> 55c4c608
   }
   // filter sbp signatures by sbp signature conf
   SbpSignatureList filtered_sbp_sigs_by_conf;
@@ -892,11 +816,7 @@
     }
     SbpSignature sbp_constraints;
     NdSbpSignatureToSbpSignature(nd_sbp_constraints, &sbp_constraints);
-<<<<<<< HEAD
-    cfg::SbpSignature sbp_signature;
-=======
     SbpSignature sbp_signature;
->>>>>>> 55c4c608
     JUST(InferSbpSignature(&sbp_signature, sbp_constraints, ibn2sbp_infer_hint));
     SbpSignatureToNdSbpSignature(sbp_signature, nd_sbp_signature);
     return Maybe<void>::Ok();
@@ -905,26 +825,15 @@
     const auto LogicalBlobDesc4Ibn = [&](const std::string& ibn) -> Maybe<const BlobDesc&> {
       return JUST(NdSbpInferHint4Ibn(ibn))->logical_blob_desc();
     };
-<<<<<<< HEAD
-    std::vector<cfg::NdSbpSignature> nd_sbp_sig_list;
-    JUST(GetNdSbpSignatureList(LogicalBlobDesc4Ibn, parallel_desc, &nd_sbp_sig_list));
-    JUST(FilterNdSbpSignatureListByLogicalShape(LogicalBlobDesc4Ibn, parallel_desc,
-                                                &nd_sbp_sig_list));
-=======
     std::vector<NdSbpSignature> nd_sbp_sig_list;
     JUST(GetValidNdSbpSignatureList(LogicalBlobDesc4Ibn, parallel_desc, &nd_sbp_sig_list));
->>>>>>> 55c4c608
     // Filter nd_sbp according to `nd_sbp_constraints`
     for (int32_t i = nd_sbp_sig_list.size() - 1; i >= 0; --i) {
       // If any blob do not match nd_sbp_constraints, the candidate nd_sbp will be deleted.
       if (/*not_match=*/std::any_of(input_bns().begin(), input_bns().end(), [&](const auto& ibn) {
         const auto nd_sbp_constraints_it = nd_sbp_constraints.bn_in_op2nd_sbp().find(ibn);
         if (nd_sbp_constraints_it != nd_sbp_constraints.bn_in_op2nd_sbp().end()) {
-<<<<<<< HEAD
-          return nd_sbp_sig_list.at(i).bn_in_op2nd_sbp()[ibn] != nd_sbp_constraints_it->second;
-=======
           return nd_sbp_sig_list.at(i).bn_in_op2nd_sbp().at(ibn) != nd_sbp_constraints_it->second;
->>>>>>> 55c4c608
         }
         return false;
       })) {
