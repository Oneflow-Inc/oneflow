--- conflicted
+++ resolved
@@ -84,25 +84,23 @@
   return Maybe<void>::Ok();
 }
 
-<<<<<<< HEAD
-void Operator::InferOutBlobDescsIf(std::function<BlobDesc*(const std::string&)> GetBlobDesc4BnInOp,
-                                   const ParallelContext* parallel_ctx, int64_t record_piece_size,
-                                   std::function<void(OpContext*)> EnrollOpCtx) const {
-  InferOutBlobDescs(GetBlobDesc4BnInOp, parallel_ctx, record_piece_size, EnrollOpCtx);
-}
-
-void Operator::InferOutBlobDescs(std::function<BlobDesc*(const std::string&)> GetBlobDesc4BnInOp,
-                                 const ParallelContext* parallel_ctx, int64_t record_piece_size,
-                                 std::function<void(OpContext*)> EnrollOpCtx) const {
+Maybe<void> Operator::InferOutBlobDescsIf(
+    std::function<BlobDesc*(const std::string&)> GetBlobDesc4BnInOp,
+    const ParallelContext* parallel_ctx, int64_t record_piece_size,
+    std::function<void(OpContext*)> EnrollOpCtx) const {
+  return InferOutBlobDescs(GetBlobDesc4BnInOp, parallel_ctx, record_piece_size, EnrollOpCtx);
+}
+
+Maybe<void> Operator::InferOutBlobDescs(
+    std::function<BlobDesc*(const std::string&)> GetBlobDesc4BnInOp,
+    const ParallelContext* parallel_ctx, int64_t record_piece_size,
+    std::function<void(OpContext*)> EnrollOpCtx) const {
   // TODO() separate InferOut and InferTmp
   // At present, only conv_op infer out blob separately
-  InferBlobDescs(GetBlobDesc4BnInOp, parallel_ctx, record_piece_size, EnrollOpCtx);
-}
-
-void Operator::InferOutputBlobTimeShapeIf(
-=======
+  return InferBlobDescs(GetBlobDesc4BnInOp, parallel_ctx, record_piece_size, EnrollOpCtx);
+}
+
 Maybe<void> Operator::InferOutputBlobTimeShapeIf(
->>>>>>> 0ea350cb
     std::function<const Shape*(const std::string&)> GetTimeShape4BnInOp,
     const ParallelContext* parallel_ctx, Shape* time_shape) const {
   for (const std::string& ibn : input_bns()) {
