--- conflicted
+++ resolved
@@ -83,9 +83,12 @@
   cudnnFilterDescriptor_t filter_desc;
   cudnnConvolutionDescriptor_t conv_desc;
 
-  cudnnConvolutionFwdAlgo_t cudnn_fwd_algo = static_cast<cudnnConvolutionFwdAlgo_t>(0);
-  cudnnConvolutionBwdFilterAlgo_t cudnn_bwd_filter_algo = static_cast<cudnnConvolutionBwdFilterAlgo_t>(0);
-  cudnnConvolutionBwdDataAlgo_t cudnn_bwd_data_algo = static_cast<cudnnConvolutionBwdDataAlgo_t>(0);
+  cudnnConvolutionFwdAlgo_t cudnn_fwd_algo =
+      static_cast<cudnnConvolutionFwdAlgo_t>(0);
+  cudnnConvolutionBwdFilterAlgo_t cudnn_bwd_filter_algo =
+      static_cast<cudnnConvolutionBwdFilterAlgo_t>(0);
+  cudnnConvolutionBwdDataAlgo_t cudnn_bwd_data_algo =
+      static_cast<cudnnConvolutionBwdDataAlgo_t>(0);
 
   InitCudnnTensorDesc(GetBlobDesc4BnInOp, conv_conf, &in_desc, &out_desc,
                       &filter_desc, &conv_desc);
@@ -129,9 +132,12 @@
   cudnnFilterDescriptor_t filter_desc;
   cudnnConvolutionDescriptor_t conv_desc;
 
-  cudnnConvolutionFwdAlgo_t cudnn_fwd_algo = static_cast<cudnnConvolutionFwdAlgo_t>(0);
-  cudnnConvolutionBwdFilterAlgo_t cudnn_bwd_filter_algo = static_cast<cudnnConvolutionBwdFilterAlgo_t>(0);
-  cudnnConvolutionBwdDataAlgo_t cudnn_bwd_data_algo = static_cast<cudnnConvolutionBwdDataAlgo_t>(0);
+  cudnnConvolutionFwdAlgo_t cudnn_fwd_algo =
+      static_cast<cudnnConvolutionFwdAlgo_t>(0);
+  cudnnConvolutionBwdFilterAlgo_t cudnn_bwd_filter_algo =
+      static_cast<cudnnConvolutionBwdFilterAlgo_t>(0);
+  cudnnConvolutionBwdDataAlgo_t cudnn_bwd_data_algo =
+      static_cast<cudnnConvolutionBwdDataAlgo_t>(0);
 
   InitCudnnTensorDesc(GetBlobDesc4BnInOp, conv_conf, &in_desc, &out_desc,
                       &filter_desc, &conv_desc);
@@ -208,15 +214,6 @@
   out_blob_desc->set_data_type(JobDesc::Singleton()->DefaultDataType());
   out_blob_desc->set_has_data_id_field(in_blob_desc->has_data_id_field());
 
-<<<<<<< HEAD
-=======
-  // col_buf
-  BlobDesc* col_buf_blob_desc = GetBlobDesc4BnInOp("col_buf");
-  col_buf_blob_desc->mut_shape() = Shape({1, output_size, c_i * kernel});
-  col_buf_blob_desc->set_data_type(JobDesc::Singleton()->DefaultDataType());
-  col_buf_blob_desc->set_has_data_id_field(false);
-
->>>>>>> 0c19fdbc
   // weight
   BlobDesc* weight_blob_desc = GetBlobDesc4BnInOp("weight");
   weight_blob_desc->mut_shape() = Shape({c_o, c_i * kernel});
@@ -237,7 +234,7 @@
       bias_multiplier_blob_desc->mut_shape() = Shape({output_size});
       bias_multiplier_blob_desc->set_data_type(
           JobDesc::Singleton()->DefaultDataType());
-      bias_multiplier_blob_desc->set_has_data_id(false);
+      bias_multiplier_blob_desc->set_has_data_id_field(false);
     }
   }
 
@@ -248,8 +245,7 @@
         ComputeCudnnConvWorkspaceSize(GetBlobDesc4BnInOp, conf))});
     cudnn_workspace_blob_desc->set_data_type(
         JobDesc::Singleton()->DefaultDataType());
-<<<<<<< HEAD
-    cudnn_workspace_blob_desc->set_has_data_id(false);
+    cudnn_workspace_blob_desc->set_has_data_id_field(false);
   }
 #endif  // WITH_CUDNN
 
@@ -260,7 +256,7 @@
     col_buf_blob_desc->mut_shape() =
         Shape({data_num, output_size, c_i * kernel});
     col_buf_blob_desc->set_data_type(JobDesc::Singleton()->DefaultDataType());
-    col_buf_blob_desc->set_has_data_id(false);
+    col_buf_blob_desc->set_has_data_id_field(false);
   }
 }
 
@@ -272,9 +268,6 @@
     SetCudnnConfInConvKernelConf(GetBlobDesc4BnInOp,
                                  op_conf().convolution_conf(),
                                  kernel_conf->mutable_convolution_conf());
-=======
-    bias_multiplier_blob_desc->set_has_data_id_field(false);
->>>>>>> 0c19fdbc
   }
 #endif  // WITH_CUDNN
 }
