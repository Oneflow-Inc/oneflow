#ifndef ONEFLOW_CORE_OPERATOR_BOXING_OP_H_
#define ONEFLOW_CORE_OPERATOR_BOXING_OP_H_

#include "oneflow/core/operator/operator.h"

namespace oneflow {

class BoxingOp final : public Operator {
 public:
  OF_DISALLOW_COPY_AND_MOVE(BoxingOp);
  BoxingOp() = default;
  ~BoxingOp() = default;

  void InitFromOpConf() override;
  const PbMessage& GetSpecialConf() const override;

  void InferBlobDescs(
      std::function<BlobDesc*(const std::string)> GetBlobDesc4BnInOp,
      const ParallelContext* parallel_ctx);

 private:
<<<<<<< HEAD
  void GetBoxingInfo(
      std::function<const BlobDesc*(const std::string&)> GetBlobDesc4BnInOp,
      const std::vector<std::string>& bns, BoxingInfo* boxing_info,
      int32_t axis, bool is_concat_or_split) const;
=======
  void GenBoxingInfo(
      std::function<const BlobDesc*(const std::string&)> GetBlobDesc4BnInOp,
      const std::vector<std::string>& bns, int32_t axis,
      bool is_concat_or_split, BoxingInfo* boxing_info) const;
>>>>>>> 001e5631
  void VirtualGenKernelConf(
      std::function<const BlobDesc*(const std::string&)> GetBlobDesc4BnInOp,
      const ParallelContext* parallel_ctx,
      KernelConf* kernel_conf) const override;

  std::string ibn2lbn(const std::string& input_bn) const override;
  std::string obn2lbn(const std::string& output_bn) const override;
};

}  // namespace oneflow

#endif  // ONEFLOW_CORE_OPERATOR_BOXING_OP_H_<|MERGE_RESOLUTION|>--- conflicted
+++ resolved
@@ -19,17 +19,10 @@
       const ParallelContext* parallel_ctx);
 
  private:
-<<<<<<< HEAD
-  void GetBoxingInfo(
-      std::function<const BlobDesc*(const std::string&)> GetBlobDesc4BnInOp,
-      const std::vector<std::string>& bns, BoxingInfo* boxing_info,
-      int32_t axis, bool is_concat_or_split) const;
-=======
   void GenBoxingInfo(
       std::function<const BlobDesc*(const std::string&)> GetBlobDesc4BnInOp,
       const std::vector<std::string>& bns, int32_t axis,
       bool is_concat_or_split, BoxingInfo* boxing_info) const;
->>>>>>> 001e5631
   void VirtualGenKernelConf(
       std::function<const BlobDesc*(const std::string&)> GetBlobDesc4BnInOp,
       const ParallelContext* parallel_ctx,
