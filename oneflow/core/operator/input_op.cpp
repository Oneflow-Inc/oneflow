--- conflicted
+++ resolved
@@ -96,21 +96,7 @@
     NdSbpSignature* nd_sbp_signature, const NdSbpSignature& nd_sbp_constraints,
     const ParallelDesc& parallel_desc,
     std::function<Maybe<const NdSbpInferHint*>(const std::string&)> NdSbpInferHint4Ibn) const {
-<<<<<<< HEAD
   JUST(InferInputOpNdSbpSignature(nd_sbp_signature, parallel_desc, op_conf()));
-=======
-  const auto& parallel_hierarchy = parallel_desc.hierarchy();
-  const InterfaceBlobConf& blob_conf = op_conf().input_conf().blob_conf();
-  if (op_conf().input_conf().has_tick()) {
-    NdSbp& tick_nd_sbp = (*nd_sbp_signature->mutable_bn_in_op2nd_sbp())["tick"];
-    tick_nd_sbp.clear_sbp_parallel();
-    FOR_RANGE(int64_t, i, 0, parallel_hierarchy->NumAxes()) {
-      tick_nd_sbp.mutable_sbp_parallel()->Add()->mutable_broadcast_parallel();
-    }
-  }
-  NdSbp& out_nd_sbp = (*nd_sbp_signature->mutable_bn_in_op2nd_sbp())["out"];
-  JUST(InterfaceOpUtil::ParseNdSbpFromBlobConf(blob_conf, parallel_desc, &out_nd_sbp));
->>>>>>> 55c4c608
   return Maybe<void>::Ok();
 }
 
