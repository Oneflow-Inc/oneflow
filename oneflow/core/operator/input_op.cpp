--- conflicted
+++ resolved
@@ -64,19 +64,6 @@
   return Maybe<void>::Ok();
 }
 
-<<<<<<< HEAD
-Maybe<void> InputOp::InferNdSbpSignature(
-    cfg::NdSbpSignature* parallel_distribution_signature,
-    const cfg::NdSbpSignature& parallel_distribution_constraints,
-    const ParallelDesc& parallel_desc,
-    std::function<Maybe<const NdSbpInferHint*>(const std::string&)>
-        NdSbpInferHint4Ibn) const {
-  const auto& parallel_hierarchy = parallel_desc.hierarchy();
-  const InterfaceBlobConf& blob_conf = op_conf().input_conf().blob_conf();
-  cfg::NdSbp& tick_parallel_distribution =
-      (*parallel_distribution_signature->mutable_bn_in_op2parallel_distribution())["tick"];
-  tick_parallel_distribution.clear_sbp_parallel();
-=======
 Maybe<void> InputOp::InferParallelDistributionSignature(
     cfg::ParallelDistributionSignature* nd_sbp_signature,
     const cfg::ParallelDistributionSignature& nd_sbp_constraints, const ParallelDesc& parallel_desc,
@@ -86,20 +73,12 @@
   const InterfaceBlobConf& blob_conf = op_conf().input_conf().blob_conf();
   cfg::ParallelDistribution& tick_nd_sbp = (*nd_sbp_signature->mutable_bn_in_op2nd_sbp())["tick"];
   tick_nd_sbp.clear_sbp_parallel();
->>>>>>> 131d3bb4
   FOR_RANGE(int64_t, i, 0, parallel_hierarchy->NumAxes()) {
     tick_nd_sbp.mutable_sbp_parallel()->Add()->mutable_broadcast_parallel();
   }
-<<<<<<< HEAD
-  cfg::NdSbp& out_parallel_distribution =
-      (*parallel_distribution_signature->mutable_bn_in_op2parallel_distribution())["out"];
-  JUST(InterfaceOpUtil::ParseNdSbpFromBlobConf(blob_conf, parallel_desc,
-                                                              &out_parallel_distribution));
-=======
   cfg::ParallelDistribution& out_nd_sbp = (*nd_sbp_signature->mutable_bn_in_op2nd_sbp())["out"];
   JUST(InterfaceOpUtil::ParseParallelDistributionFromBlobConf(blob_conf, parallel_desc,
                                                               &out_nd_sbp));
->>>>>>> 131d3bb4
   return Maybe<void>::Ok();
 }
 
