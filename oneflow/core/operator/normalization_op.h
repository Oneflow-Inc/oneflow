--- conflicted
+++ resolved
@@ -30,25 +30,17 @@
                       std::function<void(OpContext*)> EnrollOpCtx) const override;
 
  private:
-<<<<<<< HEAD
-  void InferParamBlobDescs(
-      std::function<BlobDesc*(const std::string)> GetBlobDesc4BnInOp,
-      const NormalizationOpConf&, int64_t norm_part_num, DataType in_data_type,
-      bool use_cudnn) const;
-  void VirtualGenKernelConf(
-      std::function<const BlobDesc*(const std::string&)> GetBlobDesc4BnInOp,
-      const ParallelContext*, KernelConf*, const OpContext*) const override;
-#ifdef WITH_CUDA
-  void InferBlobDescsForCudnn(
-      std::function<BlobDesc*(const std::string)> GetBlobDesc4BnInOp) const;
-  void VirtualGenKernelConfForCudnn(
-      std::function<const BlobDesc*(const std::string&)> GetBlobDesc4BnInOp,
-      const ParallelContext*, KernelConf*) const;
-#endif
-=======
+  void InferParamBlobDescs(std::function<BlobDesc*(const std::string)> GetBlobDesc4BnInOp,
+                           const NormalizationOpConf&, int64_t norm_part_num, DataType in_data_type,
+                           bool use_cudnn) const;
   void VirtualGenKernelConf(std::function<const BlobDesc*(const std::string&)> GetBlobDesc4BnInOp,
                             const ParallelContext*, KernelConf*, const OpContext*) const override;
->>>>>>> 417759c8
+#ifdef WITH_CUDA
+  void InferBlobDescsForCudnn(std::function<BlobDesc*(const std::string)> GetBlobDesc4BnInOp) const;
+  void VirtualGenKernelConfForCudnn(
+      std::function<const BlobDesc*(const std::string&)> GetBlobDesc4BnInOp, const ParallelContext*,
+      KernelConf*) const;
+#endif
   void VirtualFixParallelDesc(ParallelDesc* pr_desc) const override;
   NormalizationOpCtx* NewNormalizationOpCtx(const Shape& in_shape) const;
 };
