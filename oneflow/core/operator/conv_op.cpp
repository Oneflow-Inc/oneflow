--- conflicted
+++ resolved
@@ -137,29 +137,16 @@
     std::function<const BlobDesc*(const std::string&)> GetBlobDesc4BnInOp,
     const ParallelContext* parallel_ctx, const OpContext* op_ctx,
     KernelConf* kernel_conf) const {
-<<<<<<< HEAD
-  const BlobDesc* in_blob_desc = GetBlobDesc4BnInOp("in");
-  const BlobDesc* out_blob_desc = GetBlobDesc4BnInOp("out");
-
-  in_blob_desc->shape().ToProto(
-      kernel_conf->mutable_conv_conf()->mutable_in());
-  out_blob_desc->shape().ToProto(
-=======
   GetBlobDesc4BnInOp("in")->shape().ToProto(
       kernel_conf->mutable_conv_conf()->mutable_in());
   GetBlobDesc4BnInOp("out")->shape().ToProto(
->>>>>>> e56d80af
       kernel_conf->mutable_conv_conf()->mutable_out());
   GetBlobDesc4BnInOp("weight")->shape().ToProto(
       kernel_conf->mutable_conv_conf()->mutable_weight());
   GetBlobDesc4BnInOp("bias")->shape().ToProto(
-<<<<<<< HEAD
-      kernel_conf->mutable_conv_conf()->mutable_bias());
-=======
       kernel_conf->mutable_conv_conf()->mutable_weight());
   SetInt32InCustomizedKernelConf(kernel_conf, "kernel_dim_size",
                                  KernelDimSize());
->>>>>>> e56d80af
 
   size_t offset = 0;
   if (GetStringFromCustomizedConf("data_format") == "channels_first") {
