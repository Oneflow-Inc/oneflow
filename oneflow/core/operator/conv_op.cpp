--- conflicted
+++ resolved
@@ -265,25 +265,18 @@
         static_cast<int32_t>(conv_ctx.bwd_data_algo_perf.algo));
   }
 #endif  // WITH_CUDA
-<<<<<<< HEAD
-=======
 }
 
 template<int32_t NDims>
 void ConvOp<NDims>::VirtualGenKernelConf(
     std::function<const BlobDesc*(const std::string&)> GetBlobDesc4BnInOp,
     const ParallelContext* parallel_ctx, KernelConf* kernel_conf) const {
-  ActivationType activation = GetActivationType();
-  if (activation != ActivationType::kNone) {
-    kernel_conf->mutable_conv_conf()->set_activation(activation);
-  }
   ConvKernelConf* conv_conf = kernel_conf->mutable_conv_conf();
   if (!UseCudnn(kernel_conf->device_type())) {
     GenKernelConfWithoutCudnn(GetBlobDesc4BnInOp, conv_conf);
   } else {
     GenKernelConfWithCudnn(GetBlobDesc4BnInOp, kernel_conf, conv_conf);
   }
->>>>>>> 64653ada
 }
 
 template<int32_t NDims>
