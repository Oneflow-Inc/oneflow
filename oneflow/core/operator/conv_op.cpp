#include "oneflow/core/operator/conv_op.h"
#include "oneflow/core/common/balanced_splitter.h"
#include "oneflow/core/device/cuda_stream_handle.h"
#include "oneflow/core/operator/operator_util.h"

namespace oneflow {

namespace {

void GetOutAndPad(const Shape& in_blob_shape, const PbMessage& conv_conf,
                  std::vector<int64_t>* out,
                  std::vector<int32_t>* pad_small_side,
                  std::vector<int32_t>* pad_large_side) {
  int32_t opkernel_dim = in_blob_shape.NumAxes() - 2;
  if (out) { out->assign(opkernel_dim, 0); }
  if (pad_small_side) { pad_small_side->assign(opkernel_dim, 0); }
  if (pad_large_side) { pad_large_side->assign(opkernel_dim, 0); }
  const auto& data_format =
      GetValFromPbMessage<std::string>(conv_conf, "data_format");
  const std::string& padding =
      GetValFromPbMessage<std::string>(conv_conf, "padding");
  const PbRf<int32_t>& dilation_rate =
      GetPbRfFromPbMessage<int32_t>(conv_conf, "dilation_rate");
  const auto& strides = GetPbRfFromPbMessage<int32_t>(conv_conf, "strides");
  const PbRf<int32_t>& kernel_size =
      GetPbRfFromPbMessage<int32_t>(conv_conf, "kernel_size");
  FOR_RANGE(int32_t, i, 0, opkernel_dim) {
    GetWindowedOutputSize(in_blob_shape.At(DhwOffset(data_format) + i),
                          kernel_size.Get(i), dilation_rate.Get(i),
                          strides.Get(i), padding,
                          out ? &(out->at(i)) : nullptr,
                          pad_small_side ? &(pad_small_side->at(i)) : nullptr,
                          pad_large_side ? &(pad_large_side->at(i)) : nullptr);
  }
}

}  // namespace

#ifdef WITH_CUDA
CudnnConvDesc::~CudnnConvDesc() {
  CudaCheck(cudnnDestroyConvolutionDescriptor(val_));
}

CudnnConvDesc::CudnnConvDesc(const DataType& data_type,
                             const Shape& in_blob_shape,
                             const PbMessage& conv_conf) {
  int32_t opkernel_dim = in_blob_shape.NumAxes() - 2;
  CudaCheck(cudnnCreateConvolutionDescriptor(&val_));
  std::vector<int32_t> pad_large_side;
  GetOutAndPad(in_blob_shape, conv_conf, nullptr, nullptr, &pad_large_side);
  CudaCheck(cudnnSetConvolutionNdDescriptor(
      val_, opkernel_dim, pad_large_side.data(),
      GetPbRfFromPbMessage<int32_t>(conv_conf, "strides").data(),
      GetPbRfFromPbMessage<int32_t>(conv_conf, "dilation_rate").data(),
      CUDNN_CROSS_CORRELATION, GetCudnnDataType(data_type)));
}
#endif  // WITH_CUDA

template<int32_t NDims>
void ConvOp<NDims>::InitFromOpConf() {
  StrFieldTolower("data_format");
  StrFieldTolower("padding");

  EnrollInputBn("in");
  EnrollOutputBn("out");
  EnrollModelBn("weight");
<<<<<<< HEAD
  if (GetBoolFromCustomizedConf("use_bias")) { EnrollModelBn("bias"); }
  if (UseCudnn()) {
    EnrollDataTmpBn("cudnn_workspace");
  } else {
    EnrollDataTmpBn("col_buf");
    if (GetBoolFromCustomizedConf("use_bias")) {
      EnrollModelTmpBn("bias_multiplier");
    }
  }
=======
  if (GetValFromCustomizedConf<bool>("use_bias")) {
    EnrollModelBn("bias");
    EnrollModelTmpBn("bias_multipler");
  }
  EnrollDataTmpBn("cudnn_buf");
  EnrollDataTmpBn("col_buf");
>>>>>>> 27b27409
}

template<int32_t NDims>
void ConvOp<NDims>::InferBlobDescs(
    std::function<BlobDesc*(const std::string)> GetBlobDesc4BnInOp,
    const ParallelContext* parallel_ctx, DeviceType device_type) const {
  const std::string& data_format =
      GetValFromCustomizedConf<std::string>("data_format");

  // in
  const BlobDesc* in_blob_desc = GetBlobDesc4BnInOp("in");
  CHECK_EQ(in_blob_desc->shape().NumAxes(), NDims + 2);
  CHECK_EQ(in_blob_desc->data_type(), JobDesc::Singleton()->DefaultDataType());

  // out
  int64_t data_num = in_blob_desc->shape().At(0);
  int32_t filters = GetValFromCustomizedConf<int32_t>("filters");
  if (parallel_ctx->policy() == kModelParallel) {
    BalancedSplitter splitter(filters, parallel_ctx->parallel_num());
    filters = splitter.At(parallel_ctx->parallel_id()).size();
  }
  std::vector<int64_t> out;
  GetOutAndPad(in_blob_desc->shape(), GetCustomizedConf(), &out, nullptr,
               nullptr);
  std::vector<int64_t> out_shape = {data_num, filters};
  size_t dhw_offset = DhwOffset(data_format);
  for (size_t i = 0; i < NDims; ++i) {
    out_shape.insert(out_shape.begin() + dhw_offset + i, out[i]);
  }
  BlobDesc* out_blob_desc = GetBlobDesc4BnInOp("out");
  *out_blob_desc = *in_blob_desc;
  out_blob_desc->mut_shape() = Shape(out_shape);

  // weight
  std::vector<int64_t> weight_shape(in_blob_desc->shape().dim_vec());
  weight_shape[0] = filters;
  for (size_t i = 0; i < NDims; ++i) {
    weight_shape[dhw_offset + i] =
        GetPbRfFromCustomizedConf<int32_t>("kernel_size").Get(i);
  }
  GetBlobDesc4BnInOp("weight")->mut_shape() = Shape(weight_shape);

<<<<<<< HEAD
  // bias
  if (GetBoolFromCustomizedConf("use_bias")) {
    GetBlobDesc4BnInOp("bias")->mut_shape() = Shape({filters, 1});
=======
  if (GetValFromCustomizedConf<bool>("use_bias")) {
    // bias and bias_multipler
    GetBlobDesc4BnInOp("bias")->mut_shape() = Shape({filters, 1});
    if (!UseCudnn(device_type)) {
      std::vector<int64_t> bias_mul_shape(NDims + 1, 1);
      for (size_t i = 0; i != NDims; ++i) {
        bias_mul_shape[i + 1] = out_shape[dhw_offset + i];
      }
      GetBlobDesc4BnInOp("bias_multipler")->mut_shape() = Shape(bias_mul_shape);
    }
  }

  if (!UseCudnn(device_type)) {
    // col_buf
    std::vector<int64_t> col_buf_shape(2 * NDims + 1);
    for (size_t i = 0; i != NDims + 1; ++i) {
      col_buf_shape[i] = weight_shape[i + 1];
    }
    for (size_t i = 0; i != NDims; ++i) {
      col_buf_shape[NDims + i + 1] = out_shape[dhw_offset + i];
    }
    GetBlobDesc4BnInOp("col_buf")->mut_shape() = Shape(col_buf_shape);
>>>>>>> 27b27409
  }

#ifdef WITH_CUDA
  if (device_type == DeviceType::kGPU) {
    // cudnn_buf
    CudnnConvAlgoCtx conv_ctx;
    InferCudnnAlgo(GetBlobDesc4BnInOp, &conv_ctx);

    int64_t cudnn_buf_size = static_cast<int64_t>(std::max(
        {conv_ctx.fwd_algo_perf.memory, conv_ctx.bwd_filter_algo_perf.memory,
         conv_ctx.bwd_data_algo_perf.memory}));
    GetBlobDesc4BnInOp("cudnn_buf")->mut_shape() = Shape({cudnn_buf_size});
  }
#endif  // WITH_CUDA

  // col_buf
  if (!UseCudnn()) {
    int64_t output_size = GetBlobDesc4BnInOp("out")->shape().Count(
        DhwOffset(data_format), DhwOffset(data_format) + NDims);
    GetBlobDesc4BnInOp("col_buf")->mut_shape() =
        Shape({output_size, GetBlobDesc4BnInOp("weight")->shape().Count(1)});
    if (GetBoolFromCustomizedConf("use_bias")) {
      GetBlobDesc4BnInOp("bias_multiplier")->mut_shape() =
          Shape({1, output_size});
    }
  }
}

template<int32_t NDims>
void ConvOp<NDims>::VirtualGenKernelConf(
    std::function<const BlobDesc*(const std::string&)> GetBlobDesc4BnInOp,
    const ParallelContext* parallel_ctx, KernelConf* kernel_conf) const {
  ConvKernelConf* conv_conf = kernel_conf->mutable_conv_conf();
  GetBlobDesc4BnInOp("in")->shape().ToProto(conv_conf->mutable_in());
  GetBlobDesc4BnInOp("out")->shape().ToProto(conv_conf->mutable_out());
  GetBlobDesc4BnInOp("weight")->shape().ToProto(conv_conf->mutable_weight());

  std::vector<int32_t> pad_small_side;
  std::vector<int32_t> pad_large_side;
  GetOutAndPad(GetBlobDesc4BnInOp("in")->shape(), GetCustomizedConf(), nullptr,
               &pad_small_side, &pad_large_side);

  for (size_t i = 0; i < NDims; ++i) {
    AddValToPbRfInCustomizedKernelConf(kernel_conf, "pad_small_side",
                                       pad_small_side[i]);
    AddValToPbRfInCustomizedKernelConf(kernel_conf, "pad_large_side",
                                       pad_large_side[i]);
  }

#ifdef WITH_CUDA
  if (kernel_conf->device_type() == DeviceType::kGPU) {
    CudnnConvAlgoCtx conv_ctx;
    InferCudnnAlgo(GetBlobDesc4BnInOp, &conv_ctx);
    SetValInCustomizedKernelConf(
        kernel_conf, "cudnn_fwd_algo",
        static_cast<int32_t>(conv_ctx.fwd_algo_perf.algo));
    SetValInCustomizedKernelConf(
        kernel_conf, "cudnn_bwd_filter_algo",
        static_cast<int32_t>(conv_ctx.bwd_filter_algo_perf.algo));
    SetValInCustomizedKernelConf(
        kernel_conf, "cudnn_bwd_data_algo",
        static_cast<int32_t>(conv_ctx.bwd_data_algo_perf.algo));
  }
#endif  // WITH_CUDA
}

template<int32_t NDims>
PbMessage* ConvOp<NDims>::MutableCustomizedKernelConf(
    KernelConf* kernel_conf) const {
  return kernel_conf->mutable_conv_conf();
}

template<int32_t NDims>
int32_t ConvOp<NDims>::ModelSplitAxis() const {
  if (GetValFromCustomizedConf<std::string>("data_format")
      == "channels_first") {
    return 1;
  } else if (GetValFromCustomizedConf<std::string>("data_format")
             == "channels_last") {
    return NDims + 1;
  } else {
    UNIMPLEMENTED();
  }
}

template<int32_t NDims>
int32_t ConvOp<NDims>::MaxModelSplitNum() const {
  return GetValFromCustomizedConf<int32_t>("filters");
}

#ifdef WITH_CUDA
template<int32_t NDims>
void ConvOp<NDims>::InferCudnnAlgo(
    std::function<const BlobDesc*(const std::string)> GetBlobDesc4BnInOp,
    CudnnConvAlgoCtx* conv_ctx) const {
  CudaStreamHandle cuda_handle;

  const BlobDesc* in_blob_desc = GetBlobDesc4BnInOp("in");
  const BlobDesc* out_blob_desc = GetBlobDesc4BnInOp("out");
  const BlobDesc* weight_blob_desc = GetBlobDesc4BnInOp("weight");

  DataType data_type = in_blob_desc->data_type();

  std::vector<int32_t> stride_of_in_tensor(NDims + 2, 1);
  std::vector<int32_t> stride_of_out_tensor(NDims + 2, 1);
  for (int32_t i = NDims + 2 - 2; i >= 0; --i) {
    stride_of_in_tensor[i] =
        stride_of_in_tensor[i + 1] * in_blob_desc->shape().At(i + 1);
    stride_of_out_tensor[i] =
        stride_of_out_tensor[i + 1] * out_blob_desc->shape().At(i + 1);
  }
  std::vector<int32_t> in_tensor_dim(in_blob_desc->shape().dim_vec().begin(),
                                     in_blob_desc->shape().dim_vec().end());
  std::vector<int32_t> out_tensor_dim(out_blob_desc->shape().dim_vec().begin(),
                                      out_blob_desc->shape().dim_vec().end());
  CudnnTensorDesc in_desc(data_type, in_tensor_dim.size(), in_tensor_dim.data(),
                          stride_of_in_tensor.data());
  CudnnTensorDesc out_desc(data_type, out_tensor_dim.size(),
                           out_tensor_dim.data(), stride_of_out_tensor.data());
  CudnnFilterDesc filter_desc(
      data_type, weight_blob_desc->shape(),
      GetValFromCustomizedConf<std::string>("data_format"));
  CudnnConvDesc conv_desc(in_blob_desc->data_type(), in_blob_desc->shape(),
                          GetCustomizedConf());

  int returned_algo_count = -1;
  CudaCheck(cudnnGetConvolutionForwardAlgorithm_v7(
      *cuda_handle.cudnn_handle(), in_desc.Get(), filter_desc.Get(),
      conv_desc.Get(), out_desc.Get(), 1, &returned_algo_count,
      &conv_ctx->fwd_algo_perf));
  CudaCheck(cudnnGetConvolutionBackwardFilterAlgorithm_v7(
      *cuda_handle.cudnn_handle(), in_desc.Get(), out_desc.Get(),
      conv_desc.Get(), filter_desc.Get(), 1, &returned_algo_count,
      &conv_ctx->bwd_filter_algo_perf));
  CudaCheck(cudnnGetConvolutionBackwardDataAlgorithm_v7(
      *cuda_handle.cudnn_handle(), filter_desc.Get(), out_desc.Get(),
      conv_desc.Get(), in_desc.Get(), 1, &returned_algo_count,
      &conv_ctx->bwd_data_algo_perf));
}
#endif  // WITH_CUDA

template class ConvOp<1>;
template class ConvOp<2>;
template class ConvOp<3>;

}  // namespace oneflow<|MERGE_RESOLUTION|>--- conflicted
+++ resolved
@@ -64,24 +64,12 @@
   EnrollInputBn("in");
   EnrollOutputBn("out");
   EnrollModelBn("weight");
-<<<<<<< HEAD
-  if (GetBoolFromCustomizedConf("use_bias")) { EnrollModelBn("bias"); }
-  if (UseCudnn()) {
-    EnrollDataTmpBn("cudnn_workspace");
-  } else {
-    EnrollDataTmpBn("col_buf");
-    if (GetBoolFromCustomizedConf("use_bias")) {
-      EnrollModelTmpBn("bias_multiplier");
-    }
-  }
-=======
   if (GetValFromCustomizedConf<bool>("use_bias")) {
     EnrollModelBn("bias");
     EnrollModelTmpBn("bias_multipler");
   }
   EnrollDataTmpBn("cudnn_buf");
   EnrollDataTmpBn("col_buf");
->>>>>>> 27b27409
 }
 
 template<int32_t NDims>
@@ -124,11 +112,6 @@
   }
   GetBlobDesc4BnInOp("weight")->mut_shape() = Shape(weight_shape);
 
-<<<<<<< HEAD
-  // bias
-  if (GetBoolFromCustomizedConf("use_bias")) {
-    GetBlobDesc4BnInOp("bias")->mut_shape() = Shape({filters, 1});
-=======
   if (GetValFromCustomizedConf<bool>("use_bias")) {
     // bias and bias_multipler
     GetBlobDesc4BnInOp("bias")->mut_shape() = Shape({filters, 1});
@@ -151,7 +134,6 @@
       col_buf_shape[NDims + i + 1] = out_shape[dhw_offset + i];
     }
     GetBlobDesc4BnInOp("col_buf")->mut_shape() = Shape(col_buf_shape);
->>>>>>> 27b27409
   }
 
 #ifdef WITH_CUDA
