--- conflicted
+++ resolved
@@ -80,13 +80,8 @@
   }
   EnrollDataTmpBn("cudnn_buf");
   EnrollDataTmpBn("col_buf");
-<<<<<<< HEAD
   if (static_cast<ActivationType>(GetEnumFromCustomizedConf("activation"))
-          != ActivationType::kNoActivation
-      && Global<JobDesc>::Get()->IsTrain()) {
-=======
-  if (GetActivationType() != ActivationType::kNone) {
->>>>>>> e7dbd3ce
+          != ActivationType::kNone) {
     EnrollDataTmpBn("activation_buf");
   }
 }
@@ -122,16 +117,10 @@
   BlobDesc* out_blob_desc = GetBlobDesc4BnInOp("out");
   *out_blob_desc = *in_blob_desc;
   out_blob_desc->mut_shape() = Shape(out_shape);
-<<<<<<< HEAD
   if (static_cast<ActivationType>(GetEnumFromCustomizedConf("activation"))
-          != ActivationType::kNoActivation
-      && Global<JobDesc>::Get()->IsTrain()) {
-    *(GetBlobDesc4BnInOp("activation_buf")) = *out_blob_desc;
-=======
-  if (GetActivationType() != ActivationType::kNone
+          != ActivationType::kNone
       && Global<JobDesc>::Get()->IsTrain()) {
     GetBlobDesc4BnInOp("activation_buf")->mut_shape() = Shape(out_shape);
->>>>>>> e7dbd3ce
   }
 
   // weight
@@ -218,11 +207,6 @@
         static_cast<int32_t>(conv_ctx.bwd_data_algo_perf.algo));
   }
 #endif  // WITH_CUDA
-
-  ActivationType activation = GetActivationType();
-  if (activation != ActivationType::kNone) {
-    kernel_conf->mutable_conv_conf()->set_activation(activation);
-  }
 }
 
 template<int32_t NDims>
@@ -247,11 +231,6 @@
 template<int32_t NDims>
 int32_t ConvOp<NDims>::MaxModelSplitNum() const {
   return GetValFromCustomizedConf<int32_t>("filters");
-}
-
-template<int32_t NDims>
-ActivationType ConvOp<NDims>::GetActivationType() const {
-  return static_cast<ActivationType>(GetEnumFromCustomizedConf("activation"));
 }
 
 #ifdef WITH_CUDA
