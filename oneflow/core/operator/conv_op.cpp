--- conflicted
+++ resolved
@@ -115,11 +115,7 @@
   BlobDesc* out_blob_desc = GetBlobDesc4BnInOp("out");
   *out_blob_desc = *in_blob_desc;
   out_blob_desc->mut_shape() = Shape(out_shape);
-<<<<<<< HEAD
-  if (GetValFromCustomizedConf<bool>("has_activation")) {
-=======
-  if (UseActivation() && Global<JobDesc>::Get()->IsTrain()) {
->>>>>>> dd4771b9
+  if (GetValFromCustomizedConf<bool>("has_activation") && Global<JobDesc>::Get()->IsTrain()) {
     GetBlobDesc4BnInOp("activation_buf")->mut_shape() = Shape(out_shape);
   }
 
