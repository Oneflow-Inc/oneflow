#include "oneflow/core/operator/op_parallel_signature.h"
#include "oneflow/core/operator/operator.h"

namespace oneflow {

const OpParallelMatchResult MakeOpParallelMatchSuccess() {
  OpParallelMatchResult success;
  success.mutable_success();
  return success;
}

const OpParallelMatchResult MakeOpParallelMatchSignatureMismatch() {
  OpParallelMatchResult signature_mismatch;
  signature_mismatch.mutable_fail()->mutable_signature_mismatch();
  return signature_mismatch;
}

const OpParallelMatchResult MakeOpParallelMatchParallelPolicyError(ParallelPolicy configured,
                                                                   ParallelPolicy expected) {
  OpParallelMatchResult policy_error;
  auto* err = policy_error.mutable_fail()->mutable_conf_error()->mutable_parallel_policy_error();
  err->set_configured(configured);
  err->set_expected(expected);
  return policy_error;
}

const OpParallelMatchResult MakeOpParallelMatchParallelNumError(int64_t configured,
                                                                int64_t expected) {
  OpParallelMatchResult parallel_num_error;
  auto* err = parallel_num_error.mutable_fail()->mutable_conf_error()->mutable_parallel_num_error();
  err->set_configured(configured);
  err->set_expected(expected);
  return parallel_num_error;
}

namespace {

class DataSplitOpParallelSignature final : public OpParallelSignature {
 public:
  OF_DISALLOW_COPY_AND_MOVE(DataSplitOpParallelSignature);
  ~DataSplitOpParallelSignature() override = default;

  DataSplitOpParallelSignature(const Operator* op) : OpParallelSignature(op) {}

  const std::string Description() const override {
    return op().op_name() + ": (S(0), ...) -> (S(0), ...)";
  }

  const OpParallelMatchResult GetMatchResult(
      const std::function<const SbpInferHint&(const std::string&)>& SbpInferHint4Ibn,
      const ParallelContext* parallel_ctx) const override {
    bool is_data_split = true;
    auto IsDataSplit = [&](const SbpInferHint& sbp_infer_hint) {
<<<<<<< HEAD
      return sbp_infer_hint.is_data_blob() || (!sbp_infer_hint.is_data_split() && sbp_infer_hint.parallel_num() == 1);
=======
      return sbp_infer_hint.is_data_blob() || sbp_infer_hint.parallel_num() == 1;
>>>>>>> 22af5265
    };
    for (const auto& bn : op().input_bns()) {
      const SbpInferHint& sbp_infer_hint = SbpInferHint4Ibn(bn);
      if (!IsDataSplit(sbp_infer_hint)) {
        is_data_split = false;
        break;
      }
    }
    if (!is_data_split) { return MakeOpParallelMatchSignatureMismatch(); }
    if (parallel_ctx->policy() == kDataParallel) { return MakeOpParallelMatchSuccess(); }
    return MakeOpParallelMatchParallelPolicyError(parallel_ctx->policy(), kDataParallel);
  }

  void GenerateSignature(
      const std::function<const SbpInferHint&(const std::string&)>& SbpInferHint4Ibn,
      HashMap<std::string, SbpParallel>* bn2sbp) const override {
    for (const auto& bn : op().input_bns()) { (*bn2sbp)[bn].mutable_split_parallel()->set_axis(0); }
    for (const auto& bn : op().output_bns()) {
      (*bn2sbp)[bn].mutable_split_parallel()->set_axis(0);
    }
  }
};

class BroadcastOpParallelSignature final : public OpParallelSignature {
 public:
  OF_DISALLOW_COPY_AND_MOVE(BroadcastOpParallelSignature);
  ~BroadcastOpParallelSignature() override = default;

  BroadcastOpParallelSignature(const Operator* op) : OpParallelSignature(op) {
    CHECK_EQ(op->input_bns().size(), 1);
    CHECK(op->model_bns().empty());
    CHECK(op->const_model_bns().empty());
  }

  const std::string Description() const override { return op().op_name() + ": (B,) -> (B, ...)"; }

  const OpParallelMatchResult GetMatchResult(
      const std::function<const SbpInferHint&(const std::string&)>& SbpInferHint4Ibn,
      const ParallelContext* parallel_ctx) const override {
    if (!SbpInferHint4Ibn(op().SoleIbn()).sbp_parallel().has_broadcast_parallel()) {
      return MakeOpParallelMatchSignatureMismatch();
    }
    int64_t expected_parallel_num = SbpInferHint4Ibn(op().SoleIbn()).parallel_num();
    bool parallel_policy_matched = (parallel_ctx->policy() == kDataParallel);
    bool parallel_num_matched = (parallel_ctx->parallel_num() == expected_parallel_num && parallel_ctx->parallel_num()> 1);
    if (parallel_policy_matched && parallel_num_matched) {
      return MakeOpParallelMatchSuccess();
    } else {
      OpParallelMatchResult ret;
      if (!parallel_policy_matched) {
        auto* err = ret.mutable_fail()->mutable_conf_error()->mutable_parallel_policy_error();
        err->set_configured(parallel_ctx->policy());
        err->set_expected(kDataParallel);
      } else {
        auto* err = ret.mutable_fail()->mutable_conf_error()->mutable_parallel_num_error();
        err->set_configured(parallel_ctx->parallel_num());
        err->set_expected(expected_parallel_num);
      }
      return ret;
    }
  }

  void GenerateSignature(
      const std::function<const SbpInferHint&(const std::string&)>& SbpInferHint4Ibn,
      HashMap<std::string, SbpParallel>* bn2sbp) const override {
    for (const auto& bn : op().input_bns()) { (*bn2sbp)[bn].mutable_broadcast_parallel(); }
    for (const auto& bn : op().output_bns()) { (*bn2sbp)[bn].mutable_broadcast_parallel(); }
  }
};

class DS_MB_2_DS_OpParallelSignature final : public OpParallelSignature {
 public:
  OF_DISALLOW_COPY_AND_MOVE(DS_MB_2_DS_OpParallelSignature);
  ~DS_MB_2_DS_OpParallelSignature() override = default;

  DS_MB_2_DS_OpParallelSignature(const Operator* op) : OpParallelSignature(op) {
    std::vector<std::string> model_input_bns;
    for (const auto& bn : op->input_bns()) {
      if (op->IsInputBlobAllowedModelSplit(bn)) {
        model_input_bns.push_back(bn);
      } else {
        data_input_bns_.push_back(bn);
      }
    }
    CHECK_GT(data_input_bns_.size(), 0);
    CHECK_EQ(model_input_bns.size(), 1);
    model_input_bn_ = model_input_bns.at(0);
  }

  const std::string Description() const override {
    return op().op_name() + ": (B, S(0), ...) -> (S(0), ...)";
  }

  const OpParallelMatchResult GetMatchResult(
      const std::function<const SbpInferHint&(const std::string&)>& SbpInferHint4Ibn,
      const ParallelContext* parallel_ctx) const override {
    const auto& sbp_infer_hint = SbpInferHint4Ibn(model_input_bn_);
    if (!sbp_infer_hint.is_model_broadcast()) { return MakeOpParallelMatchSignatureMismatch(); }
    bool parallel_policy_matched = (parallel_ctx->policy() == kDataParallel);
    bool parallel_num_matched = (parallel_ctx->parallel_num() == sbp_infer_hint.parallel_num());
    if (!parallel_policy_matched || !parallel_num_matched) {
      OpParallelMatchResult ret;
      if (!parallel_policy_matched) {
        auto* err = ret.mutable_fail()->mutable_conf_error()->mutable_parallel_policy_error();
        err->set_configured(parallel_ctx->policy());
        err->set_expected(kDataParallel);
      }
      if (!parallel_num_matched) {
        auto* err = ret.mutable_fail()->mutable_conf_error()->mutable_parallel_num_error();
        err->set_configured(parallel_ctx->parallel_num());
        err->set_expected(parallel_num_matched);
      }
      return ret;
    }
    return MakeOpParallelMatchSuccess();
  }

  void GenerateSignature(
      const std::function<const SbpInferHint&(const std::string&)>& SbpInferHint4Ibn,
      HashMap<std::string, SbpParallel>* bn2sbp) const override {
    for (const auto& bn : data_input_bns_) { (*bn2sbp)[bn].mutable_split_parallel()->set_axis(0); }
    (*bn2sbp)[model_input_bn_].mutable_broadcast_parallel();
    for (const auto& bn : op().output_bns()) {
      (*bn2sbp)[bn].mutable_split_parallel()->set_axis(0);
    }
  }

 private:
  std::vector<std::string> data_input_bns_;
  std::string model_input_bn_;
};

class SoleIbnOpModelSplitOpParallelSignature final : public OpParallelSignature {
 public:
  OF_DISALLOW_COPY_AND_MOVE(SoleIbnOpModelSplitOpParallelSignature);
  ~SoleIbnOpModelSplitOpParallelSignature() override = default;

  SoleIbnOpModelSplitOpParallelSignature(const Operator* op) : OpParallelSignature(op) {}

  const std::string Description() const override { return op().op_name() + ": (S,) -> (S, ...)"; }

  const OpParallelMatchResult GetMatchResult(
      const std::function<const SbpInferHint&(const std::string&)>& SbpInferHint4Ibn,
      const ParallelContext* parallel_ctx) const override {
    const SbpInferHint& sbp_infer_hint = SbpInferHint4Ibn(op().SoleIbn());
    if (!(sbp_infer_hint.is_model_split()
          || (sbp_infer_hint.is_data_split() && sbp_infer_hint.split_axis() > 0))) {
      return MakeOpParallelMatchSignatureMismatch();
    }
    int64_t expected_parallel_num = sbp_infer_hint.parallel_num();
    bool parallel_policy_matched = (parallel_ctx->policy() == kModelParallel);
    bool parallel_num_matched = (parallel_ctx->parallel_num() == expected_parallel_num);
    if (!(parallel_policy_matched && parallel_num_matched)) {
      OpParallelMatchResult ret;
      if (!parallel_policy_matched) {
        auto* err = ret.mutable_fail()->mutable_conf_error()->mutable_parallel_policy_error();
        err->set_configured(parallel_ctx->policy());
        err->set_expected(kModelParallel);
      }
      if (!parallel_num_matched) {
        auto* err = ret.mutable_fail()->mutable_conf_error()->mutable_parallel_num_error();
        err->set_configured(parallel_ctx->parallel_num());
        err->set_expected(parallel_num_matched);
      }
      return ret;
    }
    return MakeOpParallelMatchSuccess();
  }

  void GenerateSignature(
      const std::function<const SbpInferHint&(const std::string&)>& SbpInferHint4Ibn,
      HashMap<std::string, SbpParallel>* bn2sbp) const override {
    (*bn2sbp)[op().SoleIbn()] = SbpInferHint4Ibn(op().SoleIbn()).sbp_parallel();
    for (const auto& bn : op().output_bns()) {
      (*bn2sbp)[bn].mutable_split_parallel()->set_axis(
          op().OutputBlobModelSplitAxis(SbpInferHint4Ibn, bn));
    }
  }
};

class ModelBnOpModelSplitOpParallelSignature final : public OpParallelSignature {
 public:
  OF_DISALLOW_COPY_AND_MOVE(ModelBnOpModelSplitOpParallelSignature);
  ~ModelBnOpModelSplitOpParallelSignature() override = default;

  ModelBnOpModelSplitOpParallelSignature(const Operator* op) : OpParallelSignature(op) {}

  const std::string Description() const override {
    return op().op_name() + ": (B, ...) -> (S, ...)";
  }

  const OpParallelMatchResult GetMatchResult(
      const std::function<const SbpInferHint&(const std::string&)>& SbpInferHint4Ibn,
      const ParallelContext* parallel_ctx) const override {
    if (parallel_ctx->policy() == kModelParallel) { return MakeOpParallelMatchSuccess(); }
    return MakeOpParallelMatchParallelPolicyError(parallel_ctx->policy(), kModelParallel);
  }

  void GenerateSignature(
      const std::function<const SbpInferHint&(const std::string&)>& SbpInferHint4Ibn,
      HashMap<std::string, SbpParallel>* bn2sbp) const override {
    for (const auto& bn : op().input_bns()) { (*bn2sbp)[bn].mutable_broadcast_parallel(); }
    for (const auto& bn : op().output_bns()) {
      (*bn2sbp)[bn].mutable_split_parallel()->set_axis(
          op().OutputBlobModelSplitAxis(SbpInferHint4Ibn, bn));
    }
  }
};

class DB_MS_2_MS_OpParallelSignature final : public OpParallelSignature {
 public:
  OF_DISALLOW_COPY_AND_MOVE(DB_MS_2_MS_OpParallelSignature);
  ~DB_MS_2_MS_OpParallelSignature() override = default;

  DB_MS_2_MS_OpParallelSignature(const Operator* op, std::function<bool(int32_t)> IsExpectedAxis)
      : OpParallelSignature(op), IsExpectedAxis_(IsExpectedAxis) {
    std::vector<std::string> model_input_bns;
    for (const auto& bn : op->input_bns()) {
      if (op->IsInputBlobAllowedModelSplit(bn)) {
        model_input_bns.push_back(bn);
      } else {
        data_input_bns_.push_back(bn);
      }
    }
    CHECK_GT(data_input_bns_.size(), 0);
    CHECK_EQ(model_input_bns.size(), 1);
    model_input_bn_ = model_input_bns.at(0);
  }

  const std::string Description() const override {
    return op().op_name() + ": (B, S, ...) -> (S, ...)";
  }

  const OpParallelMatchResult GetMatchResult(
      const std::function<const SbpInferHint&(const std::string&)>& SbpInferHint4Ibn,
      const ParallelContext* parallel_ctx) const override {
    const SbpInferHint& model_sbp_infer_hint = SbpInferHint4Ibn(model_input_bn_);
    if (!(model_sbp_infer_hint.is_model_split()
          && IsValidSplit(model_sbp_infer_hint.split_axis()))) {
      return MakeOpParallelMatchSignatureMismatch();
    }
    if (parallel_ctx->policy() == kModelParallel) { return MakeOpParallelMatchSuccess(); }
    return MakeOpParallelMatchParallelPolicyError(parallel_ctx->policy(), kModelParallel);
  }

  void GenerateSignature(
      const std::function<const SbpInferHint&(const std::string&)>& SbpInferHint4Ibn,
      HashMap<std::string, SbpParallel>* bn2sbp) const override {
    for (const auto& bn : data_input_bns_) { (*bn2sbp)[bn].mutable_broadcast_parallel(); }
    (*bn2sbp)[model_input_bn_] = SbpInferHint4Ibn(model_input_bn_).sbp_parallel();
    for (const auto& bn : op().output_bns()) {
      (*bn2sbp)[bn].mutable_split_parallel()->set_axis(
          op().OutputBlobModelSplitAxis(SbpInferHint4Ibn, bn));
    }
  }

 private:
  bool IsValidSplit(int32_t axis) const { return axis != -1 && IsExpectedAxis_(axis); }

  const std::function<bool(int32_t)> IsExpectedAxis_;
  std::vector<std::string> data_input_bns_;
  std::string model_input_bn_;
};

}  // namespace

std::unique_ptr<const OpParallelSignature> MakeDataSplitOpParallelSignature(const Operator* op) {
  return std::unique_ptr<const OpParallelSignature>(new DataSplitOpParallelSignature(op));
}

std::unique_ptr<const OpParallelSignature> MakeBroadcastOpParallelSignature(const Operator* op) {
  return std::unique_ptr<const OpParallelSignature>(new BroadcastOpParallelSignature(op));
}

std::unique_ptr<const OpParallelSignature> MakeModelSplitOpParallelSignature(const Operator* op) {
  if (op->IsSoleInputBlobAllowedModelSplit()) {
    return std::unique_ptr<const OpParallelSignature>(
        new SoleIbnOpModelSplitOpParallelSignature(op));
  } else {
    CHECK(!op->model_bns().empty() || !op->const_model_bns().empty());
    return std::unique_ptr<const OpParallelSignature>(
        new ModelBnOpModelSplitOpParallelSignature(op));
  }
}

std::unique_ptr<const OpParallelSignature> Make_DS_MB_2_DS_OpParallelSignature(const Operator* op) {
  return std::unique_ptr<const OpParallelSignature>(new DS_MB_2_DS_OpParallelSignature(op));
}

std::unique_ptr<const OpParallelSignature> Make_DB_MS_2_MS_OpParallelSignature(
    const Operator* op, std::function<bool(int32_t)> IsExpectedAxis) {
  return std::unique_ptr<const OpParallelSignature>(
      new DB_MS_2_MS_OpParallelSignature(op, IsExpectedAxis));
}

}  // namespace oneflow<|MERGE_RESOLUTION|>--- conflicted
+++ resolved
@@ -51,11 +51,8 @@
       const ParallelContext* parallel_ctx) const override {
     bool is_data_split = true;
     auto IsDataSplit = [&](const SbpInferHint& sbp_infer_hint) {
-<<<<<<< HEAD
-      return sbp_infer_hint.is_data_blob() || (!sbp_infer_hint.is_data_split() && sbp_infer_hint.parallel_num() == 1);
-=======
-      return sbp_infer_hint.is_data_blob() || sbp_infer_hint.parallel_num() == 1;
->>>>>>> 22af5265
+      return sbp_infer_hint.is_data_blob()
+             || (!sbp_infer_hint.is_data_split() && sbp_infer_hint.parallel_num() == 1);
     };
     for (const auto& bn : op().input_bns()) {
       const SbpInferHint& sbp_infer_hint = SbpInferHint4Ibn(bn);
@@ -100,7 +97,8 @@
     }
     int64_t expected_parallel_num = SbpInferHint4Ibn(op().SoleIbn()).parallel_num();
     bool parallel_policy_matched = (parallel_ctx->policy() == kDataParallel);
-    bool parallel_num_matched = (parallel_ctx->parallel_num() == expected_parallel_num && parallel_ctx->parallel_num()> 1);
+    bool parallel_num_matched =
+        (parallel_ctx->parallel_num() == expected_parallel_num && parallel_ctx->parallel_num() > 1);
     if (parallel_policy_matched && parallel_num_matched) {
       return MakeOpParallelMatchSuccess();
     } else {
