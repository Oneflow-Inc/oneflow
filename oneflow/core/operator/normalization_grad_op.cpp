--- conflicted
+++ resolved
@@ -69,11 +69,7 @@
   BlobDesc* dx = GetBlobDesc4BnInOp("dx");
   if (dx) { *dx = *x; }
   const Shape param_shape({x->shape().At(conf.axis())});
-<<<<<<< HEAD
   const std::function<Maybe<void>(const std::string&)> CheckParamBlobDesc =
-=======
-  const std::function<void(const std::string&)> CheckParamBlobDesc =
->>>>>>> 67600aad
       [&](const std::string& bn) -> Maybe<void> {
     const BlobDesc* blob_desc = GetBlobDesc4BnInOp(bn);
     if (blob_desc != nullptr) {
