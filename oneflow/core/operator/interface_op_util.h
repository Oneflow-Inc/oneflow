--- conflicted
+++ resolved
@@ -25,13 +25,9 @@
 struct InterfaceOpUtil final {
   static Maybe<void> InferOutBlobDesc(const InterfaceBlobConf& blob_conf, BlobDesc* out_blob_desc,
                                       const ParallelContext* parallel_ctx);
-<<<<<<< HEAD
   static Maybe<void> InferLogicalOutBlobDesc(const InterfaceBlobConf& blob_conf,
                                              BlobDesc* out_blob_desc,
                                              const ParallelDesc& parallel_desc);
-  static Maybe<void> InferBatchAxis(const InterfaceBlobConf& blob_conf, OptInt64* batch_axis);
-=======
->>>>>>> d5b2fee2
   static Maybe<void> GetInputLikeOpSbpSignature(const InterfaceBlobConf& blob_conf,
                                                 const PbRpf<std::string>& input_bns,
                                                 const PbRpf<std::string>& output_bns,
