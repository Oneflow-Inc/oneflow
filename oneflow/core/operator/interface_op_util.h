/*
Copyright 2020 The OneFlow Authors. All rights reserved.

Licensed under the Apache License, Version 2.0 (the "License");
you may not use this file except in compliance with the License.
You may obtain a copy of the License at

    http://www.apache.org/licenses/LICENSE-2.0

Unless required by applicable law or agreed to in writing, software
distributed under the License is distributed on an "AS IS" BASIS,
WITHOUT WARRANTIES OR CONDITIONS OF ANY KIND, either express or implied.
See the License for the specific language governing permissions and
limitations under the License.
*/
#ifndef ONEFLOW_CORE_OPERATOR_INTERFACE_OP_UTIL_H_
#define ONEFLOW_CORE_OPERATOR_INTERFACE_OP_UTIL_H_

#include "oneflow/core/operator/operator.h"
#include "oneflow/core/job/sbp_signature_builder.h"
#include "oneflow/core/job/job.pb.h"

namespace oneflow {

struct InterfaceOpUtil final {
  static Maybe<void> InferOutBlobDesc(const InterfaceBlobConf& blob_conf, BlobDesc* out_blob_desc,
                                      const ParallelContext* parallel_ctx,
                                      const ParallelDesc& parallel_desc);
  static Maybe<void> InferLogicalOutBlobDesc(const InterfaceBlobConf& blob_conf,
                                             BlobDesc* out_blob_desc,
                                             const ParallelDesc& parallel_desc);
  static Maybe<void> GetInputLikeOpSbpSignature(const InterfaceBlobConf& blob_conf,
                                                const PbRpf<std::string>& input_bns,
                                                const PbRpf<std::string>& output_bns,
                                                cfg::SbpSignature* sbp_signature);
  static Maybe<void> GetOutputLikeOpSbpSignature(const InterfaceBlobConf& blob_conf,
                                                 const PbRpf<std::string>& input_bns,
                                                 const PbRpf<std::string>& output_bns,
                                                 cfg::SbpSignature* sbp_signature);
  static Maybe<void> InitBlobConf(InterfaceBlobConf* blob_conf,
                                  const ParallelBlobConf& parallel_blob_conf);

<<<<<<< HEAD
  static Maybe<void> ParseParallelDistributionFromBlobConf(const InterfaceBlobConf& blob_conf,
                                                           const ParallelDesc& parallel_desc,
                                                           cfg::ParallelDistribution* nd_sbp);
=======
  static Maybe<void> ParseNdSbpFromBlobConf(const InterfaceBlobConf& blob_conf,
                                            const ParallelDesc& parallel_desc, cfg::NdSbp* nd_sbp);
>>>>>>> 924fb9f7
};

}  // namespace oneflow

#endif  // ONEFLOW_CORE_OPERATOR_INTERFACE_OP_UTIL_H_<|MERGE_RESOLUTION|>--- conflicted
+++ resolved
@@ -40,14 +40,8 @@
   static Maybe<void> InitBlobConf(InterfaceBlobConf* blob_conf,
                                   const ParallelBlobConf& parallel_blob_conf);
 
-<<<<<<< HEAD
-  static Maybe<void> ParseParallelDistributionFromBlobConf(const InterfaceBlobConf& blob_conf,
-                                                           const ParallelDesc& parallel_desc,
-                                                           cfg::ParallelDistribution* nd_sbp);
-=======
   static Maybe<void> ParseNdSbpFromBlobConf(const InterfaceBlobConf& blob_conf,
                                             const ParallelDesc& parallel_desc, cfg::NdSbp* nd_sbp);
->>>>>>> 924fb9f7
 };
 
 }  // namespace oneflow
