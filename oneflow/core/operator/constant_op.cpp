--- conflicted
+++ resolved
@@ -14,10 +14,6 @@
 Maybe<void> ConstantOp::InferBlobDescs(
     std::function<BlobDesc*(const std::string&)> GetBlobDesc4BnInOp,
     const ParallelContext* parallel_ctx, const SbpSignature* sbp_signature) const {
-<<<<<<< HEAD
-  CHECK_EQ_OR_RETURN(parallel_ctx->policy(), ParallelPolicy::kDataParallel);
-=======
->>>>>>> 6017512d
   const ConstantOpConf& conf = op_conf().constant_conf();
   const DataType& data_type =
       conf.has_data_type() ? conf.data_type() : job_desc().DefaultDataType();
