#ifndef ONEFLOW_CORE_OPERATOR_SOFTMAX_GRAD_OP_H_
#define ONEFLOW_CORE_OPERATOR_SOFTMAX_GRAD_OP_H_

#include "oneflow/core/operator/operator.h"

namespace oneflow {

struct SoftmaxGradOpCtx : public OpContext {
  int32_t axis;
  int32_t dims;
  int64_t transpose_rows;
  int64_t transpose_cols;
  bool need_transpose;
};

class SoftmaxGradOp final : public Operator {
 public:
  OF_DISALLOW_COPY_AND_MOVE(SoftmaxGradOp);
  SoftmaxGradOp() = default;
  ~SoftmaxGradOp() = default;

  void InitFromOpConf() override;
  const PbMessage& GetCustomizedConf() const override;

<<<<<<< HEAD
  void InferBlobDescs(std::function<BlobDesc*(const std::string&)> GetBlobDesc4BnInOp,
                      const ParallelContext* parallel_ctx) const override;
=======
  Maybe<void> InferBlobDescs(std::function<BlobDesc*(const std::string&)> GetBlobDesc4BnInOp,
                             const ParallelContext* parallel_ctx, int64_t record_piece_size,
                             std::function<void(OpContext*)> EnrollOpCtx) const override;
>>>>>>> 9e66e996

 private:
  Maybe<void> InferBatchAxis(
      std::function<OptInt64*(const std::string&)> BatchAxis4BnInOp) const override {
    return NaiveInferBatchAxis(BatchAxis4BnInOp);
  }

  Maybe<void> GetSbpSignatures(SbpSignatureList* sbp_sig_list) const override;

  void VirtualGenKernelConf(std::function<const BlobDesc*(const std::string&)> GetBlobDesc4BnInOp,
                            const ParallelContext*, KernelConf*) const override;
  SoftmaxGradOpCtx* NewSoftmaxGradOpCtx(const Shape& in_shape) const;

  mutable std::unique_ptr<SoftmaxGradOpCtx> op_context_;
};

}  // namespace oneflow

#endif  // ONEFLOW_CORE_OPERATOR_SOFTMAX_GRAD_OP_H_<|MERGE_RESOLUTION|>--- conflicted
+++ resolved
@@ -22,14 +22,8 @@
   void InitFromOpConf() override;
   const PbMessage& GetCustomizedConf() const override;
 
-<<<<<<< HEAD
-  void InferBlobDescs(std::function<BlobDesc*(const std::string&)> GetBlobDesc4BnInOp,
+  Maybe<void> InferBlobDescs(std::function<BlobDesc*(const std::string&)> GetBlobDesc4BnInOp,
                       const ParallelContext* parallel_ctx) const override;
-=======
-  Maybe<void> InferBlobDescs(std::function<BlobDesc*(const std::string&)> GetBlobDesc4BnInOp,
-                             const ParallelContext* parallel_ctx, int64_t record_piece_size,
-                             std::function<void(OpContext*)> EnrollOpCtx) const override;
->>>>>>> 9e66e996
 
  private:
   Maybe<void> InferBatchAxis(
