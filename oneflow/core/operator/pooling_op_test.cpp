--- conflicted
+++ resolved
@@ -1,54 +1,3 @@
-<<<<<<< HEAD
-//#include "oneflow/core/operator/pooling_op.h"
-//
-// namespace oneflow {
-//
-// TEST(PoolingOp, pool_100x64x11x11) {
-//  // create pooling_op with input shape 100x64x11x11
-//  // PoolMethod = MAX
-//  // pad_h = pad_w = 1
-//  // kernel_h = hernel_w = 3
-//  // stride_h = stride_w = 2
-//  OperatorConf op_conf;
-//  op_conf.set_name("pooling_test");
-//  PoolingOpConf* pooling_conf = op_conf.mutable_pooling_conf();
-//  pooling_conf->set_in("pooling_in");
-//  pooling_conf->set_out("pooling_out");
-//  pooling_conf->set_pool(PoolingOpConf::kMax);
-//  pooling_conf->set_pad_h(1);
-//  pooling_conf->set_pad_w(1);
-//  pooling_conf->set_kernel_size_h(2);
-//  pooling_conf->set_kernel_size_w(2);
-//  pooling_conf->set_stride_h(2);
-//  pooling_conf->set_stride_w(2);
-//  auto pooling_op = ConstructOp(op_conf);
-//  std::vector<int64_t> input_shape_vec = {100, 64, 11, 11};
-//  HashMap<std::string, Shape*> bn2shape_ptr{
-//      {pooling_op->SoleIbn(), new Shape(input_shape_vec)},
-//      {pooling_op->SoleObn(), new Shape},
-//      {pooling_op->SoleDtbn(), new Shape}};
-//  auto fp = [&bn2shape_ptr](const std::string& bn) {
-//    return bn2shape_ptr.at(bn);
-//  };
-//  // do infer shape
-//  pooling_op->InferBlobDesc4FwBlobs(fp, kDataParallel, 0, 1);
-//  // test
-//  Shape* output_shape_ptr = bn2shape_ptr.at(pooling_op->SoleObn());
-//  Shape* data_tmp_shape_ptr = bn2shape_ptr.at(pooling_op->SoleDtbn());
-//  // n * c * h_o * w_o
-//  // where h_o = (h_i + 2 * pad_h - kernel_h) / stride_h + 1 and w_o likewise.
-//  // n = 100
-//  // c = 64
-//  // h_o = (11 + 2 * 1 - 3) / 2 + 1 = 6
-//  // w_o = (11 + 2 * 1 - 3) / 2 + 1 = 6
-//  std::vector<int64_t> output_shape_vec = {100, 64, 6, 6};
-//  ASSERT_EQ(*output_shape_ptr, Shape(output_shape_vec));
-//  ASSERT_EQ(*data_tmp_shape_ptr, *output_shape_ptr);
-//  ASSERT_NE(data_tmp_shape_ptr, output_shape_ptr);
-//}
-//
-//}  // namespace oneflow
-=======
 #include "oneflow/core/operator/pooling_op.h"
 
 namespace oneflow {
@@ -101,5 +50,4 @@
                                    PARALLEL_POLICY_SEQ, BOOL_SEQ)
 }
 
-}  // namespace oneflow
->>>>>>> 602e312d
+}  // namespace oneflow