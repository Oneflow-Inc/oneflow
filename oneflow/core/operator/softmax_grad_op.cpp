#include "oneflow/core/operator/softmax_op.h"
#include "oneflow/core/operator/softmax_grad_op.h"
#include "oneflow/core/register/runtime_blob_desc.h"
#include "oneflow/core/job/sbp_signature_builder.h"

namespace oneflow {

void SoftmaxGradOp::InitFromOpConf() {
  CHECK(op_conf().has_softmax_grad_conf());
  EnrollInputBn("y");
  EnrollInputBn("dy");
  if (op_conf().softmax_grad_conf().has_transpose_x()
      && op_conf().softmax_grad_conf().has_transpose_y()) {
    EnrollInputBn("transpose_x");
    EnrollInputBn("transpose_y");
  } else {
    CHECK(!op_conf().softmax_grad_conf().has_transpose_x());
    CHECK(!op_conf().softmax_grad_conf().has_transpose_y());
  }
  EnrollTmpBn("transpose_dy");
  EnrollTmpBn("bw_buf");
  EnrollTmpBn("bw_softmax_num");
  EnrollOutputBn("dx");
}

const PbMessage& SoftmaxGradOp::GetCustomizedConf() const { return op_conf().softmax_grad_conf(); }

<<<<<<< HEAD
void SoftmaxGradOp::InferBlobDescs(std::function<BlobDesc*(const std::string&)> GetBlobDesc4BnInOp,
                                   const ParallelContext* parallel_ctx) const {
=======
Maybe<void> SoftmaxGradOp::InferBlobDescs(
    std::function<BlobDesc*(const std::string&)> GetBlobDesc4BnInOp,
    const ParallelContext* parallel_ctx, int64_t record_piece_size,
    std::function<void(OpContext*)> EnrollOpCtx) const {
>>>>>>> 9e66e996
  // dy
  const BlobDesc* dy_blob_desc = GetBlobDesc4BnInOp("dy");
  // dx
  BlobDesc* dx_blob_desc = GetBlobDesc4BnInOp("dx");
  *dx_blob_desc = *dy_blob_desc;
  if (op_conf().softmax_grad_conf().has_transpose_y()) {
    *GetBlobDesc4BnInOp("transpose_dy") = *GetBlobDesc4BnInOp("transpose_y");
  }
  op_context_.reset(NewSoftmaxGradOpCtx(dx_blob_desc->shape()));
  // 1D blob store tmp calculate result
  BlobDesc* bw_tmp_blob_desc = GetBlobDesc4BnInOp("bw_softmax_num");
  bw_tmp_blob_desc->mut_shape() = Shape({op_context_->transpose_rows});
  bw_tmp_blob_desc->set_data_type(dx_blob_desc->data_type());
  // temp storage for RowMax etc.
  BlobDesc* bw_buf_blob_desc = GetBlobDesc4BnInOp("bw_buf");
  bw_buf_blob_desc->mut_shape() =
      Shape({static_cast<int64_t>(RtBlobDesc(*dx_blob_desc).ByteSizeOfDataContentField())});
  bw_buf_blob_desc->set_data_type(DataType::kChar);
<<<<<<< HEAD
=======
  EnrollOpCtx(op_ctx);
  return Maybe<void>::Ok();
>>>>>>> 9e66e996
}

void SoftmaxGradOp::VirtualGenKernelConf(
    std::function<const BlobDesc*(const std::string&)> GetBlobDesc4BnInOp,
    const ParallelContext* parallel_ctx, KernelConf* kernel_conf) const {
  SoftmaxKernelConf* conf = kernel_conf->mutable_softmax_conf();
  conf->set_axis(op_context_->axis);
  conf->set_transpose_rows(op_context_->transpose_rows);
  conf->set_transpose_cols(op_context_->transpose_cols);
  conf->set_need_transpose(op_context_->need_transpose);
  if (op_context_->need_transpose) {
    PbRf<int32_t>* perm = conf->mutable_perm();
    perm->Reserve(op_context_->dims);
    for (size_t i = 0; i < op_context_->dims; ++i) { perm->Add(i); }
    (*perm)[op_context_->axis] = op_context_->dims - 1;
    (*perm)[op_context_->dims - 1] = op_context_->axis;
  }
}

SoftmaxGradOpCtx* SoftmaxGradOp::NewSoftmaxGradOpCtx(const Shape& dx_shape) const {
  SoftmaxGradOpCtx* op_ctx = new SoftmaxGradOpCtx();
  op_ctx->axis = op_conf().softmax_grad_conf().axis();
  op_ctx->dims = dx_shape.NumAxes();
  if (op_ctx->axis < 0) { op_ctx->axis += op_ctx->dims; }
  CHECK_GE(op_ctx->dims, 2);
  CHECK_GE(op_ctx->axis, 1);
  CHECK_LT(op_ctx->axis, op_ctx->dims);
  op_ctx->transpose_cols = dx_shape.At(op_ctx->axis);
  op_ctx->transpose_rows = dx_shape.elem_cnt() / op_ctx->transpose_cols;
  if (op_ctx->axis == op_ctx->dims - 1) {
    op_ctx->need_transpose = false;
  } else {
    op_ctx->need_transpose = true;
  }
  return op_ctx;
}

Maybe<void> SoftmaxGradOp::GetSbpSignatures(SbpSignatureList* sbp_sig_list) const {
  SbpSignatureBuilder()
      .Split(input_bns(), 0)
      .Split(output_bns(), 0)
      .Build(sbp_sig_list->mutable_sbp_signature()->Add());
  return Maybe<void>::Ok();
}

REGISTER_OP(OperatorConf::kSoftmaxGradConf, SoftmaxGradOp);

}  // namespace oneflow<|MERGE_RESOLUTION|>--- conflicted
+++ resolved
@@ -25,15 +25,9 @@
 
 const PbMessage& SoftmaxGradOp::GetCustomizedConf() const { return op_conf().softmax_grad_conf(); }
 
-<<<<<<< HEAD
-void SoftmaxGradOp::InferBlobDescs(std::function<BlobDesc*(const std::string&)> GetBlobDesc4BnInOp,
-                                   const ParallelContext* parallel_ctx) const {
-=======
 Maybe<void> SoftmaxGradOp::InferBlobDescs(
     std::function<BlobDesc*(const std::string&)> GetBlobDesc4BnInOp,
-    const ParallelContext* parallel_ctx, int64_t record_piece_size,
-    std::function<void(OpContext*)> EnrollOpCtx) const {
->>>>>>> 9e66e996
+    const ParallelContext* parallel_ctx) const {
   // dy
   const BlobDesc* dy_blob_desc = GetBlobDesc4BnInOp("dy");
   // dx
@@ -52,11 +46,7 @@
   bw_buf_blob_desc->mut_shape() =
       Shape({static_cast<int64_t>(RtBlobDesc(*dx_blob_desc).ByteSizeOfDataContentField())});
   bw_buf_blob_desc->set_data_type(DataType::kChar);
-<<<<<<< HEAD
-=======
-  EnrollOpCtx(op_ctx);
   return Maybe<void>::Ok();
->>>>>>> 9e66e996
 }
 
 void SoftmaxGradOp::VirtualGenKernelConf(
