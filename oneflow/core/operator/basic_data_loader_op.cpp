--- conflicted
+++ resolved
@@ -34,13 +34,8 @@
   out->set_has_col_num_field(conf.max_sequence_size() > 1);
   out->set_max_col_num(conf.max_sequence_size());
 
-<<<<<<< HEAD
-  // buffer
-  if (conf.max_sequence_size() > 1) {
-=======
   if (conf.max_sequence_size() > 1) {
     // buffer
->>>>>>> 39cc7788
     BlobDesc* buffer = GetBlobDesc4BnInOp("buffer");
     dim_vec.insert(dim_vec.begin() + 1, conf.max_sequence_size());
     buffer->mut_shape() = Shape(dim_vec);
