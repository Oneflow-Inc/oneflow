--- conflicted
+++ resolved
@@ -52,11 +52,7 @@
       }
       return std::make_shared<EventRecorder>(event);
     }
-<<<<<<< HEAD
-#else  // WITH_CUDA
-=======
 #else
->>>>>>> cff23eb3
     if (pmgr->use_cpu_) {
       return std::make_shared<EventRecorder>(KernelEvent::Create(name, description_getter()));
     }
