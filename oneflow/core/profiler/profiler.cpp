--- conflicted
+++ resolved
@@ -100,19 +100,10 @@
   CHECK_JUST(vm::ClusterSync());
 
   auto pmgr = Global<ProfileMgr>::Get();
-<<<<<<< HEAD
-  if (pmgr != nullptr) {
-    std::string results = pmgr->DumpResultsJson();
-    Global<ProfileMgr>::Delete();
-    return results;
-  }
-  return "";
-=======
   CHECK_NOTNULL_OR_RETURN(pmgr) << "ProfileMgr has not been initialized.";
   std::string results = pmgr->DumpResultsJson();
   Global<ProfileMgr>::Delete();
   return results;
->>>>>>> d3d76f5a
 }
 
 Maybe<std::string> StartRecord(const std::string& name) {
