--- conflicted
+++ resolved
@@ -1,13 +1,10 @@
 syntax = "proto2";
 package oneflow;
 
-<<<<<<< HEAD
 import "oneflow/core/job/plan.proto";
 import "oneflow/core/comm_network/rdma/conn_info.proto";
 import "oneflow/core/comm_network/rdma/token_message.proto";
-=======
 import "oneflow/core/actor/act_event.proto";
->>>>>>> ae55c1d8
 
 message LoadServerRequest {
 }
@@ -86,7 +83,6 @@
 
 message ClearResponse {
 }
-<<<<<<< HEAD
 
 message PullPortRequest {
 }
@@ -134,6 +130,4 @@
 
 message PullTokenMsgsResponse {
   required TokenMsgs token_msgs = 1;
-}
-=======
->>>>>>> ae55c1d8
+}