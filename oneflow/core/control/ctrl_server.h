--- conflicted
+++ resolved
@@ -28,11 +28,7 @@
   ~CtrlServer() override {}
 
   CtrlServer();
-<<<<<<< HEAD
-  CtrlServer(int port);
   CtrlServer(const BootstrapConf&);
-=======
->>>>>>> 56e9638d
 
   int64_t port() const { return port_; }
 
