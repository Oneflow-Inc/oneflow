#ifndef ONEFLOW_CORE_CONTROL_CTRL_SERVICE_H_
#define ONEFLOW_CORE_CONTROL_CTRL_SERVICE_H_

#include <grpc++/grpc++.h>
#include <grpc++/impl/codegen/async_stream.h>
#include <grpc++/impl/codegen/async_unary_call.h>
#include <grpc++/impl/codegen/proto_utils.h>
#include <grpc++/impl/codegen/rpc_method.h>
#include <grpc++/impl/codegen/service_type.h>
#include <grpc++/impl/codegen/status.h>
#include <grpc++/impl/codegen/stub_options.h>
#include <grpc++/impl/codegen/sync_stream.h>
#include "oneflow/core/common/preprocessor.h"
#include "oneflow/core/common/util.h"
#include "oneflow/core/control/control.pb.h"

namespace oneflow {

<<<<<<< HEAD
#define CTRL_METHOD_SEQ                    \
  OF_PP_MAKE_TUPLE_SEQ(LoadServer)         \
  OF_PP_MAKE_TUPLE_SEQ(Barrier)            \
  OF_PP_MAKE_TUPLE_SEQ(TryLock)            \
  OF_PP_MAKE_TUPLE_SEQ(NotifyDone)         \
  OF_PP_MAKE_TUPLE_SEQ(WaitUntilDone)      \
  OF_PP_MAKE_TUPLE_SEQ(PushPlan)           \
  OF_PP_MAKE_TUPLE_SEQ(ClearPlan)          \
  OF_PP_MAKE_TUPLE_SEQ(PullPlan)           \
  OF_PP_MAKE_TUPLE_SEQ(PushPort)           \
  OF_PP_MAKE_TUPLE_SEQ(ClearPort)          \
  OF_PP_MAKE_TUPLE_SEQ(PullPort)           \
  OF_PP_MAKE_TUPLE_SEQ(PushAllConnInfo)    \
  OF_PP_MAKE_TUPLE_SEQ(ClearAllConnInfo)   \
  OF_PP_MAKE_TUPLE_SEQ(PullConnectionInfo) \
  OF_PP_MAKE_TUPLE_SEQ(PushTokenMsgs)      \
  OF_PP_MAKE_TUPLE_SEQ(ClearTokenMsgs)     \
  OF_PP_MAKE_TUPLE_SEQ(PullTokenMsgs)
=======
#define CTRL_METHOD_SEQ               \
  OF_PP_MAKE_TUPLE_SEQ(LoadServer)    \
  OF_PP_MAKE_TUPLE_SEQ(Barrier)       \
  OF_PP_MAKE_TUPLE_SEQ(TryLock)       \
  OF_PP_MAKE_TUPLE_SEQ(NotifyDone)    \
  OF_PP_MAKE_TUPLE_SEQ(WaitUntilDone) \
  OF_PP_MAKE_TUPLE_SEQ(PushKV)        \
  OF_PP_MAKE_TUPLE_SEQ(ClearKV)       \
  OF_PP_MAKE_TUPLE_SEQ(PullKV)        \
  OF_PP_MAKE_TUPLE_SEQ(PushActEvent)  \
  OF_PP_MAKE_TUPLE_SEQ(Clear)
>>>>>>> ae55c1d8

enum class CtrlMethod {
#define MAKE_ENTRY(method) k##method,
  OF_PP_FOR_EACH_TUPLE(MAKE_ENTRY, CTRL_METHOD_SEQ)
#undef MAKE_ENTRY
};

const int32_t kCtrlMethodNum = OF_PP_INTERNAL_SEQ_SIZE(CTRL_METHOD_SEQ);

class CtrlService final {
 public:
  class Stub final {
   public:
    Stub(std::shared_ptr<grpc::ChannelInterface> channel);
#define DECLARE_STUB_METHOD(method)                   \
  grpc::Status method(grpc::ClientContext* context,   \
                      const method##Request& request, \
                      method##Response* response);

    OF_PP_FOR_EACH_TUPLE(DECLARE_STUB_METHOD, CTRL_METHOD_SEQ);

#undef DECLARE_STUB_METHOD

   private:
#define DECLARE_RPC_METHOD(method) const grpc::RpcMethod rpcmethod_##method##_;
    OF_PP_FOR_EACH_TUPLE(DECLARE_RPC_METHOD, CTRL_METHOD_SEQ);
#undef DECLARE_RPC_METHOD

    std::shared_ptr<grpc::ChannelInterface> channel_;
  };

  static std::unique_ptr<Stub> NewStub(const std::string& addr);

  class AsyncService final : public grpc::Service {
   public:
    AsyncService();
    ~AsyncService() = default;
    using grpc::Service::RequestAsyncUnary;
  };
};

}  // namespace oneflow

#endif  // ONEFLOW_CORE_CONTROL_CTRL_SERVICE_H_<|MERGE_RESOLUTION|>--- conflicted
+++ resolved
@@ -16,38 +16,23 @@
 
 namespace oneflow {
 
-<<<<<<< HEAD
 #define CTRL_METHOD_SEQ                    \
   OF_PP_MAKE_TUPLE_SEQ(LoadServer)         \
   OF_PP_MAKE_TUPLE_SEQ(Barrier)            \
   OF_PP_MAKE_TUPLE_SEQ(TryLock)            \
   OF_PP_MAKE_TUPLE_SEQ(NotifyDone)         \
   OF_PP_MAKE_TUPLE_SEQ(WaitUntilDone)      \
-  OF_PP_MAKE_TUPLE_SEQ(PushPlan)           \
-  OF_PP_MAKE_TUPLE_SEQ(ClearPlan)          \
-  OF_PP_MAKE_TUPLE_SEQ(PullPlan)           \
-  OF_PP_MAKE_TUPLE_SEQ(PushPort)           \
-  OF_PP_MAKE_TUPLE_SEQ(ClearPort)          \
-  OF_PP_MAKE_TUPLE_SEQ(PullPort)           \
+  OF_PP_MAKE_TUPLE_SEQ(PushKV)             \
+  OF_PP_MAKE_TUPLE_SEQ(ClearKV)            \
+  OF_PP_MAKE_TUPLE_SEQ(PullKV)             \
+  OF_PP_MAKE_TUPLE_SEQ(PushActEvent)       \
+  OF_PP_MAKE_TUPLE_SEQ(Clear)              \
   OF_PP_MAKE_TUPLE_SEQ(PushAllConnInfo)    \
   OF_PP_MAKE_TUPLE_SEQ(ClearAllConnInfo)   \
   OF_PP_MAKE_TUPLE_SEQ(PullConnectionInfo) \
   OF_PP_MAKE_TUPLE_SEQ(PushTokenMsgs)      \
   OF_PP_MAKE_TUPLE_SEQ(ClearTokenMsgs)     \
   OF_PP_MAKE_TUPLE_SEQ(PullTokenMsgs)
-=======
-#define CTRL_METHOD_SEQ               \
-  OF_PP_MAKE_TUPLE_SEQ(LoadServer)    \
-  OF_PP_MAKE_TUPLE_SEQ(Barrier)       \
-  OF_PP_MAKE_TUPLE_SEQ(TryLock)       \
-  OF_PP_MAKE_TUPLE_SEQ(NotifyDone)    \
-  OF_PP_MAKE_TUPLE_SEQ(WaitUntilDone) \
-  OF_PP_MAKE_TUPLE_SEQ(PushKV)        \
-  OF_PP_MAKE_TUPLE_SEQ(ClearKV)       \
-  OF_PP_MAKE_TUPLE_SEQ(PullKV)        \
-  OF_PP_MAKE_TUPLE_SEQ(PushActEvent)  \
-  OF_PP_MAKE_TUPLE_SEQ(Clear)
->>>>>>> ae55c1d8
 
 enum class CtrlMethod {
 #define MAKE_ENTRY(method) k##method,
