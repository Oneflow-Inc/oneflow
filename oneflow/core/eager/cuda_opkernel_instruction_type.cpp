--- conflicted
+++ resolved
@@ -68,96 +68,6 @@
 COMMAND(vm::RegisterInstructionType<CudaD2HLocalCallOpKernelInstructionType>(
     "cuda_d2h.LocalCallOpKernel"));
 
-<<<<<<< HEAD
-=======
-class CudaCallOpKernelInstructionType final : public CallOpKernelInstructionType {
- public:
-  CudaCallOpKernelInstructionType() = default;
-  ~CudaCallOpKernelInstructionType() override = default;
-
-  using stream_type = vm::AsyncCudaStreamType;
-};
-COMMAND(vm::RegisterInstructionType<CudaCallOpKernelInstructionType>("gpu.CallOpKernel"));
-
-class CudaUserStatelessCallOpKernelInstructionType final
-    : public UserStatelessCallOpKernelInstructionType {
- public:
-  CudaUserStatelessCallOpKernelInstructionType() = default;
-  ~CudaUserStatelessCallOpKernelInstructionType() override = default;
-
-  using stream_type = vm::AsyncCudaStreamType;
-};
-COMMAND(vm::RegisterInstructionType<CudaUserStatelessCallOpKernelInstructionType>(
-    "gpu.compute.UserStatelessCallOpKernel"));
-
-class CudaSystemStatelessCallOpKernelInstructionType final
-    : public SystemStatelessCallOpKernelInstructionType {
- public:
-  CudaSystemStatelessCallOpKernelInstructionType() = default;
-  ~CudaSystemStatelessCallOpKernelInstructionType() override = default;
-
-  using stream_type = vm::AsyncCudaStreamType;
-};
-COMMAND(vm::RegisterInstructionType<CudaSystemStatelessCallOpKernelInstructionType>(
-    "gpu.compute.SystemStatelessCallOpKernel"));
-
-class CudaCopyH2DSystemStatelessCallOpKernelInstructionType final
-    : public SystemStatelessCallOpKernelInstructionType {
- public:
-  CudaCopyH2DSystemStatelessCallOpKernelInstructionType() = default;
-  ~CudaCopyH2DSystemStatelessCallOpKernelInstructionType() override = default;
-
-  using stream_type = vm::CudaCopyH2DStreamType;
-};
-COMMAND(vm::RegisterInstructionType<CudaCopyH2DSystemStatelessCallOpKernelInstructionType>(
-    "gpu.copy_h2d.SystemStatelessCallOpKernel"));
-
-class CudaCopyD2HSystemStatelessCallOpKernelInstructionType final
-    : public SystemStatelessCallOpKernelInstructionType {
- public:
-  CudaCopyD2HSystemStatelessCallOpKernelInstructionType() = default;
-  ~CudaCopyD2HSystemStatelessCallOpKernelInstructionType() override = default;
-
-  using stream_type = vm::CudaCopyD2HStreamType;
-
-  std::shared_ptr<MemoryCase> GetOutBlobMemCase(const DeviceType device_type,
-                                                const int64_t device_id) const override {
-    auto mem_case = std::make_shared<MemoryCase>();
-    mem_case->mutable_host_mem()->mutable_cuda_pinned_mem()->set_device_id(device_id);
-    return mem_case;
-  }
-};
-COMMAND(vm::RegisterInstructionType<CudaCopyD2HSystemStatelessCallOpKernelInstructionType>(
-    "gpu.copy_d2h.SystemStatelessCallOpKernel"));
-
-class GpuFetchBlobHeaderInstructionType final : public FetchBlobHeaderInstructionType {
- public:
-  GpuFetchBlobHeaderInstructionType() = default;
-  ~GpuFetchBlobHeaderInstructionType() override = default;
-
-  using stream_type = vm::AsyncCudaStreamType;
-};
-COMMAND(vm::RegisterInstructionType<GpuFetchBlobHeaderInstructionType>("gpu.FetchBlobHeader"));
-
-class GpuFetchBlobBodyInstructionType final : public FetchBlobBodyInstructionType {
- public:
-  GpuFetchBlobBodyInstructionType() = default;
-  ~GpuFetchBlobBodyInstructionType() override = default;
-
-  using stream_type = vm::AsyncCudaStreamType;
-};
-COMMAND(vm::RegisterInstructionType<GpuFetchBlobBodyInstructionType>("gpu.FetchBlobBody"));
-
-class GpuFeedBlobInstructionType final : public FeedBlobInstructionType {
- public:
-  GpuFeedBlobInstructionType() = default;
-  ~GpuFeedBlobInstructionType() override = default;
-
-  using stream_type = vm::AsyncCudaStreamType;
-};
-COMMAND(vm::RegisterInstructionType<GpuFeedBlobInstructionType>("gpu.FeedBlob"));
-
->>>>>>> dfd8f9b3
 }  // namespace vm
 }  // namespace oneflow
 
