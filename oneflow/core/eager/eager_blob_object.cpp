--- conflicted
+++ resolved
@@ -80,16 +80,8 @@
     tensor_storage_->set_blob_dptr(std::unique_ptr<char, std::function<void(char*)>>(dptr, Free),
                                    required_body_bytes);
 
-<<<<<<< HEAD
-    // int64_t storage_offset_bytes = storage_offset_ * GetSizeOfDataType(blob_desc_.data_type());
-    // blob->reset_dptr(dptr + storage_offset_bytes);
     blob->reset_dptr(dptr);
     InitNonPODTypeBlobIfNeed(tensor_buffer_->non_pod_allocator(), blob_.get());
-=======
-    int64_t storage_offset_bytes = storage_offset_ * GetSizeOfDataType(blob_desc_.data_type());
-    blob->reset_dptr(dptr + storage_offset_bytes);
-    InitNonPODTypeBlobIfNeed(tensor_storage_->non_pod_allocator(), blob_.get());
->>>>>>> c1117b8b
   }
   return Maybe<void>::Ok();
 }
