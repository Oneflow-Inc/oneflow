--- conflicted
+++ resolved
@@ -53,7 +53,6 @@
 
 Maybe<void> EagerBlobObject::InitBlob() {
   CHECK_NE_OR_RETURN(blob_desc_.data_type(), DataType::kInvalidDataType);
-<<<<<<< HEAD
   {
     header_buffer_.reset();
     int64_t header_byte_size = blob_desc_.AlignedByteSizeOfBlobHeader();
@@ -62,12 +61,6 @@
     header_buffer_ = std::unique_ptr<char, std::function<void(char*)>>(ptr, FreeHeader);
   }
   blob_.reset(new Blob(*mem_case_, &blob_desc_, header_buffer_.get(), nullptr));
-=======
-  if (!blob_desc_.shape().is_initialized()) { blob_desc_.set_shape(Shape(DimVector{})); }
-  char* header_buffer =
-      reinterpret_cast<char*>(const_cast<int64_t*>(blob_desc_.shape().dim_vec().data()));
-  blob_.reset(new Blob(*mem_case_, &blob_desc_, header_buffer, nullptr));
->>>>>>> a1fc52d4
   return Maybe<void>::Ok();
 }
 
