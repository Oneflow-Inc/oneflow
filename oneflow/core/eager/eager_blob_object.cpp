/*
Copyright 2020 The OneFlow Authors. All rights reserved.

Licensed under the Apache License, Version 2.0 (the "License");
you may not use this file except in compliance with the License.
You may obtain a copy of the License at

    http://www.apache.org/licenses/LICENSE-2.0

Unless required by applicable law or agreed to in writing, software
distributed under the License is distributed on an "AS IS" BASIS,
WITHOUT WARRANTIES OR CONDITIONS OF ANY KIND, either express or implied.
See the License for the specific language governing permissions and
limitations under the License.
*/
#include "oneflow/core/eager/eager_blob_object.h"
#include "oneflow/core/vm/allocator.h"
#include "oneflow/core/framework/to_string.h"
#include "oneflow/core/framework/shut_down_util.h"
#include "oneflow/core/common/shape_vec.h"

namespace oneflow {
namespace vm {

EagerBlobObject::EagerBlobObject(const std::shared_ptr<MemoryCase>& mem_case,
                                 const std::shared_ptr<Shape>& shape,
                                 const std::shared_ptr<Stride>& stride, DataType data_type,
                                 const std::shared_ptr<TensorStorage>& tensor_storage,
                                 const intrusive::shared_ptr<LocalDepObject>& dep_object)
    : is_dynamic_(false),
      mem_case_(mem_case),
      data_type_(data_type),
      shape_(shape),
      stride_(stride),
      storage_offset_(0),
      tensor_storage_(tensor_storage),
      mem_ptr_for_allocation_compuation_pipelining_(nullptr),
      inited_mem_ptr_for_allocation_compuation_pipelining_(false),
<<<<<<< HEAD
=======
      is_non_pod_object_placement_newed_(false),
      is_shape_synced_(true),
>>>>>>> d1a7d24e
      compute_local_dep_object_(dep_object),
      blob_desc_(shape, stride, data_type) {
  CHECK(static_cast<bool>(shape));
  CHECK(static_cast<bool>(stride));
  CHECK(static_cast<bool>(tensor_storage));
}

Blob* EagerBlobObject::blob() {
  if (!blob_) {
    blob_.reset(new Blob(*mem_case_, &blob_desc_, mut_header_ptr(), mut_dptr<char>()));
  }
  return blob_.get();
}

void EagerBlobObject::set_storage_offset(const int64_t offset) { storage_offset_ = offset; }

void EagerBlobObject::TryInitNonPODTypeEagerBlobObjectIfNeed() {
  if (!IsPODDataType(data_type())) {
    if (!is_non_pod_object_placement_newed_) {
      InitNonPODTypeEagerBlobObjectIfNeed(tensor_storage_->non_pod_allocator(), this);
      is_non_pod_object_placement_newed_ = true;
    }
  }
}

Maybe<void> EagerBlobObject::TryAllocateBlobBodyMemory(vm::Allocator* allocator) {
  size_t required_body_bytes = AlignedByteSizeOfBlobBody();
  if (required_body_bytes == 0) {
    CHECK_ISNULL_OR_RETURN(tensor_storage_->blob_dptr());
  } else if (tensor_storage_->blob_dptr() != nullptr) {
    CHECK_GE_OR_RETURN(tensor_storage_->blob_bytes(), ByteSizeOfBlobBody())
        << "This blob has been allocated memory, but less than needed space.";
  } else {
    char* dptr = nullptr;
    JUST(allocator->Allocate(&dptr, required_body_bytes));
    // reset tensor_storage_;
    const auto& Free = [allocator, required_body_bytes](char* dptr) {
      if (IsShuttingDown()) { return; }
      allocator->Deallocate(dptr, required_body_bytes);
    };
    tensor_storage_->set_blob_dptr(std::unique_ptr<char, std::function<void(char*)>>(dptr, Free),
                                   required_body_bytes);
    InitMemPtrForAllocationComputationPipelining();
  }
  InitOrCheckMemPtrForAllocationComputationPipelining();
  return Maybe<void>::Ok();
}

}  // namespace vm
}  // namespace oneflow<|MERGE_RESOLUTION|>--- conflicted
+++ resolved
@@ -36,11 +36,7 @@
       tensor_storage_(tensor_storage),
       mem_ptr_for_allocation_compuation_pipelining_(nullptr),
       inited_mem_ptr_for_allocation_compuation_pipelining_(false),
-<<<<<<< HEAD
-=======
       is_non_pod_object_placement_newed_(false),
-      is_shape_synced_(true),
->>>>>>> d1a7d24e
       compute_local_dep_object_(dep_object),
       blob_desc_(shape, stride, data_type) {
   CHECK(static_cast<bool>(shape));
