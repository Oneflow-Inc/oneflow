--- conflicted
+++ resolved
@@ -153,13 +153,9 @@
   }
   int64_t obn_id = vm::TestUtil::NewStringSymbol(&list, "out_0");
   int64_t parallel_desc_id = 0;
-<<<<<<< HEAD
   int64_t output_blob_id = vm::TestUtil::NewObject(&list, "gpu", "0:0", &parallel_desc_id);
-=======
-  int64_t output_blob_id = vm::TestUtil::NewObject(&list, "0:gpu:0", &parallel_desc_id);
   int64_t op_parallel_attribute_id =
       NewOpParallelAttribute(&list, {}, {}, {"out_0"}, {parallel_desc_id});
->>>>>>> 70c4937d
   list.EmplaceBack(vm::NewInstruction("gpu.CallOpKernel")
                        ->add_parallel_desc(parallel_desc_id)
                        ->add_mut_operand(opkernel_id)
@@ -198,15 +194,9 @@
   int64_t x = 0;
   int64_t x_parallel_desc_id = 0;
   {
-<<<<<<< HEAD
-    int64_t op_parallel_attribute_id = NewOpParallelAttribute(&list, {}, {"out_0"});
-    int64_t parallel_desc_id = 0;
-    x = vm::TestUtil::NewObject(&list, "gpu", "0:0", &parallel_desc_id);
-=======
-    x = vm::TestUtil::NewObject(&list, "0:gpu:0", &x_parallel_desc_id);
+    x = vm::TestUtil::NewObject(&list, "gpu", "0:0", &x_parallel_desc_id);
     int64_t op_parallel_attribute_id =
         NewOpParallelAttribute(&list, {}, {}, {"out_0"}, {x_parallel_desc_id});
->>>>>>> 70c4937d
     list.EmplaceBack(vm::NewInstruction("gpu.CallOpKernel")
                          ->add_parallel_desc(x_parallel_desc_id)
                          ->add_mut_operand(test_source_id)
@@ -229,16 +219,10 @@
   }
   int64_t y = 0;
   {
-<<<<<<< HEAD
-    int64_t op_parallel_attribute_id = NewOpParallelAttribute(&list, {"in_0"}, {"out_0"});
-    int64_t parallel_desc_id = 0;
-    y = vm::TestUtil::NewObject(&list, "gpu", "0:0", &parallel_desc_id);
-=======
     int64_t y_parallel_desc_id = 0;
-    y = vm::TestUtil::NewObject(&list, "0:gpu:0", &y_parallel_desc_id);
+    y = vm::TestUtil::NewObject(&list, "gpu", "0:0", &y_parallel_desc_id);
     int64_t op_parallel_attribute_id = NewOpParallelAttribute(&list, {"in_0"}, {x_parallel_desc_id},
                                                               {"out_0"}, {y_parallel_desc_id});
->>>>>>> 70c4937d
     list.EmplaceBack(vm::NewInstruction("gpu.CallOpKernel")
                          ->add_parallel_desc(y_parallel_desc_id)
                          ->add_mut_operand(ccrelu_id)
@@ -321,14 +305,9 @@
     (*user_conf->mutable_output())["out"].add_s("test_source_op_name/out_0");
     test_source_id = NewOpConfSymbol(&list, op_conf);
   }
-<<<<<<< HEAD
-  int64_t op_parallel_attribute_id = NewOpParallelAttribute(&list, {}, {"out_0"});
   int64_t x = vm::TestUtil::NewObject(&list, "gpu", "0:0");
-=======
-  int64_t x = vm::TestUtil::NewObject(&list, "0:gpu:0");
   int64_t op_parallel_attribute_id =
       NewOpParallelAttribute(&list, {}, {}, {"out_0"}, {parallel_desc_id});
->>>>>>> 70c4937d
   list.EmplaceBack(vm::NewInstruction("gpu.compute.UserStatelessCallOpKernel")
                        ->add_parallel_desc(parallel_desc_id)
                        ->add_symbol_operand(job_desc_id)
@@ -351,15 +330,10 @@
     (*user_conf->mutable_output())["out"].add_s("ccrelu_op_name/out_0");
     ccrelu_id = NewOpConfSymbol(&list, op_conf);
   }
-<<<<<<< HEAD
-  op_parallel_attribute_id = NewOpParallelAttribute(&list, {"in_0"}, {"out_0"});
-  int64_t y = vm::TestUtil::NewObject(&list, "gpu", "0:0");
-=======
   int64_t y_parallel_desc_id = 0;
-  int64_t y = vm::TestUtil::NewObject(&list, "0:gpu:0", &y_parallel_desc_id);
+  int64_t y = vm::TestUtil::NewObject(&list, "gpu", "0:0", &y_parallel_desc_id);
   op_parallel_attribute_id =
       NewOpParallelAttribute(&list, {"in_0"}, {parallel_desc_id}, {"out_0"}, {y_parallel_desc_id});
->>>>>>> 70c4937d
   list.EmplaceBack(vm::NewInstruction("gpu.compute.UserStatelessCallOpKernel")
                        ->add_parallel_desc(y_parallel_desc_id)
                        ->add_symbol_operand(job_desc_id)
