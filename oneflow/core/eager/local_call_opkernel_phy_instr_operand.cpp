--- conflicted
+++ resolved
@@ -34,16 +34,11 @@
 void LocalCallOpKernelPhyInstrOperand::ForEachMutMirroredObject(
     const std::function<void(vm::MirroredObject* infer, vm::MirroredObject* compute)>& DoEach)
     const {
-<<<<<<< HEAD
-  DoEach(nullptr,
-         opkernel().compute_local_dep_object()->mut_local_dep_object()->mut_mirrored_object());
-=======
   // Sequantialize instructions in the same stream by consuming `compute_local_dep_object` of the
   // same device.
   auto* device_dep_object = opkernel().device()->mut_compute_local_dep_object();
-  DoEach(opkernel().infer_local_dep_object()->mut_local_dep_object()->mut_mirrored_object(),
+  DoEach(nullptr,
          device_dep_object->mut_local_dep_object()->mut_mirrored_object());
->>>>>>> 2939e8cb
 
   const auto& input_list = inputs();
   for (int64_t index : opkernel().input_tuple_indexes4mut_ibns()) {
