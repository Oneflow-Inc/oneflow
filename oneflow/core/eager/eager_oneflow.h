/*
Copyright 2020 The OneFlow Authors. All rights reserved.

Licensed under the Apache License, Version 2.0 (the "License");
you may not use this file except in compliance with the License.
You may obtain a copy of the License at

    http://www.apache.org/licenses/LICENSE-2.0

Unless required by applicable law or agreed to in writing, software
distributed under the License is distributed on an "AS IS" BASIS,
WITHOUT WARRANTIES OR CONDITIONS OF ANY KIND, either express or implied.
See the License for the specific language governing permissions and
limitations under the License.
*/
#ifndef ONEFLOW_CORE_EAGER_EAGER_ONEFLOW_H_
#define ONEFLOW_CORE_EAGER_EAGER_ONEFLOW_H_

#include "oneflow/core/common/maybe.h"
#include "oneflow/core/job/cluster_instruction.pb.h"
#include "oneflow/core/job/cluster_instruction.cfg.h"
#include "oneflow/core/vm/instruction.cfg.h"

namespace oneflow {

<<<<<<< HEAD
=======
namespace vm {
namespace cfg {

class InstructionListProto;

}  // namespace cfg
}  // namespace vm

namespace eager {
namespace cfg {

class EagerSymbolList;

}  // namespace cfg
}  // namespace eager

>>>>>>> f915261f
namespace eager {

class EagerOneflow final {
 public:
  Maybe<void> RunLogicalInstruction(
      const std::shared_ptr<const ClusterInstructionProto>& cluster_instruction);

  Maybe<void> RunLogicalInstruction(
      const std::shared_ptr<vm::cfg::InstructionListProto>& cfg_instruction_list,
      const std::string& eager_symbol_list_str);
<<<<<<< HEAD
=======

  Maybe<void> RunLogicalInstruction(const vm::cfg::InstructionListProto& instruction_list_proto,
                                    const eager::cfg::EagerSymbolList& eager_symbol_list);
  Maybe<void> RunPhysicalInstruction(const vm::cfg::InstructionListProto& instruction_list_proto,
                                     const eager::cfg::EagerSymbolList& eager_symbol_list);
>>>>>>> f915261f

  Maybe<void> RunPhysicalInstruction(
      const std::shared_ptr<const ClusterInstructionProto>& cluster_instruction);

  Maybe<void> RunPhysicalInstruction(
      const std::shared_ptr<vm::cfg::InstructionListProto>& cfg_instruction_list,
      const std::string& eager_symbol_list_str);
};

}  // namespace eager
}  // namespace oneflow

#endif  // ONEFLOW_CORE_EAGER_EAGER_ONEFLOW_H_<|MERGE_RESOLUTION|>--- conflicted
+++ resolved
@@ -23,8 +23,6 @@
 
 namespace oneflow {
 
-<<<<<<< HEAD
-=======
 namespace vm {
 namespace cfg {
 
@@ -41,7 +39,6 @@
 }  // namespace cfg
 }  // namespace eager
 
->>>>>>> f915261f
 namespace eager {
 
 class EagerOneflow final {
@@ -52,14 +49,11 @@
   Maybe<void> RunLogicalInstruction(
       const std::shared_ptr<vm::cfg::InstructionListProto>& cfg_instruction_list,
       const std::string& eager_symbol_list_str);
-<<<<<<< HEAD
-=======
 
   Maybe<void> RunLogicalInstruction(const vm::cfg::InstructionListProto& instruction_list_proto,
                                     const eager::cfg::EagerSymbolList& eager_symbol_list);
   Maybe<void> RunPhysicalInstruction(const vm::cfg::InstructionListProto& instruction_list_proto,
                                      const eager::cfg::EagerSymbolList& eager_symbol_list);
->>>>>>> f915261f
 
   Maybe<void> RunPhysicalInstruction(
       const std::shared_ptr<const ClusterInstructionProto>& cluster_instruction);
