/*
Copyright 2020 The OneFlow Authors. All rights reserved.

Licensed under the Apache License, Version 2.0 (the "License");
you may not use this file except in compliance with the License.
You may obtain a copy of the License at

    http://www.apache.org/licenses/LICENSE-2.0

Unless required by applicable law or agreed to in writing, software
distributed under the License is distributed on an "AS IS" BASIS,
WITHOUT WARRANTIES OR CONDITIONS OF ANY KIND, either express or implied.
See the License for the specific language governing permissions and
limitations under the License.
*/
#include "oneflow/core/common/device_type.pb.h"
#include "oneflow/core/common/util.h"
#include "oneflow/core/common/protobuf.h"
#include "oneflow/core/ep/cuda/cuda_stream.h"
#include "oneflow/core/job/job_desc.h"
#include "oneflow/core/job/parallel_desc.h"
#include "oneflow/core/operator/operator.h"
#include "oneflow/core/eager/eager_blob_object.h"
#include "oneflow/core/vm/stream.h"
#include "oneflow/core/vm/allocator.h"
#include "oneflow/core/vm/thread_ctx.h"
#include "oneflow/core/eager/op_call_instruction_type.h"
#include "oneflow/core/eager/op_call_phy_instr_operand.h"
#include "oneflow/core/vm/instruction.h"
#include "oneflow/core/vm/instruction_type.h"
#include "oneflow/core/framework/user_op_registry_manager.h"
#include "oneflow/core/job/foreign_callback.h"
#include "oneflow/core/register/ofblob.h"
#include "oneflow/core/vm/symbol_storage.h"
#include "oneflow/core/operator/op_conf_symbol.h"
#include "oneflow/user/kernels/stateful_opkernel.h"
#include "oneflow/core/profiler/profiler.h"
#include "oneflow/core/profiler/profile_manager.h"
#include "oneflow/core/profiler/event_recorder.h"
#include "oneflow/core/common/cpp_attribute.h"

namespace oneflow {
namespace vm {

struct OpCallInstructionUtil final {
  static inline Maybe<void> Prepare(vm::Instruction* instruction) {
    auto* operand = GetCallPhyInstrOperand(*instruction);
    vm::Allocator* allocator = instruction->mut_stream()->mut_stream_policy()->mut_allocator();
    JUST(AllocateOutputBlobsMemory(operand, allocator));
    if (unlikely(operand->need_temp_storage())) {
      InferTempStorageSize(operand);
      JUST(TryAllocateTempStorage(operand, allocator));
      // Since memory block is cached in allocator, it's safe to deallocate tmp buffer before
      // kernel executed.
      DeallocateTempStorage(operand, allocator);
    }
    return Maybe<void>::Ok();
  }

  static inline void Compute(vm::Instruction* instruction) {
    auto* operand = GetCallPhyInstrOperand(*instruction);
    ep::Stream* stream = instruction->mut_stream()->mut_stream_policy()->stream();
    if (!operand->is_all_outputs_pod()) {
      for (const auto& blob_object : *operand->outputs()) {
        blob_object->TryInitNonPODTypeEagerBlobObjectIfNeed();
      }
    }
    user_op::OpKernelState* state = nullptr;
    user_op::OpKernelCache* cache = nullptr;
    if (operand->user_opkernel()->has_state_or_cache()) {
      TryInitOpKernelStateAndCache(operand, stream, &state, &cache);
    }
    OpKernelCompute(operand, stream, state, cache);
  }

  static inline OpCallPhyInstrOperand* GetCallPhyInstrOperand(const vm::Instruction& instruction) {
    auto* operand = CHECK_NOTNULL(instruction.phy_instr_operand().get());
    return CHECK_NOTNULL(dynamic_cast<OpCallPhyInstrOperand*>(operand));
  }

 private:
  static inline void InferTempStorageSize(OpCallPhyInstrOperand* operand) {
    auto* tmp_tensor = operand->mut_call_ctx()->mut_tmp_tensor();
    size_t temp_size =
        operand->opkernel().InferTmpSize(&operand->call_ctx_, operand->user_opkernel());
    tmp_tensor->set_tmp_buffer_size(temp_size);
  }

  static inline void TryInitOpKernelStateAndCache(OpCallPhyInstrOperand* operand,
                                                  ep::Stream* stream,
                                                  user_op::OpKernelState** state,
                                                  user_op::OpKernelCache** cache) {
    OF_PROFILER_RANGE_GUARD("TryInitOpKernelStateAndCache");
    if (likely(operand->op_interp_ctx().state)) {
      *state = operand->op_interp_ctx().state.get();
      // set state to nullptr so that state initialization in TryInitOpKernelStateAndCache will be
      // skipped.
      state = nullptr;
    }
    operand->mut_opkernel()->TryInitOpKernelStateAndCache(&operand->call_ctx_, stream,
                                                          operand->user_opkernel(), state, cache);
  }

  static inline Maybe<void> AllocateOutputBlobsMemory(OpCallPhyInstrOperand* operand,
                                                      vm::Allocator* allocator) {
    OF_PROFILER_RANGE_GUARD("AllocateOutputBlobsMemory");
<<<<<<< HEAD
    for (const auto& blob_object : operand->outputs()) {
      JUST(blob_object->TryAllocateBlobBodyMemory(device_ctx));
=======
    for (const auto& blob_object : *operand->outputs()) {
      JUST(blob_object->TryAllocateBlobBodyMemory(allocator));
>>>>>>> d1a7d24e
    }
    return Maybe<void>::Ok();
  }

  static inline Maybe<void> TryAllocateTempStorage(OpCallPhyInstrOperand* operand,
                                                   vm::Allocator* allocator) {
    OF_PROFILER_RANGE_GUARD("TryAllocateTempStorage");
    auto* tmp_tensor = operand->mut_call_ctx()->mut_tmp_tensor();
    size_t byte_size = tmp_tensor->tmp_buffer_size();
    if (byte_size > 0) {
      char* mem_ptr = nullptr;
      JUST(allocator->Allocate(&mem_ptr, byte_size));
      tmp_tensor->init_tmp_buffer_ptr(mem_ptr);
    }
    return Maybe<void>::Ok();
  }

  static inline void OpKernelCompute(OpCallPhyInstrOperand* operand, ep::Stream* stream,
                                     user_op::OpKernelState* state, user_op::OpKernelCache* cache) {
    auto* call_ctx = &operand->call_ctx_;
    auto* user_kernel = operand->user_opkernel();
    operand->mut_opkernel()->Compute(call_ctx, stream, user_kernel, state, cache);
  }

  static inline void DeallocateTempStorage(OpCallPhyInstrOperand* operand,
                                           vm::Allocator* allocator) {
    OF_PROFILER_RANGE_GUARD("DeallocateTempStorage");
    auto* tmp_tensor = operand->mut_call_ctx()->mut_tmp_tensor();
    allocator->Deallocate(tmp_tensor->mut_tmp_buffer_ptr(), tmp_tensor->tmp_buffer_size());
  }
};

Maybe<void> OpCallInstructionType::Prepare(vm::Instruction* instruction) const {
  return OpCallInstructionUtil::Prepare(instruction);
}

void OpCallInstructionType::Compute(vm::Instruction* instruction) const {
  OpCallInstructionUtil::Compute(instruction);
}

std::string OpCallInstructionType::DebugName(const vm::Instruction& instruction) const {
  auto* operand = CHECK_NOTNULL(instruction.phy_instr_operand().get());
  return CHECK_NOTNULL(dynamic_cast<OpCallPhyInstrOperand*>(operand))->opkernel().op_type_name()
         + ":OpCall";
}

}  // namespace vm
}  // namespace oneflow<|MERGE_RESOLUTION|>--- conflicted
+++ resolved
@@ -61,7 +61,7 @@
     auto* operand = GetCallPhyInstrOperand(*instruction);
     ep::Stream* stream = instruction->mut_stream()->mut_stream_policy()->stream();
     if (!operand->is_all_outputs_pod()) {
-      for (const auto& blob_object : *operand->outputs()) {
+      for (const auto& blob_object : operand->outputs()) {
         blob_object->TryInitNonPODTypeEagerBlobObjectIfNeed();
       }
     }
@@ -104,13 +104,8 @@
   static inline Maybe<void> AllocateOutputBlobsMemory(OpCallPhyInstrOperand* operand,
                                                       vm::Allocator* allocator) {
     OF_PROFILER_RANGE_GUARD("AllocateOutputBlobsMemory");
-<<<<<<< HEAD
     for (const auto& blob_object : operand->outputs()) {
-      JUST(blob_object->TryAllocateBlobBodyMemory(device_ctx));
-=======
-    for (const auto& blob_object : *operand->outputs()) {
       JUST(blob_object->TryAllocateBlobBodyMemory(allocator));
->>>>>>> d1a7d24e
     }
     return Maybe<void>::Ok();
   }
