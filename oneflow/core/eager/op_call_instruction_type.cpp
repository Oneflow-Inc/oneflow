/*
Copyright 2020 The OneFlow Authors. All rights reserved.

Licensed under the Apache License, Version 2.0 (the "License");
you may not use this file except in compliance with the License.
You may obtain a copy of the License at

    http://www.apache.org/licenses/LICENSE-2.0

Unless required by applicable law or agreed to in writing, software
distributed under the License is distributed on an "AS IS" BASIS,
WITHOUT WARRANTIES OR CONDITIONS OF ANY KIND, either express or implied.
See the License for the specific language governing permissions and
limitations under the License.
*/
#include "oneflow/core/common/device_type.pb.h"
#include "oneflow/core/common/util.h"
#include "oneflow/core/common/protobuf.h"
#include "oneflow/core/ep/cuda/cuda_stream.h"
#include "oneflow/core/job/job_desc.h"
#include "oneflow/core/job/parallel_desc.h"
#include "oneflow/core/operator/operator.h"
#include "oneflow/core/eager/eager_blob_object.h"
#include "oneflow/core/vm/stream.h"
#include "oneflow/core/vm/allocator.h"
#include "oneflow/core/vm/thread_ctx.h"
#include "oneflow/core/eager/op_call_instruction_type.h"
#include "oneflow/core/eager/op_call_phy_instr_operand.h"
#include "oneflow/core/vm/instruction.h"
#include "oneflow/core/vm/instruction_type.h"
#include "oneflow/core/framework/user_op_registry_manager.h"
#include "oneflow/core/job/foreign_callback.h"
#include "oneflow/core/register/ofblob.h"
#include "oneflow/core/vm/symbol_storage.h"
#include "oneflow/core/operator/op_conf_symbol.h"
#include "oneflow/user/kernels/stateful_opkernel.h"
#include "oneflow/core/profiler/profiler.h"
#include "oneflow/core/profiler/profile_manager.h"
#include "oneflow/core/profiler/event_recorder.h"
#include "oneflow/core/common/cpp_attribute.h"

namespace oneflow {
namespace vm {

struct OpCallInstructionUtil final {
  static inline Maybe<void> Compute(const vm::Instruction& instruction) {
    auto* operand = GetCallPhyInstrOperand(instruction);
    DeviceCtx* device_ctx = instruction.stream().device_ctx().get();
    JUST(AllocateOutputBlobsMemory(operand, device_ctx));
    if (unlikely(operand->need_temp_storage())) {
      OF_PROFILER_RANGE_GUARD("TryAllocateTempStorage");
      InferTempStorageSize(operand);
      JUST(TryAllocateTempStorage(operand, device_ctx));
    }
    user_op::OpKernelState* state = nullptr;
    user_op::OpKernelCache* cache = nullptr;
    if (operand->user_opkernel()->has_state_or_cache()) {
      TryInitOpKernelStateAndCache(operand, device_ctx, &state, &cache);
    }
    OpKernelCompute(operand, device_ctx, state, cache);
    if (unlikely(operand->need_temp_storage())) { DeallocateTempStorage(operand, device_ctx); }
    return Maybe<void>::Ok();
  }

  static inline OpCallPhyInstrOperand* GetCallPhyInstrOperand(const vm::Instruction& instruction) {
    auto* operand = CHECK_NOTNULL(instruction.phy_instr_operand().get());
    return CHECK_NOTNULL(dynamic_cast<OpCallPhyInstrOperand*>(operand));
  }

 private:
  static inline void InferTempStorageSize(OpCallPhyInstrOperand* operand) {
    auto* tmp_tensor = operand->call_ctx_.mut_tmp_tensor();
    size_t temp_size =
        operand->opkernel().InferTmpSize(&operand->call_ctx_, operand->user_opkernel());
    tmp_tensor->set_tmp_buffer_size(temp_size);
  }

  static inline void TryInitOpKernelStateAndCache(OpCallPhyInstrOperand* operand,
                                                  DeviceCtx* device_ctx,
                                                  user_op::OpKernelState** state,
                                                  user_op::OpKernelCache** cache) {
    OF_PROFILER_RANGE_GUARD("TryInitOpKernelStateAndCache");
    if (likely(operand->op_interp_ctx().state)) {
      *state = operand->op_interp_ctx().state.get();
      // set state to nullptr so that state initialization in TryInitOpKernelStateAndCache will be
      // skipped.
      state = nullptr;
    }
    operand->mut_opkernel()->TryInitOpKernelStateAndCache(&operand->call_ctx_, device_ctx,
                                                          operand->user_opkernel(), state, cache);
  }

  static inline Maybe<void> AllocateOutputBlobsMemory(OpCallPhyInstrOperand* operand,
                                                      DeviceCtx* device_ctx) {
    OF_PROFILER_RANGE_GUARD("AllocateOutputBlobsMemory");
    for (const auto& blob_object : *operand->outputs()) {
      JUST(blob_object->TryAllocateBlobBodyMemory(device_ctx));
    }
    return Maybe<void>::Ok();
  }

  static inline Maybe<void> TryAllocateTempStorage(OpCallPhyInstrOperand* operand,
                                                   DeviceCtx* device_ctx) {
    auto* tmp_tensor = operand->call_ctx_.mut_tmp_tensor();
    size_t byte_size = tmp_tensor->tmp_buffer_size();
    if (byte_size > 0) {
      char* mem_ptr = nullptr;
      device_ctx->mut_allocator()->Allocate(&mem_ptr, byte_size);
      const auto Free = [device_ctx, mem_ptr, byte_size](char* ptr) {
        CHECK(mem_ptr == ptr);
        device_ctx->mut_allocator()->Deallocate(mem_ptr, byte_size);
      };
      using CharUniquePtr = std::unique_ptr<char, std::function<void(char*)>>;
      tmp_tensor->mut_tmp_buffer_ptr() = CharUniquePtr(mem_ptr, Free);
    }
    return Maybe<void>::Ok();
  }

  static inline void OpKernelCompute(OpCallPhyInstrOperand* operand, DeviceCtx* device_ctx,
                                     user_op::OpKernelState* state,
                                     const user_op::OpKernelCache* cache) {
<<<<<<< HEAD
    auto* opkernel = operand->mut_opkernel();
    auto* compute_ctx =
        opkernel->UpdateComputeContext(operand->inputs().get(), operand->outputs().get(),
                                       operand->consistent_tensor_infer_result().get(), device_ctx);
    OF_PROFILER_RANGE_PUSH("Compute");
    {
      auto er_guard = CHECK_JUST(profiler::EventRecorder::CreateKernelEventRecorder(
          opkernel->op_type_name(),
#if defined(WITH_CUDA)
          [compute_ctx]() -> int64_t {
            const auto cal_memory_size = [compute_ctx](const one::ArgVec& args) -> int64_t {
              return std::accumulate(args.begin(), args.end(), static_cast<int64_t>(0),
                                     [compute_ctx](int64_t memory_size, const auto& pair) {
                                       const auto tensor = compute_ctx->Tensor4ArgNameAndIndex(
                                           pair.first, pair.second);
                                       return memory_size
                                              + tensor->shape_view().elem_cnt()
                                                    * GetSizeOfDataType(tensor->data_type());
                                     });
            };
            return cal_memory_size(compute_ctx->inputs()) + cal_memory_size(compute_ctx->outputs());
          },
#endif
          [compute_ctx]() -> std::vector<ShapeView> {
            std::vector<ShapeView> shapes;
            for (const auto& pair : compute_ctx->inputs()) {
              shapes.emplace_back(
                  compute_ctx->TensorDesc4ArgNameAndIndex(pair.first, pair.second)->shape());
            }
            return shapes;
          }));
      operand->user_opkernel()->Compute(compute_ctx, state, cache);
    }
    OF_PROFILER_RANGE_POP();
    // tensor tuples are not allowed to be hold by StatefulOpKernel
    opkernel->UpdateComputeContext(nullptr, nullptr, nullptr, nullptr);
=======
    auto* call_ctx = &operand->call_ctx_;
    auto* user_kernel = operand->user_opkernel();
    operand->mut_opkernel()->Compute(call_ctx, device_ctx, user_kernel, state, cache);
>>>>>>> 0c35fd17
  }

  static inline void DeallocateTempStorage(OpCallPhyInstrOperand* operand, DeviceCtx* device_ctx) {
    OF_PROFILER_RANGE_GUARD("DeallocateTempStorage");
    operand->call_ctx_.mut_tmp_tensor()->mut_tmp_buffer_ptr().reset();
  }
};

void OpCallInstructionType::Compute(vm::Instruction* instruction) const {
  CHECK_JUST(OpCallInstructionUtil::Compute(*instruction));
}

std::string OpCallInstructionType::DebugName(const vm::Instruction& instruction) const {
  auto* operand = CHECK_NOTNULL(instruction.phy_instr_operand().get());
  return CHECK_NOTNULL(dynamic_cast<OpCallPhyInstrOperand*>(operand))->opkernel().op_type_name()
         + ":OpCall";
}

}  // namespace vm
}  // namespace oneflow<|MERGE_RESOLUTION|>--- conflicted
+++ resolved
@@ -119,48 +119,9 @@
   static inline void OpKernelCompute(OpCallPhyInstrOperand* operand, DeviceCtx* device_ctx,
                                      user_op::OpKernelState* state,
                                      const user_op::OpKernelCache* cache) {
-<<<<<<< HEAD
-    auto* opkernel = operand->mut_opkernel();
-    auto* compute_ctx =
-        opkernel->UpdateComputeContext(operand->inputs().get(), operand->outputs().get(),
-                                       operand->consistent_tensor_infer_result().get(), device_ctx);
-    OF_PROFILER_RANGE_PUSH("Compute");
-    {
-      auto er_guard = CHECK_JUST(profiler::EventRecorder::CreateKernelEventRecorder(
-          opkernel->op_type_name(),
-#if defined(WITH_CUDA)
-          [compute_ctx]() -> int64_t {
-            const auto cal_memory_size = [compute_ctx](const one::ArgVec& args) -> int64_t {
-              return std::accumulate(args.begin(), args.end(), static_cast<int64_t>(0),
-                                     [compute_ctx](int64_t memory_size, const auto& pair) {
-                                       const auto tensor = compute_ctx->Tensor4ArgNameAndIndex(
-                                           pair.first, pair.second);
-                                       return memory_size
-                                              + tensor->shape_view().elem_cnt()
-                                                    * GetSizeOfDataType(tensor->data_type());
-                                     });
-            };
-            return cal_memory_size(compute_ctx->inputs()) + cal_memory_size(compute_ctx->outputs());
-          },
-#endif
-          [compute_ctx]() -> std::vector<ShapeView> {
-            std::vector<ShapeView> shapes;
-            for (const auto& pair : compute_ctx->inputs()) {
-              shapes.emplace_back(
-                  compute_ctx->TensorDesc4ArgNameAndIndex(pair.first, pair.second)->shape());
-            }
-            return shapes;
-          }));
-      operand->user_opkernel()->Compute(compute_ctx, state, cache);
-    }
-    OF_PROFILER_RANGE_POP();
-    // tensor tuples are not allowed to be hold by StatefulOpKernel
-    opkernel->UpdateComputeContext(nullptr, nullptr, nullptr, nullptr);
-=======
     auto* call_ctx = &operand->call_ctx_;
     auto* user_kernel = operand->user_opkernel();
     operand->mut_opkernel()->Compute(call_ctx, device_ctx, user_kernel, state, cache);
->>>>>>> 0c35fd17
   }
 
   static inline void DeallocateTempStorage(OpCallPhyInstrOperand* operand, DeviceCtx* device_ctx) {
