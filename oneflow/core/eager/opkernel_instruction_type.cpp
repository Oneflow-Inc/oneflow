/*
Copyright 2020 The OneFlow Authors. All rights reserved.

Licensed under the Apache License, Version 2.0 (the "License");
you may not use this file except in compliance with the License.
You may obtain a copy of the License at

    http://www.apache.org/licenses/LICENSE-2.0

Unless required by applicable law or agreed to in writing, software
distributed under the License is distributed on an "AS IS" BASIS,
WITHOUT WARRANTIES OR CONDITIONS OF ANY KIND, either express or implied.
See the License for the specific language governing permissions and
limitations under the License.
*/
#include "oneflow/core/common/util.h"
#include "oneflow/core/common/protobuf.h"
#include "oneflow/core/job/job_desc.h"
#include "oneflow/core/job/parallel_desc.h"
#include "oneflow/core/operator/operator.h"
#include "oneflow/core/eager/opkernel_object.h"
#include "oneflow/core/eager/eager_blob_object.h"
#include "oneflow/core/vm/object_wrapper.h"
#include "oneflow/core/vm/string_object.h"
#include "oneflow/core/vm/stream.h"
#include "oneflow/core/vm/thread_ctx.h"
#include "oneflow/core/vm/cuda_stream_type.h"
#include "oneflow/core/eager/opkernel_instruction.h"
#include "oneflow/core/eager/opkernel_instruction_type.h"
#include "oneflow/core/eager/local_call_opkernel_phy_instr_operand.h"
#include "oneflow/core/vm/device_helper_stream_type.h"
#include "oneflow/core/vm/instruction.h"
#include "oneflow/core/vm/instruction_type.h"
#include "oneflow/core/vm/object.h"
#include "oneflow/core/framework/user_op_registry_manager.h"
#include "oneflow/core/job/foreign_callback.h"
#include "oneflow/core/job/parallel_signature.cfg.h"
#include "oneflow/core/register/ofblob.h"
#include "oneflow/core/vm/symbol_storage.h"
#include "oneflow/core/operator/op_node_signature_desc.h"
#include "oneflow/core/operator/op_conf_symbol.h"
#include "oneflow/user/kernels/stateful_local_opkernel.h"
#include "oneflow/core/profiler/profiler.h"
#include "oneflow/core/common/cpp_attribute.h"

namespace oneflow {
namespace vm {

class InitOpKernelObjectInstructionType final : public vm::InstructionType {
 public:
  InitOpKernelObjectInstructionType() = default;
  ~InitOpKernelObjectInstructionType() override = default;

  using stream_type = vm::DeviceHelperStreamType;

  void Infer(vm::Instruction* instruction) const override {
    FlatMsgView<NewOpKernelObjectInstrOperand> view;
    CHECK(view.Match(instruction->instr_msg().operand()));
    CHECK_EQ(view->op_conf_size(), view->op_size());
    const auto* operand_job_desc = instruction->operand_type(view->job_desc());
    CHECK_NOTNULL(operand_job_desc);
    const auto& job_desc_object = CHECK_JUST(operand_job_desc->Get<vm::ObjectWrapper<JobDesc>>());
    for (int i = 0; i < view->op_size(); ++i) {
      CHECK_GT(view->op(i).logical_object_id(), 0);
      const auto* operand_op_conf = instruction->operand_type(view->op_conf(i));
      CHECK_NOTNULL(operand_op_conf);
      const auto& op_conf_object =
          CHECK_JUST(operand_op_conf->Get<vm::ObjectWrapper<OperatorConfSymbol>>());
      CHECK(op_conf_object.Get().op_conf().has_user_conf());
      vm::RwMutexedObject* rw_mutexed_object = instruction->mut_operand_type(view->op(i));
      const auto& parallel_desc = instruction->parallel_desc();
      CHECK(static_cast<bool>(parallel_desc));
      DeviceType device_type = parallel_desc->device_type();
      rw_mutexed_object->Init<OpKernelObject>(op_conf_object.Get().op_conf(),
                                              job_desc_object.GetPtr(), device_type);
    }
  }
  void Compute(vm::Instruction* instruction) const override {
    // do nothing
  }
};
COMMAND(vm::RegisterInstructionType<InitOpKernelObjectInstructionType>("InitOpKernelObject"));

class DeleteOpKernelObjectInstructionType final : public vm::InstructionType {
 public:
  DeleteOpKernelObjectInstructionType() = default;
  ~DeleteOpKernelObjectInstructionType() override = default;

  using stream_type = vm::DeviceHelperStreamType;

  void Infer(vm::Instruction* instruction) const override {
    FlatMsgView<DeleteOpKernelObjectInstrOperand> view;
    CHECK(view.Match(instruction->instr_msg().operand()));
    for (int i = 0; i < view->op_size(); ++i) {
      auto* type_rw_mutexed_object = instruction->mut_operand_type(view->op(i));
      CHECK(type_rw_mutexed_object->Has<OpKernelObject>());
      type_rw_mutexed_object->reset_object();
    }
  }
  void Compute(vm::Instruction* instruction) const override {
    // do nothing
  }
};
COMMAND(vm::RegisterInstructionType<DeleteOpKernelObjectInstructionType>("DeleteOpKernelObject"));

namespace {

template<typename T, typename CallbackT>
Maybe<void> ForEachConstInputBnAndBlobObject(vm::Instruction* instruction, const T& args,
                                             const CallbackT& Callback) {
  CHECK_EQ_OR_RETURN(args.const_ibn_size(), args.const_input_blob_size());
  FOR_RANGE(int, i, 0, args.const_ibn_size()) {
    const auto* operand_ibn = instruction->operand_type(args.const_ibn(i));
    CHECK_NOTNULL_OR_RETURN(operand_ibn);
    const std::string& bn_in_op = JUST(operand_ibn->template Get<vm::StringObject>()).str();
    const auto* operand_input_blob = instruction->operand_type(args.const_input_blob(i));
    CHECK_NOTNULL_OR_RETURN(operand_input_blob)
        << "bn_in_op: " << bn_in_op
        << ", object_id: " << args.const_input_blob(i).logical_object_id();
    const auto& blob_object = JUST(operand_input_blob->template Get<BlobObject>());
    JUST(Callback(bn_in_op, blob_object));
  }
  return Maybe<void>::Ok();
}

template<typename T, typename CallbackT>
Maybe<void> ForEachMutInputBnAndBlobObject(vm::Instruction* instruction, const T& args,
                                           const CallbackT& Callback) {
  CHECK_EQ_OR_RETURN(args.mut_ibn_size(), args.mut_input_blob_size());
  FOR_RANGE(int, i, 0, args.mut_ibn_size()) {
    const auto* operand_ibn = instruction->operand_type(args.mut_ibn(i));
    CHECK_NOTNULL_OR_RETURN(operand_ibn);
    const std::string& bn_in_op = JUST(operand_ibn->template Get<vm::StringObject>()).str();
    auto* operand_input_blob = instruction->mut_operand_type(args.mut_input_blob(i));
    CHECK_NOTNULL_OR_RETURN(operand_input_blob)
        << "bn_in_op: " << bn_in_op
        << ", object_id: " << args.mut_input_blob(i).logical_object_id();
    auto* blob_object = JUST(operand_input_blob->template Mut<BlobObject>());
    JUST(Callback(bn_in_op, blob_object));
  }
  return Maybe<void>::Ok();
}

template<typename T, typename CallbackT>
Maybe<void> ForEachOutputBnAndBlobObject(vm::Instruction* instruction, const T& args,
                                         const CallbackT& Callback) {
  CHECK_EQ_OR_RETURN(args.obn_size(), args.output_blob_size());
  FOR_RANGE(int, i, 0, args.obn_size()) {
    const auto* operand_obn = instruction->operand_type(args.obn(i));
    CHECK_NOTNULL_OR_RETURN(operand_obn);
    const std::string& bn_in_op = JUST(operand_obn->template Get<vm::StringObject>()).str();
    auto* operand_output_blob = instruction->mut_operand_type(args.output_blob(i));
    CHECK_NOTNULL_OR_RETURN(operand_output_blob) << "obn: " << bn_in_op;
    auto* blob_object = JUST(operand_output_blob->template Mut<BlobObject>());
    JUST(Callback(bn_in_op, blob_object));
  }
  CHECK_EQ_OR_RETURN(args.mut2_obn_size(), args.mut2_output_blob_size());
  FOR_RANGE(int, i, 0, args.mut2_obn_size()) {
    const auto* operand_obn = instruction->operand_type(args.mut2_obn(i));
    CHECK_NOTNULL_OR_RETURN(operand_obn);
    const std::string& bn_in_op = JUST(operand_obn->template Get<vm::StringObject>()).str();
    auto* operand_output_blob = instruction->mut_operand_type(args.mut2_output_blob(i));
    CHECK_NOTNULL_OR_RETURN(operand_output_blob) << "obn: " << bn_in_op;
    auto* blob_object = JUST(operand_output_blob->template Mut<BlobObject>());
    JUST(Callback(bn_in_op, blob_object));
  }
  return Maybe<void>::Ok();
}

template<typename T>
Maybe<void> MakeBlobDesc4BnInOp(vm::Instruction* instruction, const T& args,
                                std::function<BlobDesc*(const std::string&)>* BlobDesc4BnInOp) {
  const auto& obn2blob_desc = std::make_shared<HashMap<std::string, BlobDesc*>>();
  {
    HashSet<const BlobDesc*> out_blob_descs;
    JUST(ForEachOutputBnAndBlobObject(
        instruction, args,
        [&](const std::string& bn_in_op, BlobObject* blob_object) -> Maybe<void> {
          auto* blob_desc = blob_object->mut_blob_desc();
          CHECK_OR_RETURN(out_blob_descs.insert(blob_desc).second);
          CHECK_OR_RETURN(obn2blob_desc->emplace(bn_in_op, blob_desc).second);
          return Maybe<void>::Ok();
        }));
  }
  const auto& ibn2blob_desc = std::make_shared<HashMap<std::string, const BlobDesc*>>();
  JUST(ForEachConstInputBnAndBlobObject(
      instruction, args,
      [&](const std::string& bn_in_op, const BlobObject& blob_object) -> Maybe<void> {
        CHECK_OR_RETURN(ibn2blob_desc->emplace(bn_in_op, &blob_object.blob_desc()).second);
        return Maybe<void>::Ok();
      }));
  JUST(ForEachMutInputBnAndBlobObject(
      instruction, args, [&](const std::string& bn_in_op, BlobObject* blob_object) -> Maybe<void> {
        CHECK_OR_RETURN(ibn2blob_desc->emplace(bn_in_op, &blob_object->blob_desc()).second);
        return Maybe<void>::Ok();
      }));
  *BlobDesc4BnInOp = [obn2blob_desc, ibn2blob_desc](const std::string& bn_in_op) -> BlobDesc* {
    const auto& output_iter = obn2blob_desc->find(bn_in_op);
    if (output_iter != obn2blob_desc->end()) { return output_iter->second; }
    const auto& input_iter = ibn2blob_desc->find(bn_in_op);
    if (input_iter != ibn2blob_desc->end()) { return const_cast<BlobDesc*>(input_iter->second); }
    return nullptr;
  };
  return Maybe<void>::Ok();
}

template<typename T>
Maybe<void> MakeBlob4BnInOp(
    vm::Instruction* instruction, const T& args,
    std::function<Blob*(const std::string&)>* Blob4BnInOp,
    const std::function<bool(const std::string&, const BlobObject&)>& FilterOutBlob) {
  const auto& obn2blob = std::make_shared<HashMap<std::string, Blob*>>();
  JUST(ForEachOutputBnAndBlobObject(
      instruction, args, [&](const std::string& bn_in_op, BlobObject* blob_object) -> Maybe<void> {
        if (!FilterOutBlob(bn_in_op, *blob_object)) { return Maybe<void>::Ok(); }
        CHECK_OR_RETURN(obn2blob->emplace(bn_in_op, blob_object->mut_blob()).second);
        return Maybe<void>::Ok();
      }));
  const auto& ibn2blob = std::make_shared<HashMap<std::string, const Blob*>>();
  JUST(ForEachConstInputBnAndBlobObject(
      instruction, args,
      [&](const std::string& bn_in_op, const BlobObject& blob_object) -> Maybe<void> {
        CHECK_OR_RETURN(ibn2blob->emplace(bn_in_op, &blob_object.blob()).second);
        return Maybe<void>::Ok();
      }));
  JUST(ForEachMutInputBnAndBlobObject(
      instruction, args, [&](const std::string& bn_in_op, BlobObject* blob_object) -> Maybe<void> {
        CHECK_OR_RETURN(ibn2blob->emplace(bn_in_op, blob_object->mut_blob()).second);
        return Maybe<void>::Ok();
      }));
  *Blob4BnInOp = [obn2blob, ibn2blob](const std::string& bn_in_op) -> Blob* {
    const auto& output_iter = obn2blob->find(bn_in_op);
    if (output_iter != obn2blob->end()) { return output_iter->second; }
    const auto& input_iter = ibn2blob->find(bn_in_op);
    if (input_iter != ibn2blob->end()) { return const_cast<Blob*>(input_iter->second); }
    return nullptr;
  };
  return Maybe<void>::Ok();
}

template<typename T>
Maybe<void> MakeBlob4BnInOp(vm::Instruction* instruction, const T& args,
                            std::function<Blob*(const std::string&)>* Blob4BnInOp) {
  return MakeBlob4BnInOp(instruction, args, Blob4BnInOp,
                         [](const std::string&, const BlobObject&) { return true; });
}

template<typename T>
void InitOutputBlobObjects(vm::Instruction* instruction, const T& args,
                           const std::shared_ptr<MemoryCase>& mem_case, DataType data_type) {
  const auto& InitRwMutexedObject = [&](vm::RwMutexedObject* rw_mutexed_object) {
    const auto& parallel_desc = instruction->parallel_desc();
    CHECK(static_cast<bool>(parallel_desc));
    if (rw_mutexed_object->has_object()) {
      // mutable input
      CHECK(rw_mutexed_object->Has<BlobObject>());
    } else {
      rw_mutexed_object->Init<EagerBlobObject>(mem_case, std::make_shared<Shape>(), data_type,
                                               std::make_shared<TensorStorage>());
    }
  };
  FOR_RANGE(int, i, 0, args.output_blob_size()) {
    InitRwMutexedObject(instruction->mut_operand_type(args.output_blob(i)));
  }
  FOR_RANGE(int, i, 0, args.mut2_output_blob_size()) {
    InitRwMutexedObject(instruction->mut_operand_type(args.mut2_output_blob(i)));
  }
}

template<typename T>
Maybe<void> CheckBlobParallel(vm::Instruction* instruction, const T& args,
                              const OpNodeSignatureDesc* op_node_signature) {
  const auto& bn_in_op2parallel_desc_symbol_id =
      op_node_signature->parallel_signature().bn_in_op2parallel_desc_symbol_id();

  const auto& ParallelDesc4BnInOp = [&](const std::string& bn_in_op) -> Maybe<const ParallelDesc*> {
    const auto& iter = bn_in_op2parallel_desc_symbol_id.find(bn_in_op);
    // TODO(Liang Depeng): should not tolerate nullptr.
    if (iter == bn_in_op2parallel_desc_symbol_id.end()) { return nullptr; }
    int64_t symbol_id = iter->second;
    const symbol::Storage<ParallelDesc>* symbol_storage_ptr =
        Global<symbol::Storage<ParallelDesc>>::Get();
    CHECK_OR_RETURN(symbol_storage_ptr->Has(symbol_id));
    return symbol_storage_ptr->GetPtr(symbol_id).get();
  };

  JUST(ForEachOutputBnAndBlobObject(
      instruction, args, [&](const std::string& bn_in_op, BlobObject* blob_object) -> Maybe<void> {
        const auto* parallel_desc = JUST(ParallelDesc4BnInOp(bn_in_op));
        if (parallel_desc == nullptr) { return Maybe<void>::Ok(); }
        JUST(blob_object->CheckMemCase(*parallel_desc, instruction->stream().machine_id()));
        return Maybe<void>::Ok();
      }));

  JUST(ForEachConstInputBnAndBlobObject(
      instruction, args,
      [&](const std::string& bn_in_op, const BlobObject& blob_object) -> Maybe<void> {
        const auto* parallel_desc = JUST(ParallelDesc4BnInOp(bn_in_op));
        if (parallel_desc == nullptr) { return Maybe<void>::Ok(); }
        JUST(blob_object.CheckMemCase(*parallel_desc, instruction->stream().machine_id()));
        return Maybe<void>::Ok();
      }));
  JUST(ForEachMutInputBnAndBlobObject(
      instruction, args, [&](const std::string& bn_in_op, BlobObject* blob_object) -> Maybe<void> {
        const auto* parallel_desc = JUST(ParallelDesc4BnInOp(bn_in_op));
        if (parallel_desc == nullptr) { return Maybe<void>::Ok(); }
        JUST(blob_object->CheckMemCase(*parallel_desc, instruction->stream().machine_id()));
        return Maybe<void>::Ok();
      }));
  return Maybe<void>::Ok();
}

template<typename T>
Maybe<void> OpKernelInfer(OpKernelObject* opkernel_obj, vm::Instruction* instruction, const T& args,
                          const std::shared_ptr<MemoryCase>& mem_case) {
  {
    DataType default_data_type = opkernel_obj->job_desc().DefaultDataType();
    CHECK_NE_OR_RETURN(default_data_type, DataType::kInvalidDataType);
    InitOutputBlobObjects(instruction, args, mem_case, default_data_type);
  }
  std::function<BlobDesc*(const std::string&)> BlobDesc4BnInOp;
  JUST(MakeBlobDesc4BnInOp(instruction, args, &BlobDesc4BnInOp));
  const OpNodeSignatureDesc* op_node_signature = nullptr;
  {
    const auto* operand = instruction->operand_type(args.op_node_signature());
    const auto& op_node_signature_object =
        JUST(operand->template Get<vm::ObjectWrapper<OpNodeSignatureDesc>>());
    op_node_signature = &op_node_signature_object.Get();
  }
  ParallelContext parallel_ctx;
  JUST(instruction->parallel_desc()->GetParallelContext(
      &parallel_ctx, instruction->stream().machine_id(), instruction->stream().device_id()));
  JUST(opkernel_obj->ResetOpAndKernel(*op_node_signature, &parallel_ctx, BlobDesc4BnInOp,
                                      instruction->parallel_desc().get()));
  JUST(CheckBlobParallel(instruction, args, op_node_signature));
  JUST(ForEachOutputBnAndBlobObject(
      instruction, args, [](const std::string& obn, BlobObject* blob_object) -> Maybe<void> {
        return blob_object->TryInitBlob();
      }));
  std::function<Blob*(const std::string&)> Blob4BnInOp;
  Shape empty_shape{};
  const auto& FilterOutBlob = [&](const std::string& bn_in_op, const BlobObject& blob_object) {
    return !(bn_in_op == "tmp_buffer_0" && blob_object.blob_desc().shape() == empty_shape);
  };
  JUST(MakeBlob4BnInOp(instruction, args, &Blob4BnInOp, FilterOutBlob));
  opkernel_obj->kernel().Infer(Blob4BnInOp);
  return Maybe<void>::Ok();
}

Maybe<void> OpKernelInfer(SystemOpKernelObject* opkernel_obj, vm::Instruction* instruction,
                          const StatelessCallOpKernelInstrOperand& args,
                          const std::shared_ptr<MemoryCase>& mem_case) {
  {
    DataType default_data_type = opkernel_obj->job_desc().DefaultDataType();
    CHECK_NE_OR_RETURN(default_data_type, DataType::kInvalidDataType);
    InitOutputBlobObjects(instruction, args, mem_case, default_data_type);
  }
  std::function<BlobDesc*(const std::string&)> BlobDesc4BnInOp;
  JUST(MakeBlobDesc4BnInOp(instruction, args, &BlobDesc4BnInOp));
  const OpNodeSignatureDesc* op_node_signature = nullptr;
  {
    const auto* operand = instruction->operand_type(args.op_node_signature());
    const auto& op_node_signature_object =
        JUST(operand->template Get<vm::ObjectWrapper<OpNodeSignatureDesc>>());
    op_node_signature = &op_node_signature_object.Get();
  }
  ParallelContext parallel_ctx;
  JUST(instruction->parallel_desc()->GetParallelContext(
      &parallel_ctx, instruction->stream().machine_id(), instruction->stream().device_id()));
  JUST(opkernel_obj->ResetKernel(*op_node_signature, &parallel_ctx, BlobDesc4BnInOp,
                                 instruction->parallel_desc().get()));
  JUST(CheckBlobParallel(instruction, args, op_node_signature));
  JUST(ForEachOutputBnAndBlobObject(
      instruction, args, [](const std::string& obn, BlobObject* blob_object) -> Maybe<void> {
        return blob_object->TryInitBlob();
      }));
  std::function<Blob*(const std::string&)> Blob4BnInOp;
  JUST(MakeBlob4BnInOp(instruction, args, &Blob4BnInOp));
  opkernel_obj->kernel_ctx()->UpdateBnInOp2BlobFn(Blob4BnInOp);
  opkernel_obj->kernel().SystemForwardHeader(opkernel_obj->kernel_ctx());
  return Maybe<void>::Ok();
}

template<typename T>
Maybe<void> OpKernelCompute(OpKernelObject* opkernel_obj, vm::Instruction* instruction,
                            const T& args) {
  DeviceCtx* device_ctx = instruction->stream().device_ctx().get();
  JUST(ForEachOutputBnAndBlobObject(
      instruction, args, [&](const std::string&, BlobObject* blob_object) -> Maybe<void> {
        JUST(blob_object->TryAllocateBlobBodyMemory(device_ctx));
        return Maybe<void>::Ok();
      }));
  std::shared_ptr<user_op::OpKernelState> new_state;
  {
    std::function<Blob*(const std::string&)> Blob4BnInOp;
    Shape empty_shape{};
    const auto& FilterOutBlob = [&](const std::string& bn_in_op, const BlobObject& blob_object) {
      return !(bn_in_op == "tmp_buffer_0" && blob_object.blob_desc().shape() == empty_shape);
    };
    JUST(MakeBlob4BnInOp(instruction, args, &Blob4BnInOp, FilterOutBlob));
    EagerKernel* eager_kernel = opkernel_obj->mut_kernel();
    const auto& old_state = opkernel_obj->opkernel_state();
    new_state = eager_kernel->EagerForward(old_state, device_ctx, Blob4BnInOp);
  }
  opkernel_obj->reset_opkernel_state(new_state);
  return Maybe<void>::Ok();
}

Maybe<void> OpKernelCompute(SystemOpKernelObject* opkernel_obj, vm::Instruction* instruction,
                            const StatelessCallOpKernelInstrOperand& args) {
  DeviceCtx* device_ctx = instruction->stream().device_ctx().get();
  JUST(ForEachOutputBnAndBlobObject(
      instruction, args, [&](const std::string&, BlobObject* blob_object) -> Maybe<void> {
        JUST(blob_object->TryAllocateBlobBodyMemory(device_ctx));
        return Maybe<void>::Ok();
      }));
  std::function<Blob*(const std::string&)> Blob4BnInOp;
  JUST(MakeBlob4BnInOp(instruction, args, &Blob4BnInOp));
  opkernel_obj->kernel_ctx()->UpdateBnInOp2BlobFn(Blob4BnInOp);
  opkernel_obj->kernel_ctx()->set_device_ctx(device_ctx);
  opkernel_obj->kernel().SystemForwardDataContent(opkernel_obj->kernel_ctx());
  return Maybe<void>::Ok();
}

template<typename T>
Maybe<T*> GetSharedOpKernel(vm::Instruction* instruction, DeviceType device_type,
                            const StatelessCallOpKernelInstrOperand& args) {
  const auto* operand_job_desc = instruction->operand_type(args.job_desc());
  CHECK_NOTNULL_OR_RETURN(operand_job_desc);
  const auto& job_desc_ptr = JUST(operand_job_desc->Get<vm::ObjectWrapper<JobDesc>>()).GetPtr();
  const auto* operand_op_conf = instruction->mut_operand_type(args.op_conf());
  const auto& op_conf =
      JUST(operand_op_conf->Get<vm::ObjectWrapper<OperatorConfSymbol>>()).Get().op_conf();
  vm::RwMutexedObject* rw_mutexed_object = instruction->mut_operand_type(args.shared_opkernel());
  CHECK_OR_RETURN(!rw_mutexed_object->has_object() || rw_mutexed_object->Has<OpKernelObject>()
                  || rw_mutexed_object->Has<SystemOpKernelObject>());
  const auto& parallel_desc = instruction->parallel_desc();
  CHECK_OR_RETURN(static_cast<bool>(parallel_desc));
  CHECK_EQ_OR_RETURN(device_type, parallel_desc->device_type());
  rw_mutexed_object->reset_object();
  return rw_mutexed_object->Init<T>(op_conf, job_desc_ptr, device_type);
}

}  // namespace

struct LocalCallOpKernelUtil final {
  static inline Maybe<void> Compute(const vm::InstructionMsg& instr_msg) {
    OF_PROFILER_RANGE_PUSH("ResetPrior");
    auto* operand = LocalCallOpKernelUtil::GetLocalCallOpKernelPhyInstrOperand(instr_msg);
    operand->mut_opkernel()->composed_attrs_for_scheduler_thread()->ResetPrior(operand->attrs());
    DeviceCtx* device_ctx = instr_msg.phy_instr_stream()->device_ctx().get();
    OF_PROFILER_RANGE_POP();
    OF_PROFILER_RANGE_PUSH("AllocateOutputBlobsMemory");
    JUST(AllocateOutputBlobsMemory(operand, device_ctx));
    OF_PROFILER_RANGE_POP();
    if (unlikely(operand->need_temp_storage())) {
      OF_PROFILER_RANGE_PUSH("TryAllocateTempStorageBlobMemory");
      InferTempStorageBlobDesc(operand);
      JUST(ResetTempStorageBlob(operand));
      JUST(TryAllocateTempStorageBlobMemory(operand, device_ctx));
      OF_PROFILER_RANGE_POP();
    }
    OF_PROFILER_RANGE_PUSH("TryInitOpKernelStateAndCache");
    user_op::OpKernelState* state = nullptr;
    user_op::OpKernelCache* cache = nullptr;
<<<<<<< HEAD
    TryInitOpKernelStateAndCache(operand, device_ctx, &state, &cache);
    OF_PROFILER_RANGE_POP();
=======
    if (operand->user_opkernel()->has_state_or_cache()) {
      TryInitOpKernelStateAndCache(operand, device_ctx, &state, &cache);
    }
>>>>>>> e1d29b0f
    OpKernelCompute(operand, device_ctx, state, cache);
    if (unlikely(operand->need_temp_storage())) {
      OF_PROFILER_RANGE_PUSH("DeallocateTempStorageBlobMemory");
      JUST(DeallocateTempStorageBlobMemory(operand, device_ctx));
      OF_PROFILER_RANGE_POP();
    }
    return Maybe<void>::Ok();
  }

  static inline LocalCallOpKernelPhyInstrOperand* GetLocalCallOpKernelPhyInstrOperand(
      const vm::InstructionMsg& instr_msg) {
    auto* operand = CHECK_NOTNULL(instr_msg.phy_instr_operand().get());
    return CHECK_NOTNULL(dynamic_cast<LocalCallOpKernelPhyInstrOperand*>(operand));
  }

 private:
  static inline void InferTempStorageBlobDesc(LocalCallOpKernelPhyInstrOperand* operand) {
    const auto& InferTmpSizeFn = operand->opkernel().GetInferTmpSizeFn(operand->user_opkernel());
    auto* temp_blob_desc = operand->mut_opkernel()->mut_temp_blob_object()->mut_blob_desc();
    CHECK(temp_blob_desc->data_type() == DataType::kChar);
    one::LocalUserOpInferContext* op_infer_ctx =
        operand->opkernel().op_infer_ctx_for_scheduler_thread();
    op_infer_ctx->Update(operand->inputs().get(), operand->outputs().get(),
                         operand->consistent_tensor_infer_result().get());
    size_t temp_size = InferTmpSizeFn(op_infer_ctx);
    temp_blob_desc->mut_shape() = Shape({static_cast<int64_t>(temp_size)});
    temp_blob_desc->set_is_dynamic(true);
    op_infer_ctx->Update(nullptr, nullptr, nullptr);
  }

  static inline Maybe<void> ResetTempStorageBlob(LocalCallOpKernelPhyInstrOperand* operand) {
    return operand->mut_opkernel()->mut_temp_blob_object()->InitBlob();
  }

  static inline void TryInitOpKernelStateAndCache(LocalCallOpKernelPhyInstrOperand* operand,
                                                  DeviceCtx* device_ctx,
                                                  user_op::OpKernelState** state,
                                                  user_op::OpKernelCache** cache) {
    if (likely(operand->op_interp_ctx().state)) {
      *state = operand->op_interp_ctx().state.get();
      // set state to nullptr so that state initialization in TryInitOpKernelStateAndCache will be
      // skipped.
      state = nullptr;
    }
    operand->mut_opkernel()->TryInitOpKernelStateAndCache(
        operand->user_opkernel(), device_ctx, operand->inputs().get(), operand->outputs().get(),
        operand->consistent_tensor_infer_result().get(), state, cache);
  }

  static inline Maybe<void> AllocateOutputBlobsMemory(LocalCallOpKernelPhyInstrOperand* operand,
                                                      DeviceCtx* device_ctx) {
    for (const auto& blob_object : *operand->outputs()) {
      JUST(blob_object->TryInitBlob());
      JUST(blob_object->TryAllocateBlobBodyMemory(device_ctx));
    }
    return Maybe<void>::Ok();
  }

  static inline Maybe<void> TryAllocateTempStorageBlobMemory(
      LocalCallOpKernelPhyInstrOperand* operand, DeviceCtx* device_ctx) {
    return operand->mut_opkernel()->mut_temp_blob_object()->TryAllocateBlobBodyMemory(device_ctx);
  }

  static inline void OpKernelCompute(LocalCallOpKernelPhyInstrOperand* operand,
                                     DeviceCtx* device_ctx, user_op::OpKernelState* state,
                                     const user_op::OpKernelCache* cache) {
    auto* opkernel = operand->mut_opkernel();
    auto* compute_ctx =
        opkernel->UpdateComputeContext(operand->inputs().get(), operand->outputs().get(),
                                       operand->consistent_tensor_infer_result().get(), device_ctx);
    OF_PROFILER_RANGE_PUSH("Compute");
    operand->user_opkernel()->Compute(compute_ctx, state, cache);
    OF_PROFILER_RANGE_POP();
    // tensor tuples are not allowed to be hold by StatefulLocalOpKernel
    opkernel->UpdateComputeContext(nullptr, nullptr, nullptr, nullptr);
  }

  static inline Maybe<void> DeallocateTempStorageBlobMemory(
      LocalCallOpKernelPhyInstrOperand* operand, DeviceCtx* device_ctx) {
    return operand->mut_opkernel()->mut_temp_blob_object()->DeallocateBlobDataPtr();
  }
};

void LocalCallOpKernelInstructionType::Infer(vm::Instruction* instruction) const {
  UNIMPLEMENTED();
}

void LocalCallOpKernelInstructionType::Compute(vm::Instruction* instruction) const {
  CHECK_JUST(LocalCallOpKernelUtil::Compute(instruction->instr_msg()));
}

void LocalCallOpKernelInstructionType::ComputeInFuseMode(vm::InstructionMsg* instr_msg) const {
  CHECK_JUST(LocalCallOpKernelUtil::Compute(*instr_msg));
}

std::string LocalCallOpKernelInstructionType::DebugOpTypeName(
    const vm::InstructionMsg& instr_msg) const {
  auto* operand = CHECK_NOTNULL(instr_msg.phy_instr_operand().get());
  return CHECK_NOTNULL(dynamic_cast<LocalCallOpKernelPhyInstrOperand*>(operand))
      ->opkernel()
      .op_type_name();
}

Maybe<void> CallOpKernelInstructionType::MaybeInfer(vm::Instruction* instruction,
                                                    const CallOpKernelInstrOperand& args) const {
  auto* opkernel_obj = JUST(instruction->mut_operand_type(args.opkernel())->Mut<OpKernelObject>());
  DeviceType device_type = instruction->parallel_desc()->device_type();
  int64_t device_id = instruction->stream().device_id();
  const auto& mem_case = MemoryCaseUtil::MakeMemCase(device_type, device_id);
  JUST(OpKernelInfer(opkernel_obj, instruction, args, mem_case));
  return Maybe<void>::Ok();
}

void CallOpKernelInstructionType::Infer(vm::Instruction* instruction) const {
  FlatMsgView<CallOpKernelInstrOperand> args(instruction->instr_msg().operand());
  CHECK_OK(MaybeInfer(instruction, args.Get()))
      << "\ndevice_tag: " << instruction->parallel_desc()->device_tag()
      << "\nmachine_id: " << instruction->stream().machine_id()
      << "\ndevice_id: " << instruction->stream().device_id()
      << "\n============ parallel_conf ============\n"
      << instruction->parallel_desc()->parallel_conf().DebugString();
}

Maybe<void> CallOpKernelInstructionType::MaybeCompute(vm::Instruction* instruction,
                                                      const CallOpKernelInstrOperand& args) const {
  auto* opkernel_obj = JUST(instruction->mut_operand_type(args.opkernel())->Mut<OpKernelObject>());
  JUST(OpKernelCompute(opkernel_obj, instruction, args));
  return Maybe<void>::Ok();
}

void CallOpKernelInstructionType::Compute(vm::Instruction* instruction) const {
  FlatMsgView<CallOpKernelInstrOperand> args(instruction->instr_msg().operand());
  CHECK_OK(MaybeCompute(instruction, args.Get()))
      << "\ndevice_tag: " << instruction->parallel_desc()->device_tag()
      << "\nmachine_id: " << instruction->stream().machine_id()
      << "\ndevice_id: " << instruction->stream().device_id()
      << "\n============ parallel_conf ============\n"
      << instruction->parallel_desc()->parallel_conf().DebugString();
}

Maybe<const OperatorConf&> GetOpConf(vm::Instruction* instruction,
                                     const StatelessCallOpKernelInstrOperand& args) {
  const auto* operand_op_conf = instruction->operand_type(args.op_conf());
  CHECK_NOTNULL_OR_RETURN(operand_op_conf);
  return JUST(operand_op_conf->Get<vm::ObjectWrapper<OperatorConfSymbol>>()).Get().op_conf();
}

Maybe<void> UserStatelessCallOpKernelInstructionType::Infer(
    vm::Instruction* instruction, const StatelessCallOpKernelInstrOperand& args) const {
  DeviceType device_type = instruction->parallel_desc()->device_type();
  int64_t device_id = instruction->stream().device_id();
  auto* opkernel = JUST(GetSharedOpKernel<OpKernelObject>(instruction, device_type, args));
  const auto& mem_case = MemoryCaseUtil::MakeMemCase(device_type, device_id);
  JUST(OpKernelInfer(opkernel, instruction, args, mem_case));
  return Maybe<void>::Ok();
}

void UserStatelessCallOpKernelInstructionType::Infer(vm::Instruction* instruction) const {
  FlatMsgView<StatelessCallOpKernelInstrOperand> args(instruction->instr_msg().operand());
  CHECK_OK(Infer(instruction, args.Get()))
      << "\nmachine_id: " << instruction->stream().machine_id()
      << "\ndevice_id: " << instruction->stream().device_id()
      << "\n============ parallel_conf ============\n"
      << instruction->parallel_desc()->parallel_conf().DebugString()
      << "\n============ op_conf ============\n"
      << CHECK_JUST(GetOpConf(instruction, args.Get())).DebugString();
}

Maybe<void> UserStatelessCallOpKernelInstructionType::Compute(
    vm::Instruction* instruction, const StatelessCallOpKernelInstrOperand& args) const {
  auto* opkernel_obj =
      JUST(instruction->mut_operand_type(args.shared_opkernel())->Mut<OpKernelObject>());
  JUST(OpKernelCompute(opkernel_obj, instruction, args));
  return Maybe<void>::Ok();
}

void UserStatelessCallOpKernelInstructionType::Compute(vm::Instruction* instruction) const {
  FlatMsgView<StatelessCallOpKernelInstrOperand> args(instruction->instr_msg().operand());
  CHECK_OK(Compute(instruction, args.Get()))
      << "\nmachine_id: " << instruction->stream().machine_id()
      << "\ndevice_id: " << instruction->stream().device_id()
      << "\n============ parallel_conf ============\n"
      << instruction->parallel_desc()->parallel_conf().DebugString()
      << "\n============ op_conf ============\n"
      << CHECK_JUST(GetOpConf(instruction, args.Get())).DebugString();
}

std::shared_ptr<MemoryCase> SystemStatelessCallOpKernelInstructionType::GetOutBlobMemCase(
    const DeviceType device_type, const int64_t device_id) const {
  return MemoryCaseUtil::MakeMemCase(device_type, device_id);
}

Maybe<void> SystemStatelessCallOpKernelInstructionType::Infer(
    vm::Instruction* instruction, const StatelessCallOpKernelInstrOperand& args) const {
  DeviceType device_type = instruction->parallel_desc()->device_type();
  int64_t device_id = instruction->stream().device_id();
  auto* opkernel = JUST(GetSharedOpKernel<SystemOpKernelObject>(instruction, device_type, args));
  const auto& mem_case = GetOutBlobMemCase(device_type, device_id);
  JUST(OpKernelInfer(opkernel, instruction, args, mem_case));
  return Maybe<void>::Ok();
}

void SystemStatelessCallOpKernelInstructionType::Infer(vm::Instruction* instruction) const {
  FlatMsgView<StatelessCallOpKernelInstrOperand> args(instruction->instr_msg().operand());
  CHECK_OK(Infer(instruction, args.Get()))
      << "\nmachine_id: " << instruction->stream().machine_id()
      << "\ndevice_id: " << instruction->stream().device_id()
      << "\n============ parallel_conf ============\n"
      << instruction->parallel_desc()->parallel_conf().DebugString()
      << "\n============ op_conf ============\n"
      << CHECK_JUST(GetOpConf(instruction, args.Get())).DebugString();
}

Maybe<void> SystemStatelessCallOpKernelInstructionType::Compute(
    vm::Instruction* instruction, const StatelessCallOpKernelInstrOperand& args) const {
  auto* opkernel_obj =
      JUST(instruction->mut_operand_type(args.shared_opkernel())->Mut<SystemOpKernelObject>());
  JUST(OpKernelCompute(opkernel_obj, instruction, args));
  return Maybe<void>::Ok();
}

void SystemStatelessCallOpKernelInstructionType::Compute(vm::Instruction* instruction) const {
  FlatMsgView<StatelessCallOpKernelInstrOperand> args(instruction->instr_msg().operand());
  CHECK_OK(Compute(instruction, args.Get()))
      << "\nmachine_id: " << instruction->stream().machine_id()
      << "\ndevice_id: " << instruction->stream().device_id()
      << "\n============ parallel_conf ============\n"
      << instruction->parallel_desc()->parallel_conf().DebugString()
      << "\n============ op_conf ============\n"
      << CHECK_JUST(GetOpConf(instruction, args.Get())).DebugString();
}

template<typename T>
void FeedOrFetchBlob(vm::Instruction* instruction) {
  FlatMsgView<T> args(instruction->instr_msg().operand());
  DeviceCtx* device_ctx = instruction->stream().device_ctx().get();
  auto* rw_mutext_blob = instruction->mut_operand_type(args->blob());
  auto* blob_object = CHECK_JUST(rw_mutext_blob->template Mut<BlobObject>());
  OfBlob of_blob(device_ctx->stream(), blob_object->mut_blob());
  int64_t of_blob_ptr = reinterpret_cast<int64_t>(&of_blob);
  (*Global<std::shared_ptr<ForeignCallback>>::Get())
      ->OfBlobCall(args->unique_callback_id(), of_blob_ptr);
}

void FetchBlobHeaderInstructionType::Infer(vm::Instruction* instruction) const {
  FeedOrFetchBlob<FetchBlobInstrOperand>(instruction);
}

void FetchBlobBodyInstructionType::Compute(vm::Instruction* instruction) const {
  FeedOrFetchBlob<FetchBlobInstrOperand>(instruction);
}

void FeedBlobInstructionType::Compute(vm::Instruction* instruction) const {
  FeedOrFetchBlob<FeedBlobInstrOperand>(instruction);
}

}  // namespace vm
}  // namespace oneflow<|MERGE_RESOLUTION|>--- conflicted
+++ resolved
@@ -460,17 +460,13 @@
       JUST(TryAllocateTempStorageBlobMemory(operand, device_ctx));
       OF_PROFILER_RANGE_POP();
     }
-    OF_PROFILER_RANGE_PUSH("TryInitOpKernelStateAndCache");
     user_op::OpKernelState* state = nullptr;
     user_op::OpKernelCache* cache = nullptr;
-<<<<<<< HEAD
-    TryInitOpKernelStateAndCache(operand, device_ctx, &state, &cache);
-    OF_PROFILER_RANGE_POP();
-=======
     if (operand->user_opkernel()->has_state_or_cache()) {
+      OF_PROFILER_RANGE_PUSH("TryInitOpKernelStateAndCache");
       TryInitOpKernelStateAndCache(operand, device_ctx, &state, &cache);
+      OF_PROFILER_RANGE_POP();
     }
->>>>>>> e1d29b0f
     OpKernelCompute(operand, device_ctx, state, cache);
     if (unlikely(operand->need_temp_storage())) {
       OF_PROFILER_RANGE_PUSH("DeallocateTempStorageBlobMemory");
