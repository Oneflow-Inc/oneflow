--- conflicted
+++ resolved
@@ -445,16 +445,10 @@
 struct LocalCallOpKernelUtil final {
   static inline Maybe<void> Infer(vm::Instruction* instruction) {
     auto* operand = JUST(GetLocalCallOpKernelPhyInstrOperand(instruction));
-<<<<<<< HEAD
     operand->mut_opkernel()->set_op_schema_for_scheduler_thread(operand->op_schema());
-    operand->set_user_opkernel(JUST(operand->mut_opkernel()->ChooseOpKernel(
-        operand->inputs(), operand->outputs(), operand->consistent_tensor_infer_result())));
-=======
-    operand->mut_opkernel()->composed_attrs_for_scheduler_thread()->ResetPrior(operand->attrs());
     operand->set_user_opkernel(JUST(
         operand->mut_opkernel()->ChooseOpKernel(operand->inputs().get(), operand->outputs().get(),
                                                 operand->consistent_tensor_infer_result().get())));
->>>>>>> 5720138b
     JUST(CheckOutputBlobObjectsMemCase(operand, instruction->stream()));
     JUST(InitOutputBlobs(operand));
     JUST(InferTempStorageBlobDesc(operand));
