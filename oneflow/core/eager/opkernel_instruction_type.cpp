/*
Copyright 2020 The OneFlow Authors. All rights reserved.

Licensed under the Apache License, Version 2.0 (the "License");
you may not use this file except in compliance with the License.
You may obtain a copy of the License at

    http://www.apache.org/licenses/LICENSE-2.0

Unless required by applicable law or agreed to in writing, software
distributed under the License is distributed on an "AS IS" BASIS,
WITHOUT WARRANTIES OR CONDITIONS OF ANY KIND, either express or implied.
See the License for the specific language governing permissions and
limitations under the License.
*/
#include "oneflow/core/common/device_type.pb.h"
#include "oneflow/core/common/util.h"
#include "oneflow/core/common/protobuf.h"
#include "oneflow/core/ep/cuda/cuda_stream.h"
#include "oneflow/core/job/job_desc.h"
#include "oneflow/core/job/parallel_desc.h"
#include "oneflow/core/operator/operator.h"
#include "oneflow/core/eager/eager_blob_object.h"
#include "oneflow/core/vm/stream.h"
#include "oneflow/core/vm/thread_ctx.h"
#include "oneflow/core/vm/cuda_stream_type.h"
#include "oneflow/core/eager/opkernel_instruction_type.h"
#include "oneflow/core/eager/local_call_opkernel_phy_instr_operand.h"
#include "oneflow/core/vm/instruction.h"
#include "oneflow/core/vm/instruction_type.h"
#include "oneflow/core/framework/user_op_registry_manager.h"
#include "oneflow/core/job/foreign_callback.h"
#include "oneflow/core/job/parallel_signature.cfg.h"
#include "oneflow/core/register/ofblob.h"
#include "oneflow/core/vm/symbol_storage.h"
#include "oneflow/core/operator/op_node_signature_desc.h"
#include "oneflow/core/operator/op_conf_symbol.h"
#include "oneflow/user/kernels/stateful_local_opkernel.h"
#include "oneflow/core/profiler/profiler.h"
#include "oneflow/core/profiler/collection.h"
#include "oneflow/core/common/cpp_attribute.h"

namespace oneflow {
namespace vm {

struct LocalCallOpKernelUtil final {
  static inline Maybe<void> Compute(const vm::InstructionMsg& instr_msg) {
    OF_PROFILER_RANGE_PUSH("ResetPrior");
    auto* operand = LocalCallOpKernelUtil::GetLocalCallOpKernelPhyInstrOperand(instr_msg);
    operand->mut_opkernel()->composed_attrs_for_scheduler_thread()->ResetPrior(operand->attrs());
    DeviceCtx* device_ctx = instr_msg.phy_instr_stream()->device_ctx().get();
    OF_PROFILER_RANGE_POP();
    OF_PROFILER_RANGE_PUSH("AllocateOutputBlobsMemory");
    JUST(AllocateOutputBlobsMemory(operand, device_ctx));
    OF_PROFILER_RANGE_POP();
    if (unlikely(operand->need_temp_storage())) {
      OF_PROFILER_RANGE_GUARD("TryAllocateTempStorageBlobMemory");
      InferTempStorageBlobDesc(operand);
      JUST(TryAllocateTempStorageBlobMemory(operand, device_ctx));
    }
    user_op::OpKernelState* state = nullptr;
    user_op::OpKernelCache* cache = nullptr;
    if (operand->user_opkernel()->has_state_or_cache()) {
      OF_PROFILER_RANGE_GUARD("TryInitOpKernelStateAndCache");
      TryInitOpKernelStateAndCache(operand, device_ctx, &state, &cache);
    }
    OpKernelCompute(operand, device_ctx, state, cache);
    if (unlikely(operand->need_temp_storage())) {
      OF_PROFILER_RANGE_GUARD("DeallocateTempStorageBlobMemory");
      JUST(DeallocateTempStorageBlobMemory(operand, device_ctx));
    }
    return Maybe<void>::Ok();
  }

  static inline LocalCallOpKernelPhyInstrOperand* GetLocalCallOpKernelPhyInstrOperand(
      const vm::InstructionMsg& instr_msg) {
    auto* operand = CHECK_NOTNULL(instr_msg.phy_instr_operand().get());
    return CHECK_NOTNULL(dynamic_cast<LocalCallOpKernelPhyInstrOperand*>(operand));
  }

 private:
  static inline void InferTempStorageBlobDesc(LocalCallOpKernelPhyInstrOperand* operand) {
    const auto& InferTmpSizeFn = operand->opkernel().GetInferTmpSizeFn(operand->user_opkernel());
    auto* temp_eager_blob_object = operand->mut_opkernel()->mut_temp_blob_object();
    CHECK(temp_eager_blob_object->data_type() == DataType::kChar);
    one::LocalUserOpInferContext* op_infer_ctx =
        operand->opkernel().op_infer_ctx_for_scheduler_thread();
    op_infer_ctx->Update(operand->inputs().get(), operand->outputs().get(),
                         operand->consistent_tensor_infer_result().get());
    size_t temp_size = InferTmpSizeFn(op_infer_ctx);
    temp_eager_blob_object->mut_shape() = Shape({static_cast<int64_t>(temp_size)});
    temp_eager_blob_object->set_pin_memory(false);
    temp_eager_blob_object->set_is_dynamic(true);
    op_infer_ctx->Update(nullptr, nullptr, nullptr);
  }

  static inline void TryInitOpKernelStateAndCache(LocalCallOpKernelPhyInstrOperand* operand,
                                                  DeviceCtx* device_ctx,
                                                  user_op::OpKernelState** state,
                                                  user_op::OpKernelCache** cache) {
    if (likely(operand->op_interp_ctx().state)) {
      *state = operand->op_interp_ctx().state.get();
      // set state to nullptr so that state initialization in TryInitOpKernelStateAndCache will be
      // skipped.
      state = nullptr;
    }
    operand->mut_opkernel()->TryInitOpKernelStateAndCache(
        operand->user_opkernel(), device_ctx, operand->inputs().get(), operand->outputs().get(),
        operand->consistent_tensor_infer_result().get(), state, cache);
  }

  static inline Maybe<void> AllocateOutputBlobsMemory(LocalCallOpKernelPhyInstrOperand* operand,
                                                      DeviceCtx* device_ctx) {
    for (const auto& blob_object : *operand->outputs()) {
      JUST(blob_object->TryAllocateBlobBodyMemory(device_ctx));
    }
    return Maybe<void>::Ok();
  }

  static inline Maybe<void> TryAllocateTempStorageBlobMemory(
      LocalCallOpKernelPhyInstrOperand* operand, DeviceCtx* device_ctx) {
    return operand->mut_opkernel()->mut_temp_blob_object()->TryAllocateBlobBodyMemory(device_ctx);
  }

  static inline void OpKernelCompute(LocalCallOpKernelPhyInstrOperand* operand,
                                     DeviceCtx* device_ctx, user_op::OpKernelState* state,
                                     const user_op::OpKernelCache* cache) {
    auto* opkernel = operand->mut_opkernel();
    auto* compute_ctx =
        opkernel->UpdateComputeContext(operand->inputs().get(), operand->outputs().get(),
                                       operand->consistent_tensor_infer_result().get(), device_ctx);
    OF_PROFILER_RANGE_PUSH("Compute");
    {
<<<<<<< HEAD
      auto er_guard = CHECK_JUST(profiler::EventRecorder::CreateKernelEventRecorder(
          opkernel->op_type_name(),
#if defined(WITH_CUDA)
          compute_ctx->device_type() == DeviceType::kCUDA
              ? dynamic_cast<ep::CudaStream*>(compute_ctx->stream())->cuda_stream()
              : nullptr,
#endif
          [&]() -> std::vector<Shape> {
            std::vector<Shape> shapes;
            for (const auto& pair : compute_ctx->inputs()) {
              shapes.push_back(
                  compute_ctx->TensorDesc4ArgNameAndIndex(pair.first, pair.second)->shape());
            }
            return shapes;
          }));
=======
      std::shared_ptr<profiler::EventRecorder> er_guard;
      if (Global<profiler::ProfileMgr>::Get() != nullptr) {
        er_guard = profiler::EventRecorder::CreateKernelEventRecorder(
            opkernel->op_type_name(), [&]() -> std::vector<Shape> {
              std::vector<Shape> shapes;
              for (const auto& pair : compute_ctx->inputs()) {
                shapes.push_back(
                    compute_ctx->TensorDesc4ArgNameAndIndex(pair.first, pair.second)->shape());
              }
              return shapes;
            });
      }
>>>>>>> a9d12ff9
      operand->user_opkernel()->Compute(compute_ctx, state, cache);
    }
    OF_PROFILER_RANGE_POP();
    // tensor tuples are not allowed to be hold by StatefulLocalOpKernel
    opkernel->UpdateComputeContext(nullptr, nullptr, nullptr, nullptr);
  }

  static inline Maybe<void> DeallocateTempStorageBlobMemory(
      LocalCallOpKernelPhyInstrOperand* operand, DeviceCtx* device_ctx) {
    return operand->mut_opkernel()->mut_temp_blob_object()->DeallocateBlobDataPtr();
  }
};

void LocalCallOpKernelInstructionType::Compute(vm::Instruction* instruction) const {
  CHECK_JUST(LocalCallOpKernelUtil::Compute(instruction->instr_msg()));
}

void LocalCallOpKernelInstructionType::ComputeInFuseMode(vm::InstructionMsg* instr_msg) const {
  CHECK_JUST(LocalCallOpKernelUtil::Compute(*instr_msg));
}

std::string LocalCallOpKernelInstructionType::DebugOpTypeName(
    const vm::InstructionMsg& instr_msg) const {
  auto* operand = CHECK_NOTNULL(instr_msg.phy_instr_operand().get());
  return CHECK_NOTNULL(dynamic_cast<LocalCallOpKernelPhyInstrOperand*>(operand))
      ->opkernel()
      .op_type_name();
}

}  // namespace vm
}  // namespace oneflow<|MERGE_RESOLUTION|>--- conflicted
+++ resolved
@@ -131,7 +131,6 @@
                                        operand->consistent_tensor_infer_result().get(), device_ctx);
     OF_PROFILER_RANGE_PUSH("Compute");
     {
-<<<<<<< HEAD
       auto er_guard = CHECK_JUST(profiler::EventRecorder::CreateKernelEventRecorder(
           opkernel->op_type_name(),
 #if defined(WITH_CUDA)
@@ -147,20 +146,6 @@
             }
             return shapes;
           }));
-=======
-      std::shared_ptr<profiler::EventRecorder> er_guard;
-      if (Global<profiler::ProfileMgr>::Get() != nullptr) {
-        er_guard = profiler::EventRecorder::CreateKernelEventRecorder(
-            opkernel->op_type_name(), [&]() -> std::vector<Shape> {
-              std::vector<Shape> shapes;
-              for (const auto& pair : compute_ctx->inputs()) {
-                shapes.push_back(
-                    compute_ctx->TensorDesc4ArgNameAndIndex(pair.first, pair.second)->shape());
-              }
-              return shapes;
-            });
-      }
->>>>>>> a9d12ff9
       operand->user_opkernel()->Compute(compute_ctx, state, cache);
     }
     OF_PROFILER_RANGE_POP();
