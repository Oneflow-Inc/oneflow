--- conflicted
+++ resolved
@@ -163,161 +163,5 @@
       .op_type_name();
 }
 
-<<<<<<< HEAD
-=======
-Maybe<void> CallOpKernelInstructionType::MaybeInfer(vm::Instruction* instruction,
-                                                    const CallOpKernelInstrOperand& args) const {
-  auto* opkernel_obj = JUST(instruction->mut_operand_type(args.opkernel())->Mut<OpKernelObject>());
-  DeviceType device_type = instruction->parallel_desc()->device_type();
-  int64_t device_id = instruction->stream().device_id();
-  const auto& mem_case = MemoryCaseUtil::MakeMemCase(device_type, device_id);
-  JUST(OpKernelInfer(opkernel_obj, instruction, args, mem_case));
-  return Maybe<void>::Ok();
-}
-
-void CallOpKernelInstructionType::Infer(vm::Instruction* instruction) const {
-  FlatMsgView<CallOpKernelInstrOperand> args(instruction->instr_msg().operand());
-  CHECK_OK(MaybeInfer(instruction, args.Get()))
-      << "\ndevice_tag: " << instruction->parallel_desc()->device_tag()
-      << "\nmachine_id: " << instruction->stream().machine_id()
-      << "\ndevice_id: " << instruction->stream().device_id()
-      << "\n============ parallel_conf ============\n"
-      << instruction->parallel_desc()->parallel_conf().DebugString();
-}
-
-Maybe<void> CallOpKernelInstructionType::MaybeCompute(vm::Instruction* instruction,
-                                                      const CallOpKernelInstrOperand& args) const {
-  auto* opkernel_obj = JUST(instruction->mut_operand_type(args.opkernel())->Mut<OpKernelObject>());
-  JUST(OpKernelCompute(opkernel_obj, instruction, args));
-  return Maybe<void>::Ok();
-}
-
-void CallOpKernelInstructionType::Compute(vm::Instruction* instruction) const {
-  FlatMsgView<CallOpKernelInstrOperand> args(instruction->instr_msg().operand());
-  CHECK_OK(MaybeCompute(instruction, args.Get()))
-      << "\ndevice_tag: " << instruction->parallel_desc()->device_tag()
-      << "\nmachine_id: " << instruction->stream().machine_id()
-      << "\ndevice_id: " << instruction->stream().device_id()
-      << "\n============ parallel_conf ============\n"
-      << instruction->parallel_desc()->parallel_conf().DebugString();
-}
-
-Maybe<const OperatorConf&> GetOpConf(vm::Instruction* instruction,
-                                     const StatelessCallOpKernelInstrOperand& args) {
-  const auto* operand_op_conf = instruction->operand_type(args.op_conf());
-  CHECK_NOTNULL_OR_RETURN(operand_op_conf);
-  return JUST(operand_op_conf->Get<vm::ObjectWrapper<OperatorConfSymbol>>()).Get().op_conf();
-}
-
-Maybe<void> UserStatelessCallOpKernelInstructionType::Infer(
-    vm::Instruction* instruction, const StatelessCallOpKernelInstrOperand& args) const {
-  DeviceType device_type = instruction->parallel_desc()->device_type();
-  int64_t device_id = instruction->stream().device_id();
-  auto* opkernel = JUST(GetSharedOpKernel<OpKernelObject>(instruction, device_type, args));
-  const auto& mem_case = MemoryCaseUtil::MakeMemCase(device_type, device_id);
-  JUST(OpKernelInfer(opkernel, instruction, args, mem_case));
-  return Maybe<void>::Ok();
-}
-
-void UserStatelessCallOpKernelInstructionType::Infer(vm::Instruction* instruction) const {
-  FlatMsgView<StatelessCallOpKernelInstrOperand> args(instruction->instr_msg().operand());
-  CHECK_OK(Infer(instruction, args.Get()))
-      << "\nmachine_id: " << instruction->stream().machine_id()
-      << "\ndevice_id: " << instruction->stream().device_id()
-      << "\n============ parallel_conf ============\n"
-      << instruction->parallel_desc()->parallel_conf().DebugString()
-      << "\n============ op_conf ============\n"
-      << CHECK_JUST(GetOpConf(instruction, args.Get())).DebugString();
-}
-
-Maybe<void> UserStatelessCallOpKernelInstructionType::Compute(
-    vm::Instruction* instruction, const StatelessCallOpKernelInstrOperand& args) const {
-  auto* opkernel_obj =
-      JUST(instruction->mut_operand_type(args.shared_opkernel())->Mut<OpKernelObject>());
-  JUST(OpKernelCompute(opkernel_obj, instruction, args));
-  return Maybe<void>::Ok();
-}
-
-void UserStatelessCallOpKernelInstructionType::Compute(vm::Instruction* instruction) const {
-  FlatMsgView<StatelessCallOpKernelInstrOperand> args(instruction->instr_msg().operand());
-  CHECK_OK(Compute(instruction, args.Get()))
-      << "\nmachine_id: " << instruction->stream().machine_id()
-      << "\ndevice_id: " << instruction->stream().device_id()
-      << "\n============ parallel_conf ============\n"
-      << instruction->parallel_desc()->parallel_conf().DebugString()
-      << "\n============ op_conf ============\n"
-      << CHECK_JUST(GetOpConf(instruction, args.Get())).DebugString();
-}
-
-std::shared_ptr<MemoryCase> SystemStatelessCallOpKernelInstructionType::GetOutBlobMemCase(
-    const DeviceType device_type, const int64_t device_id) const {
-  return MemoryCaseUtil::MakeMemCase(device_type, device_id);
-}
-
-Maybe<void> SystemStatelessCallOpKernelInstructionType::Infer(
-    vm::Instruction* instruction, const StatelessCallOpKernelInstrOperand& args) const {
-  DeviceType device_type = instruction->parallel_desc()->device_type();
-  int64_t device_id = instruction->stream().device_id();
-  auto* opkernel = JUST(GetSharedOpKernel<SystemOpKernelObject>(instruction, device_type, args));
-  const auto& mem_case = GetOutBlobMemCase(device_type, device_id);
-  JUST(OpKernelInfer(opkernel, instruction, args, mem_case));
-  return Maybe<void>::Ok();
-}
-
-void SystemStatelessCallOpKernelInstructionType::Infer(vm::Instruction* instruction) const {
-  FlatMsgView<StatelessCallOpKernelInstrOperand> args(instruction->instr_msg().operand());
-  CHECK_OK(Infer(instruction, args.Get()))
-      << "\nmachine_id: " << instruction->stream().machine_id()
-      << "\ndevice_id: " << instruction->stream().device_id()
-      << "\n============ parallel_conf ============\n"
-      << instruction->parallel_desc()->parallel_conf().DebugString()
-      << "\n============ op_conf ============\n"
-      << CHECK_JUST(GetOpConf(instruction, args.Get())).DebugString();
-}
-
-Maybe<void> SystemStatelessCallOpKernelInstructionType::Compute(
-    vm::Instruction* instruction, const StatelessCallOpKernelInstrOperand& args) const {
-  auto* opkernel_obj =
-      JUST(instruction->mut_operand_type(args.shared_opkernel())->Mut<SystemOpKernelObject>());
-  JUST(OpKernelCompute(opkernel_obj, instruction, args));
-  return Maybe<void>::Ok();
-}
-
-void SystemStatelessCallOpKernelInstructionType::Compute(vm::Instruction* instruction) const {
-  FlatMsgView<StatelessCallOpKernelInstrOperand> args(instruction->instr_msg().operand());
-  CHECK_OK(Compute(instruction, args.Get()))
-      << "\nmachine_id: " << instruction->stream().machine_id()
-      << "\ndevice_id: " << instruction->stream().device_id()
-      << "\n============ parallel_conf ============\n"
-      << instruction->parallel_desc()->parallel_conf().DebugString()
-      << "\n============ op_conf ============\n"
-      << CHECK_JUST(GetOpConf(instruction, args.Get())).DebugString();
-}
-
-template<typename T>
-void FeedOrFetchBlob(vm::Instruction* instruction) {
-  FlatMsgView<T> args(instruction->instr_msg().operand());
-  DeviceCtx* device_ctx = instruction->stream().device_ctx().get();
-  auto* rw_mutext_blob = instruction->mut_operand_type(args->blob());
-  auto* blob_object = CHECK_JUST(rw_mutext_blob->template Mut<BlobObject>());
-  OfBlob of_blob(device_ctx->stream(), blob_object->mut_blob());
-  int64_t of_blob_ptr = reinterpret_cast<int64_t>(&of_blob);
-  (*Global<std::shared_ptr<ForeignCallback>>::Get())
-      ->OfBlobCall(args->unique_callback_id(), of_blob_ptr);
-}
-
-void FetchBlobHeaderInstructionType::Infer(vm::Instruction* instruction) const {
-  FeedOrFetchBlob<FetchBlobInstrOperand>(instruction);
-}
-
-void FetchBlobBodyInstructionType::Compute(vm::Instruction* instruction) const {
-  FeedOrFetchBlob<FetchBlobInstrOperand>(instruction);
-}
-
-void FeedBlobInstructionType::Compute(vm::Instruction* instruction) const {
-  FeedOrFetchBlob<FeedBlobInstrOperand>(instruction);
-}
-
->>>>>>> dfd8f9b3
 }  // namespace vm
 }  // namespace oneflow