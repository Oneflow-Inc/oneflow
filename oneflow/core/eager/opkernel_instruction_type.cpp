--- conflicted
+++ resolved
@@ -463,16 +463,10 @@
     user_op::OpKernelState* state = nullptr;
     user_op::OpKernelCache* cache = nullptr;
     if (operand->user_opkernel()->has_state_or_cache()) {
-<<<<<<< HEAD
-      TryInitOpKernelStateAndCache(operand, device_ctx, &state, &cache);
-    }
-    OF_PROFILER_RANGE_POP();
-=======
       OF_PROFILER_RANGE_PUSH("TryInitOpKernelStateAndCache");
       TryInitOpKernelStateAndCache(operand, device_ctx, &state, &cache);
       OF_PROFILER_RANGE_POP();
     }
->>>>>>> 2a8b4c8f
     OpKernelCompute(operand, device_ctx, state, cache);
     if (unlikely(operand->need_temp_storage())) {
       OF_PROFILER_RANGE_PUSH("DeallocateTempStorageBlobMemory");
