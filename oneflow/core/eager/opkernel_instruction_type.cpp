--- conflicted
+++ resolved
@@ -489,13 +489,6 @@
     return operand->mut_opkernel()->mut_temp_blob_object()->InitBlob();
   }
 
-<<<<<<< HEAD
-  static inline void TryInitOpKernelState(LocalCallOpKernelPhyInstrOperand* operand,
-                                          DeviceCtx* device_ctx, user_op::OpKernelState** state) {
-    if (likely(operand->op_interp_ctx()->state)) {
-      *state = CHECK_JUST(operand->op_interp_ctx()->state).get();
-      return;
-=======
   static inline void TryInitOpKernelStateAndCache(LocalCallOpKernelPhyInstrOperand* operand,
                                                   DeviceCtx* device_ctx,
                                                   user_op::OpKernelState** state,
@@ -505,7 +498,6 @@
       // set state to nullptr so that state initialization in TryInitOpKernelStateAndCache will be
       // skipped.
       state = nullptr;
->>>>>>> 2982c60b
     }
     operand->mut_opkernel()->TryInitOpKernelStateAndCache(
         operand->user_opkernel(), device_ctx, operand->inputs().get(), operand->outputs().get(),
