/*
Copyright 2020 The OneFlow Authors. All rights reserved.

Licensed under the Apache License, Version 2.0 (the "License");
you may not use this file except in compliance with the License.
You may obtain a copy of the License at

    http://www.apache.org/licenses/LICENSE-2.0

Unless required by applicable law or agreed to in writing, software
distributed under the License is distributed on an "AS IS" BASIS,
WITHOUT WARRANTIES OR CONDITIONS OF ANY KIND, either express or implied.
See the License for the specific language governing permissions and
limitations under the License.
*/
#include <algorithm>
#include <iterator>
#include "oneflow/core/common/util.h"
#include "oneflow/core/common/protobuf.h"
#include "oneflow/core/eager/dtr_util.h"
#include "oneflow/core/operator/operator.h"
#include "oneflow/core/eager/eager_blob_object.h"
<<<<<<< HEAD
#include "oneflow/core/vm/dtr_cuda_allocator.h"
=======
>>>>>>> 66e19573
#include "oneflow/core/vm/stream.h"
#include "oneflow/core/vm/thread_ctx.h"
#include "oneflow/core/vm/cuda_stream_type.h"
#include "oneflow/core/eager/opkernel_instruction_type.h"
#include "oneflow/core/eager/local_call_opkernel_phy_instr_operand.h"
#include "oneflow/core/vm/instruction.h"
#include "oneflow/core/vm/instruction_type.h"
#include "oneflow/core/framework/user_op_registry_manager.h"
#include "oneflow/core/vm/thread_safe_allocator.h"
#include "oneflow/user/kernels/stateful_local_opkernel.h"
#include "oneflow/core/profiler/profiler.h"
<<<<<<< HEAD
#include "oneflow/core/framework/tensor_pool.h"
#include "oneflow/core/job/env_global_objects_scope.h"
#include "oneflow/core/job/job_build_and_infer_ctx_mgr.h"
=======
#include "oneflow/core/common/cpp_attribute.h"
>>>>>>> 66e19573

namespace oneflow {
namespace vm {

<<<<<<< HEAD
using DTREagerBlobObjectList = std::vector<std::shared_ptr<vm::DTREagerBlobObject>>;

Maybe<LocalCallOpKernelPhyInstrOperand> GetLocalCallOpKernelPhyInstrOperand(
    vm::Instruction* instruction) {
  const auto& operand = instruction->instr_msg().phy_instr_operand();
  CHECK_OR_RETURN(static_cast<bool>(operand));
  auto ptr = std::dynamic_pointer_cast<LocalCallOpKernelPhyInstrOperand>(operand);
  CHECK_NOTNULL_OR_RETURN(ptr);
  return ptr;
}

struct LocalCallOpKernelUtil {
  // inputs are guaranteed to be in memory before calling this function,
  // thus no recomputation is needed, but eviction is still possible.
  static inline Maybe<void> ComputeOperand(LocalCallOpKernelPhyInstrOperand* operand,
                                           DeviceCtx* device_ctx) {
    operand->mut_opkernel()->composed_attrs_for_scheduler_thread()->ResetPrior(operand->attrs());
    operand->set_user_opkernel(JUST(operand->mut_opkernel()->ChooseOpKernel(
        operand->inputs(), operand->outputs(), operand->consistent_tensor_infer_result())));
    JUST(InitOutputBlobs(operand));

    JUST(InferTempStorageBlobDesc(operand));
    JUST(ResetTempStorageBlob(operand));

    JUST(AllocateOutputBlobsMemory(operand, device_ctx));
    JUST(TryAllocateTempStorageBlobMemory(operand, device_ctx));

    user_op::OpKernelState* state;
    TryInitOpKernelState(operand, device_ctx, &state);
    if (dtr::is_enabled()) { JUST(CheckInputInMemory(operand)); }
    JUST(OpKernelCompute(operand, device_ctx, state));

    JUST(DeallocateTempStorageBlobMemory(operand, device_ctx));
    operand->set_user_opkernel(nullptr);
    if (dtr::is_enabled_and_debug()) {
      LOG(INFO) << operand->shared_opkernel()->op_type_name() << " ComputeOperand done";
    }
    if (dtr::is_enabled()) { JUST(CheckOutputInMemory(operand)); }
    return Maybe<void>::Ok();
  }
  static inline Maybe<void> ComputeInstruction(vm::Instruction* instruction);

 private:
  static inline Maybe<const MemoryCase&> GetMemCase(LocalCallOpKernelPhyInstrOperand* operand) {
    const auto& mem_case = operand->opkernel().mem_case();
    CHECK_OR_RETURN(static_cast<bool>(mem_case));
    return *mem_case;
  }

  static inline Maybe<void> CheckMemCase(const MemoryCase& mem_case, DeviceType device_type,
                                         int64_t device_id) {
    if (mem_case.has_host_mem()) {
      CHECK_EQ_OR_RETURN(device_type, DeviceType::kCPU);
    } else if (mem_case.has_device_cuda_mem()) {
      CHECK_EQ_OR_RETURN(mem_case.device_cuda_mem().device_id(), device_id);
    } else {
      OF_UNIMPLEMENTED();
=======
struct LocalCallOpKernelUtil final {
  static inline Maybe<void> Compute(const vm::InstructionMsg& instr_msg) {
    OF_PROFILER_RANGE_PUSH("ResetPrior");
    auto* operand = LocalCallOpKernelUtil::GetLocalCallOpKernelPhyInstrOperand(instr_msg);
    operand->mut_opkernel()->composed_attrs_for_scheduler_thread()->ResetPrior(operand->attrs());
    DeviceCtx* device_ctx = instr_msg.phy_instr_stream()->device_ctx().get();
    OF_PROFILER_RANGE_POP();
    OF_PROFILER_RANGE_PUSH("AllocateOutputBlobsMemory");
    JUST(AllocateOutputBlobsMemory(operand, device_ctx));
    OF_PROFILER_RANGE_POP();
    if (unlikely(operand->need_temp_storage())) {
      OF_PROFILER_RANGE_PUSH("TryAllocateTempStorageBlobMemory");
      InferTempStorageBlobDesc(operand);
      JUST(ResetTempStorageBlob(operand));
      JUST(TryAllocateTempStorageBlobMemory(operand, device_ctx));
      OF_PROFILER_RANGE_POP();
    }
    user_op::OpKernelState* state = nullptr;
    user_op::OpKernelCache* cache = nullptr;
    if (operand->user_opkernel()->has_state_or_cache()) {
      OF_PROFILER_RANGE_PUSH("TryInitOpKernelStateAndCache");
      TryInitOpKernelStateAndCache(operand, device_ctx, &state, &cache);
      OF_PROFILER_RANGE_POP();
    }
    OpKernelCompute(operand, device_ctx, state, cache);
    if (unlikely(operand->need_temp_storage())) {
      OF_PROFILER_RANGE_PUSH("DeallocateTempStorageBlobMemory");
      JUST(DeallocateTempStorageBlobMemory(operand, device_ctx));
      OF_PROFILER_RANGE_POP();
>>>>>>> 66e19573
    }
    return Maybe<void>::Ok();
  }

  static inline LocalCallOpKernelPhyInstrOperand* GetLocalCallOpKernelPhyInstrOperand(
      const vm::InstructionMsg& instr_msg) {
    auto* operand = CHECK_NOTNULL(instr_msg.phy_instr_operand().get());
    return CHECK_NOTNULL(dynamic_cast<LocalCallOpKernelPhyInstrOperand*>(operand));
  }

 private:
  static inline void InferTempStorageBlobDesc(LocalCallOpKernelPhyInstrOperand* operand) {
    const auto& InferTmpSizeFn = operand->opkernel().GetInferTmpSizeFn(operand->user_opkernel());
    auto* temp_blob_desc = operand->mut_opkernel()->mut_temp_blob_object()->mut_blob_desc();
    CHECK(temp_blob_desc->data_type() == DataType::kChar);
    one::LocalUserOpInferContext* op_infer_ctx =
        operand->opkernel().op_infer_ctx_for_scheduler_thread();
    op_infer_ctx->Update(operand->inputs().get(), operand->outputs().get(),
                         operand->consistent_tensor_infer_result().get());
    size_t temp_size = InferTmpSizeFn(op_infer_ctx);
    temp_blob_desc->mut_shape() = Shape({static_cast<int64_t>(temp_size)});
    temp_blob_desc->set_is_dynamic(true);
    op_infer_ctx->Update(nullptr, nullptr, nullptr);
  }

  static inline Maybe<void> ResetTempStorageBlob(LocalCallOpKernelPhyInstrOperand* operand) {
    return operand->mut_opkernel()->mut_temp_blob_object()->InitBlob();
  }

  static inline void TryInitOpKernelStateAndCache(LocalCallOpKernelPhyInstrOperand* operand,
                                                  DeviceCtx* device_ctx,
                                                  user_op::OpKernelState** state,
                                                  user_op::OpKernelCache** cache) {
    if (likely(operand->op_interp_ctx().state)) {
      *state = operand->op_interp_ctx().state.get();
      // set state to nullptr so that state initialization in TryInitOpKernelStateAndCache will be
      // skipped.
      state = nullptr;
    }
    operand->mut_opkernel()->TryInitOpKernelStateAndCache(
        operand->user_opkernel(), device_ctx, operand->inputs().get(), operand->outputs().get(),
        operand->consistent_tensor_infer_result().get(), state, cache);
  }

  static inline Maybe<void> AllocateOutputBlobsMemory(LocalCallOpKernelPhyInstrOperand* operand,
                                                      DeviceCtx* device_ctx) {
<<<<<<< HEAD
    Global<dtr::TensorPool>::Get()->set_current_op_type_name(operand->opkernel().op_type_name());
    JUST(operand->ForEachOutputTensor([&](vm::EagerBlobObject* blob_object) -> Maybe<void> {
      JUST(blob_object->TryAllocateBlobBodyMemory(device_ctx));
      return Maybe<void>::Ok();
    }));
    Global<dtr::TensorPool>::Get()->set_current_op_type_name("");

    if (dtr::is_enabled()) { JUST(CheckOutputInMemory(operand)); }
=======
    for (const auto& blob_object : *operand->outputs()) {
      JUST(blob_object->TryInitBlob());
      JUST(blob_object->TryAllocateBlobBodyMemory(device_ctx));
    }
>>>>>>> 66e19573
    return Maybe<void>::Ok();
  }

  static inline Maybe<void> TryAllocateTempStorageBlobMemory(
      LocalCallOpKernelPhyInstrOperand* operand, DeviceCtx* device_ctx) {
    return operand->mut_opkernel()->mut_temp_blob_object()->TryAllocateBlobBodyMemory(device_ctx);
  }

<<<<<<< HEAD
  static inline Maybe<void> OpKernelCompute(LocalCallOpKernelPhyInstrOperand* operand,
                                            DeviceCtx* device_ctx, user_op::OpKernelState* state) {
    JUST(WithComputeContext(operand, device_ctx,
                            [&](user_op::KernelComputeContext* compute_ctx) -> Maybe<void> {
                              operand->user_opkernel()->Compute(compute_ctx, state);
                              return Maybe<void>::Ok();
                            }));

    if (dtr::is_enabled()) {
      for (int i : operand->opkernel().input_tuple_indexes4mut_ibns()) {
        const std::string& op_type_name = operand->opkernel().op_type_name();
        std::cout << "mutable! op: " << op_type_name << ", input " << i;
        std::cout << "set it as non evictable" << std::endl;
        GetDTRInputs(operand)[i]->set_evict_attr(false);
      }
    }
    if (dtr::debug_level() >= 3) {
      for (int i : operand->opkernel().input_tuple_indexes4mut_ibns()) {
        const auto& mut_input = operand->inputs()->at(i);
        if (mut_input->mem_case().has_device_cuda_mem()) {
          size_t bytes = mut_input->blob_desc().ByteSizeOfBlobBody();
          std::vector<float> tmp(bytes / 4);
          cudaMemcpy(tmp.data(), mut_input->blob().dptr(), bytes,
                     cudaMemcpyKind::cudaMemcpyDeviceToHost);
          float x = 0;
          for (float f : tmp) { x += f; }
          mut_input->hash_ = x;
          mut_input->backup_data_.resize(bytes / 4);
          memcpy(mut_input->backup_data_.data(), tmp.data(), bytes);
          std::cout << ", gpu memory." << std::endl;
        } else {
          std::cout << ", non gpu memory." << std::endl;
        }
      }

      // compare_input_hash flag
      bool compare_input_hash = false;
      for (const auto& base_class_output : *operand->outputs()) {
        if (base_class_output->mem_case().has_device_cuda_mem()) {
          size_t bytes = base_class_output->blob_desc().ByteSizeOfBlobBody();
          CHECK_EQ_OR_RETURN(bytes % 4, 0);
          std::vector<float> tmp(bytes / 4);
          cudaMemcpy(tmp.data(), base_class_output->blob().dptr(), bytes,
                     cudaMemcpyKind::cudaMemcpyDeviceToHost);
          float x = 0;
          for (float f : tmp) { x += f; }
          if (const auto output =
                  std::dynamic_pointer_cast<DTREagerBlobObject>(base_class_output)) {
            if (output->hash_ != -1) {
              if (output->hash_ != x) {
                std::cout << "wrong!!!!"
                          << " compute op: "
                          << output->compute_op()->shared_opkernel()->user_op_conf_->op_type_name()
                          << ", old hash: " << output->hash_ << ", new hash: " << x
                          << ", old data[0]: " << output->backup_data_[0]
                          << ", new data[0]: " << tmp[0]
                          << ", shape: " << output->blob_desc().shape() << std::endl;

                // compare hash of inputs
                compare_input_hash = true;
              } else {
                std::cout << "correct :)"
                          << " compute op: "
                          << output->compute_op()->shared_opkernel()->user_op_conf_->op_type_name()
                          << ", old hash: " << output->hash_ << ", new hash: " << x << std::endl;
              }
            } else {
              std::cout << "first! set hash to " << x << std::endl;
            }
          }
          base_class_output->hash_ = x;
          base_class_output->backup_data_.resize(bytes / 4);
          memcpy(base_class_output->backup_data_.data(), tmp.data(), bytes);
        } else {
          std::cout << "compute non gpu memory, op is: " << operand->opkernel().op_type_name()
                    << std::endl;
        }
      }
      if (compare_input_hash) {
        for (const auto& base_class_input : *operand->inputs()) {
          if (const auto input = std::dynamic_pointer_cast<DTREagerBlobObject>(base_class_input)) {
            if (input->mem_case().has_device_cuda_mem()) {
              size_t bytes = input->blob_desc().ByteSizeOfBlobBody();
              CHECK_EQ_OR_RETURN(bytes % 4, 0);
              std::vector<float> tmp(bytes / 4);
              cudaMemcpy(tmp.data(), input->blob().dptr(), bytes,
                         cudaMemcpyKind::cudaMemcpyDeviceToHost);
              float x = 0;
              for (float f : tmp) { x += f; }
              if (input->hash_ != -1) {
                if (input->hash_ != x) {
                  std::cout << "input hash wrong!!!!"
                            << ", old hash: " << input->hash_ << ", new hash: " << x
                            << ", old data[0]: " << input->backup_data_[0]
                            << ", new data[0]: " << tmp[0]
                            << ", shape: " << input->blob_desc().shape() << std::endl;
                } else {
                  std::cout << "input hash correct :)"
                            << ", shape: " << input->blob_desc().shape() << std::endl;
                }
              } else {
                std::cout << "input not initialized!!!!!" << x << std::endl;
              }
            } else {
              std::cout << "input non gpu memory, op is: " << operand->opkernel().op_type_name()
                        << std::endl;
            }
          }
        }
      }
    }
    return Maybe<void>::Ok();
=======
  static inline void OpKernelCompute(LocalCallOpKernelPhyInstrOperand* operand,
                                     DeviceCtx* device_ctx, user_op::OpKernelState* state,
                                     const user_op::OpKernelCache* cache) {
    auto* opkernel = operand->mut_opkernel();
    auto* compute_ctx =
        opkernel->UpdateComputeContext(operand->inputs().get(), operand->outputs().get(),
                                       operand->consistent_tensor_infer_result().get(), device_ctx);
    OF_PROFILER_RANGE_PUSH("Compute");
    operand->user_opkernel()->Compute(compute_ctx, state, cache);
    OF_PROFILER_RANGE_POP();
    // tensor tuples are not allowed to be hold by StatefulLocalOpKernel
    opkernel->UpdateComputeContext(nullptr, nullptr, nullptr, nullptr);
>>>>>>> 66e19573
  }

  static inline Maybe<void> DeallocateTempStorageBlobMemory(
      LocalCallOpKernelPhyInstrOperand* operand, DeviceCtx* device_ctx) {
    return operand->mut_opkernel()->mut_temp_blob_object()->DeallocateBlobDataPtr();
  }
};

<<<<<<< HEAD
bool IsInplace(const DTREagerBlobObjectList& inputs, const DTREagerBlobObjectList& outputs) {
  bool is_in_place = false;
  for (const auto& input : inputs) {
    for (const auto& output : outputs) {
      if (input->object_dptr() == output->object_dptr()) {
        is_in_place = true;
        break;
      }
    }
    if (is_in_place) { break; }
  }
  return is_in_place;
}

Maybe<void> _IncReferenceNumOfRecomputedTensor(
    const std::shared_ptr<vm::LocalCallOpKernelPhyInstrOperand>& operand, int& pinned_num) {
  if (dtr::is_enabled_and_debug()) {
    LOG(INFO) << operand.get() << " with type " << operand->shared_opkernel()->op_type_name()
              << " start";
  }
  for (auto& input : GetDTRInputs(operand)) {
    input->pin();
    const auto& dtr_op = input->compute_op();
    if (!input->is_in_memory()) {
      const auto local_call_op = DTROp2LocalCallOp(input->compute_op());
      CHECK_NOTNULL_OR_RETURN(local_call_op);
      dtr::TensorPool* dtr_pool = Global<dtr::TensorPool>::Get();
      if (!input->is_bp_required()) { dtr_pool->need_eager_eviction_ebos_.insert(input.get()); }

      if (dtr_pool->operand_visited_.count(input->compute_op()) == 0) {
        dtr_pool->operand_visited_.insert(input->compute_op());

        if (dtr::is_enabled_and_debug()) {
          LOG(INFO) << input << " with compute op " << dtr_op << ", type "
                    << dtr_op->shared_opkernel()->op_type_name()
                    << " is not in memory, searching parents..";
        }

        JUST(_IncReferenceNumOfRecomputedTensor(local_call_op, pinned_num));
      }
    } else {
      pinned_num++;
      if (dtr::is_enabled_and_debug()) {
        LOG(INFO) << "pin: compute op of " << input << " is " << dtr_op << " with type "
                  << dtr_op->shared_opkernel()->op_type_name();
      }
    }
  }
  if (dtr::is_enabled_and_debug()) {
    LOG(INFO) << operand.get() << " with type " << operand->shared_opkernel()->op_type_name()
              << " end";
  }
  return Maybe<void>::Ok();
}

Maybe<int> IncReferenceNumOfRecomputedTensor(
    const std::shared_ptr<vm::LocalCallOpKernelPhyInstrOperand>& operand) {
  int pinned_num = 0;
  JUST(_IncReferenceNumOfRecomputedTensor(operand, pinned_num));
  Global<dtr::TensorPool>::Get()->operand_visited_.clear();
  return pinned_num;
}

static Maybe<double> GetEstimatedComputeTime(
    const std::shared_ptr<vm::LocalCallOpKernelPhyInstrOperand>& operand) {
  const auto& inputs = *operand->inputs();
  const auto& outputs = *operand->outputs();
  size_t estimated_compute_time = 0;
  for (const auto& input : inputs) { estimated_compute_time += input->BlobBodyBytes(); }
  for (const auto& output : outputs) { estimated_compute_time += output->BlobBodyBytes(); }
  return estimated_compute_time;
}

Maybe<void> _RecursivelyCompute(
    const std::shared_ptr<vm::LocalCallOpKernelPhyInstrOperand>& operand,
    DeviceCtx* device_ctx) {
  // PinGuard guard(operand->inputs());
  if (dtr::debug_level() >= 2) {
    if (auto* thread_safe_allocator =
            dynamic_cast<vm::ThreadSafeAllocator*>(device_ctx->mut_allocator())) {
      if (auto* dtr_allocator =
              dynamic_cast<vm::DtrCudaAllocator*>(thread_safe_allocator->backend_allocator())) {
        LOG(INFO) << "allocator stats:";
        dtr_allocator->DisplayAllPieces();
      } else {
        CHECK_OR_RETURN(false);
      }
    }
  }

  const auto& inputs = GetDTRInputs(operand);
  const auto& outputs = GetDTROutputs(operand);

  for (auto& output : outputs) {
    output->pin();
    if (dtr::is_enabled_and_debug()) {
      LOG(INFO) << "going to (re)compute " << output->compute_op() << "("
                << output->compute_op_type_name() << ") for " << output;
    }
  }

  for (auto& input : inputs) {
    if (!input->is_in_memory()) {
      CHECK_GT_OR_RETURN(input->input_size(), 0);
      // TODO: recursive recompute the inputs
      auto local_call_op = DTROp2LocalCallOp(input->compute_op());
      CHECK_NOTNULL_OR_RETURN(local_call_op);

      if (dtr::is_enabled_and_debug()) {
        LOG(INFO) << "going to recompute " << input->compute_op() << "("
                  << input->compute_op_type_name() << ") for " << input << ", whose dptr is "
                  << input->blob().dptr() << ", is in memory: " << input->is_in_memory()
                  << std::endl;
      }
      // TODO for each ptr rather than shared_ptr
      JUST(_RecursivelyCompute(local_call_op, device_ctx));
      Global<dtr::TensorPool>::Get()->add_recompute_times();
    }
  }

  JUST(CheckInputInMemory(operand.get()));

  JUST(LocalCallOpKernelUtil::ComputeOperand(operand.get(), device_ctx));
  const double compute_time = JUST(GetEstimatedComputeTime(operand));

  JUST(CheckOutputInMemory(operand.get()));
  // update output tensor dtr attrs
  for (auto& output : outputs) {
    output->set_compute_time(compute_time);
    CHECK_GE_OR_RETURN(output->compute_time(), 0);
    output->reset_pesudo_node();
    Global<dtr::TensorPool>::Get()->update_after_compute(output.get());
  }

  // unpin output
  if (dtr::is_enabled_and_debug()) { LOG(INFO) << "unpin output"; }
  for (auto& output : outputs) { output->unpin(); }
  if (dtr::is_enabled_and_debug()) { LOG(INFO) << "unpin output end"; }

  // use current timestamp as access time and **then** update timestamp
  for (auto& input : inputs) { input->update_access_time(); }
  for (auto& output : outputs) { output->update_access_time(); }

  // eager eviction in remat
  for (auto& input : inputs) {
    input->unpin();
    if (input->num_pinned() == 0
        && Global<dtr::TensorPool>::Get()->need_eager_eviction_ebos_.count(input.get()) > 0) {
      if (dtr::is_enabled_and_debug()) {
        LOG(INFO) << "going to evict " << input << " in recomputation, whose dptr is "
                  << input->blob().dptr() << ", compute op: " << input->compute_op_type_name()
                  << ", size: " << input->blob().ByteSizeOfBlobBody()
                  << ", is in memory: " << input->is_in_memory() << std::endl;
      }
      Global<dtr::TensorPool>::Get()->need_eager_eviction_ebos_.erase(input.get());
      JUST(input->evict());
    }
  }

  // update timestamp
  Global<dtr::TensorPool>::Get()->time_flies(compute_time);
  return Maybe<void>::Ok();
}

Maybe<void> RecursivelyCompute(
    const std::shared_ptr<vm::LocalCallOpKernelPhyInstrOperand>& operand,
    DeviceCtx* device_ctx) {
  int pinned_num = JUST(IncReferenceNumOfRecomputedTensor(operand));
  if (dtr::is_enabled_and_debug()) {
    LOG(INFO) << "pinning input tensors ended, pinned num: " << pinned_num;
  }
  JUST(_RecursivelyCompute(operand, device_ctx));
  CHECK_OR_RETURN(Global<dtr::TensorPool>::Get()->need_eager_eviction_ebos_.empty());
  if (dtr::debug_level() >= 1) {
    LOG(INFO) << "all compute ok for " << operand->opkernel().op_type_name() << std::endl;
  }
  return Maybe<void>::Ok();
}

Maybe<void> DTRComputeInstruction(vm::Instruction* instruction) {
  auto operand = JUST(GetLocalCallOpKernelPhyInstrOperand(instruction));
  DeviceCtx* device_ctx = instruction->stream().device_ctx().get();

  if (dtr::is_enabled_and_debug()) {
    LOG(INFO) << "all compute start for " << operand->opkernel().op_type_name() << std::endl;
    LOG(INFO) << "start pinning input tensors..";
  }

  const auto& inputs = GetDTRInputs(operand);
  const auto& outputs = GetDTROutputs(operand);

  for (auto& output : outputs) { output->set_compute_op(operand); }
  for (auto& input : inputs) { input->AppendUserOp(operand); }
  JUST(RecursivelyCompute(operand, device_ctx));
  bool is_inplace = IsInplace(inputs, outputs);
  for (const auto& output : outputs) {
    if (is_inplace) {
      output->set_evict_attr(false);
    } else {
      JUST(Global<dtr::TensorPool>::Get()->insert(output));
    }
  }
  if (dtr::debug_level() >= 3) { JUST(Global<dtr::TensorPool>::Get()->display2()); }
  return Maybe<void>::Ok();
}

inline Maybe<void> LocalCallOpKernelUtil::ComputeInstruction(vm::Instruction* instruction) {
  auto operand = JUST(GetLocalCallOpKernelPhyInstrOperand(instruction));
  DeviceCtx* device_ctx = instruction->stream().device_ctx().get();
  return ComputeOperand(operand.get(), device_ctx);
}

Maybe<void> DTRUtil::recompute(vm::DTREagerBlobObject* object, DeviceCtx* device_ctx) {
  if (object->is_in_memory()) { return Maybe<void>::Ok(); }
  return RecursivelyCompute(DTROp2LocalCallOp(object->compute_op()), device_ctx);
}

void LocalCallOpKernelInstructionType::Infer(vm::Instruction* instruction) const {
  UNIMPLEMENTED();
}

void LocalCallOpKernelInstructionType::Compute(vm::Instruction* instruction) const {
  if (dtr::is_enabled()) {
    CHECK_OK(DTRComputeInstruction(instruction));
  } else {
    CHECK_OK(LocalCallOpKernelUtil::ComputeInstruction(instruction));
  }
}

const std::string& LocalCallOpKernelInstructionType::DebugOpTypeName(
    vm::Instruction* instruction) const {
  auto operand = CHECK_JUST(GetLocalCallOpKernelPhyInstrOperand(instruction));
  return operand->opkernel().op_type_name();
=======
void LocalCallOpKernelInstructionType::Compute(vm::Instruction* instruction) const {
  CHECK_JUST(LocalCallOpKernelUtil::Compute(instruction->instr_msg()));
}

void LocalCallOpKernelInstructionType::ComputeInFuseMode(vm::InstructionMsg* instr_msg) const {
  CHECK_JUST(LocalCallOpKernelUtil::Compute(*instr_msg));
}

std::string LocalCallOpKernelInstructionType::DebugOpTypeName(
    const vm::InstructionMsg& instr_msg) const {
  auto* operand = CHECK_NOTNULL(instr_msg.phy_instr_operand().get());
  return CHECK_NOTNULL(dynamic_cast<LocalCallOpKernelPhyInstrOperand*>(operand))
      ->opkernel()
      .op_type_name();
>>>>>>> 66e19573
}

}  // namespace vm
}  // namespace oneflow<|MERGE_RESOLUTION|>--- conflicted
+++ resolved
@@ -17,100 +17,49 @@
 #include <iterator>
 #include "oneflow/core/common/util.h"
 #include "oneflow/core/common/protobuf.h"
+#include "oneflow/core/job/job_desc.h"
+#include "oneflow/core/job/parallel_desc.h"
+#include "oneflow/core/operator/operator.h"
 #include "oneflow/core/eager/dtr_util.h"
-#include "oneflow/core/operator/operator.h"
 #include "oneflow/core/eager/eager_blob_object.h"
-<<<<<<< HEAD
-#include "oneflow/core/vm/dtr_cuda_allocator.h"
-=======
->>>>>>> 66e19573
 #include "oneflow/core/vm/stream.h"
 #include "oneflow/core/vm/thread_ctx.h"
 #include "oneflow/core/vm/cuda_stream_type.h"
+#include "oneflow/core/vm/dtr_cuda_allocator.h"
 #include "oneflow/core/eager/opkernel_instruction_type.h"
 #include "oneflow/core/eager/local_call_opkernel_phy_instr_operand.h"
 #include "oneflow/core/vm/instruction.h"
 #include "oneflow/core/vm/instruction_type.h"
+#include "oneflow/core/vm/thread_safe_allocator.h"
 #include "oneflow/core/framework/user_op_registry_manager.h"
-#include "oneflow/core/vm/thread_safe_allocator.h"
+#include "oneflow/core/job/foreign_callback.h"
+#include "oneflow/core/job/parallel_signature.cfg.h"
+#include "oneflow/core/register/ofblob.h"
+#include "oneflow/core/vm/symbol_storage.h"
+#include "oneflow/core/operator/op_node_signature_desc.h"
+#include "oneflow/core/operator/op_conf_symbol.h"
 #include "oneflow/user/kernels/stateful_local_opkernel.h"
 #include "oneflow/core/profiler/profiler.h"
-<<<<<<< HEAD
+#include "oneflow/core/common/cpp_attribute.h"
 #include "oneflow/core/framework/tensor_pool.h"
 #include "oneflow/core/job/env_global_objects_scope.h"
-#include "oneflow/core/job/job_build_and_infer_ctx_mgr.h"
-=======
-#include "oneflow/core/common/cpp_attribute.h"
->>>>>>> 66e19573
 
 namespace oneflow {
 namespace vm {
 
-<<<<<<< HEAD
 using DTREagerBlobObjectList = std::vector<std::shared_ptr<vm::DTREagerBlobObject>>;
 
-Maybe<LocalCallOpKernelPhyInstrOperand> GetLocalCallOpKernelPhyInstrOperand(
-    vm::Instruction* instruction) {
-  const auto& operand = instruction->instr_msg().phy_instr_operand();
-  CHECK_OR_RETURN(static_cast<bool>(operand));
-  auto ptr = std::dynamic_pointer_cast<LocalCallOpKernelPhyInstrOperand>(operand);
-  CHECK_NOTNULL_OR_RETURN(ptr);
-  return ptr;
-}
-
-struct LocalCallOpKernelUtil {
-  // inputs are guaranteed to be in memory before calling this function,
-  // thus no recomputation is needed, but eviction is still possible.
+struct LocalCallOpKernelUtil final {
+  static inline Maybe<void> Compute(const vm::InstructionMsg& instr_msg) {
+    auto* operand = LocalCallOpKernelUtil::GetLocalCallOpKernelPhyInstrOperand(instr_msg).get();
+    DeviceCtx* device_ctx = instr_msg.phy_instr_stream()->device_ctx().get();
+    return ComputeOperand(operand, device_ctx);
+  }
+
   static inline Maybe<void> ComputeOperand(LocalCallOpKernelPhyInstrOperand* operand,
                                            DeviceCtx* device_ctx) {
+    OF_PROFILER_RANGE_PUSH("ResetPrior");
     operand->mut_opkernel()->composed_attrs_for_scheduler_thread()->ResetPrior(operand->attrs());
-    operand->set_user_opkernel(JUST(operand->mut_opkernel()->ChooseOpKernel(
-        operand->inputs(), operand->outputs(), operand->consistent_tensor_infer_result())));
-    JUST(InitOutputBlobs(operand));
-
-    JUST(InferTempStorageBlobDesc(operand));
-    JUST(ResetTempStorageBlob(operand));
-
-    JUST(AllocateOutputBlobsMemory(operand, device_ctx));
-    JUST(TryAllocateTempStorageBlobMemory(operand, device_ctx));
-
-    user_op::OpKernelState* state;
-    TryInitOpKernelState(operand, device_ctx, &state);
-    if (dtr::is_enabled()) { JUST(CheckInputInMemory(operand)); }
-    JUST(OpKernelCompute(operand, device_ctx, state));
-
-    JUST(DeallocateTempStorageBlobMemory(operand, device_ctx));
-    operand->set_user_opkernel(nullptr);
-    if (dtr::is_enabled_and_debug()) {
-      LOG(INFO) << operand->shared_opkernel()->op_type_name() << " ComputeOperand done";
-    }
-    if (dtr::is_enabled()) { JUST(CheckOutputInMemory(operand)); }
-    return Maybe<void>::Ok();
-  }
-  static inline Maybe<void> ComputeInstruction(vm::Instruction* instruction);
-
- private:
-  static inline Maybe<const MemoryCase&> GetMemCase(LocalCallOpKernelPhyInstrOperand* operand) {
-    const auto& mem_case = operand->opkernel().mem_case();
-    CHECK_OR_RETURN(static_cast<bool>(mem_case));
-    return *mem_case;
-  }
-
-  static inline Maybe<void> CheckMemCase(const MemoryCase& mem_case, DeviceType device_type,
-                                         int64_t device_id) {
-    if (mem_case.has_host_mem()) {
-      CHECK_EQ_OR_RETURN(device_type, DeviceType::kCPU);
-    } else if (mem_case.has_device_cuda_mem()) {
-      CHECK_EQ_OR_RETURN(mem_case.device_cuda_mem().device_id(), device_id);
-    } else {
-      OF_UNIMPLEMENTED();
-=======
-struct LocalCallOpKernelUtil final {
-  static inline Maybe<void> Compute(const vm::InstructionMsg& instr_msg) {
-    OF_PROFILER_RANGE_PUSH("ResetPrior");
-    auto* operand = LocalCallOpKernelUtil::GetLocalCallOpKernelPhyInstrOperand(instr_msg);
-    operand->mut_opkernel()->composed_attrs_for_scheduler_thread()->ResetPrior(operand->attrs());
-    DeviceCtx* device_ctx = instr_msg.phy_instr_stream()->device_ctx().get();
     OF_PROFILER_RANGE_POP();
     OF_PROFILER_RANGE_PUSH("AllocateOutputBlobsMemory");
     JUST(AllocateOutputBlobsMemory(operand, device_ctx));
@@ -134,15 +83,14 @@
       OF_PROFILER_RANGE_PUSH("DeallocateTempStorageBlobMemory");
       JUST(DeallocateTempStorageBlobMemory(operand, device_ctx));
       OF_PROFILER_RANGE_POP();
->>>>>>> 66e19573
     }
     return Maybe<void>::Ok();
   }
 
-  static inline LocalCallOpKernelPhyInstrOperand* GetLocalCallOpKernelPhyInstrOperand(
-      const vm::InstructionMsg& instr_msg) {
-    auto* operand = CHECK_NOTNULL(instr_msg.phy_instr_operand().get());
-    return CHECK_NOTNULL(dynamic_cast<LocalCallOpKernelPhyInstrOperand*>(operand));
+  static inline std::shared_ptr<LocalCallOpKernelPhyInstrOperand>
+  GetLocalCallOpKernelPhyInstrOperand(const vm::InstructionMsg& instr_msg) {
+    auto operand = CHECK_NOTNULL(instr_msg.phy_instr_operand());
+    return CHECK_NOTNULL(std::dynamic_pointer_cast<LocalCallOpKernelPhyInstrOperand>(operand));
   }
 
  private:
@@ -181,21 +129,10 @@
 
   static inline Maybe<void> AllocateOutputBlobsMemory(LocalCallOpKernelPhyInstrOperand* operand,
                                                       DeviceCtx* device_ctx) {
-<<<<<<< HEAD
-    Global<dtr::TensorPool>::Get()->set_current_op_type_name(operand->opkernel().op_type_name());
-    JUST(operand->ForEachOutputTensor([&](vm::EagerBlobObject* blob_object) -> Maybe<void> {
-      JUST(blob_object->TryAllocateBlobBodyMemory(device_ctx));
-      return Maybe<void>::Ok();
-    }));
-    Global<dtr::TensorPool>::Get()->set_current_op_type_name("");
-
-    if (dtr::is_enabled()) { JUST(CheckOutputInMemory(operand)); }
-=======
     for (const auto& blob_object : *operand->outputs()) {
       JUST(blob_object->TryInitBlob());
       JUST(blob_object->TryAllocateBlobBodyMemory(device_ctx));
     }
->>>>>>> 66e19573
     return Maybe<void>::Ok();
   }
 
@@ -204,120 +141,6 @@
     return operand->mut_opkernel()->mut_temp_blob_object()->TryAllocateBlobBodyMemory(device_ctx);
   }
 
-<<<<<<< HEAD
-  static inline Maybe<void> OpKernelCompute(LocalCallOpKernelPhyInstrOperand* operand,
-                                            DeviceCtx* device_ctx, user_op::OpKernelState* state) {
-    JUST(WithComputeContext(operand, device_ctx,
-                            [&](user_op::KernelComputeContext* compute_ctx) -> Maybe<void> {
-                              operand->user_opkernel()->Compute(compute_ctx, state);
-                              return Maybe<void>::Ok();
-                            }));
-
-    if (dtr::is_enabled()) {
-      for (int i : operand->opkernel().input_tuple_indexes4mut_ibns()) {
-        const std::string& op_type_name = operand->opkernel().op_type_name();
-        std::cout << "mutable! op: " << op_type_name << ", input " << i;
-        std::cout << "set it as non evictable" << std::endl;
-        GetDTRInputs(operand)[i]->set_evict_attr(false);
-      }
-    }
-    if (dtr::debug_level() >= 3) {
-      for (int i : operand->opkernel().input_tuple_indexes4mut_ibns()) {
-        const auto& mut_input = operand->inputs()->at(i);
-        if (mut_input->mem_case().has_device_cuda_mem()) {
-          size_t bytes = mut_input->blob_desc().ByteSizeOfBlobBody();
-          std::vector<float> tmp(bytes / 4);
-          cudaMemcpy(tmp.data(), mut_input->blob().dptr(), bytes,
-                     cudaMemcpyKind::cudaMemcpyDeviceToHost);
-          float x = 0;
-          for (float f : tmp) { x += f; }
-          mut_input->hash_ = x;
-          mut_input->backup_data_.resize(bytes / 4);
-          memcpy(mut_input->backup_data_.data(), tmp.data(), bytes);
-          std::cout << ", gpu memory." << std::endl;
-        } else {
-          std::cout << ", non gpu memory." << std::endl;
-        }
-      }
-
-      // compare_input_hash flag
-      bool compare_input_hash = false;
-      for (const auto& base_class_output : *operand->outputs()) {
-        if (base_class_output->mem_case().has_device_cuda_mem()) {
-          size_t bytes = base_class_output->blob_desc().ByteSizeOfBlobBody();
-          CHECK_EQ_OR_RETURN(bytes % 4, 0);
-          std::vector<float> tmp(bytes / 4);
-          cudaMemcpy(tmp.data(), base_class_output->blob().dptr(), bytes,
-                     cudaMemcpyKind::cudaMemcpyDeviceToHost);
-          float x = 0;
-          for (float f : tmp) { x += f; }
-          if (const auto output =
-                  std::dynamic_pointer_cast<DTREagerBlobObject>(base_class_output)) {
-            if (output->hash_ != -1) {
-              if (output->hash_ != x) {
-                std::cout << "wrong!!!!"
-                          << " compute op: "
-                          << output->compute_op()->shared_opkernel()->user_op_conf_->op_type_name()
-                          << ", old hash: " << output->hash_ << ", new hash: " << x
-                          << ", old data[0]: " << output->backup_data_[0]
-                          << ", new data[0]: " << tmp[0]
-                          << ", shape: " << output->blob_desc().shape() << std::endl;
-
-                // compare hash of inputs
-                compare_input_hash = true;
-              } else {
-                std::cout << "correct :)"
-                          << " compute op: "
-                          << output->compute_op()->shared_opkernel()->user_op_conf_->op_type_name()
-                          << ", old hash: " << output->hash_ << ", new hash: " << x << std::endl;
-              }
-            } else {
-              std::cout << "first! set hash to " << x << std::endl;
-            }
-          }
-          base_class_output->hash_ = x;
-          base_class_output->backup_data_.resize(bytes / 4);
-          memcpy(base_class_output->backup_data_.data(), tmp.data(), bytes);
-        } else {
-          std::cout << "compute non gpu memory, op is: " << operand->opkernel().op_type_name()
-                    << std::endl;
-        }
-      }
-      if (compare_input_hash) {
-        for (const auto& base_class_input : *operand->inputs()) {
-          if (const auto input = std::dynamic_pointer_cast<DTREagerBlobObject>(base_class_input)) {
-            if (input->mem_case().has_device_cuda_mem()) {
-              size_t bytes = input->blob_desc().ByteSizeOfBlobBody();
-              CHECK_EQ_OR_RETURN(bytes % 4, 0);
-              std::vector<float> tmp(bytes / 4);
-              cudaMemcpy(tmp.data(), input->blob().dptr(), bytes,
-                         cudaMemcpyKind::cudaMemcpyDeviceToHost);
-              float x = 0;
-              for (float f : tmp) { x += f; }
-              if (input->hash_ != -1) {
-                if (input->hash_ != x) {
-                  std::cout << "input hash wrong!!!!"
-                            << ", old hash: " << input->hash_ << ", new hash: " << x
-                            << ", old data[0]: " << input->backup_data_[0]
-                            << ", new data[0]: " << tmp[0]
-                            << ", shape: " << input->blob_desc().shape() << std::endl;
-                } else {
-                  std::cout << "input hash correct :)"
-                            << ", shape: " << input->blob_desc().shape() << std::endl;
-                }
-              } else {
-                std::cout << "input not initialized!!!!!" << x << std::endl;
-              }
-            } else {
-              std::cout << "input non gpu memory, op is: " << operand->opkernel().op_type_name()
-                        << std::endl;
-            }
-          }
-        }
-      }
-    }
-    return Maybe<void>::Ok();
-=======
   static inline void OpKernelCompute(LocalCallOpKernelPhyInstrOperand* operand,
                                      DeviceCtx* device_ctx, user_op::OpKernelState* state,
                                      const user_op::OpKernelCache* cache) {
@@ -330,7 +153,6 @@
     OF_PROFILER_RANGE_POP();
     // tensor tuples are not allowed to be hold by StatefulLocalOpKernel
     opkernel->UpdateComputeContext(nullptr, nullptr, nullptr, nullptr);
->>>>>>> 66e19573
   }
 
   static inline Maybe<void> DeallocateTempStorageBlobMemory(
@@ -339,7 +161,32 @@
   }
 };
 
-<<<<<<< HEAD
+Maybe<void> DTRComputeInstruction(const vm::InstructionMsg& instr_msg);
+
+void LocalCallOpKernelInstructionType::Compute(vm::Instruction* instruction) const {
+  if (dtr::is_enabled()) {
+    CHECK_OK(DTRComputeInstruction(instruction->instr_msg()));
+  } else {
+    CHECK_JUST(LocalCallOpKernelUtil::Compute(instruction->instr_msg()));
+  }
+}
+
+void LocalCallOpKernelInstructionType::ComputeInFuseMode(vm::InstructionMsg* instr_msg) const {
+  if (dtr::is_enabled()) {
+    CHECK_OK(DTRComputeInstruction(*instr_msg));
+  } else {
+    CHECK_JUST(LocalCallOpKernelUtil::Compute(*instr_msg));
+  }
+}
+
+std::string LocalCallOpKernelInstructionType::DebugOpTypeName(
+    const vm::InstructionMsg& instr_msg) const {
+  auto* operand = CHECK_NOTNULL(instr_msg.phy_instr_operand().get());
+  return CHECK_NOTNULL(dynamic_cast<LocalCallOpKernelPhyInstrOperand*>(operand))
+      ->opkernel()
+      .op_type_name();
+}
+
 bool IsInplace(const DTREagerBlobObjectList& inputs, const DTREagerBlobObjectList& outputs) {
   bool is_in_place = false;
   for (const auto& input : inputs) {
@@ -357,8 +204,7 @@
 Maybe<void> _IncReferenceNumOfRecomputedTensor(
     const std::shared_ptr<vm::LocalCallOpKernelPhyInstrOperand>& operand, int& pinned_num) {
   if (dtr::is_enabled_and_debug()) {
-    LOG(INFO) << operand.get() << " with type " << operand->shared_opkernel()->op_type_name()
-              << " start";
+    LOG(INFO) << operand << " with type " << operand->shared_opkernel()->op_type_name() << " start";
   }
   for (auto& input : GetDTRInputs(operand)) {
     input->pin();
@@ -389,8 +235,7 @@
     }
   }
   if (dtr::is_enabled_and_debug()) {
-    LOG(INFO) << operand.get() << " with type " << operand->shared_opkernel()->op_type_name()
-              << " end";
+    LOG(INFO) << operand << " with type " << operand->shared_opkernel()->op_type_name() << " end";
   }
   return Maybe<void>::Ok();
 }
@@ -403,19 +248,21 @@
   return pinned_num;
 }
 
-static Maybe<double> GetEstimatedComputeTime(
-    const std::shared_ptr<vm::LocalCallOpKernelPhyInstrOperand>& operand) {
+static Maybe<double> GetEstimatedComputeTime(vm::LocalCallOpKernelPhyInstrOperand* operand) {
   const auto& inputs = *operand->inputs();
   const auto& outputs = *operand->outputs();
   size_t estimated_compute_time = 0;
-  for (const auto& input : inputs) { estimated_compute_time += input->BlobBodyBytes(); }
-  for (const auto& output : outputs) { estimated_compute_time += output->BlobBodyBytes(); }
+  for (const auto& input : inputs) {
+    estimated_compute_time += input->tensor_storage()->blob_bytes();
+  }
+  for (const auto& output : outputs) {
+    estimated_compute_time += output->tensor_storage()->blob_bytes();
+  }
   return estimated_compute_time;
 }
 
 Maybe<void> _RecursivelyCompute(
-    const std::shared_ptr<vm::LocalCallOpKernelPhyInstrOperand>& operand,
-    DeviceCtx* device_ctx) {
+    const std::shared_ptr<vm::LocalCallOpKernelPhyInstrOperand>& operand, DeviceCtx* device_ctx) {
   // PinGuard guard(operand->inputs());
   if (dtr::debug_level() >= 2) {
     if (auto* thread_safe_allocator =
@@ -463,7 +310,7 @@
   JUST(CheckInputInMemory(operand.get()));
 
   JUST(LocalCallOpKernelUtil::ComputeOperand(operand.get(), device_ctx));
-  const double compute_time = JUST(GetEstimatedComputeTime(operand));
+  const double compute_time = JUST(GetEstimatedComputeTime(operand.get()));
 
   JUST(CheckOutputInMemory(operand.get()));
   // update output tensor dtr attrs
@@ -504,9 +351,8 @@
   return Maybe<void>::Ok();
 }
 
-Maybe<void> RecursivelyCompute(
-    const std::shared_ptr<vm::LocalCallOpKernelPhyInstrOperand>& operand,
-    DeviceCtx* device_ctx) {
+Maybe<void> RecursivelyCompute(const std::shared_ptr<vm::LocalCallOpKernelPhyInstrOperand>& operand,
+                               DeviceCtx* device_ctx) {
   int pinned_num = JUST(IncReferenceNumOfRecomputedTensor(operand));
   if (dtr::is_enabled_and_debug()) {
     LOG(INFO) << "pinning input tensors ended, pinned num: " << pinned_num;
@@ -519,9 +365,9 @@
   return Maybe<void>::Ok();
 }
 
-Maybe<void> DTRComputeInstruction(vm::Instruction* instruction) {
-  auto operand = JUST(GetLocalCallOpKernelPhyInstrOperand(instruction));
-  DeviceCtx* device_ctx = instruction->stream().device_ctx().get();
+Maybe<void> DTRComputeInstruction(const vm::InstructionMsg& instr_msg) {
+  auto operand = LocalCallOpKernelUtil::GetLocalCallOpKernelPhyInstrOperand(instr_msg);
+  DeviceCtx* device_ctx = instr_msg.phy_instr_stream()->device_ctx().get();
 
   if (dtr::is_enabled_and_debug()) {
     LOG(INFO) << "all compute start for " << operand->opkernel().op_type_name() << std::endl;
@@ -531,8 +377,8 @@
   const auto& inputs = GetDTRInputs(operand);
   const auto& outputs = GetDTROutputs(operand);
 
-  for (auto& output : outputs) { output->set_compute_op(operand); }
-  for (auto& input : inputs) { input->AppendUserOp(operand); }
+  for (auto& output : outputs) { output->set_compute_op(operand.get()); }
+  for (auto& input : inputs) { input->AppendUserOp(operand.get()); }
   JUST(RecursivelyCompute(operand, device_ctx));
   bool is_inplace = IsInplace(inputs, outputs);
   for (const auto& output : outputs) {
@@ -546,50 +392,10 @@
   return Maybe<void>::Ok();
 }
 
-inline Maybe<void> LocalCallOpKernelUtil::ComputeInstruction(vm::Instruction* instruction) {
-  auto operand = JUST(GetLocalCallOpKernelPhyInstrOperand(instruction));
-  DeviceCtx* device_ctx = instruction->stream().device_ctx().get();
-  return ComputeOperand(operand.get(), device_ctx);
-}
-
 Maybe<void> DTRUtil::recompute(vm::DTREagerBlobObject* object, DeviceCtx* device_ctx) {
   if (object->is_in_memory()) { return Maybe<void>::Ok(); }
   return RecursivelyCompute(DTROp2LocalCallOp(object->compute_op()), device_ctx);
 }
 
-void LocalCallOpKernelInstructionType::Infer(vm::Instruction* instruction) const {
-  UNIMPLEMENTED();
-}
-
-void LocalCallOpKernelInstructionType::Compute(vm::Instruction* instruction) const {
-  if (dtr::is_enabled()) {
-    CHECK_OK(DTRComputeInstruction(instruction));
-  } else {
-    CHECK_OK(LocalCallOpKernelUtil::ComputeInstruction(instruction));
-  }
-}
-
-const std::string& LocalCallOpKernelInstructionType::DebugOpTypeName(
-    vm::Instruction* instruction) const {
-  auto operand = CHECK_JUST(GetLocalCallOpKernelPhyInstrOperand(instruction));
-  return operand->opkernel().op_type_name();
-=======
-void LocalCallOpKernelInstructionType::Compute(vm::Instruction* instruction) const {
-  CHECK_JUST(LocalCallOpKernelUtil::Compute(instruction->instr_msg()));
-}
-
-void LocalCallOpKernelInstructionType::ComputeInFuseMode(vm::InstructionMsg* instr_msg) const {
-  CHECK_JUST(LocalCallOpKernelUtil::Compute(*instr_msg));
-}
-
-std::string LocalCallOpKernelInstructionType::DebugOpTypeName(
-    const vm::InstructionMsg& instr_msg) const {
-  auto* operand = CHECK_NOTNULL(instr_msg.phy_instr_operand().get());
-  return CHECK_NOTNULL(dynamic_cast<LocalCallOpKernelPhyInstrOperand*>(operand))
-      ->opkernel()
-      .op_type_name();
->>>>>>> 66e19573
-}
-
 }  // namespace vm
 }  // namespace oneflow