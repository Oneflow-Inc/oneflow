--- conflicted
+++ resolved
@@ -136,21 +136,12 @@
 
     JUST(DeallocateTempStorageBlobMemory(operand, device_ctx));
     operand->set_user_opkernel(nullptr);
-<<<<<<< HEAD
     if (oneflow::DTRDebugEnabled()) {
       LOG(INFO) << operand->shared_opkernel()->op_type_name() << " ComputeOperand done";
     }
-    JUST(ForEachDTROutputTensor(
-        operand, [&](const std::shared_ptr<vm::DTREagerBlobObject>& object) -> Maybe<void> {
-          CHECK_OR_RETURN(object->is_in_memory());
-          return Maybe<void>::Ok();
-        }));
-=======
-    if (oneflow::DTRDebugEnabled()) { LOG(INFO) << "DoCompute done"; }
     if (oneflow::DTREnabled()) {
       JUST(CheckOutputInMemory(operand));
     }
->>>>>>> e0dff71d
     return Maybe<void>::Ok();
   }
   static inline Maybe<void> ComputeInstruction(vm::Instruction* instruction);
