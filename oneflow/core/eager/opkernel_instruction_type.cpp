/*
Copyright 2020 The OneFlow Authors. All rights reserved.

Licensed under the Apache License, Version 2.0 (the "License");
you may not use this file except in compliance with the License.
You may obtain a copy of the License at

    http://www.apache.org/licenses/LICENSE-2.0

Unless required by applicable law or agreed to in writing, software
distributed under the License is distributed on an "AS IS" BASIS,
WITHOUT WARRANTIES OR CONDITIONS OF ANY KIND, either express or implied.
See the License for the specific language governing permissions and
limitations under the License.
*/
#include "oneflow/core/common/util.h"
#include "oneflow/core/common/protobuf.h"
#include "oneflow/core/job/job_desc.h"
#include "oneflow/core/job/parallel_desc.h"
#include "oneflow/core/operator/operator.h"
#include "oneflow/core/eager/eager_blob_object.h"
#include "oneflow/core/vm/stream.h"
#include "oneflow/core/vm/thread_ctx.h"
#include "oneflow/core/vm/cuda_stream_type.h"
#include "oneflow/core/eager/opkernel_instruction_type.h"
#include "oneflow/core/eager/local_call_opkernel_phy_instr_operand.h"
#include "oneflow/core/vm/instruction.h"
#include "oneflow/core/vm/instruction_type.h"
#include "oneflow/core/framework/user_op_registry_manager.h"
#include "oneflow/core/job/foreign_callback.h"
#include "oneflow/core/job/parallel_signature.cfg.h"
#include "oneflow/core/register/ofblob.h"
#include "oneflow/core/vm/symbol_storage.h"
#include "oneflow/core/operator/op_node_signature_desc.h"
#include "oneflow/core/operator/op_conf_symbol.h"
#include "oneflow/user/kernels/stateful_local_opkernel.h"
#include "oneflow/core/profiler/profiler.h"
#include "oneflow/core/common/cpp_attribute.h"

namespace oneflow {
namespace vm {

struct LocalCallOpKernelUtil final {
  static inline Maybe<void> Compute(const vm::InstructionMsg& instr_msg) {
    OF_PROFILER_RANGE_PUSH("ResetPrior");
    auto* operand = LocalCallOpKernelUtil::GetLocalCallOpKernelPhyInstrOperand(instr_msg);
    operand->mut_opkernel()->composed_attrs_for_scheduler_thread()->ResetPrior(operand->attrs());
    DeviceCtx* device_ctx = instr_msg.phy_instr_stream()->device_ctx().get();
    OF_PROFILER_RANGE_POP();
    OF_PROFILER_RANGE_PUSH("AllocateOutputBlobsMemory");
    JUST(AllocateOutputBlobsMemory(operand, device_ctx));
    OF_PROFILER_RANGE_POP();
    if (unlikely(operand->need_temp_storage())) {
      OF_PROFILER_RANGE_GUARD("TryAllocateTempStorageBlobMemory");
      InferTempStorageBlobDesc(operand);
      JUST(TryAllocateTempStorageBlobMemory(operand, device_ctx));
    }
    user_op::OpKernelState* state = nullptr;
    user_op::OpKernelCache* cache = nullptr;
    if (operand->user_opkernel()->has_state_or_cache()) {
      OF_PROFILER_RANGE_GUARD("TryInitOpKernelStateAndCache");
      TryInitOpKernelStateAndCache(operand, device_ctx, &state, &cache);
    }
    OpKernelCompute(operand, device_ctx, state, cache);
    if (unlikely(operand->need_temp_storage())) {
      OF_PROFILER_RANGE_GUARD("DeallocateTempStorageBlobMemory");
      JUST(DeallocateTempStorageBlobMemory(operand, device_ctx));
    }
    return Maybe<void>::Ok();
  }

  static inline LocalCallOpKernelPhyInstrOperand* GetLocalCallOpKernelPhyInstrOperand(
      const vm::InstructionMsg& instr_msg) {
    auto* operand = CHECK_NOTNULL(instr_msg.phy_instr_operand().get());
    return CHECK_NOTNULL(dynamic_cast<LocalCallOpKernelPhyInstrOperand*>(operand));
  }

 private:
  static inline void InferTempStorageBlobDesc(LocalCallOpKernelPhyInstrOperand* operand) {
    const auto& InferTmpSizeFn = operand->opkernel().GetInferTmpSizeFn(operand->user_opkernel());
    auto* temp_eager_blob_object = operand->mut_opkernel()->mut_temp_blob_object();
    CHECK(temp_eager_blob_object->data_type() == DataType::kChar);
    one::LocalUserOpInferContext* op_infer_ctx =
        operand->opkernel().op_infer_ctx_for_scheduler_thread();
    op_infer_ctx->Update(operand->inputs().get(), operand->outputs().get(),
                         operand->consistent_tensor_infer_result().get());
    size_t temp_size = InferTmpSizeFn(op_infer_ctx);
<<<<<<< HEAD
    temp_blob_desc->mut_shape() = Shape({static_cast<int64_t>(temp_size)});
    temp_blob_desc->mut_stride() = Stride(temp_blob_desc->mut_shape());
    temp_blob_desc->set_is_dynamic(true);
=======
    temp_eager_blob_object->mut_shape() = Shape({static_cast<int64_t>(temp_size)});
    temp_eager_blob_object->set_is_dynamic(true);
>>>>>>> 85ba7d0a
    op_infer_ctx->Update(nullptr, nullptr, nullptr);
  }

  static inline void TryInitOpKernelStateAndCache(LocalCallOpKernelPhyInstrOperand* operand,
                                                  DeviceCtx* device_ctx,
                                                  user_op::OpKernelState** state,
                                                  user_op::OpKernelCache** cache) {
    if (likely(operand->op_interp_ctx().state)) {
      *state = operand->op_interp_ctx().state.get();
      // set state to nullptr so that state initialization in TryInitOpKernelStateAndCache will be
      // skipped.
      state = nullptr;
    }
    operand->mut_opkernel()->TryInitOpKernelStateAndCache(
        operand->user_opkernel(), device_ctx, operand->inputs().get(), operand->outputs().get(),
        operand->consistent_tensor_infer_result().get(), state, cache);
  }

  static inline Maybe<void> AllocateOutputBlobsMemory(LocalCallOpKernelPhyInstrOperand* operand,
                                                      DeviceCtx* device_ctx) {
    for (const auto& blob_object : *operand->outputs()) {
      JUST(blob_object->TryAllocateBlobBodyMemory(device_ctx));
    }
    return Maybe<void>::Ok();
  }

  static inline Maybe<void> TryAllocateTempStorageBlobMemory(
      LocalCallOpKernelPhyInstrOperand* operand, DeviceCtx* device_ctx) {
    return operand->mut_opkernel()->mut_temp_blob_object()->TryAllocateBlobBodyMemory(device_ctx);
  }

  static inline void OpKernelCompute(LocalCallOpKernelPhyInstrOperand* operand,
                                     DeviceCtx* device_ctx, user_op::OpKernelState* state,
                                     const user_op::OpKernelCache* cache) {
    auto* opkernel = operand->mut_opkernel();
    auto* compute_ctx =
        opkernel->UpdateComputeContext(operand->inputs().get(), operand->outputs().get(),
                                       operand->consistent_tensor_infer_result().get(), device_ctx);
    OF_PROFILER_RANGE_PUSH("Compute");
    operand->user_opkernel()->Compute(compute_ctx, state, cache);
    OF_PROFILER_RANGE_POP();
    // tensor tuples are not allowed to be hold by StatefulLocalOpKernel
    opkernel->UpdateComputeContext(nullptr, nullptr, nullptr, nullptr);
  }

  static inline Maybe<void> DeallocateTempStorageBlobMemory(
      LocalCallOpKernelPhyInstrOperand* operand, DeviceCtx* device_ctx) {
    return operand->mut_opkernel()->mut_temp_blob_object()->DeallocateBlobDataPtr();
  }
};

void LocalCallOpKernelInstructionType::Compute(vm::Instruction* instruction) const {
  CHECK_JUST(LocalCallOpKernelUtil::Compute(instruction->instr_msg()));
}

void LocalCallOpKernelInstructionType::ComputeInFuseMode(vm::InstructionMsg* instr_msg) const {
  CHECK_JUST(LocalCallOpKernelUtil::Compute(*instr_msg));
}

std::string LocalCallOpKernelInstructionType::DebugOpTypeName(
    const vm::InstructionMsg& instr_msg) const {
  auto* operand = CHECK_NOTNULL(instr_msg.phy_instr_operand().get());
  return CHECK_NOTNULL(dynamic_cast<LocalCallOpKernelPhyInstrOperand*>(operand))
      ->opkernel()
      .op_type_name();
}

}  // namespace vm
}  // namespace oneflow<|MERGE_RESOLUTION|>--- conflicted
+++ resolved
@@ -85,14 +85,9 @@
     op_infer_ctx->Update(operand->inputs().get(), operand->outputs().get(),
                          operand->consistent_tensor_infer_result().get());
     size_t temp_size = InferTmpSizeFn(op_infer_ctx);
-<<<<<<< HEAD
-    temp_blob_desc->mut_shape() = Shape({static_cast<int64_t>(temp_size)});
-    temp_blob_desc->mut_stride() = Stride(temp_blob_desc->mut_shape());
-    temp_blob_desc->set_is_dynamic(true);
-=======
     temp_eager_blob_object->mut_shape() = Shape({static_cast<int64_t>(temp_size)});
+    temp_eager_blob_object->mut_stride() = Stride(temp_eager_blob_object->mut_shape());
     temp_eager_blob_object->set_is_dynamic(true);
->>>>>>> 85ba7d0a
     op_infer_ctx->Update(nullptr, nullptr, nullptr);
   }
 
