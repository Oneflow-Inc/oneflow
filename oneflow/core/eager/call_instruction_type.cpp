/*
Copyright 2020 The OneFlow Authors. All rights reserved.

Licensed under the Apache License, Version 2.0 (the "License");
you may not use this file except in compliance with the License.
You may obtain a copy of the License at

    http://www.apache.org/licenses/LICENSE-2.0

Unless required by applicable law or agreed to in writing, software
distributed under the License is distributed on an "AS IS" BASIS,
WITHOUT WARRANTIES OR CONDITIONS OF ANY KIND, either express or implied.
See the License for the specific language governing permissions and
limitations under the License.
*/
#include "oneflow/core/common/util.h"
#include "oneflow/core/common/protobuf.h"
#include "oneflow/core/job/job_desc.h"
#include "oneflow/core/job/parallel_desc.h"
#include "oneflow/core/operator/operator.h"
#include "oneflow/core/eager/eager_blob_object.h"
#include "oneflow/core/vm/stream.h"
#include "oneflow/core/vm/allocator.h"
#include "oneflow/core/vm/thread_ctx.h"
#include "oneflow/core/eager/call_instruction_type.h"
#include "oneflow/core/eager/call_phy_instr_operand.h"
#include "oneflow/core/vm/instruction.h"
#include "oneflow/core/vm/instruction_type.h"
#include "oneflow/core/framework/user_op_registry_manager.h"
#include "oneflow/core/job/foreign_callback.h"
#include "oneflow/core/job/parallel_signature.cfg.h"
#include "oneflow/core/register/ofblob.h"
#include "oneflow/core/vm/symbol_storage.h"
#include "oneflow/core/operator/op_node_signature_desc.h"
#include "oneflow/core/operator/op_conf_symbol.h"
#include "oneflow/user/kernels/stateful_local_opkernel.h"
#include "oneflow/core/profiler/profiler.h"
#include "oneflow/core/common/cpp_attribute.h"

namespace oneflow {
namespace vm {

struct CallInstructionUtil final {
<<<<<<< HEAD
  static inline void Compute(const vm::InstructionMsg& instr_msg) {
    OF_PROFILER_RANGE_PUSH("ResetPrior");
    auto* operand = CallInstructionUtil::GetCallPhyInstrOperand(instr_msg);
    DeviceCtx* device_ctx = instr_msg.stream().device_ctx().get();
    operand->mut_call_ctx()->device_ctx = device_ctx;
=======
  static inline Maybe<void> Compute(const vm::Instruction& instruction) {
    OF_PROFILER_RANGE_PUSH("ResetPrior");
    auto* operand = CallInstructionUtil::GetCallPhyInstrOperand(instruction);
    operand->mut_opkernel()->composed_attrs_for_scheduler_thread()->ResetPrior(operand->attrs());
    DeviceCtx* device_ctx = instruction.stream().device_ctx().get();
>>>>>>> d9957763
    OF_PROFILER_RANGE_POP();
    OF_PROFILER_RANGE_PUSH("AllocateOutputBlobsMemory");
    AllocateOutputBlobsMemory(operand, device_ctx);
    OF_PROFILER_RANGE_POP();
    if (unlikely(operand->need_temp_storage())) {
      OF_PROFILER_RANGE_PUSH("TryAllocateTempStorage");
      InferTempStorageSize(operand);
      TryAllocateTempStorage(operand, device_ctx);
      OF_PROFILER_RANGE_POP();
    }
    user_op::OpKernelState* state = nullptr;
    user_op::OpKernelCache* cache = nullptr;
    if (operand->user_opkernel()->has_state_or_cache()) {
      OF_PROFILER_RANGE_PUSH("TryInitOpKernelStateAndCache");
      TryInitOpKernelStateAndCache(operand, device_ctx, &state, &cache);
      OF_PROFILER_RANGE_POP();
    }
    OpKernelCompute(operand, device_ctx, state, cache);
    if (unlikely(operand->need_temp_storage())) {
      OF_PROFILER_RANGE_PUSH("DeallocateTempStorage");
      DeallocateTempStorage(operand, device_ctx);
      OF_PROFILER_RANGE_POP();
    }
    operand->mut_call_ctx()->device_ctx = nullptr;
  }

  static inline CallPhyInstrOperand* GetCallPhyInstrOperand(const vm::Instruction& instruction) {
    auto* operand = CHECK_NOTNULL(instruction.phy_instr_operand().get());
    return CHECK_NOTNULL(dynamic_cast<CallPhyInstrOperand*>(operand));
  }

 private:
  static inline void InferTempStorageSize(CallPhyInstrOperand* operand) {
    const auto& InferTmpSizeFn = operand->infer_tmp_size_fn();
    CHECK(static_cast<bool>(InferTmpSizeFn))
        << operand->opkernel().op_conf().user_conf().op_type_name();
    operand->mut_call_ctx()->tmp_buffer_size = InferTmpSizeFn(operand->opkernel().op_infer_ctx());
  }

  static inline void TryInitOpKernelStateAndCache(CallPhyInstrOperand* operand,
                                                  DeviceCtx* device_ctx,
                                                  user_op::OpKernelState** state,
                                                  user_op::OpKernelCache** cache) {
    if (likely(operand->op_interp_ctx().state)) {
      *state = operand->op_interp_ctx().state.get();
      // set state to nullptr so that state initialization in TryInitOpKernelStateAndCache will be
      // skipped.
      state = nullptr;
    }
    operand->mut_opkernel()->TryInitOpKernelStateAndCache(operand->user_opkernel(), state, cache);
  }

  static inline void AllocateOutputBlobsMemory(CallPhyInstrOperand* operand,
                                               DeviceCtx* device_ctx) {
    for (const auto& blob_object : *operand->outputs()) {
      blob_object->TryInitBlob();
      blob_object->TryAllocateBlobBodyMemory(device_ctx);
    }
  }

  static inline void TryAllocateTempStorage(CallPhyInstrOperand* operand, DeviceCtx* device_ctx) {
    if (operand->mut_call_ctx()->tmp_buffer_size > 0) {
      device_ctx->mut_allocator()->Allocate(&operand->mut_call_ctx()->tmp_buffer_ptr,
                                            operand->mut_call_ctx()->tmp_buffer_size);
    }
  }

  static inline void OpKernelCompute(CallPhyInstrOperand* operand, DeviceCtx* device_ctx,
                                     user_op::OpKernelState* state,
                                     const user_op::OpKernelCache* cache) {
    auto* opkernel = operand->mut_opkernel();
    auto* compute_ctx = opkernel->GetComputeContext();
    OF_PROFILER_RANGE_PUSH("Compute");
    operand->user_opkernel()->Compute(compute_ctx, state, cache);
    OF_PROFILER_RANGE_POP();
  }

  static inline void DeallocateTempStorage(CallPhyInstrOperand* operand, DeviceCtx* device_ctx) {
    if (operand->mut_call_ctx()->tmp_buffer_size > 0) {
      CHECK_NOTNULL(operand->mut_call_ctx()->tmp_buffer_ptr);
      device_ctx->mut_allocator()->Deallocate(operand->mut_call_ctx()->tmp_buffer_ptr,
                                              operand->mut_call_ctx()->tmp_buffer_size);
    }
    operand->mut_call_ctx()->tmp_buffer_ptr = nullptr;
  }
};

void CallInstructionType::Compute(vm::Instruction* instruction) const {
<<<<<<< HEAD
  auto* ptr = instruction->instr_msg().phy_instr_operand().get();
  auto* operand = CHECK_NOTNULL(dynamic_cast<CallPhyInstrOperand*>(ptr));
  operand->WithThisCallContext([&] { CallInstructionUtil::Compute(instruction->instr_msg()); });
}

void CallInstructionType::ComputeInFuseMode(vm::InstructionMsg* instr_msg) const {
  auto* ptr = instr_msg->phy_instr_operand().get();
  auto* operand = CHECK_NOTNULL(dynamic_cast<CallPhyInstrOperand*>(ptr));
  operand->WithThisCallContext([&] { CallInstructionUtil::Compute(*instr_msg); });
}

std::string CallInstructionType::DebugName(const vm::InstructionMsg& instr_msg) const {
  auto* operand = CHECK_NOTNULL(instr_msg.phy_instr_operand().get());
=======
  CHECK_JUST(CallInstructionUtil::Compute(*instruction));
}

std::string CallInstructionType::DebugName(const vm::Instruction& instruction) const {
  auto* operand = CHECK_NOTNULL(instruction.phy_instr_operand().get());
>>>>>>> d9957763
  return CHECK_NOTNULL(dynamic_cast<CallPhyInstrOperand*>(operand))->opkernel().op_type_name()
         + ":Call";
}

}  // namespace vm
}  // namespace oneflow<|MERGE_RESOLUTION|>--- conflicted
+++ resolved
@@ -41,19 +41,11 @@
 namespace vm {
 
 struct CallInstructionUtil final {
-<<<<<<< HEAD
-  static inline void Compute(const vm::InstructionMsg& instr_msg) {
-    OF_PROFILER_RANGE_PUSH("ResetPrior");
-    auto* operand = CallInstructionUtil::GetCallPhyInstrOperand(instr_msg);
-    DeviceCtx* device_ctx = instr_msg.stream().device_ctx().get();
-    operand->mut_call_ctx()->device_ctx = device_ctx;
-=======
-  static inline Maybe<void> Compute(const vm::Instruction& instruction) {
+  static inline void Compute(const vm::Instruction& instruction) {
     OF_PROFILER_RANGE_PUSH("ResetPrior");
     auto* operand = CallInstructionUtil::GetCallPhyInstrOperand(instruction);
-    operand->mut_opkernel()->composed_attrs_for_scheduler_thread()->ResetPrior(operand->attrs());
     DeviceCtx* device_ctx = instruction.stream().device_ctx().get();
->>>>>>> d9957763
+    operand->mut_call_ctx()->device_ctx = device_ctx;
     OF_PROFILER_RANGE_POP();
     OF_PROFILER_RANGE_PUSH("AllocateOutputBlobsMemory");
     AllocateOutputBlobsMemory(operand, device_ctx);
@@ -142,27 +134,13 @@
 };
 
 void CallInstructionType::Compute(vm::Instruction* instruction) const {
-<<<<<<< HEAD
-  auto* ptr = instruction->instr_msg().phy_instr_operand().get();
+  auto* ptr = instruction->phy_instr_operand().get();
   auto* operand = CHECK_NOTNULL(dynamic_cast<CallPhyInstrOperand*>(ptr));
-  operand->WithThisCallContext([&] { CallInstructionUtil::Compute(instruction->instr_msg()); });
-}
-
-void CallInstructionType::ComputeInFuseMode(vm::InstructionMsg* instr_msg) const {
-  auto* ptr = instr_msg->phy_instr_operand().get();
-  auto* operand = CHECK_NOTNULL(dynamic_cast<CallPhyInstrOperand*>(ptr));
-  operand->WithThisCallContext([&] { CallInstructionUtil::Compute(*instr_msg); });
-}
-
-std::string CallInstructionType::DebugName(const vm::InstructionMsg& instr_msg) const {
-  auto* operand = CHECK_NOTNULL(instr_msg.phy_instr_operand().get());
-=======
-  CHECK_JUST(CallInstructionUtil::Compute(*instruction));
+  operand->WithThisCallContext([&] { CallInstructionUtil::Compute(*instruction); });
 }
 
 std::string CallInstructionType::DebugName(const vm::Instruction& instruction) const {
   auto* operand = CHECK_NOTNULL(instruction.phy_instr_operand().get());
->>>>>>> d9957763
   return CHECK_NOTNULL(dynamic_cast<CallPhyInstrOperand*>(operand))->opkernel().op_type_name()
          + ":Call";
 }
