--- conflicted
+++ resolved
@@ -49,16 +49,9 @@
     JUST(AllocateOutputBlobsMemory(operand, device_ctx));
     OF_PROFILER_RANGE_POP();
     if (unlikely(operand->need_temp_storage())) {
-<<<<<<< HEAD
-      OF_PROFILER_RANGE_PUSH("TryAllocateTempStorageBlobMemory");
-      InferTempStorageBlobDesc(operand);
-      JUST(ResetTempStorageBlob(operand));
-      JUST(TryAllocateTempStorageBlobMemory(operand, device_ctx->mut_allocator()));
-=======
       OF_PROFILER_RANGE_PUSH("TryAllocateTempStorage");
       InferTempStorageSize(operand);
-      TryAllocateTempStorage(operand, device_ctx);
->>>>>>> 20f6e281
+      JUST(TryAllocateTempStorage(operand, device_ctx->mut_allocator()));
       OF_PROFILER_RANGE_POP();
     }
     user_op::OpKernelState* state = nullptr;
@@ -70,13 +63,8 @@
     }
     OpKernelCompute(operand, device_ctx, state, cache);
     if (unlikely(operand->need_temp_storage())) {
-<<<<<<< HEAD
-      OF_PROFILER_RANGE_PUSH("DeallocateTempStorageBlobMemory");
-      JUST(DeallocateTempStorageBlobMemory(operand));
-=======
       OF_PROFILER_RANGE_PUSH("DeallocateTempStorage");
       DeallocateTempStorage(operand, device_ctx);
->>>>>>> 20f6e281
       OF_PROFILER_RANGE_POP();
     }
     operand->mut_call_ctx()->device_ctx = nullptr;
@@ -118,17 +106,13 @@
     return Maybe<void>::Ok();
   }
 
-<<<<<<< HEAD
-  static inline Maybe<void> TryAllocateTempStorageBlobMemory(CallPhyInstrOperand* operand,
-                                                             vm::Allocator* allocator) {
-    return operand->mut_opkernel()->mut_temp_blob_object()->TryAllocateBlobBodyMemory(allocator);
-=======
-  static inline void TryAllocateTempStorage(CallPhyInstrOperand* operand, DeviceCtx* device_ctx) {
+  static inline Maybe<void> TryAllocateTempStorage(CallPhyInstrOperand* operand,
+                                                   vm::Allocator* allocator) {
     if (operand->mut_call_ctx()->tmp_buffer_size > 0) {
-      device_ctx->mut_allocator()->Allocate(&operand->mut_call_ctx()->tmp_buffer_ptr,
-                                            operand->mut_call_ctx()->tmp_buffer_size);
+      JUST(allocator->Allocate(&operand->mut_call_ctx()->tmp_buffer_ptr,
+                               operand->mut_call_ctx()->tmp_buffer_size));
     }
->>>>>>> 20f6e281
+    return Maybe<void>::Ok();
   }
 
   static inline void OpKernelCompute(CallPhyInstrOperand* operand, DeviceCtx* device_ctx,
@@ -141,10 +125,6 @@
     OF_PROFILER_RANGE_POP();
   }
 
-<<<<<<< HEAD
-  static inline Maybe<void> DeallocateTempStorageBlobMemory(CallPhyInstrOperand* operand) {
-    return operand->mut_opkernel()->mut_temp_blob_object()->DeallocateBlobDataPtr();
-=======
   static inline void DeallocateTempStorage(CallPhyInstrOperand* operand, DeviceCtx* device_ctx) {
     if (operand->mut_call_ctx()->tmp_buffer_size > 0) {
       CHECK_NOTNULL(operand->mut_call_ctx()->tmp_buffer_ptr);
@@ -152,7 +132,6 @@
                                               operand->mut_call_ctx()->tmp_buffer_size);
     }
     operand->mut_call_ctx()->tmp_buffer_ptr = nullptr;
->>>>>>> 20f6e281
   }
 };
 
