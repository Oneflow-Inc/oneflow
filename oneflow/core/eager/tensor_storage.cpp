/*
Copyright 2020 The OneFlow Authors. All rights reserved.

Licensed under the Apache License, Version 2.0 (the "License");
you may not use this file except in compliance with the License.
You may obtain a copy of the License at

    http://www.apache.org/licenses/LICENSE-2.0

Unless required by applicable law or agreed to in writing, software
distributed under the License is distributed on an "AS IS" BASIS,
WITHOUT WARRANTIES OR CONDITIONS OF ANY KIND, either express or implied.
See the License for the specific language governing permissions and
limitations under the License.
*/
#include "oneflow/core/eager/tensor_storage.h"
#include "oneflow/core/common/env_var/remat.h"
#include "oneflow/core/vm/op_call_instruction_policy.h"
#include "oneflow/core/vm/remat/disjoint_set.h"
#include "oneflow/core/vm/remat/env.h"
#include "oneflow/core/vm/remat/util.h"
#include "oneflow/core/vm/virtual_machine.h"

namespace oneflow {
namespace vm {
namespace {
int64_t unique_id() {
  static size_t id = 0;
  return id++;
}

}  // namespace

TensorStorage::TensorStorage(bool is_allocated_in_vm, Symbol<Device> device)
    : blob_bytes_(0),
      device_(device),
      non_pod_allocator_(std::make_unique<MemoryAllocator>()),
      producer_stream_(NullOpt),
      last_used_stream_(NullOpt),
      is_allocated_in_vm_(is_allocated_in_vm) {}

<<<<<<< HEAD
Symbol<Device> TensorStorage::device() const { return device_; }

void TensorStorage::_Release() {
=======
TensorStorage::~TensorStorage() {
>>>>>>> 0279c6e8
  for (const auto& hook : storage_delete_hooks_) { hook(); }
}

void TensorStorage::Release() {
  non_pod_allocator_.reset();
  blob_dptr_.reset();
}

void TensorStorage::Release() { return _Release(); }

Maybe<void> TensorStorage::init_producer_stream(Symbol<::oneflow::Stream> producer_stream) {
  CHECK_OR_RETURN(!producer_stream_.has_value());
  producer_stream_ = producer_stream;
  return Maybe<void>::Ok();
}

RematableTensorStorage::RematableTensorStorage(Symbol<Device> device)
    : TensorStorage(true, device),
      node(std::make_shared<remat::DisjNode>(0)),
      id_(unique_id()),
      num_pinned_(0),
      last_access_time_(0),
      compute_time_(0) {
  VLOG(1) << "create rematable storage " << id_;
}

RematableTensorStorage::~RematableTensorStorage() {
  // We must call _Release before destruction or the release will be
  // called in base class's destructor and causes segfault.
  // Time order:
  // 1. ~RematableTensorStorage destructs its members
  // 2. ~TensorStorage, Allocator::Deallocate, which uses RematableTensorStorage members
  _Release();
  if (compute_op_) { Singleton<remat::Env>::Get()->remove_compute_op(compute_op_.get()); }
  VLOG(1) << "delete storage " << id_;
}

void RematableTensorStorage::LogEviction(bool eager_eviction) const {
  Singleton<remat::Env>::Get()->add_eviction_num(eager_eviction);
  VLOG(1) << "evict storage " << id_ << ", compute op type: " << compute_op_type_name()
          << ", eager_eviction: " << eager_eviction;
}

void RematableTensorStorage::Remat() {
  if (is_in_memory()) { return; }
  auto stream = CHECK_JUST(GetDefaultStreamByDevice(device_));
  auto* vm_stream = CHECK_JUST(Singleton<VirtualMachine>::Get()->GetVmStream(stream));
  auto op = compute_op();
  CHECK_JUST(Recompute(&op, vm_stream));
}

void RematableTensorStorage::Evict(bool eager_eviction) {
  CHECK(!is_eviction_disabled());
  LogEviction(eager_eviction);
  return _Release();
}

void RematableTensorStorage::Release() {
  CHECK(device_->rematable());
  if (is_eviction_disabled()) { return; }
  return Evict(true);
}

std::vector<std::string> random_ops{"uniform", "uniform_int", "normal", "randperm"};

bool RematableTensorStorage::is_evictable() const {
  return compute_op_ != nullptr
         && std::find(random_ops.begin(), random_ops.end(), compute_op_type_name())
                == random_ops.end()
         && !eviction_disabled_;
}

OpCallInstructionPolicy RematableTensorStorage::compute_op() const {
  CHECK_NOTNULL(compute_op_);
  return OpCallInstructionPolicy(*compute_op_);
}

std::shared_ptr<DtrOpCallInstructionPolicy> RematableTensorStorage::dtr_compute_op() const {
  return compute_op_;
}

void RematableTensorStorage::Pin() {
  ++num_pinned_;
  VLOG(3) << "pin storage " << id_ << ", num_pinned: " << num_pinned_;
}

void RematableTensorStorage::Unpin() {
  CHECK_GT(num_pinned_, 0);
  --num_pinned_;
  VLOG(3) << "unpin storage " << id_ << ", num_pinned: " << num_pinned_;
}

void RematableTensorStorage::clear_compute_op() {
  if (compute_op_ == nullptr) { return; }
  VLOG(1) << "clear_compute_op: " << id_;
  Singleton<remat::Env>::Get()->remove_compute_op(compute_op_.get());
  compute_op_ = nullptr;
  compute_time_ = -1;
}

void RematableTensorStorage::set_compute_op(
    const std::shared_ptr<DtrOpCallInstructionPolicy>& compute_op, double compute_time) {
  CHECK_ISNULL(compute_op_);
  compute_op_ = compute_op;
  VLOG(1) << "set_compute_op: " << id_ << ", compute op: " << compute_op.get();
  Singleton<remat::Env>::Get()->ops.push_back(CHECK_NOTNULL(compute_op_.get()));
  compute_time_ = compute_time;
}

std::string RematableTensorStorage::compute_op_type_name() const {
  if (is_eviction_disabled()) { return "eviction_disabled"; }
  if (compute_op_) { return compute_op_->opkernel().op_type_name(); }
  return "None";
}

void RematableTensorStorage::Access() {
  last_access_time_ = Singleton<remat::Env>::Get()->time_now();
}

Maybe<double> RematableTensorStorage::cost(size_t override_size) const {
  CHECK_OR_RETURN(!is_eviction_disabled());
  const double time_since_last_access =
      Singleton<remat::Env>::Get()->time_now() - last_access_time_;
  size_t size = 1;
  if (EnvBool<ONEFLOW_REMAT_HEURISTIC_DTE>() || EnvBool<ONEFLOW_REMAT_HEURISTIC_DTR>()) {
    size = override_size == 0 ? blob_bytes_ : override_size;
  }
  return (EnvBool<ONEFLOW_REMAT_NEIGHBOR>() ? approx_neighbor_cost() : compute_time_)
         / time_since_last_access / static_cast<double>(size);
}

double RematableTensorStorage::approx_neighbor_cost() const {
  const auto cal_cost = [](const auto& eager_blob_objects) {
    double all_cost = 0;
    for (int i = 0; i < eager_blob_objects.size(); ++i) {
      const auto& tmp = eager_blob_objects[i];
      if (auto storage = std::dynamic_pointer_cast<RematableTensorStorage>(tmp->tensor_storage());
          !storage->is_in_memory()) {
        double tmp_cost = remat::DisjointSet::find_father(storage->node)->compute_time();
        if (tmp_cost < storage->compute_time()) { tmp_cost = storage->compute_time(); }
        all_cost += tmp_cost;
      }
    }
    return all_cost;
  };
  const auto compute_op = this->compute_op();
  return cal_cost(compute_op.inputs()) + cal_cost(compute_op.outputs()) + compute_time_;
}

}  // namespace vm
}  // namespace oneflow<|MERGE_RESOLUTION|>--- conflicted
+++ resolved
@@ -39,22 +39,20 @@
       last_used_stream_(NullOpt),
       is_allocated_in_vm_(is_allocated_in_vm) {}
 
-<<<<<<< HEAD
 Symbol<Device> TensorStorage::device() const { return device_; }
 
-void TensorStorage::_Release() {
-=======
 TensorStorage::~TensorStorage() {
->>>>>>> 0279c6e8
   for (const auto& hook : storage_delete_hooks_) { hook(); }
 }
 
-void TensorStorage::Release() {
+void TensorStorage::_Release() {
   non_pod_allocator_.reset();
   blob_dptr_.reset();
 }
 
-void TensorStorage::Release() { return _Release(); }
+void TensorStorage::Release() {
+  return _Release();
+}
 
 Maybe<void> TensorStorage::init_producer_stream(Symbol<::oneflow::Stream> producer_stream) {
   CHECK_OR_RETURN(!producer_stream_.has_value());
