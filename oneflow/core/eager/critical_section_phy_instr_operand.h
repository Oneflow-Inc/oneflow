/*
Copyright 2020 The OneFlow Authors. All rights reserved.

Licensed under the Apache License, Version 2.0 (the "License");
you may not use this file except in compliance with the License.
You may obtain a copy of the License at

    http://www.apache.org/licenses/LICENSE-2.0

Unless required by applicable law or agreed to in writing, software
distributed under the License is distributed on an "AS IS" BASIS,
WITHOUT WARRANTIES OR CONDITIONS OF ANY KIND, either express or implied.
See the License for the specific language governing permissions and
limitations under the License.
*/
#ifndef ONEFLOW_CORE_EAGER_CRITICAL_SECTION_PHY_INSTR_OPERAND_H_
#define ONEFLOW_CORE_EAGER_CRITICAL_SECTION_PHY_INSTR_OPERAND_H_

#include "oneflow/core/vm/instruction_operand.h"
#include "oneflow/core/eager/eager_blob_object.h"
#include "oneflow/core/device/event_record.h"
#include "oneflow/core/framework/nn_graph_if.h"
#include "oneflow/core/common/buffer_manager.h"

namespace oneflow {

namespace one {

using EagerBlobObjectListPtr =
    std::shared_ptr<const std::vector<std::shared_ptr<vm::EagerBlobObject>>>;

}

namespace vm {

class CriticalSectionBeginPhyInstrOperand : public PhyInstrOperand {
 public:
  CriticalSectionBeginPhyInstrOperand(const CriticalSectionBeginPhyInstrOperand&) = delete;
  CriticalSectionBeginPhyInstrOperand(CriticalSectionBeginPhyInstrOperand&&) = delete;
  CriticalSectionBeginPhyInstrOperand& operator=(const CriticalSectionBeginPhyInstrOperand&) =
      delete;
  CriticalSectionBeginPhyInstrOperand& operator=(CriticalSectionBeginPhyInstrOperand&&) = delete;
  virtual ~CriticalSectionBeginPhyInstrOperand() = default;

  explicit CriticalSectionBeginPhyInstrOperand(
      const std::shared_ptr<NNGraphIf>& nn_graph,
      const one::EagerBlobObjectListPtr& eager_blob_objects,
<<<<<<< HEAD
      const std::shared_ptr<HashMap<std::string, std::shared_ptr<SharedEventRecord>>>&
          op_name2end_event_record)
      : nn_graph_(nn_graph),
        eager_blob_objects_(eager_blob_objects),
        op_name2end_event_record_(op_name2end_event_record) {}

  const std::shared_ptr<NNGraphIf>& nn_graph() const { return nn_graph_; }
  const one::EagerBlobObjectListPtr& eager_blob_objects() const { return eager_blob_objects_; }
=======
      intrusive::shared_ptr<LocalDepObject> local_dep_object)
      : eager_blob_objects_(eager_blob_objects), local_dep_object_(local_dep_object) {}
>>>>>>> 006d8a8d

  void ForEachMirroredObject(
      const std::function<void(vm::MirroredObject* infer, vm::MirroredObject* compute)>&) const;

  void ForEachMutMirroredObject(
      const std::function<void(vm::MirroredObject* infer, vm::MirroredObject* compute)>&)
      const override;

<<<<<<< HEAD
  virtual const std::vector<std::string>& interfaces_op_names() const = 0;
  virtual const std::vector<bool>& interfaces_valid() const = 0;
  virtual std::string GetInterfaceBufferName(const std::string& job_name,
                                             const std::string& op_name) const = 0;
  virtual std::string GetInterfaceCriticalSectionCallbackBufferName(
      const std::string& job_name) const = 0;
  virtual std::string GetInterfaceCriticalSectionWaitBufferName(
      const std::string& job_name) const = 0;
  virtual void AccessBlobByOpName(uint64_t of_blob_ptr, const std::string& op_name) = 0;

  void FinishInvalidInterfaceEventRecords();
  void Finish();
=======
  intrusive::shared_ptr<LocalDepObject> local_dep_object() const { return local_dep_object_; }
>>>>>>> 006d8a8d

 protected:
  std::shared_ptr<NNGraphIf> nn_graph_;
  one::EagerBlobObjectListPtr eager_blob_objects_;
<<<<<<< HEAD
  std::shared_ptr<HashMap<std::string, std::shared_ptr<SharedEventRecord>>>
      op_name2end_event_record_;
  HashMap<std::string, size_t> op_name2interface_index_;
=======
  mutable intrusive::shared_ptr<LocalDepObject> local_dep_object_;
>>>>>>> 006d8a8d
};

class InputCriticalSectionBeginPhyInstrOperand final : public CriticalSectionBeginPhyInstrOperand {
 public:
  InputCriticalSectionBeginPhyInstrOperand(
      const std::shared_ptr<NNGraphIf>& nn_graph,
      const one::EagerBlobObjectListPtr& eager_blob_objects,
      const std::shared_ptr<HashMap<std::string, std::shared_ptr<SharedEventRecord>>>&
          op_name2end_event_record)
      : CriticalSectionBeginPhyInstrOperand(nn_graph, eager_blob_objects,
                                            op_name2end_event_record) {
    CHECK_EQ(nn_graph->inputs_op_names().size(), eager_blob_objects->size());
    CHECK_EQ(nn_graph->inputs_op_names().size(), nn_graph->inputs_valid().size());
    for (int i = 0; i < nn_graph->inputs_op_names().size(); ++i) {
      CHECK(op_name2interface_index_.emplace(nn_graph->inputs_op_names().at(i), i).second);
    }
  }

  ~InputCriticalSectionBeginPhyInstrOperand() override = default;

  // for inputs
  void ForEachConstMirroredObject(
      const std::function<void(vm::MirroredObject* infer, vm::MirroredObject* compute)>& DoEach)
      const override {
    ForEachMirroredObject(DoEach);
  }

  // for outputs
  void ForEachMut2MirroredObject(
      const std::function<void(vm::MirroredObject* infer, vm::MirroredObject* compute)>&)
      const override {}

  const std::vector<std::string>& interfaces_op_names() const override {
    return nn_graph_->inputs_op_names();
  }
  const std::vector<bool>& interfaces_valid() const override { return nn_graph_->inputs_valid(); }
  std::string GetInterfaceBufferName(const std::string& job_name,
                                     const std::string& op_name) const override {
    return GetInputBufferName(job_name, op_name);
  }
  std::string GetInterfaceCriticalSectionCallbackBufferName(
      const std::string& job_name) const override {
    return GetInputCriticalSectionCallbackBufferName(job_name);
  }
  std::string GetInterfaceCriticalSectionWaitBufferName(
      const std::string& job_name) const override {
    return GetInputCriticalSectionWaitBufferName(job_name);
  }
  void AccessBlobByOpName(uint64_t of_blob_ptr, const std::string& op_name) override;
};

class OutputCriticalSectionBeginPhyInstrOperand final : public CriticalSectionBeginPhyInstrOperand {
 public:
  OutputCriticalSectionBeginPhyInstrOperand(
      const std::shared_ptr<NNGraphIf>& nn_graph,
      const one::EagerBlobObjectListPtr& eager_blob_objects,
      const std::shared_ptr<HashMap<std::string, std::shared_ptr<SharedEventRecord>>>&
          op_name2end_event_record)
      : CriticalSectionBeginPhyInstrOperand(nn_graph, eager_blob_objects,
                                            op_name2end_event_record) {
    CHECK_EQ(nn_graph->outputs_op_names().size(), eager_blob_objects->size());
    CHECK_EQ(nn_graph->outputs_op_names().size(), nn_graph->outputs_valid().size());
    for (int i = 0; i < nn_graph->outputs_op_names().size(); ++i) {
      CHECK(op_name2interface_index_.emplace(nn_graph->outputs_op_names().at(i), i).second);
    }
  }

  ~OutputCriticalSectionBeginPhyInstrOperand() override = default;

  // for inputs
  void ForEachConstMirroredObject(
      const std::function<void(vm::MirroredObject* infer, vm::MirroredObject* compute)>&)
      const override {}

  // for outputs
  void ForEachMut2MirroredObject(
      const std::function<void(vm::MirroredObject* infer, vm::MirroredObject* compute)>& DoEach)
      const override {
    ForEachMirroredObject(DoEach);
  }

  const std::vector<std::string>& interfaces_op_names() const override {
    return nn_graph_->outputs_op_names();
  }
  const std::vector<bool>& interfaces_valid() const override { return nn_graph_->outputs_valid(); }
  std::string GetInterfaceBufferName(const std::string& job_name,
                                     const std::string& op_name) const override {
    return GetOutputBufferName(job_name, op_name);
  }
  std::string GetInterfaceCriticalSectionCallbackBufferName(
      const std::string& job_name) const override {
    return GetOutputCriticalSectionCallbackBufferName(job_name);
  }
  std::string GetInterfaceCriticalSectionWaitBufferName(
      const std::string& job_name) const override {
    return GetOutputCriticalSectionWaitBufferName(job_name);
  }
  void AccessBlobByOpName(uint64_t of_blob_ptr, const std::string& op_name) override;
};

class CriticalSectionEndPhyInstrOperand : public PhyInstrOperand {
 public:
  CriticalSectionEndPhyInstrOperand(const std::shared_ptr<EagerBlobObject>& eager_blob_object,
                                    const std::shared_ptr<SharedEventRecord>& event_record)
      : eager_blob_object_(eager_blob_object), event_record_(event_record) {}
  virtual ~CriticalSectionEndPhyInstrOperand() = default;

  const std::shared_ptr<SharedEventRecord>& event_record() const { return event_record_; }

  void ForEachMirroredObject(
      const std::function<void(vm::MirroredObject* infer, vm::MirroredObject* compute)>&) const;

  void ForEachMutMirroredObject(
      const std::function<void(vm::MirroredObject* infer, vm::MirroredObject* compute)>&)
      const override;

 private:
  std::shared_ptr<EagerBlobObject> eager_blob_object_;
  std::shared_ptr<SharedEventRecord> event_record_;
};

class InputCriticalSecondEndPhyInstrOperand final : public CriticalSectionEndPhyInstrOperand {
 public:
  using CriticalSectionEndPhyInstrOperand::CriticalSectionEndPhyInstrOperand;
  ~InputCriticalSecondEndPhyInstrOperand() override = default;

  void ForEachConstMirroredObject(
      const std::function<void(vm::MirroredObject* infer, vm::MirroredObject* compute)>& DoEach)
      const override {
    ForEachMirroredObject(DoEach);
  }

  void ForEachMut2MirroredObject(
      const std::function<void(vm::MirroredObject* infer, vm::MirroredObject* compute)>&)
      const override {}
};

class OutputCriticalSecondEndPhyInstrOperand final : public CriticalSectionEndPhyInstrOperand {
 public:
  using CriticalSectionEndPhyInstrOperand::CriticalSectionEndPhyInstrOperand;
  ~OutputCriticalSecondEndPhyInstrOperand() override = default;

  // for inputs
  void ForEachConstMirroredObject(
      const std::function<void(vm::MirroredObject* infer, vm::MirroredObject* compute)>&)
      const override {}

  // for outputs
  void ForEachMut2MirroredObject(
      const std::function<void(vm::MirroredObject* infer, vm::MirroredObject* compute)>& DoEach)
      const override {
    ForEachMirroredObject(DoEach);
  }
};

}  // namespace vm
}  // namespace oneflow

#endif  // ONEFLOW_CORE_EAGER_CRITICAL_SECTION_PHY_INSTR_OPERAND_H_<|MERGE_RESOLUTION|>--- conflicted
+++ resolved
@@ -45,7 +45,6 @@
   explicit CriticalSectionBeginPhyInstrOperand(
       const std::shared_ptr<NNGraphIf>& nn_graph,
       const one::EagerBlobObjectListPtr& eager_blob_objects,
-<<<<<<< HEAD
       const std::shared_ptr<HashMap<std::string, std::shared_ptr<SharedEventRecord>>>&
           op_name2end_event_record)
       : nn_graph_(nn_graph),
@@ -54,10 +53,6 @@
 
   const std::shared_ptr<NNGraphIf>& nn_graph() const { return nn_graph_; }
   const one::EagerBlobObjectListPtr& eager_blob_objects() const { return eager_blob_objects_; }
-=======
-      intrusive::shared_ptr<LocalDepObject> local_dep_object)
-      : eager_blob_objects_(eager_blob_objects), local_dep_object_(local_dep_object) {}
->>>>>>> 006d8a8d
 
   void ForEachMirroredObject(
       const std::function<void(vm::MirroredObject* infer, vm::MirroredObject* compute)>&) const;
@@ -66,7 +61,6 @@
       const std::function<void(vm::MirroredObject* infer, vm::MirroredObject* compute)>&)
       const override;
 
-<<<<<<< HEAD
   virtual const std::vector<std::string>& interfaces_op_names() const = 0;
   virtual const std::vector<bool>& interfaces_valid() const = 0;
   virtual std::string GetInterfaceBufferName(const std::string& job_name,
@@ -79,20 +73,13 @@
 
   void FinishInvalidInterfaceEventRecords();
   void Finish();
-=======
-  intrusive::shared_ptr<LocalDepObject> local_dep_object() const { return local_dep_object_; }
->>>>>>> 006d8a8d
 
  protected:
   std::shared_ptr<NNGraphIf> nn_graph_;
   one::EagerBlobObjectListPtr eager_blob_objects_;
-<<<<<<< HEAD
   std::shared_ptr<HashMap<std::string, std::shared_ptr<SharedEventRecord>>>
       op_name2end_event_record_;
   HashMap<std::string, size_t> op_name2interface_index_;
-=======
-  mutable intrusive::shared_ptr<LocalDepObject> local_dep_object_;
->>>>>>> 006d8a8d
 };
 
 class InputCriticalSectionBeginPhyInstrOperand final : public CriticalSectionBeginPhyInstrOperand {
