/*
Copyright 2020 The OneFlow Authors. All rights reserved.

Licensed under the Apache License, Version 2.0 (the "License");
you may not use this file except in compliance with the License.
You may obtain a copy of the License at

    http://www.apache.org/licenses/LICENSE-2.0

Unless required by applicable law or agreed to in writing, software
distributed under the License is distributed on an "AS IS" BASIS,
WITHOUT WARRANTIES OR CONDITIONS OF ANY KIND, either express or implied.
See the License for the specific language governing permissions and
limitations under the License.
*/
#ifndef ONEFLOW_CORE_EAGER_CRITICAL_SECTION_PHY_INSTR_OPERAND_H_
#define ONEFLOW_CORE_EAGER_CRITICAL_SECTION_PHY_INSTR_OPERAND_H_

#include "oneflow/core/vm/instruction_operand.msg.h"
#include "oneflow/core/eager/eager_blob_object.h"
#include "oneflow/core/device/event_record.h"
#include "oneflow/core/framework/nn_graph_if.h"
#include "oneflow/core/common/buffer_manager.h"

namespace oneflow {

namespace one {

using EagerBlobObjectListPtr =
    std::shared_ptr<const std::vector<std::shared_ptr<vm::EagerBlobObject>>>;

}

namespace vm {

class CriticalSectionBeginPhyInstrOperand : public PhyInstrOperand {
 public:
  CriticalSectionBeginPhyInstrOperand(const CriticalSectionBeginPhyInstrOperand&) = delete;
  CriticalSectionBeginPhyInstrOperand(CriticalSectionBeginPhyInstrOperand&&) = delete;
  CriticalSectionBeginPhyInstrOperand& operator=(const CriticalSectionBeginPhyInstrOperand&) =
      delete;
  CriticalSectionBeginPhyInstrOperand& operator=(CriticalSectionBeginPhyInstrOperand&&) = delete;
  virtual ~CriticalSectionBeginPhyInstrOperand() = default;

  explicit CriticalSectionBeginPhyInstrOperand(
<<<<<<< HEAD
      const std::shared_ptr<NNGraphIf>& nn_graph,
      const one::EagerBlobObjectListPtr& eager_blob_objects,
      const std::shared_ptr<HashMap<std::string, std::shared_ptr<SharedEventRecord>>>&
          op_name2end_event_record)
      : nn_graph_(nn_graph),
        eager_blob_objects_(eager_blob_objects),
        op_name2end_event_record_(op_name2end_event_record) {}

  const std::shared_ptr<NNGraphIf>& nn_graph() const { return nn_graph_; }
  const one::EagerBlobObjectListPtr& eager_blob_objects() const { return eager_blob_objects_; }
  const std::shared_ptr<HashMap<std::string, std::shared_ptr<SharedEventRecord>>>&
  op_name2end_event_recor() const {
    return op_name2end_event_record_;
  }
=======
      const one::EagerBlobObjectListPtr& eager_blob_objects,
      ObjectMsgPtr<LocalDepObject> local_dep_object)
      : eager_blob_objects_(eager_blob_objects), local_dep_object_(local_dep_object) {}
>>>>>>> 95ebd2fd

  void ForEachMirroredObject(
      const std::function<void(vm::MirroredObject* infer, vm::MirroredObject* compute)>&) const;

  void ForEachMutMirroredObject(
      const std::function<void(vm::MirroredObject* infer, vm::MirroredObject* compute)>&)
      const override;

<<<<<<< HEAD
  virtual const std::vector<std::string>& interfaces_op_names() const = 0;
  virtual const std::vector<bool>& interfaces_valid() const = 0;
  virtual std::string GetInterfaceBufferName(const std::string& job_name,
                                             const std::string& op_name) const = 0;
  virtual std::string GetInterfaceCriticalSectionCallbackBufferName(
      const std::string& job_name) const = 0;
  virtual std::string GetInterfaceCriticalSectionWaitBufferName(
      const std::string& job_name) const = 0;
  virtual void AccessBlobByOpName(uint64_t of_blob_ptr, const std::string& op_name) = 0;

  void FinishInvalidInterfaceEventRecords();
  void Finish();

 protected:
  std::shared_ptr<NNGraphIf> nn_graph_;
  one::EagerBlobObjectListPtr eager_blob_objects_;
  std::shared_ptr<HashMap<std::string, std::shared_ptr<SharedEventRecord>>>
      op_name2end_event_record_;
  HashMap<std::string, size_t> op_name2interface_index_;
=======
  ObjectMsgPtr<LocalDepObject> local_dep_object() const { return local_dep_object_; }

 protected:
  one::EagerBlobObjectListPtr eager_blob_objects_;
  mutable ObjectMsgPtr<LocalDepObject> local_dep_object_;
>>>>>>> 95ebd2fd
};

class InputCriticalSectionBeginPhyInstrOperand final : public CriticalSectionBeginPhyInstrOperand {
 public:
<<<<<<< HEAD
  InputCriticalSectionBeginPhyInstrOperand(
      const std::shared_ptr<NNGraphIf>& nn_graph,
      const one::EagerBlobObjectListPtr& eager_blob_objects,
      const std::shared_ptr<HashMap<std::string, std::shared_ptr<SharedEventRecord>>>&
          op_name2end_event_record)
      : CriticalSectionBeginPhyInstrOperand(nn_graph, eager_blob_objects,
                                            op_name2end_event_record) {
    CHECK_EQ(nn_graph->inputs_op_names().size(), eager_blob_objects->size());
    CHECK_EQ(nn_graph->inputs_op_names().size(), nn_graph->inputs_valid().size());
    for (int i = 0; i < nn_graph->inputs_op_names().size(); ++i) {
      CHECK(op_name2interface_index_.emplace(nn_graph->inputs_op_names().at(i), i).second);
    }
  }
=======
  using CriticalSectionBeginPhyInstrOperand::CriticalSectionBeginPhyInstrOperand;
>>>>>>> 95ebd2fd

  ~InputCriticalSectionBeginPhyInstrOperand() override = default;

  // for inputs
  void ForEachConstMirroredObject(
      const std::function<void(vm::MirroredObject* infer, vm::MirroredObject* compute)>& DoEach)
      const override {
    ForEachMirroredObject(DoEach);
  }

  // for outputs
  void ForEachMut2MirroredObject(
      const std::function<void(vm::MirroredObject* infer, vm::MirroredObject* compute)>&)
      const override {}
<<<<<<< HEAD

  const std::vector<std::string>& interfaces_op_names() const override {
    return nn_graph_->inputs_op_names();
  }
  const std::vector<bool>& interfaces_valid() const override { return nn_graph_->inputs_valid(); }
  std::string GetInterfaceBufferName(const std::string& job_name,
                                     const std::string& op_name) const override {
    return GetInputBufferName(job_name, op_name);
  }
  std::string GetInterfaceCriticalSectionCallbackBufferName(
      const std::string& job_name) const override {
    return GetInputCriticalSectionCallbackBufferName(job_name);
  }
  std::string GetInterfaceCriticalSectionWaitBufferName(
      const std::string& job_name) const override {
    return GetInputCriticalSectionWaitBufferName(job_name);
  }
  void AccessBlobByOpName(uint64_t of_blob_ptr, const std::string& op_name) override;
=======
>>>>>>> 95ebd2fd
};

class OutputCriticalSectionBeginPhyInstrOperand final : public CriticalSectionBeginPhyInstrOperand {
 public:
<<<<<<< HEAD
  OutputCriticalSectionBeginPhyInstrOperand(
      const std::shared_ptr<NNGraphIf>& nn_graph,
      const one::EagerBlobObjectListPtr& eager_blob_objects,
      const std::shared_ptr<HashMap<std::string, std::shared_ptr<SharedEventRecord>>>&
          op_name2end_event_record)
      : CriticalSectionBeginPhyInstrOperand(nn_graph, eager_blob_objects,
                                            op_name2end_event_record) {
    CHECK_EQ(nn_graph->outputs_op_names().size(), eager_blob_objects->size());
    CHECK_EQ(nn_graph->outputs_op_names().size(), nn_graph->outputs_valid().size());
    for (int i = 0; i < nn_graph->outputs_op_names().size(); ++i) {
      CHECK(op_name2interface_index_.emplace(nn_graph->outputs_op_names().at(i), i).second);
    }
  }
=======
  using CriticalSectionBeginPhyInstrOperand::CriticalSectionBeginPhyInstrOperand;
>>>>>>> 95ebd2fd

  ~OutputCriticalSectionBeginPhyInstrOperand() override = default;

  // for inputs
  void ForEachConstMirroredObject(
      const std::function<void(vm::MirroredObject* infer, vm::MirroredObject* compute)>&)
      const override {}

  // for outputs
  void ForEachMut2MirroredObject(
      const std::function<void(vm::MirroredObject* infer, vm::MirroredObject* compute)>& DoEach)
      const override {
    ForEachMirroredObject(DoEach);
  }
<<<<<<< HEAD

  const std::vector<std::string>& interfaces_op_names() const override {
    return nn_graph_->outputs_op_names();
  }
  const std::vector<bool>& interfaces_valid() const override { return nn_graph_->outputs_valid(); }
  std::string GetInterfaceBufferName(const std::string& job_name,
                                     const std::string& op_name) const override {
    return GetOutputBufferName(job_name, op_name);
  }
  std::string GetInterfaceCriticalSectionCallbackBufferName(
      const std::string& job_name) const override {
    return GetOutputCriticalSectionCallbackBufferName(job_name);
  }
  std::string GetInterfaceCriticalSectionWaitBufferName(
      const std::string& job_name) const override {
    return GetOutputCriticalSectionWaitBufferName(job_name);
  }
  void AccessBlobByOpName(uint64_t of_blob_ptr, const std::string& op_name) override;
=======
>>>>>>> 95ebd2fd
};

class CriticalSectionEndPhyInstrOperand : public PhyInstrOperand {
 public:
  CriticalSectionEndPhyInstrOperand(const std::shared_ptr<EagerBlobObject>& eager_blob_object,
                                    const std::shared_ptr<SharedEventRecord>& event_record)
      : eager_blob_object_(eager_blob_object), event_record_(event_record) {}
  virtual ~CriticalSectionEndPhyInstrOperand() = default;

  const std::shared_ptr<SharedEventRecord>& event_record() const { return event_record_; }

  void ForEachMirroredObject(
      const std::function<void(vm::MirroredObject* infer, vm::MirroredObject* compute)>&) const;

  void ForEachMutMirroredObject(
      const std::function<void(vm::MirroredObject* infer, vm::MirroredObject* compute)>&)
      const override;

 private:
  std::shared_ptr<EagerBlobObject> eager_blob_object_;
  std::shared_ptr<SharedEventRecord> event_record_;
};

class InputCriticalSecondEndPhyInstrOperand final : public CriticalSectionEndPhyInstrOperand {
 public:
  using CriticalSectionEndPhyInstrOperand::CriticalSectionEndPhyInstrOperand;
  ~InputCriticalSecondEndPhyInstrOperand() override = default;

  void ForEachConstMirroredObject(
      const std::function<void(vm::MirroredObject* infer, vm::MirroredObject* compute)>& DoEach)
      const override {
    ForEachMirroredObject(DoEach);
  }

  void ForEachMut2MirroredObject(
      const std::function<void(vm::MirroredObject* infer, vm::MirroredObject* compute)>&)
      const override {}
};

class OutputCriticalSecondEndPhyInstrOperand final : public CriticalSectionEndPhyInstrOperand {
 public:
  using CriticalSectionEndPhyInstrOperand::CriticalSectionEndPhyInstrOperand;
  ~OutputCriticalSecondEndPhyInstrOperand() override = default;

  // for inputs
  void ForEachConstMirroredObject(
      const std::function<void(vm::MirroredObject* infer, vm::MirroredObject* compute)>&)
      const override {}

  // for outputs
  void ForEachMut2MirroredObject(
      const std::function<void(vm::MirroredObject* infer, vm::MirroredObject* compute)>& DoEach)
      const override {
    ForEachMirroredObject(DoEach);
  }
};

}  // namespace vm
}  // namespace oneflow

#endif  // ONEFLOW_CORE_EAGER_CRITICAL_SECTION_PHY_INSTR_OPERAND_H_<|MERGE_RESOLUTION|>--- conflicted
+++ resolved
@@ -43,7 +43,6 @@
   virtual ~CriticalSectionBeginPhyInstrOperand() = default;
 
   explicit CriticalSectionBeginPhyInstrOperand(
-<<<<<<< HEAD
       const std::shared_ptr<NNGraphIf>& nn_graph,
       const one::EagerBlobObjectListPtr& eager_blob_objects,
       const std::shared_ptr<HashMap<std::string, std::shared_ptr<SharedEventRecord>>>&
@@ -54,15 +53,6 @@
 
   const std::shared_ptr<NNGraphIf>& nn_graph() const { return nn_graph_; }
   const one::EagerBlobObjectListPtr& eager_blob_objects() const { return eager_blob_objects_; }
-  const std::shared_ptr<HashMap<std::string, std::shared_ptr<SharedEventRecord>>>&
-  op_name2end_event_recor() const {
-    return op_name2end_event_record_;
-  }
-=======
-      const one::EagerBlobObjectListPtr& eager_blob_objects,
-      ObjectMsgPtr<LocalDepObject> local_dep_object)
-      : eager_blob_objects_(eager_blob_objects), local_dep_object_(local_dep_object) {}
->>>>>>> 95ebd2fd
 
   void ForEachMirroredObject(
       const std::function<void(vm::MirroredObject* infer, vm::MirroredObject* compute)>&) const;
@@ -71,7 +61,6 @@
       const std::function<void(vm::MirroredObject* infer, vm::MirroredObject* compute)>&)
       const override;
 
-<<<<<<< HEAD
   virtual const std::vector<std::string>& interfaces_op_names() const = 0;
   virtual const std::vector<bool>& interfaces_valid() const = 0;
   virtual std::string GetInterfaceBufferName(const std::string& job_name,
@@ -91,18 +80,10 @@
   std::shared_ptr<HashMap<std::string, std::shared_ptr<SharedEventRecord>>>
       op_name2end_event_record_;
   HashMap<std::string, size_t> op_name2interface_index_;
-=======
-  ObjectMsgPtr<LocalDepObject> local_dep_object() const { return local_dep_object_; }
-
- protected:
-  one::EagerBlobObjectListPtr eager_blob_objects_;
-  mutable ObjectMsgPtr<LocalDepObject> local_dep_object_;
->>>>>>> 95ebd2fd
 };
 
 class InputCriticalSectionBeginPhyInstrOperand final : public CriticalSectionBeginPhyInstrOperand {
  public:
-<<<<<<< HEAD
   InputCriticalSectionBeginPhyInstrOperand(
       const std::shared_ptr<NNGraphIf>& nn_graph,
       const one::EagerBlobObjectListPtr& eager_blob_objects,
@@ -116,9 +97,6 @@
       CHECK(op_name2interface_index_.emplace(nn_graph->inputs_op_names().at(i), i).second);
     }
   }
-=======
-  using CriticalSectionBeginPhyInstrOperand::CriticalSectionBeginPhyInstrOperand;
->>>>>>> 95ebd2fd
 
   ~InputCriticalSectionBeginPhyInstrOperand() override = default;
 
@@ -133,7 +111,6 @@
   void ForEachMut2MirroredObject(
       const std::function<void(vm::MirroredObject* infer, vm::MirroredObject* compute)>&)
       const override {}
-<<<<<<< HEAD
 
   const std::vector<std::string>& interfaces_op_names() const override {
     return nn_graph_->inputs_op_names();
@@ -152,13 +129,10 @@
     return GetInputCriticalSectionWaitBufferName(job_name);
   }
   void AccessBlobByOpName(uint64_t of_blob_ptr, const std::string& op_name) override;
-=======
->>>>>>> 95ebd2fd
 };
 
 class OutputCriticalSectionBeginPhyInstrOperand final : public CriticalSectionBeginPhyInstrOperand {
  public:
-<<<<<<< HEAD
   OutputCriticalSectionBeginPhyInstrOperand(
       const std::shared_ptr<NNGraphIf>& nn_graph,
       const one::EagerBlobObjectListPtr& eager_blob_objects,
@@ -172,9 +146,6 @@
       CHECK(op_name2interface_index_.emplace(nn_graph->outputs_op_names().at(i), i).second);
     }
   }
-=======
-  using CriticalSectionBeginPhyInstrOperand::CriticalSectionBeginPhyInstrOperand;
->>>>>>> 95ebd2fd
 
   ~OutputCriticalSectionBeginPhyInstrOperand() override = default;
 
@@ -189,7 +160,6 @@
       const override {
     ForEachMirroredObject(DoEach);
   }
-<<<<<<< HEAD
 
   const std::vector<std::string>& interfaces_op_names() const override {
     return nn_graph_->outputs_op_names();
@@ -208,8 +178,6 @@
     return GetOutputCriticalSectionWaitBufferName(job_name);
   }
   void AccessBlobByOpName(uint64_t of_blob_ptr, const std::string& op_name) override;
-=======
->>>>>>> 95ebd2fd
 };
 
 class CriticalSectionEndPhyInstrOperand : public PhyInstrOperand {
