--- conflicted
+++ resolved
@@ -36,19 +36,10 @@
   TensorViewInstructionType() = default;
   ~TensorViewInstructionType() override = default;
 
-<<<<<<< HEAD
+  InstructionFuseType fuse_type() const override { return kEnableInstructionFuseAtAnyPosition; }
   std::string DebugName(const vm::Instruction& instruction) const override { return "TensorView"; }
   Maybe<void> Infer(vm::Instruction* instruction) const override;
   void Compute(vm::Instruction* instruction) const override {}
-=======
-  InstructionFuseType fuse_type() const override { return kEnableInstructionFuseAtAnyPosition; }
-
-  void Compute(vm::Instruction* instruction) const override;
-  void ComputeInFuseMode(vm::InstructionMsg* instr_msg) const override;
-
- private:
-  void ComputeInstrMsg(const vm::InstructionMsg& instr_msg) const;
->>>>>>> 4a508a85
 };
 
 class AccessBlobByCallbackInstructionType final : public vm::InstructionType {
