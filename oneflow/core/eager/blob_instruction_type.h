--- conflicted
+++ resolved
@@ -29,18 +29,6 @@
 namespace oneflow {
 namespace vm {
 
-<<<<<<< HEAD
-class TensorViewInstructionType final : public vm::InstructionType {
- public:
-  TensorViewInstructionType() = default;
-  ~TensorViewInstructionType() override = default;
-
-  std::string DebugName(const vm::Instruction& instruction) const override { return "TensorView"; }
-  void Compute(vm::Instruction* instruction) const override;
-};
-
-=======
->>>>>>> f1ab361b
 class AccessBlobByCallbackInstructionType final : public vm::InstructionType {
  public:
   AccessBlobByCallbackInstructionType() = default;
@@ -52,42 +40,6 @@
   void Compute(vm::Instruction* instruction) const override;
 };
 
-<<<<<<< HEAD
-class CpuRecordEventInstructionType final : public vm::InstructionType {
- public:
-  CpuRecordEventInstructionType() = default;
-  ~CpuRecordEventInstructionType() override = default;
-
-  std::string DebugName(const vm::Instruction& instruction) const override { return "RecordEvent"; }
-  void Compute(vm::Instruction* instruction) const override {}
-};
-
-#ifdef WITH_CUDA
-
-class CudaRecordEventInstructionType final : public vm::InstructionType {
- public:
-  CudaRecordEventInstructionType() = default;
-  ~CudaRecordEventInstructionType() override = default;
-
-  InstructionFuseType fuse_type() const override { return kEnableInstructionFuseAsTailOnly; }
-
-  void InitInstructionStatus(Instruction* instruction) const override {
-    auto* status_buffer = instruction->mut_status_buffer();
-    auto* stream = instruction->mut_stream();
-    instruction->stream_type().InitInstructionStatus(*stream, status_buffer);
-    auto* event_provider = dynamic_cast<QueryCudaEventProvider*>(stream->device_ctx().get());
-    const auto& cuda_event = CHECK_NOTNULL(event_provider)->GetCudaEvent();
-    auto* data_ptr = status_buffer->mut_buffer();
-    CudaOptionalEventRecordStatusQuerier::MutCast(data_ptr)->reset_cuda_event(cuda_event);
-  }
-  std::string DebugName(const vm::Instruction& instruction) const override { return "RecordEvent"; }
-  void Compute(vm::Instruction* instruction) const override {}
-};
-
-#endif
-
-=======
->>>>>>> f1ab361b
 class EpRecordEventInstructionType final : public vm::InstructionType {
  public:
   EpRecordEventInstructionType() = default;
