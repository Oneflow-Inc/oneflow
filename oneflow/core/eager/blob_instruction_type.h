--- conflicted
+++ resolved
@@ -27,24 +27,7 @@
 namespace oneflow {
 namespace vm {
 
-<<<<<<< HEAD
-class TensorViewInstructionType final : public vm::InstructionType {
- public:
-  TensorViewInstructionType() = default;
-  ~TensorViewInstructionType() override = default;
-
-  std::string DebugName(const vm::InstructionMsg& instr_msg) const override { return "TensorView"; }
-  void Compute(vm::Instruction* instruction) const override;
-  void ComputeInFuseMode(vm::InstructionMsg* instr_msg) const override;
-
- private:
-  void ComputeInstrMsg(const vm::InstructionMsg& instr_msg) const;
-};
-
 class AccessBlobByCallbackInstructionType final : public vm::InstructionType {
-=======
-class AccessBlobByCallbackInstructionType : public vm::InstructionType {
->>>>>>> 58a9ba3d
  public:
   AccessBlobByCallbackInstructionType() = default;
   ~AccessBlobByCallbackInstructionType() override = default;
