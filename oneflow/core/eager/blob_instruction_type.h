/*
Copyright 2020 The OneFlow Authors. All rights reserved.

Licensed under the Apache License, Version 2.0 (the "License");
you may not use this file except in compliance with the License.
You may obtain a copy of the License at

    http://www.apache.org/licenses/LICENSE-2.0

Unless required by applicable law or agreed to in writing, software
distributed under the License is distributed on an "AS IS" BASIS,
WITHOUT WARRANTIES OR CONDITIONS OF ANY KIND, either express or implied.
See the License for the specific language governing permissions and
limitations under the License.
*/
#ifndef ONEFLOW_CORE_EAGER_BLOB_INSTRUCTION_TYPE_H_
#define ONEFLOW_CORE_EAGER_BLOB_INSTRUCTION_TYPE_H_

<<<<<<< HEAD
#include "oneflow/core/intrusive/flat_msg_view.h"
#include "oneflow/core/vm/instruction_type.h"
#include "oneflow/core/common/stream_role.h"
#include "oneflow/core/common/singleton_ptr.h"
#include "oneflow/core/vm/cuda_optional_event_record_status_querier.h"
=======
#include "oneflow/core/vm/instruction_type.h"
#include "oneflow/core/common/stream_role.h"
#include "oneflow/core/common/singleton_ptr.h"
>>>>>>> ad8d09ea
#include "oneflow/core/vm/ep_optional_event_record_status_querier.h"
#include "oneflow/core/vm/stream.h"
#include "oneflow/core/device/cuda_event.h"
#include "oneflow/core/vm/ep_event.h"
#include "oneflow/core/vm/ep_device_context.h"
<<<<<<< HEAD
#include "oneflow/core/common/env_var/ep_based_cuda.h"
=======
>>>>>>> ad8d09ea

namespace oneflow {
namespace vm {

<<<<<<< HEAD
class TensorViewInstructionType final : public vm::InstructionType {
 public:
  TensorViewInstructionType() = default;
  ~TensorViewInstructionType() override = default;

  InstructionFuseType fuse_type() const override { return kEnableInstructionFuseAtAnyPosition; }
  std::string DebugName(const vm::Instruction& instruction) const override { return "TensorView"; }
  Maybe<void> Infer(vm::Instruction* instruction) const override;
  void Compute(vm::Instruction* instruction) const override {}
};

=======
>>>>>>> ad8d09ea
class AccessBlobByCallbackInstructionType final : public vm::InstructionType {
 public:
  AccessBlobByCallbackInstructionType() = default;
  ~AccessBlobByCallbackInstructionType() override = default;

  std::string DebugName(const vm::Instruction& instruction) const override {
    return "AccessBlobByCallback";
  }
<<<<<<< HEAD
  Maybe<void> Infer(vm::Instruction* instruction) const override { return Maybe<void>::Ok(); }
  void Compute(vm::Instruction* instruction) const override;
};

class CpuRecordEventInstructionType final : public vm::InstructionType {
 public:
  CpuRecordEventInstructionType() = default;
  ~CpuRecordEventInstructionType() override = default;

  std::string DebugName(const vm::Instruction& instruction) const override { return "RecordEvent"; }
  Maybe<void> Infer(vm::Instruction* instruction) const override { return Maybe<void>::Ok(); }
  void Compute(vm::Instruction* instruction) const override {}
};

#ifdef WITH_CUDA

class CudaRecordEventInstructionType final : public vm::InstructionType {
 public:
  CudaRecordEventInstructionType() = default;
  ~CudaRecordEventInstructionType() override = default;
=======
  void Compute(vm::Instruction* instruction) const override;
};

class EpRecordEventInstructionType final : public vm::InstructionType {
 public:
  EpRecordEventInstructionType() = default;
  ~EpRecordEventInstructionType() override = default;
>>>>>>> ad8d09ea

  InstructionFuseType fuse_type() const override { return kEnableInstructionFuseAsTailOnly; }

  void InitInstructionStatus(Instruction* instruction) const override {
    auto* status_buffer = instruction->mut_status_buffer();
    auto* stream = instruction->mut_stream();
    instruction->stream_type().InitInstructionStatus(*stream, status_buffer);
<<<<<<< HEAD
    auto* event_provider = dynamic_cast<QueryCudaEventProvider*>(stream->device_ctx().get());
    const auto& cuda_event = CHECK_NOTNULL(event_provider)->GetCudaEvent();
    auto* data_ptr = status_buffer->mut_buffer();
    CudaOptionalEventRecordStatusQuerier::MutCast(data_ptr)->reset_cuda_event(cuda_event);
  }
  std::string DebugName(const vm::Instruction& instruction) const override { return "RecordEvent"; }
  Maybe<void> Infer(vm::Instruction* instruction) const override { return Maybe<void>::Ok(); }
  void Compute(vm::Instruction* instruction) const override {}
};

#endif

class EpRecordEventInstructionType final : public vm::InstructionType {
 public:
  EpRecordEventInstructionType() = default;
  ~EpRecordEventInstructionType() override = default;

  InstructionFuseType fuse_type() const override { return kEnableInstructionFuseAsTailOnly; }

  void InitInstructionStatus(Instruction* instruction) const override {
    auto* status_buffer = instruction->mut_status_buffer();
    auto* stream = instruction->mut_stream();
    instruction->stream_type().InitInstructionStatus(*stream, status_buffer);
    auto* ep_device_ctx = static_cast<EpDeviceCtx*>(stream->device_ctx().get());
    auto* ep_event_provider = ep_device_ctx->ep_event_provider();
    const auto& ep_event = CHECK_NOTNULL(ep_event_provider)->GetReusedEpEvent();
    auto* data_ptr = status_buffer->mut_buffer();
    EpOptionalEventRecordStatusQuerier::MutCast(data_ptr)->reset_ep_event(ep_event);
  }
  std::string DebugName(const vm::Instruction& instruction) const override { return "RecordEvent"; }
  Maybe<void> Infer(vm::Instruction* instruction) const override { return Maybe<void>::Ok(); }
  void Compute(vm::Instruction* instruction) const override {}
};
}  // namespace vm

struct GetRecordEventInstructionType {
  static Maybe<const vm::InstructionType*> Case(StreamRoleCase<StreamRole::kInvalid>,
                                                DeviceType device_type) {  // NOLINT
    UNIMPLEMENTED_THEN_RETURN();
  }
  static Maybe<const vm::InstructionType*> Case(StreamRoleCase<StreamRole::kCompute>,
                                                DeviceType device_type) {
    return GetInstructionType(device_type);
  }
  static Maybe<const vm::InstructionType*> Case(StreamRoleCase<StreamRole::kHost2Device>,
                                                DeviceType device_type) {
    return GetInstructionType(device_type);
  }
  static Maybe<const vm::InstructionType*> Case(StreamRoleCase<StreamRole::kDevice2Host>,
                                                DeviceType device_type) {
    return GetInstructionType(device_type);
  }
  static Maybe<const vm::InstructionType*> Case(StreamRoleCase<StreamRole::kSyncedLaunchedCommNet>,
                                                DeviceType device_type) {
    return GetInstructionType(device_type);
  }
  static Maybe<const vm::InstructionType*> Case(StreamRoleCase<StreamRole::kAsyncedLaunchedCommNet>,
                                                DeviceType device_type) {
    return GetInstructionType(device_type);
  }
  static Maybe<const vm::InstructionType*> Case(StreamRoleCase<StreamRole::kBarrier>,
                                                DeviceType device_type) {
    UNIMPLEMENTED_THEN_RETURN();
  }
  static Maybe<const vm::InstructionType*> Case(StreamRoleCase<StreamRole::kCriticalSection>,
                                                DeviceType device_type) {
    UNIMPLEMENTED_THEN_RETURN();
  }
  static Maybe<const vm::InstructionType*> Case(StreamRoleCase<StreamRole::kLazyJobLauncher>,
                                                DeviceType device_type) {
    UNIMPLEMENTED_THEN_RETURN();
  }

 private:
  static Maybe<const vm::InstructionType*> GetInstructionType(DeviceType device_type) {
    if (device_type == DeviceType::kCPU) {
      return SingletonPtr<vm::CpuRecordEventInstructionType>();
    } else if (device_type == DeviceType::kCUDA) {
      if (ThreadLocalEnvBool<ONEFLOW_EP_BASED_CUDA>()) {
        return SingletonPtr<vm::EpRecordEventInstructionType>();
      } else {
#ifdef WITH_CUDA
        return SingletonPtr<vm::CudaRecordEventInstructionType>();
#else
        UNIMPLEMENTED_THEN_RETURN();
#endif
      }
    } else {
      return SingletonPtr<vm::EpRecordEventInstructionType>();
    }
  }
=======
    auto* ep_device_ctx = static_cast<EpDeviceCtx*>(stream->device_ctx().get());
    auto* ep_event_provider = ep_device_ctx->ep_event_provider();
    const auto& ep_event = CHECK_NOTNULL(ep_event_provider)->GetReusedEpEvent();
    auto* data_ptr = status_buffer->mut_buffer();
    EpOptionalEventRecordStatusQuerier::MutCast(data_ptr)->reset_ep_event(ep_event);
  }
  std::string DebugName(const vm::Instruction&) const override { return "RecordEvent"; }
  void Compute(vm::Instruction* instruction) const override {}
};
}  // namespace vm

struct GetRecordEventInstructionType : public StreamRoleVisitor<GetRecordEventInstructionType> {
  static Maybe<const vm::InstructionType*> VisitCompute(DeviceType device_type) {
    return SingletonPtr<vm::EpRecordEventInstructionType>();
  }
  static Maybe<const vm::InstructionType*> VisitHost2Device(DeviceType device_type) {
    return SingletonPtr<vm::EpRecordEventInstructionType>();
  }
  static Maybe<const vm::InstructionType*> VisitDevice2Host(DeviceType device_type) {
    return SingletonPtr<vm::EpRecordEventInstructionType>();
  }
  static Maybe<const vm::InstructionType*> VisitSyncedLaunchedCommNet(DeviceType device_type) {
    return SingletonPtr<vm::EpRecordEventInstructionType>();
  }
  static Maybe<const vm::InstructionType*> VisitAsyncedLaunchedCommNet(DeviceType device_type) {
    return SingletonPtr<vm::EpRecordEventInstructionType>();
  }
  static Maybe<const vm::InstructionType*> VisitBarrier(DeviceType device_type) {
    UNIMPLEMENTED_THEN_RETURN();
  }
  static Maybe<const vm::InstructionType*> VisitCriticalSection(DeviceType device_type) {
    UNIMPLEMENTED_THEN_RETURN();
  }
  static Maybe<const vm::InstructionType*> VisitLazyJobLauncher(DeviceType device_type) {
    UNIMPLEMENTED_THEN_RETURN();
  }
>>>>>>> ad8d09ea
};

}  // namespace oneflow
#endif  // ONEFLOW_CORE_EAGER_BLOB_INSTRUCTION_TYPE_H_<|MERGE_RESOLUTION|>--- conflicted
+++ resolved
@@ -16,44 +16,18 @@
 #ifndef ONEFLOW_CORE_EAGER_BLOB_INSTRUCTION_TYPE_H_
 #define ONEFLOW_CORE_EAGER_BLOB_INSTRUCTION_TYPE_H_
 
-<<<<<<< HEAD
-#include "oneflow/core/intrusive/flat_msg_view.h"
 #include "oneflow/core/vm/instruction_type.h"
 #include "oneflow/core/common/stream_role.h"
 #include "oneflow/core/common/singleton_ptr.h"
-#include "oneflow/core/vm/cuda_optional_event_record_status_querier.h"
-=======
-#include "oneflow/core/vm/instruction_type.h"
-#include "oneflow/core/common/stream_role.h"
-#include "oneflow/core/common/singleton_ptr.h"
->>>>>>> ad8d09ea
 #include "oneflow/core/vm/ep_optional_event_record_status_querier.h"
 #include "oneflow/core/vm/stream.h"
 #include "oneflow/core/device/cuda_event.h"
 #include "oneflow/core/vm/ep_event.h"
 #include "oneflow/core/vm/ep_device_context.h"
-<<<<<<< HEAD
-#include "oneflow/core/common/env_var/ep_based_cuda.h"
-=======
->>>>>>> ad8d09ea
 
 namespace oneflow {
 namespace vm {
 
-<<<<<<< HEAD
-class TensorViewInstructionType final : public vm::InstructionType {
- public:
-  TensorViewInstructionType() = default;
-  ~TensorViewInstructionType() override = default;
-
-  InstructionFuseType fuse_type() const override { return kEnableInstructionFuseAtAnyPosition; }
-  std::string DebugName(const vm::Instruction& instruction) const override { return "TensorView"; }
-  Maybe<void> Infer(vm::Instruction* instruction) const override;
-  void Compute(vm::Instruction* instruction) const override {}
-};
-
-=======
->>>>>>> ad8d09ea
 class AccessBlobByCallbackInstructionType final : public vm::InstructionType {
  public:
   AccessBlobByCallbackInstructionType() = default;
@@ -62,55 +36,9 @@
   std::string DebugName(const vm::Instruction& instruction) const override {
     return "AccessBlobByCallback";
   }
-<<<<<<< HEAD
   Maybe<void> Infer(vm::Instruction* instruction) const override { return Maybe<void>::Ok(); }
   void Compute(vm::Instruction* instruction) const override;
 };
-
-class CpuRecordEventInstructionType final : public vm::InstructionType {
- public:
-  CpuRecordEventInstructionType() = default;
-  ~CpuRecordEventInstructionType() override = default;
-
-  std::string DebugName(const vm::Instruction& instruction) const override { return "RecordEvent"; }
-  Maybe<void> Infer(vm::Instruction* instruction) const override { return Maybe<void>::Ok(); }
-  void Compute(vm::Instruction* instruction) const override {}
-};
-
-#ifdef WITH_CUDA
-
-class CudaRecordEventInstructionType final : public vm::InstructionType {
- public:
-  CudaRecordEventInstructionType() = default;
-  ~CudaRecordEventInstructionType() override = default;
-=======
-  void Compute(vm::Instruction* instruction) const override;
-};
-
-class EpRecordEventInstructionType final : public vm::InstructionType {
- public:
-  EpRecordEventInstructionType() = default;
-  ~EpRecordEventInstructionType() override = default;
->>>>>>> ad8d09ea
-
-  InstructionFuseType fuse_type() const override { return kEnableInstructionFuseAsTailOnly; }
-
-  void InitInstructionStatus(Instruction* instruction) const override {
-    auto* status_buffer = instruction->mut_status_buffer();
-    auto* stream = instruction->mut_stream();
-    instruction->stream_type().InitInstructionStatus(*stream, status_buffer);
-<<<<<<< HEAD
-    auto* event_provider = dynamic_cast<QueryCudaEventProvider*>(stream->device_ctx().get());
-    const auto& cuda_event = CHECK_NOTNULL(event_provider)->GetCudaEvent();
-    auto* data_ptr = status_buffer->mut_buffer();
-    CudaOptionalEventRecordStatusQuerier::MutCast(data_ptr)->reset_cuda_event(cuda_event);
-  }
-  std::string DebugName(const vm::Instruction& instruction) const override { return "RecordEvent"; }
-  Maybe<void> Infer(vm::Instruction* instruction) const override { return Maybe<void>::Ok(); }
-  void Compute(vm::Instruction* instruction) const override {}
-};
-
-#endif
 
 class EpRecordEventInstructionType final : public vm::InstructionType {
  public:
@@ -129,75 +57,7 @@
     auto* data_ptr = status_buffer->mut_buffer();
     EpOptionalEventRecordStatusQuerier::MutCast(data_ptr)->reset_ep_event(ep_event);
   }
-  std::string DebugName(const vm::Instruction& instruction) const override { return "RecordEvent"; }
   Maybe<void> Infer(vm::Instruction* instruction) const override { return Maybe<void>::Ok(); }
-  void Compute(vm::Instruction* instruction) const override {}
-};
-}  // namespace vm
-
-struct GetRecordEventInstructionType {
-  static Maybe<const vm::InstructionType*> Case(StreamRoleCase<StreamRole::kInvalid>,
-                                                DeviceType device_type) {  // NOLINT
-    UNIMPLEMENTED_THEN_RETURN();
-  }
-  static Maybe<const vm::InstructionType*> Case(StreamRoleCase<StreamRole::kCompute>,
-                                                DeviceType device_type) {
-    return GetInstructionType(device_type);
-  }
-  static Maybe<const vm::InstructionType*> Case(StreamRoleCase<StreamRole::kHost2Device>,
-                                                DeviceType device_type) {
-    return GetInstructionType(device_type);
-  }
-  static Maybe<const vm::InstructionType*> Case(StreamRoleCase<StreamRole::kDevice2Host>,
-                                                DeviceType device_type) {
-    return GetInstructionType(device_type);
-  }
-  static Maybe<const vm::InstructionType*> Case(StreamRoleCase<StreamRole::kSyncedLaunchedCommNet>,
-                                                DeviceType device_type) {
-    return GetInstructionType(device_type);
-  }
-  static Maybe<const vm::InstructionType*> Case(StreamRoleCase<StreamRole::kAsyncedLaunchedCommNet>,
-                                                DeviceType device_type) {
-    return GetInstructionType(device_type);
-  }
-  static Maybe<const vm::InstructionType*> Case(StreamRoleCase<StreamRole::kBarrier>,
-                                                DeviceType device_type) {
-    UNIMPLEMENTED_THEN_RETURN();
-  }
-  static Maybe<const vm::InstructionType*> Case(StreamRoleCase<StreamRole::kCriticalSection>,
-                                                DeviceType device_type) {
-    UNIMPLEMENTED_THEN_RETURN();
-  }
-  static Maybe<const vm::InstructionType*> Case(StreamRoleCase<StreamRole::kLazyJobLauncher>,
-                                                DeviceType device_type) {
-    UNIMPLEMENTED_THEN_RETURN();
-  }
-
- private:
-  static Maybe<const vm::InstructionType*> GetInstructionType(DeviceType device_type) {
-    if (device_type == DeviceType::kCPU) {
-      return SingletonPtr<vm::CpuRecordEventInstructionType>();
-    } else if (device_type == DeviceType::kCUDA) {
-      if (ThreadLocalEnvBool<ONEFLOW_EP_BASED_CUDA>()) {
-        return SingletonPtr<vm::EpRecordEventInstructionType>();
-      } else {
-#ifdef WITH_CUDA
-        return SingletonPtr<vm::CudaRecordEventInstructionType>();
-#else
-        UNIMPLEMENTED_THEN_RETURN();
-#endif
-      }
-    } else {
-      return SingletonPtr<vm::EpRecordEventInstructionType>();
-    }
-  }
-=======
-    auto* ep_device_ctx = static_cast<EpDeviceCtx*>(stream->device_ctx().get());
-    auto* ep_event_provider = ep_device_ctx->ep_event_provider();
-    const auto& ep_event = CHECK_NOTNULL(ep_event_provider)->GetReusedEpEvent();
-    auto* data_ptr = status_buffer->mut_buffer();
-    EpOptionalEventRecordStatusQuerier::MutCast(data_ptr)->reset_ep_event(ep_event);
-  }
   std::string DebugName(const vm::Instruction&) const override { return "RecordEvent"; }
   void Compute(vm::Instruction* instruction) const override {}
 };
@@ -228,7 +88,6 @@
   static Maybe<const vm::InstructionType*> VisitLazyJobLauncher(DeviceType device_type) {
     UNIMPLEMENTED_THEN_RETURN();
   }
->>>>>>> ad8d09ea
 };
 
 }  // namespace oneflow
