--- conflicted
+++ resolved
@@ -16,15 +16,6 @@
 #ifndef ONEFLOW_CORE_EAGER_BLOB_INSTRUCTION_TYPE_H_
 #define ONEFLOW_CORE_EAGER_BLOB_INSTRUCTION_TYPE_H_
 
-<<<<<<< HEAD
-#include "oneflow/core/intrusive/flat_msg_view.h"
-#include "oneflow/core/vm/instruction_type.h"
-#include "oneflow/core/common/stream_role.h"
-#include "oneflow/core/common/singleton_ptr.h"
-#include "oneflow/core/vm/cuda_optional_event_record_status_querier.h"
-#include "oneflow/core/vm/stream.h"
-#include "oneflow/core/device/cuda_event.h"
-=======
 #include "oneflow/core/vm/instruction_type.h"
 #include "oneflow/core/common/stream_role.h"
 #include "oneflow/core/common/singleton_ptr.h"
@@ -33,23 +24,10 @@
 #include "oneflow/core/device/cuda_event.h"
 #include "oneflow/core/vm/ep_event.h"
 #include "oneflow/core/vm/ep_device_context.h"
->>>>>>> 739181f1
 
 namespace oneflow {
 namespace vm {
 
-<<<<<<< HEAD
-class TensorViewInstructionType final : public vm::InstructionType {
- public:
-  TensorViewInstructionType() = default;
-  ~TensorViewInstructionType() override = default;
-
-  std::string DebugName(const vm::Instruction& instruction) const override { return "TensorView"; }
-  void Compute(vm::Instruction* instruction) const override;
-};
-
-=======
->>>>>>> 739181f1
 class AccessBlobByCallbackInstructionType final : public vm::InstructionType {
  public:
   AccessBlobByCallbackInstructionType() = default;
@@ -59,32 +37,12 @@
     return "AccessBlobByCallback";
   }
   void Compute(vm::Instruction* instruction) const override;
-<<<<<<< HEAD
-};
-
-class CpuRecordEventInstructionType final : public vm::InstructionType {
- public:
-  CpuRecordEventInstructionType() = default;
-  ~CpuRecordEventInstructionType() override = default;
-
-  std::string DebugName(const vm::Instruction& instruction) const override { return "RecordEvent"; }
-  void Compute(vm::Instruction* instruction) const override {}
-};
-
-#ifdef WITH_CUDA
-
-class CudaRecordEventInstructionType final : public vm::InstructionType {
- public:
-  CudaRecordEventInstructionType() = default;
-  ~CudaRecordEventInstructionType() override = default;
-=======
 };
 
 class EpRecordEventInstructionType final : public vm::InstructionType {
  public:
   EpRecordEventInstructionType() = default;
   ~EpRecordEventInstructionType() override = default;
->>>>>>> 739181f1
 
   InstructionFuseType fuse_type() const override { return kEnableInstructionFuseAsTailOnly; }
 
@@ -92,73 +50,6 @@
     auto* status_buffer = instruction->mut_status_buffer();
     auto* stream = instruction->mut_stream();
     instruction->stream_type().InitInstructionStatus(*stream, status_buffer);
-<<<<<<< HEAD
-    auto* event_provider = dynamic_cast<QueryCudaEventProvider*>(stream->device_ctx().get());
-    const auto& cuda_event = CHECK_NOTNULL(event_provider)->GetCudaEvent();
-    auto* data_ptr = status_buffer->mut_buffer();
-    CudaOptionalEventRecordStatusQuerier::MutCast(data_ptr)->reset_cuda_event(cuda_event);
-  }
-  std::string DebugName(const vm::Instruction& instruction) const override { return "RecordEvent"; }
-  void Compute(vm::Instruction* instruction) const override {}
-};
-
-#endif
-
-}  // namespace vm
-
-struct GetRecordEventInstructionType {
-  static Maybe<const vm::InstructionType*> Case(StreamRoleCase<StreamRole::kInvalid>,
-                                                DeviceType device_type) {  // NOLINT
-    UNIMPLEMENTED_THEN_RETURN();
-  }
-  static Maybe<const vm::InstructionType*> Case(StreamRoleCase<StreamRole::kCompute>,
-                                                DeviceType device_type) {
-    return GetInstructionType(device_type);
-  }
-  static Maybe<const vm::InstructionType*> Case(StreamRoleCase<StreamRole::kHost2Device>,
-                                                DeviceType device_type) {
-    return GetInstructionType(device_type);
-  }
-  static Maybe<const vm::InstructionType*> Case(StreamRoleCase<StreamRole::kDevice2Host>,
-                                                DeviceType device_type) {
-    return GetInstructionType(device_type);
-  }
-  static Maybe<const vm::InstructionType*> Case(StreamRoleCase<StreamRole::kSyncedLaunchedCommNet>,
-                                                DeviceType device_type) {
-    return GetInstructionType(device_type);
-  }
-  static Maybe<const vm::InstructionType*> Case(StreamRoleCase<StreamRole::kAsyncedLaunchedCommNet>,
-                                                DeviceType device_type) {
-    return GetInstructionType(device_type);
-  }
-  static Maybe<const vm::InstructionType*> Case(StreamRoleCase<StreamRole::kBarrier>,
-                                                DeviceType device_type) {
-    UNIMPLEMENTED_THEN_RETURN();
-  }
-  static Maybe<const vm::InstructionType*> Case(StreamRoleCase<StreamRole::kCriticalSection>,
-                                                DeviceType device_type) {
-    UNIMPLEMENTED_THEN_RETURN();
-  }
-  static Maybe<const vm::InstructionType*> Case(StreamRoleCase<StreamRole::kLazyJobLauncher>,
-                                                DeviceType device_type) {
-    UNIMPLEMENTED_THEN_RETURN();
-  }
-
- private:
-  static Maybe<const vm::InstructionType*> GetInstructionType(DeviceType device_type) {
-    if (device_type == DeviceType::kCPU) {
-      return SingletonPtr<vm::CpuRecordEventInstructionType>();
-    } else if (device_type == DeviceType::kCUDA) {
-#ifdef WITH_CUDA
-      return SingletonPtr<vm::CudaRecordEventInstructionType>();
-#else
-      UNIMPLEMENTED_THEN_RETURN();
-#endif
-    } else {
-      UNIMPLEMENTED_THEN_RETURN();
-    }
-  }
-=======
     auto* ep_device_ctx = static_cast<EpDeviceCtx*>(stream->device_ctx().get());
     auto* ep_event_provider = ep_device_ctx->ep_event_provider();
     const auto& ep_event = CHECK_NOTNULL(ep_event_provider)->GetReusedEpEvent();
@@ -195,7 +86,6 @@
   static Maybe<const vm::InstructionType*> VisitLazyJobLauncher(DeviceType device_type) {
     UNIMPLEMENTED_THEN_RETURN();
   }
->>>>>>> 739181f1
 };
 
 }  // namespace oneflow
