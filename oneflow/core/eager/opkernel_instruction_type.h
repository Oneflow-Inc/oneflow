--- conflicted
+++ resolved
@@ -41,101 +41,6 @@
   Maybe<void> MaybeCompute(vm::Instruction* instruction) const;
 };
 
-<<<<<<< HEAD
-=======
-class CallOpKernelInstructionType : public vm::InstructionType {
- public:
-  void Infer(vm::Instruction* instruction) const override;
-  void Compute(vm::Instruction* instruction) const override;
-
- protected:
-  CallOpKernelInstructionType() = default;
-  virtual ~CallOpKernelInstructionType() = default;
-
- private:
-  Maybe<void> MaybeInfer(vm::Instruction* instruction, const CallOpKernelInstrOperand& args) const;
-  Maybe<void> MaybeCompute(vm::Instruction* instruction,
-                           const CallOpKernelInstrOperand& args) const;
-};
-
-class UserStatelessCallOpKernelInstructionType : public vm::InstructionType {
- public:
-  void Infer(vm::Instruction* instruction) const override;
-  void Compute(vm::Instruction* instruction) const override;
-
-  using vm::InstructionType::Compute;
-  using vm::InstructionType::Infer;
-
- protected:
-  UserStatelessCallOpKernelInstructionType() = default;
-  virtual ~UserStatelessCallOpKernelInstructionType() = default;
-
- private:
-  Maybe<void> Infer(vm::Instruction* instruction,
-                    const StatelessCallOpKernelInstrOperand& args) const;
-  Maybe<void> Compute(vm::Instruction* instruction,
-                      const StatelessCallOpKernelInstrOperand& args) const;
-};
-
-class SystemStatelessCallOpKernelInstructionType : public vm::InstructionType {
- public:
-  void Infer(vm::Instruction* instruction) const override;
-  void Compute(vm::Instruction* instruction) const override;
-
-  virtual std::shared_ptr<MemoryCase> GetOutBlobMemCase(const DeviceType device_type,
-                                                        const int64_t device_id) const;
-
-  using vm::InstructionType::Compute;
-  using vm::InstructionType::Infer;
-
- protected:
-  SystemStatelessCallOpKernelInstructionType() = default;
-  virtual ~SystemStatelessCallOpKernelInstructionType() = default;
-
- private:
-  Maybe<void> Infer(vm::Instruction* instruction,
-                    const StatelessCallOpKernelInstrOperand& args) const;
-  Maybe<void> Compute(vm::Instruction* instruction,
-                      const StatelessCallOpKernelInstrOperand& args) const;
-};
-
-class FetchBlobHeaderInstructionType : public vm::InstructionType {
- public:
-  void Infer(vm::Instruction* instruction) const override;
-  void Compute(vm::Instruction* instruction) const override {
-    // do nothing
-  }
-
- protected:
-  FetchBlobHeaderInstructionType() = default;
-  virtual ~FetchBlobHeaderInstructionType() = default;
-};
-
-class FetchBlobBodyInstructionType : public vm::InstructionType {
- public:
-  void Infer(vm::Instruction* instruction) const override {
-    // do nothing
-  }
-  void Compute(vm::Instruction* instruction) const override;
-
- protected:
-  FetchBlobBodyInstructionType() = default;
-  virtual ~FetchBlobBodyInstructionType() = default;
-};
-
-class FeedBlobInstructionType : public vm::InstructionType {
- public:
-  void Infer(vm::Instruction* instruction) const override {
-    // do nothing
-  }
-  void Compute(vm::Instruction* instruction) const override;
-
- protected:
-  FeedBlobInstructionType() = default;
-  virtual ~FeedBlobInstructionType() = default;
-};
-
->>>>>>> dfd8f9b3
 }  // namespace vm
 }  // namespace oneflow
 
