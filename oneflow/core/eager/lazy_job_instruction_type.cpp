--- conflicted
+++ resolved
@@ -93,16 +93,7 @@
     const auto& cur_nn_graph = GetCurNNGraph(instruction);
     auto* device_ctx = GetLazyJobDeviceCtx(instruction);
 
-<<<<<<< HEAD
-    static thread_local bool has_set = false;
     static thread_local int64_t run_id = 0;
-    if (!has_set) {
-      has_set = true;
-      OF_PROFILER_NAME_THIS_HOST_THREAD("__NNGraph vm stream");
-    }
-=======
-    static thread_local int64_t run_id = 0;
->>>>>>> 66bbf527
 
     OF_PROFILER_RANGE_PUSH("WaitUntilQueueEmptyIfFrontNNGraphNotEquals");
     device_ctx->WaitUntilQueueEmptyIfFrontNNGraphNotEquals(cur_nn_graph);
