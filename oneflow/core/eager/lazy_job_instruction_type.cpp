/*
Copyright 2020 The OneFlow Authors. All rights reserved.

Licensed under the Apache License, Version 2.0 (the "License");
you may not use this file except in compliance with the License.
You may obtain a copy of the License at

    http://www.apache.org/licenses/LICENSE-2.0

Unless required by applicable law or agreed to in writing, software
distributed under the License is distributed on an "AS IS" BASIS,
WITHOUT WARRANTIES OR CONDITIONS OF ANY KIND, either express or implied.
See the License for the specific language governing permissions and
limitations under the License.
*/

#include "oneflow/core/eager/lazy_job_stream_type.h"
#include "oneflow/core/eager/lazy_job_device_context.h"
#include "oneflow/core/eager/lazy_job_phy_instr_operand.h"
#include "oneflow/core/framework/nn_graph_if.h"
#include "oneflow/core/common/container_util.h"
#include "oneflow/core/vm/instruction.msg.h"
#include "oneflow/core/vm/instruction_type.h"
#include "oneflow/core/job/job_instance.h"
#include "oneflow/core/common/buffer_manager.h"
#include "oneflow/core/common/global.h"
#include "oneflow/core/vm/stream.msg.h"
#include "oneflow/core/vm/thread_ctx.msg.h"
#include "oneflow/core/register/ofblob.h"
#include "oneflow/core/vm/naive_instruction_status_querier.h"
#include "oneflow/core/profiler/profiler.h"
#include "oneflow/core/kernel/kernel_util.h"

namespace oneflow {

namespace {

class LazyJobInstance final : public JobInstance {
 public:
  LazyJobInstance(const LazyJobInstance&) = delete;
  LazyJobInstance(LazyJobInstance&&) = delete;
  ~LazyJobInstance() override = default;
  LazyJobInstance(const std::string& job_name,
                  const HashMap<std::string, std::function<void(int64_t)>>& push_cbs,
                  const HashMap<std::string, std::function<void(int64_t)>>& pull_cbs,
                  const std::function<void()> finish_cb)
      : job_name_(job_name), push_cbs_(push_cbs), pull_cbs_(pull_cbs), finish_cb_(finish_cb) {}

  std::string job_name() const override { return job_name_; }
  void PushBlobByOpName(uint64_t ofblob_ptr, const std::string& op_name) const override {
    const auto& push_cb = CHECK_JUST(MapAt(push_cbs_, op_name));
    return push_cb(ofblob_ptr);
  }
  void PullBlobByOpName(uint64_t ofblob_ptr, const std::string& op_name) const override {
    const auto& pull_cb = CHECK_JUST(MapAt(pull_cbs_, op_name));
    return pull_cb(ofblob_ptr);
  }
  void Finish() const override { finish_cb_(); }

  std::string sole_input_op_name_in_user_job() const override {
    UNIMPLEMENTED();
    return std::string();
  }
  std::string sole_output_op_name_in_user_job() const override {
    UNIMPLEMENTED();
    return std::string();
  }
  void PushBlob(uint64_t ofblob_ptr) const override { UNIMPLEMENTED(); }
  void PullBlob(uint64_t ofblob_ptr) const override { UNIMPLEMENTED(); }

 private:
  const std::string job_name_;
  const HashMap<std::string, std::function<void(int64_t)>> push_cbs_;
  const HashMap<std::string, std::function<void(int64_t)>> pull_cbs_;
  const std::function<void()> finish_cb_;
};

}  // namespace

namespace vm {

<<<<<<< HEAD
class LaunchLazyJobInstructionType final : public InstructionType { // NOLINT
=======
class LaunchLazyJobInstructionType final : public InstructionType {
>>>>>>> 8abf0228
 public:
  LaunchLazyJobInstructionType(const LaunchLazyJobInstructionType&) = delete;
  LaunchLazyJobInstructionType(LaunchLazyJobInstructionType&&) = delete;
  LaunchLazyJobInstructionType() = default;
  ~LaunchLazyJobInstructionType() = default;
  using stream_type = LazyJobStreamType;
  void Infer(vm::Instruction* instruction) const override { UNIMPLEMENTED(); }
  void Compute(vm::Instruction* instruction) const override {
    const auto* ptr = instruction->instr_msg().phy_instr_operand().get();
    const auto* phy_instr_operand = dynamic_cast<const LaunchLazyJobPhyInstrOperand*>(ptr);
    const auto& cur_nn_graph = GetCurNNGraph(instruction);
    {
      phy_instr_operand->inputs_critical_section()->ConsumerWaitsProducer();
      phy_instr_operand->outputs_critical_section()->ConsumerWaitsProducer();
      phy_instr_operand->params_critical_section()->ConsumerWaitsProducer();
      phy_instr_operand->nccl_critical_section()->ConsumerWaitsProducer();
    }
    auto* device_ctx = GetLazyJobDeviceCtx(instruction);

    OF_PROFILER_RANGE_PUSH("WaitUntilQueueEmptyIfFrontNNGraphNotEquals");
    device_ctx->WaitUntilQueueEmptyIfFrontNNGraphNotEquals(cur_nn_graph);
    OF_PROFILER_RANGE_POP();  // WaitUntilQueueEmptyIfFrontNNGraphNotEquals
    {
      OF_PROFILER_RANGE_PUSH("MakeJobInstance");
      const auto& job_instance = MakeJobInstance(instruction);
      OF_PROFILER_RANGE_POP();  // MakeJobInstance
      OF_PROFILER_RANGE_PUSH("Send all buffers to BufferMgr");
      const auto& job_name = job_instance->job_name();
      auto* buffer_mgr = Global<BufferMgr<std::shared_ptr<JobInstance>>>::Get();
      for (int i = 0; i < cur_nn_graph->inputs_op_names().size(); ++i) {
        if (cur_nn_graph->inputs_valid().at(i)) {
          const std::string& input_op_name = cur_nn_graph->inputs_op_names().at(i);
          buffer_mgr->Get(GetInputBufferName(job_name, input_op_name))->Push(job_instance);
        }
      }
      for (int i = 0; i < cur_nn_graph->outputs_op_names().size(); ++i) {
        if (cur_nn_graph->outputs_valid().at(i)) {
          const std::string& output_op_name = cur_nn_graph->outputs_op_names().at(i);
          buffer_mgr->Get(GetOutputBufferName(job_name, output_op_name))->Push(job_instance);
        }
      }
      buffer_mgr->Get(GetCallbackNotifierBufferName(job_name))->Push(job_instance);
      buffer_mgr->Get(GetSourceTickBufferName(job_name))->Push(job_instance);
      OF_PROFILER_RANGE_POP();  // BufferMgr
    }
    OF_PROFILER_RANGE_PUSH("EnqueueNNGraph");
    device_ctx->EnqueueNNGraph(cur_nn_graph);
    OF_PROFILER_RANGE_POP();  // EnqueueNNGraph
  }

 private:
  LazyJobDeviceCtx* GetLazyJobDeviceCtx(Instruction* instruction) const {
    auto* stream = instruction->mut_stream();
    auto* device_ctx = dynamic_cast<LazyJobDeviceCtx*>(stream->device_ctx().get());
    CHECK_NOTNULL(device_ctx);
    return device_ctx;
  }

  std::shared_ptr<NNGraphIf> GetCurNNGraph(Instruction* instruction) const {
    const auto* ptr = instruction->instr_msg().phy_instr_operand().get();
    const auto* phy_instr_operand = dynamic_cast<const LaunchLazyJobPhyInstrOperand*>(ptr);
    CHECK_NOTNULL(phy_instr_operand);
    return phy_instr_operand->nn_graph();
  }

  std::shared_ptr<LazyJobInstance> MakeJobInstance(Instruction* instruction) const {
    const auto* ptr = instruction->instr_msg().phy_instr_operand().get();
    const auto* phy_instr_operand = dynamic_cast<const LaunchLazyJobPhyInstrOperand*>(ptr);
    CHECK_NOTNULL(phy_instr_operand);
    const auto& nn_graph = phy_instr_operand->nn_graph();
    HashMap<std::string, std::function<void(int64_t)>> push_cbs;
    const auto& in_critical_section = phy_instr_operand->inputs_critical_section();
    for (int i = 0; i < nn_graph->inputs_op_names().size(); ++i) {
      if (nn_graph->inputs_valid().at(i)) {
        const auto& input_op_name = nn_graph->inputs_op_names().at(i);
        const auto& PushCb = [input_op_name, in_critical_section](int64_t of_blob_ptr) {
          OfBlob* of_blob = reinterpret_cast<OfBlob*>(of_blob_ptr);
<<<<<<< HEAD
          in_critical_section->ConsumerFetchBlobAndDecreaseRefCnt(
              input_op_name, [&](Blob* blob){
                CHECK_NOTNULL(blob);
                of_blob->mut_blob()->CopyHeaderFrom(of_blob->mut_device_ctx(), blob);
                if (blob->dptr() == nullptr) { return; }
                SyncAutoMemcpy(of_blob->mut_device_ctx(), of_blob->mut_blob()->mut_dptr(),
                               blob->dptr(), blob->ByteSizeOfBlobBody(),
                               of_blob->mut_blob()->mem_case(), blob->mem_case());
              });
=======
          in_critical_section->ConsumerFetchBlobAndDecreaseRefCnt(input_op_name, [&](Blob* blob) {
            CHECK_NOTNULL(blob);
            of_blob->mut_blob()->CopyHeaderFrom(of_blob->mut_device_ctx(), blob);
            if (blob->dptr() == nullptr) { return; }
            SyncAutoMemcpy(of_blob->mut_device_ctx(), of_blob->mut_blob()->mut_dptr(), blob->dptr(),
                           blob->ByteSizeOfBlobBody(), of_blob->mut_blob()->mem_case(),
                           blob->mem_case());
          });
>>>>>>> 8abf0228
        };
        CHECK(push_cbs.emplace(input_op_name, PushCb).second);
      } else {
        CHECK_GT(*in_critical_section->consumer_ref_cnt(), 0);
        --*in_critical_section->consumer_ref_cnt();
      }
    }
    HashMap<std::string, std::function<void(int64_t)>> pull_cbs;
    const auto& out_critical_section = phy_instr_operand->outputs_critical_section();
    for (int i = 0; i < nn_graph->outputs_op_names().size(); ++i) {
      if (nn_graph->outputs_valid().at(i)) {
        const auto& output_op_name = nn_graph->outputs_op_names().at(i);
        const auto& PullCb = [output_op_name, out_critical_section](int64_t of_blob_ptr) {
          OfBlob* of_blob = reinterpret_cast<OfBlob*>(of_blob_ptr);
          out_critical_section->ConsumerFetchBlobAndDecreaseRefCnt(
<<<<<<< HEAD
              output_op_name, [&](Blob* mut_blob){
=======
              output_op_name, [&](Blob* mut_blob) {
>>>>>>> 8abf0228
                CHECK_NOTNULL(mut_blob);
                mut_blob->CopyHeaderFrom(of_blob->mut_device_ctx(), &of_blob->blob());
                if (mut_blob->dptr() == nullptr) { return; }
                SyncAutoMemcpy(of_blob->mut_device_ctx(), mut_blob->mut_dptr(),
                               of_blob->blob().dptr(), of_blob->blob().ByteSizeOfBlobBody(),
                               mut_blob->mem_case(), of_blob->blob().mem_case());
              });
        };
        CHECK(pull_cbs.emplace(output_op_name, PullCb).second);
      } else {
        CHECK_GT(*out_critical_section->consumer_ref_cnt(), 0);
        --*out_critical_section->consumer_ref_cnt();
      }
    }
    const auto& params_critical_section = phy_instr_operand->params_critical_section();
    const auto& nccl_critical_section = phy_instr_operand->nccl_critical_section();
<<<<<<< HEAD
    const auto& FinishCb = [this, instruction, in_critical_section, out_critical_section, params_critical_section, nccl_critical_section]() {
      *in_critical_section->consumer_ref_cnt() = 0;
      *out_critical_section->consumer_ref_cnt() = 0;
=======
    const auto& FinishCb = [this, instruction, in_critical_section, out_critical_section,
                            params_critical_section, nccl_critical_section]() {
      CHECK_EQ(*in_critical_section->consumer_ref_cnt(), 0);
      CHECK_EQ(*out_critical_section->consumer_ref_cnt(), 0);
>>>>>>> 8abf0228
      // finish ParameterCriticalSection/NcclCriticalSection.
      *params_critical_section->consumer_ref_cnt() = 0;
      *nccl_critical_section->consumer_ref_cnt() = 0;

      auto* device_ctx = GetLazyJobDeviceCtx(instruction);
      device_ctx->DequeueNNGraph();
      auto* status_buffer = instruction->mut_status_buffer();
      NaiveInstrStatusQuerier::MutCast(status_buffer->mut_buffer()->mut_data())->set_done();
    };
    return std::make_shared<LazyJobInstance>(nn_graph->job_name(), push_cbs, pull_cbs, FinishCb);
  }
};

COMMAND(RegisterInstructionType<LaunchLazyJobInstructionType>("LaunchLazyJob"));

}  // namespace vm
}  // namespace oneflow<|MERGE_RESOLUTION|>--- conflicted
+++ resolved
@@ -79,11 +79,7 @@
 
 namespace vm {
 
-<<<<<<< HEAD
 class LaunchLazyJobInstructionType final : public InstructionType { // NOLINT
-=======
-class LaunchLazyJobInstructionType final : public InstructionType {
->>>>>>> 8abf0228
  public:
   LaunchLazyJobInstructionType(const LaunchLazyJobInstructionType&) = delete;
   LaunchLazyJobInstructionType(LaunchLazyJobInstructionType&&) = delete;
@@ -161,17 +157,6 @@
         const auto& input_op_name = nn_graph->inputs_op_names().at(i);
         const auto& PushCb = [input_op_name, in_critical_section](int64_t of_blob_ptr) {
           OfBlob* of_blob = reinterpret_cast<OfBlob*>(of_blob_ptr);
-<<<<<<< HEAD
-          in_critical_section->ConsumerFetchBlobAndDecreaseRefCnt(
-              input_op_name, [&](Blob* blob){
-                CHECK_NOTNULL(blob);
-                of_blob->mut_blob()->CopyHeaderFrom(of_blob->mut_device_ctx(), blob);
-                if (blob->dptr() == nullptr) { return; }
-                SyncAutoMemcpy(of_blob->mut_device_ctx(), of_blob->mut_blob()->mut_dptr(),
-                               blob->dptr(), blob->ByteSizeOfBlobBody(),
-                               of_blob->mut_blob()->mem_case(), blob->mem_case());
-              });
-=======
           in_critical_section->ConsumerFetchBlobAndDecreaseRefCnt(input_op_name, [&](Blob* blob) {
             CHECK_NOTNULL(blob);
             of_blob->mut_blob()->CopyHeaderFrom(of_blob->mut_device_ctx(), blob);
@@ -180,7 +165,6 @@
                            blob->ByteSizeOfBlobBody(), of_blob->mut_blob()->mem_case(),
                            blob->mem_case());
           });
->>>>>>> 8abf0228
         };
         CHECK(push_cbs.emplace(input_op_name, PushCb).second);
       } else {
@@ -196,11 +180,7 @@
         const auto& PullCb = [output_op_name, out_critical_section](int64_t of_blob_ptr) {
           OfBlob* of_blob = reinterpret_cast<OfBlob*>(of_blob_ptr);
           out_critical_section->ConsumerFetchBlobAndDecreaseRefCnt(
-<<<<<<< HEAD
-              output_op_name, [&](Blob* mut_blob){
-=======
               output_op_name, [&](Blob* mut_blob) {
->>>>>>> 8abf0228
                 CHECK_NOTNULL(mut_blob);
                 mut_blob->CopyHeaderFrom(of_blob->mut_device_ctx(), &of_blob->blob());
                 if (mut_blob->dptr() == nullptr) { return; }
@@ -217,16 +197,10 @@
     }
     const auto& params_critical_section = phy_instr_operand->params_critical_section();
     const auto& nccl_critical_section = phy_instr_operand->nccl_critical_section();
-<<<<<<< HEAD
-    const auto& FinishCb = [this, instruction, in_critical_section, out_critical_section, params_critical_section, nccl_critical_section]() {
+    const auto& FinishCb = [this, instruction, in_critical_section, out_critical_section,
+                            params_critical_section, nccl_critical_section]() {
       *in_critical_section->consumer_ref_cnt() = 0;
       *out_critical_section->consumer_ref_cnt() = 0;
-=======
-    const auto& FinishCb = [this, instruction, in_critical_section, out_critical_section,
-                            params_critical_section, nccl_critical_section]() {
-      CHECK_EQ(*in_critical_section->consumer_ref_cnt(), 0);
-      CHECK_EQ(*out_critical_section->consumer_ref_cnt(), 0);
->>>>>>> 8abf0228
       // finish ParameterCriticalSection/NcclCriticalSection.
       *params_critical_section->consumer_ref_cnt() = 0;
       *nccl_critical_section->consumer_ref_cnt() = 0;
