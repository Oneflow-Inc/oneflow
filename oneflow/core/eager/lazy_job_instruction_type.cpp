/*
Copyright 2020 The OneFlow Authors. All rights reserved.

Licensed under the Apache License, Version 2.0 (the "License");
you may not use this file except in compliance with the License.
You may obtain a copy of the License at

    http://www.apache.org/licenses/LICENSE-2.0

Unless required by applicable law or agreed to in writing, software
distributed under the License is distributed on an "AS IS" BASIS,
WITHOUT WARRANTIES OR CONDITIONS OF ANY KIND, either express or implied.
See the License for the specific language governing permissions and
limitations under the License.
*/

#include "oneflow/core/eager/lazy_job_stream_type.h"
#include "oneflow/core/eager/lazy_job_device_context.h"
#include "oneflow/core/eager/run_lazy_job_phy_instr_operand.h"
#include "oneflow/core/framework/nn_graph_if.h"
#include "oneflow/core/common/container_util.h"
#include "oneflow/core/vm/instruction.msg.h"
#include "oneflow/core/vm/instruction_type.h"
#include "oneflow/core/job/job_instance.h"
#include "oneflow/core/common/buffer_manager.h"
#include "oneflow/core/common/global.h"
#include "oneflow/core/vm/stream.msg.h"
#include "oneflow/core/vm/thread_ctx.msg.h"
#include "oneflow/core/register/ofblob.h"
#include "oneflow/core/vm/naive_instruction_status_querier.h"
#include "oneflow/core/profiler/profiler.h"

namespace oneflow {

namespace {

class LazyJobInstance final : public JobInstance {
 public:
  LazyJobInstance(const LazyJobInstance&) = delete;
  LazyJobInstance(LazyJobInstance&&) = delete;
  ~LazyJobInstance() override = default;
  LazyJobInstance(const std::string& job_name,
                  const HashMap<std::string, std::function<void(int64_t)>>& push_cbs,
                  const HashMap<std::string, std::function<void(int64_t)>>& pull_cbs,
                  const std::function<void()> finish_cb)
      : job_name_(job_name), push_cbs_(push_cbs), pull_cbs_(pull_cbs), finish_cb_(finish_cb) {}

  std::string job_name() const override { return job_name_; }
  void PushBlobByOpName(uint64_t ofblob_ptr, const std::string& op_name) const override {
    const auto& push_cb = CHECK_JUST(MapAt(push_cbs_, op_name));
    return push_cb(ofblob_ptr);
  }
  void PullBlobByOpName(uint64_t ofblob_ptr, const std::string& op_name) const override {
    const auto& pull_cb = CHECK_JUST(MapAt(pull_cbs_, op_name));
    return pull_cb(ofblob_ptr);
  }
  void Finish() const override { finish_cb_(); }

  std::string sole_input_op_name_in_user_job() const override {
    UNIMPLEMENTED();
    return std::string();
  }
  std::string sole_output_op_name_in_user_job() const override {
    UNIMPLEMENTED();
    return std::string();
  }
  void PushBlob(uint64_t ofblob_ptr) const override { UNIMPLEMENTED(); }
  void PullBlob(uint64_t ofblob_ptr) const override { UNIMPLEMENTED(); }

 private:
  const std::string job_name_;
  const HashMap<std::string, std::function<void(int64_t)>> push_cbs_;
  const HashMap<std::string, std::function<void(int64_t)>> pull_cbs_;
  const std::function<void()> finish_cb_;
};

}  // namespace

namespace vm {

class RunLazyJobInstructionType final : public InstructionType {
 public:
  RunLazyJobInstructionType(const RunLazyJobInstructionType&) = delete;
  RunLazyJobInstructionType(RunLazyJobInstructionType&&) = delete;
  RunLazyJobInstructionType() = default;
  ~RunLazyJobInstructionType() = default;
  using stream_type = LazyJobStreamType;
  void Infer(vm::Instruction* instruction) const override { UNIMPLEMENTED(); }
  void Compute(vm::Instruction* instruction) const override {
    const auto& cur_nn_graph = GetCurNNGraph(instruction);
    auto* device_ctx = GetLazyJobDeviceCtx(instruction);

    OF_PROFILER_RANGE_PUSH("WaitUntilQueueEmptyIfFrontNNGraphNotEquals");
    device_ctx->WaitUntilQueueEmptyIfFrontNNGraphNotEquals(cur_nn_graph);
    OF_PROFILER_RANGE_POP();  // WaitUntilQueueEmptyIfFrontNNGraphNotEquals
    {
      OF_PROFILER_RANGE_PUSH("MakeJobInstance");
      const auto& job_instance = MakeJobInstance(instruction);
      OF_PROFILER_RANGE_POP();  // MakeJobInstance
      OF_PROFILER_RANGE_PUSH("Send all buffers to BufferMgr");
      const auto& job_name = job_instance->job_name();
      auto* buffer_mgr = Global<BufferMgr<std::shared_ptr<JobInstance>>>::Get();
<<<<<<< HEAD
      for (const auto& op_name : cur_nn_graph->inputs_op_names()) {
        buffer_mgr->Get(GetInputBufferName(job_name, op_name))->Push(job_instance);
      }
      for (const auto& op_name : cur_nn_graph->outputs_op_names()) {
        buffer_mgr->Get(GetOutputBufferName(job_name, op_name))->Push(job_instance);
=======
      for (int i = 0; i < cur_nn_graph->inputs_op_names().size(); ++i) {
        if (cur_nn_graph->inputs_valid().at(i)) {
          const std::string& input_op_name = cur_nn_graph->inputs_op_names().at(i);
          buffer_mgr->Get(GetInputBufferName(job_name, input_op_name))->Send(job_instance);
        }
      }
      for (int i = 0; i < cur_nn_graph->outputs_op_names().size(); ++i) {
        if (cur_nn_graph->outputs_valid().at(i)) {
          const std::string& output_op_name = cur_nn_graph->outputs_op_names().at(i);
          buffer_mgr->Get(GetOutputBufferName(job_name, output_op_name))->Send(job_instance);
        }
>>>>>>> 1868c19f
      }
      buffer_mgr->Get(GetCallbackNotifierBufferName(job_name))->Push(job_instance);
      buffer_mgr->Get(GetSourceTickBufferName(job_name))->Push(job_instance);
      OF_PROFILER_RANGE_POP();  // BufferMgr
    }
    OF_PROFILER_RANGE_PUSH("EnqueueNNGraph");
    device_ctx->EnqueueNNGraph(cur_nn_graph);
    OF_PROFILER_RANGE_POP();  // EnqueueNNGraph
  }

 private:
  LazyJobDeviceCtx* GetLazyJobDeviceCtx(Instruction* instruction) const {
    auto* stream = instruction->mut_stream();
    auto* device_ctx = dynamic_cast<LazyJobDeviceCtx*>(stream->device_ctx().get());
    CHECK_NOTNULL(device_ctx);
    return device_ctx;
  }

  std::shared_ptr<NNGraphIf> GetCurNNGraph(Instruction* instruction) const {
    const auto* ptr = instruction->instr_msg().phy_instr_operand().get();
    const auto* phy_instr_operand = dynamic_cast<const RunLazyJobPhyInstrOperand*>(ptr);
    CHECK_NOTNULL(phy_instr_operand);
    return phy_instr_operand->nn_graph();
  }

  std::shared_ptr<LazyJobInstance> MakeJobInstance(Instruction* instruction) const {
    const auto* ptr = instruction->instr_msg().phy_instr_operand().get();
    const auto* phy_instr_operand = dynamic_cast<const RunLazyJobPhyInstrOperand*>(ptr);
    CHECK_NOTNULL(phy_instr_operand);
    const auto& nn_graph = phy_instr_operand->nn_graph();
    HashMap<std::string, std::function<void(int64_t)>> push_cbs;
    CHECK_EQ(nn_graph->inputs_op_names().size(), phy_instr_operand->inputs()->size());
    for (int i = 0; i < nn_graph->inputs_op_names().size(); ++i) {
      if (nn_graph->inputs_valid().at(i)) {
        const auto* blob = &phy_instr_operand->inputs()->at(i)->blob();
        CHECK(blob != nullptr);
        const auto& op_name = nn_graph->inputs_op_names().at(i);
        const auto& PushCb = [blob](int64_t of_blob_ptr) {
          OfBlob* of_blob = reinterpret_cast<OfBlob*>(of_blob_ptr);
          of_blob->mut_blob()->CopyHeaderFrom(of_blob->mut_device_ctx(), blob);
          of_blob->mut_blob()->CopyDataContentFrom(of_blob->mut_device_ctx(), blob);
        };
        CHECK(push_cbs.emplace(op_name, PushCb).second);
      }
    }
    HashMap<std::string, std::function<void(int64_t)>> pull_cbs;
    CHECK_EQ(nn_graph->outputs_op_names().size(), phy_instr_operand->outputs()->size());
    for (int i = 0; i < nn_graph->outputs_op_names().size(); ++i) {
      if (nn_graph->outputs_valid().at(i)) {
        auto* mut_blob = phy_instr_operand->outputs()->at(i)->mut_blob();
        CHECK(mut_blob != nullptr);
        const auto& op_name = nn_graph->outputs_op_names().at(i);
        const auto& PullCb = [mut_blob](int64_t of_blob_ptr) {
          OfBlob* of_blob = reinterpret_cast<OfBlob*>(of_blob_ptr);
          mut_blob->CopyHeaderFrom(of_blob->mut_device_ctx(), &of_blob->blob());
          mut_blob->CopyDataContentFrom(of_blob->mut_device_ctx(), &of_blob->blob());
        };
        CHECK(pull_cbs.emplace(op_name, PullCb).second);
      }
    }
    const auto& FinishCb = [this, instruction]() {
      auto* device_ctx = GetLazyJobDeviceCtx(instruction);
      device_ctx->DequeueNNGraph();
      auto* status_buffer = instruction->mut_status_buffer();
      NaiveInstrStatusQuerier::MutCast(status_buffer->mut_buffer()->mut_data())->set_done();
    };
    return std::make_shared<LazyJobInstance>(nn_graph->job_name(), push_cbs, pull_cbs, FinishCb);
  }
};

COMMAND(RegisterInstructionType<RunLazyJobInstructionType>("RunLazyJob"));

}  // namespace vm
}  // namespace oneflow<|MERGE_RESOLUTION|>--- conflicted
+++ resolved
@@ -100,25 +100,17 @@
       OF_PROFILER_RANGE_PUSH("Send all buffers to BufferMgr");
       const auto& job_name = job_instance->job_name();
       auto* buffer_mgr = Global<BufferMgr<std::shared_ptr<JobInstance>>>::Get();
-<<<<<<< HEAD
-      for (const auto& op_name : cur_nn_graph->inputs_op_names()) {
-        buffer_mgr->Get(GetInputBufferName(job_name, op_name))->Push(job_instance);
-      }
-      for (const auto& op_name : cur_nn_graph->outputs_op_names()) {
-        buffer_mgr->Get(GetOutputBufferName(job_name, op_name))->Push(job_instance);
-=======
       for (int i = 0; i < cur_nn_graph->inputs_op_names().size(); ++i) {
         if (cur_nn_graph->inputs_valid().at(i)) {
           const std::string& input_op_name = cur_nn_graph->inputs_op_names().at(i);
-          buffer_mgr->Get(GetInputBufferName(job_name, input_op_name))->Send(job_instance);
+          buffer_mgr->Get(GetInputBufferName(job_name, input_op_name))->Push(job_instance);
         }
       }
       for (int i = 0; i < cur_nn_graph->outputs_op_names().size(); ++i) {
         if (cur_nn_graph->outputs_valid().at(i)) {
           const std::string& output_op_name = cur_nn_graph->outputs_op_names().at(i);
-          buffer_mgr->Get(GetOutputBufferName(job_name, output_op_name))->Send(job_instance);
+          buffer_mgr->Get(GetOutputBufferName(job_name, output_op_name))->Push(job_instance);
         }
->>>>>>> 1868c19f
       }
       buffer_mgr->Get(GetCallbackNotifierBufferName(job_name))->Push(job_instance);
       buffer_mgr->Get(GetSourceTickBufferName(job_name))->Push(job_instance);
