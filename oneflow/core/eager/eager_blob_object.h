/*
Copyright 2020 The OneFlow Authors. All rights reserved.

Licensed under the Apache License, Version 2.0 (the "License");
you may not use this file except in compliance with the License.
You may obtain a copy of the License at

    http://www.apache.org/licenses/LICENSE-2.0

Unless required by applicable law or agreed to in writing, software
distributed under the License is distributed on an "AS IS" BASIS,
WITHOUT WARRANTIES OR CONDITIONS OF ANY KIND, either express or implied.
See the License for the specific language governing permissions and
limitations under the License.
*/
#ifndef ONEFLOW_CORE_EAGER_EAGER_BLOB_OBJECT_H_
#define ONEFLOW_CORE_EAGER_EAGER_BLOB_OBJECT_H_

#include "oneflow/core/common/maybe.h"
#include "oneflow/core/common/optional.h"
#include "oneflow/core/eager/blob_object.h"
#include "oneflow/core/eager/local_dep_object.h"
#include "oneflow/core/memory/memory_allocator.h"
#include "oneflow/core/framework/device.h"
#include "oneflow/core/framework/stream.h"
#include "oneflow/core/framework/tensor_methods.h"

namespace oneflow {

namespace vm {

class TensorStorage {
 public:
  TensorStorage()
      : non_pod_allocator_(std::make_unique<MemoryAllocator>()),
        producer_stream_(NullOpt),
        last_used_stream_(NullOpt) {}

  ~TensorStorage() {
    for (const auto& hook : storage_delete_hooks_) { hook(); }
  }

  size_t blob_bytes() const { return blob_bytes_; }

  char* blob_dptr() { return blob_dptr_.get(); }

  MemoryAllocator* non_pod_allocator() { return non_pod_allocator_.get(); }

  void set_blob_dptr(std::unique_ptr<char, std::function<void(char*)>>&& blob_dptr, size_t bytes) {
    blob_dptr_ = std::move(blob_dptr);
    blob_bytes_ = bytes;
  }

  const Optional<Symbol<Stream>>& producer_stream() const { return producer_stream_; }
  Maybe<void> init_producer_stream(Symbol<Stream> producer_stream) {
    CHECK_OR_RETURN(!producer_stream_.has_value());
    producer_stream_ = producer_stream;
    return Maybe<void>::Ok();
  }

  const Optional<Symbol<Stream>>& last_used_stream() const { return last_used_stream_; }
  void set_last_used_stream(Symbol<Stream> last_used_stream) {
    last_used_stream_ = last_used_stream;
  }

  void Release() {
    non_pod_allocator_.reset();
    blob_dptr_.reset();
  }

  void RegisterStorageDeleteHook(const std::function<void()>& hook) {
    storage_delete_hooks_.emplace_back(hook);
  }

 private:
  size_t blob_bytes_;
  std::unique_ptr<char, std::function<void(char*)>> blob_dptr_;
  std::unique_ptr<MemoryAllocator> non_pod_allocator_;
  Optional<Symbol<Stream>> producer_stream_;
  Optional<Symbol<Stream>> last_used_stream_;
  std::vector<std::function<void()>> storage_delete_hooks_;
};

class EagerBlobObject final : public BlobObject {
 public:
  EagerBlobObject(const EagerBlobObject&) = delete;
  EagerBlobObject(EagerBlobObject&&) = delete;
  EagerBlobObject(const std::shared_ptr<MemoryCase>& mem_case, const std::shared_ptr<Shape>& shape,
                  DataType data_type, const std::shared_ptr<TensorStorage>& tensor_storage)
      : EagerBlobObject(mem_case, shape, data_type, tensor_storage,
                        intrusive::shared_ptr<LocalDepObject>()) {}
  EagerBlobObject(const std::shared_ptr<MemoryCase>& mem_case, const std::shared_ptr<Shape>& shape,
                  DataType data_type, const std::shared_ptr<TensorStorage>& tensor_storage,
                  const intrusive::shared_ptr<LocalDepObject>& dep_object);

  ~EagerBlobObject() override {
    tensor_storage_.reset();
    header_buffer_.reset();
    blob_.reset();
  }

  BlobDesc* mut_blob_desc() override { return &blob_desc_; }

  const Blob& blob() const override { return *blob_; }
  Blob* mut_blob() override { return blob_.get(); }

  Maybe<void> TryInitBlob() override;
  Maybe<void> InitBlob();
  Maybe<void> InitBlobWithOffset(const int64_t offset);

  Maybe<void> TryAllocateBlobBodyMemory(DeviceCtx* device_ctx) override;
  Maybe<void> DeallocateBlobDataPtr() override {
    tensor_storage_->Release();
    tensor_storage_.reset(new TensorStorage);
    return Maybe<void>::Ok();
  }
  void RegisterStorageDeleteHook(const std::function<void()>& hook) {
    tensor_storage_->RegisterStorageDeleteHook(hook);
  }

  Maybe<LocalDepObject*> compute_local_dep_object() const {
    CHECK_NOTNULL_OR_RETURN(compute_local_dep_object_.get());
    return compute_local_dep_object_.get();
  }

  std::shared_ptr<TensorStorage>& tensor_storage() { return tensor_storage_; }

  bool is_shape_synced() const { return is_shape_synced_; }

  void set_is_shape_synced(bool val) { is_shape_synced_ = val; }

<<<<<<< HEAD
  int64_t storage_offset() const { return storage_offset_; }

  void set_storage_offset(int64_t storage_offset) { storage_offset_ = storage_offset; }

  const Optional<Symbol<Stream>>& producer_stream() const {
    return tensor_storage_->producer_stream();
=======
  const Optional<Symbol<Device>>& producer_op_device() const {
    return tensor_storage_->producer_op_device();
>>>>>>> 4a454b1e
  }
  Maybe<void> init_producer_stream(Symbol<Stream> producer_stream) {
    return tensor_storage_->init_producer_stream(producer_stream);
  }

  const Optional<Symbol<Stream>>& last_used_stream() const {
    return tensor_storage_->last_used_stream();
  }
  void set_last_used_stream(Symbol<Stream> last_used_stream) {
    tensor_storage_->set_last_used_stream(last_used_stream);
  }

 private:
  std::unique_ptr<Blob> blob_;
  std::unique_ptr<char[]> header_buffer_;
  std::shared_ptr<TensorStorage> tensor_storage_;
  std::atomic<bool> is_shape_synced_;
  intrusive::shared_ptr<LocalDepObject> compute_local_dep_object_;
};

}  // namespace vm
}  // namespace oneflow

#endif  // ONEFLOW_CORE_EAGER_EAGER_BLOB_OBJECT_H_<|MERGE_RESOLUTION|>--- conflicted
+++ resolved
@@ -129,17 +129,8 @@
 
   void set_is_shape_synced(bool val) { is_shape_synced_ = val; }
 
-<<<<<<< HEAD
-  int64_t storage_offset() const { return storage_offset_; }
-
-  void set_storage_offset(int64_t storage_offset) { storage_offset_ = storage_offset; }
-
   const Optional<Symbol<Stream>>& producer_stream() const {
     return tensor_storage_->producer_stream();
-=======
-  const Optional<Symbol<Device>>& producer_op_device() const {
-    return tensor_storage_->producer_op_device();
->>>>>>> 4a454b1e
   }
   Maybe<void> init_producer_stream(Symbol<Stream> producer_stream) {
     return tensor_storage_->init_producer_stream(producer_stream);
