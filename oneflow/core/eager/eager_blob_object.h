/*
Copyright 2020 The OneFlow Authors. All rights reserved.

Licensed under the Apache License, Version 2.0 (the "License");
you may not use this file except in compliance with the License.
You may obtain a copy of the License at

    http://www.apache.org/licenses/LICENSE-2.0

Unless required by applicable law or agreed to in writing, software
distributed under the License is distributed on an "AS IS" BASIS,
WITHOUT WARRANTIES OR CONDITIONS OF ANY KIND, either express or implied.
See the License for the specific language governing permissions and
limitations under the License.
*/
#ifndef ONEFLOW_CORE_EAGER_EAGER_BLOB_OBJECT_H_
#define ONEFLOW_CORE_EAGER_EAGER_BLOB_OBJECT_H_

#include "oneflow/core/common/maybe.h"
#include "oneflow/core/common/optional.h"
#include "oneflow/core/eager/blob_object.h"
#include "oneflow/core/eager/local_dep_object.h"
#include "oneflow/core/memory/memory_allocator.h"
#include "oneflow/core/framework/device.h"
#include "oneflow/core/framework/tensor_methods.h"

namespace oneflow {

namespace vm {

class TensorStorage {
 public:
  TensorStorage()
      : non_pod_allocator_(std::make_unique<MemoryAllocator>()),
        producer_op_device_(NullOpt),
        last_used_device_(NullOpt) {}

  size_t blob_bytes() const { return blob_bytes_; }

  char* blob_dptr() { return blob_dptr_.get(); }

  MemoryAllocator* non_pod_allocator() { return non_pod_allocator_.get(); }

  void set_blob_dptr(std::unique_ptr<char, std::function<void(char*)>>&& blob_dptr, size_t bytes) {
    blob_dptr_ = std::move(blob_dptr);
    blob_bytes_ = bytes;
  }

  const Optional<Symbol<Device>>& producer_op_device() const { return producer_op_device_; }
  Maybe<void> init_producer_op_device(Symbol<Device> producer_op_device) {
    CHECK_OR_RETURN(!producer_op_device_.has_value());
    producer_op_device_ = producer_op_device;
    return Maybe<void>::Ok();
  }

  const Optional<Symbol<Device>>& last_used_device() const { return last_used_device_; }
  void set_last_used_device(Symbol<Device> last_used_device) {
    last_used_device_ = last_used_device;
  }

  void Release() { blob_dptr_.reset(); }

 private:
  size_t blob_bytes_;
  std::unique_ptr<char, std::function<void(char*)>> blob_dptr_;
  std::unique_ptr<MemoryAllocator> non_pod_allocator_;
  Optional<Symbol<Device>> producer_op_device_;
  Optional<Symbol<Device>> last_used_device_;
};

class EagerBlobObject final : public BlobObject {
 public:
  EagerBlobObject(const EagerBlobObject&) = delete;
  EagerBlobObject(EagerBlobObject&&) = delete;
  EagerBlobObject(const std::shared_ptr<MemoryCase>& mem_case, const std::shared_ptr<Shape>& shape,
                  DataType data_type, const std::shared_ptr<TensorStorage>& tensor_storage)
      : EagerBlobObject(mem_case, shape, data_type, tensor_storage,
                        intrusive::shared_ptr<LocalDepObject>()) {}
  EagerBlobObject(const std::shared_ptr<MemoryCase>& mem_case, const std::shared_ptr<Shape>& shape,
                  DataType data_type, const std::shared_ptr<TensorStorage>& tensor_storage,
                  const intrusive::shared_ptr<LocalDepObject>& dep_object);

  ~EagerBlobObject() override {
    tensor_storage_.reset();
    header_buffer_.reset();
    blob_.reset();
  }

  BlobDesc* mut_blob_desc() override { return &blob_desc_; }

  const Blob& blob() const override { return *blob_; }
  Blob* mut_blob() override { return blob_.get(); }

  Maybe<void> TryInitBlob() override;
  Maybe<void> InitBlob();
  Maybe<void> InitBlobWithOffset(const int64_t offset);

  Maybe<void> TryAllocateBlobBodyMemory(DeviceCtx* device_ctx) override;
  Maybe<void> DeallocateBlobDataPtr() override {
    // tensor_storage_->Release();
    tensor_storage_.reset(new TensorStorage);
    return Maybe<void>::Ok();
  }

  Maybe<LocalDepObject*> compute_local_dep_object() const {
    CHECK_NOTNULL_OR_RETURN(compute_local_dep_object_.get());
    return compute_local_dep_object_.get();
  }

  std::shared_ptr<TensorStorage>& tensor_storage() { return tensor_storage_; }

  bool is_shape_synced() const { return is_shape_synced_; }

  void set_is_shape_synced(bool val) { is_shape_synced_ = val; }

  const Optional<Symbol<Device>>& producer_op_device() const {
    return tensor_storage_->producer_op_device();
  }
  Maybe<void> init_producer_op_device(Symbol<Device> producer_op_device) {
    return tensor_storage_->init_producer_op_device(producer_op_device);
  }

  const Optional<Symbol<Device>>& last_used_device() const {
    return tensor_storage_->last_used_device();
  }
  void set_last_used_device(Symbol<Device> last_used_device) {
    tensor_storage_->set_last_used_device(last_used_device);
  }

 private:
  std::unique_ptr<Blob> blob_;
  std::unique_ptr<char[]> header_buffer_;
  std::shared_ptr<TensorStorage> tensor_storage_;
  std::atomic<bool> is_shape_synced_;
<<<<<<< HEAD
  Optional<LocalDepObject*> compute_local_dep_object_;
=======
  int64_t storage_offset_;
  intrusive::shared_ptr<LocalDepObject> compute_local_dep_object_;
>>>>>>> eda93c29
};

}  // namespace vm
}  // namespace oneflow

#endif  // ONEFLOW_CORE_EAGER_EAGER_BLOB_OBJECT_H_<|MERGE_RESOLUTION|>--- conflicted
+++ resolved
@@ -132,12 +132,8 @@
   std::unique_ptr<char[]> header_buffer_;
   std::shared_ptr<TensorStorage> tensor_storage_;
   std::atomic<bool> is_shape_synced_;
-<<<<<<< HEAD
-  Optional<LocalDepObject*> compute_local_dep_object_;
-=======
   int64_t storage_offset_;
   intrusive::shared_ptr<LocalDepObject> compute_local_dep_object_;
->>>>>>> eda93c29
 };
 
 }  // namespace vm
