--- conflicted
+++ resolved
@@ -126,17 +126,8 @@
                "possible. Almost all methods of `Blob` are also in `EagerBlobObject`.")]] Blob*
   blob();
 
-<<<<<<< HEAD
-  Maybe<void> TryInitBlob() override;
-  Maybe<void> InitBlob();
-  Maybe<void> InitBlobWithOffset(const int64_t offset);
-
-  Maybe<void> TryAllocateBlobBodyMemory(vm::Allocator* allocator) override;
-  Maybe<void> DeallocateBlobDataPtr() override {
-=======
   Maybe<void> TryAllocateBlobBodyMemory(DeviceCtx* device_ctx);
   Maybe<void> DeallocateBlobDataPtr() {
->>>>>>> ad8d09ea
     tensor_storage_->Release();
     tensor_storage_.reset(new TensorStorage);
     return Maybe<void>::Ok();
