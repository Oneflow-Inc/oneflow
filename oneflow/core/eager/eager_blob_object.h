--- conflicted
+++ resolved
@@ -219,21 +219,9 @@
   }
   void update_access_time();
   void update_user_ops(std::shared_ptr<LocalCallOpKernelPhyInstrOperand>& operand);
-<<<<<<< HEAD
-  Maybe<void> evict() {
-    evict_flag_ = true;
-    JUST(DeallocateBlobDataPtr());
-    blob_->reset_dptr(nullptr);
-    CHECK_NE_OR_RETURN(is_in_memory(), true);
-    return Maybe<void>::Ok();
-  }
+  Maybe<void> evict();
   Maybe<double> parent_cost(bool is_bp_required=false) const;
   Maybe<double> child_cost(bool is_bp_required=false) const;
-=======
-  Maybe<void> evict();
-  Maybe<double> parent_cost() const;
-  Maybe<double> child_cost() const;
->>>>>>> 7211ce3a
   Maybe<double> neighbor_cost() const;
   Maybe<double> approx_neighbor_cost() const;
   Maybe<double> rev_fwd_cost() const;
