/*
Copyright 2020 The OneFlow Authors. All rights reserved.

Licensed under the Apache License, Version 2.0 (the "License");
you may not use this file except in compliance with the License.
You may obtain a copy of the License at

    http://www.apache.org/licenses/LICENSE-2.0

Unless required by applicable law or agreed to in writing, software
distributed under the License is distributed on an "AS IS" BASIS,
WITHOUT WARRANTIES OR CONDITIONS OF ANY KIND, either express or implied.
See the License for the specific language governing permissions and
limitations under the License.
*/
#ifndef ONEFLOW_CORE_EAGER_EAGER_BLOB_OBJECT_H_
#define ONEFLOW_CORE_EAGER_EAGER_BLOB_OBJECT_H_

#include "oneflow/core/common/maybe.h"
#include "oneflow/core/common/optional.h"
#include "oneflow/core/eager/local_dep_object.h"
#include "oneflow/core/device/device_context.h"
#include "oneflow/core/memory/memory_allocator.h"
#include "oneflow/core/framework/device.h"
#include "oneflow/core/framework/stream.h"
#include "oneflow/core/framework/tensor_methods.h"
#include "oneflow/core/register/blob.h"

namespace oneflow {

namespace vm {

class TensorStorage {
 public:
  TensorStorage()
      : non_pod_allocator_(std::make_unique<MemoryAllocator>()),
        producer_stream_(NullOpt),
        last_used_stream_(NullOpt) {}

  ~TensorStorage() {
    for (const auto& hook : storage_delete_hooks_) { hook(); }
  }

  size_t blob_bytes() const { return blob_bytes_; }

  char* blob_dptr() { return blob_dptr_.get(); }

  MemoryAllocator* non_pod_allocator() { return non_pod_allocator_.get(); }

  void set_blob_dptr(std::unique_ptr<char, std::function<void(char*)>>&& blob_dptr, size_t bytes) {
    blob_dptr_ = std::move(blob_dptr);
    blob_bytes_ = bytes;
  }

  const Optional<Symbol<Stream>>& producer_stream() const { return producer_stream_; }
  Maybe<void> init_producer_stream(Symbol<Stream> producer_stream) {
    CHECK_OR_RETURN(!producer_stream_.has_value());
    producer_stream_ = producer_stream;
    return Maybe<void>::Ok();
  }

  const Optional<Symbol<Stream>>& last_used_stream() const { return last_used_stream_; }
  void set_last_used_stream(Symbol<Stream> last_used_stream) {
    last_used_stream_ = last_used_stream;
  }

  void Release() {
    non_pod_allocator_.reset();
    blob_dptr_.reset();
  }

  void RegisterStorageDeleteHook(const std::function<void()>& hook) {
    storage_delete_hooks_.emplace_back(hook);
  }

 private:
  size_t blob_bytes_;
  std::unique_ptr<char, std::function<void(char*)>> blob_dptr_;
  std::unique_ptr<MemoryAllocator> non_pod_allocator_;
  Optional<Symbol<Stream>> producer_stream_;
  Optional<Symbol<Stream>> last_used_stream_;
  std::vector<std::function<void()>> storage_delete_hooks_;
};

class EagerBlobObject final {
 public:
  EagerBlobObject(const EagerBlobObject&) = delete;
  EagerBlobObject(EagerBlobObject&&) = delete;
  EagerBlobObject(const std::shared_ptr<MemoryCase>& mem_case, const std::shared_ptr<Shape>& shape,
                  DataType data_type, const std::shared_ptr<TensorStorage>& tensor_storage)
      : EagerBlobObject(mem_case, shape, data_type, tensor_storage,
                        intrusive::shared_ptr<LocalDepObject>()) {}
  EagerBlobObject(const std::shared_ptr<MemoryCase>& mem_case, const std::shared_ptr<Shape>& shape,
                  DataType data_type, const std::shared_ptr<TensorStorage>& tensor_storage,
                  const intrusive::shared_ptr<LocalDepObject>& dep_object);

  ~EagerBlobObject() { tensor_storage_.reset(); }

  void set_storage_offset(const int64_t offset);

  [[deprecated("\"Blob\" will be removed in eager. Please avoid to use this method whenever "
               "possible. Almost all methods of `Blob` are also in `EagerBlobObject`.")]] Blob*
  blob();

  Maybe<void> TryAllocateBlobBodyMemory(DeviceCtx* device_ctx);
  Maybe<void> DeallocateBlobDataPtr() {
    tensor_storage_->Release();
    tensor_storage_.reset(new TensorStorage);
    return Maybe<void>::Ok();
  }
  void RegisterStorageDeleteHook(const std::function<void()>& hook) {
    tensor_storage_->RegisterStorageDeleteHook(hook);
  }

  Maybe<LocalDepObject*> compute_local_dep_object() const {
    CHECK_NOTNULL_OR_RETURN(compute_local_dep_object_.get());
    return compute_local_dep_object_.get();
  }

  std::shared_ptr<TensorStorage>& tensor_storage() { return tensor_storage_; }

  bool is_shape_synced() const { return is_shape_synced_; }

  void set_is_shape_synced(bool val) { is_shape_synced_ = val; }

  const Optional<Symbol<Stream>>& producer_stream() const {
    return tensor_storage_->producer_stream();
  }
  Maybe<void> init_producer_stream(Symbol<Stream> producer_stream) {
    return tensor_storage_->init_producer_stream(producer_stream);
  }

  const Optional<Symbol<Stream>>& last_used_stream() const {
    return tensor_storage_->last_used_stream();
  }
  void set_last_used_stream(Symbol<Stream> last_used_stream) {
    tensor_storage_->set_last_used_stream(last_used_stream);
  }

<<<<<<< HEAD
  void set_pin_memory(const bool pin_memory) { pin_memory_ = pin_memory; }

  bool pin_memory() const { return pin_memory_; }
=======
  std::shared_ptr<const Shape> shape_ptr() const { return shape_; }
  const Shape& shape() const { return *shape_; }
  Shape& mut_shape() { return *shape_; }

  size_t ByteSizeOfBlobBody() const { return shape_->elem_cnt() * GetSizeOfDataType(data_type_); }
  size_t AlignedByteSizeOfBlobBody() const {
    return RoundUp(ByteSizeOfBlobBody(), kBlobBodyAlignSize);
  }
  size_t ByteSizeOfBlobHeader() const { return shape().NumAxes() * sizeof(int64_t); }
  size_t AlignedByteSizeOfBlobHeader() const {
    return RoundUp(ByteSizeOfBlobHeader(), kBlobHeaderAlignSize);
  }

  template<typename T = void>
  const T* dptr() const {
    return reinterpret_cast<T*>(tensor_storage_->blob_dptr()
                                + storage_offset_ * GetSizeOfDataType(data_type_));
  }

  template<typename T = void>
  T* mut_dptr() {
    return const_cast<T*>(dptr<T>());
  }

  const char* header_ptr() const { return reinterpret_cast<const char*>(shape_->dim_vec().data()); }
  char* mut_header_ptr() { return reinterpret_cast<char*>(shape_->dim_vec().data()); }

  DataType data_type() const { return data_type_; }
  DataType* mut_data_type() { return &data_type_; }
  const MemoryCase& mem_case() const { return *mem_case_; }

  bool is_dynamic() const { return is_dynamic_; }
  void set_is_dynamic(bool is_dynamic) { is_dynamic_ = is_dynamic; }
  bool* mut_is_dynamic() { return &is_dynamic_; }
>>>>>>> 6b18ee88

 private:
  bool is_dynamic_;
  std::shared_ptr<MemoryCase> mem_case_;
  DataType data_type_;
  std::shared_ptr<Shape> shape_;

  int64_t storage_offset_;
  std::shared_ptr<TensorStorage> tensor_storage_;
  std::atomic<bool> is_shape_synced_;
  bool pin_memory_;
  intrusive::shared_ptr<LocalDepObject> compute_local_dep_object_;

  // NOTE: Will be removed soon. Avoid to use it whenever possible.
  BlobDesc blob_desc_;
  std::unique_ptr<Blob> blob_;
};

}  // namespace vm
}  // namespace oneflow

#endif  // ONEFLOW_CORE_EAGER_EAGER_BLOB_OBJECT_H_<|MERGE_RESOLUTION|>--- conflicted
+++ resolved
@@ -136,12 +136,11 @@
   void set_last_used_stream(Symbol<Stream> last_used_stream) {
     tensor_storage_->set_last_used_stream(last_used_stream);
   }
-
-<<<<<<< HEAD
+  
   void set_pin_memory(const bool pin_memory) { pin_memory_ = pin_memory; }
 
   bool pin_memory() const { return pin_memory_; }
-=======
+
   std::shared_ptr<const Shape> shape_ptr() const { return shape_; }
   const Shape& shape() const { return *shape_; }
   Shape& mut_shape() { return *shape_; }
@@ -176,7 +175,6 @@
   bool is_dynamic() const { return is_dynamic_; }
   void set_is_dynamic(bool is_dynamic) { is_dynamic_ = is_dynamic; }
   bool* mut_is_dynamic() { return &is_dynamic_; }
->>>>>>> 6b18ee88
 
  private:
   bool is_dynamic_;
