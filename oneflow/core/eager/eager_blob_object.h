/*
Copyright 2020 The OneFlow Authors. All rights reserved.

Licensed under the Apache License, Version 2.0 (the "License");
you may not use this file except in compliance with the License.
You may obtain a copy of the License at

    http://www.apache.org/licenses/LICENSE-2.0

Unless required by applicable law or agreed to in writing, software
distributed under the License is distributed on an "AS IS" BASIS,
WITHOUT WARRANTIES OR CONDITIONS OF ANY KIND, either express or implied.
See the License for the specific language governing permissions and
limitations under the License.
*/
#ifndef ONEFLOW_CORE_EAGER_EAGER_BLOB_OBJECT_H_
#define ONEFLOW_CORE_EAGER_EAGER_BLOB_OBJECT_H_

#include "oneflow/core/common/maybe.h"
#include "oneflow/core/common/optional.h"
#include "oneflow/core/eager/blob_object.h"
#include "oneflow/core/eager/local_dep_object.h"
#include "oneflow/core/memory/memory_allocator.h"
#include "oneflow/core/framework/device.h"
#include "oneflow/core/framework/tensor_methods.h"

namespace oneflow {

namespace vm {

class TensorStorage {
 public:
  TensorStorage()
      : non_pod_allocator_(std::make_unique<MemoryAllocator>()),
        producer_op_device_(NullOpt),
        last_used_device_(NullOpt) {}

  size_t blob_bytes() const { return blob_bytes_; }

  char* blob_dptr() { return blob_dptr_.get(); }

  MemoryAllocator* non_pod_allocator() { return non_pod_allocator_.get(); }

  void set_blob_dptr(std::unique_ptr<char, std::function<void(char*)>>&& blob_dptr, size_t bytes) {
    blob_dptr_ = std::move(blob_dptr);
    blob_bytes_ = bytes;
  }

  const Optional<Symbol<Device>>& producer_op_device() const { return producer_op_device_; }
  Maybe<void> init_producer_op_device(Symbol<Device> producer_op_device) {
    CHECK_OR_RETURN(!producer_op_device_.has_value());
    producer_op_device_ = producer_op_device;
    return Maybe<void>::Ok();
  }

  const Optional<Symbol<Device>>& last_used_device() const { return last_used_device_; }
  void set_last_used_device(Symbol<Device> last_used_device) {
    last_used_device_ = last_used_device;
  }

 private:
  size_t blob_bytes_;
  std::unique_ptr<char, std::function<void(char*)>> blob_dptr_;
  std::unique_ptr<MemoryAllocator> non_pod_allocator_;
  Optional<Symbol<Device>> producer_op_device_;
  Optional<Symbol<Device>> last_used_device_;
};

class EagerBlobObject final : public BlobObject {
 public:
  EagerBlobObject(const EagerBlobObject&) = delete;
  EagerBlobObject(EagerBlobObject&&) = delete;
  EagerBlobObject(const std::shared_ptr<MemoryCase>& mem_case, const std::shared_ptr<Shape>& shape,
                  DataType data_type, const std::shared_ptr<TensorStorage>& tensor_storage)
      : EagerBlobObject(mem_case, shape, data_type, tensor_storage, Optional<LocalDepObject*>()) {}

  EagerBlobObject(const std::shared_ptr<MemoryCase>& mem_case, const std::shared_ptr<Shape>& shape,
                  DataType data_type, const std::shared_ptr<TensorStorage>& tensor_storage,
                  LocalDepObject* dep_object)
      : EagerBlobObject(mem_case, shape, data_type, tensor_storage,
                        Optional<LocalDepObject*>(dep_object)) {}

  ~EagerBlobObject() override {
    tensor_storage_.reset();
    header_buffer_.reset();
    blob_.reset();
  }

  BlobDesc* mut_blob_desc() override { return &blob_desc_; }

  const Blob& blob() const override { return *blob_; }
  Blob* mut_blob() override { return blob_.get(); }

  Maybe<void> TryInitBlob() override;
  Maybe<void> InitBlob();
  Maybe<void> InitBlobWithOffset(const int64_t offset);

  Maybe<void> TryAllocateBlobBodyMemory(DeviceCtx* device_ctx) override;
  Maybe<void> DeallocateBlobDataPtr() override {
    tensor_storage_.reset(new TensorStorage);
    return Maybe<void>::Ok();
  }

  Maybe<LocalDepObject*> compute_local_dep_object() const {
    return JUST(compute_local_dep_object_);
  }

  std::shared_ptr<TensorStorage>& tensor_storage() { return tensor_storage_; }

  bool is_shape_synced() const { return is_shape_synced_; }

  void set_is_shape_synced(bool val) { is_shape_synced_ = val; }

<<<<<<< HEAD
=======
  int64_t storage_offset() const { return storage_offset_; }

  void set_storage_offset(int64_t storage_offset) { storage_offset_ = storage_offset; }

  const Optional<Symbol<Device>>& producer_op_device() const {
    return tensor_storage_->producer_op_device();
  }
  Maybe<void> init_producer_op_device(Symbol<Device> producer_op_device) {
    return tensor_storage_->init_producer_op_device(producer_op_device);
  }

  const Optional<Symbol<Device>>& last_used_device() const {
    return tensor_storage_->last_used_device();
  }
  void set_last_used_device(Symbol<Device> last_used_device) {
    tensor_storage_->set_last_used_device(last_used_device);
  }

>>>>>>> 9284b813
 private:
  EagerBlobObject(const std::shared_ptr<MemoryCase>& mem_case, const std::shared_ptr<Shape>& shape,
                  DataType data_type, const std::shared_ptr<TensorStorage>& tensor_storage,
                  const Optional<LocalDepObject*>& dep_object);
  std::unique_ptr<Blob> blob_;
  std::unique_ptr<char[]> header_buffer_;
  std::shared_ptr<TensorStorage> tensor_storage_;
  std::atomic<bool> is_shape_synced_;
  Optional<LocalDepObject*> compute_local_dep_object_;
};

}  // namespace vm
}  // namespace oneflow

#endif  // ONEFLOW_CORE_EAGER_EAGER_BLOB_OBJECT_H_<|MERGE_RESOLUTION|>--- conflicted
+++ resolved
@@ -111,12 +111,6 @@
 
   void set_is_shape_synced(bool val) { is_shape_synced_ = val; }
 
-<<<<<<< HEAD
-=======
-  int64_t storage_offset() const { return storage_offset_; }
-
-  void set_storage_offset(int64_t storage_offset) { storage_offset_ = storage_offset; }
-
   const Optional<Symbol<Device>>& producer_op_device() const {
     return tensor_storage_->producer_op_device();
   }
@@ -131,7 +125,6 @@
     tensor_storage_->set_last_used_device(last_used_device);
   }
 
->>>>>>> 9284b813
  private:
   EagerBlobObject(const std::shared_ptr<MemoryCase>& mem_case, const std::shared_ptr<Shape>& shape,
                   DataType data_type, const std::shared_ptr<TensorStorage>& tensor_storage,
