--- conflicted
+++ resolved
@@ -73,14 +73,8 @@
   std::shared_ptr<TensorBuffer> tensor_buffer_;
   std::size_t blob_body_bytes_;
   MemoryAllocator non_pod_initer_;
-<<<<<<< HEAD
   Maybe<VmLocalDepObject> infer_local_dep_object_;
   Maybe<VmLocalDepObject> compute_local_dep_object_;
-
- protected:
-  std::unique_ptr<RtBlobDesc> rt_blob_desc_;
-=======
->>>>>>> 58dfe715
 };
 
 }  // namespace eager
