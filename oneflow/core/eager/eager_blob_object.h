/*
Copyright 2020 The OneFlow Authors. All rights reserved.

Licensed under the Apache License, Version 2.0 (the "License");
you may not use this file except in compliance with the License.
You may obtain a copy of the License at

    http://www.apache.org/licenses/LICENSE-2.0

Unless required by applicable law or agreed to in writing, software
distributed under the License is distributed on an "AS IS" BASIS,
WITHOUT WARRANTIES OR CONDITIONS OF ANY KIND, either express or implied.
See the License for the specific language governing permissions and
limitations under the License.
*/
#ifndef ONEFLOW_CORE_EAGER_EAGER_BLOB_OBJECT_H_
#define ONEFLOW_CORE_EAGER_EAGER_BLOB_OBJECT_H_

#include "oneflow/core/common/maybe.h"
#include "oneflow/core/common/optional.h"
#include "oneflow/core/eager/local_dep_object.h"
#include "oneflow/core/device/device_context.h"
#include "oneflow/core/memory/memory_allocator.h"
#include "oneflow/core/framework/device.h"
#include "oneflow/core/framework/stream.h"
#include "oneflow/core/framework/tensor_methods.h"
#include "oneflow/core/register/blob.h"

namespace oneflow {

namespace vm {

class TensorStorage {
 public:
  TensorStorage()
      : non_pod_allocator_(std::make_unique<MemoryAllocator>()),
        producer_stream_(NullOpt),
        last_used_stream_(NullOpt) {}

  ~TensorStorage() {
    for (const auto& hook : storage_delete_hooks_) { hook(); }
  }

  size_t blob_bytes() const { return blob_bytes_; }

  char* blob_dptr() { return blob_dptr_.get(); }

  MemoryAllocator* non_pod_allocator() { return non_pod_allocator_.get(); }

  void set_blob_dptr(std::unique_ptr<char, std::function<void(char*)>>&& blob_dptr, size_t bytes) {
    blob_dptr_ = std::move(blob_dptr);
    blob_bytes_ = bytes;
  }

  const Optional<Symbol<Stream>>& producer_stream() const { return producer_stream_; }
  Maybe<void> init_producer_stream(Symbol<Stream> producer_stream) {
    CHECK_OR_RETURN(!producer_stream_.has_value());
    producer_stream_ = producer_stream;
    return Maybe<void>::Ok();
  }

  const Optional<Symbol<Stream>>& last_used_stream() const { return last_used_stream_; }
  void set_last_used_stream(Symbol<Stream> last_used_stream) {
    last_used_stream_ = last_used_stream;
  }

  void Release() {
    non_pod_allocator_.reset(new MemoryAllocator());
    blob_dptr_.reset();
  }

  void RegisterStorageDeleteHook(const std::function<void()>& hook) {
    storage_delete_hooks_.emplace_back(hook);
  }

 private:
  size_t blob_bytes_;
  std::unique_ptr<char, std::function<void(char*)>> blob_dptr_;
  std::unique_ptr<MemoryAllocator> non_pod_allocator_;
  Optional<Symbol<Stream>> producer_stream_;
  Optional<Symbol<Stream>> last_used_stream_;
  std::vector<std::function<void()>> storage_delete_hooks_;
};

<<<<<<< HEAD
class EagerBlobObject : public BlobObject {
=======
class EagerBlobObject final {
>>>>>>> 86cd93bb
 public:
  EagerBlobObject(const EagerBlobObject&) = delete;
  EagerBlobObject(EagerBlobObject&&) = delete;
  EagerBlobObject(const std::shared_ptr<MemoryCase>& mem_case, const std::shared_ptr<Shape>& shape,
                  DataType data_type, const std::shared_ptr<TensorStorage>& tensor_storage)
      : EagerBlobObject(mem_case, shape, data_type, tensor_storage,
                        intrusive::shared_ptr<LocalDepObject>()) {}
  EagerBlobObject(const std::shared_ptr<MemoryCase>& mem_case, const std::shared_ptr<Shape>& shape,
                  DataType data_type, const std::shared_ptr<TensorStorage>& tensor_storage,
                  const intrusive::shared_ptr<LocalDepObject>& dep_object);

<<<<<<< HEAD
  ~EagerBlobObject() override {
    tensor_storage_.reset();
    header_buffer_.reset();
    blob_.reset();
  }

  std::vector<float> backup_data_;
  float hash_ = -1;

  BlobDesc* mut_blob_desc() override { return &blob_desc_; }
=======
  ~EagerBlobObject() { tensor_storage_.reset(); }
>>>>>>> 86cd93bb

  void set_storage_offset(const int64_t offset);

  [[deprecated("\"Blob\" will be removed in eager. Please avoid to use this method whenever "
               "possible. Almost all methods of `Blob` are also in `EagerBlobObject`.")]] Blob*
  blob();

  Maybe<void> TryAllocateBlobBodyMemory(DeviceCtx* device_ctx);
  Maybe<void> DeallocateBlobDataPtr() {
    tensor_storage_->Release();
    tensor_storage_.reset(new TensorStorage);
    return Maybe<void>::Ok();
  }
  void RegisterStorageDeleteHook(const std::function<void()>& hook) {
    tensor_storage_->RegisterStorageDeleteHook(hook);
  }

  Maybe<LocalDepObject*> compute_local_dep_object() const {
    CHECK_NOTNULL_OR_RETURN(compute_local_dep_object_.get());
    return compute_local_dep_object_.get();
  }

  std::shared_ptr<TensorStorage>& tensor_storage() { return tensor_storage_; }

  bool is_shape_synced() const { return is_shape_synced_; }

  void set_is_shape_synced(bool val) { is_shape_synced_ = val; }

  const Optional<Symbol<Stream>>& producer_stream() const {
    return tensor_storage_->producer_stream();
  }
  Maybe<void> init_producer_stream(Symbol<Stream> producer_stream) {
    return tensor_storage_->init_producer_stream(producer_stream);
  }

  const Optional<Symbol<Stream>>& last_used_stream() const {
    return tensor_storage_->last_used_stream();
  }
  void set_last_used_stream(Symbol<Stream> last_used_stream) {
    tensor_storage_->set_last_used_stream(last_used_stream);
  }

  std::shared_ptr<const Shape> shape_ptr() const { return shape_; }
  const Shape& shape() const { return *shape_; }
  Shape& mut_shape() { return *shape_; }

  size_t ByteSizeOfBlobBody() const { return shape_->elem_cnt() * GetSizeOfDataType(data_type_); }
  size_t AlignedByteSizeOfBlobBody() const {
    return RoundUp(ByteSizeOfBlobBody(), kBlobBodyAlignSize);
  }
  size_t ByteSizeOfBlobHeader() const { return shape().NumAxes() * sizeof(int64_t); }
  size_t AlignedByteSizeOfBlobHeader() const {
    return RoundUp(ByteSizeOfBlobHeader(), kBlobHeaderAlignSize);
  }

  template<typename T = void>
  const T* dptr() const {
    return reinterpret_cast<T*>(tensor_storage_->blob_dptr()
                                + storage_offset_ * GetSizeOfDataType(data_type_));
  }

  template<typename T = void>
  T* mut_dptr() {
    return const_cast<T*>(dptr<T>());
  }

  const char* header_ptr() const { return reinterpret_cast<const char*>(shape_->dim_vec().data()); }
  char* mut_header_ptr() { return reinterpret_cast<char*>(shape_->dim_vec().data()); }

  DataType data_type() const { return data_type_; }
  DataType* mut_data_type() { return &data_type_; }
  const MemoryCase& mem_case() const { return *mem_case_; }

  bool is_dynamic() const { return is_dynamic_; }
  void set_is_dynamic(bool is_dynamic) { is_dynamic_ = is_dynamic; }
  bool* mut_is_dynamic() { return &is_dynamic_; }

 private:
<<<<<<< HEAD
  EagerBlobObject(const std::shared_ptr<MemoryCase>& mem_case, const std::shared_ptr<Shape>& shape,
                  DataType data_type, const std::shared_ptr<TensorStorage>& tensor_storage,
                  const Optional<LocalDepObject*>& dep_object);

 protected:
  std::unique_ptr<Blob> blob_;
  std::unique_ptr<char[]> header_buffer_;
=======
  bool is_dynamic_;
  std::shared_ptr<MemoryCase> mem_case_;
  DataType data_type_;
  std::shared_ptr<Shape> shape_;

  int64_t storage_offset_;
>>>>>>> 86cd93bb
  std::shared_ptr<TensorStorage> tensor_storage_;
  std::atomic<bool> is_shape_synced_;
  intrusive::shared_ptr<LocalDepObject> compute_local_dep_object_;

  // NOTE: Will be removed soon. Avoid to use it whenever possible.
  BlobDesc blob_desc_;
  std::unique_ptr<Blob> blob_;
};

}  // namespace vm
}  // namespace oneflow

#endif  // ONEFLOW_CORE_EAGER_EAGER_BLOB_OBJECT_H_<|MERGE_RESOLUTION|>--- conflicted
+++ resolved
@@ -82,11 +82,7 @@
   std::vector<std::function<void()>> storage_delete_hooks_;
 };
 
-<<<<<<< HEAD
-class EagerBlobObject : public BlobObject {
-=======
-class EagerBlobObject final {
->>>>>>> 86cd93bb
+class EagerBlobObject {
  public:
   EagerBlobObject(const EagerBlobObject&) = delete;
   EagerBlobObject(EagerBlobObject&&) = delete;
@@ -98,20 +94,15 @@
                   DataType data_type, const std::shared_ptr<TensorStorage>& tensor_storage,
                   const intrusive::shared_ptr<LocalDepObject>& dep_object);
 
-<<<<<<< HEAD
-  ~EagerBlobObject() override {
+  virtual ~EagerBlobObject() {
     tensor_storage_.reset();
-    header_buffer_.reset();
     blob_.reset();
   }
 
   std::vector<float> backup_data_;
   float hash_ = -1;
 
-  BlobDesc* mut_blob_desc() override { return &blob_desc_; }
-=======
-  ~EagerBlobObject() { tensor_storage_.reset(); }
->>>>>>> 86cd93bb
+  BlobDesc* mut_blob_desc() { return &blob_desc_; }
 
   void set_storage_offset(const int64_t offset);
 
@@ -119,7 +110,7 @@
                "possible. Almost all methods of `Blob` are also in `EagerBlobObject`.")]] Blob*
   blob();
 
-  Maybe<void> TryAllocateBlobBodyMemory(DeviceCtx* device_ctx);
+  virtual Maybe<void> TryAllocateBlobBodyMemory(DeviceCtx* device_ctx);
   Maybe<void> DeallocateBlobDataPtr() {
     tensor_storage_->Release();
     tensor_storage_.reset(new TensorStorage);
@@ -190,22 +181,13 @@
   bool* mut_is_dynamic() { return &is_dynamic_; }
 
  private:
-<<<<<<< HEAD
-  EagerBlobObject(const std::shared_ptr<MemoryCase>& mem_case, const std::shared_ptr<Shape>& shape,
-                  DataType data_type, const std::shared_ptr<TensorStorage>& tensor_storage,
-                  const Optional<LocalDepObject*>& dep_object);
-
- protected:
-  std::unique_ptr<Blob> blob_;
-  std::unique_ptr<char[]> header_buffer_;
-=======
   bool is_dynamic_;
   std::shared_ptr<MemoryCase> mem_case_;
   DataType data_type_;
   std::shared_ptr<Shape> shape_;
 
   int64_t storage_offset_;
->>>>>>> 86cd93bb
+ protected:
   std::shared_ptr<TensorStorage> tensor_storage_;
   std::atomic<bool> is_shape_synced_;
   intrusive::shared_ptr<LocalDepObject> compute_local_dep_object_;
