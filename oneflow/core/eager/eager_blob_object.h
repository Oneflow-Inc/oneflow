--- conflicted
+++ resolved
@@ -114,18 +114,6 @@
 
   void set_storage_offset(int64_t storage_offset) { storage_offset_ = storage_offset; }
 
-<<<<<<< HEAD
-  const Optional<Symbol<Device>>& producer_op_device() const { return producer_op_device_; }
-  Maybe<void> init_producer_op_device(Symbol<Device> producer_op_device) {
-    CHECK_OR_RETURN(!producer_op_device_.has_value());
-    producer_op_device_ = producer_op_device;
-    return Maybe<void>::Ok();
-  }
-
-  const Optional<Symbol<Device>>& last_used_device() const { return last_used_device_; }
-  void set_last_used_device(Symbol<Device> last_used_device) {
-    last_used_device_ = last_used_device;
-=======
   const Optional<Symbol<Device>>& producer_op_device() const {
     return tensor_storage_->producer_op_device();
   }
@@ -138,7 +126,6 @@
   }
   void set_last_used_device(Symbol<Device> last_used_device) {
     tensor_storage_->set_last_used_device(last_used_device);
->>>>>>> 9284b813
   }
 
  private:
