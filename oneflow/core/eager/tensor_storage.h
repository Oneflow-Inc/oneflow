/*
Copyright 2020 The OneFlow Authors. All rights reserved.

Licensed under the Apache License, Version 2.0 (the "License");
you may not use this file except in compliance with the License.
You may obtain a copy of the License at

    http://www.apache.org/licenses/LICENSE-2.0

Unless required by applicable law or agreed to in writing, software
distributed under the License is distributed on an "AS IS" BASIS,
WITHOUT WARRANTIES OR CONDITIONS OF ANY KIND, either express or implied.
See the License for the specific language governing permissions and
limitations under the License.
*/
#ifndef ONEFLOW_CORE_EAGER_TENSOR_STORAGE_H_
#define ONEFLOW_CORE_EAGER_TENSOR_STORAGE_H_

#include "oneflow/core/common/maybe.h"
#include "oneflow/core/common/optional.h"
#include "oneflow/core/memory/memory_allocator.h"
#include "oneflow/core/framework/stream.h"

namespace oneflow {
namespace remat {
class DisjNode;
}

namespace vm {

class OpCallInstructionPolicy;
class DtrOpCallInstructionPolicy;

class TensorStorageBase {
 public:
  explicit TensorStorageBase(bool is_allocated_in_vm, Symbol<Device> device);
  OF_DISALLOW_COPY_AND_MOVE(TensorStorageBase);

  virtual ~TensorStorageBase();

  bool is_allocated_in_vm() const { return is_allocated_in_vm_; }

  size_t blob_bytes() const { return blob_bytes_; }

  char* blob_dptr() { return blob_dptr_.get(); }

  MemoryAllocator* non_pod_allocator() { return non_pod_allocator_.get(); }

  void set_blob_dptr(std::unique_ptr<char, std::function<void(char*)>>&& blob_dptr, size_t bytes) {
    blob_dptr_ = std::move(blob_dptr);
    blob_bytes_ = bytes;
    is_initialized_ = true;
  }

  const Optional<Symbol<::oneflow::Stream>>& producer_stream() const { return producer_stream_; }
  Maybe<void> init_producer_stream(Symbol<::oneflow::Stream> producer_stream);

  const Optional<Symbol<::oneflow::Stream>>& last_used_stream() const { return last_used_stream_; }
  void set_last_used_stream(Symbol<::oneflow::Stream> last_used_stream) {
    last_used_stream_ = last_used_stream;
  }

  void _Release();
  virtual void Release();

  void RegisterStorageDeleteHook(const std::function<void()>& hook) {
    storage_delete_hooks_.emplace_back(hook);
  }
  Symbol<Device> device() const;

 protected:
  std::unique_ptr<char, std::function<void(char*)>> blob_dptr_;
  size_t blob_bytes_;
  bool is_initialized_ = false;
  Symbol<Device> device_;

 private:
  std::unique_ptr<MemoryAllocator> non_pod_allocator_;
  Optional<Symbol<::oneflow::Stream>> producer_stream_;
  Optional<Symbol<::oneflow::Stream>> last_used_stream_;
  std::vector<std::function<void()>> storage_delete_hooks_;
  bool is_allocated_in_vm_;
};

class RematableTensorStorage final : public TensorStorageBase {
 public:
  explicit RematableTensorStorage(Symbol<Device> device);
  OF_DISALLOW_COPY_AND_MOVE(RematableTensorStorage);
  ~RematableTensorStorage() override;

  void set_compute_op(const std::shared_ptr<DtrOpCallInstructionPolicy>& compute_op,
                      double compute_time);
  void clear_compute_op();
  OpCallInstructionPolicy compute_op() const;
  std::shared_ptr<DtrOpCallInstructionPolicy> dtr_compute_op() const;
  void Release() override;
  void Remat();
  void Evict(bool eager_eviction);
  void Pin();
  void Unpin();
  void Access();
  bool is_in_memory() const { return blob_bytes_ == 0 || blob_dptr_ != nullptr; }
  bool is_pinned() const { return num_pinned() > 0; }
  int32_t num_pinned() const { return num_pinned_; }
  bool is_evictable() const;
  void set_eviction_disabled(bool disabled) { eviction_disabled_ = disabled; }
  bool is_eviction_disabled() const { return eviction_disabled_; }
  int64_t id() const { return id_; }
  Maybe<double> cost(size_t override_size) const;
  double approx_neighbor_cost() const;
  std::string compute_op_type_name() const;
  bool is_initialized() const { return is_initialized_; }
  void set_initialized() { is_initialized_ = true; }
  bool is_needed_by_backward() const { return is_needed_by_backward_; }
  void set_needed_by_backward() { is_needed_by_backward_ = true; }
  double compute_time() const { return compute_time_; }
  std::shared_ptr<remat::DisjNode> node;

 private:
  int64_t id_{};
  size_t num_pinned_{};
  bool eviction_disabled_ = false;
  double last_access_time_{};
  double compute_time_{};
  std::shared_ptr<DtrOpCallInstructionPolicy> compute_op_;
  bool is_needed_by_backward_ = false;

  void LogEviction(bool eager_eviction) const;
};

class TensorStorage : public TensorStorageBase {
 public:

  explicit TensorStorage(const std::shared_ptr<TensorStorage>& tensor_storage)
      : TensorStorageBase(tensor_storage->is_allocated_in_vm(), tensor_storage->device()){}

  ~TensorStorage() override = default;
};

<<<<<<< HEAD


=======
>>>>>>> d73fc503
}  // namespace vm
}  // namespace oneflow

#endif  // ONEFLOW_CORE_EAGER_TENSOR_STORAGE_H_<|MERGE_RESOLUTION|>--- conflicted
+++ resolved
@@ -137,11 +137,6 @@
   ~TensorStorage() override = default;
 };
 
-<<<<<<< HEAD
-
-
-=======
->>>>>>> d73fc503
 }  // namespace vm
 }  // namespace oneflow
 
