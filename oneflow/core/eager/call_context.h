/*
Copyright 2020 The OneFlow Authors. All rights reserved.

Licensed under the Apache License, Version 2.0 (the "License");
you may not use this file except in compliance with the License.
You may obtain a copy of the License at

    http://www.apache.org/licenses/LICENSE-2.0

Unless required by applicable law or agreed to in writing, software
distributed under the License is distributed on an "AS IS" BASIS,
WITHOUT WARRANTIES OR CONDITIONS OF ANY KIND, either express or implied.
See the License for the specific language governing permissions and
limitations under the License.
*/
#ifndef ONEFLOW_CORE_EAGER_CALL_CONTEXT_H_
#define ONEFLOW_CORE_EAGER_CALL_CONTEXT_H_

#include "oneflow/core/framework/attr_map.h"
#include "oneflow/core/eager/eager_blob_object.h"
#include "oneflow/core/framework/op_interpreter.h"
#include "oneflow/core/common/shape_view.h"
#include "oneflow/core/common/stride.h"
#include "oneflow/core/common/small_vector.h"

namespace oneflow {

namespace one {

class StatefulLocalOpKernel;
class GlobalTensorInferResult;

}  // namespace one

class DeviceCtx;

namespace eager {

class TmpTensor final : public user_op::Tensor {
 public:
  explicit TmpTensor(const std::shared_ptr<MemoryCase>& mem_case)
      : mem_case_(mem_case), tmp_buffer_size_(0), tmp_buffer_ptr_(nullptr) {}
  ~TmpTensor() {}

  ShapeView shape_view() const override { return ShapeView(&tmp_buffer_size_, 1); }
  MutShapeView mut_shape_view() override { return MutShapeView(&tmp_buffer_size_, 1); }
  const Stride& stride() const override {
    UNIMPLEMENTED() << "TmpTensor::stride() is not implemented.";
  }
  DataType data_type() const override { return DataType::kChar; }
  const MemoryCase& mem_case() const override { return *mem_case_; }
  const void* raw_dptr() const override { return tmp_buffer_ptr_; }
  void* mut_raw_dptr() override { return tmp_buffer_ptr_; }

  int64_t tmp_buffer_size() const { return tmp_buffer_size_; }
  void set_tmp_buffer_size(int64_t val) { tmp_buffer_size_ = val; }

  char* mut_tmp_buffer_ptr() { return tmp_buffer_ptr_; }

  void init_tmp_buffer_ptr(char* ptr) {
    CHECK_EQ(tmp_buffer_ptr_, nullptr);
    tmp_buffer_ptr_ = ptr;
  }

 private:
  std::shared_ptr<MemoryCase> mem_case_;
  int64_t tmp_buffer_size_;
  char* tmp_buffer_ptr_;
};

class CallContext {
 public:
<<<<<<< HEAD
  CallContext(
      ComposedAttrMap&& composed_attrs, vm::EagerBlobObjectList&& inputs,
      vm::EagerBlobObjectList&& outputs,
      const std::shared_ptr<const one::ConsistentTensorInferResult>& consistent_tensor_infer_result,
      const one::OpExprInterpContext& op_interp_ctx, const std::shared_ptr<MemoryCase>& mem_case)
      : composed_attrs_(std::move(composed_attrs)),
        inputs_(std::move(inputs)),
        outputs_(std::move(outputs)),
        consistent_tensor_infer_result_(consistent_tensor_infer_result),
=======
  CallContext(ComposedAttrMap&& composed_attrs, const one::EagerBlobObjectListPtr& inputs,
              const one::EagerBlobObjectListPtr& outputs,
              const std::shared_ptr<const one::GlobalTensorInferResult>& global_tensor_infer_result,
              const one::OpExprInterpContext& op_interp_ctx,
              const std::shared_ptr<MemoryCase>& mem_case)
      : composed_attrs_(std::move(composed_attrs)),
        inputs_(inputs),
        outputs_(outputs),
        global_tensor_infer_result_(global_tensor_infer_result),
>>>>>>> b50e2367
        op_interp_ctx_(op_interp_ctx),
        tmp_tensor_(mem_case) {}

  ~CallContext() = default;

  const ComposedAttrMap& composed_attrs() const { return composed_attrs_; }
<<<<<<< HEAD
  const vm::EagerBlobObjectList& inputs() const { return inputs_; }
  const vm::EagerBlobObjectList& outputs() const { return outputs_; }
  const std::shared_ptr<const one::ConsistentTensorInferResult>& consistent_tensor_infer_result()
      const {
    return consistent_tensor_infer_result_;
=======
  const one::EagerBlobObjectListPtr& inputs() const { return inputs_; }
  const one::EagerBlobObjectListPtr& outputs() const { return outputs_; }
  const std::shared_ptr<const one::GlobalTensorInferResult>& global_tensor_infer_result() const {
    return global_tensor_infer_result_;
>>>>>>> b50e2367
  }
  const one::OpExprInterpContext& op_interp_ctx() const { return op_interp_ctx_; }
  TmpTensor* mut_tmp_tensor() { return &tmp_tensor_; }

 private:
  const ComposedAttrMap composed_attrs_;
<<<<<<< HEAD
  const vm::EagerBlobObjectList inputs_;
  const vm::EagerBlobObjectList outputs_;
  const std::shared_ptr<const one::ConsistentTensorInferResult> consistent_tensor_infer_result_;
=======
  const one::EagerBlobObjectListPtr inputs_;
  const one::EagerBlobObjectListPtr outputs_;
  const std::shared_ptr<const one::GlobalTensorInferResult> global_tensor_infer_result_;
>>>>>>> b50e2367
  const one::OpExprInterpContext op_interp_ctx_;
  TmpTensor tmp_tensor_;
};

}  // namespace eager

}  // namespace oneflow

#endif  // ONEFLOW_CORE_EAGER_CALL_CONTEXT_H_<|MERGE_RESOLUTION|>--- conflicted
+++ resolved
@@ -70,60 +70,34 @@
 
 class CallContext {
  public:
-<<<<<<< HEAD
-  CallContext(
-      ComposedAttrMap&& composed_attrs, vm::EagerBlobObjectList&& inputs,
-      vm::EagerBlobObjectList&& outputs,
-      const std::shared_ptr<const one::ConsistentTensorInferResult>& consistent_tensor_infer_result,
-      const one::OpExprInterpContext& op_interp_ctx, const std::shared_ptr<MemoryCase>& mem_case)
-      : composed_attrs_(std::move(composed_attrs)),
-        inputs_(std::move(inputs)),
-        outputs_(std::move(outputs)),
-        consistent_tensor_infer_result_(consistent_tensor_infer_result),
-=======
-  CallContext(ComposedAttrMap&& composed_attrs, const one::EagerBlobObjectListPtr& inputs,
-              const one::EagerBlobObjectListPtr& outputs,
+  CallContext(ComposedAttrMap&& composed_attrs, vm::EagerBlobObjectList&& inputs,
+              vm::EagerBlobObjectList&& outputs,
               const std::shared_ptr<const one::GlobalTensorInferResult>& global_tensor_infer_result,
               const one::OpExprInterpContext& op_interp_ctx,
               const std::shared_ptr<MemoryCase>& mem_case)
       : composed_attrs_(std::move(composed_attrs)),
-        inputs_(inputs),
-        outputs_(outputs),
+        inputs_(std::move(inputs)),
+        outputs_(std::move(outputs)),
         global_tensor_infer_result_(global_tensor_infer_result),
->>>>>>> b50e2367
         op_interp_ctx_(op_interp_ctx),
         tmp_tensor_(mem_case) {}
 
   ~CallContext() = default;
 
   const ComposedAttrMap& composed_attrs() const { return composed_attrs_; }
-<<<<<<< HEAD
   const vm::EagerBlobObjectList& inputs() const { return inputs_; }
   const vm::EagerBlobObjectList& outputs() const { return outputs_; }
-  const std::shared_ptr<const one::ConsistentTensorInferResult>& consistent_tensor_infer_result()
-      const {
-    return consistent_tensor_infer_result_;
-=======
-  const one::EagerBlobObjectListPtr& inputs() const { return inputs_; }
-  const one::EagerBlobObjectListPtr& outputs() const { return outputs_; }
   const std::shared_ptr<const one::GlobalTensorInferResult>& global_tensor_infer_result() const {
     return global_tensor_infer_result_;
->>>>>>> b50e2367
   }
   const one::OpExprInterpContext& op_interp_ctx() const { return op_interp_ctx_; }
   TmpTensor* mut_tmp_tensor() { return &tmp_tensor_; }
 
  private:
   const ComposedAttrMap composed_attrs_;
-<<<<<<< HEAD
   const vm::EagerBlobObjectList inputs_;
   const vm::EagerBlobObjectList outputs_;
-  const std::shared_ptr<const one::ConsistentTensorInferResult> consistent_tensor_infer_result_;
-=======
-  const one::EagerBlobObjectListPtr inputs_;
-  const one::EagerBlobObjectListPtr outputs_;
   const std::shared_ptr<const one::GlobalTensorInferResult> global_tensor_infer_result_;
->>>>>>> b50e2367
   const one::OpExprInterpContext op_interp_ctx_;
   TmpTensor tmp_tensor_;
 };
