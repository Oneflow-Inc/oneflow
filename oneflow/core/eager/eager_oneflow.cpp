--- conflicted
+++ resolved
@@ -71,8 +71,6 @@
 }
 
 Maybe<void> EagerOneflow::RunPhysicalInstruction(
-<<<<<<< HEAD
-=======
     const vm::cfg::InstructionListProto& instruction_list_proto,
     const eager::cfg::EagerSymbolList& eager_symbol_list) {
   auto cluster_instruction = std::make_shared<ClusterInstructionProto>();
@@ -85,7 +83,6 @@
 }
 
 Maybe<void> EagerOneflow::RunPhysicalInstruction(
->>>>>>> f915261f
     const std::shared_ptr<vm::cfg::InstructionListProto>& cfg_instruction_list,
     const std::string& eager_symbol_list_str) {
   auto cluster_instruction = std::make_shared<ClusterInstructionProto>();
@@ -109,8 +106,6 @@
 }
 
 Maybe<void> EagerOneflow::RunLogicalInstruction(
-<<<<<<< HEAD
-=======
     const vm::cfg::InstructionListProto& instruction_list_proto,
     const eager::cfg::EagerSymbolList& eager_symbol_list) {
   auto cluster_instruction = std::make_shared<ClusterInstructionProto>();
@@ -123,7 +118,6 @@
 }
 
 Maybe<void> EagerOneflow::RunLogicalInstruction(
->>>>>>> f915261f
     const std::shared_ptr<vm::cfg::InstructionListProto>& cfg_instruction_list,
     const std::string& eager_symbol_list_str) {
   auto cluster_instruction = std::make_shared<ClusterInstructionProto>();
