/*
Copyright 2020 The OneFlow Authors. All rights reserved.

Licensed under the Apache License, Version 2.0 (the "License");
you may not use this file except in compliance with the License.
You may obtain a copy of the License at

    http://www.apache.org/licenses/LICENSE-2.0

Unless required by applicable law or agreed to in writing, software
distributed under the License is distributed on an "AS IS" BASIS,
WITHOUT WARRANTIES OR CONDITIONS OF ANY KIND, either express or implied.
See the License for the specific language governing permissions and
limitations under the License.
*/
#include "oneflow/core/control/ctrl_client.h"
#include "oneflow/core/eager/eager_oneflow.h"
#include "oneflow/core/eager/eager_symbol.pb.h"
#include "oneflow/core/eager/eager_symbol.cfg.h"
#include "oneflow/core/vm/vm_util.h"
#include "oneflow/core/vm/instruction.pb.h"
#include "oneflow/core/vm/instruction.cfg.h"
#include "oneflow/core/eager/eager_symbol_storage.h"
#include "oneflow/core/eager/eager_symbol.cfg.h"
#include "oneflow/core/job/job_desc.h"
#include "oneflow/core/job/scope.h"
#include "oneflow/core/job/machine_context.h"
#include "oneflow/core/job/cluster_instruction.h"
#include "oneflow/core/job/placement.pb.h"
#include "oneflow/core/operator/op_conf.pb.h"
#include "oneflow/core/operator/op_attribute.pb.h"
#include "oneflow/core/operator/op_node_signature_desc.h"
#include "oneflow/core/common/protobuf.h"
#include "oneflow/core/common/util.h"

namespace oneflow {
namespace eager {

namespace {

Maybe<void> StorageAdd(const EagerSymbol& symbol) {
  int64_t symbol_id = symbol.symbol_id();
  if (symbol.has_string_symbol()) {
    JUST(Global<symbol::Storage<std::string>>::Get()->Add(symbol_id, symbol.string_symbol()));
  } else if (symbol.has_scope_symbol()) {
    JUST(Global<symbol::Storage<Scope>>::Get()->Add(symbol_id, symbol.scope_symbol()));
  } else if (symbol.has_job_conf_symbol()) {
    JUST(Global<symbol::Storage<JobDesc>>::Get()->Add(symbol_id, symbol.job_conf_symbol()));
  } else if (symbol.has_parallel_conf_symbol()) {
<<<<<<< HEAD
    JUST(Global<symbol::Storage<ParallelDesc>>::Get()->Add(symbol_id,
                                                           symbol.parallel_conf_symbol()));
=======
    JUST(Global<symbol::Storage<ParallelDesc>>::Get()->TryAdd(symbol_id,
                                                              symbol.parallel_conf_symbol()));
>>>>>>> b46fa76a
  } else if (symbol.has_op_conf_symbol()) {
    JUST(Global<symbol::Storage<OperatorConf>>::Get()->Add(symbol_id, symbol.op_conf_symbol()));
  } else if (symbol.has_op_node_signature_symbol()) {
    JUST(Global<symbol::Storage<OpNodeSignatureDesc>>::Get()->Add(
        symbol_id, symbol.op_node_signature_symbol()));
  } else {
    OF_UNIMPLEMENTED();
  }
  return Maybe<void>::Ok();
}

}  // namespace

Maybe<void> EagerOneflow::RunPhysicalInstruction(
    const std::shared_ptr<const ClusterInstructionProto>& cluster_instruction) {
  const vm::InstructionListProto& instruction_list_proto =
      cluster_instruction->eager_instruction().instruction_list();
  const EagerSymbolList& eager_symbol_list =
      cluster_instruction->eager_instruction().eager_symbol_list();
  for (const auto& eager_symbol : eager_symbol_list.eager_symbol()) {
    JUST(StorageAdd(eager_symbol));
  }
  return vm::Run(instruction_list_proto);
}

Maybe<void> EagerOneflow::RunPhysicalInstruction(
    const vm::cfg::InstructionListProto& instruction_list_proto,
    const eager::cfg::EagerSymbolList& eager_symbol_list) {
  auto cluster_instruction = std::make_shared<ClusterInstructionProto>();
  instruction_list_proto.ToProto(
      cluster_instruction->mutable_eager_instruction()->mutable_instruction_list());
  eager_symbol_list.ToProto(
      cluster_instruction->mutable_eager_instruction()->mutable_eager_symbol_list());
  return RunPhysicalInstruction(
      std::const_pointer_cast<const ClusterInstructionProto>(cluster_instruction));
}

Maybe<void> EagerOneflow::RunPhysicalInstruction(
    const std::shared_ptr<vm::cfg::InstructionListProto>& cfg_instruction_list,
    const std::string& eager_symbol_list_str) {
  auto cluster_instruction = std::make_shared<ClusterInstructionProto>();
  vm::InstructionListProto* instruction_list_proto =
      cluster_instruction->mutable_eager_instruction()->mutable_instruction_list();
  cfg_instruction_list->ToProto(instruction_list_proto);
  EagerSymbolList* eager_symbol_list =
      cluster_instruction->mutable_eager_instruction()->mutable_eager_symbol_list();
  CHECK_OR_RETURN(TxtString2PbMessage(eager_symbol_list_str, eager_symbol_list))
      << "EagerSymbolList parse failed";
  return RunPhysicalInstruction(
      std::const_pointer_cast<const ClusterInstructionProto>(cluster_instruction));
}

Maybe<void> EagerOneflow::RunLogicalInstruction(
    const std::shared_ptr<const ClusterInstructionProto>& cluster_instruction) {
  CHECK(cluster_instruction->has_eager_instruction());
  CHECK(Global<MachineCtx>::Get()->IsThisMachineMaster());
  ClusterInstruction::MasterSendEagerInstruction(*cluster_instruction);
  return RunPhysicalInstruction(cluster_instruction);
}

Maybe<void> EagerOneflow::RunLogicalInstruction(
    const vm::cfg::InstructionListProto& instruction_list_proto,
    const eager::cfg::EagerSymbolList& eager_symbol_list) {
  auto cluster_instruction = std::make_shared<ClusterInstructionProto>();
  instruction_list_proto.ToProto(
      cluster_instruction->mutable_eager_instruction()->mutable_instruction_list());
  eager_symbol_list.ToProto(
      cluster_instruction->mutable_eager_instruction()->mutable_eager_symbol_list());
  return RunLogicalInstruction(
      std::const_pointer_cast<const ClusterInstructionProto>(cluster_instruction));
}

Maybe<void> EagerOneflow::RunLogicalInstruction(
    const std::shared_ptr<vm::cfg::InstructionListProto>& cfg_instruction_list,
    const std::string& eager_symbol_list_str) {
  auto cluster_instruction = std::make_shared<ClusterInstructionProto>();
  vm::InstructionListProto* instruction_list_proto =
      cluster_instruction->mutable_eager_instruction()->mutable_instruction_list();
  cfg_instruction_list->ToProto(instruction_list_proto);
  EagerSymbolList* eager_symbol_list =
      cluster_instruction->mutable_eager_instruction()->mutable_eager_symbol_list();
  CHECK_OR_RETURN(TxtString2PbMessage(eager_symbol_list_str, eager_symbol_list))
      << "EagerSymbolList parse failed";
  return RunLogicalInstruction(
      std::const_pointer_cast<const ClusterInstructionProto>(cluster_instruction));
}

COMMAND(Global<EagerOneflow>::SetAllocated(new EagerOneflow()));

}  // namespace eager
}  // namespace oneflow<|MERGE_RESOLUTION|>--- conflicted
+++ resolved
@@ -47,13 +47,8 @@
   } else if (symbol.has_job_conf_symbol()) {
     JUST(Global<symbol::Storage<JobDesc>>::Get()->Add(symbol_id, symbol.job_conf_symbol()));
   } else if (symbol.has_parallel_conf_symbol()) {
-<<<<<<< HEAD
-    JUST(Global<symbol::Storage<ParallelDesc>>::Get()->Add(symbol_id,
-                                                           symbol.parallel_conf_symbol()));
-=======
     JUST(Global<symbol::Storage<ParallelDesc>>::Get()->TryAdd(symbol_id,
                                                               symbol.parallel_conf_symbol()));
->>>>>>> b46fa76a
   } else if (symbol.has_op_conf_symbol()) {
     JUST(Global<symbol::Storage<OperatorConf>>::Get()->Add(symbol_id, symbol.op_conf_symbol()));
   } else if (symbol.has_op_node_signature_symbol()) {
