--- conflicted
+++ resolved
@@ -33,10 +33,7 @@
                 consistent_tensor_infer_result, op_interp_ctx, opkernel->mem_case()),
       opkernel_(opkernel),
       user_opkernel_(nullptr),
-<<<<<<< HEAD
-=======
       infer_tmp_size_fn_(nullptr),
->>>>>>> 14226d66
       need_temp_storage_(false),
       dev_vm_dep_object_consume_mode_(dev_vm_dep_object_consume_mode),
       input_dependences_(),
