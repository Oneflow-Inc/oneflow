--- conflicted
+++ resolved
@@ -131,9 +131,6 @@
   ptr->callback()(reinterpret_cast<uint64_t>(&ofblob));
 }
 
-<<<<<<< HEAD
-}  // namespace vm
-=======
 class ReadTensorShapeByCallbackInstructionType : public vm::InstructionType {
  public:
   ReadTensorShapeByCallbackInstructionType() = default;
@@ -162,5 +159,4 @@
     "ReadTensorShapeByCallback"));
 
 }  // namespace eager
->>>>>>> 8b0abc80
 }  // namespace oneflow