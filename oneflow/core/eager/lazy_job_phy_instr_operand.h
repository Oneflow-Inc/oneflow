--- conflicted
+++ resolved
@@ -41,32 +41,9 @@
   LaunchLazyJobPhyInstrOperand(LaunchLazyJobPhyInstrOperand&&) = delete;
   ~LaunchLazyJobPhyInstrOperand() override = default;
 
-<<<<<<< HEAD
   LaunchLazyJobPhyInstrOperand(const std::shared_ptr<NNGraphIf>& nn_graph,
                                const one::EagerBlobObjectListPtr& param_blob_objects)
       : nn_graph_(nn_graph), param_blob_objects_(param_blob_objects) {}
-=======
-  LaunchLazyJobPhyInstrOperand(
-      const intrusive::shared_ptr<LocalDepObject>& inputs_local_dep_object,
-      const intrusive::shared_ptr<LocalDepObject>& outputs_local_dep_object,
-      const std::shared_ptr<HashMap<std::string, std::shared_ptr<SharedEventRecord>>>&
-          op_name2end_event_record,
-      const one::EagerBlobObjectListPtr& input_blob_objects,
-      const one::EagerBlobObjectListPtr& output_blob_objects,
-      const one::EagerBlobObjectListPtr& param_blob_objects,
-      const std::shared_ptr<NNGraphIf>& nn_graph)
-      : inputs_local_dep_object_(inputs_local_dep_object),
-        outputs_local_dep_object_(outputs_local_dep_object),
-        op_name2end_event_record_(op_name2end_event_record),
-        input_blob_objects_(input_blob_objects),
-        output_blob_objects_(output_blob_objects),
-        param_blob_objects_(param_blob_objects),
-        nn_graph_(nn_graph) {}
-
-  const one::EagerBlobObjectListPtr& input_blob_objects() const { return input_blob_objects_; }
-  const one::EagerBlobObjectListPtr& output_blob_objects() const { return output_blob_objects_; }
-  const std::shared_ptr<NNGraphIf>& nn_graph() const { return nn_graph_; }
->>>>>>> 006d8a8d
 
   const std::shared_ptr<NNGraphIf>& nn_graph() const { return nn_graph_; }
 
@@ -83,16 +60,6 @@
       const override {}
 
  private:
-<<<<<<< HEAD
-=======
-  mutable intrusive::shared_ptr<LocalDepObject> inputs_local_dep_object_;
-  mutable intrusive::shared_ptr<LocalDepObject> outputs_local_dep_object_;
-  std::shared_ptr<HashMap<std::string, std::shared_ptr<SharedEventRecord>>>
-      op_name2end_event_record_;
-  one::EagerBlobObjectListPtr input_blob_objects_;
-  one::EagerBlobObjectListPtr output_blob_objects_;
-  one::EagerBlobObjectListPtr param_blob_objects_;
->>>>>>> 006d8a8d
   std::shared_ptr<NNGraphIf> nn_graph_;
   one::EagerBlobObjectListPtr param_blob_objects_;
 };
