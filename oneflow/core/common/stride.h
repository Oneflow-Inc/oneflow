/*
Copyright 2020 The OneFlow Authors. All rights reserved.

Licensed under the Apache License, Version 2.0 (the "License");
you may not use this file except in compliance with the License.
You may obtain a copy of the License at

    http://www.apache.org/licenses/LICENSE-2.0

Unless required by applicable law or agreed to in writing, software
distributed under the License is distributed on an "AS IS" BASIS,
WITHOUT WARRANTIES OR CONDITIONS OF ANY KIND, either express or implied.
See the License for the specific language governing permissions and
limitations under the License.
*/

#ifndef ONEFLOW_CORE_FRAMEWORK_STRIDE_H_
#define ONEFLOW_CORE_FRAMEWORK_STRIDE_H_

#include "oneflow/core/common/shape.h"
#include "oneflow/core/common/util.h"

namespace oneflow {

class StrideView;

<<<<<<< HEAD
namespace cfg {
class StrideProto;
}

struct StrideParam {
  int64_t stride[SHAPE_MAX_AXIS_SIZE];
  size_t n_dim;
  StrideParam(const int64_t* stride_vec, const size_t ndim) {
    n_dim = ndim;
    for (size_t i = 0; i < n_dim; ++i) { stride[i] = stride_vec[i]; }
  }
};

int64_t compute_index(int64_t out_offset, const StrideParam& in_stride,
                      const StrideParam& out_stride);

=======
>>>>>>> 0993db04
class Stride final {
 public:
  Stride() = default;
  explicit Stride(const Shape& shape);
  explicit Stride(const std::shared_ptr<Shape>& shape);
  explicit Stride(DimVector&& stride_vec);
  explicit Stride(const DimVector& stride_vec);
  explicit Stride(const Int64ListProto& stride_proto);
  Stride(const std::initializer_list<int64_t>& stride_vec);
  Stride& operator=(const Stride& stride);
  Stride& assign(const DimVector& stride_vec);
  Stride& CheckNumAxesIdenticalAndAssign(const Stride& stride);
  ~Stride() = default;

  bool operator==(const Stride& rhs) const;
  bool operator!=(const Stride& rhs) const { return !(*this == rhs); }

  std::string ToString() const;
  void ToProto(Int64ListProto*) const;

  // Getters and Setters
  const DimVector& StrideVec() const { return stride_vec_; }
  int64_t NumAxes() const { return stride_vec_.size(); }
  int64_t At(int64_t index) const { return stride_vec_.at(index); }
  void Set(int64_t index, int64_t val) { stride_vec_.at(index) = val; }

 private:
  DimVector stride_vec_;
};

}  // namespace oneflow

namespace std {

template<>
struct hash<oneflow::Stride> {
  size_t operator()(const oneflow::Stride& stride) const {
    size_t ret = stride.NumAxes();
    FOR_RANGE(int, i, 0, stride.NumAxes()) { oneflow::AddHash(&ret, stride.At(i)); }
    return ret;
  }
};

}  // namespace std

#endif  // ONEFLOW_CORE_FRAMEWORK_STRIDE_H_<|MERGE_RESOLUTION|>--- conflicted
+++ resolved
@@ -22,13 +22,6 @@
 
 namespace oneflow {
 
-class StrideView;
-
-<<<<<<< HEAD
-namespace cfg {
-class StrideProto;
-}
-
 struct StrideParam {
   int64_t stride[SHAPE_MAX_AXIS_SIZE];
   size_t n_dim;
@@ -41,8 +34,6 @@
 int64_t compute_index(int64_t out_offset, const StrideParam& in_stride,
                       const StrideParam& out_stride);
 
-=======
->>>>>>> 0993db04
 class Stride final {
  public:
   Stride() = default;
