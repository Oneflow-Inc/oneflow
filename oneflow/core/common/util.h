--- conflicted
+++ resolved
@@ -20,9 +20,6 @@
 #include "gtest/gtest.h"
 
 namespace oneflow {
-
-#define MACRO_CONCAT_(a, b) a##b
-#define MACRO_CONCAT(a, b) MACRO_CONCAT_(a, b)
 
 #define OF_DISALLOW_COPY(ClassName)     \
   ClassName(const ClassName&) = delete; \
@@ -99,17 +96,6 @@
   }
 }
 
-template<template<class, class, class...> class C, typename K, typename V,
-         typename... Args>
-V GetOrDefault(const C<K, V, Args...>& m, K const& key, const V& defval) {
-  typename C<K, V, Args...>::const_iterator it = m.find(key);
-  if (it == m.end()) {
-    return defval;
-  } else {
-    return it->second;
-  }
-}
-
 #define OF_DECLARE_ENUM_TO_OSTREAM_FUNC(EnumType) \
   std::ostream& operator<<(std::ostream& out_stream, const EnumType&)
 
@@ -134,30 +120,10 @@
 #define MAX_WITH_LOG_THRESHOLD(x) ((x) > LOG_THRESHOLD ? (x) : LOG_THRESHOLD)
 #define SAFE_LOG(x) logf(MAX_WITH_LOG_THRESHOLD(x))
 
-<<<<<<< HEAD
-inline std::string GetClassName(const std::string& prettyFunction) {
-  size_t colons = prettyFunction.rfind("::");
-  if (colons == std::string::npos) return "::";
-  size_t begin = prettyFunction.substr(0, colons).rfind("::") + 2;
-  size_t end = colons - begin;
-
-  return prettyFunction.substr(begin, end);
-}
-
-#ifdef _MSC_VER
-#define __CLASS_NAME__ GetClassName(__FUNCSIG__)
-#else
-#define __CLASS_NAME__ GetClassName(__PRETTY_FUNCTION__)
-#endif
-
-#define DEVICE_TYPE_SEQ (DeviceType::kCPU)(DeviceType::kGPU)
-#define BOOL_SEQ (true)(false)
-=======
 #define DEVICE_TYPE_SEQ (DeviceType::kCPU)(DeviceType::kGPU)
 #define BOOL_SEQ (true)(false)
 #define PARALLEL_POLICY_SEQ \
   (ParallelPolicy::kModelParallel)(ParallelPolicy::kDataParallel)
->>>>>>> 602e312d
 
 }  // namespace oneflow
 
