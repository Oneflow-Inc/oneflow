#ifndef ONEFLOW_CORE_COMMON_DATA_TYPE_H_
#define ONEFLOW_CORE_COMMON_DATA_TYPE_H_

#include <half.hpp>
#if defined(WITH_CUDA)
#include <cuda_fp16.h>
#endif
#include "oneflow/core/common/data_type.pb.h"
#include "oneflow/core/common/data_type_seq.h"
#include "oneflow/core/record/record.pb.h"
#include "oneflow/core/common/util.h"
#include "oneflow/core/common/device_type.pb.h"

namespace oneflow {

<<<<<<< HEAD
class OFRecord;
class TensorBuffer;

// SEQ

typedef half_float::half float16;

#define FLOATING_DATA_TYPE_SEQ                  \
  OF_PP_MAKE_TUPLE_SEQ(float, DataType::kFloat) \
  OF_PP_MAKE_TUPLE_SEQ(double, DataType::kDouble)

#define SIGNED_INT_DATA_TYPE_SEQ                  \
  OF_PP_MAKE_TUPLE_SEQ(int8_t, DataType::kInt8)   \
  OF_PP_MAKE_TUPLE_SEQ(int32_t, DataType::kInt32) \
  OF_PP_MAKE_TUPLE_SEQ(int64_t, DataType::kInt64)

#define UNSIGNED_INT_DATA_TYPE_SEQ OF_PP_MAKE_TUPLE_SEQ(uint8_t, DataType::kUInt8)

#define INT_DATA_TYPE_SEQ SIGNED_INT_DATA_TYPE_SEQ

#define CHAR_DATA_TYPE_SEQ OF_PP_MAKE_TUPLE_SEQ(char, DataType::kChar)

#define ARITHMETIC_DATA_TYPE_SEQ \
  FLOATING_DATA_TYPE_SEQ         \
  INT_DATA_TYPE_SEQ

#define POD_DATA_TYPE_SEQ ARITHMETIC_DATA_TYPE_SEQ CHAR_DATA_TYPE_SEQ UNSIGNED_INT_DATA_TYPE_SEQ
#define PB_DATA_TYPE_SEQ OF_PP_MAKE_TUPLE_SEQ(OFRecord, DataType::kOFRecord)
#define ALL_DATA_TYPE_SEQ POD_DATA_TYPE_SEQ PB_DATA_TYPE_SEQ

#define BUFFER_DATA_TYPE_SEQ OF_PP_MAKE_TUPLE_SEQ(TensorBuffer, DataType::kTensorBuffer)

#define FLOAT16_DATA_TYPE_SEQ OF_PP_MAKE_TUPLE_SEQ(float16, DataType::kFloat16)

=======
>>>>>>> 5c826d34
#if defined(WITH_CUDA)
#define DEVICE_TYPE_SEQ                  \
  OF_PP_MAKE_TUPLE_SEQ(DeviceType::kCPU) \
  OF_PP_MAKE_TUPLE_SEQ(DeviceType::kGPU)
#else
#define DEVICE_TYPE_SEQ OF_PP_MAKE_TUPLE_SEQ(DeviceType::kCPU)
#endif

typedef half_float::half float16;

// Type Trait: IsFloating

template<typename T>
struct IsFloating : std::integral_constant<bool, false> {};

#define SPECIALIZE_TRUE_FLOATING(type_cpp, type_proto) \
  template<>                                           \
  struct IsFloating<type_cpp> : std::integral_constant<bool, true> {};
OF_PP_FOR_EACH_TUPLE(SPECIALIZE_TRUE_FLOATING, FLOATING_DATA_TYPE_SEQ);
#undef SPECIALIZE_TRUE_FLOATING

// Type Trait: IsIntegral

template<typename T>
struct IsIntegral : std::integral_constant<bool, false> {};

#define SPECIALIZE_TRUE_INTEGRAL(type_cpp, type_proto) \
  template<>                                           \
  struct IsIntegral<type_cpp> : std::integral_constant<bool, true> {};
OF_PP_FOR_EACH_TUPLE(SPECIALIZE_TRUE_INTEGRAL, INT_DATA_TYPE_SEQ);
#undef SPECIALIZE_TRUE_INTEGRAL

// Type Trait: IsFloat16
template<typename T>
struct IsFloat16 : std::integral_constant<bool, false> {};

#define SPECIALIZE_TRUE_FLOAT16(type_cpp, type_proto) \
  template<>                                          \
  struct IsFloat16<type_cpp> : std::integral_constant<bool, true> {};
OF_PP_FOR_EACH_TUPLE(SPECIALIZE_TRUE_FLOAT16, FLOAT16_DATA_TYPE_SEQ);
#undef SPECIALIZE_TRUE_FLOAT16

// Type Trait: GetDataType

template<typename T>
struct GetDataType;

template<>
struct GetDataType<void> : std::integral_constant<DataType, DataType::kChar> {};

#define SPECIALIZE_GET_DATA_TYPE(type_cpp, type_proto)                            \
  template<>                                                                      \
  struct GetDataType<type_cpp> : std::integral_constant<DataType, type_proto> {}; \
  inline type_cpp GetTypeByDataType(std::integral_constant<DataType, type_proto>) { return {}; }
OF_PP_FOR_EACH_TUPLE(SPECIALIZE_GET_DATA_TYPE,
                     ALL_DATA_TYPE_SEQ FLOAT16_DATA_TYPE_SEQ BUFFER_DATA_TYPE_SEQ);
#undef SPECIALIZE_GET_DATA_TYPE

template<DataType type>
using DataTypeToType = decltype(GetTypeByDataType(std::integral_constant<DataType, type>{}));

#if defined(__CUDACC__)
#define OF_DEVICE_FUNC __device__ __host__ __forceinline__
#else
#define OF_DEVICE_FUNC inline
#endif

template<typename T>
OF_DEVICE_FUNC T GetZeroVal() {
  return static_cast<T>(0);
}

template<typename T>
OF_DEVICE_FUNC T GetOneVal() {
  return static_cast<T>(1);
}

template<typename T>
OF_DEVICE_FUNC T GetMinVal();

template<typename T>
OF_DEVICE_FUNC T GetMaxVal();

#define MAX_VAL_SEQ                          \
  OF_PP_MAKE_TUPLE_SEQ(int8_t, CHAR_MAX)     \
  OF_PP_MAKE_TUPLE_SEQ(int16_t, SHRT_MAX)    \
  OF_PP_MAKE_TUPLE_SEQ(int32_t, INT_MAX)     \
  OF_PP_MAKE_TUPLE_SEQ(int64_t, LLONG_MAX)   \
  OF_PP_MAKE_TUPLE_SEQ(uint8_t, UCHAR_MAX)   \
  OF_PP_MAKE_TUPLE_SEQ(uint16_t, USHRT_MAX)  \
  OF_PP_MAKE_TUPLE_SEQ(uint32_t, UINT_MAX)   \
  OF_PP_MAKE_TUPLE_SEQ(uint64_t, ULLONG_MAX) \
  OF_PP_MAKE_TUPLE_SEQ(float, FLT_MAX)       \
  OF_PP_MAKE_TUPLE_SEQ(double, DBL_MAX)

#define MIN_VAL_SEQ                        \
  OF_PP_MAKE_TUPLE_SEQ(int8_t, CHAR_MIN)   \
  OF_PP_MAKE_TUPLE_SEQ(int16_t, SHRT_MIN)  \
  OF_PP_MAKE_TUPLE_SEQ(int32_t, INT_MIN)   \
  OF_PP_MAKE_TUPLE_SEQ(int64_t, LLONG_MIN) \
  OF_PP_MAKE_TUPLE_SEQ(uint8_t, 0)         \
  OF_PP_MAKE_TUPLE_SEQ(uint16_t, 0)        \
  OF_PP_MAKE_TUPLE_SEQ(uint32_t, 0)        \
  OF_PP_MAKE_TUPLE_SEQ(uint64_t, 0)        \
  OF_PP_MAKE_TUPLE_SEQ(float, -FLT_MAX)    \
  OF_PP_MAKE_TUPLE_SEQ(double, -DBL_MAX)

#define SPECIALIZE_MAX_VAL(T, limit_value) \
  template<>                               \
  OF_DEVICE_FUNC T GetMaxVal<T>() {        \
    return limit_value;                    \
  }
OF_PP_FOR_EACH_TUPLE(SPECIALIZE_MAX_VAL, MAX_VAL_SEQ);
#undef SPECIALIZE_MAX_VAL

#define SPECIALIZE_MIN_VAL(T, limit_value) \
  template<>                               \
  OF_DEVICE_FUNC T GetMinVal<T>() {        \
    return limit_value;                    \
  }
OF_PP_FOR_EACH_TUPLE(SPECIALIZE_MIN_VAL, MIN_VAL_SEQ);
#undef SPECIALIZE_MIN_VAL

template<>
inline float16 GetMaxVal<float16>() {
  return std::numeric_limits<float16>::max();
}

template<>
inline float16 GetMinVal<float16>() {
  return std::numeric_limits<float16>::lowest();
}

template<typename T>
const T* GetZeroPtr() {
  static const T ret = GetZeroVal<T>();
  return &ret;
}

template<typename T>
const T* GetOnePtr() {
  static const T ret = GetOneVal<T>();
  return &ret;
}

#if defined(WITH_CUDA)
template<>
OF_DEVICE_FUNC half GetZeroVal<half>() {
  uint16_t ret = 0x0;  // Decimal: 0; Binary: 0 00000 0000000000
  return *(half*)&ret;
}

template<>
OF_DEVICE_FUNC half GetOneVal<half>() {
  uint16_t ret = 0x3c00;  // Decimal: 15360; Binary: 0 01111 0000000000
  return *(half*)&ret;
}

template<>
OF_DEVICE_FUNC half GetMaxVal<half>() {
  uint16_t ret = 0x7bff;  // Decimal: 31743; Binary: 0 11110 1111111111
  return *(half*)&ret;
}

template<>
OF_DEVICE_FUNC half GetMinVal<half>() {
  uint16_t ret = 0xfbff;  // Decimal: 64511; Binary: 1 11110 1111111111
  return *(half*)&ret;
}

#endif

template<DeviceType, typename T>
struct DevDType {
  typedef T type;
};

#if defined(WITH_CUDA)
template<>
struct DevDType<DeviceType::kGPU, float16> {
  static_assert(sizeof(float16) == sizeof(half), "sizeof(float16) != sizeof(half)");
  typedef half type;
};
#endif

// Func

bool IsIntegralDataType(DataType data_type);
bool IsFloatingDataType(DataType data_type);
bool IsIndexDataType(DataType data_type);
size_t GetSizeOfDataType(DataType data_type);

inline bool operator==(const OptInt64& lhs, const OptInt64& rhs) {
  return (lhs.has_value() && rhs.has_value() && lhs.value() == rhs.value())
         || (!lhs.has_value() && !rhs.has_value());
}

template<typename T>
void CheckDataType(DataType data_type) {
  LOG_IF(FATAL, (std::is_same<T, void>::value == false && std::is_same<T, char>::value == false
                 && data_type != DataType::kChar && data_type != GetDataType<T>::value))
      << data_type << " " << GetDataType<T>::value;
}

}  // namespace oneflow

#endif  // ONEFLOW_CORE_COMMON_DATA_TYPE_H_<|MERGE_RESOLUTION|>--- conflicted
+++ resolved
@@ -13,43 +13,6 @@
 
 namespace oneflow {
 
-<<<<<<< HEAD
-class OFRecord;
-class TensorBuffer;
-
-// SEQ
-
-typedef half_float::half float16;
-
-#define FLOATING_DATA_TYPE_SEQ                  \
-  OF_PP_MAKE_TUPLE_SEQ(float, DataType::kFloat) \
-  OF_PP_MAKE_TUPLE_SEQ(double, DataType::kDouble)
-
-#define SIGNED_INT_DATA_TYPE_SEQ                  \
-  OF_PP_MAKE_TUPLE_SEQ(int8_t, DataType::kInt8)   \
-  OF_PP_MAKE_TUPLE_SEQ(int32_t, DataType::kInt32) \
-  OF_PP_MAKE_TUPLE_SEQ(int64_t, DataType::kInt64)
-
-#define UNSIGNED_INT_DATA_TYPE_SEQ OF_PP_MAKE_TUPLE_SEQ(uint8_t, DataType::kUInt8)
-
-#define INT_DATA_TYPE_SEQ SIGNED_INT_DATA_TYPE_SEQ
-
-#define CHAR_DATA_TYPE_SEQ OF_PP_MAKE_TUPLE_SEQ(char, DataType::kChar)
-
-#define ARITHMETIC_DATA_TYPE_SEQ \
-  FLOATING_DATA_TYPE_SEQ         \
-  INT_DATA_TYPE_SEQ
-
-#define POD_DATA_TYPE_SEQ ARITHMETIC_DATA_TYPE_SEQ CHAR_DATA_TYPE_SEQ UNSIGNED_INT_DATA_TYPE_SEQ
-#define PB_DATA_TYPE_SEQ OF_PP_MAKE_TUPLE_SEQ(OFRecord, DataType::kOFRecord)
-#define ALL_DATA_TYPE_SEQ POD_DATA_TYPE_SEQ PB_DATA_TYPE_SEQ
-
-#define BUFFER_DATA_TYPE_SEQ OF_PP_MAKE_TUPLE_SEQ(TensorBuffer, DataType::kTensorBuffer)
-
-#define FLOAT16_DATA_TYPE_SEQ OF_PP_MAKE_TUPLE_SEQ(float16, DataType::kFloat16)
-
-=======
->>>>>>> 5c826d34
 #if defined(WITH_CUDA)
 #define DEVICE_TYPE_SEQ                  \
   OF_PP_MAKE_TUPLE_SEQ(DeviceType::kCPU) \
@@ -104,8 +67,7 @@
   template<>                                                                      \
   struct GetDataType<type_cpp> : std::integral_constant<DataType, type_proto> {}; \
   inline type_cpp GetTypeByDataType(std::integral_constant<DataType, type_proto>) { return {}; }
-OF_PP_FOR_EACH_TUPLE(SPECIALIZE_GET_DATA_TYPE,
-                     ALL_DATA_TYPE_SEQ FLOAT16_DATA_TYPE_SEQ BUFFER_DATA_TYPE_SEQ);
+OF_PP_FOR_EACH_TUPLE(SPECIALIZE_GET_DATA_TYPE, ALL_DATA_TYPE_SEQ FLOAT16_DATA_TYPE_SEQ);
 #undef SPECIALIZE_GET_DATA_TYPE
 
 template<DataType type>
