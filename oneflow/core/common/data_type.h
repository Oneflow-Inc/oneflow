#ifndef ONEFLOW_CORE_COMMON_DATA_TYPE_H_
#define ONEFLOW_CORE_COMMON_DATA_TYPE_H_

#include <half.hpp>
#if defined(WITH_CUDA)
#include <cuda_fp16.h>
#endif
#include "oneflow/core/common/data_type.pb.h"
#include "oneflow/core/common/data_type_seq.h"
#include "oneflow/core/record/record.pb.h"
#include "oneflow/core/common/util.h"
#include "oneflow/core/job/resource.pb.h"

namespace oneflow {

class OFRecord;
<<<<<<< HEAD
=======
// SEQ

typedef half_float::half float16;

#define FLOATING_DATA_TYPE_SEQ                  \
  OF_PP_MAKE_TUPLE_SEQ(float, DataType::kFloat) \
  OF_PP_MAKE_TUPLE_SEQ(double, DataType::kDouble)

#define SIGNED_INT_DATA_TYPE_SEQ                  \
  OF_PP_MAKE_TUPLE_SEQ(int8_t, DataType::kInt8)   \
  OF_PP_MAKE_TUPLE_SEQ(int32_t, DataType::kInt32) \
  OF_PP_MAKE_TUPLE_SEQ(int64_t, DataType::kInt64)

#define UNSIGNED_INT_DATA_TYPE_SEQ OF_PP_MAKE_TUPLE_SEQ(uint8_t, DataType::kUInt8)

#define INT_DATA_TYPE_SEQ SIGNED_INT_DATA_TYPE_SEQ

#define CHAR_DATA_TYPE_SEQ OF_PP_MAKE_TUPLE_SEQ(char, DataType::kChar)

#define ARITHMETIC_DATA_TYPE_SEQ \
  FLOATING_DATA_TYPE_SEQ         \
  INT_DATA_TYPE_SEQ

#define POD_DATA_TYPE_SEQ ARITHMETIC_DATA_TYPE_SEQ CHAR_DATA_TYPE_SEQ
#define PB_DATA_TYPE_SEQ OF_PP_MAKE_TUPLE_SEQ(OFRecord, DataType::kOFRecord)
#define ALL_DATA_TYPE_SEQ POD_DATA_TYPE_SEQ PB_DATA_TYPE_SEQ

#define FLOAT16_DATA_TYPE_SEQ OF_PP_MAKE_TUPLE_SEQ(float16, DataType::kFloat16)

#if defined(WITH_CUDA)
#define HALF_DATA_TYPE_SEQ OF_PP_MAKE_TUPLE_SEQ(half, DataType::kFloat16)
#endif

>>>>>>> a24504e2
// Type Trait: IsFloating

template<typename T>
struct IsFloating : std::integral_constant<bool, false> {};

#define SPECIALIZE_TRUE_FLOATING(type_cpp, type_proto) \
  template<>                                           \
  struct IsFloating<type_cpp> : std::integral_constant<bool, true> {};
OF_PP_FOR_EACH_TUPLE(SPECIALIZE_TRUE_FLOATING, FLOATING_DATA_TYPE_SEQ);
#undef SPECIALIZE_TRUE_FLOATING

// Type Trait: IsIntegral

template<typename T>
struct IsIntegral : std::integral_constant<bool, false> {};

#define SPECIALIZE_TRUE_INTEGRAL(type_cpp, type_proto) \
  template<>                                           \
  struct IsIntegral<type_cpp> : std::integral_constant<bool, true> {};
OF_PP_FOR_EACH_TUPLE(SPECIALIZE_TRUE_INTEGRAL, INT_DATA_TYPE_SEQ);
#undef SPECIALIZE_TRUE_INTEGRAL

// Type Trait: IsFloat16
template<typename T>
struct IsFloat16 : std::integral_constant<bool, false> {};

#define SPECIALIZE_TRUE_FLOAT16(type_cpp, type_proto) \
  template<>                                          \
  struct IsFloat16<type_cpp> : std::integral_constant<bool, true> {};
OF_PP_FOR_EACH_TUPLE(SPECIALIZE_TRUE_FLOAT16, FLOAT16_DATA_TYPE_SEQ);
#undef SPECIALIZE_TRUE_FLOAT16

// Type Trait: GetDataType

template<typename T>
struct GetDataType;

template<>
struct GetDataType<void> : std::integral_constant<DataType, DataType::kChar> {};

#define SPECIALIZE_GET_DATA_TYPE(type_cpp, type_proto)                            \
  template<>                                                                      \
  struct GetDataType<type_cpp> : std::integral_constant<DataType, type_proto> {}; \
  inline type_cpp GetTypeByDataType(std::integral_constant<DataType, type_proto>) { return {}; }
<<<<<<< HEAD
OF_PP_FOR_EACH_TUPLE(SPECIALIZE_GET_DATA_TYPE, ALL_DATA_TYPE_SEQ);
=======
OF_PP_FOR_EACH_TUPLE(SPECIALIZE_GET_DATA_TYPE,
                     ALL_DATA_TYPE_SEQ UNSIGNED_INT_DATA_TYPE_SEQ FLOAT16_DATA_TYPE_SEQ);
>>>>>>> a24504e2
#undef SPECIALIZE_GET_DATA_TYPE

template<DataType type>
using DataTypeToType = decltype(GetTypeByDataType(std::integral_constant<DataType, type>{}));

#if defined(__CUDACC__)
#define OF_DEVICE_FUNC __device__ __host__ __forceinline__
#else
#define OF_DEVICE_FUNC inline
#endif

template<typename T>
OF_DEVICE_FUNC T GetZeroVal() {
  return static_cast<T>(0);
}

template<typename T>
OF_DEVICE_FUNC T GetOneVal() {
  return static_cast<T>(1);
}

template<typename T>
OF_DEVICE_FUNC T GetMinVal();

template<typename T>
OF_DEVICE_FUNC T GetMaxVal();

#define MAX_VAL_SEQ                          \
  OF_PP_MAKE_TUPLE_SEQ(int8_t, CHAR_MAX)     \
  OF_PP_MAKE_TUPLE_SEQ(int16_t, SHRT_MAX)    \
  OF_PP_MAKE_TUPLE_SEQ(int32_t, INT_MAX)     \
  OF_PP_MAKE_TUPLE_SEQ(int64_t, LLONG_MAX)   \
  OF_PP_MAKE_TUPLE_SEQ(uint8_t, UCHAR_MAX)   \
  OF_PP_MAKE_TUPLE_SEQ(uint16_t, USHRT_MAX)  \
  OF_PP_MAKE_TUPLE_SEQ(uint32_t, UINT_MAX)   \
  OF_PP_MAKE_TUPLE_SEQ(uint64_t, ULLONG_MAX) \
  OF_PP_MAKE_TUPLE_SEQ(float, FLT_MAX)       \
  OF_PP_MAKE_TUPLE_SEQ(double, DBL_MAX)

#define MIN_VAL_SEQ                        \
  OF_PP_MAKE_TUPLE_SEQ(int8_t, CHAR_MIN)   \
  OF_PP_MAKE_TUPLE_SEQ(int16_t, SHRT_MIN)  \
  OF_PP_MAKE_TUPLE_SEQ(int32_t, INT_MIN)   \
  OF_PP_MAKE_TUPLE_SEQ(int64_t, LLONG_MIN) \
  OF_PP_MAKE_TUPLE_SEQ(uint8_t, 0)         \
  OF_PP_MAKE_TUPLE_SEQ(uint16_t, 0)        \
  OF_PP_MAKE_TUPLE_SEQ(uint32_t, 0)        \
  OF_PP_MAKE_TUPLE_SEQ(uint64_t, 0)        \
  OF_PP_MAKE_TUPLE_SEQ(float, -FLT_MAX)    \
  OF_PP_MAKE_TUPLE_SEQ(double, -DBL_MAX)

#define SPECIALIZE_MAX_VAL(T, limit_value) \
  template<>                               \
  OF_DEVICE_FUNC T GetMaxVal<T>() {        \
    return limit_value;                    \
  }
OF_PP_FOR_EACH_TUPLE(SPECIALIZE_MAX_VAL, MAX_VAL_SEQ);
#undef SPECIALIZE_MAX_VAL

#define SPECIALIZE_MIN_VAL(T, limit_value) \
  template<>                               \
  OF_DEVICE_FUNC T GetMinVal<T>() {        \
    return limit_value;                    \
  }
OF_PP_FOR_EACH_TUPLE(SPECIALIZE_MIN_VAL, MIN_VAL_SEQ);
#undef SPECIALIZE_MIN_VAL

template<>
inline float16 GetMaxVal<float16>() {
  return std::numeric_limits<float16>::max();
}

template<>
inline float16 GetMinVal<float16>() {
  return std::numeric_limits<float16>::lowest();
}

template<typename T>
const T* GetZeroPtr() {
  static const T ret = GetZeroVal<T>();
  return &ret;
}

template<typename T>
const T* GetOnePtr() {
  static const T ret = GetOneVal<T>();
  return &ret;
}

#if defined(WITH_CUDA)
template<>
OF_DEVICE_FUNC half GetZeroVal<half>() {
  uint16_t ret = 0x0;  // Decimal: 0; Binary: 0 00000 0000000000
  return *(half*)&ret;
}

template<>
OF_DEVICE_FUNC half GetOneVal<half>() {
  uint16_t ret = 0x3c00;  // Decimal: 15360; Binary: 0 01111 0000000000
  return *(half*)&ret;
}

template<>
OF_DEVICE_FUNC half GetMaxVal<half>() {
  uint16_t ret = 0x7bff;  // Decimal: 31743; Binary: 0 11110 1111111111
  return *(half*)&ret;
}

template<>
OF_DEVICE_FUNC half GetMinVal<half>() {
  uint16_t ret = 0xfbff;  // Decimal: 64511; Binary: 1 11110 1111111111
  return *(half*)&ret;
}

#endif

template<DeviceType, typename T>
struct DevDType {
  typedef T type;
};

#if defined(WITH_CUDA)
template<>
struct DevDType<DeviceType::kGPU, float16> {
  static_assert(sizeof(float16) == sizeof(half), "sizeof(float16) != sizeof(half)");
  typedef half type;
};
#endif

// Func

bool IsIntegralDataType(DataType data_type);
bool IsFloatingDataType(DataType data_type);
size_t GetSizeOfDataType(DataType data_type);

}  // namespace oneflow

#endif  // ONEFLOW_CORE_COMMON_DATA_TYPE_H_<|MERGE_RESOLUTION|>--- conflicted
+++ resolved
@@ -14,8 +14,7 @@
 namespace oneflow {
 
 class OFRecord;
-<<<<<<< HEAD
-=======
+
 // SEQ
 
 typedef half_float::half float16;
@@ -39,7 +38,7 @@
   FLOATING_DATA_TYPE_SEQ         \
   INT_DATA_TYPE_SEQ
 
-#define POD_DATA_TYPE_SEQ ARITHMETIC_DATA_TYPE_SEQ CHAR_DATA_TYPE_SEQ
+#define POD_DATA_TYPE_SEQ ARITHMETIC_DATA_TYPE_SEQ CHAR_DATA_TYPE_SEQ UNSIGNED_INT_DATA_TYPE_SEQ
 #define PB_DATA_TYPE_SEQ OF_PP_MAKE_TUPLE_SEQ(OFRecord, DataType::kOFRecord)
 #define ALL_DATA_TYPE_SEQ POD_DATA_TYPE_SEQ PB_DATA_TYPE_SEQ
 
@@ -49,7 +48,6 @@
 #define HALF_DATA_TYPE_SEQ OF_PP_MAKE_TUPLE_SEQ(half, DataType::kFloat16)
 #endif
 
->>>>>>> a24504e2
 // Type Trait: IsFloating
 
 template<typename T>
@@ -94,12 +92,7 @@
   template<>                                                                      \
   struct GetDataType<type_cpp> : std::integral_constant<DataType, type_proto> {}; \
   inline type_cpp GetTypeByDataType(std::integral_constant<DataType, type_proto>) { return {}; }
-<<<<<<< HEAD
-OF_PP_FOR_EACH_TUPLE(SPECIALIZE_GET_DATA_TYPE, ALL_DATA_TYPE_SEQ);
-=======
-OF_PP_FOR_EACH_TUPLE(SPECIALIZE_GET_DATA_TYPE,
-                     ALL_DATA_TYPE_SEQ UNSIGNED_INT_DATA_TYPE_SEQ FLOAT16_DATA_TYPE_SEQ);
->>>>>>> a24504e2
+OF_PP_FOR_EACH_TUPLE(SPECIALIZE_GET_DATA_TYPE, ALL_DATA_TYPE_SEQ FLOAT16_DATA_TYPE_SEQ);
 #undef SPECIALIZE_GET_DATA_TYPE
 
 template<DataType type>
