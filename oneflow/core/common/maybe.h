#ifndef ONEFLOW_CORE_COMMON_MAYBE_H_
#define ONEFLOW_CORE_COMMON_MAYBE_H_

#include "oneflow/core/common/util.h"
#include "oneflow/core/common/either_ptr.h"
#include "oneflow/core/common/error.h"
#include "oneflow/core/common/preprocessor.h"

namespace oneflow {

template<typename T>
class MaybeBase {
 public:
  MaybeBase(const std::shared_ptr<T>& data) : data_or_error_(data) {}
  MaybeBase(const std::shared_ptr<ErrorProto>& error) : data_or_error_(error) {}
  MaybeBase(const MaybeBase<T>&) = default;
  ~MaybeBase() = default;  // no virtual is what we want

  bool IsOk() const { return data_or_error_.template Has<T>(); }
  const std::shared_ptr<T>& data() const { return data_or_error_.template Get<T>(); }
  std::shared_ptr<ErrorProto> error() const { return data_or_error_.template Get<ErrorProto>(); }

 private:
  EitherPtr<T, ErrorProto> data_or_error_;
};

template<typename T>
class Maybe final : public MaybeBase<T> {
 public:
  Maybe(const T& data) : MaybeBase<T>(std::make_shared<T>(data)) {}
  Maybe(const Error& error) : MaybeBase<T>(error.error_proto()) {}
  Maybe(const std::shared_ptr<T>& data) : MaybeBase<T>(data) {}
  Maybe(const std::shared_ptr<ErrorProto>& error) : MaybeBase<T>(error) {}
  Maybe(const Maybe<T>&) = default;
  ~Maybe() = default;

  static Maybe<T> Ok() { return Maybe<T>(); }
};

template<>
class Maybe<void> final : public MaybeBase<void> {
 public:
  Maybe(const Error& error) : MaybeBase<void>(error.error_proto()) { CheckError(); }
  Maybe(const std::shared_ptr<ErrorProto>& error) : MaybeBase<void>(error) { CheckError(); }
  Maybe(const Maybe<void>&) = default;
  ~Maybe() = default;

  static Maybe<void> Ok() { return Maybe<void>(); }

 private:
  Maybe() : MaybeBase<void>(std::shared_ptr<void>()) {}
  void CheckError() const { CHECK_NE(error()->error_type_case(), ErrorProto::ERROR_TYPE_NOT_SET); }
};

inline void operator*(const std::shared_ptr<void>& x) {}  // safe for *JUST_PTR(...)

template<typename T>
inline Maybe<T> MaybeFuncSafeCallWrapper(Maybe<T>&& maybe) {
  return maybe;
}

#define __LOC__ __FILE__ ":" OF_PP_STRINGIZE(__LINE__) "\n"

#if defined(__GNUC__) || defined(__CUDACC__) || defined(__clang__)

#define TRY(...) MaybeFuncSafeCallWrapper(__VA_ARGS__)
<<<<<<< HEAD
#define JUST(...) *JUST_PTR(__VA_ARGS__)
#define CHECK_JUST(...) *CHECK_JUST_PTR(__VA_ARGS__)
=======
#define JUST(...) (*JUST_PTR(__VA_ARGS__))
#define CHECK_JUST(...) (*CHECK_JUST_PTR(__VA_ARGS__))
>>>>>>> 400fe454

#define JUST_PTR(...)                                          \
  ({                                                           \
    const auto& maybe = MaybeFuncSafeCallWrapper(__VA_ARGS__); \
    if (!maybe.IsOk()) {                                       \
      LOG(INFO) << "maybe failed:" << __LOC__;                 \
      return maybe.error();                                    \
    }                                                          \
    maybe.data();                                              \
  })
#define CHECK_JUST_PTR(...)                                    \
  ({                                                           \
    const auto& maybe = MaybeFuncSafeCallWrapper(__VA_ARGS__); \
    CHECK(maybe.IsOk());                                       \
    maybe.data();                                              \
  })

#else
#error statement expression is no supported, please implement try-catch version of JUST
#endif

}  // namespace oneflow

#define OF_CHECK(expr) \
  if (!(expr))         \
  return __LOC__ <= Error::CheckFailed() << " Check failed: " << OF_PP_STRINGIZE(expr) << "\t"

#define OF_CHECK_NOTNULL(ptr) OF_CHECK(ptr != nullptr)
#define OF_CHECK_ISNULL(ptr) OF_CHECK(ptr == nullptr)
#define OF_CHECK_STREQ(lhs, rhs) OF_CHECK_EQ(std::string(lhs), std::string(rhs))
#define OF_CHECK_STRNE(lhs, rhs) OF_CHECK_NE(std::string(lhs), std::string(rhs))

#define OF_CHECK_EQ(lhs, rhs) OF_CHECK((lhs) == (rhs)) << "(" << (lhs) << " vs " << (rhs) << ") "
#define OF_CHECK_NE(lhs, rhs) OF_CHECK((lhs) != (rhs)) << "(" << (lhs) << " vs " << (rhs) << ") "
#define OF_CHECK_GT(lhs, rhs) OF_CHECK((lhs) > (rhs)) << "(" << (lhs) << " vs " << (rhs) << ") "
#define OF_CHECK_GE(lhs, rhs) OF_CHECK((lhs) >= (rhs)) << "(" << (lhs) << " vs " << (rhs) << ") "
#define OF_CHECK_LT(lhs, rhs) OF_CHECK((lhs) < (rhs)) << "(" << (lhs) << " vs " << (rhs) << ") "
#define OF_CHECK_LE(lhs, rhs) OF_CHECK((lhs) <= (rhs)) << "(" << (lhs) << " vs " << (rhs) << ") "

#define OF_TODO() return __LOC__ <= Error::Todo()
#define OF_UNIMPLEMENTED() return __LOC__ <= Error::Unimplemented()

#define CHECK_OR_RETURN(expr) OF_CHECK(expr)

#define CHECK_EQ_OR_RETURN(lhs, rhs) OF_CHECK_EQ(lhs, rhs)

#define CHECK_GE_OR_RETURN(lhs, rhs) OF_CHECK_GE(lhs, rhs)

#define CHECK_GT_OR_RETURN(lhs, rhs) OF_CHECK_GT(lhs, rhs)

#define CHECK_LE_OR_RETURN(lhs, rhs) OF_CHECK_LE(lhs, rhs)

#define CHECK_LT_OR_RETURN(lhs, rhs) OF_CHECK_LT(lhs, rhs)

#define CHECK_NE_OR_RETURN(lhs, rhs) OF_CHECK_NE(lhs, rhs)

#define CHECK_STREQ_OR_RETURN(lhs, rhs) OF_CHECK_STREQ(lhs, rhs)

#define TODO_THEN_RETURN() OF_TODO()

#define UNIMPLEMENTED_THEN_RETURN() OF_UNIMPLEMENTED()

#endif  // ONEFLOW_CORE_COMMON_MAYBE_H_<|MERGE_RESOLUTION|>--- conflicted
+++ resolved
@@ -64,13 +64,8 @@
 #if defined(__GNUC__) || defined(__CUDACC__) || defined(__clang__)
 
 #define TRY(...) MaybeFuncSafeCallWrapper(__VA_ARGS__)
-<<<<<<< HEAD
-#define JUST(...) *JUST_PTR(__VA_ARGS__)
-#define CHECK_JUST(...) *CHECK_JUST_PTR(__VA_ARGS__)
-=======
 #define JUST(...) (*JUST_PTR(__VA_ARGS__))
 #define CHECK_JUST(...) (*CHECK_JUST_PTR(__VA_ARGS__))
->>>>>>> 400fe454
 
 #define JUST_PTR(...)                                          \
   ({                                                           \
