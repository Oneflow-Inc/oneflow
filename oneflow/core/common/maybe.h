#ifndef ONEFLOW_CORE_COMMON_MAYBE_H_
#define ONEFLOW_CORE_COMMON_MAYBE_H_

#include "oneflow/core/common/util.h"
#include "oneflow/core/common/either_ptr.h"
#include "oneflow/core/common/error.pb.h"

namespace oneflow {

template<typename T>
class MaybeBase {
 public:
  MaybeBase(const std::shared_ptr<Error>& error) : data_or_error_(error) {}
  MaybeBase(const std::shared_ptr<T>& data) : data_or_error_(data) {}
  MaybeBase(const MaybeBase<T>&) = default;
  virtual ~MaybeBase() = default;

  bool IsOk() const { return data_or_error_.template Has<T>(); }
  const std::shared_ptr<T>& data() const { return data_or_error_.template Get<T>(); }
<<<<<<< HEAD
  const Error& error() const { return *data_or_error_.template Get<Error>(); }
=======
  std::shared_ptr<const Error> error() const { return data_or_error_.template Get<const Error>(); }
>>>>>>> fc5b13bf

 private:
  EitherPtr<T, Error> data_or_error_;
};

template<typename T>
class Maybe final : public MaybeBase<T> {
 public:
  Maybe(const Error& error) : MaybeBase<T>(std::make_shared<const Error>(error)) {}
  Maybe(const T& data) : MaybeBase<T>(std::make_shared<T>(data)) {}
  Maybe(const std::shared_ptr<Error>& error) : MaybeBase<T>(error) {}
  Maybe(const std::shared_ptr<T>& data) : MaybeBase<T>(data) {}
  Maybe(Error* error) : MaybeBase<T>(std::shared_ptr<Error>(error)) {}
  Maybe(T* data) : MaybeBase<T>(std::shared_ptr<T>(data)) {}
  Maybe(const Maybe<T>&) = default;
  ~Maybe() override = default;

  static Maybe<T> Ok() { return Maybe<T>(); }
};

template<>
class Maybe<void> final : public MaybeBase<void> {
 public:
<<<<<<< HEAD
  Maybe() : MaybeBase<void>(std::shared_ptr<void>()) {}
  Maybe(const Error& error) : MaybeBase<void>(std::make_shared<Error>(error)) {}
  Maybe(const std::shared_ptr<Error>& error) : MaybeBase<void>(error) {}
  Maybe(Error* error) : MaybeBase<void>(std::shared_ptr<Error>(error)) {}
=======
  Maybe(const Error& error) : MaybeBase<void>(std::make_shared<const Error>(error)) {
    CheckError();
  }
  Maybe(const std::shared_ptr<const Error>& error) : MaybeBase<void>(error) { CheckError(); }
  Maybe(const Error* error) : MaybeBase<void>(std::shared_ptr<const Error>(error)) { CheckError(); }
>>>>>>> fc5b13bf
  Maybe(const Maybe<void>&) = default;
  ~Maybe() override = default;

  static Maybe<void> Ok() { return Maybe<void>(); }

 private:
  Maybe() : MaybeBase<void>(std::shared_ptr<void>()) {}
  void CheckError() const { CHECK_NE(error()->error_type_case(), Error::ERROR_TYPE_NOT_SET); }
};

template<typename T>
inline Maybe<T> MaybeFuncSafeCallWrapper(Maybe<T>&& maybe) {
  return maybe;
}

#define __MAYBE_CALL_LOC__ __FILE__ ":" OF_PP_STRINGIZE(__LINE__) "\n"

#if defined(__GNUC__) || defined(__CUDACC__) || defined(__clang__)

#define TRY(...) MaybeFuncSafeCallWrapper(__VA_ARGS__)
#define JUST(...)                                              \
  ({                                                           \
    const auto& maybe = MaybeFuncSafeCallWrapper(__VA_ARGS__); \
    if (!maybe.IsOk()) {                                       \
      LOG(INFO) << "maybe failed:" << __MAYBE_CALL_LOC__;      \
      return maybe.error();                                    \
    }                                                          \
    maybe.data();                                              \
  })
#define CHECK_JUST(...)                                        \
  ({                                                           \
    const auto& maybe = MaybeFuncSafeCallWrapper(__VA_ARGS__); \
    CHECK(maybe.IsOk());                                       \
    maybe.data();                                              \
  })

#else
#error statement expression is no supported, please implement try-catch version of JUST
#endif

class ErrorMsgGenerator {
 public:
  ErrorMsgGenerator() = default;
  virtual ~ErrorMsgGenerator() = default;

  template<typename MessageType>
  ErrorMsgGenerator&& operator<<(const MessageType& msg) {
    oss_ << msg;
    return std::move(*this);
  }

  operator std::shared_ptr<Error>() const {
    std::shared_ptr<Error> error(new Error);
    error->set_msg(oss_.str());
    // TODO: set error type
    return std::move(error);
  }

  OF_DISALLOW_COPY_AND_MOVE(ErrorMsgGenerator);

 private:
  std::ostringstream oss_;
};

}  // namespace oneflow

#define OF_TEST_EQ(lhs, rhs) ((lhs) == (rhs))
#define OF_TEST_GE(lhs, rhs) ((lhs) >= (rhs))
#define OF_TEST_GT(lhs, rhs) ((lhs) > (rhs))
#define OF_TEST_LE(lhs, rhs) ((lhs) <= (rhs))
#define OF_TEST_LT(lhs, rhs) ((lhs) < (rhs))
#define OF_TEST_NE(lhs, rhs) ((lhs) != (rhs))

#define COMPACT_MESSAGE_TAG(time, file, line) COMPACT_MESSAGE_TAG_IMPL(time, file, line)
#define COMPACT_MESSAGE_TAG_IMPL(time, file, line) time " " file ":" #line "] "

<<<<<<< HEAD
#define OF_MESSAGE_TAG COMPACT_MESSAGE_TAG(__TIME__, __FILE__, __LINE__)

#define CHECK_OR_RETURN(expr) \
  if (!(expr)) return ErrorMsgGenerator() << OF_MESSAGE_TAG << #expr ": "

#define ENFORCE_THEN_RETURN(error_type) \
  return ErrorMsgGenerator() << OF_MESSAGE_TAG << #error_type ": "

#define CHECK_EQ_OR_RETURN(lhs, rhs) CHECK_OR_RETURN(OF_TEST_EQ(lhs, rhs))

#define CHECK_GE_OR_RETURN(lhs, rhs) CHECK_OR_RETURN(OF_TEST_GE(lhs, rhs))

#define CHECK_GT_OR_RETURN(lhs, rhs) CHECK_OR_RETURN(OF_TEST_GT(lhs, rhs))

#define CHECK_LE_OR_RETURN(lhs, rhs) CHECK_OR_RETURN(OF_TEST_LE(lhs, rhs))
=======
}  // namespace

#define OF_TEST_EQ(lhs, rhs) ((lhs) == (rhs))
#define OF_TEST_GE(lhs, rhs) ((lhs) >= (rhs))
#define OF_TEST_GT(lhs, rhs) ((lhs) > (rhs))
#define OF_TEST_LE(lhs, rhs) ((lhs) <= (rhs))
#define OF_TEST_LT(lhs, rhs) ((lhs) < (rhs))
#define OF_TEST_NE(lhs, rhs) ((lhs) != (rhs))

#define GEN_ERROR_MSG(type, expr, ...)             \
  [&]() -> std::string {                           \
    std::string detail = Sprintf(__VA_ARGS__);     \
    std::ostringstream oss;                        \
    SerializeExprError<type>(oss, expr);           \
    if (!detail.empty()) { oss << " " << detail; } \
    return oss.str();                              \
  }()

#define CHECK_OR_RETURN(expr, ...)                                             \
  {                                                                            \
    if (!(expr)) {                                                             \
      Error error;                                                             \
      error.set_msg(GEN_ERROR_MSG(ErrorType::kCondition, #expr, __VA_ARGS__)); \
      error.mutable_unknown_error();                                           \
      return Maybe<void>(error);                                               \
    }                                                                          \
  }

#define CHECK_EQ_OR_RETURN(lhs, rhs, ...) CHECK_OR_RETURN(OF_TEST_EQ(lhs, rhs), __VA_ARGS__)

#define CHECK_GE_OR_RETURN(lhs, rhs, ...) CHECK_OR_RETURN(OF_TEST_GE(lhs, rhs), __VA_ARGS__)

#define CHECK_GT_OR_RETURN(lhs, rhs, ...) CHECK_OR_RETURN(OF_TEST_GT(lhs, rhs), __VA_ARGS__)

#define CHECK_LE_OR_RETURN(lhs, rhs, ...) CHECK_OR_RETURN(OF_TEST_LE(lhs, rhs), __VA_ARGS__)

#define CHECK_LT_OR_RETURN(lhs, rhs, ...) CHECK_OR_RETURN(OF_TEST_LT(lhs, rhs), __VA_ARGS__)

#define CHECK_NE_OR_RETURN(lhs, rhs, ...) CHECK_OR_RETURN(OF_TEST_NE(lhs, rhs), __VA_ARGS__)
>>>>>>> fc5b13bf

#define CHECK_LT_OR_RETURN(lhs, rhs) CHECK_OR_RETURN(OF_TEST_LT(lhs, rhs))

#define CHECK_NE_OR_RETURN(lhs, rhs) CHECK_OR_RETURN(OF_TEST_NE(lhs, rhs))

#define CHECK_STREQ_OR_RETURN(lhs, rhs) CHECK_EQ_OR_RETURN(std::string(lhs), std::string(rhs))

<<<<<<< HEAD
#define UNSUPPORTED_THEN_RETURN() ENFORCE_THEN_RETURN(UNSUPPORTED)

#define TODO_THEN_RETURN() ENFORCE_THEN_RETURN(TODO)

#define UNIMPLEMENTED_THEN_RETURN() ENFORCE_THEN_RETURN(UNIMPLEMENTED)
=======
#define UNSUPPORTED_THEN_RETURN(...) ENFORCE_THEN_RETURN(OF_TEST_UNSUPPORTED, __VA_ARGS__)

#define TODO_THEN_RETURN(...) ENFORCE_THEN_RETURN(OF_TEST_TODO, __VA_ARGS__)

#define UNIMPLEMENTED_THEN_RETURN(...) ENFORCE_THEN_RETURN(OF_TEST_UNIMPLEMENTED, __VA_ARGS__)
>>>>>>> fc5b13bf

#endif  // ONEFLOW_CORE_COMMON_MAYBE_H_<|MERGE_RESOLUTION|>--- conflicted
+++ resolved
@@ -6,6 +6,43 @@
 #include "oneflow/core/common/error.pb.h"
 
 namespace oneflow {
+
+class ErrorMsgGenerator {
+ public:
+  ErrorMsgGenerator() : error_(std::make_shared<Error>()) {}
+  virtual ~ErrorMsgGenerator() = default;
+
+  template<typename MessageType>
+  ErrorMsgGenerator&& operator<<(const MessageType& msg) {
+    oss_ << msg;
+    return std::move(*this);
+  }
+
+  std::shared_ptr<Error> Release() const {
+    SendMsg();
+    return std::move(error_);
+  }
+
+  void Reset() {
+    ResetStream();
+    ResetError();
+  }
+
+  OF_DISALLOW_COPY_AND_MOVE(ErrorMsgGenerator);
+
+ private:
+  void SendMsg() const {
+    // TODO: set error type
+    error_->set_msg(oss_.str());
+  }
+
+  void ResetStream() { oss_.str(""); }
+
+  void ResetError() { error_->Clear(); }
+
+  std::ostringstream oss_;
+  mutable std::shared_ptr<Error> error_;
+};
 
 template<typename T>
 class MaybeBase {
@@ -17,11 +54,7 @@
 
   bool IsOk() const { return data_or_error_.template Has<T>(); }
   const std::shared_ptr<T>& data() const { return data_or_error_.template Get<T>(); }
-<<<<<<< HEAD
-  const Error& error() const { return *data_or_error_.template Get<Error>(); }
-=======
-  std::shared_ptr<const Error> error() const { return data_or_error_.template Get<const Error>(); }
->>>>>>> fc5b13bf
+  const std::shared_ptr<Error> error() const { return data_or_error_.template Get<Error>(); }
 
  private:
   EitherPtr<T, Error> data_or_error_;
@@ -30,12 +63,15 @@
 template<typename T>
 class Maybe final : public MaybeBase<T> {
  public:
-  Maybe(const Error& error) : MaybeBase<T>(std::make_shared<const Error>(error)) {}
+  Maybe(const Error& error) : MaybeBase<T>(std::make_shared<Error>(error)) {}
   Maybe(const T& data) : MaybeBase<T>(std::make_shared<T>(data)) {}
   Maybe(const std::shared_ptr<Error>& error) : MaybeBase<T>(error) {}
   Maybe(const std::shared_ptr<T>& data) : MaybeBase<T>(data) {}
   Maybe(Error* error) : MaybeBase<T>(std::shared_ptr<Error>(error)) {}
   Maybe(T* data) : MaybeBase<T>(std::shared_ptr<T>(data)) {}
+
+  Maybe(const ErrorMsgGenerator&& error_msg) : MaybeBase<T>(error_msg.Release()) {}
+
   Maybe(const Maybe<T>&) = default;
   ~Maybe() override = default;
 
@@ -45,18 +81,14 @@
 template<>
 class Maybe<void> final : public MaybeBase<void> {
  public:
-<<<<<<< HEAD
-  Maybe() : MaybeBase<void>(std::shared_ptr<void>()) {}
-  Maybe(const Error& error) : MaybeBase<void>(std::make_shared<Error>(error)) {}
-  Maybe(const std::shared_ptr<Error>& error) : MaybeBase<void>(error) {}
-  Maybe(Error* error) : MaybeBase<void>(std::shared_ptr<Error>(error)) {}
-=======
-  Maybe(const Error& error) : MaybeBase<void>(std::make_shared<const Error>(error)) {
+  Maybe(const Error& error) : MaybeBase<void>(std::make_shared<Error>(error)) { CheckError(); }
+  Maybe(const std::shared_ptr<Error>& error) : MaybeBase<void>(error) { CheckError(); }
+  Maybe(Error* error) : MaybeBase<void>(std::shared_ptr<Error>(error)) { CheckError(); }
+
+  Maybe(const ErrorMsgGenerator&& error_msg) : MaybeBase<void>(error_msg.Release()) {
     CheckError();
   }
-  Maybe(const std::shared_ptr<const Error>& error) : MaybeBase<void>(error) { CheckError(); }
-  Maybe(const Error* error) : MaybeBase<void>(std::shared_ptr<const Error>(error)) { CheckError(); }
->>>>>>> fc5b13bf
+
   Maybe(const Maybe<void>&) = default;
   ~Maybe() override = default;
 
@@ -97,30 +129,6 @@
 #error statement expression is no supported, please implement try-catch version of JUST
 #endif
 
-class ErrorMsgGenerator {
- public:
-  ErrorMsgGenerator() = default;
-  virtual ~ErrorMsgGenerator() = default;
-
-  template<typename MessageType>
-  ErrorMsgGenerator&& operator<<(const MessageType& msg) {
-    oss_ << msg;
-    return std::move(*this);
-  }
-
-  operator std::shared_ptr<Error>() const {
-    std::shared_ptr<Error> error(new Error);
-    error->set_msg(oss_.str());
-    // TODO: set error type
-    return std::move(error);
-  }
-
-  OF_DISALLOW_COPY_AND_MOVE(ErrorMsgGenerator);
-
- private:
-  std::ostringstream oss_;
-};
-
 }  // namespace oneflow
 
 #define OF_TEST_EQ(lhs, rhs) ((lhs) == (rhs))
@@ -133,14 +141,13 @@
 #define COMPACT_MESSAGE_TAG(time, file, line) COMPACT_MESSAGE_TAG_IMPL(time, file, line)
 #define COMPACT_MESSAGE_TAG_IMPL(time, file, line) time " " file ":" #line "] "
 
-<<<<<<< HEAD
 #define OF_MESSAGE_TAG COMPACT_MESSAGE_TAG(__TIME__, __FILE__, __LINE__)
 
 #define CHECK_OR_RETURN(expr) \
-  if (!(expr)) return ErrorMsgGenerator() << OF_MESSAGE_TAG << #expr ": "
+  if (!(expr)) return ErrorMsgGenerator() << OF_MESSAGE_TAG << #expr << ": "
 
 #define ENFORCE_THEN_RETURN(error_type) \
-  return ErrorMsgGenerator() << OF_MESSAGE_TAG << #error_type ": "
+  return ErrorMsgGenerator() << OF_MESSAGE_TAG << #error_type << ": "
 
 #define CHECK_EQ_OR_RETURN(lhs, rhs) CHECK_OR_RETURN(OF_TEST_EQ(lhs, rhs))
 
@@ -149,47 +156,6 @@
 #define CHECK_GT_OR_RETURN(lhs, rhs) CHECK_OR_RETURN(OF_TEST_GT(lhs, rhs))
 
 #define CHECK_LE_OR_RETURN(lhs, rhs) CHECK_OR_RETURN(OF_TEST_LE(lhs, rhs))
-=======
-}  // namespace
-
-#define OF_TEST_EQ(lhs, rhs) ((lhs) == (rhs))
-#define OF_TEST_GE(lhs, rhs) ((lhs) >= (rhs))
-#define OF_TEST_GT(lhs, rhs) ((lhs) > (rhs))
-#define OF_TEST_LE(lhs, rhs) ((lhs) <= (rhs))
-#define OF_TEST_LT(lhs, rhs) ((lhs) < (rhs))
-#define OF_TEST_NE(lhs, rhs) ((lhs) != (rhs))
-
-#define GEN_ERROR_MSG(type, expr, ...)             \
-  [&]() -> std::string {                           \
-    std::string detail = Sprintf(__VA_ARGS__);     \
-    std::ostringstream oss;                        \
-    SerializeExprError<type>(oss, expr);           \
-    if (!detail.empty()) { oss << " " << detail; } \
-    return oss.str();                              \
-  }()
-
-#define CHECK_OR_RETURN(expr, ...)                                             \
-  {                                                                            \
-    if (!(expr)) {                                                             \
-      Error error;                                                             \
-      error.set_msg(GEN_ERROR_MSG(ErrorType::kCondition, #expr, __VA_ARGS__)); \
-      error.mutable_unknown_error();                                           \
-      return Maybe<void>(error);                                               \
-    }                                                                          \
-  }
-
-#define CHECK_EQ_OR_RETURN(lhs, rhs, ...) CHECK_OR_RETURN(OF_TEST_EQ(lhs, rhs), __VA_ARGS__)
-
-#define CHECK_GE_OR_RETURN(lhs, rhs, ...) CHECK_OR_RETURN(OF_TEST_GE(lhs, rhs), __VA_ARGS__)
-
-#define CHECK_GT_OR_RETURN(lhs, rhs, ...) CHECK_OR_RETURN(OF_TEST_GT(lhs, rhs), __VA_ARGS__)
-
-#define CHECK_LE_OR_RETURN(lhs, rhs, ...) CHECK_OR_RETURN(OF_TEST_LE(lhs, rhs), __VA_ARGS__)
-
-#define CHECK_LT_OR_RETURN(lhs, rhs, ...) CHECK_OR_RETURN(OF_TEST_LT(lhs, rhs), __VA_ARGS__)
-
-#define CHECK_NE_OR_RETURN(lhs, rhs, ...) CHECK_OR_RETURN(OF_TEST_NE(lhs, rhs), __VA_ARGS__)
->>>>>>> fc5b13bf
 
 #define CHECK_LT_OR_RETURN(lhs, rhs) CHECK_OR_RETURN(OF_TEST_LT(lhs, rhs))
 
@@ -197,18 +163,10 @@
 
 #define CHECK_STREQ_OR_RETURN(lhs, rhs) CHECK_EQ_OR_RETURN(std::string(lhs), std::string(rhs))
 
-<<<<<<< HEAD
 #define UNSUPPORTED_THEN_RETURN() ENFORCE_THEN_RETURN(UNSUPPORTED)
 
 #define TODO_THEN_RETURN() ENFORCE_THEN_RETURN(TODO)
 
 #define UNIMPLEMENTED_THEN_RETURN() ENFORCE_THEN_RETURN(UNIMPLEMENTED)
-=======
-#define UNSUPPORTED_THEN_RETURN(...) ENFORCE_THEN_RETURN(OF_TEST_UNSUPPORTED, __VA_ARGS__)
-
-#define TODO_THEN_RETURN(...) ENFORCE_THEN_RETURN(OF_TEST_TODO, __VA_ARGS__)
-
-#define UNIMPLEMENTED_THEN_RETURN(...) ENFORCE_THEN_RETURN(OF_TEST_UNIMPLEMENTED, __VA_ARGS__)
->>>>>>> fc5b13bf
 
 #endif  // ONEFLOW_CORE_COMMON_MAYBE_H_