#ifndef ONEFLOW_CORE_COMMON_MAYBE_H_
#define ONEFLOW_CORE_COMMON_MAYBE_H_

#include "oneflow/core/common/util.h"
#include "oneflow/core/common/either_ptr.h"
#include "oneflow/core/common/error.h"

namespace oneflow {

class ErrorMsgGenerator {
 public:
  ErrorMsgGenerator() : error_(std::make_shared<Error>()) {}
  virtual ~ErrorMsgGenerator() = default;

  template<typename MessageType>
  ErrorMsgGenerator&& operator<<(const MessageType& msg) {
    oss_ << msg;
    return std::move(*this);
  }

  std::shared_ptr<Error> Release() const {
    SendMsg();
    return std::move(error_);
  }

  void Reset() {
    ResetStream();
    ResetError();
  }

  OF_DISALLOW_COPY_AND_MOVE(ErrorMsgGenerator);

 private:
  void SendMsg() const {
    // TODO: set error type
    error_->set_msg(oss_.str());
  }

  void ResetStream() { oss_.str(""); }

  void ResetError() { error_->Clear(); }

  std::ostringstream oss_;
  mutable std::shared_ptr<Error> error_;
};

template<typename T>
class MaybeBase {
 public:
<<<<<<< HEAD
  MaybeBase(const std::shared_ptr<Error>& error) : data_or_error_(error) {}
=======
>>>>>>> 67600aad
  MaybeBase(const std::shared_ptr<T>& data) : data_or_error_(data) {}
  MaybeBase(const std::shared_ptr<ErrorProto>& error) : data_or_error_(error) {}
  MaybeBase(const MaybeBase<T>&) = default;
  ~MaybeBase() = default;  // no virtual is what we want

  bool IsOk() const { return data_or_error_.template Has<T>(); }
  const std::shared_ptr<T>& data() const { return data_or_error_.template Get<T>(); }
<<<<<<< HEAD
  const std::shared_ptr<Error> error() const { return data_or_error_.template Get<Error>(); }

 private:
  EitherPtr<T, Error> data_or_error_;
=======
  std::shared_ptr<ErrorProto> error() const { return data_or_error_.template Get<ErrorProto>(); }

 private:
  EitherPtr<T, ErrorProto> data_or_error_;
>>>>>>> 67600aad
};

template<typename T>
class Maybe final : public MaybeBase<T> {
 public:
<<<<<<< HEAD
  Maybe(const Error& error) : MaybeBase<T>(std::make_shared<Error>(error)) {}
  Maybe(const T& data) : MaybeBase<T>(std::make_shared<T>(data)) {}
  Maybe(const std::shared_ptr<Error>& error) : MaybeBase<T>(error) {}
  Maybe(const std::shared_ptr<T>& data) : MaybeBase<T>(data) {}
  Maybe(Error* error) : MaybeBase<T>(std::shared_ptr<Error>(error)) {}
  Maybe(T* data) : MaybeBase<T>(std::shared_ptr<T>(data)) {}

  Maybe(const ErrorMsgGenerator&& error_msg) : MaybeBase<T>(error_msg.Release()) {}

=======
  Maybe(const T& data) : MaybeBase<T>(std::make_shared<T>(data)) {}
  Maybe(const Error& error) : MaybeBase<T>(error.error_proto()) {}
  Maybe(const std::shared_ptr<T>& data) : MaybeBase<T>(data) {}
  Maybe(const std::shared_ptr<ErrorProto>& error) : MaybeBase<T>(error) {}
>>>>>>> 67600aad
  Maybe(const Maybe<T>&) = default;
  ~Maybe() = default;

  static Maybe<T> Ok() { return Maybe<T>(); }
};

template<>
class Maybe<void> final : public MaybeBase<void> {
 public:
<<<<<<< HEAD
  Maybe(const Error& error) : MaybeBase<void>(std::make_shared<Error>(error)) { CheckError(); }
  Maybe(const std::shared_ptr<Error>& error) : MaybeBase<void>(error) { CheckError(); }
  Maybe(Error* error) : MaybeBase<void>(std::shared_ptr<Error>(error)) { CheckError(); }

  Maybe(const ErrorMsgGenerator&& error_msg) : MaybeBase<void>(error_msg.Release()) {
    CheckError();
  }

=======
  Maybe(const Error& error) : MaybeBase<void>(error.error_proto()) { CheckError(); }
  Maybe(const std::shared_ptr<ErrorProto>& error) : MaybeBase<void>(error) { CheckError(); }
>>>>>>> 67600aad
  Maybe(const Maybe<void>&) = default;
  ~Maybe() = default;

  static Maybe<void> Ok() { return Maybe<void>(); }

 private:
  Maybe() : MaybeBase<void>(std::shared_ptr<void>()) {}
  void CheckError() const { CHECK_NE(error()->error_type_case(), ErrorProto::ERROR_TYPE_NOT_SET); }
};

template<typename T>
inline Maybe<T> MaybeFuncSafeCallWrapper(Maybe<T>&& maybe) {
  return maybe;
}

#define __MAYBE_CALL_LOC__ __FILE__ ":" OF_PP_STRINGIZE(__LINE__) "\n"

#if defined(__GNUC__) || defined(__CUDACC__) || defined(__clang__)

#define TRY(...) MaybeFuncSafeCallWrapper(__VA_ARGS__)
#define JUST(...)                                              \
  ({                                                           \
    const auto& maybe = MaybeFuncSafeCallWrapper(__VA_ARGS__); \
    if (!maybe.IsOk()) {                                       \
      LOG(INFO) << "maybe failed:" << __MAYBE_CALL_LOC__;      \
      return maybe.error();                                    \
    }                                                          \
    maybe.data();                                              \
  })
#define CHECK_JUST(...)                                        \
  ({                                                           \
    const auto& maybe = MaybeFuncSafeCallWrapper(__VA_ARGS__); \
    CHECK(maybe.IsOk());                                       \
    maybe.data();                                              \
  })

#else
#error statement expression is no supported, please implement try-catch version of JUST
#endif

}  // namespace oneflow

#define OF_TEST_EQ(lhs, rhs) ((lhs) == (rhs))
#define OF_TEST_GE(lhs, rhs) ((lhs) >= (rhs))
#define OF_TEST_GT(lhs, rhs) ((lhs) > (rhs))
#define OF_TEST_LE(lhs, rhs) ((lhs) <= (rhs))
#define OF_TEST_LT(lhs, rhs) ((lhs) < (rhs))
#define OF_TEST_NE(lhs, rhs) ((lhs) != (rhs))

<<<<<<< HEAD
#define COMPACT_MESSAGE_TAG(time, file, line) COMPACT_MESSAGE_TAG_IMPL(time, file, line)
#define COMPACT_MESSAGE_TAG_IMPL(time, file, line) time " " file ":" #line "] "
=======
#define GEN_ERROR_MSG(type, expr, ...)             \
  [&]() -> std::string {                           \
    std::string detail = Sprintf(__VA_ARGS__);     \
    std::ostringstream oss;                        \
    SerializeExprError<type>(oss, expr);           \
    if (!detail.empty()) { oss << " " << detail; } \
    return oss.str();                              \
  }()

#define CHECK_OR_RETURN(expr, ...)                                              \
  {                                                                             \
    if (!(expr)) {                                                              \
      auto error = std::make_shared<ErrorProto>();                              \
      error->set_msg(GEN_ERROR_MSG(ErrorType::kCondition, #expr, __VA_ARGS__)); \
      error->mutable_unknown_error();                                           \
      return error;                                                             \
    }                                                                           \
  }
>>>>>>> 67600aad

#define OF_MESSAGE_TAG COMPACT_MESSAGE_TAG(__TIME__, __FILE__, __LINE__)

#define CHECK_OR_RETURN(expr) \
  if (!(expr)) return ErrorMsgGenerator() << OF_MESSAGE_TAG << #expr << ": "

#define ENFORCE_THEN_RETURN(error_type) \
  return ErrorMsgGenerator() << OF_MESSAGE_TAG << #error_type << ": "

#define CHECK_EQ_OR_RETURN(lhs, rhs) CHECK_OR_RETURN(OF_TEST_EQ(lhs, rhs))

#define CHECK_GE_OR_RETURN(lhs, rhs) CHECK_OR_RETURN(OF_TEST_GE(lhs, rhs))

#define CHECK_GT_OR_RETURN(lhs, rhs) CHECK_OR_RETURN(OF_TEST_GT(lhs, rhs))

#define CHECK_LE_OR_RETURN(lhs, rhs) CHECK_OR_RETURN(OF_TEST_LE(lhs, rhs))

<<<<<<< HEAD
#define CHECK_LT_OR_RETURN(lhs, rhs) CHECK_OR_RETURN(OF_TEST_LT(lhs, rhs))

#define CHECK_NE_OR_RETURN(lhs, rhs) CHECK_OR_RETURN(OF_TEST_NE(lhs, rhs))

#define CHECK_STREQ_OR_RETURN(lhs, rhs) CHECK_EQ_OR_RETURN(std::string(lhs), std::string(rhs))
=======
#define ENFORCE_THEN_RETURN(type, ...)                                      \
  {                                                                         \
    auto error = std::make_shared<ErrorProto>();                            \
    error->set_msg(GEN_ERROR_MSG(ErrorType::kEnforce, #type, __VA_ARGS__)); \
    error->mutable_unknown_error();                                         \
    return error;                                                           \
  }
>>>>>>> 67600aad

#define UNSUPPORTED_THEN_RETURN() ENFORCE_THEN_RETURN(UNSUPPORTED)

#define TODO_THEN_RETURN() ENFORCE_THEN_RETURN(TODO)

#define UNIMPLEMENTED_THEN_RETURN() ENFORCE_THEN_RETURN(UNIMPLEMENTED)

#endif  // ONEFLOW_CORE_COMMON_MAYBE_H_<|MERGE_RESOLUTION|>--- conflicted
+++ resolved
@@ -7,19 +7,19 @@
 
 namespace oneflow {
 
-class ErrorMsgGenerator {
+class ErrorMessage {
  public:
-  ErrorMsgGenerator() : error_(std::make_shared<Error>()) {}
-  virtual ~ErrorMsgGenerator() = default;
+  ErrorMessage() : error_(std::make_shared<ErrorProto>()) {}
+  virtual ~ErrorMessage() = default;
 
   template<typename MessageType>
-  ErrorMsgGenerator&& operator<<(const MessageType& msg) {
+  ErrorMessage&& operator<<(const MessageType& msg) {
     oss_ << msg;
     return std::move(*this);
   }
 
-  std::shared_ptr<Error> Release() const {
-    SendMsg();
+  std::shared_ptr<ErrorProto> Release() const {
+    SendMessage();
     return std::move(error_);
   }
 
@@ -28,10 +28,10 @@
     ResetError();
   }
 
-  OF_DISALLOW_COPY_AND_MOVE(ErrorMsgGenerator);
+  OF_DISALLOW_COPY_AND_MOVE(ErrorMessage);
 
  private:
-  void SendMsg() const {
+  void SendMessage() const {
     // TODO: set error type
     error_->set_msg(oss_.str());
   }
@@ -41,16 +41,12 @@
   void ResetError() { error_->Clear(); }
 
   std::ostringstream oss_;
-  mutable std::shared_ptr<Error> error_;
+  mutable std::shared_ptr<ErrorProto> error_;
 };
 
 template<typename T>
 class MaybeBase {
  public:
-<<<<<<< HEAD
-  MaybeBase(const std::shared_ptr<Error>& error) : data_or_error_(error) {}
-=======
->>>>>>> 67600aad
   MaybeBase(const std::shared_ptr<T>& data) : data_or_error_(data) {}
   MaybeBase(const std::shared_ptr<ErrorProto>& error) : data_or_error_(error) {}
   MaybeBase(const MaybeBase<T>&) = default;
@@ -58,62 +54,37 @@
 
   bool IsOk() const { return data_or_error_.template Has<T>(); }
   const std::shared_ptr<T>& data() const { return data_or_error_.template Get<T>(); }
-<<<<<<< HEAD
-  const std::shared_ptr<Error> error() const { return data_or_error_.template Get<Error>(); }
-
- private:
-  EitherPtr<T, Error> data_or_error_;
-=======
   std::shared_ptr<ErrorProto> error() const { return data_or_error_.template Get<ErrorProto>(); }
 
  private:
   EitherPtr<T, ErrorProto> data_or_error_;
->>>>>>> 67600aad
 };
 
 template<typename T>
 class Maybe final : public MaybeBase<T> {
  public:
-<<<<<<< HEAD
-  Maybe(const Error& error) : MaybeBase<T>(std::make_shared<Error>(error)) {}
-  Maybe(const T& data) : MaybeBase<T>(std::make_shared<T>(data)) {}
-  Maybe(const std::shared_ptr<Error>& error) : MaybeBase<T>(error) {}
-  Maybe(const std::shared_ptr<T>& data) : MaybeBase<T>(data) {}
-  Maybe(Error* error) : MaybeBase<T>(std::shared_ptr<Error>(error)) {}
-  Maybe(T* data) : MaybeBase<T>(std::shared_ptr<T>(data)) {}
-
-  Maybe(const ErrorMsgGenerator&& error_msg) : MaybeBase<T>(error_msg.Release()) {}
-
-=======
   Maybe(const T& data) : MaybeBase<T>(std::make_shared<T>(data)) {}
   Maybe(const Error& error) : MaybeBase<T>(error.error_proto()) {}
   Maybe(const std::shared_ptr<T>& data) : MaybeBase<T>(data) {}
   Maybe(const std::shared_ptr<ErrorProto>& error) : MaybeBase<T>(error) {}
->>>>>>> 67600aad
   Maybe(const Maybe<T>&) = default;
   ~Maybe() = default;
 
+  Maybe(const ErrorMessage&& error_msg) : MaybeBase<T>(error_msg.Release()) {}
   static Maybe<T> Ok() { return Maybe<T>(); }
 };
 
 template<>
 class Maybe<void> final : public MaybeBase<void> {
  public:
-<<<<<<< HEAD
-  Maybe(const Error& error) : MaybeBase<void>(std::make_shared<Error>(error)) { CheckError(); }
-  Maybe(const std::shared_ptr<Error>& error) : MaybeBase<void>(error) { CheckError(); }
-  Maybe(Error* error) : MaybeBase<void>(std::shared_ptr<Error>(error)) { CheckError(); }
+  Maybe(const Error& error) : MaybeBase<void>(error.error_proto()) { CheckError(); }
+  Maybe(const std::shared_ptr<ErrorProto>& error) : MaybeBase<void>(error) { CheckError(); }
+  Maybe(const Maybe<void>&) = default;
+  ~Maybe() = default;
 
-  Maybe(const ErrorMsgGenerator&& error_msg) : MaybeBase<void>(error_msg.Release()) {
+  Maybe(const ErrorMessage&& error_msg) : MaybeBase<void>(error_msg.Release()) {
     CheckError();
   }
-
-=======
-  Maybe(const Error& error) : MaybeBase<void>(error.error_proto()) { CheckError(); }
-  Maybe(const std::shared_ptr<ErrorProto>& error) : MaybeBase<void>(error) { CheckError(); }
->>>>>>> 67600aad
-  Maybe(const Maybe<void>&) = default;
-  ~Maybe() = default;
 
   static Maybe<void> Ok() { return Maybe<void>(); }
 
@@ -161,37 +132,16 @@
 #define OF_TEST_LT(lhs, rhs) ((lhs) < (rhs))
 #define OF_TEST_NE(lhs, rhs) ((lhs) != (rhs))
 
-<<<<<<< HEAD
 #define COMPACT_MESSAGE_TAG(time, file, line) COMPACT_MESSAGE_TAG_IMPL(time, file, line)
 #define COMPACT_MESSAGE_TAG_IMPL(time, file, line) time " " file ":" #line "] "
-=======
-#define GEN_ERROR_MSG(type, expr, ...)             \
-  [&]() -> std::string {                           \
-    std::string detail = Sprintf(__VA_ARGS__);     \
-    std::ostringstream oss;                        \
-    SerializeExprError<type>(oss, expr);           \
-    if (!detail.empty()) { oss << " " << detail; } \
-    return oss.str();                              \
-  }()
-
-#define CHECK_OR_RETURN(expr, ...)                                              \
-  {                                                                             \
-    if (!(expr)) {                                                              \
-      auto error = std::make_shared<ErrorProto>();                              \
-      error->set_msg(GEN_ERROR_MSG(ErrorType::kCondition, #expr, __VA_ARGS__)); \
-      error->mutable_unknown_error();                                           \
-      return error;                                                             \
-    }                                                                           \
-  }
->>>>>>> 67600aad
 
 #define OF_MESSAGE_TAG COMPACT_MESSAGE_TAG(__TIME__, __FILE__, __LINE__)
 
 #define CHECK_OR_RETURN(expr) \
-  if (!(expr)) return ErrorMsgGenerator() << OF_MESSAGE_TAG << #expr << ": "
+  if (!(expr)) return ErrorMessage() << OF_MESSAGE_TAG << #expr << ": "
 
 #define ENFORCE_THEN_RETURN(error_type) \
-  return ErrorMsgGenerator() << OF_MESSAGE_TAG << #error_type << ": "
+  return ErrorMessage() << OF_MESSAGE_TAG << #error_type << ": "
 
 #define CHECK_EQ_OR_RETURN(lhs, rhs) CHECK_OR_RETURN(OF_TEST_EQ(lhs, rhs))
 
@@ -201,21 +151,11 @@
 
 #define CHECK_LE_OR_RETURN(lhs, rhs) CHECK_OR_RETURN(OF_TEST_LE(lhs, rhs))
 
-<<<<<<< HEAD
 #define CHECK_LT_OR_RETURN(lhs, rhs) CHECK_OR_RETURN(OF_TEST_LT(lhs, rhs))
 
 #define CHECK_NE_OR_RETURN(lhs, rhs) CHECK_OR_RETURN(OF_TEST_NE(lhs, rhs))
 
 #define CHECK_STREQ_OR_RETURN(lhs, rhs) CHECK_EQ_OR_RETURN(std::string(lhs), std::string(rhs))
-=======
-#define ENFORCE_THEN_RETURN(type, ...)                                      \
-  {                                                                         \
-    auto error = std::make_shared<ErrorProto>();                            \
-    error->set_msg(GEN_ERROR_MSG(ErrorType::kEnforce, #type, __VA_ARGS__)); \
-    error->mutable_unknown_error();                                         \
-    return error;                                                           \
-  }
->>>>>>> 67600aad
 
 #define UNSUPPORTED_THEN_RETURN() ENFORCE_THEN_RETURN(UNSUPPORTED)
 
