/*
Copyright 2020 The OneFlow Authors. All rights reserved.

Licensed under the Apache License, Version 2.0 (the "License");
you may not use this file except in compliance with the License.
You may obtain a copy of the License at

    http://www.apache.org/licenses/LICENSE-2.0

Unless required by applicable law or agreed to in writing, software
distributed under the License is distributed on an "AS IS" BASIS,
WITHOUT WARRANTIES OR CONDITIONS OF ANY KIND, either express or implied.
See the License for the specific language governing permissions and
limitations under the License.
*/
#ifndef ONEFLOW_CORE_COMMON_MAYBE_H_
#define ONEFLOW_CORE_COMMON_MAYBE_H_

#include <glog/logging.h>
#include <google/protobuf/text_format.h>
#include "oneflow/core/common/either_ptr.h"
#include "oneflow/core/common/shared_or_scalar.h"
#include "oneflow/core/common/error.h"
#include "oneflow/core/common/preprocessor.h"

namespace oneflow {

template<typename T, typename Enabled = void>
class Maybe;

template<typename T>
class Maybe<T, typename std::enable_if<!(std::is_same<T, void>::value || std::is_scalar<T>::value)
                                       && !std::is_reference<T>::value>::type>
    final {
 public:
  Maybe(const T& data) : data_or_error_(std::make_shared<T>(data)) {}
  Maybe(const Error& error) : data_or_error_(error.error_proto()) {}
  Maybe(const std::shared_ptr<T>& data) : data_or_error_(data) {}
  Maybe(const std::shared_ptr<cfg::ErrorProto>& error) : data_or_error_(error) {}
  Maybe(const Maybe&) = default;
  Maybe(Maybe&&) = default;
  ~Maybe() = default;

  bool IsOk() const { return data_or_error_.template Has<T>(); }
  std::shared_ptr<T> Data_YouAreNotAllowedToCallThisFuncOutsideThisFile() const {
    return data_or_error_.template Get<T>();
  }
  std::shared_ptr<cfg::ErrorProto> error() const {
    return data_or_error_.template Get<cfg::ErrorProto>();
  }

  std::string GetSerializedError() const { return this->error()->DebugString(); }

  template<typename Type = T>
  Type GetDataAndSerializedErrorProto(std::string* error_str, const Type& default_for_error) const {
    static_assert(std::is_same<T, Type>::value, "error type for argument 1");
    if (IsOk()) {
      *error_str = cfg::ErrorProto().DebugString();
      return *Data_YouAreNotAllowedToCallThisFuncOutsideThisFile();
    } else {
      *error_str = this->error()->DebugString();
      return default_for_error;
    }
  }

  template<typename Type = T>
  std::pair<Type, std::shared_ptr<cfg::ErrorProto>> GetDataAndErrorProto(
      const Type& default_for_error) const {
    if (IsOk()) {
      return std::make_pair(*Data_YouAreNotAllowedToCallThisFuncOutsideThisFile(),
                            std::shared_ptr<cfg::ErrorProto>());
    } else {
      return std::make_pair(default_for_error, error());
    }
  }

  std::pair<std::shared_ptr<T>, std::shared_ptr<cfg::ErrorProto>> GetDataPtrAndErrorProto() const {
    if (IsOk()) {
      return std::make_pair(Data_YouAreNotAllowedToCallThisFuncOutsideThisFile(),
                            std::shared_ptr<cfg::ErrorProto>());
    } else {
      return std::make_pair(std::shared_ptr<T>(), error());
    }
  }

<<<<<<< HEAD
=======
  template<typename Type = T>
  Type GetOrThrow() const {
    if (!IsOk()) { ThrowError(error()); }
    return *Data_YouAreNotAllowedToCallThisFuncOutsideThisFile();
  }

  std::shared_ptr<T> GetPtrOrThrow() const {
    if (!IsOk()) { ThrowError(error()); }
    return Data_YouAreNotAllowedToCallThisFuncOutsideThisFile();
  }

>>>>>>> b46fa76a
 private:
  EitherPtr<T, cfg::ErrorProto> data_or_error_;
};

template<typename T>
class Maybe<T, typename std::enable_if<std::is_same<T, void>::value>::type> final {
 public:
  Maybe(const Error& error) : error_or_scalar_(error.error_proto()) { CheckError(); }
  Maybe(const std::shared_ptr<cfg::ErrorProto>& error) : error_or_scalar_(error) { CheckError(); }
  Maybe(const Maybe&) = default;
  Maybe(Maybe&&) = default;
  ~Maybe() = default;

  static Maybe Ok() { return Maybe(); }

  bool IsOk() const { return error_or_scalar_.IsScalar(); }
  void Data_YouAreNotAllowedToCallThisFuncOutsideThisFile() const {}
  std::shared_ptr<cfg::ErrorProto> error() const { return error_or_scalar_.shared_ptr(); }

  std::string GetSerializedError() const {
    CHECK(!IsOk());
    return this->error()->DebugString();
  }

  void GetDataAndSerializedErrorProto(std::string* error_str) const {
    if (IsOk()) {
      *error_str = cfg::ErrorProto().DebugString();
    } else {
      *error_str = this->error()->DebugString();
    }
  }

  std::shared_ptr<cfg::ErrorProto> GetDataAndErrorProto() const {
    if (IsOk()) {
      return std::shared_ptr<cfg::ErrorProto>();
    } else {
      return error();
    }
  }

  void GetOrThrow() const {
    if (!IsOk()) { ThrowError(error()); }
    return Data_YouAreNotAllowedToCallThisFuncOutsideThisFile();
  }

 private:
  Maybe() : error_or_scalar_(nullptr) {}
  void CheckError() const {
    CHECK_NE(this->error()->error_type_case(), cfg::ErrorProto::ERROR_TYPE_NOT_SET);
  }

  SharedOrScalar<cfg::ErrorProto, void*> error_or_scalar_;
};

template<typename T>
class Maybe<T, typename std::enable_if<std::is_scalar<T>::value>::type> final {
 public:
  Maybe(T data) : error_or_scalar_(data) {}
  Maybe(const Error& error) : error_or_scalar_(error.error_proto()) { CheckError(); }
  Maybe(const std::shared_ptr<cfg::ErrorProto>& error) : error_or_scalar_(error) { CheckError(); }
  Maybe(const Maybe&) = default;
  Maybe(Maybe&&) = default;
  ~Maybe() = default;

<<<<<<< HEAD
  Maybe& operator=(const Maybe& rhs) { error_or_scalar_ = rhs.error_or_scalar_; }
=======
  void operator=(const Maybe& rhs) { error_or_scalar_ = rhs.error_or_scalar_; }
>>>>>>> b46fa76a

  bool IsOk() const { return error_or_scalar_.IsScalar(); }
  T Data_YouAreNotAllowedToCallThisFuncOutsideThisFile() const {
    return error_or_scalar_.scalar_value();
  }
  std::shared_ptr<cfg::ErrorProto> error() const { return error_or_scalar_.shared_ptr(); }

  std::string GetSerializedError() const {
    CHECK(!IsOk());
    return this->error()->DebugString();
  }

  T GetDataAndSerializedErrorProto(std::string* error_str, const T& default_for_error) const {
    if (IsOk()) {
      *error_str = cfg::ErrorProto().DebugString();
      return Data_YouAreNotAllowedToCallThisFuncOutsideThisFile();
    } else {
      *error_str = this->error()->DebugString();
      return default_for_error;
    }
  }

  std::pair<T, std::shared_ptr<cfg::ErrorProto>> GetDataAndErrorProto(
      const T& default_for_error) const {
    if (IsOk()) {
      return std::make_pair(Data_YouAreNotAllowedToCallThisFuncOutsideThisFile(),
                            std::shared_ptr<cfg::ErrorProto>());
    } else {
      return std::make_pair(default_for_error, error());
    }
  }

  T GetOrThrow() const {
    if (!IsOk()) { ThrowError(error()); }
    return Data_YouAreNotAllowedToCallThisFuncOutsideThisFile();
  }

 private:
  void CheckError() const {
    CHECK_NE(this->error()->error_type_case(), cfg::ErrorProto::ERROR_TYPE_NOT_SET);
  }

  SharedOrScalar<cfg::ErrorProto, T> error_or_scalar_;
};

template<typename T>
class Maybe<T, typename std::enable_if<!(std::is_same<T, void>::value || std::is_scalar<T>::value)
                                       && std::is_reference<T>::value>::type>
    final {
  using ValueT = typename std::remove_reference<T>::type;
  using PtrT = ValueT*;

 public:
  Maybe(T data) : maybe_ptr_(&data) {}
  Maybe(const Error& error) : maybe_ptr_(error) {}
  Maybe(const std::shared_ptr<cfg::ErrorProto>& error) : maybe_ptr_(error) {}
  Maybe(const Maybe&) = default;
  Maybe(Maybe&&) = default;
  ~Maybe() = default;

  bool IsOk() const { return maybe_ptr_.IsOk(); }
  T Data_YouAreNotAllowedToCallThisFuncOutsideThisFile() const {
    return *maybe_ptr_.Data_YouAreNotAllowedToCallThisFuncOutsideThisFile();
  }
  std::shared_ptr<cfg::ErrorProto> error() const { return maybe_ptr_.error(); }

  std::string GetSerializedError() const { return maybe_ptr_.GetSerializedError(); }

  T GetDataAndSerializedErrorProto(std::string* error_str) const {
    return *maybe_ptr_.GetDataAndSerializedErrorProto(error_str, static_cast<PtrT>(nullptr));
  }

 private:
  Maybe<PtrT> maybe_ptr_;
};

#define __MaybeErrorStackCheckWrapper__(...) __VA_ARGS__

inline bool MaybeIsOk(Maybe<void>&& maybe) {
  if (!maybe.IsOk()) { LOG(ERROR) << "\n" << maybe.GetSerializedError(); }
  return maybe.IsOk();
}

#define MAYBE_FAILED_LOC __FILE__ ":" OF_PP_STRINGIZE(__LINE__)

#if defined(__GNUC__) || defined(__CUDACC__) || defined(__clang__)

// fix CUDA 11.1 compiler crashes
#if defined(__CUDACC__)
#define MAYBE_CONST_AUTO_REF const auto
#else
#define MAYBE_CONST_AUTO_REF const auto&
#endif  // defined(__CUDACC__)

#define TRY(...) __MaybeErrorStackCheckWrapper__(__VA_ARGS__)
#define JUST(...)                                                              \
  ({                                                                           \
    MAYBE_CONST_AUTO_REF maybe = __MaybeErrorStackCheckWrapper__(__VA_ARGS__); \
    if (!maybe.IsOk()) {                                                       \
      auto* stack_frame = maybe.error()->add_stack_frame();                    \
      stack_frame->set_location(MAYBE_FAILED_LOC);                             \
      stack_frame->set_function(__FUNCTION__);                                 \
      return maybe.error();                                                    \
    }                                                                          \
    maybe;                                                                     \
  })                                                                           \
      .Data_YouAreNotAllowedToCallThisFuncOutsideThisFile()
#define CHECK_JUST(...)                                                        \
  ({                                                                           \
    MAYBE_CONST_AUTO_REF maybe = __MaybeErrorStackCheckWrapper__(__VA_ARGS__); \
    if (!maybe.IsOk()) {                                                       \
      auto* stack_frame = maybe.error()->add_stack_frame();                    \
      stack_frame->set_location(MAYBE_FAILED_LOC);                             \
      stack_frame->set_function(__FUNCTION__);                                 \
      LOG(FATAL) << maybe.GetSerializedError();                                \
    }                                                                          \
    maybe;                                                                     \
  })                                                                           \
      .Data_YouAreNotAllowedToCallThisFuncOutsideThisFile()

#define CHECK_OK(...) CHECK(MaybeIsOk(std::move(__VA_ARGS__)))

#define OF_RETURN_IF_ERROR(...)                                                              \
  for (MAYBE_CONST_AUTO_REF maybe_##__LINE__ = __MaybeErrorStackCheckWrapper__(__VA_ARGS__); \
       !maybe_##__LINE__.IsOk();)                                                            \
  return Error(maybe_##__LINE__.error()).AddStackFrame(MAYBE_FAILED_LOC, __FUNCTION__)

#else
#error statement expression is no supported, please implement try-catch version of JUST
#endif

}  // namespace oneflow

#define OF_TODO() return Error::Todo().AddStackFrame(MAYBE_FAILED_LOC, __FUNCTION__)
#define OF_UNIMPLEMENTED() \
  return Error::Unimplemented().AddStackFrame(MAYBE_FAILED_LOC, __FUNCTION__)

#define CHECK_OR_RETURN(expr)                                                    \
  if (!(expr))                                                                   \
  return Error::CheckFailedError().AddStackFrame(MAYBE_FAILED_LOC, __FUNCTION__) \
         << " Check failed: " << OF_PP_STRINGIZE(expr) << "\t"

#define CHECK_EQ_OR_RETURN(lhs, rhs) \
  CHECK_OR_RETURN((lhs) == (rhs)) << "(" << (lhs) << " vs " << (rhs) << ") "

#define CHECK_GE_OR_RETURN(lhs, rhs) \
  CHECK_OR_RETURN((lhs) >= (rhs)) << "(" << (lhs) << " vs " << (rhs) << ") "

#define CHECK_GT_OR_RETURN(lhs, rhs) \
  CHECK_OR_RETURN((lhs) > (rhs)) << "(" << (lhs) << " vs " << (rhs) << ") "

#define CHECK_LE_OR_RETURN(lhs, rhs) \
  CHECK_OR_RETURN((lhs) <= (rhs)) << "(" << (lhs) << " vs " << (rhs) << ") "

#define CHECK_LT_OR_RETURN(lhs, rhs) \
  CHECK_OR_RETURN((lhs) < (rhs)) << "(" << (lhs) << " vs " << (rhs) << ") "

#define CHECK_NE_OR_RETURN(lhs, rhs) \
  CHECK_OR_RETURN((lhs) != (rhs)) << "(" << (lhs) << " vs " << (rhs) << ") "

#define CHECK_STREQ_OR_RETURN(lhs, rhs) CHECK_EQ_OR_RETURN(std::string(lhs), std::string(rhs))

#define CHECK_STRNE_OR_RETURN(lhs, rhs) CHECK_NE_OR_RETURN(std::string(lhs), std::string(rhs))

#define CHECK_NOTNULL_OR_RETURN(ptr) CHECK_OR_RETURN(ptr != nullptr)

#define CHECK_ISNULL_OR_RETURN(ptr) CHECK_OR_RETURN(ptr == nullptr)

#define TODO_THEN_RETURN() OF_TODO()

#define UNIMPLEMENTED_THEN_RETURN() OF_UNIMPLEMENTED()

#endif  // ONEFLOW_CORE_COMMON_MAYBE_H_<|MERGE_RESOLUTION|>--- conflicted
+++ resolved
@@ -83,8 +83,6 @@
     }
   }
 
-<<<<<<< HEAD
-=======
   template<typename Type = T>
   Type GetOrThrow() const {
     if (!IsOk()) { ThrowError(error()); }
@@ -96,7 +94,6 @@
     return Data_YouAreNotAllowedToCallThisFuncOutsideThisFile();
   }
 
->>>>>>> b46fa76a
  private:
   EitherPtr<T, cfg::ErrorProto> data_or_error_;
 };
@@ -161,11 +158,7 @@
   Maybe(Maybe&&) = default;
   ~Maybe() = default;
 
-<<<<<<< HEAD
-  Maybe& operator=(const Maybe& rhs) { error_or_scalar_ = rhs.error_or_scalar_; }
-=======
   void operator=(const Maybe& rhs) { error_or_scalar_ = rhs.error_or_scalar_; }
->>>>>>> b46fa76a
 
   bool IsOk() const { return error_or_scalar_.IsScalar(); }
   T Data_YouAreNotAllowedToCallThisFuncOutsideThisFile() const {
