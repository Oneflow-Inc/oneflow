/*
Copyright 2020 The OneFlow Authors. All rights reserved.

Licensed under the Apache License, Version 2.0 (the "License");
you may not use this file except in compliance with the License.
You may obtain a copy of the License at

    http://www.apache.org/licenses/LICENSE-2.0

Unless required by applicable law or agreed to in writing, software
distributed under the License is distributed on an "AS IS" BASIS,
WITHOUT WARRANTIES OR CONDITIONS OF ANY KIND, either express or implied.
See the License for the specific language governing permissions and
limitations under the License.
*/
#ifndef ONEFLOW_CORE_COMMON_MAYBE_H_
#define ONEFLOW_CORE_COMMON_MAYBE_H_

#include <glog/logging.h>
#include <google/protobuf/text_format.h>
#include "oneflow/core/common/type_traits.h"
#include "oneflow/core/common/either_ptr.h"
#include "oneflow/core/common/shared_or_scalar.h"
#include "oneflow/core/common/error.h"
#include "oneflow/core/common/preprocessor.h"
#include "oneflow/core/common/just.h"

namespace oneflow {

template<typename T>
struct is_maybe {
  static const bool value = false;
};

template<typename T>
struct is_maybe<Maybe<T>> {
  static const bool value = true;
};

template<typename T>
class Maybe<T, typename std::enable_if<!(std::is_same<T, void>::value || IsScalarType<T>::value)
                                       && !std::is_reference<T>::value>::type>
    final {
 public:
  Maybe(const T& data) : data_or_error_(std::make_shared<T>(data)) {}
  Maybe(const Error& error) : data_or_error_(error.error_proto()) {}
  Maybe(const std::shared_ptr<T>& data) : data_or_error_(data) {}
  Maybe(std::shared_ptr<T>&& data) : data_or_error_(std::move(data)) {}
  Maybe(const std::shared_ptr<cfg::ErrorProto>& error) : data_or_error_(error) {}
  Maybe(const Maybe&) = default;
  Maybe(Maybe&& other) : data_or_error_(std::move(other.data_or_error_)) {}
  ~Maybe() = default;

  bool IsOk() const { return data_or_error_.template Has<T>(); }
  std::shared_ptr<T> Data_YouAreNotAllowedToCallThisFuncOutsideThisFile() const {
    return data_or_error_.template Get<T>();
  }
  std::shared_ptr<cfg::ErrorProto> error() const {
    return data_or_error_.template Get<cfg::ErrorProto>();
  }

  std::string GetSerializedError() const {
    CHECK(!IsOk());
    return GetFormatedSerializedError(this->error());
  }

  template<typename Type = T>
  Type GetDataAndSerializedErrorProto(std::string* error_str, const Type& default_for_error) const {
    static_assert(std::is_same<T, Type>::value, "error type for argument 1");
    if (IsOk()) {
      *error_str = cfg::ErrorProto().DebugString();
      return *Data_YouAreNotAllowedToCallThisFuncOutsideThisFile();
    } else {
      *error_str = this->error()->DebugString();
      return default_for_error;
    }
  }

  template<typename Type = T>
  std::pair<Type, std::shared_ptr<cfg::ErrorProto>> GetDataAndErrorProto(
      const Type& default_for_error) const {
    if (IsOk()) {
      return std::make_pair(*Data_YouAreNotAllowedToCallThisFuncOutsideThisFile(),
                            std::shared_ptr<cfg::ErrorProto>());
    } else {
      return std::make_pair(default_for_error, error());
    }
  }

  std::pair<std::shared_ptr<T>, std::shared_ptr<cfg::ErrorProto>> GetDataPtrAndErrorProto() const {
    if (IsOk()) {
      return std::make_pair(Data_YouAreNotAllowedToCallThisFuncOutsideThisFile(),
                            std::shared_ptr<cfg::ErrorProto>());
    } else {
      return std::make_pair(std::shared_ptr<T>(), error());
    }
  }

  template<typename Type = T>
  Type GetOrThrow() const {
    if (!IsOk()) { ThrowError(error()); }
    return *Data_YouAreNotAllowedToCallThisFuncOutsideThisFile();
  }

  std::shared_ptr<T> GetPtrOrThrow() const {
    if (!IsOk()) { ThrowError(error()); }
    return Data_YouAreNotAllowedToCallThisFuncOutsideThisFile();
  }

 private:
  EitherPtr<T, cfg::ErrorProto> data_or_error_;
};

template<typename T>
class Maybe<T, typename std::enable_if<std::is_same<T, void>::value>::type> final {
 public:
  Maybe(const Error& error) : error_or_scalar_(error.error_proto()) { CheckError(); }
  Maybe(const std::shared_ptr<cfg::ErrorProto>& error) : error_or_scalar_(error) { CheckError(); }
  Maybe(const Maybe&) = default;
  Maybe(Maybe&&) = default;
  ~Maybe() = default;

  static Maybe Ok() { return Maybe(); }

  bool IsOk() const { return error_or_scalar_.IsScalar(); }
  void Data_YouAreNotAllowedToCallThisFuncOutsideThisFile() const {}
  std::shared_ptr<cfg::ErrorProto> error() const { return error_or_scalar_.shared_ptr(); }

  std::string GetSerializedError() const {
    CHECK(!IsOk());
    return GetFormatedSerializedError(this->error());
  }

  void GetDataAndSerializedErrorProto(std::string* error_str) const {
    if (IsOk()) {
      *error_str = cfg::ErrorProto().DebugString();
    } else {
      *error_str = this->error()->DebugString();
    }
  }

  std::shared_ptr<cfg::ErrorProto> GetDataAndErrorProto() const {
    if (IsOk()) {
      return std::shared_ptr<cfg::ErrorProto>();
    } else {
      return error();
    }
  }

  void GetOrThrow() const {
    if (!IsOk()) { ThrowError(error()); }
    return Data_YouAreNotAllowedToCallThisFuncOutsideThisFile();
  }

 private:
  Maybe() : error_or_scalar_(nullptr) {}
  void CheckError() const {
    CHECK_NE(this->error()->error_type_case(), cfg::ErrorProto::ERROR_TYPE_NOT_SET);
  }

  SharedOrScalar<cfg::ErrorProto, void*> error_or_scalar_;
};

inline const std::shared_ptr<cfg::ErrorProto>& UninitializedValueError() {
  static thread_local const auto& error =
      Error::InvalidValueError("uninitialized value").error_proto();
  return error;
}

template<typename T>
class Maybe<T, typename std::enable_if<IsScalarType<T>::value>::type> final {
 public:
  Maybe(T data) : error_or_scalar_(data) {}
  Maybe(const Error& error) : error_or_scalar_(error.error_proto()) { CheckError(); }
  Maybe(const std::shared_ptr<cfg::ErrorProto>& error) : error_or_scalar_(error) { CheckError(); }
  Maybe() : error_or_scalar_(UninitializedValueError()) {}
  Maybe(const Maybe&) = default;
  Maybe(Maybe&&) = default;
  ~Maybe() = default;

  void operator=(const Maybe& rhs) { error_or_scalar_ = rhs.error_or_scalar_; }

  bool IsOk() const { return error_or_scalar_.IsScalar(); }
  T Data_YouAreNotAllowedToCallThisFuncOutsideThisFile() const {
    return error_or_scalar_.scalar_value();
  }
  std::shared_ptr<cfg::ErrorProto> error() const { return error_or_scalar_.shared_ptr(); }

  std::string GetSerializedError() const {
    CHECK(!IsOk());
    return GetFormatedSerializedError(this->error());
  }

  T GetDataAndSerializedErrorProto(std::string* error_str, const T& default_for_error) const {
    if (IsOk()) {
      *error_str = cfg::ErrorProto().DebugString();
      return Data_YouAreNotAllowedToCallThisFuncOutsideThisFile();
    } else {
      *error_str = this->error()->DebugString();
      return default_for_error;
    }
  }

  std::pair<T, std::shared_ptr<cfg::ErrorProto>> GetDataAndErrorProto(
      const T& default_for_error) const {
    if (IsOk()) {
      return std::make_pair(Data_YouAreNotAllowedToCallThisFuncOutsideThisFile(),
                            std::shared_ptr<cfg::ErrorProto>());
    } else {
      return std::make_pair(default_for_error, error());
    }
  }

  T GetOrThrow() const {
    if (!IsOk()) { ThrowError(error()); }
    return Data_YouAreNotAllowedToCallThisFuncOutsideThisFile();
  }

 private:
  void CheckError() const {
    CHECK_NE(this->error()->error_type_case(), cfg::ErrorProto::ERROR_TYPE_NOT_SET);
  }

  SharedOrScalar<cfg::ErrorProto, T> error_or_scalar_;
};

template<typename T>
class Maybe<T, typename std::enable_if<!(std::is_same<T, void>::value || IsScalarType<T>::value)
                                       && std::is_reference<T>::value>::type>
    final {
  using ValueT = typename std::remove_reference<T>::type;
  using PtrT = ValueT*;

 public:
  Maybe(T data) : maybe_ptr_(&data) {}
  Maybe(const Error& error) : maybe_ptr_(error) {}
  Maybe(const std::shared_ptr<cfg::ErrorProto>& error) : maybe_ptr_(error) {}
  Maybe(const Maybe&) = default;
  Maybe(Maybe&&) = default;
  ~Maybe() = default;

  bool IsOk() const { return maybe_ptr_.IsOk(); }
  T Data_YouAreNotAllowedToCallThisFuncOutsideThisFile() const {
    return *maybe_ptr_.Data_YouAreNotAllowedToCallThisFuncOutsideThisFile();
  }
  std::shared_ptr<cfg::ErrorProto> error() const { return maybe_ptr_.error(); }

  std::string GetSerializedError() const {
    CHECK(!IsOk());
    return maybe_ptr_.GetSerializedError();
  }

  T GetDataAndSerializedErrorProto(std::string* error_str) const {
    return *maybe_ptr_.GetDataAndSerializedErrorProto(error_str, static_cast<PtrT>(nullptr));
  }

  T GetOrThrow() const {
    if (!IsOk()) { ThrowError(error()); }
    return Data_YouAreNotAllowedToCallThisFuncOutsideThisFile();
  }

 private:
  Maybe<PtrT> maybe_ptr_;
};

<<<<<<< HEAD
template<typename T>
struct Optional;

#define __MaybeErrorStackCheckWrapper__(...) __VA_ARGS__

=======
>>>>>>> 7388d218
inline bool MaybeIsOk(Maybe<void>&& maybe) {
  if (!maybe.IsOk()) { LOG(ERROR) << maybe.GetSerializedError(); }
  return maybe.IsOk();
}

<<<<<<< HEAD
#define MAYBE_FAILED_LOC __FILE__ ":" OF_PP_STRINGIZE(__LINE__)

#if defined(__GNUC__) || defined(__CUDACC__) || defined(__clang__)

namespace private_details {

inline std::shared_ptr<cfg::ErrorProto>&& MaybeErrorAddStackFrame(
    std::shared_ptr<cfg::ErrorProto>&& err, const std::string& file, int64_t line,
    const std::string& func, const std::string& message) {
  auto* stack_frame = err->add_stack_frame();
  stack_frame->set_file(file);
  stack_frame->set_line(line);
  stack_frame->set_function(func);
  stack_frame->set_error_msg(message);

  return std::move(err);
}

template<typename... T>
Error&& MaybeErrorAddMessage(Error&& err, T&&... msg) {
  __attribute__((unused)) int dummy[] = {((void)(std::move(err) << std::forward<T>(msg)), 0)...};
  return std::move(err);
}

template<typename T>
bool MaybeIsOk(const Maybe<T>& val) {
  return val.IsOk();
}

template<typename T>
bool MaybeIsOk(const Optional<T>& val) {
  return val.has_value();
}

template<typename T>
std::shared_ptr<cfg::ErrorProto> MaybeGetError(const Maybe<T>& val) {
  return val.error();
}

template<typename T>
std::shared_ptr<cfg::ErrorProto> MaybeGetError(const Optional<T>&) {
  return Error::ValueNotFoundError().error_proto();
}
}  // namespace private_details

#define TRY(...) __MaybeErrorStackCheckWrapper__(__VA_ARGS__)

=======
>>>>>>> 7388d218
namespace {
std::string GetFormatedSerializedError(const std::shared_ptr<cfg::ErrorProto>& error_proto) {
  // return error msg got from formatted function or debugstring.
  const auto& maybe_error = TRY(FormatErrorStr(error_proto));
  const auto& error_str = maybe_error.GetDataAndErrorProto(error_proto->DebugString());
  return error_str.first;
}
}  // namespace
<<<<<<< HEAD

#define JUST(...)                                                                         \
  ({                                                                                      \
    auto&& value_to_check_ = __MaybeErrorStackCheckWrapper__(__VA_ARGS__);                \
    if (!::oneflow::private_details::MaybeIsOk(value_to_check_)) {                        \
      return ::oneflow::private_details::MaybeErrorAddStackFrame(                         \
          ::oneflow::private_details::MaybeGetError(value_to_check_), __FILE__, __LINE__, \
          __FUNCTION__, OF_PP_STRINGIZE((__VA_ARGS__)));                                  \
    }                                                                                     \
    std::move(value_to_check_);                                                           \
  }).Data_YouAreNotAllowedToCallThisFuncOutsideThisFile()
#define CHECK_JUST(...)                                                                       \
  ([&](const char* func_name) {                                                               \
    auto&& value_to_check_ = __MaybeErrorStackCheckWrapper__(__VA_ARGS__);                    \
    if (!::oneflow::private_details::MaybeIsOk(value_to_check_)) {                            \
      LOG(FATAL) << ::oneflow::GetFormatedSerializedError(                                    \
          ::oneflow::private_details::MaybeErrorAddStackFrame(                                \
              ::oneflow::private_details::MaybeGetError(value_to_check_), __FILE__, __LINE__, \
              func_name, OF_PP_STRINGIZE((__VA_ARGS__))));                                    \
    }                                                                                         \
    return std::move(value_to_check_);                                                        \
  })(__FUNCTION__)                                                                            \
      .Data_YouAreNotAllowedToCallThisFuncOutsideThisFile()

#define JUST_MSG(value, ...)                                                           \
  ({                                                                                   \
    auto&& value_to_check_ = (value);                                                  \
    if (!::oneflow::private_details::MaybeIsOk(value_to_check_)) {                     \
      return ::oneflow::private_details::MaybeErrorAddMessage(                         \
          ::oneflow::Error(::oneflow::private_details::MaybeGetError(value_to_check_)) \
              .AddStackFrame(__FILE__, __LINE__, __FUNCTION__),                        \
          OF_PP_STRINGIZE((value)), ": ", __VA_ARGS__);                                \
    }                                                                                  \
    std::move(value_to_check_);                                                        \
  }).Data_YouAreNotAllowedToCallThisFuncOutsideThisFile()

#define CHECK_JUST_MSG(value, ...)                                                      \
  ([&](const char* func_name) {                                                         \
    auto&& value_to_check_ = (value);                                                   \
    if (!::oneflow::private_details::MaybeIsOk(value_to_check_)) {                      \
      LOG(FATAL) << ::oneflow::private_details::MaybeErrorAddMessage(                   \
                        ::oneflow::Error(                                               \
                            ::oneflow::private_details::MaybeGetError(value_to_check_)) \
                            .AddStackFrame(__FILE__, __LINE__, func_name),              \
                        OF_PP_STRINGIZE((value)), ": ", __VA_ARGS__)                    \
                        ->DebugString();                                                \
    }                                                                                   \
    return std::move(value_to_check_);                                                  \
  })(__FUNCTION__)                                                                      \
      .Data_YouAreNotAllowedToCallThisFuncOutsideThisFile()
=======
}  // namespace oneflow
>>>>>>> 7388d218

#define CHECK_OK(...) CHECK(MaybeIsOk(__VA_ARGS__))

#define OF_RETURN_IF_ERROR(...)                                          \
  for (auto&& maybe_##__LINE__ = __JustStackCheckWrapper__(__VA_ARGS__); \
       !maybe_##__LINE__.IsOk();)                                        \
  return Error(maybe_##__LINE__.error()).AddStackFrame(__FILE__, __LINE__, __FUNCTION__)

#define OF_TODO() return Error::TodoError().AddStackFrame(__FILE__, __LINE__, __FUNCTION__)
#define OF_UNIMPLEMENTED() \
  return Error::UnimplementedError().AddStackFrame(__FILE__, __LINE__, __FUNCTION__)

#define OF_RUNTIME_ERROR()                                                                        \
  return Error::RuntimeError().AddStackFrame(__FILE__, __LINE__, __FUNCTION__) << "RuntimeError " \
                                                                                  ": "
#define RETURN_ERROR_WITH_BUG_PROMPT() OF_RUNTIME_ERROR() << kOfBugIssueUploadPrompt

#define OF_LOG_ONCE(x)          \
  {                             \
    static bool warned = false; \
    if (!warned) {              \
      warned = true;            \
      x;                        \
    }                           \
  }

#define OF_COMPLIE_OPTION_ERROR()                                                         \
  return Error::CompileOptionWrongError().AddStackFrame(__FILE__, __LINE__, __FUNCTION__) \
         << " Compile option wrong: "

#define CHECK_OR_RETURN(expr)                                                      \
  if (!(expr))                                                                     \
  return Error::CheckFailedError().AddStackFrame(__FILE__, __LINE__, __FUNCTION__) \
         << " Check failed: " << OF_PP_STRINGIZE(expr) << " "

#define CHECK_EQ_OR_RETURN(lhs, rhs) \
  CHECK_OR_RETURN((lhs) == (rhs)) << "(" << (lhs) << " vs " << (rhs) << ") "

#define CHECK_GE_OR_RETURN(lhs, rhs) \
  CHECK_OR_RETURN((lhs) >= (rhs)) << "(" << (lhs) << " vs " << (rhs) << ") "

#define CHECK_GT_OR_RETURN(lhs, rhs) \
  CHECK_OR_RETURN((lhs) > (rhs)) << "(" << (lhs) << " vs " << (rhs) << ") "

#define CHECK_LE_OR_RETURN(lhs, rhs) \
  CHECK_OR_RETURN((lhs) <= (rhs)) << "(" << (lhs) << " vs " << (rhs) << ") "

#define CHECK_LT_OR_RETURN(lhs, rhs) \
  CHECK_OR_RETURN((lhs) < (rhs)) << "(" << (lhs) << " vs " << (rhs) << ") "

#define CHECK_NE_OR_RETURN(lhs, rhs) \
  CHECK_OR_RETURN((lhs) != (rhs)) << "(" << (lhs) << " vs " << (rhs) << ") "

#define CHECK_STREQ_OR_RETURN(lhs, rhs) CHECK_EQ_OR_RETURN(std::string(lhs), std::string(rhs))

#define CHECK_STRNE_OR_RETURN(lhs, rhs) CHECK_NE_OR_RETURN(std::string(lhs), std::string(rhs))

#define CHECK_NOTNULL_OR_RETURN(ptr) CHECK_OR_RETURN(ptr != nullptr)

#define CHECK_ISNULL_OR_RETURN(ptr) CHECK_OR_RETURN(ptr == nullptr)

#define TODO_THEN_RETURN() OF_TODO()

#define UNIMPLEMENTED_THEN_RETURN() OF_UNIMPLEMENTED()

#endif  // ONEFLOW_CORE_COMMON_MAYBE_H_<|MERGE_RESOLUTION|>--- conflicted
+++ resolved
@@ -263,69 +263,11 @@
   Maybe<PtrT> maybe_ptr_;
 };
 
-<<<<<<< HEAD
-template<typename T>
-struct Optional;
-
-#define __MaybeErrorStackCheckWrapper__(...) __VA_ARGS__
-
-=======
->>>>>>> 7388d218
 inline bool MaybeIsOk(Maybe<void>&& maybe) {
   if (!maybe.IsOk()) { LOG(ERROR) << maybe.GetSerializedError(); }
   return maybe.IsOk();
 }
 
-<<<<<<< HEAD
-#define MAYBE_FAILED_LOC __FILE__ ":" OF_PP_STRINGIZE(__LINE__)
-
-#if defined(__GNUC__) || defined(__CUDACC__) || defined(__clang__)
-
-namespace private_details {
-
-inline std::shared_ptr<cfg::ErrorProto>&& MaybeErrorAddStackFrame(
-    std::shared_ptr<cfg::ErrorProto>&& err, const std::string& file, int64_t line,
-    const std::string& func, const std::string& message) {
-  auto* stack_frame = err->add_stack_frame();
-  stack_frame->set_file(file);
-  stack_frame->set_line(line);
-  stack_frame->set_function(func);
-  stack_frame->set_error_msg(message);
-
-  return std::move(err);
-}
-
-template<typename... T>
-Error&& MaybeErrorAddMessage(Error&& err, T&&... msg) {
-  __attribute__((unused)) int dummy[] = {((void)(std::move(err) << std::forward<T>(msg)), 0)...};
-  return std::move(err);
-}
-
-template<typename T>
-bool MaybeIsOk(const Maybe<T>& val) {
-  return val.IsOk();
-}
-
-template<typename T>
-bool MaybeIsOk(const Optional<T>& val) {
-  return val.has_value();
-}
-
-template<typename T>
-std::shared_ptr<cfg::ErrorProto> MaybeGetError(const Maybe<T>& val) {
-  return val.error();
-}
-
-template<typename T>
-std::shared_ptr<cfg::ErrorProto> MaybeGetError(const Optional<T>&) {
-  return Error::ValueNotFoundError().error_proto();
-}
-}  // namespace private_details
-
-#define TRY(...) __MaybeErrorStackCheckWrapper__(__VA_ARGS__)
-
-=======
->>>>>>> 7388d218
 namespace {
 std::string GetFormatedSerializedError(const std::shared_ptr<cfg::ErrorProto>& error_proto) {
   // return error msg got from formatted function or debugstring.
@@ -334,60 +276,7 @@
   return error_str.first;
 }
 }  // namespace
-<<<<<<< HEAD
-
-#define JUST(...)                                                                         \
-  ({                                                                                      \
-    auto&& value_to_check_ = __MaybeErrorStackCheckWrapper__(__VA_ARGS__);                \
-    if (!::oneflow::private_details::MaybeIsOk(value_to_check_)) {                        \
-      return ::oneflow::private_details::MaybeErrorAddStackFrame(                         \
-          ::oneflow::private_details::MaybeGetError(value_to_check_), __FILE__, __LINE__, \
-          __FUNCTION__, OF_PP_STRINGIZE((__VA_ARGS__)));                                  \
-    }                                                                                     \
-    std::move(value_to_check_);                                                           \
-  }).Data_YouAreNotAllowedToCallThisFuncOutsideThisFile()
-#define CHECK_JUST(...)                                                                       \
-  ([&](const char* func_name) {                                                               \
-    auto&& value_to_check_ = __MaybeErrorStackCheckWrapper__(__VA_ARGS__);                    \
-    if (!::oneflow::private_details::MaybeIsOk(value_to_check_)) {                            \
-      LOG(FATAL) << ::oneflow::GetFormatedSerializedError(                                    \
-          ::oneflow::private_details::MaybeErrorAddStackFrame(                                \
-              ::oneflow::private_details::MaybeGetError(value_to_check_), __FILE__, __LINE__, \
-              func_name, OF_PP_STRINGIZE((__VA_ARGS__))));                                    \
-    }                                                                                         \
-    return std::move(value_to_check_);                                                        \
-  })(__FUNCTION__)                                                                            \
-      .Data_YouAreNotAllowedToCallThisFuncOutsideThisFile()
-
-#define JUST_MSG(value, ...)                                                           \
-  ({                                                                                   \
-    auto&& value_to_check_ = (value);                                                  \
-    if (!::oneflow::private_details::MaybeIsOk(value_to_check_)) {                     \
-      return ::oneflow::private_details::MaybeErrorAddMessage(                         \
-          ::oneflow::Error(::oneflow::private_details::MaybeGetError(value_to_check_)) \
-              .AddStackFrame(__FILE__, __LINE__, __FUNCTION__),                        \
-          OF_PP_STRINGIZE((value)), ": ", __VA_ARGS__);                                \
-    }                                                                                  \
-    std::move(value_to_check_);                                                        \
-  }).Data_YouAreNotAllowedToCallThisFuncOutsideThisFile()
-
-#define CHECK_JUST_MSG(value, ...)                                                      \
-  ([&](const char* func_name) {                                                         \
-    auto&& value_to_check_ = (value);                                                   \
-    if (!::oneflow::private_details::MaybeIsOk(value_to_check_)) {                      \
-      LOG(FATAL) << ::oneflow::private_details::MaybeErrorAddMessage(                   \
-                        ::oneflow::Error(                                               \
-                            ::oneflow::private_details::MaybeGetError(value_to_check_)) \
-                            .AddStackFrame(__FILE__, __LINE__, func_name),              \
-                        OF_PP_STRINGIZE((value)), ": ", __VA_ARGS__)                    \
-                        ->DebugString();                                                \
-    }                                                                                   \
-    return std::move(value_to_check_);                                                  \
-  })(__FUNCTION__)                                                                      \
-      .Data_YouAreNotAllowedToCallThisFuncOutsideThisFile()
-=======
 }  // namespace oneflow
->>>>>>> 7388d218
 
 #define CHECK_OK(...) CHECK(MaybeIsOk(__VA_ARGS__))
 
