--- conflicted
+++ resolved
@@ -242,8 +242,6 @@
   return error;
 }
 
-<<<<<<< HEAD
-=======
 void ThrowError(const std::shared_ptr<cfg::ErrorProto>& error) {
   *MutThreadLocalError() = error;
   CHECK(error->has_error_type());
@@ -261,5 +259,4 @@
 
 const std::shared_ptr<cfg::ErrorProto>& ThreadLocalError() { return *MutThreadLocalError(); }
 
->>>>>>> b46fa76a
 }  // namespace oneflow