/*
Copyright 2020 The OneFlow Authors. All rights reserved.

Licensed under the Apache License, Version 2.0 (the "License");
you may not use this file except in compliance with the License.
You may obtain a copy of the License at

    http://www.apache.org/licenses/LICENSE-2.0

Unless required by applicable law or agreed to in writing, software
distributed under the License is distributed on an "AS IS" BASIS,
WITHOUT WARRANTIES OR CONDITIONS OF ANY KIND, either express or implied.
See the License for the specific language governing permissions and
limitations under the License.
*/
#include "oneflow/core/common/error.h"
#include "oneflow/core/common/exception.h"
#include "oneflow/core/common/protobuf.h"
#include "oneflow/core/common/util.h"

namespace oneflow {

namespace {

void LogError(const Error& error) {
  // gdb break point
  LOG(ERROR) << error->msg();
}

std::shared_ptr<cfg::ErrorProto>* MutThreadLocalError() {
  thread_local std::shared_ptr<cfg::ErrorProto> error;
  return &error;
}

}  // namespace

Error&& Error::AddStackFrame(const std::string& location, const std::string& function) {
  auto* stack_frame = error_proto_->add_stack_frame();
  stack_frame->set_location(location);
  stack_frame->set_function(function);
  return std::move(*this);
}

Error::operator std::string() const { return error_proto_->DebugString(); }

Error Error::Ok() { return std::make_shared<cfg::ErrorProto>(); }

Error Error::ProtoParseFailedError() {
  auto error = std::make_shared<cfg::ErrorProto>();
  error->mutable_proto_parse_failed_error();
  return error;
}

Error Error::JobSetEmptyError() {
  auto error = std::make_shared<cfg::ErrorProto>();
  error->mutable_job_set_empty_error();
  return error;
}

Error Error::DeviceTagNotFoundError() {
  auto error = std::make_shared<cfg::ErrorProto>();
  error->mutable_device_tag_not_found_error();
  return error;
}

Error Error::JobNameExistError() {
  auto error = std::make_shared<cfg::ErrorProto>();
  error->mutable_job_name_exist_error();
  return error;
}

Error Error::JobNameEmptyError() {
  auto error = std::make_shared<cfg::ErrorProto>();
  error->mutable_job_name_empty_error();
  return error;
}

Error Error::JobNameNotEqualError() {
  auto error = std::make_shared<cfg::ErrorProto>();
  error->mutable_job_name_not_equal_error();
  return error;
}

Error Error::NoJobBuildAndInferCtxError() {
  auto error = std::make_shared<cfg::ErrorProto>();
  error->mutable_no_job_build_and_infer_ctx_error();
  return error;
}

Error Error::JobConfFrozenError() {
  auto error = std::make_shared<cfg::ErrorProto>();
  error->mutable_job_conf_frozen_error();
  return error;
}

Error Error::JobConfNotSetError() {
  auto error = std::make_shared<cfg::ErrorProto>();
  error->mutable_job_conf_not_set_error();
  return error;
}

Error Error::JobConfRepeatedSetError() {
  auto error = std::make_shared<cfg::ErrorProto>();
  error->mutable_job_conf_repeated_set_error();
  return error;
}

Error Error::JobTypeNotSetError() {
  auto error = std::make_shared<cfg::ErrorProto>();
  error->mutable_job_type_not_set_error();
  return error;
}

Error Error::LogicalBlobNameNotExistError() {
  auto error = std::make_shared<cfg::ErrorProto>();
  error->mutable_logical_blob_name_not_exist_error();
  return error;
}

Error Error::LogicalBlobNameExistError() {
  auto error = std::make_shared<cfg::ErrorProto>();
  error->mutable_logical_blob_name_exist_error();
  return error;
}

Error Error::LogicalBlobNameInvalidError() {
  auto error = std::make_shared<cfg::ErrorProto>();
  error->mutable_logical_blob_name_invalid_error();
  return error;
}

Error Error::OpNameExistError() {
  auto error = std::make_shared<cfg::ErrorProto>();
  error->mutable_op_name_exist_error();
  return error;
}

Error Error::OpConfDeviceTagNoSetError() {
  auto error = std::make_shared<cfg::ErrorProto>();
  error->mutable_op_conf_device_tag_no_set_error();
  return error;
}

Error Error::PlacementError() {
  auto error = std::make_shared<cfg::ErrorProto>();
  error->mutable_placement_error();
  return error;
}

Error Error::BlobSplitAxisInferError() {
  auto error = std::make_shared<cfg::ErrorProto>();
  error->mutable_blob_split_axis_infer_error();
  return error;
}

Error Error::UnknownJobBuildAndInferError() {
  auto error = std::make_shared<cfg::ErrorProto>();
  error->mutable_unknown_job_build_and_infer_error();
  return error;
}

Error Error::CheckFailedError() {
  auto error = std::make_shared<cfg::ErrorProto>();
  error->mutable_check_failed_error();
  return error;
}

Error Error::Todo() {
  auto error = std::make_shared<cfg::ErrorProto>();
  error->mutable_todo_error();
  return error;
}

Error Error::Unimplemented() {
  auto error = std::make_shared<cfg::ErrorProto>();
  error->mutable_unimplemented_error();
  return error;
}

Error Error::BoxingNotSupportedError() {
  auto error = std::make_shared<cfg::ErrorProto>();
  error->mutable_boxing_not_supported_error();
  return error;
}

Error Error::OpKernelNotFoundError(const std::string& error_summary,
                                   const std::vector<std::string>& error_msgs) {
  auto error = std::make_shared<cfg::ErrorProto>();
  error->set_error_summary(error_summary);
  auto* op_kernel_not_found_error = error->mutable_op_kernel_not_found_error();
  for (const auto& msg : error_msgs) {
    op_kernel_not_found_error->add_op_kernels_not_found_debug_str(msg);
  }
  return error;
}

Error Error::MultipleOpKernelsMatchedError(const std::string& error_summary,
                                           const std::vector<std::string>& error_msgs) {
  auto error = std::make_shared<cfg::ErrorProto>();
  error->set_error_summary(error_summary);
  auto* multiple_op_kernels_matched_error = error->mutable_multiple_op_kernels_matched_error();
  for (const auto& msg : error_msgs) {
    multiple_op_kernels_matched_error->add_matched_op_kernels_debug_str(msg);
  }
  return error;
}

Error Error::MemoryZoneOutOfMemoryError(int64_t machine_id, int64_t mem_zone_id, uint64_t calc,
                                        uint64_t available, const std::string& device_tag) {
  auto error = std::make_shared<cfg::ErrorProto>();
  auto* memory_zone_out_of_memory_error = error->mutable_memory_zone_out_of_memory_error();
  memory_zone_out_of_memory_error->add_machine_id(std::to_string(machine_id));
  memory_zone_out_of_memory_error->add_mem_zone_id(std::to_string(mem_zone_id));
  memory_zone_out_of_memory_error->add_device_tag(device_tag);
  memory_zone_out_of_memory_error->add_available(std::to_string(available) + " bytes");
  memory_zone_out_of_memory_error->add_required(std::to_string(calc) + " bytes");
  return error;
}

Error Error::LossBlobNotFoundError(const std::string& error_summary) {
  auto error = std::make_shared<cfg::ErrorProto>();
  error->mutable_loss_blob_not_found_error();
  error->set_error_summary(error_summary);
  return error;
}

Error Error::RwMutexedObjectNotFoundError() {
  auto error = std::make_shared<cfg::ErrorProto>();
  error->mutable_rw_mutexed_object_not_found_error();
  return error;
}

Error Error::GradientFunctionNotFound() {
  auto error = std::make_shared<cfg::ErrorProto>();
  error->mutable_gradient_function_not_found_error();
  return error;
}

Error Error::SymbolIdUninitialized() {
  auto error = std::make_shared<cfg::ErrorProto>();
  error->mutable_symbol_id_uninitialized_error();
  return error;
}

<<<<<<< HEAD
=======
Error Error::CompileOptionWrong() {
  auto error = std::make_shared<cfg::ErrorProto>();
  error->mutable_compile_option_wrong_error();
  return error;
}

>>>>>>> 575457de
void ThrowError(const std::shared_ptr<cfg::ErrorProto>& error) {
  *MutThreadLocalError() = error;
  CHECK(error->has_error_type());
  switch (error->error_type_case()) {
#define MAKE_ENTRY(cls)                                      \
  case cfg::ErrorProto::OF_PP_CAT(k, OF_PP_CAT(cls, Error)): \
    throw OF_PP_CAT(cls, Exception)(error->DebugString());

    OF_PP_FOR_EACH_TUPLE(MAKE_ENTRY, EXCEPTION_SEQ)

#undef MAKE_ENTRY
    default: UNIMPLEMENTED();
  }
}

const std::shared_ptr<cfg::ErrorProto>& ThreadLocalError() { return *MutThreadLocalError(); }

}  // namespace oneflow<|MERGE_RESOLUTION|>--- conflicted
+++ resolved
@@ -242,15 +242,12 @@
   return error;
 }
 
-<<<<<<< HEAD
-=======
 Error Error::CompileOptionWrong() {
   auto error = std::make_shared<cfg::ErrorProto>();
   error->mutable_compile_option_wrong_error();
   return error;
 }
 
->>>>>>> 575457de
 void ThrowError(const std::shared_ptr<cfg::ErrorProto>& error) {
   *MutThreadLocalError() = error;
   CHECK(error->has_error_type());
