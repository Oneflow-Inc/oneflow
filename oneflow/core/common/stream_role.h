/*
Copyright 2020 The OneFlow Authors. All rights reserved.

Licensed under the Apache License, Version 2.0 (the "License");
you may not use this file except in compliance with the License.
You may obtain a copy of the License at

    http://www.apache.org/licenses/LICENSE-2.0

Unless required by applicable law or agreed to in writing, software
distributed under the License is distributed on an "AS IS" BASIS,
WITHOUT WARRANTIES OR CONDITIONS OF ANY KIND, either express or implied.
See the License for the specific language governing permissions and
limitations under the License.
*/
#ifndef ONEFLOW_CORE_COMMON_STREAM_ROLE_H_
#define ONEFLOW_CORE_COMMON_STREAM_ROLE_H_

#include <functional>
#include <array>
#include "oneflow/core/common/preprocessor.h"
#include "glog/logging.h"

namespace oneflow {

<<<<<<< HEAD
#define STREAM_ROLE_SEQ                         \
  OF_PP_MAKE_TUPLE_SEQ(kCompute)                \
  OF_PP_MAKE_TUPLE_SEQ(kHost2Device)            \
  OF_PP_MAKE_TUPLE_SEQ(kDevice2Host)            \
  OF_PP_MAKE_TUPLE_SEQ(kSyncedLaunchedCommNet)  \
  OF_PP_MAKE_TUPLE_SEQ(kAsyncedLaunchedCommNet) \
  OF_PP_MAKE_TUPLE_SEQ(kBarrier)                \
  OF_PP_MAKE_TUPLE_SEQ(kCriticalSection)        \
  OF_PP_MAKE_TUPLE_SEQ(kLazyJobLauncher)

=======
>>>>>>> 739181f1
enum class StreamRole {
  kInvalid = 0,
  kCompute,
  kHost2Device,
  kDevice2Host,
  kSyncedLaunchedCommNet,
  kAsyncedLaunchedCommNet,
  kBarrier,
  kCriticalSection,
  kLazyJobLauncher
};

template<typename DerivedT>
struct StreamRoleVisitor {
  template<typename... Args>
  static auto Visit(StreamRole stream_role, Args&&... args) {
    switch (stream_role) {
      case StreamRole::kInvalid: LOG(FATAL) << "invalid stream role";
      case StreamRole::kCompute: return DerivedT::VisitCompute(std::forward<Args>(args)...);
      case StreamRole::kHost2Device: return DerivedT::VisitHost2Device(std::forward<Args>(args)...);
      case StreamRole::kDevice2Host: return DerivedT::VisitDevice2Host(std::forward<Args>(args)...);
      case StreamRole::kSyncedLaunchedCommNet:
        return DerivedT::VisitSyncedLaunchedCommNet(std::forward<Args>(args)...);
      case StreamRole::kAsyncedLaunchedCommNet:
        return DerivedT::VisitAsyncedLaunchedCommNet(std::forward<Args>(args)...);
      case StreamRole::kBarrier: return DerivedT::VisitBarrier(std::forward<Args>(args)...);
      case StreamRole::kCriticalSection:
        return DerivedT::VisitCriticalSection(std::forward<Args>(args)...);
      case StreamRole::kLazyJobLauncher:
        return DerivedT::VisitLazyJobLauncher(std::forward<Args>(args)...);
    }
    LOG(FATAL) << "invalid stream role";
  }
};

}  // namespace oneflow

namespace std {

template<>
struct hash<oneflow::StreamRole> final {
  size_t operator()(const oneflow::StreamRole& stream_role) const {
    return static_cast<int>(stream_role);
  }
};

}  // namespace std

#endif  // ONEFLOW_CORE_COMMON_STREAM_ROLE_H_<|MERGE_RESOLUTION|>--- conflicted
+++ resolved
@@ -23,19 +23,6 @@
 
 namespace oneflow {
 
-<<<<<<< HEAD
-#define STREAM_ROLE_SEQ                         \
-  OF_PP_MAKE_TUPLE_SEQ(kCompute)                \
-  OF_PP_MAKE_TUPLE_SEQ(kHost2Device)            \
-  OF_PP_MAKE_TUPLE_SEQ(kDevice2Host)            \
-  OF_PP_MAKE_TUPLE_SEQ(kSyncedLaunchedCommNet)  \
-  OF_PP_MAKE_TUPLE_SEQ(kAsyncedLaunchedCommNet) \
-  OF_PP_MAKE_TUPLE_SEQ(kBarrier)                \
-  OF_PP_MAKE_TUPLE_SEQ(kCriticalSection)        \
-  OF_PP_MAKE_TUPLE_SEQ(kLazyJobLauncher)
-
-=======
->>>>>>> 739181f1
 enum class StreamRole {
   kInvalid = 0,
   kCompute,
