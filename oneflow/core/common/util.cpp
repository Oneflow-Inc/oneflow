/*
Copyright 2020 The OneFlow Authors. All rights reserved.

Licensed under the Apache License, Version 2.0 (the "License");
you may not use this file except in compliance with the License.
You may obtain a copy of the License at

    http://www.apache.org/licenses/LICENSE-2.0

Unless required by applicable law or agreed to in writing, software
distributed under the License is distributed on an "AS IS" BASIS,
WITHOUT WARRANTIES OR CONDITIONS OF ANY KIND, either express or implied.
See the License for the specific language governing permissions and
limitations under the License.
*/
#include "oneflow/core/common/util.h"
#include "oneflow/core/common/data_type.h"
#include <cfenv>
#include "oneflow/core/common/str_util.h"
#include "oneflow/core/common/platform.h"
#include <csignal>
#include <limits>

#ifdef __linux__
#include <sys/sysinfo.h>
#endif

namespace oneflow {

#define DEFINE_ONEFLOW_STR2INT_CAST(dst_type, cast_func) \
  template<>                                             \
  dst_type oneflow_cast(const std::string& s) {          \
    char* end_ptr = nullptr;                             \
    dst_type ret = cast_func(s.c_str(), &end_ptr, 0);    \
    CHECK_EQ(*end_ptr, '\0');                            \
    return ret;                                          \
  }

DEFINE_ONEFLOW_STR2INT_CAST(long, strtol);
DEFINE_ONEFLOW_STR2INT_CAST(unsigned long, strtoul);
DEFINE_ONEFLOW_STR2INT_CAST(long long, strtoll);
DEFINE_ONEFLOW_STR2INT_CAST(unsigned long long, strtoull);

DEFINE_ONEFLOW_STR2INT_CAST(signed char, strtol);
DEFINE_ONEFLOW_STR2INT_CAST(short, strtol);
DEFINE_ONEFLOW_STR2INT_CAST(int, strtol);

DEFINE_ONEFLOW_STR2INT_CAST(unsigned char, strtoul);
DEFINE_ONEFLOW_STR2INT_CAST(unsigned short, strtoul);
DEFINE_ONEFLOW_STR2INT_CAST(unsigned int, strtoul);

template<>
float oneflow_cast(const std::string& s) {
  char* end_ptr = nullptr;
  float ret = strtof(s.c_str(), &end_ptr);
  CHECK_EQ(*end_ptr, '\0');
  return ret;
}

template<>
double oneflow_cast(const std::string& s) {
  char* end_ptr = nullptr;
  double ret = strtod(s.c_str(), &end_ptr);
  CHECK_EQ(*end_ptr, '\0');
  return ret;
}

#ifdef OF_PLATFORM_POSIX
// COMMAND(feenableexcept(FE_ALL_EXCEPT & ~FE_INEXACT & ~FE_UNDERFLOW));
#endif

void AbortSignalHandler(int signal) { exit(-1); }

COMMAND(std::signal(SIGINT, AbortSignalHandler));

size_t GetAvailableCpuMemSize() {
<<<<<<< HEAD
#ifdef __linux__
=======
#if defined(__linux__)
>>>>>>> 466ddaa8
  std::ifstream mem_info("/proc/meminfo");
  CHECK(mem_info.good()) << "can't open file: /proc/meminfo";
  std::string line;
  while (std::getline(mem_info, line).good()) {
    std::string token;
    const char* p = line.c_str();
    p = StrToToken(p, " ", &token);
    if (token != "MemAvailable:") { continue; }
    CHECK_NE(*p, '\0');
    p = StrToToken(p, " ", &token);
    size_t mem_available = oneflow_cast<size_t>(token);
    CHECK_NE(*p, '\0');
    p = StrToToken(p, " ", &token);
    CHECK_EQ(token, "kB");
    return mem_available * 1024;
  }
  LOG(FATAL) << "can't find MemAvailable in /proc/meminfo";
<<<<<<< HEAD
#endif  // __linux__
#ifdef __APPLE__
  // macOS will eagerly make use of all memory so there is no point querying it
  return std::numeric_limits<size_t>::max();
#endif  // __APPLE__
  UNIMPLEMENTED();
=======
  return 0;
#elif defined(__APPLE__)
  // macOS will eagerly make use of all memory so there is no point querying it
  return std::numeric_limits<size_t>::max();
#else
  UNIMPLEMENTED();
  return 0;
#endif
>>>>>>> 466ddaa8
}

bool IsKernelSafeInt32(int64_t n) { return n <= GetMaxVal<int32_t>() / 2; }

}  // namespace oneflow<|MERGE_RESOLUTION|>--- conflicted
+++ resolved
@@ -74,11 +74,7 @@
 COMMAND(std::signal(SIGINT, AbortSignalHandler));
 
 size_t GetAvailableCpuMemSize() {
-<<<<<<< HEAD
-#ifdef __linux__
-=======
 #if defined(__linux__)
->>>>>>> 466ddaa8
   std::ifstream mem_info("/proc/meminfo");
   CHECK(mem_info.good()) << "can't open file: /proc/meminfo";
   std::string line;
@@ -96,14 +92,6 @@
     return mem_available * 1024;
   }
   LOG(FATAL) << "can't find MemAvailable in /proc/meminfo";
-<<<<<<< HEAD
-#endif  // __linux__
-#ifdef __APPLE__
-  // macOS will eagerly make use of all memory so there is no point querying it
-  return std::numeric_limits<size_t>::max();
-#endif  // __APPLE__
-  UNIMPLEMENTED();
-=======
   return 0;
 #elif defined(__APPLE__)
   // macOS will eagerly make use of all memory so there is no point querying it
@@ -112,7 +100,6 @@
   UNIMPLEMENTED();
   return 0;
 #endif
->>>>>>> 466ddaa8
 }
 
 bool IsKernelSafeInt32(int64_t n) { return n <= GetMaxVal<int32_t>() / 2; }
