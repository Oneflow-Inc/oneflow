--- conflicted
+++ resolved
@@ -19,14 +19,9 @@
 #include "oneflow/core/common/str_util.h"
 #include "oneflow/core/common/platform.h"
 #include <csignal>
-<<<<<<< HEAD
-
-#ifdef OF_PLATFORM_POSIX
-=======
 #include <limits>
 
 #ifdef __linux__
->>>>>>> 809944fc
 #include <sys/sysinfo.h>
 #endif
 
@@ -72,36 +67,6 @@
 
 #ifdef OF_PLATFORM_POSIX
 // COMMAND(feenableexcept(FE_ALL_EXCEPT & ~FE_INEXACT & ~FE_UNDERFLOW));
-<<<<<<< HEAD
-#endif
-
-void AbortSignalHandler(int signal) { exit(-1); }
-
-COMMAND(std::signal(SIGINT, AbortSignalHandler));
-
-size_t GetAvailableCpuMemSize() {
-#ifdef OF_PLATFORM_POSIX
-  std::ifstream mem_info("/proc/meminfo");
-  CHECK(mem_info.good()) << "can't open file: /proc/meminfo";
-  std::string line;
-  while (std::getline(mem_info, line).good()) {
-    std::string token;
-    const char* p = line.c_str();
-    p = StrToToken(p, " ", &token);
-    if (token != "MemAvailable:") { continue; }
-    CHECK_NE(*p, '\0');
-    p = StrToToken(p, " ", &token);
-    size_t mem_available = oneflow_cast<size_t>(token);
-    CHECK_NE(*p, '\0');
-    p = StrToToken(p, " ", &token);
-    CHECK_EQ(token, "kB");
-    return mem_available * 1024;
-  }
-  LOG(FATAL) << "can't find MemAvailable in /proc/meminfo";
-#else
-  TODO();
-=======
->>>>>>> 809944fc
 #endif
   return 0;
 }
