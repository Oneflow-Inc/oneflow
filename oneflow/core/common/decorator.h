--- conflicted
+++ resolved
@@ -159,13 +159,9 @@
     static thread_local std::unordered_map<KeyT, MappedT> map;
     auto iter = map.find(arg0);
     if (iter == map.end()) {
-<<<<<<< HEAD
-      if (unlikely(map.size() >= ThreadLocalEnvInteger<ONEFLOW_THRAED_LOCAL_CACHED_SIZE>())) { map.clear(); }
-=======
-      if (map.size() >= ThreadLocalEnvInteger<ONEFLOW_THRAED_LOCAL_CACHED_SIZE>()) {
+      if (unlikely(map.size() >= ThreadLocalEnvInteger<ONEFLOW_THRAED_LOCAL_CACHED_SIZE>())) {
         map.clear();
       }
->>>>>>> 7d14c236
       iter = map.emplace(arg0, func(arg0)).first;
     }
     return iter->second;
@@ -187,13 +183,9 @@
     const auto& key = KeyT(arg0, args...);
     auto iter = map.find(key);
     if (iter == map.end()) {
-<<<<<<< HEAD
-      if (unlikely(map.size() >= ThreadLocalEnvInteger<ONEFLOW_THRAED_LOCAL_CACHED_SIZE>())) { map.clear(); }
-=======
-      if (map.size() >= ThreadLocalEnvInteger<ONEFLOW_THRAED_LOCAL_CACHED_SIZE>()) {
+      if (unlikely(map.size() >= ThreadLocalEnvInteger<ONEFLOW_THRAED_LOCAL_CACHED_SIZE>())) {
         map.clear();
       }
->>>>>>> 7d14c236
       iter = map.emplace(key, func(arg0, args...)).first;
     }
     return iter->second;
