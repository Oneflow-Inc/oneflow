/*
Copyright 2020 The OneFlow Authors. All rights reserved.

Licensed under the Apache License, Version 2.0 (the "License");
you may not use this file except in compliance with the License.
You may obtain a copy of the License at

    http://www.apache.org/licenses/LICENSE-2.0

Unless required by applicable law or agreed to in writing, software
distributed under the License is distributed on an "AS IS" BASIS,
WITHOUT WARRANTIES OR CONDITIONS OF ANY KIND, either express or implied.
See the License for the specific language governing permissions and
limitations under the License.
*/
#include <glog/logging.h>
#include <random>
#include "oneflow/core/common/str_util.h"

namespace oneflow {

namespace internal {

std::string JoinPathImpl(std::initializer_list<std::string> paths) {
  std::string result;
<<<<<<< HEAD
  for (std::string path : paths) {
=======
  for (const std::string& path : paths) {
>>>>>>> 2a8b4c8f
    if (path.empty()) continue;
    if (result.empty()) {
      result = path;
      continue;
    }
    if (result[result.size() - 1] == '/') {
      if (IsAbsolutePath(path)) {
        result.append(path.substr(1));
      } else {
        result.append(path);
      }
    } else {
      if (IsAbsolutePath(path)) {
        result.append(path);
      } else {
        result += ("/" + path);
      }
    }
  }
  return result;
}

std::string GetHashKeyImpl(std::initializer_list<int> integers) {
  std::string result = "";
  for (int integer : integers) { result += std::to_string(integer) + ","; }
  return result;
}

}  // namespace internal

const char* StrToToken(const char* text, const std::string& delims, std::string* token) {
  token->clear();
  while (*text != '\0' && delims.find(*text) != std::string::npos) { text++; }
  while (*text != '\0' && delims.find(*text) == std::string::npos) { token->push_back(*text++); }
  return text;
}

void Split(const std::string& text, const std::string& delims,
           std::function<void(std::string&&)> Func) {
  size_t token_start = 0;
  if (text.empty()) { return; }
  for (size_t i = 0; i < text.size() + 1; ++i) {
    if ((i == text.size()) || (delims.find(text[i]) != std::string::npos)) {
      Func(text.substr(token_start, i - token_start));
      token_start = i + 1;
    }
  }
}

std::string Dirname(const std::string& path) {
  size_t found = path.rfind('/');
  if (found == std::string::npos) { return ""; }
  if (found == 0) { return "/"; }
  return path.substr(0, found);
}

std::string Basename(const std::string& path) {
  size_t found = path.rfind('/');
  if (found == std::string::npos) { return path; }
  return path.substr(found + 1);
}

std::string CleanPath(const std::string& unclean_path) {
  std::string path = unclean_path;
  const char* src = path.c_str();
  std::string::iterator dst = path.begin();

  // Check for absolute path and determine initial backtrack limit.
  const bool is_absolute_path = *src == '/';
  if (is_absolute_path) {
    *dst++ = *src++;
    while (*src == '/') ++src;
  }
  std::string::const_iterator backtrack_limit = dst;

  // Process all parts
  while (*src) {
    bool parsed = false;

    if (src[0] == '.') {
      //  1dot ".<whateverisnext>", check for END or SEP.
      if (src[1] == '/' || !src[1]) {
        if (*++src) { ++src; }
        parsed = true;
      } else if (src[1] == '.' && (src[2] == '/' || !src[2])) {
        // 2dot END or SEP (".." | "../<whateverisnext>").
        src += 2;
        if (dst != backtrack_limit) {
          // We can backtrack the previous part
          for (--dst; dst != backtrack_limit && dst[-1] != '/'; --dst) {
            // Empty.
          }
        } else if (!is_absolute_path) {
          // Failed to backtrack and we can't skip it either. Rewind and copy.
          src -= 2;
          *dst++ = *src++;
          *dst++ = *src++;
          if (*src) { *dst++ = *src; }
          // We can never backtrack over a copied "../" part so set new limit.
          backtrack_limit = dst;
        }
        if (*src) { ++src; }
        parsed = true;
      }
    }

    // If not parsed, copy entire part until the next SEP or EOS.
    if (!parsed) {
      while (*src && *src != '/') { *dst++ = *src++; }
      if (*src) { *dst++ = *src++; }
    }

    // Skip consecutive SEP occurrences
    while (*src == '/') { ++src; }
  }

  // Calculate and check the length of the cleaned path.
  std::string::difference_type path_length = dst - path.begin();
  if (path_length != 0) {
    // Remove trailing '/' except if it is root path ("/" ==> path_length := 1)
    if (path_length > 1 && path[path_length - 1] == '/') { --path_length; }
    path.resize(path_length);
  } else {
    // The cleaned path is empty; assign "." as per the spec.
    path.assign(1, '.');
  }
  return path;
}

void GetPrefixAndIndex(const std::string& prefix_and_idx, std::string* prefix, int32_t* index) {
  const size_t underline_pos = prefix_and_idx.rfind('_');
  CHECK_NE(underline_pos, std::string::npos);
  CHECK_GT(underline_pos, 0);
  CHECK_LT(underline_pos, prefix_and_idx.size() - 1);
  *prefix = prefix_and_idx.substr(0, underline_pos);
  *index = oneflow_cast<int32_t>(prefix_and_idx.substr(underline_pos + 1));
  CHECK_GE(*index, 0);
}

bool TryGetPrefixAndIndex(const std::string& prefix_and_idx, std::string* prefix, int32_t* index) {
  const size_t underline_pos = prefix_and_idx.rfind('_');
  if (underline_pos == std::string::npos) { return false; }
  if (underline_pos == 0) { return false; }
  if (underline_pos == prefix_and_idx.size() - 1) { return false; }
  *prefix = prefix_and_idx.substr(0, underline_pos);
  std::string index_str = prefix_and_idx.substr(underline_pos + 1);
  if (IsStrInt(index_str) == false) { return false; }
  *index = oneflow_cast<int32_t>(index_str);
  return *index >= 0;
}

std::string ToLower(const std::string& cap) {
  std::string small;
  std::transform(cap.begin(), cap.end(), small.begin(),
                 [](unsigned char c) { return std::tolower(c); });
  return small;
}

// https://stackoverflow.com/questions/440133/how-do-i-create-a-random-alpha-numeric-string-in-c
std::string GenAlphaNumericString(size_t len) {
  static thread_local const std::string alphanum("0123456789"
                                                 "ABCDEFGHIJKLMNOPQRSTUVWXYZ"
                                                 "abcdefghijklmnopqrstuvwxyz");
  std::string tmp_s;
  tmp_s.reserve(len);

  std::random_device rd{};
  std::mt19937 mt(rd());
  std::uniform_int_distribution<> dist(0, 1024);
  for (int i = 0; i < len; ++i) { tmp_s += alphanum.at(dist(mt) % alphanum.size()); }
  return tmp_s;
}

}  // namespace oneflow<|MERGE_RESOLUTION|>--- conflicted
+++ resolved
@@ -23,11 +23,7 @@
 
 std::string JoinPathImpl(std::initializer_list<std::string> paths) {
   std::string result;
-<<<<<<< HEAD
-  for (std::string path : paths) {
-=======
   for (const std::string& path : paths) {
->>>>>>> 2a8b4c8f
     if (path.empty()) continue;
     if (result.empty()) {
       result = path;
