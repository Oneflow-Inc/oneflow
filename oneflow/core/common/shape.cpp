/*
Copyright 2020 The OneFlow Authors. All rights reserved.

Licensed under the Apache License, Version 2.0 (the "License");
you may not use this file except in compliance with the License.
You may obtain a copy of the License at

    http://www.apache.org/licenses/LICENSE-2.0

Unless required by applicable law or agreed to in writing, software
distributed under the License is distributed on an "AS IS" BASIS,
WITHOUT WARRANTIES OR CONDITIONS OF ANY KIND, either express or implied.
See the License for the specific language governing permissions and
limitations under the License.
*/
#include "oneflow/core/common/shape.h"
#include "oneflow/core/common/shape.cfg.h"
#include "oneflow/core/common/shape_view.h"
#include "oneflow/core/common/protobuf.h"

namespace oneflow {

Shape CreateReducedShape(const ShapeView& shape, const AxisVector& axis_vec) {
  CHECK_EQ(axis_vec.empty(), false);
  DimVector dim_vec;
  shape.ToDimVector(&dim_vec);
  for (int64_t axis : axis_vec) { dim_vec.at(ShiftNegativeAxis(axis, shape.NumAxes())) = 1; }
  return Shape(std::move(dim_vec));
}

Shape CreateLeftExtendedShape(const ShapeView& shape, int ndims_left_extend_to) {
  CHECK_GE(ndims_left_extend_to, shape.NumAxes());
  DimVector dim_vec(ndims_left_extend_to);
  const size_t left_ones_num = ndims_left_extend_to - shape.NumAxes();
  int i = 0;
  for (; i < left_ones_num; ++i) { dim_vec.at(i) = 1LL; }
  for (; i < ndims_left_extend_to; ++i) { dim_vec.at(i) = shape.At(i - left_ones_num); }
  return Shape(std::move(dim_vec));
}

Shape CreateReducedShapeOrOnesShape(const ShapeView& shape, const AxisVector& axis_vec) {
  if (axis_vec.empty()) { return Shape::Ones(shape.NumAxes()); }
  return CreateReducedShape(shape, axis_vec);
}

int64_t ShiftNegativeAxis(int64_t axis, const int64_t num_axes) {
  if (axis < 0) { axis += num_axes; }
  CHECK_GE(axis, 0);
  CHECK_LT(axis, num_axes);
  return axis;
}

Shape::Shape(const std::initializer_list<int64_t>& dim_vec) : dim_vec_(dim_vec) { UpdateElemCnt(); }
Shape::Shape(const DimVector& dim_vec) : dim_vec_(dim_vec) { UpdateElemCnt(); }
Shape::Shape(DimVector&& dim_vec) : dim_vec_(std::move(dim_vec)) { UpdateElemCnt(); }

Shape::Shape(const ShapeProto& shape_proto) {
  dim_vec_.assign(shape_proto.dim().begin(), shape_proto.dim().end());
  UpdateElemCnt();
}

Shape::Shape(const cfg::ShapeProto& shape_proto) {
  dim_vec_.assign(shape_proto.dim().begin(), shape_proto.dim().end());
  UpdateElemCnt();
}

Shape& Shape::operator=(const Shape& shape) {
  dim_vec_ = shape.dim_vec_;
  UpdateElemCnt();
  return *this;
}

Shape& Shape::CheckNumAxesIdenticalAndAssign(const ShapeView& shape_view) {
  CHECK_EQ(NumAxes(), shape_view.NumAxes());
  std::copy(shape_view.ptr(), shape_view.ptr() + shape_view.NumAxes(), dim_vec_.data());
  UpdateElemCnt();
  return *this;
}

Shape& Shape::LeftOnesExtendedAssign(const ShapeView& shape_view) {
  CHECK_GE(NumAxes(), shape_view.NumAxes());
  size_t left_ones_size = NumAxes() - shape_view.NumAxes();
  FOR_RANGE(int, i, 0, left_ones_size) { dim_vec_.at(i) = 1LL; }
  std::copy(shape_view.ptr(), shape_view.ptr() + shape_view.NumAxes(),
            dim_vec_.data() + left_ones_size);
  UpdateElemCnt();
  return *this;
}

bool Shape::operator==(const Shape& rhs) const { return dim_vec_ == rhs.dim_vec_; }

std::string Shape::ToString() const {
  std::stringstream ss;
  int32_t idx = 0;
  ss << "(";
  for (int64_t dim : dim_vec_) {
    ss << dim;
    if (++idx != dim_vec_.size() || dim_vec_.size() == 1) { ss << ","; }
  }
  ss << ")";
  return ss.str();
}

std::string Shape::DebugStr() const { return ToString(); }

void Shape::ToProto(ShapeProto* ret) const {
  *(ret->mutable_dim()) = PbRf<int64_t>(dim_vec_.begin(), dim_vec_.end());
}

void Shape::Set(int64_t index, int64_t val) {
  dim_vec_.at(index) = val;
  UpdateElemCnt();
}

int64_t Shape::Count(int64_t begin_axis, int64_t end_axis) const {
  CHECK(0 <= begin_axis && begin_axis <= end_axis && end_axis <= NumAxes())
      << begin_axis << " " << end_axis;
  int64_t cnt = 1;
  for (int64_t i = begin_axis; i < end_axis; ++i) { cnt *= At(i); }
  return cnt;
}

int64_t Shape::Count(int64_t begin_axis) const { return Count(begin_axis, NumAxes()); }

void Shape::UpdateElemCnt() {
  elem_cnt_ = 1;
  for (int64_t s : dim_vec_) { elem_cnt_ *= s; }
  if (dim_vec_.size() == 0) { elem_cnt_ = 0; }
}

std::ostream& operator<<(std::ostream& out, const Shape& shape) {
  out << shape.DebugStr();
  return out;
}

AxisVector Shape::ShiftNegativeAxisVec(const AxisVector& axis_vec) const {
  const int64_t num_axes = this->NumAxes();
  AxisVector ret = axis_vec;
  for (int64_t i = 0; i < axis_vec.size(); i++) {
    ret.at(i) = ShiftNegativeAxis(axis_vec.at(i), num_axes);
  }
  return ret;
}

Shape Shape::RemoveOnes(const AxisVector& axis_vec) const {
  DimVector dim_vec;
  const AxisVector& axis_vec_shifted = ShiftNegativeAxisVec(axis_vec);
  for (int64_t i = 0; i < this->dim_vec().size(); i++) {
    if (std::find(axis_vec_shifted.begin(), axis_vec_shifted.end(), i) == axis_vec_shifted.end()) {
      dim_vec.push_back(this->dim_vec().at(i));
    } else {
      CHECK_EQ(this->dim_vec().at(i), 1);
    }
  }
  if (dim_vec.empty()) { dim_vec.push_back(1); }
  return Shape(dim_vec);
}

Shape Shape::Ones(const int64_t num_axes) {
  DimVector dim_vec(num_axes);
  std::fill(dim_vec.begin(), dim_vec.end(), 1);
  return Shape(dim_vec);
}

AxisVector Shape::Axes4BroadcastTo(const Shape& broadcast_shape) const {
  AxisVector broadcast_axis_vec;
  CHECK_EQ(broadcast_shape.NumAxes(), NumAxes());
  for (int64_t i = 0; i < NumAxes(); i++) {
    if (this->dim_vec().at(i) != broadcast_shape.dim_vec().at(i) && this->dim_vec().at(i) == 1) {
      broadcast_axis_vec.push_back(i);
    } else {
      CHECK_EQ(this->dim_vec().at(i), broadcast_shape.dim_vec().at(i));
    }
  }
  CHECK(!broadcast_axis_vec.empty());
  return broadcast_axis_vec;
}

bool Shape::Containing(const Shape& small_shape) const {
  if (this->NumAxes() < small_shape.NumAxes()) { return false; }
  FOR_RANGE(int, i, 0, small_shape.NumAxes()) {
    if (this->At(i) != small_shape.At(i)) { return false; }
  }
  return true;
}

<<<<<<< HEAD
Maybe<Shape> SliceShape(const Shape& shape, int64_t start, int64_t end) {
  CHECK_OR_RETURN(start >= 0 && end >= start);
  int64_t ndims = shape.NumAxes();
  if (start > ndims) { start = ndims; }
  if (end > ndims) { end = ndims; }
  DimVector dim_vec;
  for (int64_t i = start; i < end && i < ndims; ++i) { dim_vec.push_back(shape.At(i)); }
=======
Maybe<Shape> Shape::Slice(int64_t start_dim, int64_t end_dim) const {
  CHECK_OR_RETURN(start_dim >= 0 && end_dim >= start_dim);
  int64_t ndims = this->NumAxes();
  if (start_dim > ndims) { start_dim = ndims; }
  if (end_dim > ndims) { end_dim = ndims; }
  DimVector dim_vec;
  for (int64_t i = start_dim; i < end_dim && i < ndims; ++i) { dim_vec.push_back(this->At(i)); }
>>>>>>> 5119226d
  return std::make_shared<Shape>(dim_vec);
}

}  // namespace oneflow<|MERGE_RESOLUTION|>--- conflicted
+++ resolved
@@ -184,15 +184,6 @@
   return true;
 }
 
-<<<<<<< HEAD
-Maybe<Shape> SliceShape(const Shape& shape, int64_t start, int64_t end) {
-  CHECK_OR_RETURN(start >= 0 && end >= start);
-  int64_t ndims = shape.NumAxes();
-  if (start > ndims) { start = ndims; }
-  if (end > ndims) { end = ndims; }
-  DimVector dim_vec;
-  for (int64_t i = start; i < end && i < ndims; ++i) { dim_vec.push_back(shape.At(i)); }
-=======
 Maybe<Shape> Shape::Slice(int64_t start_dim, int64_t end_dim) const {
   CHECK_OR_RETURN(start_dim >= 0 && end_dim >= start_dim);
   int64_t ndims = this->NumAxes();
@@ -200,7 +191,6 @@
   if (end_dim > ndims) { end_dim = ndims; }
   DimVector dim_vec;
   for (int64_t i = start_dim; i < end_dim && i < ndims; ++i) { dim_vec.push_back(this->At(i)); }
->>>>>>> 5119226d
   return std::make_shared<Shape>(dim_vec);
 }
 
