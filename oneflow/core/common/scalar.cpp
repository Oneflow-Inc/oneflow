/*
Copyright 2020 The OneFlow Authors. All rights reserved.

Licensed under the Apache License, Version 2.0 (the "License");
you may not use this file except in compliance with the License.
You may obtain a copy of the License at

    http://www.apache.org/licenses/LICENSE-2.0

Unless required by applicable law or agreed to in writing, software
distributed under the License is distributed on an "AS IS" BASIS,
WITHOUT WARRANTIES OR CONDITIONS OF ANY KIND, either express or implied.
See the License for the specific language governing permissions and
limitations under the License.
*/

#include <complex>
#include "oneflow/core/common/scalar.h"

namespace oneflow {

<<<<<<< HEAD
#define DEFINE_SCALAR_BINARY_OP(op)                                      \
  Scalar& Scalar::operator op##=(const Scalar& other) {                  \
    if (IsComplex() || other.IsComplex()) {                              \
      std::complex<double> val = ToComplexNum() op other.ToComplexNum(); \
      *this = val;                                                       \
    }                                                                    \
    if (IsFloatingPoint() || other.IsFloatingPoint()) {                  \
      double val = As<double>() op other.As<double>();                   \
      *this = val;                                                       \
    } else {                                                             \
      int64_t val = As<int64_t>() op other.As<int64_t>();                \
      *this = val;                                                       \
    }                                                                    \
    return *this;                                                        \
  }                                                                      \
  Scalar Scalar::operator op(const Scalar& other) const {                \
    if (IsComplex() || other.IsComplex()) {                              \
      std::complex<double> val = ToComplexNum() op other.ToComplexNum(); \
      return Scalar(val);                                                \
    }                                                                    \
    if (IsFloatingPoint() || other.IsFloatingPoint()) {                  \
      double val = As<double>() op other.As<double>();                   \
      return Scalar(val);                                                \
    }                                                                    \
    int64_t val = As<int64_t>() op other.As<int64_t>();                  \
    return Scalar(val);                                                  \
=======
#define DEFINE_SCALAR_BINARY_OP(op)                                             \
  Scalar& Scalar::operator op##=(const Scalar& other) {                         \
    if (IsComplex() || other.IsComplex()) {                                     \
      std::complex<double> val =                                                \
          Value<std::complex<double>>() op other.Value<std::complex<double>>(); \
      *this = val;                                                              \
    }                                                                           \
    if (IsFloatingPoint() || other.IsFloatingPoint()) {                         \
      double val = As<double>() op other.As<double>();                          \
      *this = val;                                                              \
    } else {                                                                    \
      int64_t val = As<int64_t>() op other.As<int64_t>();                       \
      *this = val;                                                              \
    }                                                                           \
    return *this;                                                               \
  }                                                                             \
  Scalar Scalar::operator op(const Scalar& other) const {                       \
    if (IsComplex() || other.IsComplex()) {                                     \
      std::complex<double> val =                                                \
          Value<std::complex<double>>() op other.Value<std::complex<double>>(); \
      return Scalar(val);                                                       \
    }                                                                           \
    if (IsFloatingPoint() || other.IsFloatingPoint()) {                         \
      double val = As<double>() op other.As<double>();                          \
      return Scalar(val);                                                       \
    }                                                                           \
    int64_t val = As<int64_t>() op other.As<int64_t>();                         \
    return Scalar(val);                                                         \
>>>>>>> 74a825b9
  }

DEFINE_SCALAR_BINARY_OP(+);
DEFINE_SCALAR_BINARY_OP(-);
DEFINE_SCALAR_BINARY_OP(*);
DEFINE_SCALAR_BINARY_OP(/);  // NOLINT
#undef DEFINE_SCALAR_BINARY_OP

}  // namespace oneflow<|MERGE_RESOLUTION|>--- conflicted
+++ resolved
@@ -19,34 +19,6 @@
 
 namespace oneflow {
 
-<<<<<<< HEAD
-#define DEFINE_SCALAR_BINARY_OP(op)                                      \
-  Scalar& Scalar::operator op##=(const Scalar& other) {                  \
-    if (IsComplex() || other.IsComplex()) {                              \
-      std::complex<double> val = ToComplexNum() op other.ToComplexNum(); \
-      *this = val;                                                       \
-    }                                                                    \
-    if (IsFloatingPoint() || other.IsFloatingPoint()) {                  \
-      double val = As<double>() op other.As<double>();                   \
-      *this = val;                                                       \
-    } else {                                                             \
-      int64_t val = As<int64_t>() op other.As<int64_t>();                \
-      *this = val;                                                       \
-    }                                                                    \
-    return *this;                                                        \
-  }                                                                      \
-  Scalar Scalar::operator op(const Scalar& other) const {                \
-    if (IsComplex() || other.IsComplex()) {                              \
-      std::complex<double> val = ToComplexNum() op other.ToComplexNum(); \
-      return Scalar(val);                                                \
-    }                                                                    \
-    if (IsFloatingPoint() || other.IsFloatingPoint()) {                  \
-      double val = As<double>() op other.As<double>();                   \
-      return Scalar(val);                                                \
-    }                                                                    \
-    int64_t val = As<int64_t>() op other.As<int64_t>();                  \
-    return Scalar(val);                                                  \
-=======
 #define DEFINE_SCALAR_BINARY_OP(op)                                             \
   Scalar& Scalar::operator op##=(const Scalar& other) {                         \
     if (IsComplex() || other.IsComplex()) {                                     \
@@ -75,7 +47,6 @@
     }                                                                           \
     int64_t val = As<int64_t>() op other.As<int64_t>();                         \
     return Scalar(val);                                                         \
->>>>>>> 74a825b9
   }
 
 DEFINE_SCALAR_BINARY_OP(+);
