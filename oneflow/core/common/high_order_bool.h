--- conflicted
+++ resolved
@@ -34,10 +34,7 @@
 struct BaseExpr {
   ALWAYS_INLINE virtual scalar_or_const_ref_t<ValueT> get(const Context&) const = 0;
   virtual std::string DebugStr(const Context&, bool display_result = true) const = 0;  // NOLINT
-<<<<<<< HEAD
-=======
   operator bool() = delete;
->>>>>>> 85d79b69
 };
 
 template<typename Context, typename ValueT, typename E>
@@ -63,11 +60,7 @@
              std::decay_t<typename oneflow::function_traits<Fn>::template arg_type<0>>,
          typename ValueT = std::decay_t<typename oneflow::function_traits<Fn>::return_type>>
 struct Custom final : public Expr<Context, ValueT, Custom<Fn>> {
-<<<<<<< HEAD
-  explicit Custom(Fn fn) : Custom(fn, "") {}
-=======
   explicit Custom(Fn fn) : Custom("", fn) {}
->>>>>>> 85d79b69
   Custom(std::string debug_str, Fn fn) : fn_(std::move(fn)), debug_str_(std::move(debug_str)) {}
   ALWAYS_INLINE scalar_or_const_ref_t<ValueT> get(const Context& context) const override {
     return fn_(context);
@@ -96,13 +89,7 @@
 struct NotBoolFunctor final : public BoolExpr<Context, NotBoolFunctor<Context, E>> {
   explicit NotBoolFunctor(const E& expr) : expr_(expr) {}
 
-<<<<<<< HEAD
-  ALWAYS_INLINE bool get(const Context& context) const override {
-    return !expr_.get(expr_, context);
-  }
-=======
   ALWAYS_INLINE bool get(const Context& context) const override { return !expr_.get(context); }
->>>>>>> 85d79b69
 
   std::string DebugStr(const Context& ctx, bool display_result) const override {
     std::ostringstream string_stream;
@@ -116,11 +103,7 @@
 };
 
 template<typename Context, typename E>
-<<<<<<< HEAD
-NotBoolFunctor<Context, E> operator~(BoolExpr<Context, E> const& lhs) {
-=======
 NotBoolFunctor<Context, E> operator!(BoolExpr<Context, E> const& lhs) {
->>>>>>> 85d79b69
   return NotBoolFunctor<Context, E>(*static_cast<const E*>(&lhs));
 }
 
@@ -129,13 +112,7 @@
   struct name##BoolFunctor final : public BoolExpr<Context, name##BoolFunctor<Context, E1, E2>> { \
     name##BoolFunctor(const E1& lhs, const E2& rhs) : lhs_(lhs), rhs_(rhs) {}                     \
                                                                                                   \
-<<<<<<< HEAD
-    ALWAYS_INLINE bool get(const Context& context) const override {                               \
-      return lhs_.get(context) op rhs_.get(context);                                              \
-    }                                                                                             \
-=======
     ALWAYS_INLINE bool get(const Context& context) const override;                                \
->>>>>>> 85d79b69
                                                                                                   \
     std::string DebugStr(const Context& ctx, bool display_result) const override;                 \
                                                                                                   \
@@ -157,38 +134,6 @@
     return name##BoolFunctor<Context, E1, Literal<Context, ValueT>>(                              \
         *static_cast<const E1*>(&lhs), Literal<Context, ValueT>(rhs));                            \
   }
-<<<<<<< HEAD
-
-DEFINE_BINARY_FUNCTOR(Equal, ==)
-DEFINE_BINARY_FUNCTOR(And, &)
-DEFINE_BINARY_FUNCTOR(Or, |)
-DEFINE_BINARY_FUNCTOR(Greater, >)
-DEFINE_BINARY_FUNCTOR(Less, <)
-DEFINE_BINARY_FUNCTOR(EqualOrGreater, >=)
-DEFINE_BINARY_FUNCTOR(EqualOrLess, <=)
-
-#undef DEFINE_BINARY_FUNCTOR
-
-#define DEFINE_NON_SHORT_CIRCUIT_DEBUG_STR(name, op)                                    \
-  template<typename Context, typename E1, typename E2>                                  \
-  std::string name##BoolFunctor<Context, E1, E2>::DebugStr(const Context& ctx,          \
-                                                           bool display_result) const { \
-    std::string l_str = lhs_.DebugStr(ctx, display_result);                             \
-    std::string r_str = rhs_.DebugStr(ctx, display_result);                             \
-    std::ostringstream string_stream;                                                   \
-    string_stream << "(" << l_str << " OF_PP_STRINGIZE(op) " << r_str << ")";           \
-    return string_stream.str();                                                         \
-  }
-
-DEFINE_NON_SHORT_CIRCUIT_DEBUG_STR(Equal, ==)
-DEFINE_NON_SHORT_CIRCUIT_DEBUG_STR(Greater, >)
-DEFINE_NON_SHORT_CIRCUIT_DEBUG_STR(Less, <)
-DEFINE_NON_SHORT_CIRCUIT_DEBUG_STR(EqualOrGreater, >=)
-DEFINE_NON_SHORT_CIRCUIT_DEBUG_STR(EqualOrLess, <=)
-
-#undef DEFINE_NON_SHORT_CIRCUIT_DEBUG_STR
-
-=======
 
 DEFINE_BINARY_FUNCTOR(Equal, ==)
 DEFINE_BINARY_FUNCTOR(And, &&)
@@ -231,7 +176,6 @@
   return rhs_.get(context);
 }
 
->>>>>>> 85d79b69
 template<typename Context, typename E1, typename E2>
 std::string AndBoolFunctor<Context, E1, E2>::DebugStr(const Context& ctx,
                                                       bool display_result) const {
@@ -244,7 +188,13 @@
 }
 
 template<typename Context, typename E1, typename E2>
-<<<<<<< HEAD
+ALWAYS_INLINE inline bool OrBoolFunctor<Context, E1, E2>::get(const Context& context) const {
+  bool lhs_result = lhs_.get(context);
+  if (lhs_result) { return true; }
+  return rhs_.get(context);
+}
+
+template<typename Context, typename E1, typename E2>
 std::string OrBoolFunctor<Context, E1, E2>::DebugStr(const Context& ctx,
                                                      bool display_result) const {
   std::string l_str = lhs_.DebugStr(ctx, display_result);
@@ -255,25 +205,6 @@
   return string_stream.str();
 }
 
-=======
-ALWAYS_INLINE inline bool OrBoolFunctor<Context, E1, E2>::get(const Context& context) const {
-  bool lhs_result = lhs_.get(context);
-  if (lhs_result) { return true; }
-  return rhs_.get(context);
-}
-
-template<typename Context, typename E1, typename E2>
-std::string OrBoolFunctor<Context, E1, E2>::DebugStr(const Context& ctx,
-                                                     bool display_result) const {
-  std::string l_str = lhs_.DebugStr(ctx, display_result);
-  display_result = display_result && (!lhs_.get(ctx));
-  std::string r_str = rhs_.DebugStr(ctx, display_result);
-  std::ostringstream string_stream;
-  string_stream << "(" << l_str << " or " << r_str << ")";
-  return string_stream.str();
-}
-
->>>>>>> 85d79b69
 template<typename Context, typename E1>
 EqualBoolFunctor<Context, E1, Literal<Context, std::string>> operator==(
     Expr<Context, std::string, E1> const& lhs, const char* rhs) {
