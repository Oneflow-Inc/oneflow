/*
Copyright 2020 The OneFlow Authors. All rights reserved.

Licensed under the Apache License, Version 2.0 (the "License");
you may not use this file except in compliance with the License.
You may obtain a copy of the License at

    http://www.apache.org/licenses/LICENSE-2.0

Unless required by applicable law or agreed to in writing, software
distributed under the License is distributed on an "AS IS" BASIS,
WITHOUT WARRANTIES OR CONDITIONS OF ANY KIND, either express or implied.
See the License for the specific language governing permissions and
limitations under the License.
*/
#ifndef ONEFLOW_CORE_COMMON_SHAPE_H_
#define ONEFLOW_CORE_COMMON_SHAPE_H_

#include "oneflow/core/common/shape.pb.h"
#include "oneflow/core/common/util.h"
#include "oneflow/core/common/shape_vec.h"

namespace oneflow {

class ShapeView;

<<<<<<< HEAD
=======
namespace cfg {
class ShapeProto;
}

>>>>>>> 809944fc
class Shape final {
 public:
  // OF_DISALLOW_COPY_AND_MOVE(Shape);
  Shape() : elem_cnt_(0) {}
  explicit Shape(const DimVector& dim_vec);
  explicit Shape(DimVector&& dim_vec);
  explicit Shape(const ShapeProto& shape_proto);
<<<<<<< HEAD
=======
  explicit Shape(const cfg::ShapeProto& shape_proto);
>>>>>>> 809944fc
  Shape(const std::initializer_list<int64_t>& dim_vec);
  ~Shape() = default;
  Shape& operator=(const Shape& shape);
  Shape& CheckNumAxesIdenticalAndAssign(const ShapeView& shape_view);
  Shape& LeftOnesExtendedAssign(const ShapeView& shape_view);

  bool operator==(const Shape& rhs) const;
  bool operator!=(const Shape& rhs) const { return !(*this == rhs); }
  std::string DebugStr() const;
  std::string ToString() const;

  void ToProto(ShapeProto*) const;

  template<typename StreamT>
  void SerializeWithTextFormat(StreamT& out_stream) const;

  // Getters and Setters
  const DimVector& dim_vec() const { return dim_vec_; }
  int64_t elem_cnt() const { return elem_cnt_; }
  int64_t At(int64_t index) const { return dim_vec_.at(index); }
  void Set(int64_t index, int64_t val);
  int64_t NumAxes() const { return dim_vec_.size(); }
  int64_t Count(int64_t begin_axis, int64_t end_axis) const;
  int64_t Count(int64_t begin_axis) const;

  AxisVector ShiftNegativeAxisVec(const AxisVector& axis_vec) const;
  Shape RemoveOnes(const AxisVector& axis_vec) const;
  static Shape Ones(const int64_t num_axes);
  AxisVector Axes4BroadcastTo(const Shape& broadcast_dim_vec) const;

  bool Containing(const Shape& small_shape) const;

 private:
  void UpdateElemCnt();

  DimVector dim_vec_;
  int64_t elem_cnt_;
};

int64_t ShiftNegativeAxis(int64_t axis, const int64_t num_axes);

Shape CreateReducedShape(const ShapeView& shape, const AxisVector& axis_vec);
Shape CreateLeftExtendedShape(const ShapeView& shape, int ndims_extend_to);
Shape CreateReducedShapeOrOnesShape(const ShapeView& shape, const AxisVector& axis_vec);
template<typename StreamT>
void Shape::SerializeWithTextFormat(StreamT& out_stream) const {
  for (int64_t dim : dim_vec_) { out_stream << std::to_string(dim) << ' '; }
}

std::ostream& operator<<(std::ostream& out, const Shape& shape);

}  // namespace oneflow

namespace std {

template<>
struct hash<oneflow::Shape> {
  size_t operator()(const oneflow::Shape& shape) const {
    size_t ret = 0;
    FOR_RANGE(int, i, 0, shape.NumAxes()) { ret ^= std::hash<int64_t>()(shape.At(i)); }
    return ret;
  }
};

}  // namespace std

#endif  // ONEFLOW_CORE_COMMON_SHAPE_H_<|MERGE_RESOLUTION|>--- conflicted
+++ resolved
@@ -24,13 +24,10 @@
 
 class ShapeView;
 
-<<<<<<< HEAD
-=======
 namespace cfg {
 class ShapeProto;
 }
 
->>>>>>> 809944fc
 class Shape final {
  public:
   // OF_DISALLOW_COPY_AND_MOVE(Shape);
@@ -38,10 +35,7 @@
   explicit Shape(const DimVector& dim_vec);
   explicit Shape(DimVector&& dim_vec);
   explicit Shape(const ShapeProto& shape_proto);
-<<<<<<< HEAD
-=======
   explicit Shape(const cfg::ShapeProto& shape_proto);
->>>>>>> 809944fc
   Shape(const std::initializer_list<int64_t>& dim_vec);
   ~Shape() = default;
   Shape& operator=(const Shape& shape);
