/*
Copyright 2020 The OneFlow Authors. All rights reserved.

Licensed under the Apache License, Version 2.0 (the "License");
you may not use this file except in compliance with the License.
You may obtain a copy of the License at

    http://www.apache.org/licenses/LICENSE-2.0

Unless required by applicable law or agreed to in writing, software
distributed under the License is distributed on an "AS IS" BASIS,
WITHOUT WARRANTIES OR CONDITIONS OF ANY KIND, either express or implied.
See the License for the specific language governing permissions and
limitations under the License.
*/
#ifndef ONEFLOW_CORE_COMMON_SHAPE_H_
#define ONEFLOW_CORE_COMMON_SHAPE_H_

#include "oneflow/core/common/shape.pb.h"
#include "oneflow/core/common/shape_view.h"
#include "oneflow/core/common/util.h"
#include "oneflow/core/common/maybe.h"
#include "oneflow/core/common/shape_vec.h"
#include "oneflow/core/common/optional.h"

namespace oneflow {

class ShapeView;

<<<<<<< HEAD
namespace cfg {
// TODO: use Int64ListProto replace ShapeProto
class ShapeProto;
}  // namespace cfg

=======
>>>>>>> 5e6451ca
class Shape final {
 public:
  // OF_DISALLOW_COPY_AND_MOVE(Shape);
  Shape() : is_initialized_(false) {}
  explicit Shape(const DimVector& dim_vec);
  explicit Shape(DimVector&& dim_vec);
  explicit Shape(const ShapeProto& shape_proto);
  Shape(const std::initializer_list<int64_t>& dim_vec);
  ~Shape() = default;
  Shape& operator=(const Shape& shape);
  Shape& assign(const DimVector& dim_vec);
  Shape& CheckNumAxesIdenticalAndAssign(const ShapeView& shape_view);
  Shape& LeftOnesExtendedAssign(const ShapeView& shape_view);

  bool operator==(const Shape& rhs) const;
  bool operator!=(const Shape& rhs) const { return !(*this == rhs); }
  std::string DebugStr() const;
  std::string ToString() const;

  void ToProto(ShapeProto*) const;

  template<typename StreamT>
  void SerializeWithTextFormat(StreamT& out_stream) const;

  // Getters and Setters
  bool is_initialized() const { return is_initialized_; }
  const DimVector& dim_vec() const { return dim_vec_; }
  DimVector& dim_vec() { return dim_vec_; }
  int64_t elem_cnt() const {
    return std::accumulate(dim_vec_.begin(), dim_vec_.end(), int64_t(1), std::multiplies<>());
  }
  int64_t At(int64_t index) const;
  void Set(int64_t index, int64_t val);
  int64_t NumAxes() const {
    CHECK(is_initialized());
    return dim_vec_.size();
  }
  int64_t Count(int64_t begin_axis, int64_t end_axis) const;
  int64_t Count(int64_t begin_axis) const;

  AxisVector ShiftNegativeAxisVec(const AxisVector& axis_vec) const;
  Shape RemoveOnes(const AxisVector& axis_vec) const;
  static Shape Ones(const int64_t num_axes);
  AxisVector Axes4BroadcastTo(const Shape& broadcast_dim_vec) const;

  bool Containing(const Shape& small_shape) const;
  bool MatchBeforeLastDim(const Shape& next_shape) const;

  Maybe<Shape> Slice(int64_t start_dim, int64_t end_dim) const;

  ShapeView ToShapeView() const { return ShapeView(dim_vec_.data(), dim_vec_.size()); }

  MutShapeView ToMutShapeView() { return MutShapeView(dim_vec_.data(), dim_vec_.size()); }

 private:
  DimVector dim_vec_;
  bool is_initialized_;
};

int64_t ShiftNegativeAxis(int64_t axis, const int64_t num_axes);

Shape CreateReducedShape(const ShapeView& shape, const AxisVector& axis_vec);
Shape CreateLeftExtendedShape(const ShapeView& shape, int ndims_extend_to);
Shape ZeroDimCompatiableShape(const Shape& shape);
Shape CreateReducedShapeOrOnesShape(const ShapeView& shape, const AxisVector& axis_vec);
template<typename StreamT>
void Shape::SerializeWithTextFormat(StreamT& out_stream) const {
  for (int64_t dim : dim_vec_) { out_stream << std::to_string(dim) << ' '; }
}

std::ostream& operator<<(std::ostream& out, const Shape& shape);

}  // namespace oneflow

namespace std {

template<>
struct hash<oneflow::Shape> {
  size_t operator()(const oneflow::Shape& shape) const {
    size_t ret = shape.NumAxes();
    FOR_RANGE(int, i, 0, shape.NumAxes()) { oneflow::AddHash(&ret, shape.At(i)); }
    return ret;
  }
};

}  // namespace std

#endif  // ONEFLOW_CORE_COMMON_SHAPE_H_<|MERGE_RESOLUTION|>--- conflicted
+++ resolved
@@ -27,14 +27,11 @@
 
 class ShapeView;
 
-<<<<<<< HEAD
 namespace cfg {
 // TODO: use Int64ListProto replace ShapeProto
 class ShapeProto;
 }  // namespace cfg
 
-=======
->>>>>>> 5e6451ca
 class Shape final {
  public:
   // OF_DISALLOW_COPY_AND_MOVE(Shape);
