/*
Copyright 2020 The OneFlow Authors. All rights reserved.

Licensed under the Apache License, Version 2.0 (the "License");
you may not use this file except in compliance with the License.
You may obtain a copy of the License at

    http://www.apache.org/licenses/LICENSE-2.0

Unless required by applicable law or agreed to in writing, software
distributed under the License is distributed on an "AS IS" BASIS,
WITHOUT WARRANTIES OR CONDITIONS OF ANY KIND, either express or implied.
See the License for the specific language governing permissions and
limitations under the License.
*/
#ifndef ONEFLOW_CORE_COMMON_SHAPE_H_
#define ONEFLOW_CORE_COMMON_SHAPE_H_

#include "oneflow/core/common/shape.pb.h"
#include "oneflow/core/common/util.h"
#include "oneflow/core/common/maybe.h"
#include "oneflow/core/common/shape_vec.h"
#include "oneflow/core/common/optional.h"

namespace oneflow {

class ShapeView;

namespace cfg {
class ShapeProto;
}

class Shape final {
 public:
  // OF_DISALLOW_COPY_AND_MOVE(Shape);
  Shape() = default;
  explicit Shape(const DimVector& dim_vec);
  explicit Shape(DimVector&& dim_vec);
  explicit Shape(const ShapeProto& shape_proto);
  explicit Shape(const cfg::ShapeProto& shape_proto);
  Shape(const std::initializer_list<int64_t>& dim_vec);
  ~Shape() = default;
  Shape& operator=(const Shape& shape);
  Shape& assign(const DimVector& dim_vec);
  Shape& CheckNumAxesIdenticalAndAssign(const ShapeView& shape_view);
  Shape& LeftOnesExtendedAssign(const ShapeView& shape_view);

  bool operator==(const Shape& rhs) const;
  bool operator!=(const Shape& rhs) const { return !(*this == rhs); }
  std::string DebugStr() const;
  std::string ToString() const;

  void ToProto(ShapeProto*) const;

  template<typename StreamT>
  void SerializeWithTextFormat(StreamT& out_stream) const;

  // Getters and Setters
  bool is_initialized() const { return elem_cnt_.has_value(); }
  const DimVector& dim_vec() const { return dim_vec_; }
  int64_t elem_cnt() const { return CHECK_JUST(elem_cnt_.value()); }
<<<<<<< HEAD
  int64_t At(int64_t index) const { 
    if (index < dim_vec_.size()) {
      return dim_vec_.at(index);
    } else {
      return 0;
    }
  }
=======
  int64_t At(int64_t index) const;
>>>>>>> 4af38936
  void Set(int64_t index, int64_t val);
  int64_t NumAxes() const {
    CHECK(is_initialized());
    return dim_vec_.size();
  }
  int64_t Count(int64_t begin_axis, int64_t end_axis) const;
  int64_t Count(int64_t begin_axis) const;

  AxisVector ShiftNegativeAxisVec(const AxisVector& axis_vec) const;
  Shape RemoveOnes(const AxisVector& axis_vec) const;
  static Shape Ones(const int64_t num_axes);
  AxisVector Axes4BroadcastTo(const Shape& broadcast_dim_vec) const;

  bool Containing(const Shape& small_shape) const;

  Maybe<Shape> Slice(int64_t start_dim, int64_t end_dim) const;

 private:
  void UpdateElemCnt();

  DimVector dim_vec_;
  Optional<int64_t> elem_cnt_;
};

int64_t ShiftNegativeAxis(int64_t axis, const int64_t num_axes);

Shape CreateReducedShape(const ShapeView& shape, const AxisVector& axis_vec);
Shape CreateLeftExtendedShape(const ShapeView& shape, int ndims_extend_to);
Shape CreateReducedShapeOrOnesShape(const ShapeView& shape, const AxisVector& axis_vec);
template<typename StreamT>
void Shape::SerializeWithTextFormat(StreamT& out_stream) const {
  for (int64_t dim : dim_vec_) { out_stream << std::to_string(dim) << ' '; }
}

std::ostream& operator<<(std::ostream& out, const Shape& shape);

}  // namespace oneflow

namespace std {

template<>
struct hash<oneflow::Shape> {
  size_t operator()(const oneflow::Shape& shape) const {
    size_t ret = shape.NumAxes();
    FOR_RANGE(int, i, 0, shape.NumAxes()) { oneflow::AddHash(&ret, shape.At(i)); }
    return ret;
  }
};

}  // namespace std

#endif  // ONEFLOW_CORE_COMMON_SHAPE_H_<|MERGE_RESOLUTION|>--- conflicted
+++ resolved
@@ -59,17 +59,7 @@
   bool is_initialized() const { return elem_cnt_.has_value(); }
   const DimVector& dim_vec() const { return dim_vec_; }
   int64_t elem_cnt() const { return CHECK_JUST(elem_cnt_.value()); }
-<<<<<<< HEAD
-  int64_t At(int64_t index) const { 
-    if (index < dim_vec_.size()) {
-      return dim_vec_.at(index);
-    } else {
-      return 0;
-    }
-  }
-=======
   int64_t At(int64_t index) const;
->>>>>>> 4af38936
   void Set(int64_t index, int64_t val);
   int64_t NumAxes() const {
     CHECK(is_initialized());
