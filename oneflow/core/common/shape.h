/*
Copyright 2020 The OneFlow Authors. All rights reserved.

Licensed under the Apache License, Version 2.0 (the "License");
you may not use this file except in compliance with the License.
You may obtain a copy of the License at

    http://www.apache.org/licenses/LICENSE-2.0

Unless required by applicable law or agreed to in writing, software
distributed under the License is distributed on an "AS IS" BASIS,
WITHOUT WARRANTIES OR CONDITIONS OF ANY KIND, either express or implied.
See the License for the specific language governing permissions and
limitations under the License.
*/
#ifndef ONEFLOW_CORE_COMMON_SHAPE_H_
#define ONEFLOW_CORE_COMMON_SHAPE_H_

#include "oneflow/core/common/shape.pb.h"
#include "oneflow/core/common/util.h"
#include "oneflow/core/common/maybe.h"
#include "oneflow/core/common/shape_vec.h"
#include "oneflow/core/common/optional.h"

namespace oneflow {

class ShapeView;

namespace cfg {
class ShapeProto;
}

class Shape final {
 public:
  // OF_DISALLOW_COPY_AND_MOVE(Shape);
  Shape() = default;
  explicit Shape(const DimVector& dim_vec);
  explicit Shape(DimVector&& dim_vec);
  explicit Shape(const ShapeProto& shape_proto);
  explicit Shape(const cfg::ShapeProto& shape_proto);
  Shape(const std::initializer_list<int64_t>& dim_vec);
  ~Shape() = default;
  Shape& operator=(const Shape& shape);
  Shape& assign(const DimVector& dim_vec);
  Shape& CheckNumAxesIdenticalAndAssign(const ShapeView& shape_view);
  Shape& LeftOnesExtendedAssign(const ShapeView& shape_view);

  bool operator==(const Shape& rhs) const;
  bool operator!=(const Shape& rhs) const { return !(*this == rhs); }
  std::string DebugStr() const;
  std::string ToString() const;

  void ToProto(ShapeProto*) const;

  template<typename StreamT>
  void SerializeWithTextFormat(StreamT& out_stream) const;

  // Getters and Setters
  bool is_initialized() const { return elem_cnt_.has_value(); }
  const DimVector& dim_vec() const { return dim_vec_; }
  int64_t elem_cnt() const { return CHECK_JUST(elem_cnt_); }
<<<<<<< HEAD
  int64_t At(int64_t index) const { return dim_vec_.at(index); }
=======
  int64_t At(int64_t index) const;
>>>>>>> 7388d218
  void Set(int64_t index, int64_t val);
  int64_t NumAxes() const {
    CHECK(is_initialized());
    return dim_vec_.size();
  }
  int64_t Count(int64_t begin_axis, int64_t end_axis) const;
  int64_t Count(int64_t begin_axis) const;

  AxisVector ShiftNegativeAxisVec(const AxisVector& axis_vec) const;
  Shape RemoveOnes(const AxisVector& axis_vec) const;
  static Shape Ones(const int64_t num_axes);
  AxisVector Axes4BroadcastTo(const Shape& broadcast_dim_vec) const;

  bool Containing(const Shape& small_shape) const;

  Maybe<Shape> Slice(int64_t start_dim, int64_t end_dim) const;

 private:
  void UpdateElemCnt();

  DimVector dim_vec_;
  Optional<int64_t> elem_cnt_;
};

int64_t ShiftNegativeAxis(int64_t axis, const int64_t num_axes);

Shape CreateReducedShape(const ShapeView& shape, const AxisVector& axis_vec);
Shape CreateLeftExtendedShape(const ShapeView& shape, int ndims_extend_to);
Shape CreateReducedShapeOrOnesShape(const ShapeView& shape, const AxisVector& axis_vec);
template<typename StreamT>
void Shape::SerializeWithTextFormat(StreamT& out_stream) const {
  for (int64_t dim : dim_vec_) { out_stream << std::to_string(dim) << ' '; }
}

std::ostream& operator<<(std::ostream& out, const Shape& shape);

}  // namespace oneflow

namespace std {

template<>
struct hash<oneflow::Shape> {
  size_t operator()(const oneflow::Shape& shape) const {
    size_t ret = shape.NumAxes();
    FOR_RANGE(int, i, 0, shape.NumAxes()) { oneflow::AddHash(&ret, shape.At(i)); }
    return ret;
  }
};

}  // namespace std

#endif  // ONEFLOW_CORE_COMMON_SHAPE_H_<|MERGE_RESOLUTION|>--- conflicted
+++ resolved
@@ -59,11 +59,7 @@
   bool is_initialized() const { return elem_cnt_.has_value(); }
   const DimVector& dim_vec() const { return dim_vec_; }
   int64_t elem_cnt() const { return CHECK_JUST(elem_cnt_); }
-<<<<<<< HEAD
-  int64_t At(int64_t index) const { return dim_vec_.at(index); }
-=======
   int64_t At(int64_t index) const;
->>>>>>> 7388d218
   void Set(int64_t index, int64_t val);
   int64_t NumAxes() const {
     CHECK(is_initialized());
