/*
Copyright 2020 The OneFlow Authors. All rights reserved.

Licensed under the Apache License, Version 2.0 (the "License");
you may not use this file except in compliance with the License.
You may obtain a copy of the License at

    http://www.apache.org/licenses/LICENSE-2.0

Unless required by applicable law or agreed to in writing, software
distributed under the License is distributed on an "AS IS" BASIS,
WITHOUT WARRANTIES OR CONDITIONS OF ANY KIND, either express or implied.
See the License for the specific language governing permissions and
limitations under the License.
*/
#include "oneflow/core/common/maybe.h"
#include <gtest/gtest-death-test.h>
#include "oneflow/core/common/util.h"

namespace oneflow {
namespace test {

TEST(Maybe, JUST_MSG) {
  auto f = [](int x) -> Maybe<int> {
    if (x > 10) { return Error::InvalidValueError("") << "input value " << x; }

    return 233;
  };

  auto g = [](int x) { return x * x - 5 * x + 3; };

  auto h = [&](int x) -> Maybe<int> {
    auto y = g(x);
    return JUST_MSG(f(y), "input value g(", x, ")");
  };

  auto i = [&](float x) -> Maybe<int> {
    int y = x;
    return JUST_MSG(h(y), std::stringstream() << "input value int(" << x << ")");
  };

  auto data = CHECK_JUST(i(1));
  ASSERT_EQ(data, 233);

  auto err = i(10.123).error();
  ASSERT_EQ(err->msg(), "input value 53");
<<<<<<< HEAD
  ASSERT_EQ(err->stack_frame(0).error_msg(), "(f(y)): input value g(10)");
  ASSERT_EQ(err->stack_frame(1).error_msg(), "(h(y)): input value int(10.123)");

  // NOLINTNEXTLINE(cppcoreguidelines-avoid-goto)
  ASSERT_EXIT(CHECK_JUST(i(10.234)), testing::KilledBySignal(SIGABRT), R"(input value 53)");
}

TEST(Maybe, CHECK_OK) {
  auto f = [](int x) -> Maybe<int> {
    if (x > 10) { return Error::InvalidValueError("") << "input value " << x; }

    return 233;
  };

  auto g = [&](int x) -> Maybe<int> {
    auto y = JUST(f(x));
    return f(y);
  };

  // NOLINTNEXTLINE(cppcoreguidelines-avoid-goto)
  ASSERT_EXIT(CHECK_OK(g(11)), testing::KilledBySignal(SIGABRT), R"(g\(11\) is not OK)");
=======
  ASSERT_EQ(err->stack_frame(0).error_msg(), "f(y): input value g(10)");
  ASSERT_EQ(err->stack_frame(1).error_msg(), "h(y): input value int(10.123)");
>>>>>>> aaf2d3c2
}

}  // namespace test
}  // namespace oneflow<|MERGE_RESOLUTION|>--- conflicted
+++ resolved
@@ -44,9 +44,8 @@
 
   auto err = i(10.123).error();
   ASSERT_EQ(err->msg(), "input value 53");
-<<<<<<< HEAD
-  ASSERT_EQ(err->stack_frame(0).error_msg(), "(f(y)): input value g(10)");
-  ASSERT_EQ(err->stack_frame(1).error_msg(), "(h(y)): input value int(10.123)");
+  ASSERT_EQ(err->stack_frame(0).error_msg(), "f(y): input value g(10)");
+  ASSERT_EQ(err->stack_frame(1).error_msg(), "h(y): input value int(10.123)");
 
   // NOLINTNEXTLINE(cppcoreguidelines-avoid-goto)
   ASSERT_EXIT(CHECK_JUST(i(10.234)), testing::KilledBySignal(SIGABRT), R"(input value 53)");
@@ -66,10 +65,6 @@
 
   // NOLINTNEXTLINE(cppcoreguidelines-avoid-goto)
   ASSERT_EXIT(CHECK_OK(g(11)), testing::KilledBySignal(SIGABRT), R"(g\(11\) is not OK)");
-=======
-  ASSERT_EQ(err->stack_frame(0).error_msg(), "f(y): input value g(10)");
-  ASSERT_EQ(err->stack_frame(1).error_msg(), "h(y): input value int(10.123)");
->>>>>>> aaf2d3c2
 }
 
 }  // namespace test
