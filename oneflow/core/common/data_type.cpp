--- conflicted
+++ resolved
@@ -96,9 +96,6 @@
     case kUInt16: return 2;
     case kFloat16: return 2;
     case kBFloat16: return 2;
-<<<<<<< HEAD
-    case kUInt64: return 8;
-=======
 
     // 32-bit
     case kInt32: return 4;
@@ -120,7 +117,6 @@
     // non pod
     case kOFRecord: return sizeof(OFRecord);
     case kTensorBuffer: return sizeof(TensorBuffer);
->>>>>>> 2c2da2bb
     default: LOG(FATAL) << "invalid data_type: " << DataType_Name(data_type);
   }
 }
