/*
Copyright 2020 The OneFlow Authors. All rights reserved.

Licensed under the Apache License, Version 2.0 (the "License");
you may not use this file except in compliance with the License.
You may obtain a copy of the License at

    http://www.apache.org/licenses/LICENSE-2.0

Unless required by applicable law or agreed to in writing, software
distributed under the License is distributed on an "AS IS" BASIS,
WITHOUT WARRANTIES OR CONDITIONS OF ANY KIND, either express or implied.
See the License for the specific language governing permissions and
limitations under the License.
*/
#ifndef ONEFLOW_CORE_COMMON_SPIN_COUNTER_H_
#define ONEFLOW_CORE_COMMON_SPIN_COUNTER_H_

#include <atomic>
#include "oneflow/core/common/maybe.h"
#include "oneflow/core/common/env_var.h"

namespace oneflow {

class SpinCounter final {
 public:
  SpinCounter() = delete;
  SpinCounter(const SpinCounter&) = delete;
  SpinCounter(SpinCounter&&) = delete;
  ~SpinCounter() = default;

<<<<<<< HEAD
  explicit SpinCounter(int64_t cnt_val)
      : cnt_val_(cnt_val),
        timeout_seconds_(ThreadLocalEnvInteger<ONEFLOW_TIMEOUT_SECONDS>()),
        heartbeat_interval_seconds_(3) {}
  SpinCounter(int64_t cnt_val, int64_t timeout_seconds, int64_t heartbeat_interval_seconds)
      : cnt_val_(cnt_val),
        timeout_seconds_(timeout_seconds),
        heartbeat_interval_seconds_(heartbeat_interval_seconds) {}
  static Maybe<void> SpinWait(
      int64_t cnt, const std::function<Maybe<void>(const std::shared_ptr<SpinCounter>&)>& Callback);
  static Maybe<void> SpinWait(
      int64_t cnt, const std::function<Maybe<void>(const std::shared_ptr<SpinCounter>&)>& Callback,
      const std::function<void()>& HeartbeatCallback);

  int64_t TimeoutSeconds() const { return timeout_seconds_; }
  int64_t HearbeatIntervalSeconds() const { return heartbeat_interval_seconds_; }
=======
  explicit SpinCounter(int64_t cnt_val) : cnt_val_(cnt_val) {}
>>>>>>> c1ad80c1

  int64_t Decrease() { return --cnt_val_; }
  Maybe<void> WaitUntilCntEqualZero() const;

 private:
  std::atomic<int64_t> cnt_val_;
};

}  // namespace oneflow

#endif  // ONEFLOW_CORE_COMMON_SPIN_COUNTER_H_<|MERGE_RESOLUTION|>--- conflicted
+++ resolved
@@ -18,7 +18,6 @@
 
 #include <atomic>
 #include "oneflow/core/common/maybe.h"
-#include "oneflow/core/common/env_var.h"
 
 namespace oneflow {
 
@@ -29,26 +28,7 @@
   SpinCounter(SpinCounter&&) = delete;
   ~SpinCounter() = default;
 
-<<<<<<< HEAD
-  explicit SpinCounter(int64_t cnt_val)
-      : cnt_val_(cnt_val),
-        timeout_seconds_(ThreadLocalEnvInteger<ONEFLOW_TIMEOUT_SECONDS>()),
-        heartbeat_interval_seconds_(3) {}
-  SpinCounter(int64_t cnt_val, int64_t timeout_seconds, int64_t heartbeat_interval_seconds)
-      : cnt_val_(cnt_val),
-        timeout_seconds_(timeout_seconds),
-        heartbeat_interval_seconds_(heartbeat_interval_seconds) {}
-  static Maybe<void> SpinWait(
-      int64_t cnt, const std::function<Maybe<void>(const std::shared_ptr<SpinCounter>&)>& Callback);
-  static Maybe<void> SpinWait(
-      int64_t cnt, const std::function<Maybe<void>(const std::shared_ptr<SpinCounter>&)>& Callback,
-      const std::function<void()>& HeartbeatCallback);
-
-  int64_t TimeoutSeconds() const { return timeout_seconds_; }
-  int64_t HearbeatIntervalSeconds() const { return heartbeat_interval_seconds_; }
-=======
   explicit SpinCounter(int64_t cnt_val) : cnt_val_(cnt_val) {}
->>>>>>> c1ad80c1
 
   int64_t Decrease() { return --cnt_val_; }
   Maybe<void> WaitUntilCntEqualZero() const;
