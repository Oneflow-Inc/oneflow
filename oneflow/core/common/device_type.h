/*
Copyright 2020 The OneFlow Authors. All rights reserved.

Licensed under the Apache License, Version 2.0 (the "License");
you may not use this file except in compliance with the License.
You may obtain a copy of the License at

    http://www.apache.org/licenses/LICENSE-2.0

Unless required by applicable law or agreed to in writing, software
distributed under the License is distributed on an "AS IS" BASIS,
WITHOUT WARRANTIES OR CONDITIONS OF ANY KIND, either express or implied.
See the License for the specific language governing permissions and
limitations under the License.
*/
#ifndef ONEFLOW_CORE_COMMON_DEVICE_TYPE_H_
#define ONEFLOW_CORE_COMMON_DEVICE_TYPE_H_

#include "oneflow/core/common/device_type.pb.h"

namespace std {

template<>
struct hash<oneflow::DeviceType> final {
  size_t operator()(oneflow::DeviceType device_type) const {
    return static_cast<size_t>(device_type);
  }
};

}  // namespace std

namespace oneflow {

<<<<<<< HEAD
inline std::string PrintAvailableDevices() {
  std::string str("cpu");
#ifdef WITH_CUDA
  str += ", cuda";
#endif
  str += ", meta";
  return str;
}

inline std::string PrintGeneratorAvailableDevices() {
  std::string str("cpu");
#ifdef WITH_CUDA
  str += ", cuda";
#endif
  str += ", meta";
  str += ", auto";  // "auto" is a fake device type for random generator.
  return str;
}
=======
std::string PrintAvailableDevices();
std::string PrintGeneratorAvailableDevices();
>>>>>>> bfeccc84

#if defined(WITH_CUDA)
#define DEVICE_TYPE_SEQ                  \
  OF_PP_MAKE_TUPLE_SEQ(DeviceType::kCPU) \
  OF_PP_MAKE_TUPLE_SEQ(DeviceType::kCUDA)
#else
#define DEVICE_TYPE_SEQ OF_PP_MAKE_TUPLE_SEQ(DeviceType::kCPU)
#endif

}  // namespace oneflow

#endif  // ONEFLOW_CORE_COMMON_DEVICE_TYPE_H_<|MERGE_RESOLUTION|>--- conflicted
+++ resolved
@@ -31,29 +31,8 @@
 
 namespace oneflow {
 
-<<<<<<< HEAD
-inline std::string PrintAvailableDevices() {
-  std::string str("cpu");
-#ifdef WITH_CUDA
-  str += ", cuda";
-#endif
-  str += ", meta";
-  return str;
-}
-
-inline std::string PrintGeneratorAvailableDevices() {
-  std::string str("cpu");
-#ifdef WITH_CUDA
-  str += ", cuda";
-#endif
-  str += ", meta";
-  str += ", auto";  // "auto" is a fake device type for random generator.
-  return str;
-}
-=======
 std::string PrintAvailableDevices();
 std::string PrintGeneratorAvailableDevices();
->>>>>>> bfeccc84
 
 #if defined(WITH_CUDA)
 #define DEVICE_TYPE_SEQ                  \
