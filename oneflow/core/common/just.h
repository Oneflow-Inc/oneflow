/*
Copyright 2020 The OneFlow Authors. All rights reserved.

Licensed under the Apache License, Version 2.0 (the "License");
you may not use this file except in compliance with the License.
You may obtain a copy of the License at

    http://www.apache.org/licenses/LICENSE-2.0

Unless required by applicable law or agreed to in writing, software
distributed under the License is distributed on an "AS IS" BASIS,
WITHOUT WARRANTIES OR CONDITIONS OF ANY KIND, either express or implied.
See the License for the specific language governing permissions and
limitations under the License.
*/

#ifndef ONEFLOW_CORE_COMMON_JUST_H_
#define ONEFLOW_CORE_COMMON_JUST_H_

#include <sstream>
#include <glog/logging.h>
#include <type_traits>
#include "oneflow/core/common/error.h"
#include "oneflow/core/common/throw.h"
#include "oneflow/core/common/symbol.h"
#include "oneflow/core/common/preprocessor.h"

namespace oneflow {

template<typename T, typename Enabled = void>
class Maybe;

template<typename T>
class Optional;

Maybe<std::string> FormatErrorStr(const std::shared_ptr<StackedError>&);
namespace {
std::string GetFormatedSerializedError(const std::shared_ptr<StackedError>&);
}

namespace private_details {

inline std::shared_ptr<StackedError>&& JustErrorAddStackFrame(
    std::shared_ptr<StackedError>&& err, Symbol<ErrorStackFrame> error_stack_frame) {
  err->add_stack_frame(error_stack_frame);
  return std::move(err);
}

template<typename T>
Error&& AddFrameMessage(Error&& error, const T& x) {
  std::ostringstream ss;
  ss << x;
  error->set_frame_msg(error->frame_msg() + ss.str());
  return std::move(error);
}

template<>
inline Error&& AddFrameMessage(Error&& error, const std::stringstream& x) {
  AddFrameMessage(std::move(error), x.str());
  return std::move(error);
}

template<>
inline Error&& AddFrameMessage(Error&& error, const std::ostream& x) {
  AddFrameMessage(std::move(error), x.rdbuf());
  return std::move(error);
}

template<typename... T>
Error&& JustErrorAddFrameMessage(Error&& err, T&&... msg) {
  __attribute__((unused)) int dummy[] = {
      ((void)(AddFrameMessage(std::move(err), std::forward<T>(msg))), 0)...};
  return std::move(err);
}

template<typename T>
bool JustIsOk(const Maybe<T>& val) {
  return val.IsOk();
}

template<typename T>
bool JustIsOk(const Optional<T>& val) {
  return val.has_value();
}

template<typename T>
std::shared_ptr<StackedError> JustGetError(const Maybe<T>& val) {
  return val.stacked_error();
}

template<typename T>
std::shared_ptr<StackedError> JustGetError(const Optional<T>&) {
  return Error::ValueNotFoundError().stacked_error();
}

template<typename T>
typename std::remove_const<typename std::remove_reference<T>::type>::type&& RemoveRValConst(
    T&& v) noexcept {
  static_assert(std::is_rvalue_reference<T&&>::value, "rvalue is expected here");
  return const_cast<typename std::remove_const<typename std::remove_reference<T>::type>::type&&>(v);
}

}  // namespace private_details
}  // namespace oneflow

#define __JustStackCheckWrapper__(...) __VA_ARGS__
#define TRY(...) __JustStackCheckWrapper__(__VA_ARGS__)

#if defined(__GNUC__) || defined(__CUDACC__) || defined(__clang__)

#define JUST(...)                                                                        \
  ::oneflow::private_details::RemoveRValConst(({                                         \
    auto&& _just_value_to_check_ = __JustStackCheckWrapper__(__VA_ARGS__);               \
    if (!::oneflow::private_details::JustIsOk(_just_value_to_check_)) {                  \
      return ::oneflow::private_details::JustErrorAddStackFrame(                         \
          ::oneflow::private_details::JustGetError(_just_value_to_check_),               \
          [](const char* function) {                                                     \
            thread_local static auto frame = ::oneflow::SymbolOf(                        \
                ::oneflow::ErrorStackFrame(__FILE__, __LINE__, function, #__VA_ARGS__)); \
            return frame;                                                                \
          }(__FUNCTION__));                                                              \
    }                                                                                    \
    std::forward<decltype(_just_value_to_check_)>(_just_value_to_check_);                \
  })).Data_YouAreNotAllowedToCallThisFuncOutsideThisFile()

<<<<<<< HEAD
#define CHECK_JUST(...)                                                                 \
  ([&](const char* _just_closure_func_name_) {                                          \
    auto&& _just_value_to_check_ = __JustStackCheckWrapper__(__VA_ARGS__);              \
    if (!::oneflow::private_details::JustIsOk(_just_value_to_check_)) {                 \
      thread_local static auto frame = ::oneflow::SymbolOf(::oneflow::ErrorStackFrame(  \
          __FILE__, __LINE__, _just_closure_func_name_, OF_PP_STRINGIZE(__VA_ARGS__))); \
      THROW(RuntimeError) << ::oneflow::GetErrorString(                              \
          ::oneflow::private_details::JustErrorAddStackFrame(                           \
              ::oneflow::private_details::JustGetError(_just_value_to_check_), frame)); \
    }                                                                                   \
    return std::forward<decltype(_just_value_to_check_)>(_just_value_to_check_);        \
  })(__FUNCTION__)                                                                      \
=======
#define CHECK_JUST(...)                                                                            \
  ([&](const char* _just_closure_func_name_) {                                                     \
    auto&& _just_value_to_check_ = __JustStackCheckWrapper__(__VA_ARGS__);                         \
    if (!::oneflow::private_details::JustIsOk(_just_value_to_check_)) {                            \
      thread_local static auto frame = ::oneflow::SymbolOf(                                        \
          ::oneflow::ErrorStackFrame(__FILE__, __LINE__, _just_closure_func_name_, #__VA_ARGS__)); \
      LOG(FATAL) << ::oneflow::GetFormatedSerializedError(                                         \
          ::oneflow::private_details::JustErrorAddStackFrame(                                      \
              ::oneflow::private_details::JustGetError(_just_value_to_check_), frame));            \
    }                                                                                              \
    return std::forward<decltype(_just_value_to_check_)>(_just_value_to_check_);                   \
  })(__FUNCTION__)                                                                                 \
>>>>>>> 295cb601
      .Data_YouAreNotAllowedToCallThisFuncOutsideThisFile()

#define JUST_MSG(value, ...)                                                                  \
  ::oneflow::private_details::RemoveRValConst(({                                              \
    auto&& _just_value_to_check_ = (value);                                                   \
    if (!::oneflow::private_details::JustIsOk(_just_value_to_check_)) {                       \
      return ::oneflow::private_details::JustErrorAddFrameMessage(                            \
          ::oneflow::Error(::oneflow::private_details::JustGetError(_just_value_to_check_))   \
              .AddStackFrame([](const char* function) {                                       \
                thread_local static auto frame = ::oneflow::SymbolOf(                         \
                    ::oneflow::ErrorStackFrame(__FILE__, __LINE__, function, #value));        \
                return frame;                                                                 \
              }(__FUNCTION__)),                                                               \
          "\nError message from " __FILE__, ":", __LINE__, "\n\t", #value, ": ", __VA_ARGS__, \
          "\n");                                                                              \
    }                                                                                         \
    std::forward<decltype(_just_value_to_check_)>(_just_value_to_check_);                     \
  })).Data_YouAreNotAllowedToCallThisFuncOutsideThisFile()

<<<<<<< HEAD
#define CHECK_JUST_MSG(value, ...)                                                              \
  ([&](const char* _just_closure_func_name_) {                                                  \
    auto&& _just_value_to_check_ = (value);                                                     \
    if (!::oneflow::private_details::JustIsOk(_just_value_to_check_)) {                         \
      thread_local static auto frame = ::oneflow::SymbolOf(::oneflow::ErrorStackFrame(          \
          __FILE__, __LINE__, _just_closure_func_name_, OF_PP_STRINGIZE(value)));               \
      THROW(RuntimeError) << ::oneflow::GetErrorString(                                      \
          ::oneflow::private_details::JustErrorAddFrameMessage(                                 \
              ::oneflow::Error(::oneflow::private_details::JustGetError(_just_value_to_check_)) \
                  .AddStackFrame(frame),                                                        \
              "\nError message from " __FILE__, ":", __LINE__, "\n\t", OF_PP_STRINGIZE(value),  \
              ": ", __VA_ARGS__, "\n")                                                          \
              .stacked_error());                                                                \
    }                                                                                           \
    return std::forward<decltype(_just_value_to_check_)>(_just_value_to_check_);                \
  })(__FUNCTION__)                                                                              \
=======
#define CHECK_JUST_MSG(value, ...)                                                                \
  ([&](const char* _just_closure_func_name_) {                                                    \
    auto&& _just_value_to_check_ = (value);                                                       \
    if (!::oneflow::private_details::JustIsOk(_just_value_to_check_)) {                           \
      thread_local static auto frame = ::oneflow::SymbolOf(                                       \
          ::oneflow::ErrorStackFrame(__FILE__, __LINE__, _just_closure_func_name_, #value));      \
      LOG(FATAL) << ::oneflow::GetFormatedSerializedError(                                        \
          ::oneflow::private_details::JustErrorAddFrameMessage(                                   \
              ::oneflow::Error(::oneflow::private_details::JustGetError(_just_value_to_check_))   \
                  .AddStackFrame(frame),                                                          \
              "\nError message from " __FILE__, ":", __LINE__, "\n\t", #value, ": ", __VA_ARGS__, \
              "\n")                                                                               \
              .stacked_error());                                                                  \
    }                                                                                             \
    return std::forward<decltype(_just_value_to_check_)>(_just_value_to_check_);                  \
  })(__FUNCTION__)                                                                                \
>>>>>>> 295cb601
      .Data_YouAreNotAllowedToCallThisFuncOutsideThisFile()

#define JUST_OPT(...)                                                      \
  ::oneflow::private_details::RemoveRValConst(({                           \
    auto&& _just_value_to_check_ = __JustStackCheckWrapper__(__VA_ARGS__); \
    if (!_just_value_to_check_.has_value()) { return NullOpt; }            \
    std::forward<decltype(_just_value_to_check_)>(_just_value_to_check_);  \
  })).Data_YouAreNotAllowedToCallThisFuncOutsideThisFile()

#else
#error statement expression is no supported, please implement try-catch version of JUST
#endif

#endif  // ONEFLOW_CORE_COMMON_JUST_H_<|MERGE_RESOLUTION|>--- conflicted
+++ resolved
@@ -123,33 +123,18 @@
     std::forward<decltype(_just_value_to_check_)>(_just_value_to_check_);                \
   })).Data_YouAreNotAllowedToCallThisFuncOutsideThisFile()
 
-<<<<<<< HEAD
 #define CHECK_JUST(...)                                                                 \
   ([&](const char* _just_closure_func_name_) {                                          \
     auto&& _just_value_to_check_ = __JustStackCheckWrapper__(__VA_ARGS__);              \
     if (!::oneflow::private_details::JustIsOk(_just_value_to_check_)) {                 \
       thread_local static auto frame = ::oneflow::SymbolOf(::oneflow::ErrorStackFrame(  \
-          __FILE__, __LINE__, _just_closure_func_name_, OF_PP_STRINGIZE(__VA_ARGS__))); \
+          __FILE__, __LINE__, _just_closure_func_name_, #__VA_ARGS__)); \
       THROW(RuntimeError) << ::oneflow::GetErrorString(                              \
           ::oneflow::private_details::JustErrorAddStackFrame(                           \
               ::oneflow::private_details::JustGetError(_just_value_to_check_), frame)); \
     }                                                                                   \
     return std::forward<decltype(_just_value_to_check_)>(_just_value_to_check_);        \
   })(__FUNCTION__)                                                                      \
-=======
-#define CHECK_JUST(...)                                                                            \
-  ([&](const char* _just_closure_func_name_) {                                                     \
-    auto&& _just_value_to_check_ = __JustStackCheckWrapper__(__VA_ARGS__);                         \
-    if (!::oneflow::private_details::JustIsOk(_just_value_to_check_)) {                            \
-      thread_local static auto frame = ::oneflow::SymbolOf(                                        \
-          ::oneflow::ErrorStackFrame(__FILE__, __LINE__, _just_closure_func_name_, #__VA_ARGS__)); \
-      LOG(FATAL) << ::oneflow::GetFormatedSerializedError(                                         \
-          ::oneflow::private_details::JustErrorAddStackFrame(                                      \
-              ::oneflow::private_details::JustGetError(_just_value_to_check_), frame));            \
-    }                                                                                              \
-    return std::forward<decltype(_just_value_to_check_)>(_just_value_to_check_);                   \
-  })(__FUNCTION__)                                                                                 \
->>>>>>> 295cb601
       .Data_YouAreNotAllowedToCallThisFuncOutsideThisFile()
 
 #define JUST_MSG(value, ...)                                                                  \
@@ -169,41 +154,22 @@
     std::forward<decltype(_just_value_to_check_)>(_just_value_to_check_);                     \
   })).Data_YouAreNotAllowedToCallThisFuncOutsideThisFile()
 
-<<<<<<< HEAD
 #define CHECK_JUST_MSG(value, ...)                                                              \
   ([&](const char* _just_closure_func_name_) {                                                  \
     auto&& _just_value_to_check_ = (value);                                                     \
     if (!::oneflow::private_details::JustIsOk(_just_value_to_check_)) {                         \
       thread_local static auto frame = ::oneflow::SymbolOf(::oneflow::ErrorStackFrame(          \
-          __FILE__, __LINE__, _just_closure_func_name_, OF_PP_STRINGIZE(value)));               \
+          __FILE__, __LINE__, _just_closure_func_name_, #value));               \
       THROW(RuntimeError) << ::oneflow::GetErrorString(                                      \
           ::oneflow::private_details::JustErrorAddFrameMessage(                                 \
               ::oneflow::Error(::oneflow::private_details::JustGetError(_just_value_to_check_)) \
                   .AddStackFrame(frame),                                                        \
-              "\nError message from " __FILE__, ":", __LINE__, "\n\t", OF_PP_STRINGIZE(value),  \
+              "\nError message from " __FILE__, ":", __LINE__, "\n\t", #value,  \
               ": ", __VA_ARGS__, "\n")                                                          \
               .stacked_error());                                                                \
     }                                                                                           \
     return std::forward<decltype(_just_value_to_check_)>(_just_value_to_check_);                \
   })(__FUNCTION__)                                                                              \
-=======
-#define CHECK_JUST_MSG(value, ...)                                                                \
-  ([&](const char* _just_closure_func_name_) {                                                    \
-    auto&& _just_value_to_check_ = (value);                                                       \
-    if (!::oneflow::private_details::JustIsOk(_just_value_to_check_)) {                           \
-      thread_local static auto frame = ::oneflow::SymbolOf(                                       \
-          ::oneflow::ErrorStackFrame(__FILE__, __LINE__, _just_closure_func_name_, #value));      \
-      LOG(FATAL) << ::oneflow::GetFormatedSerializedError(                                        \
-          ::oneflow::private_details::JustErrorAddFrameMessage(                                   \
-              ::oneflow::Error(::oneflow::private_details::JustGetError(_just_value_to_check_))   \
-                  .AddStackFrame(frame),                                                          \
-              "\nError message from " __FILE__, ":", __LINE__, "\n\t", #value, ": ", __VA_ARGS__, \
-              "\n")                                                                               \
-              .stacked_error());                                                                  \
-    }                                                                                             \
-    return std::forward<decltype(_just_value_to_check_)>(_just_value_to_check_);                  \
-  })(__FUNCTION__)                                                                                \
->>>>>>> 295cb601
       .Data_YouAreNotAllowedToCallThisFuncOutsideThisFile()
 
 #define JUST_OPT(...)                                                      \
