/*
Copyright 2020 The OneFlow Authors. All rights reserved.

Licensed under the Apache License, Version 2.0 (the "License");
you may not use this file except in compliance with the License.
You may obtain a copy of the License at

    http://www.apache.org/licenses/LICENSE-2.0

Unless required by applicable law or agreed to in writing, software
distributed under the License is distributed on an "AS IS" BASIS,
WITHOUT WARRANTIES OR CONDITIONS OF ANY KIND, either express or implied.
See the License for the specific language governing permissions and
limitations under the License.
*/
#include "oneflow/core/common/protobuf.h"
#include "oneflow/core/common/shape.pb.h"
#include "oneflow/core/common/str_util.h"
#include "oneflow/core/register/blob_desc.pb.h"
#include <google/protobuf/io/coded_stream.h>
#include <google/protobuf/io/zero_copy_stream_impl.h>
#include <google/protobuf/text_format.h>

namespace oneflow {

<<<<<<< HEAD
// txt file
=======
// parse protobuf message from .prototxt file
>>>>>>> 809944fc
bool TryParseProtoFromTextFile(const std::string& file_path, PbMessage* proto) {
  std::ifstream in_stream(file_path.c_str(), std::ifstream::in);
  google::protobuf::io::IstreamInputStream input(&in_stream);
  return google::protobuf::TextFormat::Parse(&input, proto);
}
<<<<<<< HEAD
void ParseProtoFromTextFile(const std::string& file_path, PbMessage* proto) {
  CHECK(TryParseProtoFromTextFile(file_path, proto));
}
void PrintProtoToTextFile(const PbMessage& proto, const std::string& file_path) {
  std::ofstream out_stream(file_path.c_str(), std::ofstream::out | std::ofstream::trunc);
  google::protobuf::io::OstreamOutputStream output(&out_stream);
  CHECK(google::protobuf::TextFormat::Print(proto, &output));
}

std::string PbMessage2TxtString(const PbMessage& proto) {
  std::string str;
  PbMessage2TxtString(proto, &str);
  return str;
}

void PbMessage2TxtString(const PbMessage& proto, std::string* str) {
  google::protobuf::TextFormat::PrintToString(proto, str);
}

bool TxtString2PbMessage(const std::string& proto_str, PbMessage* msg) {
  return google::protobuf::TextFormat::ParseFromString(proto_str, msg);
}

bool FieldDefinedInPbMessage(const PbMessage& msg, const std::string& field_name) {
  PROTOBUF_GET_FIELDDESC(msg, field_name);
  return fd != nullptr;
}

#define DEFINE_GET_VAL_FROM_PBMESSAGE(cpp_type, pb_type_name)                                   \
  template<>                                                                                    \
  cpp_type GetValFromPbMessage<cpp_type>(const PbMessage& msg, const std::string& field_name) { \
    PROTOBUF_REFLECTION(msg, field_name);                                                       \
    return r->Get##pb_type_name(msg, fd);                                                       \
  }

OF_PP_FOR_EACH_TUPLE(DEFINE_GET_VAL_FROM_PBMESSAGE,
                     PROTOBUF_BASIC_DATA_TYPE_SEQ OF_PP_MAKE_TUPLE_SEQ(const PbMessage&, Message))

#define DEFINE_SET_VAL_IN_PBMESSAGE(cpp_type, pb_type_name)                                    \
  template<>                                                                                   \
  void SetValInPbMessage(PbMessage* msg, const std::string& field_name, const cpp_type& val) { \
    PROTOBUF_REFLECTION((*msg), field_name);                                                   \
    r->Set##pb_type_name(msg, fd, val);                                                        \
  }

OF_PP_FOR_EACH_TUPLE(DEFINE_SET_VAL_IN_PBMESSAGE, PROTOBUF_BASIC_DATA_TYPE_SEQ)

const PbMessage& GetMessageInPbMessage(const PbMessage& msg, const std::string& field_name) {
  PROTOBUF_REFLECTION(msg, field_name);
  return r->GetMessage(msg, fd);
}

PbMessage* MutableMessageInPbMessage(PbMessage* msg, const std::string& field_name) {
  PROTOBUF_REFLECTION((*msg), field_name);
  return r->MutableMessage(msg, fd);
}

const PbMessage& GetMessageInPbMessage(const PbMessage& msg, int field_index) {
  const auto* d = const_cast<google::protobuf::Descriptor*>(msg.GetDescriptor());
  const auto* fd = const_cast<PbFd*>(d->FindFieldByNumber(field_index));
  CHECK_NOTNULL(fd);
  const auto* r = const_cast<google::protobuf::Reflection*>(msg.GetReflection());
  return r->GetMessage(msg, fd);
}

=======

void ParseProtoFromTextFile(const std::string& file_path, PbMessage* proto) {
  CHECK(TryParseProtoFromTextFile(file_path, proto));
}

// parse protobuf message from .pb file
bool TryParseProtoFromPbFile(const std::string& file_path, PbMessage* proto) {
  std::ifstream in_stream(file_path.c_str(), std::ifstream::in | std::ifstream::binary);
  return proto->ParseFromIstream(&in_stream);
}

void ParseProtoFromPbFile(const std::string& file_path, PbMessage* proto) {
  CHECK(TryParseProtoFromPbFile(file_path, proto));
}

void PrintProtoToTextFile(const PbMessage& proto, const std::string& file_path) {
  std::ofstream out_stream(file_path.c_str(), std::ofstream::out | std::ofstream::trunc);
  google::protobuf::io::OstreamOutputStream output(&out_stream);
  CHECK(google::protobuf::TextFormat::Print(proto, &output));
}

std::string PbMessage2TxtString(const PbMessage& proto) {
  std::string str;
  PbMessage2TxtString(proto, &str);
  return str;
}

void PbMessage2TxtString(const PbMessage& proto, std::string* str) {
  google::protobuf::TextFormat::PrintToString(proto, str);
}

bool TxtString2PbMessage(const std::string& proto_str, PbMessage* msg) {
  return google::protobuf::TextFormat::ParseFromString(proto_str, msg);
}

bool FieldDefinedInPbMessage(const PbMessage& msg, const std::string& field_name) {
  PROTOBUF_GET_FIELDDESC(msg, field_name);
  return fd != nullptr;
}

#define DEFINE_GET_VAL_FROM_PBMESSAGE(cpp_type, pb_type_name)                                   \
  template<>                                                                                    \
  cpp_type GetValFromPbMessage<cpp_type>(const PbMessage& msg, const std::string& field_name) { \
    PROTOBUF_REFLECTION(msg, field_name);                                                       \
    return r->Get##pb_type_name(msg, fd);                                                       \
  }

OF_PP_FOR_EACH_TUPLE(DEFINE_GET_VAL_FROM_PBMESSAGE,
                     PROTOBUF_BASIC_DATA_TYPE_SEQ OF_PP_MAKE_TUPLE_SEQ(const PbMessage&, Message))

#define DEFINE_SET_VAL_IN_PBMESSAGE(cpp_type, pb_type_name)                                    \
  template<>                                                                                   \
  void SetValInPbMessage(PbMessage* msg, const std::string& field_name, const cpp_type& val) { \
    PROTOBUF_REFLECTION((*msg), field_name);                                                   \
    r->Set##pb_type_name(msg, fd, val);                                                        \
  }

OF_PP_FOR_EACH_TUPLE(DEFINE_SET_VAL_IN_PBMESSAGE, PROTOBUF_BASIC_DATA_TYPE_SEQ)

const PbMessage& GetMessageInPbMessage(const PbMessage& msg, const std::string& field_name) {
  PROTOBUF_REFLECTION(msg, field_name);
  return r->GetMessage(msg, fd);
}

PbMessage* MutableMessageInPbMessage(PbMessage* msg, const std::string& field_name) {
  PROTOBUF_REFLECTION((*msg), field_name);
  return r->MutableMessage(msg, fd);
}

const PbMessage& GetMessageInPbMessage(const PbMessage& msg, int field_index) {
  const auto* d = const_cast<google::protobuf::Descriptor*>(msg.GetDescriptor());
  const auto* fd = const_cast<PbFd*>(d->FindFieldByNumber(field_index));
  CHECK_NOTNULL(fd);
  const auto* r = const_cast<google::protobuf::Reflection*>(msg.GetReflection());
  return r->GetMessage(msg, fd);
}

>>>>>>> 809944fc
PbMessage* MutableMessageInPbMessage(PbMessage* msg, int field_index) {
  const auto* d = const_cast<google::protobuf::Descriptor*>(msg->GetDescriptor());
  const auto* fd = const_cast<PbFd*>(d->FindFieldByNumber(field_index));
  CHECK_NOTNULL(fd);
  const auto* r = const_cast<google::protobuf::Reflection*>(msg->GetReflection());
  return r->MutableMessage(msg, fd);
}

#define DECLARE_GETTER_FUNC_HEADER(type) \
  template<>                             \
  type GetValFromPbMessage<type>(const PbMessage& msg, const std::string& field_name)

#define DECLARE_SETTER_FUNC_HEADER(type) \
  template<>                             \
  void SetValInPbMessage<type>(PbMessage * msg, const std::string& field_name, const type& val)

#define DEFINE_MESSAGE_VAL_GETTER_AND_SETTER(message_type)              \
  DECLARE_GETTER_FUNC_HEADER(message_type) {                            \
    PROTOBUF_REFLECTION(msg, field_name);                               \
    return *dynamic_cast<const message_type*>(&r->GetMessage(msg, fd)); \
  }                                                                     \
  DECLARE_SETTER_FUNC_HEADER(message_type) {                            \
    PROTOBUF_REFLECTION((*msg), field_name);                            \
    r->MutableMessage(msg, fd)->CopyFrom(val);                          \
  }

DEFINE_MESSAGE_VAL_GETTER_AND_SETTER(ShapeProto);

#define DEFINE_ENUM_VAL_GETTER_AND_SETTER(enum_type)         \
  DECLARE_GETTER_FUNC_HEADER(enum_type) {                    \
    PROTOBUF_REFLECTION(msg, field_name);                    \
    return static_cast<enum_type>(r->GetEnumValue(msg, fd)); \
  }                                                          \
  DECLARE_SETTER_FUNC_HEADER(enum_type) {                    \
    PROTOBUF_REFLECTION((*msg), field_name);                 \
    r->SetEnumValue(msg, fd, val);                           \
  }

DEFINE_ENUM_VAL_GETTER_AND_SETTER(DataType);

#define DEFINE_VECTOR_VAL_GETTER_AND_SETTER(vec_type, vec_type_name)                        \
  DECLARE_GETTER_FUNC_HEADER(vec_type) {                                                    \
    PROTOBUF_REFLECTION(msg, field_name);                                                   \
    int32_t field_size = r->FieldSize(msg, fd);                                             \
    vec_type retval(field_size);                                                            \
    for (int i = 0; i < field_size; ++i) { retval[i] = r->Get##vec_type_name(msg, fd, i); } \
<<<<<<< HEAD
    return std::move(retval);                                                               \
=======
    return retval;                                                                          \
>>>>>>> 809944fc
  }                                                                                         \
  DECLARE_SETTER_FUNC_HEADER(vec_type) {                                                    \
    PROTOBUF_REFLECTION((*msg), field_name);                                                \
    for (int i = 0; i < val.size(); ++i) { r->Set##vec_type_name(msg, fd, i, val[i]); }     \
  }

#define MAKE_REPEATED_TUPLE_SEQ(type, type_name) \
  OF_PP_MAKE_TUPLE_SEQ(std::vector<type>, Repeated##type_name)

#define PROTOBUF_BASIC_REPEATED_DATA_TYPE_SEQ  \
  MAKE_REPEATED_TUPLE_SEQ(std::string, String) \
  MAKE_REPEATED_TUPLE_SEQ(int32_t, Int32)      \
  MAKE_REPEATED_TUPLE_SEQ(uint32_t, UInt32)    \
  MAKE_REPEATED_TUPLE_SEQ(int64_t, Int64)      \
  MAKE_REPEATED_TUPLE_SEQ(uint64_t, UInt64)    \
  MAKE_REPEATED_TUPLE_SEQ(float, Float)        \
  MAKE_REPEATED_TUPLE_SEQ(double, Double)      \
  MAKE_REPEATED_TUPLE_SEQ(int16_t, EnumValue)  \
  MAKE_REPEATED_TUPLE_SEQ(bool, Bool)

OF_PP_FOR_EACH_TUPLE(DEFINE_VECTOR_VAL_GETTER_AND_SETTER, PROTOBUF_BASIC_REPEATED_DATA_TYPE_SEQ);

#define DEFINE_ADD_VAL_IN_PBRF(cpp_type, pb_type_name)                                    \
  template<>                                                                              \
  void AddValInPbRf(PbMessage* msg, const std::string& field_name, const cpp_type& val) { \
    PROTOBUF_REFLECTION((*msg), field_name);                                              \
    r->Add##pb_type_name(msg, fd, val);                                                   \
<<<<<<< HEAD
=======
  }

OF_PP_FOR_EACH_TUPLE(DEFINE_ADD_VAL_IN_PBRF, PROTOBUF_BASIC_DATA_TYPE_SEQ)

std::pair<std::string, int32_t> GetFieldNameAndIndex4StrVal(const std::string& fd_name_with_idx) {
  std::string field_name;
  int32_t idx = 0;
  CHECK_GE(idx, 0);
  GetPrefixAndIndex(fd_name_with_idx, &field_name, &idx);
  return std::make_pair(field_name, idx);
}

std::string GetStrValInPbFdOrPbRpf(const PbMessage& msg, const std::string& fd_name_may_have_idx) {
  const PbFd* fd = msg.GetDescriptor()->FindFieldByName(fd_name_may_have_idx);
  if (fd) {
    return GetValFromPbMessage<std::string>(msg, fd_name_may_have_idx);
  } else {
    const std::pair<std::string, int32_t> prefix_idx =
        GetFieldNameAndIndex4StrVal(fd_name_may_have_idx);
    return GetPbRpfFromPbMessage<std::string>(msg, prefix_idx.first).Get(prefix_idx.second);
>>>>>>> 809944fc
  }
}

<<<<<<< HEAD
OF_PP_FOR_EACH_TUPLE(DEFINE_ADD_VAL_IN_PBRF, PROTOBUF_BASIC_DATA_TYPE_SEQ)

std::pair<std::string, int32_t> GetFieldNameAndIndex4StrVal(const std::string& fd_name_with_idx) {
  std::string field_name;
  int32_t idx = 0;
  CHECK_GE(idx, 0);
  GetPrefixAndIndex(fd_name_with_idx, &field_name, &idx);
  return std::make_pair(field_name, idx);
}

std::string GetStrValInPbFdOrPbRpf(const PbMessage& msg, const std::string& fd_name_may_have_idx) {
  const PbFd* fd = msg.GetDescriptor()->FindFieldByName(fd_name_may_have_idx);
  if (fd) {
    return GetValFromPbMessage<std::string>(msg, fd_name_may_have_idx);
  } else {
    const std::pair<std::string, int32_t> prefix_idx =
        GetFieldNameAndIndex4StrVal(fd_name_may_have_idx);
    return GetPbRpfFromPbMessage<std::string>(msg, prefix_idx.first).Get(prefix_idx.second);
  }
}

=======
>>>>>>> 809944fc
bool HasStrFieldInPbFdOrPbRpf(const PbMessage& msg, const std::string& fd_name_may_have_idx) {
  const PbFd* fd = msg.GetDescriptor()->FindFieldByName(fd_name_may_have_idx);
  if (fd != nullptr) { return true; }
  std::string field_name;
  int32_t index = 0;
  return TryGetPrefixAndIndex(fd_name_may_have_idx, &field_name, &index);
}

std::string ReplaceStrValInPbFdOrPbRpf(PbMessage* msg, const std::string& fd_name_may_have_idx,
                                       const std::string& new_val) {
  const PbFd* fd = msg->GetDescriptor()->FindFieldByName(fd_name_may_have_idx);
  std::string old_val;
  if (fd) {
    old_val = GetValFromPbMessage<std::string>(*msg, fd_name_may_have_idx);
    SetValInPbMessage<std::string>(msg, fd_name_may_have_idx, new_val);
  } else {
    const std::pair<std::string, int32_t> prefix_idx =
        GetFieldNameAndIndex4StrVal(fd_name_may_have_idx);
    old_val = GetPbRpfFromPbMessage<std::string>(*msg, prefix_idx.first).Get(prefix_idx.second);
    PbRpf<std::string>* rpf = MutPbRpfFromPbMessage<std::string>(msg, prefix_idx.first);
    *rpf->Mutable(prefix_idx.second) = new_val;
  }
  return old_val;
}

PersistentOutStream& operator<<(PersistentOutStream& out_stream, const PbMessage& msg) {
  std::string msg_bin;
  msg.SerializeToString(&msg_bin);
  int64_t msg_size = msg_bin.size();
  CHECK_GT(msg_size, 0);
  out_stream << msg_size << msg_bin;
  return out_stream;
}

bool operator==(const BlobDescProto& lhs, const BlobDescProto& rhs) {
  return PbMd().Equivalent(lhs, rhs);
}

}  // namespace oneflow<|MERGE_RESOLUTION|>--- conflicted
+++ resolved
@@ -23,20 +23,27 @@
 
 namespace oneflow {
 
-<<<<<<< HEAD
-// txt file
-=======
 // parse protobuf message from .prototxt file
->>>>>>> 809944fc
 bool TryParseProtoFromTextFile(const std::string& file_path, PbMessage* proto) {
   std::ifstream in_stream(file_path.c_str(), std::ifstream::in);
   google::protobuf::io::IstreamInputStream input(&in_stream);
   return google::protobuf::TextFormat::Parse(&input, proto);
 }
-<<<<<<< HEAD
+
 void ParseProtoFromTextFile(const std::string& file_path, PbMessage* proto) {
   CHECK(TryParseProtoFromTextFile(file_path, proto));
 }
+
+// parse protobuf message from .pb file
+bool TryParseProtoFromPbFile(const std::string& file_path, PbMessage* proto) {
+  std::ifstream in_stream(file_path.c_str(), std::ifstream::in | std::ifstream::binary);
+  return proto->ParseFromIstream(&in_stream);
+}
+
+void ParseProtoFromPbFile(const std::string& file_path, PbMessage* proto) {
+  CHECK(TryParseProtoFromPbFile(file_path, proto));
+}
+
 void PrintProtoToTextFile(const PbMessage& proto, const std::string& file_path) {
   std::ofstream out_stream(file_path.c_str(), std::ofstream::out | std::ofstream::trunc);
   google::protobuf::io::OstreamOutputStream output(&out_stream);
@@ -99,85 +106,6 @@
   return r->GetMessage(msg, fd);
 }
 
-=======
-
-void ParseProtoFromTextFile(const std::string& file_path, PbMessage* proto) {
-  CHECK(TryParseProtoFromTextFile(file_path, proto));
-}
-
-// parse protobuf message from .pb file
-bool TryParseProtoFromPbFile(const std::string& file_path, PbMessage* proto) {
-  std::ifstream in_stream(file_path.c_str(), std::ifstream::in | std::ifstream::binary);
-  return proto->ParseFromIstream(&in_stream);
-}
-
-void ParseProtoFromPbFile(const std::string& file_path, PbMessage* proto) {
-  CHECK(TryParseProtoFromPbFile(file_path, proto));
-}
-
-void PrintProtoToTextFile(const PbMessage& proto, const std::string& file_path) {
-  std::ofstream out_stream(file_path.c_str(), std::ofstream::out | std::ofstream::trunc);
-  google::protobuf::io::OstreamOutputStream output(&out_stream);
-  CHECK(google::protobuf::TextFormat::Print(proto, &output));
-}
-
-std::string PbMessage2TxtString(const PbMessage& proto) {
-  std::string str;
-  PbMessage2TxtString(proto, &str);
-  return str;
-}
-
-void PbMessage2TxtString(const PbMessage& proto, std::string* str) {
-  google::protobuf::TextFormat::PrintToString(proto, str);
-}
-
-bool TxtString2PbMessage(const std::string& proto_str, PbMessage* msg) {
-  return google::protobuf::TextFormat::ParseFromString(proto_str, msg);
-}
-
-bool FieldDefinedInPbMessage(const PbMessage& msg, const std::string& field_name) {
-  PROTOBUF_GET_FIELDDESC(msg, field_name);
-  return fd != nullptr;
-}
-
-#define DEFINE_GET_VAL_FROM_PBMESSAGE(cpp_type, pb_type_name)                                   \
-  template<>                                                                                    \
-  cpp_type GetValFromPbMessage<cpp_type>(const PbMessage& msg, const std::string& field_name) { \
-    PROTOBUF_REFLECTION(msg, field_name);                                                       \
-    return r->Get##pb_type_name(msg, fd);                                                       \
-  }
-
-OF_PP_FOR_EACH_TUPLE(DEFINE_GET_VAL_FROM_PBMESSAGE,
-                     PROTOBUF_BASIC_DATA_TYPE_SEQ OF_PP_MAKE_TUPLE_SEQ(const PbMessage&, Message))
-
-#define DEFINE_SET_VAL_IN_PBMESSAGE(cpp_type, pb_type_name)                                    \
-  template<>                                                                                   \
-  void SetValInPbMessage(PbMessage* msg, const std::string& field_name, const cpp_type& val) { \
-    PROTOBUF_REFLECTION((*msg), field_name);                                                   \
-    r->Set##pb_type_name(msg, fd, val);                                                        \
-  }
-
-OF_PP_FOR_EACH_TUPLE(DEFINE_SET_VAL_IN_PBMESSAGE, PROTOBUF_BASIC_DATA_TYPE_SEQ)
-
-const PbMessage& GetMessageInPbMessage(const PbMessage& msg, const std::string& field_name) {
-  PROTOBUF_REFLECTION(msg, field_name);
-  return r->GetMessage(msg, fd);
-}
-
-PbMessage* MutableMessageInPbMessage(PbMessage* msg, const std::string& field_name) {
-  PROTOBUF_REFLECTION((*msg), field_name);
-  return r->MutableMessage(msg, fd);
-}
-
-const PbMessage& GetMessageInPbMessage(const PbMessage& msg, int field_index) {
-  const auto* d = const_cast<google::protobuf::Descriptor*>(msg.GetDescriptor());
-  const auto* fd = const_cast<PbFd*>(d->FindFieldByNumber(field_index));
-  CHECK_NOTNULL(fd);
-  const auto* r = const_cast<google::protobuf::Reflection*>(msg.GetReflection());
-  return r->GetMessage(msg, fd);
-}
-
->>>>>>> 809944fc
 PbMessage* MutableMessageInPbMessage(PbMessage* msg, int field_index) {
   const auto* d = const_cast<google::protobuf::Descriptor*>(msg->GetDescriptor());
   const auto* fd = const_cast<PbFd*>(d->FindFieldByNumber(field_index));
@@ -224,11 +152,7 @@
     int32_t field_size = r->FieldSize(msg, fd);                                             \
     vec_type retval(field_size);                                                            \
     for (int i = 0; i < field_size; ++i) { retval[i] = r->Get##vec_type_name(msg, fd, i); } \
-<<<<<<< HEAD
-    return std::move(retval);                                                               \
-=======
     return retval;                                                                          \
->>>>>>> 809944fc
   }                                                                                         \
   DECLARE_SETTER_FUNC_HEADER(vec_type) {                                                    \
     PROTOBUF_REFLECTION((*msg), field_name);                                                \
@@ -256,8 +180,6 @@
   void AddValInPbRf(PbMessage* msg, const std::string& field_name, const cpp_type& val) { \
     PROTOBUF_REFLECTION((*msg), field_name);                                              \
     r->Add##pb_type_name(msg, fd, val);                                                   \
-<<<<<<< HEAD
-=======
   }
 
 OF_PP_FOR_EACH_TUPLE(DEFINE_ADD_VAL_IN_PBRF, PROTOBUF_BASIC_DATA_TYPE_SEQ)
@@ -278,34 +200,9 @@
     const std::pair<std::string, int32_t> prefix_idx =
         GetFieldNameAndIndex4StrVal(fd_name_may_have_idx);
     return GetPbRpfFromPbMessage<std::string>(msg, prefix_idx.first).Get(prefix_idx.second);
->>>>>>> 809944fc
-  }
-}
-
-<<<<<<< HEAD
-OF_PP_FOR_EACH_TUPLE(DEFINE_ADD_VAL_IN_PBRF, PROTOBUF_BASIC_DATA_TYPE_SEQ)
-
-std::pair<std::string, int32_t> GetFieldNameAndIndex4StrVal(const std::string& fd_name_with_idx) {
-  std::string field_name;
-  int32_t idx = 0;
-  CHECK_GE(idx, 0);
-  GetPrefixAndIndex(fd_name_with_idx, &field_name, &idx);
-  return std::make_pair(field_name, idx);
-}
-
-std::string GetStrValInPbFdOrPbRpf(const PbMessage& msg, const std::string& fd_name_may_have_idx) {
-  const PbFd* fd = msg.GetDescriptor()->FindFieldByName(fd_name_may_have_idx);
-  if (fd) {
-    return GetValFromPbMessage<std::string>(msg, fd_name_may_have_idx);
-  } else {
-    const std::pair<std::string, int32_t> prefix_idx =
-        GetFieldNameAndIndex4StrVal(fd_name_may_have_idx);
-    return GetPbRpfFromPbMessage<std::string>(msg, prefix_idx.first).Get(prefix_idx.second);
-  }
-}
-
-=======
->>>>>>> 809944fc
+  }
+}
+
 bool HasStrFieldInPbFdOrPbRpf(const PbMessage& msg, const std::string& fd_name_may_have_idx) {
   const PbFd* fd = msg.GetDescriptor()->FindFieldByName(fd_name_may_have_idx);
   if (fd != nullptr) { return true; }
