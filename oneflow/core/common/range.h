/*
Copyright 2020 The OneFlow Authors. All rights reserved.

Licensed under the Apache License, Version 2.0 (the "License");
you may not use this file except in compliance with the License.
You may obtain a copy of the License at

    http://www.apache.org/licenses/LICENSE-2.0

Unless required by applicable law or agreed to in writing, software
distributed under the License is distributed on an "AS IS" BASIS,
WITHOUT WARRANTIES OR CONDITIONS OF ANY KIND, either express or implied.
See the License for the specific language governing permissions and
limitations under the License.
*/
#ifndef ONEFLOW_CORE_COMMON_RANGE_H_
#define ONEFLOW_CORE_COMMON_RANGE_H_

#include "oneflow/core/common/util.h"
<<<<<<< HEAD
=======
#include "oneflow/core/common/maybe.h"
>>>>>>> 809944fc
#include "oneflow/core/common/range.pb.h"

namespace oneflow {

class Range final {
 public:
  // OF_DISALLOW_COPY_AND_MOVE(Range);
  Range() : Range(0, 0) {}
  ~Range() = default;

  Range(int64_t begin, int64_t end) : begin_(begin), end_(end) {}
  explicit Range(const RangeProto& range_proto);

  bool operator==(const Range& rhs) const { return begin_ == rhs.begin_ && end_ == rhs.end_; }
  bool operator!=(const Range& rhs) const { return !(*this == rhs); }

  int64_t begin() const { return begin_; }
  int64_t end() const { return end_; }

  int64_t& mut_begin() { return begin_; }
  int64_t& mut_end() { return end_; }

  int64_t size() const { return end_ - begin_; }

<<<<<<< HEAD
=======
  Maybe<void> ForEachSubRange(int64_t sub_range_size,
                              const std::function<Maybe<void>(const Range&)>& DoEachRange) const;

>>>>>>> 809944fc
  void ToProto(RangeProto* ret) const;

 private:
  int64_t begin_;
  int64_t end_;
};

Range FindIntersectant(const Range& lhs, const Range& rhs);

}  // namespace oneflow

namespace std {

template<>
struct hash<oneflow::Range> {
  size_t operator()(const oneflow::Range& range) const {
    return (range.begin() << 32) ^ range.end();
  }
};

}  // namespace std

#endif  // ONEFLOW_CORE_COMMON_RANGE_H_<|MERGE_RESOLUTION|>--- conflicted
+++ resolved
@@ -17,10 +17,7 @@
 #define ONEFLOW_CORE_COMMON_RANGE_H_
 
 #include "oneflow/core/common/util.h"
-<<<<<<< HEAD
-=======
 #include "oneflow/core/common/maybe.h"
->>>>>>> 809944fc
 #include "oneflow/core/common/range.pb.h"
 
 namespace oneflow {
@@ -45,12 +42,9 @@
 
   int64_t size() const { return end_ - begin_; }
 
-<<<<<<< HEAD
-=======
   Maybe<void> ForEachSubRange(int64_t sub_range_size,
                               const std::function<Maybe<void>(const Range&)>& DoEachRange) const;
 
->>>>>>> 809944fc
   void ToProto(RangeProto* ret) const;
 
  private:
