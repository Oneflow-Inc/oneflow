--- conflicted
+++ resolved
@@ -35,12 +35,8 @@
 
 inline bool EagerNcclUseComputeStream() {
 #if defined(WITH_CUDA) && NCCL_VERSION_CODE > 2700
-<<<<<<< HEAD
-  static bool eager_nccl_use_compute_stream = ThreadLocalEnvBool<ONEFLOW_EAGER_NCCL_USE_COMPUTE_STREAM>();
-=======
   static bool eager_nccl_use_compute_stream =
       ThreadLocalEnvBool<ONEFLOW_EAGER_NCCL_USE_COMPUTE_STREAM>();
->>>>>>> f770ae66
   return eager_nccl_use_compute_stream;
 #else
   return false;
