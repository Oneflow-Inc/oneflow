--- conflicted
+++ resolved
@@ -28,13 +28,7 @@
   kCompute,
   kHost2Device,
   kDevice2Host,
-<<<<<<< HEAD
-  kAsyncedDevice2Host,
   kCcl,
-=======
-  kSyncedLaunchedCommNet,
-  kAsyncedLaunchedCommNet,
->>>>>>> 4fefb3e5
   kBarrier,
   kCriticalSection,
   kLazyJobLauncher,
@@ -50,16 +44,7 @@
       case StreamType::kCompute: return DerivedT::VisitCompute(std::forward<Args>(args)...);
       case StreamType::kHost2Device: return DerivedT::VisitHost2Device(std::forward<Args>(args)...);
       case StreamType::kDevice2Host: return DerivedT::VisitDevice2Host(std::forward<Args>(args)...);
-<<<<<<< HEAD
-      case StreamType::kAsyncedDevice2Host:
-        return DerivedT::VisitAsyncedDevice2Host(std::forward<Args>(args)...);
       case StreamType::kCcl: return DerivedT::VisitCcl(std::forward<Args>(args)...);
-=======
-      case StreamType::kSyncedLaunchedCommNet:
-        return DerivedT::VisitSyncedLaunchedCommNet(std::forward<Args>(args)...);
-      case StreamType::kAsyncedLaunchedCommNet:
-        return DerivedT::VisitAsyncedLaunchedCommNet(std::forward<Args>(args)...);
->>>>>>> 4fefb3e5
       case StreamType::kBarrier: return DerivedT::VisitBarrier(std::forward<Args>(args)...);
       case StreamType::kCriticalSection:
         return DerivedT::VisitCriticalSection(std::forward<Args>(args)...);
