/*
Copyright 2020 The OneFlow Authors. All rights reserved.

Licensed under the Apache License, Version 2.0 (the "License");
you may not use this file except in compliance with the License.
You may obtain a copy of the License at

    http://www.apache.org/licenses/LICENSE-2.0

Unless required by applicable law or agreed to in writing, software
distributed under the License is distributed on an "AS IS" BASIS,
WITHOUT WARRANTIES OR CONDITIONS OF ANY KIND, either express or implied.
See the License for the specific language governing permissions and
limitations under the License.
*/
#ifndef ONEFLOW_CORE_COMMON_THREAD_LOCAL_GUARD_H_
#define ONEFLOW_CORE_COMMON_THREAD_LOCAL_GUARD_H_

#include <memory>
#include "oneflow/core/common/optional.h"
#include "oneflow/core/common/util.h"

namespace oneflow {

template<typename T, typename Kind=void>
class ThreadLocalGuard {
 public:
<<<<<<< HEAD
  OF_DISALLOW_COPY_AND_MOVE(ThreadLocalGuard);
  explicit ThreadLocalGuard(const T& value) : old_value_(*MutThreadLocalValue()) {
=======
  ThreadLocalGuard() {
    old_value_ = *MutThreadLocalValue();
    *MutThreadLocalValue() = Optional<T>();
  }
  explicit ThreadLocalGuard(const T& value) {
    old_value_ = *MutThreadLocalValue();
>>>>>>> 295cb601
    *MutThreadLocalValue() = Optional<T>(value);
  }
  ~ThreadLocalGuard() { *MutThreadLocalValue() = old_value_; }

  static const Optional<T>& Current() { return *MutThreadLocalValue(); }

 private:
  static Optional<T>* MutThreadLocalValue() {
    static thread_local Optional<T> value{};
    return &value;
  }

  Optional<T> old_value_;
};

}  // namespace oneflow

#endif  // ONEFLOW_CORE_COMMON_THREAD_LOCAL_GUARD_H_<|MERGE_RESOLUTION|>--- conflicted
+++ resolved
@@ -25,17 +25,12 @@
 template<typename T, typename Kind=void>
 class ThreadLocalGuard {
  public:
-<<<<<<< HEAD
-  OF_DISALLOW_COPY_AND_MOVE(ThreadLocalGuard);
-  explicit ThreadLocalGuard(const T& value) : old_value_(*MutThreadLocalValue()) {
-=======
   ThreadLocalGuard() {
     old_value_ = *MutThreadLocalValue();
     *MutThreadLocalValue() = Optional<T>();
   }
   explicit ThreadLocalGuard(const T& value) {
     old_value_ = *MutThreadLocalValue();
->>>>>>> 295cb601
     *MutThreadLocalValue() = Optional<T>(value);
   }
   ~ThreadLocalGuard() { *MutThreadLocalValue() = old_value_; }
