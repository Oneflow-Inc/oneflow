--- conflicted
+++ resolved
@@ -69,14 +69,9 @@
   // gradient
   static Error GradientFunctionNotFound();
 
-<<<<<<< HEAD
   std::shared_ptr<cfg::ErrorProto> error_proto() const { return error_proto_; }
-  cfg::ErrorProto* operator->() const { return error_proto_.get(); }
-=======
-  std::shared_ptr<ErrorProto> error_proto() const { return error_proto_; }
-  const ErrorProto* operator->() const { return error_proto_.get(); }
-  ErrorProto* operator->() { return error_proto_.get(); }
->>>>>>> 6fca270f
+  const cfg::ErrorProto* operator->() const { return error_proto_.get(); }
+  cfg::ErrorProto* operator->() { return error_proto_.get(); }
   operator std::string() const;
   void Assign(const Error& other) { error_proto_ = other.error_proto_; }
 
