#ifndef ONEFLOW_CORE_COMMON_ERROR_H_
#define ONEFLOW_CORE_COMMON_ERROR_H_

#include <sstream>
#include <vector>
#include "oneflow/core/common/error.pb.h"

namespace oneflow {

class Error final {
 public:
  Error(const std::shared_ptr<ErrorProto>& error_proto) : error_proto_(error_proto) {}
  Error(const Error&) = default;
  ~Error() = default;

  static Error Ok();
  static Error ProtoParseFailedError();
  static Error JobSetEmpty();
  static Error DeviceTagNotFound();
  static Error JobTypeNotSet();
  static Error CheckFailed();
  static Error Todo();
  static Error Unimplemented();
  static Error BoxingNotSupported();
<<<<<<< HEAD
  static Error OpKernelNotFoundError(const std::vector<std::string>& error_msgs);
  static Error MultipleOpKernelsMatchedError(const std::vector<std::string>& error_msgs);
  static Error GetLossOpNodesError(const std::vector<std::string>& error_msgs);
=======
  static Error MemoryZoneOutOfMemory(int64_t machine_id, int64_t mem_zone_id, uint64_t calc,
                                     uint64_t available, const std::string& device_type);
  static Error OpKernelNotFoundError(const std::string& error_summary,
                                     const std::vector<std::string>& error_msgs);
  static Error MultipleOpKernelsMatchedError(const std::string& error_summary,
                                             const std::vector<std::string>& error_msgs);
>>>>>>> 1dc47220

  // gradient
  static Error GradientFunctionNotFound();

  std::shared_ptr<ErrorProto> error_proto() const { return error_proto_; }
  ErrorProto* operator->() const { return error_proto_.get(); }
  operator std::string() const;

 private:
  std::shared_ptr<ErrorProto> error_proto_;
};

template<typename T>
Error&& operator<<(Error&& error, const T& x) {
  std::ostringstream ss;
  ss << x;
  error->set_msg(error->msg() + ss.str());
  return std::move(error);
}

template<>
inline Error&& operator<<(Error&& error, const JobBuildAndInferError& x) {
  error->set_job_build_and_infer_error(x);
  return std::move(error);
}

// for LOG(ERROR)
Error&& operator<=(const std::pair<std::string, std::string>& loc_and_func, Error&& error);

}  // namespace oneflow

#endif  // ONEFLOW_CORE_COMMON_ERROR_H_<|MERGE_RESOLUTION|>--- conflicted
+++ resolved
@@ -22,19 +22,14 @@
   static Error Todo();
   static Error Unimplemented();
   static Error BoxingNotSupported();
-<<<<<<< HEAD
-  static Error OpKernelNotFoundError(const std::vector<std::string>& error_msgs);
-  static Error MultipleOpKernelsMatchedError(const std::vector<std::string>& error_msgs);
-  static Error GetLossOpNodesError(const std::vector<std::string>& error_msgs);
-=======
   static Error MemoryZoneOutOfMemory(int64_t machine_id, int64_t mem_zone_id, uint64_t calc,
                                      uint64_t available, const std::string& device_type);
   static Error OpKernelNotFoundError(const std::string& error_summary,
                                      const std::vector<std::string>& error_msgs);
   static Error MultipleOpKernelsMatchedError(const std::string& error_summary,
                                              const std::vector<std::string>& error_msgs);
->>>>>>> 1dc47220
-
+  static Error GetLossOpNodesError(const std::vector<std::string>& error_msgs);
+  
   // gradient
   static Error GradientFunctionNotFound();
 
