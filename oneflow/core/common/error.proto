--- conflicted
+++ resolved
@@ -108,11 +108,8 @@
 message RwMutexedObjectNotFoundError { }
 
 message UnknownError { }
-<<<<<<< HEAD
-=======
 
 message CompileOptionWrongError { }
->>>>>>> 575457de
 
 message ErrorStackFrame {
   required string location = 1;
@@ -160,9 +157,6 @@
     RwMutexedObjectNotFoundError rw_mutexed_object_not_found_error = 600;
     SymbolIdUninitializedError symbol_id_uninitialized_error = 700;
     UnknownError unknown_error = 900;
-<<<<<<< HEAD
-=======
     CompileOptionWrongError compile_option_wrong_error = 950;
->>>>>>> 575457de
   }
 }