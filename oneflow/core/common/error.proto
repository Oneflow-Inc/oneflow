syntax = "proto2";
package oneflow;

message FieldValue {
  required string field = 1;
  required string value = 2;
}

enum OpcodeType {
  kInvalidCompareType = 0;
  kEq = 1;
  kNe = 2;
  kGt = 3;
  kGe = 4;
  kLt = 5;
  kLe = 6;
}

message OneFieldAssertError {
  required OpcodeType compare_type = 1;
  required FieldValue left = 2;
  required string right_value = 3;
}

message TwoFieldAssertError {
  required OpcodeType compare_type = 1;
  required FieldValue left = 2;
  required FieldValue right = 3;
}

message ConfigAssertFailedError {
  oneof oprand_type {
    OneFieldAssertError one_field_assert_error = 1;
    TwoFieldAssertError two_field_assert_error = 2;
  }
}

message ConfigResourceUnavailableError {
  required FieldValue field_value = 1;
}

message JobSetEmptyError { }

message DeviceTagNotFoundError { }

message JobNameExistError { }

message JobNameEmptyError { }

message JobNameNotEqualError { }

message NoJobBuildAndInferCtxError { }

message JobConfFrozenError { }

message JobConfNotSetError { }

message JobConfRepeatedSetError { }

message JobTypeNotSetError { }

message LogicalBlobNameNotExistError { }

message LogicalBlobNameExistError { }

message LogicalBlobNameInvalidError { }

message OpNameExistError { }

message OpConfDeviceTagNoSetError { }

message PlacementError { }

message BlobSplitAxisInferError { }

message UnknownJobBuildAndInferError { }

message ProtoParseFailedError { }

message CheckFailedError { }

message TodoError { }

message UnimplementedError { }

message RuntimeError { }

message BoxingNotSupportedError { }

message GradientFunctionNotFoundError { }

message OpKernelNotFoundError {
  repeated string op_kernels_not_found_debug_str = 1;
}

message MultipleOpKernelsMatchedError {
  repeated string matched_op_kernels_debug_str = 1;
}

message MemoryZoneOutOfMemoryError {
  repeated string machine_id = 1;
  repeated string mem_zone_id = 2;
  repeated string device_tag = 3;
  repeated string required = 4;
  repeated string available = 5;
}

message LossBlobNotFoundError { }

message RwMutexedObjectNotFoundError { }

message UnknownError { }

message CompileOptionWrongError { }

message InputDeviceNotMatchError { 
  repeated string info = 1;
}

message ErrorStackFrame {
  required string file = 1;
  required int64 line = 2;
  required string function = 3;
  required string error_msg = 4;
}

message SymbolIdUninitializedError {}

message ValueError {}

message IndexError {}
message TypeError {}

message TimeoutError {}

message ErrorProto {
  optional string error_summary = 1 [default = ""];
  optional string msg = 2 [default = ""];
  repeated ErrorStackFrame stack_frame = 3;
  oneof error_type {
    ConfigAssertFailedError config_assert_failed_error = 12;
    ConfigResourceUnavailableError config_resource_unavailable_error = 13;
    ProtoParseFailedError proto_parse_failed_error = 15;
    CheckFailedError check_failed_error = 16;
    TodoError todo_error = 17;
    UnimplementedError unimplemented_error = 18;
    BoxingNotSupportedError boxing_not_supported_error = 19;
    GradientFunctionNotFoundError gradient_function_not_found_error = 20;
    OpKernelNotFoundError op_kernel_not_found_error = 21;
    MultipleOpKernelsMatchedError multiple_op_kernels_matched_error = 22;
    MemoryZoneOutOfMemoryError memory_zone_out_of_memory_error = 23;
    LossBlobNotFoundError loss_blob_not_found_error = 24;
    JobSetEmptyError job_set_empty_error = 25;
    DeviceTagNotFoundError device_tag_not_found_error = 26;
    ValueError value_error = 27;
    IndexError index_error = 28;
<<<<<<< HEAD
    TimeoutError timeout_error = 29;
    RuntimeError runtime_error = 30;
=======
    TypeError type_error = 29;

    TimeoutError timeout_error = 40;

>>>>>>> d62ad5d0
    JobNameExistError job_name_exist_error = 100;
    JobNameEmptyError job_name_empty_error = 101;
    JobNameNotEqualError job_name_not_equal_error = 102;
    NoJobBuildAndInferCtxError no_job_build_and_infer_ctx_error = 200;
    JobConfFrozenError job_conf_frozen_error = 300;
    JobConfNotSetError job_conf_not_set_error = 301;
    JobConfRepeatedSetError job_conf_repeated_set_error = 302;
    JobTypeNotSetError job_type_not_set_error = 303;
    LogicalBlobNameNotExistError logical_blob_name_not_exist_error = 400;
    LogicalBlobNameExistError logical_blob_name_exist_error = 401;
    LogicalBlobNameInvalidError logical_blob_name_invalid_error = 402;
    OpNameExistError op_name_exist_error = 450;
    OpConfDeviceTagNoSetError op_conf_device_tag_no_set_error = 460;
    PlacementError placement_error= 470;
    BlobSplitAxisInferError blob_split_axis_infer_error = 480;
    UnknownJobBuildAndInferError unknown_job_build_and_infer_error = 500;
    RwMutexedObjectNotFoundError rw_mutexed_object_not_found_error = 600;
    SymbolIdUninitializedError symbol_id_uninitialized_error = 700;
    UnknownError unknown_error = 900;
    CompileOptionWrongError compile_option_wrong_error = 950;
    InputDeviceNotMatchError input_device_not_match_error = 1000;
  }
}<|MERGE_RESOLUTION|>--- conflicted
+++ resolved
@@ -154,15 +154,11 @@
     DeviceTagNotFoundError device_tag_not_found_error = 26;
     ValueError value_error = 27;
     IndexError index_error = 28;
-<<<<<<< HEAD
-    TimeoutError timeout_error = 29;
-    RuntimeError runtime_error = 30;
-=======
     TypeError type_error = 29;
-
+	RuntimeError runtime_error = 30;
     TimeoutError timeout_error = 40;
 
->>>>>>> d62ad5d0
+    
     JobNameExistError job_name_exist_error = 100;
     JobNameEmptyError job_name_empty_error = 101;
     JobNameNotEqualError job_name_not_equal_error = 102;
