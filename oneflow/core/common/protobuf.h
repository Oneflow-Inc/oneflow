--- conflicted
+++ resolved
@@ -27,10 +27,7 @@
 #include "oneflow/core/common/preprocessor.h"
 #include "oneflow/core/register/logical_blob_id.pb.h"
 #include "oneflow/core/register/op_blob_arg.pb.h"
-<<<<<<< HEAD
-=======
 #include "oneflow/core/common/data_type.pb.h"
->>>>>>> 809944fc
 #include "oneflow/core/job/sbp_parallel.pb.h"
 #include "oneflow/core/persistence/persistent_out_stream.h"
 
@@ -90,7 +87,6 @@
   PROTOBUF_REFLECTION(msg, field_name);
   return r->GetRepeatedField<T>(msg, fd);
 }
-<<<<<<< HEAD
 
 template<typename T>
 const PbRpf<T>& GetPbRpfFromPbMessage(const PbMessage& msg, const std::string& field_name) {
@@ -125,42 +121,6 @@
 
 // Add In PbMessage RepeatedField
 
-=======
-
-template<typename T>
-const PbRpf<T>& GetPbRpfFromPbMessage(const PbMessage& msg, const std::string& field_name) {
-  PROTOBUF_REFLECTION(msg, field_name);
-  return r->GetRepeatedPtrField<T>(msg, fd);
-}
-
-template<typename T>
-PbRpf<T>* MutPbRpfFromPbMessage(PbMessage* msg, const std::string& field_name) {
-  PROTOBUF_REFLECTION((*msg), field_name);
-  return r->MutableRepeatedPtrField<T>(msg, fd);
-}
-
-// Set In PbMessage
-
-template<typename T>
-void SetValInPbMessage(PbMessage* msg, const std::string& field_name, const T& val);
-
-const PbMessage& GetMessageInPbMessage(const PbMessage& msg, int field_index);
-const PbMessage& GetMessageInPbMessage(const PbMessage& msg, const std::string& field_name);
-
-PbMessage* MutableMessageInPbMessage(PbMessage*, const std::string& field_name);
-PbMessage* MutableMessageInPbMessage(PbMessage*, int field_index);
-
-// Get/Replace str val maybe repeated;  field_name with index is like "name_0"
-std::pair<std::string, int32_t> GetFieldNameAndIndex4StrVal(const std::string& fd_name_with_idx);
-std::string GetStrValInPbFdOrPbRpf(const PbMessage& msg, const std::string& fd_name_may_have_idx);
-bool HasStrFieldInPbFdOrPbRpf(const PbMessage& msg, const std::string& fd_name_may_have_idx);
-// return old value
-std::string ReplaceStrValInPbFdOrPbRpf(PbMessage* msg, const std::string& fd_name_may_have_idx,
-                                       const std::string& new_val);
-
-// Add In PbMessage RepeatedField
-
->>>>>>> 809944fc
 template<typename T>
 void AddValInPbRf(PbMessage*, const std::string& field_name, const T& val);
 
@@ -211,14 +171,11 @@
 inline bool operator<(const LogicalBlobId& lhs, const LogicalBlobId& rhs) {
   if (lhs.op_name() != rhs.op_name()) { return lhs.op_name() < rhs.op_name(); }
   if (lhs.blob_name() != rhs.blob_name()) { return lhs.blob_name() < rhs.blob_name(); }
-<<<<<<< HEAD
-  if (lhs.is_packed_id() != rhs.is_packed_id()) { return lhs.is_packed_id() < rhs.is_packed_id(); }
   return false;
 }
 
 inline bool operator==(const LogicalBlobId& lhs, const LogicalBlobId& rhs) {
-  return lhs.op_name() == rhs.op_name() && lhs.blob_name() == rhs.blob_name()
-         && lhs.is_packed_id() == rhs.is_packed_id();
+  return lhs.op_name() == rhs.op_name() && lhs.blob_name() == rhs.blob_name();
 }
 
 inline bool operator!=(const LogicalBlobId& lhs, const LogicalBlobId& rhs) { return !(lhs == rhs); }
@@ -233,27 +190,6 @@
 bool operator==(const BlobDescProto& lhs, const BlobDescProto& rhs);
 inline bool operator!=(const BlobDescProto& lhs, const BlobDescProto& rhs) { return !(lhs == rhs); }
 
-=======
-  return false;
-}
-
-inline bool operator==(const LogicalBlobId& lhs, const LogicalBlobId& rhs) {
-  return lhs.op_name() == rhs.op_name() && lhs.blob_name() == rhs.blob_name();
-}
-
-inline bool operator!=(const LogicalBlobId& lhs, const LogicalBlobId& rhs) { return !(lhs == rhs); }
-
-inline bool operator==(const OpBlobArg& lhs, const OpBlobArg& rhs) {
-  return PbMd().Equals(lhs, rhs);
-}
-
-inline bool operator!=(const OpBlobArg& lhs, const OpBlobArg& rhs) { return !(lhs == rhs); }
-
-class BlobDescProto;
-bool operator==(const BlobDescProto& lhs, const BlobDescProto& rhs);
-inline bool operator!=(const BlobDescProto& lhs, const BlobDescProto& rhs) { return !(lhs == rhs); }
-
->>>>>>> 809944fc
 // Persistent
 
 PersistentOutStream& operator<<(PersistentOutStream&, const PbMessage&);
@@ -263,8 +199,6 @@
 namespace std {
 
 template<>
-<<<<<<< HEAD
-=======
 struct hash<oneflow::DataType> {
   size_t operator()(const oneflow::DataType data_type) const {
     return std::hash<int64_t>()(data_type);
@@ -272,7 +206,6 @@
 };
 
 template<>
->>>>>>> 809944fc
 struct hash<oneflow::LogicalBlobId> {
   size_t operator()(const oneflow::LogicalBlobId& lbi) const {
     const auto& str_hash = std::hash<std::string>();
@@ -307,8 +240,6 @@
   }
 };
 
-<<<<<<< HEAD
-=======
 template<>
 struct hash<oneflow::ParallelDistribution> {
   size_t operator()(const oneflow::ParallelDistribution& parallel_distribution) const {
@@ -321,7 +252,6 @@
   }
 };
 
->>>>>>> 809944fc
 }  // namespace std
 
 #endif  // ONEFLOW_CORE_COMMON_PROTOBUF_H_