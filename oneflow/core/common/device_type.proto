--- conflicted
+++ resolved
@@ -6,8 +6,4 @@
   kCPU = 1;
   kCUDA = 2;
   kMockDevice = 3; // pseudo device for test.
-<<<<<<< HEAD
-  kControlDevice = 4; // pseudo device for critical section or launching lazy job.
-=======
->>>>>>> 739181f1
 }