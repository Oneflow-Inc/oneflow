--- conflicted
+++ resolved
@@ -6,9 +6,5 @@
   kCPU = 1;
   kCUDA = 2;
   kMockDevice = 3; // pseudo device for test.
-<<<<<<< HEAD
-  kMLU = 4;
-=======
   kMLU = 4;  // Cambricon MLU
->>>>>>> df3ce38c
 }