#include "oneflow/core/job_completer/all_reduce_add_pass.h"
#include "oneflow/core/graph/op_graph.h"

namespace oneflow {

namespace {

std::function<const OpNode*(const LogicalBlobId&)> MakeGetterProducerOpNode4Lbi(
    const OpGraph& op_graph) {
  auto lbi2producer_op_node = std::make_shared<HashMap<LogicalBlobId, const OpNode*>>();
  op_graph.ForEachNode([&](OpNode* op_node) {
    for (const std::string& obn : op_node->op().output_bns()) {
      CHECK(lbi2producer_op_node->emplace(op_node->op().BnInOp2Lbi(obn), op_node).second);
    }
  });
  return [lbi2producer_op_node](const LogicalBlobId& lbi) -> const OpNode* {
    return lbi2producer_op_node->at(lbi);
  };
}

std::function<const OpNode*(const LogicalBlobId&)> MakeGetterSoleConsumerOpNode4Lbi(
    const std::function<const OpNode*(const LogicalBlobId&)>& ProducerOpNode4Lbi) {
  return [ProducerOpNode4Lbi](const LogicalBlobId& lbi) -> const OpNode* {
    const OpNode* producer = ProducerOpNode4Lbi(lbi);
    const OpEdge* consumer_edge = nullptr;
    for (const OpEdge* edge : producer->out_edges()) {
      if (std::find(edge->lbis().begin(), edge->lbis().end(), lbi) != edge->lbis().end()) {
        CHECK(consumer_edge == nullptr);
        consumer_edge = edge;
      }
    }
    CHECK_NOTNULL(consumer_edge);
    return consumer_edge->dst_node();
  };
}

LogicalBlobId FindP2BLbiWithSoleConsumer(
    const LogicalBlobId& lbi,
    const std::function<const OpNode*(const LogicalBlobId&)>& ProducerOpNode4Lbi,
    const std::function<const OpNode*(const LogicalBlobId&)>& SoleConsumerOpNode4Lbi) {
  TODO();
  return lbi;
}

void FindAllReducedLbis(
    const Job& job, const OpGraph& op_graph,
    const std::function<const OpNode*(const LogicalBlobId&)>& ProducerOpNode4Lbi,
    std::vector<LogicalBlobId>* lbis) {
  auto SoleConsumerOpNode4Lbi = MakeGetterSoleConsumerOpNode4Lbi(ProducerOpNode4Lbi);
  const auto& lbi2diff_lbi = job.helper().tag2lbi_relations().at(kProducedLbi2ConsumedDiffLbi);
  for (const auto& pair : lbi2diff_lbi) {
    if (!ProducerOpNode4Lbi(pair.first)->op().op_conf().has_variable_conf()) { continue; }
    lbis->push_back(FindP2BLbiWithSoleConsumer(lbi, ProducerOpNode4Lbi, SoleConsumerOpNode4Lbi));
  }
}

void SortAllReducedLbis(
    const OpGraph& op_graph,
    const std::function<const OpNode*(const LogicalBlobId&)>& ProducerOpNode4Lbi,
    std::vector<LogicalBlobId>* lbis) {
}

void GroupAllReducedLbisByStrategy(const OpGraph& op_graph,
                                   const std::vector<LogicalBlobId>& sorted_lbis,
                                   std::vector<std::vector<LogicalBlobId>>* lbi_groups) {
  TODO();
}

void GroupAllReducedLbis(
    const Job& job, const OpGraph& op_graph,
    const std::function<const OpNode*(const LogicalBlobId&)>& ProducerOpNode4Lbi,
    std::vector<std::vector<LogicalBlobId>>* lbi_groups) {
  std::vector<LogicalBlobId> lbis;
  FindAllReducedLbis(job, op_graph, ProducerOpNode4Lbi, &lbis);
  SortAllReducedLbis(op_graph, ProducerOpNode4Lbi, &lbis);
  GroupAllReducedLbisByStrategy(op_graph, lbis, lbi_groups);
}

void AddReduceConcatAndReduceIdentityOpConf(
    const JobBuilder& job_builder,
    const std::function<const OpNode*(const LogicalBlobId&)>& ProducerOpNode4Lbi,
    const std::vector<LogicalBlobId>& lbi_groups,
    LogicalBlobId* grouped_lbi) {
  TODO();
}

<<<<<<< HEAD
void AddAllReduceOpConf(
			const JobBuilder& job_builder, const LogicalBlobId& grouped_lbi,
			LogicalBlobId* all_reduced_lbi) {
  TODO(); // juncheng
=======
void AddAllReduceOpConf(const JobBuilder& job_builder, const LogicalBlobId& grouped_lbi,
                        LogicalBlobId* all_reduced_lbi) {
  // TODO: support all type all reduce
  OperatorConf all_reduce_op;
  all_reduce_op.set_name("System-Boxing-AllReduce-" + grouped_lbi.op_name() + "-"
                         + grouped_lbi.blob_name());
  NcclAllReduceOpConf* nccl_all_reduce_op_conf = all_reduce_op.mutable_nccl_all_reduce_conf();
  nccl_all_reduce_op_conf->set_in(GenLogicalBlobName(grouped_lbi));
  nccl_all_reduce_op_conf->set_out("out");
  all_reduced_lbi->set_op_name(all_reduce_op.name());
  all_reduced_lbi->set_blob_name(nccl_all_reduce_op_conf->out());
  // TODO: all all reduce op to job_builder, need `parallel_desc`
>>>>>>> af92d22d
}

void AddReduceSplitOpConf(
    const JobBuilder& job_builder,
    const std::function<const OpNode*(const LogicalBlobId&)>& ProducerOpNode4Lbi,
    const std::vector<LogicalBlobId>& lbi_groups,
    const LogicalBlobId& all_reduced_lbi) {
  TODO();
}

void BuildAllReduceStruct(
    const JobBuilder& job_builder,
    const std::function<const OpNode*(const LogicalBlobId&)>& ProducerOpNode4Lbi,
    const std::vector<LogicalBlobId>& lbi_groups) {
  LogicalBlobId grouped_lbi;
  AddReduceConcatAndReduceIdentityOpConf(job_builder, ProducerOpNode4Lbi, lbi_groups, &grouped_lbi);
  LogicalBlobId all_reduced_lbi;
  AddAllReduceOpConf(job_builder, grouped_lbi, &all_reduced_lbi);
  AddReduceSplitOpConf(job_builder, ProducerOpNode4Lbi, lbi_groups, all_reduced_lbi);
}

}  // namespace

void AllReduceAddPass::Apply(Job* job) const {
  OpGraph op_graph(*job);
  auto ProducerOpNode4Lbi = MakeGetterProducerOpNode4Lbi(op_graph);
  std::vector<std::vector<LogicalBlobId>> lbi_groups;
  GroupAllReducedLbis(*job, op_graph, ProducerOpNode4Lbi, &lbi_groups);
  JobBuilder job_builder(job);
  for (const auto& lbi_group : lbi_groups) {
    BuildAllReduceStruct(job_builder, ProducerOpNode4Lbi, lbi_group);
  }
}

}  // namespace oneflow<|MERGE_RESOLUTION|>--- conflicted
+++ resolved
@@ -48,22 +48,89 @@
     std::vector<LogicalBlobId>* lbis) {
   auto SoleConsumerOpNode4Lbi = MakeGetterSoleConsumerOpNode4Lbi(ProducerOpNode4Lbi);
   const auto& lbi2diff_lbi = job.helper().tag2lbi_relations().at(kProducedLbi2ConsumedDiffLbi);
-  for (const auto& pair : lbi2diff_lbi) {
-    if (!ProducerOpNode4Lbi(pair.first)->op().op_conf().has_variable_conf()) { continue; }
-    lbis->push_back(FindP2BLbiWithSoleConsumer(lbi, ProducerOpNode4Lbi, SoleConsumerOpNode4Lbi));
+  HashSet<LogicalBlobId> key_check;
+  HashSet<LogicalBlobId> value_check;
+  HashSet<LogicalBlobId> diff_lbi_check;
+  for (const auto& pair : lbi2diff_lbi.pair()) {
+    CHECK(key_check.emplace(pair.first()).second);
+    CHECK(value_check.emplace(pair.second()).second);
+    const auto* producer = ProducerOpNode4Lbi(pair.first());
+    if (producer->parallel_desc().parallel_num() == 1) { continue; }
+    if (producer->op().op_conf().has_variable_conf() == false) { continue; }
+    if (producer->SbpParallel4Lbi(pair.first()).has_broadcast_parallel() == false) { continue; }
+    const auto& diff_lbi =
+        FindP2BLbiWithSoleConsumer(pair.second(), ProducerOpNode4Lbi, SoleConsumerOpNode4Lbi);
+    lbis->push_back(diff_lbi);
+    CHECK(diff_lbi_check.emplace(diff_lbi).second);
   }
+}
+
+std::function<int32_t(const OpNode*)> MakeGetterDepth4OpNode(const OpGraph& op_graph) {
+  auto op_node2depth = std::make_shared<HashMap<const OpNode*, int32_t>>();
+  int32_t depth = 0;
+  op_graph.TopoForEachNode([&](OpNode* op_node) { op_node2depth->emplace(op_node, depth++); });
+  return [op_node2depth](const OpNode* op_node) { return op_node2depth->at(op_node); };
 }
 
 void SortAllReducedLbis(
     const OpGraph& op_graph,
     const std::function<const OpNode*(const LogicalBlobId&)>& ProducerOpNode4Lbi,
     std::vector<LogicalBlobId>* lbis) {
+  auto Depth4OpNode = MakeGetterDepth4OpNode(op_graph);
+  std::sort(lbis->begin(), lbis->end(), [&](const LogicalBlobId& lhs, const LogicalBlobId& rhs) {
+    return Depth4OpNode(ProducerOpNode4Lbi(lhs)) > Depth4OpNode(ProducerOpNode4Lbi(rhs));
+  });
 }
 
-void GroupAllReducedLbisByStrategy(const OpGraph& op_graph,
-                                   const std::vector<LogicalBlobId>& sorted_lbis,
-                                   std::vector<std::vector<LogicalBlobId>>* lbi_groups) {
-  TODO();
+void ForEachLbisGroupByDataTypeAndParallelDesc(
+    const std::function<const OpNode*(const LogicalBlobId&)>& ProducerOpNode4Lbi,
+    const std::vector<LogicalBlobId>& sorted_lbis,
+    const std::function<void(const std::vector<LogicalBlobId>&)>& Handler) {
+  HashMap<int32_t, HashMap<ParallelDesc, std::vector<LogicalBlobId>>> dtype2parellel_desc2op_nodes;
+  for (const LogicalBlobId& lbi : sorted_lbis) {
+    const OpNode* producer = ProducerOpNode4Lbi(lbi);
+    DataType dtype = producer->LogicalBlobDesc4Lbi(lbi).data_type();
+    dtype2parellel_desc2op_nodes[dtype][producer->parallel_desc()].push_back(lbi);
+  }
+  for (const auto& out_pair : dtype2parellel_desc2op_nodes) {
+    for (const auto& pair : out_pair.second) { Handler(pair.second); }
+  }
+}
+
+void GroupAllReducedLbisByStrategy(
+    const std::function<const OpNode*(const LogicalBlobId&)>& ProducerOpNode4Lbi,
+    const std::vector<LogicalBlobId>& sorted_lbis,
+    std::vector<std::vector<LogicalBlobId>>* lbi_groups) {
+  auto MemSize4Lbi = [&](const LogicalBlobId& lbi) -> size_t {
+    const OpNode* producer = ProducerOpNode4Lbi(lbi);
+    const BlobDesc& logical_blob_desc = producer->LogicalBlobDesc4Lbi(lbi);
+    int64_t elem_cnt = logical_blob_desc.shape().elem_cnt();
+    size_t model_size = elem_cnt * GetSizeOfDataType(logical_blob_desc.data_type());
+    return RoundUp(model_size, kCudaAlignSize);
+  };
+  ForEachLbisGroupByDataTypeAndParallelDesc(
+      ProducerOpNode4Lbi, sorted_lbis, [&](const std::vector<LogicalBlobId>& lbis) {
+        size_t model_total_size = 0;
+        for (const auto& lbi : lbis) { model_total_size += MemSize4Lbi(lbi); }
+        size_t avg_size = model_total_size / Global<JobDesc>::Get()->all_reduce_group_num();
+        const size_t group_min_size = Global<JobDesc>::Get()->all_reduce_group_min_byte();
+        const float group_size_warmup = Global<JobDesc>::Get()->all_reduce_group_size_warmup();
+        size_t cur_group_size = group_min_size / group_size_warmup;
+        auto GetCurGroupSize = [&]() {
+          if (cur_group_size < avg_size) { cur_group_size *= group_size_warmup; }
+          return std::min(cur_group_size, avg_size);
+        };
+        lbi_groups->emplace_back(std::vector<LogicalBlobId>{});
+        size_t cur_group_model_size = 0;
+        for (const LogicalBlobId& lbi : lbis) {
+          lbi_groups->back().emplace_back(lbi);
+          cur_group_model_size += MemSize4Lbi(lbi);
+          if (cur_group_model_size >= GetCurGroupSize()) {
+            lbi_groups->emplace_back(std::vector<LogicalBlobId>{});
+            cur_group_model_size = 0;
+          }
+        }
+      });
 }
 
 void GroupAllReducedLbis(
@@ -73,23 +140,16 @@
   std::vector<LogicalBlobId> lbis;
   FindAllReducedLbis(job, op_graph, ProducerOpNode4Lbi, &lbis);
   SortAllReducedLbis(op_graph, ProducerOpNode4Lbi, &lbis);
-  GroupAllReducedLbisByStrategy(op_graph, lbis, lbi_groups);
+  GroupAllReducedLbisByStrategy(ProducerOpNode4Lbi, lbis, lbi_groups);
 }
 
 void AddReduceConcatAndReduceIdentityOpConf(
     const JobBuilder& job_builder,
     const std::function<const OpNode*(const LogicalBlobId&)>& ProducerOpNode4Lbi,
-    const std::vector<LogicalBlobId>& lbi_groups,
-    LogicalBlobId* grouped_lbi) {
+    const std::vector<LogicalBlobId>& lbi_groups, LogicalBlobId* grouped_lbi) {
   TODO();
 }
 
-<<<<<<< HEAD
-void AddAllReduceOpConf(
-			const JobBuilder& job_builder, const LogicalBlobId& grouped_lbi,
-			LogicalBlobId* all_reduced_lbi) {
-  TODO(); // juncheng
-=======
 void AddAllReduceOpConf(const JobBuilder& job_builder, const LogicalBlobId& grouped_lbi,
                         LogicalBlobId* all_reduced_lbi) {
   // TODO: support all type all reduce
@@ -102,14 +162,12 @@
   all_reduced_lbi->set_op_name(all_reduce_op.name());
   all_reduced_lbi->set_blob_name(nccl_all_reduce_op_conf->out());
   // TODO: all all reduce op to job_builder, need `parallel_desc`
->>>>>>> af92d22d
 }
 
 void AddReduceSplitOpConf(
     const JobBuilder& job_builder,
     const std::function<const OpNode*(const LogicalBlobId&)>& ProducerOpNode4Lbi,
-    const std::vector<LogicalBlobId>& lbi_groups,
-    const LogicalBlobId& all_reduced_lbi) {
+    const std::vector<LogicalBlobId>& lbi_groups, const LogicalBlobId& all_reduced_lbi) {
   TODO();
 }
 
