--- conflicted
+++ resolved
@@ -9,19 +9,10 @@
   (*func_)(var_op, parallel_conf, job_builder, diff_lbi_of_var_out, total_loss_instance_num_lbi);
 }
 
-<<<<<<< HEAD
-void GenerateOptimizerOpConfIf(
-    const VariableOp& var_op, const ParallelConf& parallel_conf, JobBuilder* job_builder,
-    const std::function<const LogicalBlobId&(const std::string&)>& DiffLbi4BnInOp,
-    const LogicalBlobId& total_loss_instance_num_lbi) {
-  const auto& train_conf = GlobalJobDesc().job_conf().predict_conf().tmp_split_fw_bw_train_conf();
-=======
 void GenerateOptimizerOpConfIf(const VariableOp& var_op, const ParallelConf& parallel_conf,
                                JobBuilder* job_builder, const LogicalBlobId& diff_lbi_of_var_out,
                                const LogicalBlobId& total_loss_instance_num_lbi) {
-  const auto& train_conf =
-      Global<JobDesc>::Get()->other_conf().predict_conf().tmp_split_fw_bw_train_conf();
->>>>>>> 5a9561a3
+  const auto& train_conf = GlobalJobDesc().job_conf().predict_conf().tmp_split_fw_bw_train_conf();
   auto optimizer_case = train_conf.model_update_conf().normal_mdupdt_case();
   auto* obj = NewObj<GenerateOptimizerOpConfWrapperStruct>(optimizer_case);
   obj->Call(var_op, parallel_conf, job_builder, diff_lbi_of_var_out, total_loss_instance_num_lbi);
@@ -29,7 +20,7 @@
 
 void GenerateDownScaleOpConf(const std::string& name, const ParallelConf& parallel_conf,
                              JobBuilder* job_builder, LogicalBlobId* diff_lbi_of_var_out) {
-  int32_t loss_scale_factor = Global<JobDesc>::Get()->loss_scale_factor();
+  int32_t loss_scale_factor = GlobalJobDesc().loss_scale_factor();
   if (loss_scale_factor == 1) { return; }
   float down_scale_factor = 1.0 / loss_scale_factor;
 
@@ -69,18 +60,9 @@
 }
 
 template<typename T>
-<<<<<<< HEAD
-void ConstructMdUpdtOpConf(
-    const VariableOp& op,
-    const std::function<const LogicalBlobId&(const std::string&)>& DiffLbi4BnInOp,
-    const LogicalBlobId& total_loss_instance_num_lbi, T* mdupdt_op_conf) {
-  const auto& train_conf = GlobalJobDesc().job_conf().predict_conf().tmp_split_fw_bw_train_conf();
-=======
 void ConstructMdUpdtOpConf(const VariableOp& op, const LogicalBlobId& diff_lbi_of_var_out,
                            const LogicalBlobId& total_loss_instance_num_lbi, T* mdupdt_op_conf) {
-  const auto& train_conf =
-      Global<JobDesc>::Get()->other_conf().predict_conf().tmp_split_fw_bw_train_conf();
->>>>>>> 5a9561a3
+  const auto& train_conf = GlobalJobDesc().job_conf().predict_conf().tmp_split_fw_bw_train_conf();
   *mdupdt_op_conf->mutable_user_conf() = train_conf.model_update_conf();
   mdupdt_op_conf->set_model_diff(GenLogicalBlobName(diff_lbi_of_var_out));
   mdupdt_op_conf->set_total_instance_num_diff(GenLogicalBlobName(total_loss_instance_num_lbi));
