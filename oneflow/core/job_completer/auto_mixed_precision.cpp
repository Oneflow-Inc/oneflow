--- conflicted
+++ resolved
@@ -1,5 +1,3 @@
-<<<<<<< HEAD
-=======
 /*
 Copyright 2020 The OneFlow Authors. All rights reserved.
 
@@ -15,7 +13,6 @@
 See the License for the specific language governing permissions and
 limitations under the License.
 */
->>>>>>> 025a53d7
 #include "oneflow/core/job_completer/auto_mixed_precision_lists.h"
 
 #include <algorithm>
@@ -326,32 +323,32 @@
                 << " to upstream_or_part_of_white";
       });
 
-  DfsTopoGraphTraversal(op_graph, false, IsWhiteAndAllowedToRunHalf,
-                        [&](OpNode* node) { return IsKeyFound(upstream_or_part_of_white, node); },
-                        [&](OpNode* node) { return IsKeyFound(*white_set, node); },
-                        [&](OpNode* node) {
-                          INSERT_CHECK(white_set->insert(node));
-                          VLOG(2) << "FillWhiteSet(): Insert " << node->op().op_name()
-                                  << " to white_set";
-                        });
+  DfsTopoGraphTraversal(
+      op_graph, false, IsWhiteAndAllowedToRunHalf,
+      [&](OpNode* node) { return IsKeyFound(upstream_or_part_of_white, node); },
+      [&](OpNode* node) { return IsKeyFound(*white_set, node); },
+      [&](OpNode* node) {
+        INSERT_CHECK(white_set->insert(node));
+        VLOG(2) << "FillWhiteSet(): Insert " << node->op().op_name() << " to white_set";
+      });
 }
 
 void AutoMixedPrecision::PropagateWhiteThroughClearNodes(
     const OpGraph& op_graph, std::function<bool(OpNode*)> IsAllowedToRunWithHalf,
     const HashSet<OpNode*>& black_set, HashSet<OpNode*>* white_set) const {
   auto PropagateIntoOneDirection = [&](bool is_downward) {
-    DfsTopoGraphTraversal(op_graph, !is_downward, [&](OpNode* node) { return false; },
-                          [&](OpNode* node) {
-                            return !IsKeyFound(*white_set, node) && !IsKeyFound(black_set, node)
-                                   && IsNodeInList(clear_list_, node)
-                                   && IsAllowedToRunWithHalf(node);
-                          },
-                          [&](OpNode* node) { return IsKeyFound(*white_set, node); },
-                          [&](OpNode* node) {
-                            INSERT_CHECK(white_set->insert(node));
-                            VLOG(2) << "PropagateWhiteThroughNonListNodes(): Insert "
-                                    << node->op().op_name() << " to white_set";
-                          });
+    DfsTopoGraphTraversal(
+        op_graph, !is_downward, [&](OpNode* node) { return false; },
+        [&](OpNode* node) {
+          return !IsKeyFound(*white_set, node) && !IsKeyFound(black_set, node)
+                 && IsNodeInList(clear_list_, node) && IsAllowedToRunWithHalf(node);
+        },
+        [&](OpNode* node) { return IsKeyFound(*white_set, node); },
+        [&](OpNode* node) {
+          INSERT_CHECK(white_set->insert(node));
+          VLOG(2) << "PropagateWhiteThroughNonListNodes(): Insert " << node->op().op_name()
+                  << " to white_set";
+        });
   };
   PropagateIntoOneDirection(true);
   PropagateIntoOneDirection(false);
