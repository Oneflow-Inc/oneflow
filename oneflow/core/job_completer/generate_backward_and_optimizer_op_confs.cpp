#include "oneflow/core/job_completer/op_graph_pass.h"
#include "oneflow/core/job_completer/autograd.h"
#include "oneflow/core/job_completer/optimizer.h"

namespace oneflow {

namespace {

void UpdateJobHelperConfProducedLbi2ConsumedDiffLbi(
    const HashMap<LogicalBlobId, LogicalBlobId>& lbi2diff_lbi, JobBuilder* job_builder) {
  auto& mut_pairs =
      (*job_builder->mutable_helper()->mutable_tag2lbi_relations())[kProducedLbi2ConsumedDiffLbi];
  for (const auto& pair : lbi2diff_lbi) {
    auto* mut_pair = mut_pairs.add_pair();
    *mut_pair->mutable_first() = pair.first;
    *mut_pair->mutable_second() = pair.second;
  }
}

void BindIdenticalSbpObaPairsBetweenIbns(const OpNode& op_node, JobBuilder* job_builder) {
  HashMap<LogicalBlobId, std::vector<OpBlobArg>> in_lbi2obas;
  for (const std::string& ibn : op_node.op().input_bns()) {
    in_lbi2obas[op_node.op().BnInOp2Lbi(ibn)].push_back(GenOpBlobArg(op_node.op().op_name(), ibn));
  }
  for (const auto& pair : in_lbi2obas) {
    if (pair.second.size() > 1) {
      FOR_RANGE(int32_t, i, 1, pair.second.size()) {
        job_builder->BindIdenticalSbpOpBlobArgPair(pair.second.at(0), pair.second.at(i));
      }
    }
  }
}

void SetSbpSignatureHintByIdenticalSbpObaPairs(const OpGraph& op_graph, JobBuilder* job_builder) {
  HashMap<OpBlobArg, const SbpParallel*> oba2sbp_parallel;
  op_graph.ForEachNode([&](OpNode* op_node) {
    auto ForEachBn = [&](const std::function<void(const std::string&)>& Handler) {
      for (const auto& ibn : op_node->op().input_bns()) { Handler(ibn); }
      for (const auto& obn : op_node->op().output_bns()) { Handler(obn); }
    };
    ForEachBn([&](const std::string& bn_in_op) {
      const auto& oba = GenOpBlobArg(op_node->op().op_name(), bn_in_op);
      oba2sbp_parallel[oba] = &op_node->SbpParallel4Lbi(op_node->op().BnInOp2Lbi(bn_in_op));
    });
  });
  auto HasSbpParallel = [&](const OpBlobArg& oba) {
    return oba2sbp_parallel.find(oba) != oba2sbp_parallel.end();
  };
  for (const auto& pair : job_builder->job().helper().identical_sbp_oba_pairs().pair()) {
    const SbpParallel* sbp_parallel = nullptr;
    if (HasSbpParallel(pair.first()) && HasSbpParallel(pair.second())) {
      CHECK(oba2sbp_parallel.at(pair.first()) == oba2sbp_parallel.at(pair.second()));
      sbp_parallel = oba2sbp_parallel.at(pair.first());
    } else if (HasSbpParallel(pair.first())) {
      sbp_parallel = oba2sbp_parallel.at(pair.first());
    } else if (HasSbpParallel(pair.second())) {
      sbp_parallel = oba2sbp_parallel.at(pair.second());
    } else {
      UNIMPLEMENTED();
    }
    *job_builder->MutSbpParallel4Oba(pair.first()) = *sbp_parallel;
    *job_builder->MutSbpParallel4Oba(pair.second()) = *sbp_parallel;
  }
}

void UpdateOpSbpSignatureHint(const OpGraph& op_graph, JobBuilder* job_builder) {
  op_graph.ForEachNode(
      [&](OpNode* op_node) { BindIdenticalSbpObaPairsBetweenIbns(*op_node, job_builder); });
  SetSbpSignatureHintByIdenticalSbpObaPairs(op_graph, job_builder);
}

class GenerateBackwardAndOptimizerOpConfs final : public OpGraphPass {
 public:
  bool IsEnabled() const override { return GlobalJobDesc().IsTrain(); }
  OF_DISALLOW_COPY_AND_MOVE(GenerateBackwardAndOptimizerOpConfs);
  GenerateBackwardAndOptimizerOpConfs() = default;
  ~GenerateBackwardAndOptimizerOpConfs() override = default;

  Maybe<void> Apply(const OpGraph& op_graph, JobBuilder* job_builder) const override;
};

void FilterModelLbi2DiffLbi(const OpGraph& op_graph,
                            const HashMap<LogicalBlobId, LogicalBlobId>& lbi2diff_lbi,
                            HashMap<LogicalBlobId, LogicalBlobId>* model_lbi2model_diff_lbi) {
  for (const auto& pair : lbi2diff_lbi) {
    const LogicalBlobId& lbi = pair.first;
    const LogicalBlobId& diff_lbi = pair.second;
    const OpNode* producer = op_graph.OpNode4OpName(lbi.op_name());
    if (producer->op().op_conf().has_variable_conf()) {
      (*model_lbi2model_diff_lbi)[lbi] = diff_lbi;
    }
  }
}

<<<<<<< HEAD
void GenerateBackwardAndOptimizerOpConfs::Apply(const OpGraph& op_graph,
                                                JobBuilder* job_builder) const {
  TeePersistentLogStream::Create("PreGenerateBackwardAndOptimizerOpConfs.prototxt")
      ->Write(job_builder->job().DebugString());
=======
Maybe<void> GenerateBackwardAndOptimizerOpConfs::Apply(const OpGraph& op_graph,
                                                       JobBuilder* job_builder) const {
>>>>>>> 152715f0
  LogicalBlobId total_loss_instance_num;
  HashMap<LogicalBlobId, LogicalBlobId> lbi2diff_lbi;
  AutoGrad(op_graph, job_builder, &lbi2diff_lbi);
  HashMap<LogicalBlobId, LogicalBlobId> model_lbi2model_diff_lbi;
  FilterModelLbi2DiffLbi(op_graph, lbi2diff_lbi, &model_lbi2model_diff_lbi);
  AddDiffParallelCast(op_graph, job_builder, &model_lbi2model_diff_lbi);
  ScaleModelDiffByLossInstanceNum(op_graph, job_builder, &model_lbi2model_diff_lbi);
  ScaleModelDiffByLossScale(op_graph, job_builder, &model_lbi2model_diff_lbi);
  const NormalModelUpdateOpUserConf& model_update_conf =
      job_builder->job().job_conf().train_conf().model_update_conf();
  RegularizeGradient(op_graph, job_builder, &model_lbi2model_diff_lbi);
  if (model_update_conf.has_clip_conf()) {
    ClipGradient(op_graph, job_builder, &model_lbi2model_diff_lbi, model_update_conf.clip_conf());
  }
  AddOptimizerOpConf(op_graph, job_builder, model_lbi2model_diff_lbi);
  UpdateJobHelperConfProducedLbi2ConsumedDiffLbi(lbi2diff_lbi, job_builder);
  UpdateOpSbpSignatureHint(op_graph, job_builder);
<<<<<<< HEAD
  TeePersistentLogStream::Create("PostGenerateBackwardAndOptimizerOpConfs.prototxt")
      ->Write(job_builder->job().DebugString());
=======
  return Maybe<void>::Ok();
>>>>>>> 152715f0
}

REGISTER_FUNCTION_PASS("GenerateBackwardAndOptimizerOpConfs", GenerateBackwardAndOptimizerOpConfs);

}  // namespace

}  // namespace oneflow<|MERGE_RESOLUTION|>--- conflicted
+++ resolved
@@ -92,15 +92,10 @@
   }
 }
 
-<<<<<<< HEAD
-void GenerateBackwardAndOptimizerOpConfs::Apply(const OpGraph& op_graph,
-                                                JobBuilder* job_builder) const {
+Maybe<void> GenerateBackwardAndOptimizerOpConfs::Apply(const OpGraph& op_graph,
+                                                       JobBuilder* job_builder) const {
   TeePersistentLogStream::Create("PreGenerateBackwardAndOptimizerOpConfs.prototxt")
       ->Write(job_builder->job().DebugString());
-=======
-Maybe<void> GenerateBackwardAndOptimizerOpConfs::Apply(const OpGraph& op_graph,
-                                                       JobBuilder* job_builder) const {
->>>>>>> 152715f0
   LogicalBlobId total_loss_instance_num;
   HashMap<LogicalBlobId, LogicalBlobId> lbi2diff_lbi;
   AutoGrad(op_graph, job_builder, &lbi2diff_lbi);
@@ -118,12 +113,9 @@
   AddOptimizerOpConf(op_graph, job_builder, model_lbi2model_diff_lbi);
   UpdateJobHelperConfProducedLbi2ConsumedDiffLbi(lbi2diff_lbi, job_builder);
   UpdateOpSbpSignatureHint(op_graph, job_builder);
-<<<<<<< HEAD
   TeePersistentLogStream::Create("PostGenerateBackwardAndOptimizerOpConfs.prototxt")
       ->Write(job_builder->job().DebugString());
-=======
   return Maybe<void>::Ok();
->>>>>>> 152715f0
 }
 
 REGISTER_FUNCTION_PASS("GenerateBackwardAndOptimizerOpConfs", GenerateBackwardAndOptimizerOpConfs);
