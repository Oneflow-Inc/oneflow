--- conflicted
+++ resolved
@@ -10,13 +10,10 @@
 #include "oneflow/core/job_completer/all_reduce_sequence_pass.h"
 #include "oneflow/core/job_completer/group_boxing_by_dst_parallel.h"
 #include "oneflow/core/job_completer/auto_mixed_precision.h"
-<<<<<<< HEAD
 #include "oneflow/core/job_completer/non_distributed_optimizer_pass.h"
 #include "oneflow/core/job_completer/nccl_tuple_broadcast_reduce_sequence_pass.h"
-=======
 #include "oneflow/core/job_completer/auto_train_step.h"
 #include "oneflow/core/job_completer/auto_learning_rate.h"
->>>>>>> 8782780a
 
 namespace oneflow {
 
@@ -335,34 +332,6 @@
       .Apply(op_graph, job_builder);
 }
 
-<<<<<<< HEAD
-void FixInputOpParallelConf(Job* job) {
-  JobBuilder job_builder(job);
-  HashSet<std::string> input_op_names;
-  for (const auto& op_conf : job->net().op()) {
-    if (op_conf.has_input_conf()) { CHECK(input_op_names.emplace(op_conf.name()).second); }
-  }
-  HashSet<std::string> updated_op_names;
-  job_builder.ForEachOperator([&](const Operator& op) {
-    for (const auto& ibn : op.input_bns()) {
-      const LogicalBlobId& lbi = op.BnInOp2Lbi(ibn);
-      if (input_op_names.find(lbi.op_name()) == input_op_names.end()) { continue; }
-      if (updated_op_names.find(lbi.op_name()) != updated_op_names.end()) { continue; }
-      job_builder.MutParallelConfOnlyOnce(lbi.op_name(),
-                                          job_builder.ParallelConf4OpName(op.op_name()));
-    }
-  });
-}
-
-void FixReturnOpParallelConf(Job* job) {
-  JobBuilder job_builder(job);
-  for (const auto& op_conf : job->net().op()) {
-    if (op_conf.has_return_conf() == false) { continue; }
-    LogicalBlobId lbi = GenLogicalBlobId(op_conf.return_conf().in());
-    job_builder.MutParallelConfOnlyOnce(op_conf.name(),
-                                        job_builder.ParallelConf4OpName(lbi.op_name()));
-  }
-}
 void EnableNonDistributedOptimizer(const OpGraph& op_graph, JobBuilder* job_builder) {
   if (!GlobalJobDesc().enable_non_distributed_optimizer()) { return; }
   CHECK(GlobalJobDesc().enable_nccl());
@@ -373,8 +342,6 @@
   NcclTupleBroadcastReduceSequencePass().Apply(op_graph, job_builder);
 }
 
-=======
->>>>>>> 8782780a
 }  // namespace
 
 void JobCompleter::Complete(Job* job) const {
@@ -385,12 +352,9 @@
   if (GlobalJobDesc().IsTrain()) {
     WithOpGraphAndMutJob(job, &TieUpChainHeadersUnReachableFromAnyVariableOps);
     WithOpGraphAndMutJobBuilder(job, &EnableAutoMixedPrecision);
-<<<<<<< HEAD
     WithOpGraphAndMutJobBuilder(job, &EnableNonDistributedOptimizer);
-=======
     WithOpGraphAndMutJob(job, &AutoTrainStep);
     WithOpGraphAndMutJob(job, &AutoLearningRate);
->>>>>>> 8782780a
     // complete ops for trainning
     WithOpGraphAndMutJobBuilder(job, &GenerateOpConf4Trainning);
     WithOpGraphAndMutJobBuilder(job, &MakeNcclTupleBroadcastReduceSequence);
