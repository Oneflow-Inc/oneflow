--- conflicted
+++ resolved
@@ -375,15 +375,12 @@
     WithOpGraphAndMutJob(job, &AutoLearningRate);
     // complete ops for trainning
     WithOpGraphAndMutJobBuilder(job, &GenerateOpConf4Trainning);
-<<<<<<< HEAD
 #ifdef WITH_XLA
     if (FLAGS_use_xla_jit) {
       WithOpGraphAndMutJob(job, &RewriteOptimizerOp);
     }
 #endif
-=======
     WithOpGraphAndMutJobBuilder(job, &MakeNcclTupleBroadcastReduceSequence);
->>>>>>> f4887a09
     WithOpGraphAndMutJobBuilder(job, &RewriteBoxingWithAllReduce);
     WithOpGraphAndMutJobBuilder(job, &MakeAllReduceSequence);
   }
