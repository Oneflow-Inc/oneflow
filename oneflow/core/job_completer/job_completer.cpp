--- conflicted
+++ resolved
@@ -3,7 +3,7 @@
 #include "oneflow/core/job_completer/autograd.h"
 #include "oneflow/core/job_completer/autotick.h"
 #include "oneflow/core/job_completer/add_keep_header_only_op_conf.h"
-#include "oneflow/core/job_completer/auto_saver.h"
+#include "oneflow/core/job_completer/add_saver.h"
 #include "oneflow/core/optimizer/optimizer.h"
 #include "oneflow/core/job/job_desc.h"
 
@@ -46,6 +46,7 @@
   HashMap<LogicalBlobId, LogicalBlobId> lbi2diff_lbi;
   AutoGrad(op_graph, job, &lbi2diff_lbi);
   AddOptimizerOpConf(op_graph, job, lbi2diff_lbi, total_loss_instance_num);
+  AddSaver(op_graph, job);
   UpdateJobHelperConfProducedLbi2ConsumedDiffLbi(lbi2diff_lbi, job);
 }
 
@@ -259,18 +260,7 @@
     // complete variable ops
     WithOpGraphAndMutJob(job, &AutoVar);
     // complete ops for trainning
-<<<<<<< HEAD
-    WithOpGraphAndMutJob([](const OpGraph& op_graph, Job* job) {
-      LogicalBlobId total_loss_instance_num;
-      AddTotalLossInstanceNumOpConf(op_graph, job, &total_loss_instance_num);
-      HashMap<LogicalBlobId, LogicalBlobId> lbi2diff_lbi;
-      AutoGrad(op_graph, job, &lbi2diff_lbi);
-      AddOptimizerOpConf(op_graph, job, lbi2diff_lbi, total_loss_instance_num);
-      AutoSaver(op_graph, job);
-    });
-=======
     WithOpGraphAndMutJob(job, &GenerateOpConf4Trainning);
->>>>>>> 633fb1c7
     // complete tick ops
     WithOpGraphAndMutJob(job, &AutoTick);
     // add keep_header_only op
