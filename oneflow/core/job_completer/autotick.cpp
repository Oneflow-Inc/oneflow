--- conflicted
+++ resolved
@@ -29,13 +29,9 @@
     OperatorConf tick_op;
     tick_op.set_name("System-AutoTick-Tick_" + NewUniqueId());
     tick_op.mutable_tick_conf()->set_out("out");
-<<<<<<< HEAD
-    job_builder->AddOps(pair.first.parallel_conf(), {tick_op});
-=======
     ParallelDesc pd(pair.first);
     pd.set_device_type(DeviceType::kCPU);
-    job_builder.AddOps(pd.parallel_conf(), {tick_op});
->>>>>>> 97e594bd
+    job_builder->AddOps(pd.parallel_conf(), {tick_op});
 
     for (const auto* op_node : pair.second) {
       auto mut_tick_input_helper = NewMutOpConTickInputHelper(op_node->op().op_conf());
