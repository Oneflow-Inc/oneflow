--- conflicted
+++ resolved
@@ -127,7 +127,6 @@
 template<typename T>
 void BboxNmsAndLimitKernel<T>::ForwardDataContent(
     const KernelCtx& ctx, std::function<Blob*(const std::string&)> BnInOp2Blob) const {
-  const BboxNmsAndLimitOpConf& conf = op_conf().bbox_nms_and_limit_conf();
   const Blob* bbox_blob = BnInOp2Blob("bbox");
   const Blob* bbox_pred_blob = BnInOp2Blob("bbox_pred");
   const Blob* bbox_prob_blob = BnInOp2Blob("bbox_prob");
@@ -139,11 +138,8 @@
   BroadcastBboxTransform(bbox_blob, bbox_pred_blob, target_bbox_blob);
   ClipBBox(target_bbox_blob);
   std::vector<int32_t> all_im_bbox_inds;
-<<<<<<< HEAD
-  auto im_grouped_bbox_inds = GroupBBox(target_bbox_blob);
-  std::vector<std::vector<int32_t>> im_grouped_bbox_inds_vec;
-  for (auto& pair : im_grouped_bbox_inds) { im_grouped_bbox_inds_vec.push_back(pair.second); }
-  std::vector<std::vector<int32_t>> im_detected_bbox_inds_vec(im_grouped_bbox_inds.size());
+  std::vector<std::vector<int32_t>> im_detected_bbox_inds_vec(num_images_);
+  std::vector<std::vector<int32_t>> im_grouped_bbox_inds_vec = GroupBBox(target_bbox_blob);
   BlockingCounter bc(im_grouped_bbox_inds_vec.size());
   FOR_RANGE(int32_t, i, 0, im_grouped_bbox_inds_vec.size()) {
     Global<ThreadMgr>::Get()->compute_thread_pool()->AddWork(
@@ -155,22 +151,11 @@
         });
   }
   bc.WaitUntilCntEqualZero();
-=======
-  std::vector<std::vector<int32_t>> im_detected_bbox_inds_vec(num_images_);
-  auto im_grouped_bbox_inds_vec = GroupBBox(target_bbox_blob);
-  FOR_RANGE(int32_t, i, 0, im_grouped_bbox_inds_vec.size()) {
-    im_detected_bbox_inds_vec[i] = ApplyNmsAndVoteByClass(
-        im_grouped_bbox_inds_vec[i], bbox_prob_blob, vote_bbox_score_blob, target_bbox_blob);
-  }
->>>>>>> f24698de
   for (const auto& im_detected_bbox_inds : im_detected_bbox_inds_vec) {
     all_im_bbox_inds.insert(all_im_bbox_inds.end(), im_detected_bbox_inds.begin(),
                             im_detected_bbox_inds.end());
   }
-<<<<<<< HEAD
-=======
-  const BboxNmsAndLimitOpConf& conf = op_conf().bbox_nms_and_limit_conf();
->>>>>>> f24698de
+  const BboxNmsAndLimitOpConf& conf = op_conf().bbox_nms_and_limit_conf();
   const Blob* bbox_score_blob = conf.bbox_vote_enabled() ? vote_bbox_score_blob : bbox_prob_blob;
   Limit(bbox_score_blob, all_im_bbox_inds);
   OutputBBox(all_im_bbox_inds, target_bbox_blob, out_bbox_blob);
