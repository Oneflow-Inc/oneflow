#include "oneflow/core/kernel/conv_kernel.h"
#include "oneflow/core/kernel/kernel_util.h"

namespace oneflow {

namespace {

template<typename T>
const T* GetImgDptr(const Blob* blob, int64_t idx) {
  return blob->dptr<T>() + blob->shape().Count(1) * idx;
}

template<typename T>
T* GetImgMutDptr(Blob* blob, int64_t idx) {
  return const_cast<T*>(GetImgDptr<T>(blob, idx));
}

}  // namespace

template<DeviceType device_type, typename T>
void ConvKernelIf<device_type, T>::ForwardDataContent(
    const KernelCtx& ctx,
    std::function<Blob*(const std::string&)> BnInOp2Blob) const {
  const Blob* in_blob = BnInOp2Blob("in");
  const Blob* weight_blob = BnInOp2Blob("weight");
  Blob* out_blob = BnInOp2Blob("out");
  DoForwardDataContent(ctx.device_ctx, in_blob, weight_blob, out_blob,
                       BnInOp2Blob);
  if (this->kernel_conf().conv_conf().has_activation()) {
    ActivationType activation = this->kernel_conf().conv_conf().activation();
    T* out_dptr = out_blob->mut_dptr<T>();
    int64_t elem_cnt = out_blob->shape().elem_cnt();
    if (activation == ActivationType::kTanH) {
      KernelUtil<device_type, T>::TanH(ctx.device_ctx, elem_cnt, out_dptr,
                                       out_dptr);
    }
#define DEFINE_ONE_ELIF(activation_type)                                  \
  else if (activation == ActivationType::k##activation_type) {            \
    KernelUtil<device_type, T>::activation_type(ctx.device_ctx, elem_cnt, \
                                                out_dptr, out_dptr);      \
  }
    DEFINE_ONE_ELIF(Sigmoid)
    DEFINE_ONE_ELIF(Relu)
#undef DEFINE_ONE_ELIF
    else {
      UNIMPLEMENTED();
    }
  }
}

template<DeviceType device_type, typename T>
void ConvKernelIf<device_type, T>::BackwardDataContent(
    const KernelCtx& ctx,
    std::function<Blob*(const std::string&)> BnInOp2Blob) const {
<<<<<<< HEAD
  const Blob* out_diff = BnInOp2Blob("out_diff");
  ActivationType activation = static_cast<ActivationType>(
      this->template GetEnumFromCustomizedOpConf("activation"));
  if (activation != ActivationType::kNoActivation) {
    out_diff = BnInOp2Blob("activation_buf");
  }
  if (this->template GetValFromCustomizedOpConf<bool>("use_bias")) {
    BiasBackward(ctx.device_ctx, out_diff, BnInOp2Blob("bias_diff"),
                 BnInOp2Blob);
  }
  WeightBackward(ctx.device_ctx, out_diff, BnInOp2Blob("in"),
=======
  const Blob* conv_out_diff = nullptr;
  if (this->kernel_conf().conv_conf().has_activation()) {
    ActivationType activation = this->kernel_conf().conv_conf().activation();
    const Blob* out_blob = BnInOp2Blob("out");
    const Blob* out_diff_blob = BnInOp2Blob("out_diff");
    Blob* activation_buf_blob = BnInOp2Blob("activation_buf");
    int64_t elem_cnt = out_blob->shape().elem_cnt();
    // use out_dptr to replace in_dptr
    // tests are needed for TanH and Sigmoid
    if (activation == ActivationType::kTanH) {
      KernelUtil<device_type, T>::TanHBackward(
          ctx.device_ctx, elem_cnt, out_blob->dptr<T>(), out_blob->dptr<T>(),
          out_diff_blob->dptr<T>(), activation_buf_blob->mut_dptr<T>());
    }
#define DEFINE_ONE_ELIF(activation_type)                                    \
  else if (activation == ActivationType::k##activation_type) {              \
    KernelUtil<device_type, T>::activation_type##Backward(                  \
        ctx.device_ctx, elem_cnt, out_blob->dptr<T>(), out_blob->dptr<T>(), \
        out_diff_blob->dptr<T>(), activation_buf_blob->mut_dptr<T>());      \
  }
    DEFINE_ONE_ELIF(Sigmoid)
    DEFINE_ONE_ELIF(Relu)
#undef DEFINE_ONE_ELIF
    else {
      UNIMPLEMENTED();
    }
    conv_out_diff = activation_buf_blob;
  } else {
    conv_out_diff = BnInOp2Blob("out_diff");
  }
  if (this->template GetValFromCustomizedOpConf<bool>("use_bias")) {
    BiasBackward(ctx.device_ctx, conv_out_diff, BnInOp2Blob("bias_diff"),
                 BnInOp2Blob);
  }
  WeightBackward(ctx.device_ctx, conv_out_diff, BnInOp2Blob("in"),
>>>>>>> d9faf414
                 BnInOp2Blob("weight_diff"), BnInOp2Blob("in_diff"),
                 BnInOp2Blob);
}

template<DeviceType device_type, typename T>
void ConvKernelIf<device_type, T>::InitPureModelTmpBlobs(
    DeviceCtx* ctx,
    std::function<Blob*(const std::string&)> BnInOp2Blob) const {
  if (this->template GetValFromCustomizedOpConf<bool>("use_bias")
      && !this->UseCudnn()) {
    InitializerConf bias_multiplier_initializer_conf;
    bias_multiplier_initializer_conf.mutable_constant_conf()->set_value(1.0f);
    KernelUtil<device_type, T>::InitializeWithConf(
        ctx, bias_multiplier_initializer_conf, 0,
        BnInOp2Blob("bias_multiplier"));
  }
}

template<DeviceType device_type, typename T>
void ConvKernelIf<device_type, T>::InitModelBlobsWithRandomSeed(
    DeviceCtx* ctx, std::mt19937* random_seed_gen,
    std::function<Blob*(const std::string&)> BnInOp2Blob) const {
  KernelUtil<device_type, T>::InitializeWithProperConf(
      ctx,
      GetMsgPtrFromPbMessage(this->GetCustomizedOpConf(), "weight_initializer"),
      (*random_seed_gen)(), BnInOp2Blob("weight"));

  if (this->template GetValFromCustomizedOpConf<bool>("use_bias")) {
    KernelUtil<device_type, T>::InitializeWithProperConf(
        ctx,
        GetMsgPtrFromPbMessage(this->GetCustomizedOpConf(), "bias_initializer"),
        (*random_seed_gen)(), BnInOp2Blob("bias"));
  }
}

template<DeviceType device_type, typename T>
void ConvKernelIf<device_type, T>::InitModelBlobsWithDir(
    DeviceCtx* ctx, int32_t part_id, int32_t part_num,
    const std::string& model_load_dir,
    std::function<Blob*(const std::string&)> BnInOp2Blob) const {
  Blob* weight_blob = BnInOp2Blob("weight");
  int32_t dim_num =
      this->template GetValFromCustomizedOpConf<int32_t>("filters");
  KernelUtil<device_type, T>::InitializeWithDir(
      ctx, part_id, part_num, model_load_dir, weight_blob, "weight", dim_num,
      weight_blob->shape().Count(1));
  if (this->template GetValFromCustomizedOpConf<bool>("use_bias")) {
    KernelUtil<device_type, T>::InitializeWithDir(
        ctx, part_id, part_num, model_load_dir, BnInOp2Blob("bias"), "bias",
        dim_num, 1);
  }
}

template<DeviceType device_type, typename T>
const PbMessage& ConvKernelIf<device_type, T>::GetCustomizedOpConf() const {
  CHECK(this->kernel_conf().has_conv_conf());
  switch (OpKernelDim()) {
    case 1: return this->op_conf().conv_1d_conf();
    case 2: return this->op_conf().conv_2d_conf();
    case 3: return this->op_conf().conv_3d_conf();
    default: UNIMPLEMENTED();
  }
}

template<DeviceType device_type, typename T>
const ConvKernelConf& ConvKernelIf<device_type, T>::GetConvKernelConf() const {
  return this->kernel_conf().conv_conf();
}

template<DeviceType device_type, typename T>
const int32_t ConvKernelIf<device_type, T>::OpKernelDim() const {
  return this->GetConvKernelConf().in().dim_size() - 2;
}

template<typename T>
void ConvKernel<DeviceType::kCPU, T>::VirtualKernelInit(
    const ParallelContext* parallel_ctx) {
  const std::string& data_format =
      this->template GetValFromCustomizedOpConf<std::string>("data_format");
  if (data_format == "channels_first") {
    im2col_func_ = ConvKernelUtil<T>::NCDHWIm2Col;
    col2im_func_ = ConvKernelUtil<T>::NCDHWCol2Im;
    forward_func_ = KernelUtil<DeviceType::kCPU, T>::OFGemm;
    dhw_offset_ = 2;
    is_out_diff_need_trans_ = CblasNoTrans;
  } else {
    im2col_func_ = ConvKernelUtil<T>::NDHWCIm2Col;
    col2im_func_ = ConvKernelUtil<T>::NDHWCCol2Im;
    forward_func_ = KernelUtil<DeviceType::kCPU, T>::OFGemmTrans;
    dhw_offset_ = 1;
    is_out_diff_need_trans_ = CblasTrans;
  }
  strides_ =
      this->template GetPbRfFromCustomizedOpConf<int32_t>("strides").data();
  dilation_rate_ =
      this->template GetPbRfFromCustomizedOpConf<int32_t>("dilation_rate")
          .data();
  padding_before_ = this->kernel_conf().conv_conf().pad_small_side().data();
}

template<typename T>
void ConvKernel<DeviceType::kCPU, T>::DoForwardDataContent(
    DeviceCtx* device_ctx, const Blob* in_blob, const Blob* weight_blob,
    Blob* out_blob,
    std::function<Blob*(const std::string&)> BnInOp2Blob) const {
  Blob* col_buf_blob = BnInOp2Blob("col_buf");
  FOR_RANGE(int64_t, i, 0, in_blob->shape().At(0)) {
    im2col_func_(device_ctx, GetImgDptr<T>(in_blob, i), in_blob->shape(),
                 weight_blob->shape(), out_blob->shape(), strides_,
                 dilation_rate_, padding_before_, col_buf_blob->mut_dptr<T>());

    // channels first: out = weight * col_buf
    // channels last:  out = (weight * col_buf)(T)
    forward_func_(device_ctx, CblasNoTrans, CblasNoTrans,
                  weight_blob->shape().At(0),      // filter
                  col_buf_blob->shape().Count(4),  // od * oh * ow
                  weight_blob->shape().Count(1),   // ci * kd * kh * kw
                  static_cast<T>(1), weight_blob->dptr<T>(),
                  col_buf_blob->dptr<T>(), static_cast<T>(0),
                  GetImgMutDptr<T>(out_blob, i));

    if (this->template GetValFromCustomizedOpConf<bool>("use_bias")) {
      const Blob* bias_blob = BnInOp2Blob("bias");
      const Blob* bias_mul_blob = BnInOp2Blob("bias_multiplier");
      // channels first:  out += bias * bias_mul
      // channels last:   out += (bias * bias_mul)(T)
      forward_func_(device_ctx, CblasNoTrans, CblasNoTrans,
                    weight_blob->shape().At(0),      // filter
                    col_buf_blob->shape().Count(4),  // od * oh * ow
                    1,                               // 1
                    static_cast<T>(1), bias_blob->dptr<T>(),
                    bias_mul_blob->dptr<T>(), static_cast<T>(1),
                    GetImgMutDptr<T>(out_blob, i));
    }
  }
}

template<typename T>
void ConvKernel<DeviceType::kCPU, T>::WeightBackward(
    DeviceCtx* ctx, const Blob* out_diff_blob, const Blob* in_blob,
    Blob* weight_diff_blob, Blob* in_diff_blob,
    std::function<Blob*(const std::string&)> BnInOp2Blob) const {
  const Blob* weight_blob = BnInOp2Blob("weight");
  Blob* col_buf_blob = BnInOp2Blob("col_buf");
  Memset<DeviceType::kCPU>(ctx, weight_diff_blob->mut_dptr<T>(), 0,
                           weight_diff_blob->ByteSizeOfDataContentField());
  if (in_diff_blob != nullptr) {
    Memset<DeviceType::kCPU>(ctx, in_diff_blob->mut_dptr<T>(), 0,
                             in_diff_blob->ByteSizeOfDataContentField());
  }
  FOR_RANGE(int64_t, i, 0, out_diff_blob->shape().At(0)) {
    im2col_func_(ctx, GetImgDptr<T>(in_blob, i), in_blob->shape(),
                 weight_diff_blob->shape(), out_diff_blob->shape(), strides_,
                 dilation_rate_, padding_before_, col_buf_blob->mut_dptr<T>());

    // channels first:  weight' += out[i]' * col_buf(T)
    // channels last :  weight' += out[i]'(T) * col_buf(T)
    KernelUtil<DeviceType::kCPU, T>::OFGemm(
        ctx, is_out_diff_need_trans_, CblasTrans,
        weight_diff_blob->shape().At(0),     //  filter
        weight_diff_blob->shape().Count(1),  //  ci * kd * kh * kw
        col_buf_blob->shape().Count(4),      //  od * oh * ow
        static_cast<T>(1), GetImgDptr<T>(out_diff_blob, i),
        col_buf_blob->dptr<T>(), static_cast<T>(1),
        weight_diff_blob->mut_dptr<T>());

    if (in_diff_blob != nullptr) {
      // channels first:  col_buf' = weight(T) * out[i]'
      // channels last :  col_buf' = weight(T) * out[i]'(T)
      KernelUtil<DeviceType::kCPU, T>::OFGemm(
          ctx, CblasTrans, is_out_diff_need_trans_,
          col_buf_blob->shape().Count(0, 4),  //  ci * kd * kh * kw
          col_buf_blob->shape().Count(4),     //  od * oh * ow
          weight_blob->shape().At(0),         //  filter
          static_cast<T>(1), weight_blob->dptr<T>(),
          GetImgDptr<T>(out_diff_blob, i), static_cast<T>(0),
          col_buf_blob->mut_dptr<T>());

      // in' = col2im(col_buf')
      col2im_func_(ctx, col_buf_blob->dptr<T>(), in_blob->shape(),
                   weight_blob->shape(), out_diff_blob->shape(), strides_,
                   dilation_rate_, padding_before_,
                   GetImgMutDptr<T>(in_diff_blob, i));
    }
  }
}

template<typename T>
void ConvKernel<DeviceType::kCPU, T>::BiasBackward(
    DeviceCtx* ctx, const Blob* out_diff_blob, Blob* bias_diff_blob,
    std::function<Blob*(const std::string&)> BnInOp2Blob) const {
  const Blob* bias_mul_blob = BnInOp2Blob("bias_multiplier");
  Memset<DeviceType::kCPU>(ctx, bias_diff_blob->mut_dptr<T>(), 0,
                           bias_diff_blob->ByteSizeOfDataContentField());

  FOR_RANGE(int64_t, i, 0, out_diff_blob->shape().At(0)) {
    // channels first:  bias' += out' * bias_mul
    // channels last:   bias' += out'(T) * bias_mul
    KernelUtil<DeviceType::kCPU, T>::OFGemm(
        ctx, is_out_diff_need_trans_, CblasNoTrans,
        bias_diff_blob->shape().At(0),  //  filter
        1,                              //  1
        out_diff_blob->shape().Count(dhw_offset_,
                                     dhw_offset_ + 3),  // od * oh * ow
        static_cast<T>(1), GetImgDptr<T>(out_diff_blob, i),
        bias_mul_blob->dptr<T>(), static_cast<T>(1),
        bias_diff_blob->mut_dptr<T>());
  }
}

ADD_DEFAULT_KERNEL_CREATOR(OperatorConf::kConv1DConf, ConvKernel,
                           FLOATING_DATA_TYPE_SEQ);
ADD_DEFAULT_KERNEL_CREATOR(OperatorConf::kConv2DConf, ConvKernel,
                           FLOATING_DATA_TYPE_SEQ);
ADD_DEFAULT_KERNEL_CREATOR(OperatorConf::kConv3DConf, ConvKernel,
                           FLOATING_DATA_TYPE_SEQ);

template<typename T>
ColBufWriter<T>::ColBufWriter(const T* src_ptr, T* dst_ptr, int64_t c_size,
                              int64_t id_size, int64_t ih_size, int64_t iw_size)
    : src_ptr_(src_ptr),
      dst_ptr_(dst_ptr),
      c_size_(c_size),
      id_size_(id_size),
      ih_size_(ih_size),
      iw_size_(iw_size) {}

template<typename T>
void ColBufWriter<T>::Im2ColDHWCWrite(int64_t c, int64_t id, int64_t ih,
                                      int64_t iw) {
  *(dst_ptr_++) = src_ptr_[id * id_size_ + ih * ih_size_ + iw * iw_size_ + c];
}

template<typename T>
void ColBufWriter<T>::Im2ColCDHWWrite(int64_t c, int64_t id, int64_t ih,
                                      int64_t iw) {
  *(dst_ptr_++) = src_ptr_[id * id_size_ + ih * ih_size_ + iw];
}

template<typename T>
void ColBufWriter<T>::CleanIdSize() {
  FOR_RANGE(int64_t, i, 0, id_size_) { WriteZero(); }
}

template<typename T>
void ColBufWriter<T>::CleanIhSize() {
  FOR_RANGE(int64_t, i, 0, ih_size_) { WriteZero(); }
}

template<typename T>
void ColBufWriter<T>::CleanIwSize() {
  FOR_RANGE(int64_t, i, 0, iw_size_) { WriteZero(); }
}

template<typename T>
void ColBufWriter<T>::Col2ImDHWCWrite(int64_t c, int64_t id, int64_t ih,
                                      int64_t iw) {
  dst_ptr_[id * id_size_ + ih * ih_size_ + iw * iw_size_ + c] += *(src_ptr_++);
}

template<typename T>
void ColBufWriter<T>::Col2ImCDHWWrite(int64_t c, int64_t id, int64_t ih,
                                      int64_t iw) {
  dst_ptr_[id * id_size_ + ih * ih_size_ + iw] += *(src_ptr_++);
}

template<typename T>
ColBufUtil<T>::ColBufUtil(const Shape& in_shape, const Shape& out_shape,
                          int32_t dhw_offset, bool is_im2col,
                          const int32_t* strides, const int32_t* dilation_rate,
                          const int32_t* padding_before)
    : strides_(strides),
      dilation_rate_(dilation_rate),
      padding_before_(padding_before) {
  id_num_ = in_shape.At(dhw_offset);
  ih_num_ = in_shape.At(dhw_offset + 1);
  iw_num_ = in_shape.At(dhw_offset + 2);
  od_num_ = out_shape.At(dhw_offset);
  oh_num_ = out_shape.At(dhw_offset + 1);
  ow_num_ = out_shape.At(dhw_offset + 2);
  if (is_im2col == true) {
    d_invalid_func_ = &ColBufWriter<T>::CleanIdSize;
    h_invalid_func_ = &ColBufWriter<T>::CleanIhSize;
    w_invalid_func_ = &ColBufWriter<T>::CleanIwSize;
    if (dhw_offset == 2) {
      dhw_valid_func_ = &ColBufWriter<T>::Im2ColCDHWWrite;
    } else {
      dhw_valid_func_ = &ColBufWriter<T>::Im2ColDHWCWrite;
    }
  } else {
    d_invalid_func_ = &ColBufWriter<T>::SkipIdSize;
    h_invalid_func_ = &ColBufWriter<T>::SkipIhSize;
    w_invalid_func_ = &ColBufWriter<T>::SkipIwSize;
    if (dhw_offset == 2) {
      dhw_valid_func_ = &ColBufWriter<T>::Col2ImCDHWWrite;
    } else {
      dhw_valid_func_ = &ColBufWriter<T>::Col2ImDHWCWrite;
    }
  }
}

template<typename T>
void ColBufUtil<T>::operator()(ColBufWriter<T>& col_buf_writer, int64_t c,
                               int64_t kd, int64_t kh, int64_t kw) {
  int64_t id = kd * dilation_rate_[0] - padding_before_[0];
  FOR_RANGE(int64_t, od, 0, od_num_) {
    if (id < 0 || id >= id_num_) {
      (col_buf_writer.*d_invalid_func_)();
    } else {
      int64_t ih = kh * dilation_rate_[1] - padding_before_[1];
      FOR_RANGE(int64_t, oh, 0, oh_num_) {
        if (ih < 0 || ih >= ih_num_) {
          (col_buf_writer.*h_invalid_func_)();
        } else {
          int64_t iw = kw * dilation_rate_[2] - padding_before_[2];
          FOR_RANGE(int64_t, ow, 0, ow_num_) {
            if (iw < 0 || iw >= iw_num_) {
              (col_buf_writer.*w_invalid_func_)();
            } else {
              (col_buf_writer.*dhw_valid_func_)(c, id, ih, iw);
            }
            iw += strides_[2];
          }
        }
        ih += strides_[1];
      }
    }
    id += strides_[0];
  }
}

template<typename T>
void ConvKernelUtil<T>::DoNCDWHFunc(const Shape& weight_shape,
                                    ColBufUtil<T>& col_buf_util,
                                    ColBufWriter<T>& col_buf_writer) {
  for (int64_t c = 0; c != weight_shape.At(1);
       col_buf_writer.NextCSize(), ++c) {
    for (int64_t kd = 0; kd != weight_shape.At(2); ++kd) {
      for (int64_t kh = 0; kh != weight_shape.At(3); ++kh) {
        for (int64_t kw = 0; kw != weight_shape.At(4); ++kw) {
          col_buf_util(col_buf_writer, c, kd, kh, kw);
        }
      }
    }
  }
}

template<typename T>
void ConvKernelUtil<T>::NCDHWIm2Col(
    DeviceCtx* device_ctx, const T* in_dptr, const Shape& in_shape,
    const Shape& weight_shape, const Shape& out_shape, const int32_t* strides,
    const int32_t* dilation_rate, const int32_t* padding_before,
    T* col_buf_ptr) {
  ColBufUtil<T> col_buf_util(in_shape, out_shape, 2, true, strides,
                             dilation_rate, padding_before);
  ColBufWriter<T> col_buf_writer(in_dptr, col_buf_ptr, in_shape.Count(2),
                                 in_shape.Count(3), in_shape.Count(4), 1);
  DoNCDWHFunc(weight_shape, col_buf_util, col_buf_writer);
}

template<typename T>
void ConvKernelUtil<T>::NCDHWCol2Im(
    DeviceCtx* device_ctx, const T* col_buf_ptr, const Shape& in_shape,
    const Shape& weight_shape, const Shape& out_shape, const int32_t* strides,
    const int32_t* dilation_rate, const int32_t* padding_before,
    T* in_diff_ptr) {
  ColBufUtil<T> col_buf_util(in_shape, out_shape, 2, false, strides,
                             dilation_rate, padding_before);
  ColBufWriter<T> col_buf_writer(col_buf_ptr, in_diff_ptr, in_shape.Count(2),
                                 in_shape.Count(3), in_shape.Count(4), 1);
  DoNCDWHFunc(weight_shape, col_buf_util, col_buf_writer);
}

template<typename T>
void ConvKernelUtil<T>::DoNDWHCFunc(const Shape& weight_shape,
                                    ColBufUtil<T>& col_buf_util,
                                    ColBufWriter<T>& col_buf_writer) {
  for (int64_t kd = 0; kd != weight_shape.At(1); ++kd) {
    for (int64_t kh = 0; kh != weight_shape.At(2); ++kh) {
      for (int64_t kw = 0; kw != weight_shape.At(3); ++kw) {
        for (int64_t c = 0; c != weight_shape.At(4); ++c) {
          col_buf_util(col_buf_writer, c, kd, kh, kw);
        }
      }
    }
  }
}

template<typename T>
void ConvKernelUtil<T>::NDHWCIm2Col(
    DeviceCtx* device_ctx, const T* in_dptr, const Shape& in_shape,
    const Shape& weight_shape, const Shape& out_shape, const int32_t* strides,
    const int32_t* dilation_rate, const int32_t* padding_before,
    T* col_buf_ptr) {
  ColBufUtil<T> col_buf_util(in_shape, out_shape, 1, true, strides,
                             dilation_rate, padding_before);
  ColBufWriter<T> col_buf_writer(in_dptr, col_buf_ptr, 1, in_shape.Count(2),
                                 in_shape.Count(3), in_shape.Count(4));
  DoNDWHCFunc(weight_shape, col_buf_util, col_buf_writer);
}

template<typename T>
void ConvKernelUtil<T>::NDHWCCol2Im(
    DeviceCtx* device_ctx, const T* col_buf_ptr, const Shape& in_shape,
    const Shape& weight_shape, const Shape& out_shape, const int32_t* strides,
    const int32_t* dilation_rate, const int32_t* padding_before,
    T* in_diff_ptr) {
  ColBufUtil<T> col_buf_util(in_shape, out_shape, 1, false, strides,
                             dilation_rate, padding_before);
  ColBufWriter<T> col_buf_writer(col_buf_ptr, in_diff_ptr, 1, in_shape.Count(2),
                                 in_shape.Count(3), in_shape.Count(4));
  DoNDWHCFunc(weight_shape, col_buf_util, col_buf_writer);
}

#define INSTANTIATE_CONV_KERNEL_IF(device_type, data_type_pair) \
  template class ConvKernelIf<device_type, OF_PP_PAIR_FIRST(data_type_pair)>;

OF_PP_SEQ_PRODUCT_FOR_EACH_TUPLE(INSTANTIATE_CONV_KERNEL_IF, DEVICE_TYPE_SEQ,
                                 FLOATING_DATA_TYPE_SEQ);

#define INSTANTIATE_CONV_KERNEL(type_cpp, type_proto) \
  template class ConvKernel<DeviceType::kCPU, type_cpp>;
OF_PP_FOR_EACH_TUPLE(INSTANTIATE_CONV_KERNEL, FLOATING_DATA_TYPE_SEQ)

}  // namespace oneflow<|MERGE_RESOLUTION|>--- conflicted
+++ resolved
@@ -26,33 +26,12 @@
   Blob* out_blob = BnInOp2Blob("out");
   DoForwardDataContent(ctx.device_ctx, in_blob, weight_blob, out_blob,
                        BnInOp2Blob);
-  if (this->kernel_conf().conv_conf().has_activation()) {
-    ActivationType activation = this->kernel_conf().conv_conf().activation();
-    T* out_dptr = out_blob->mut_dptr<T>();
-    int64_t elem_cnt = out_blob->shape().elem_cnt();
-    if (activation == ActivationType::kTanH) {
-      KernelUtil<device_type, T>::TanH(ctx.device_ctx, elem_cnt, out_dptr,
-                                       out_dptr);
-    }
-#define DEFINE_ONE_ELIF(activation_type)                                  \
-  else if (activation == ActivationType::k##activation_type) {            \
-    KernelUtil<device_type, T>::activation_type(ctx.device_ctx, elem_cnt, \
-                                                out_dptr, out_dptr);      \
-  }
-    DEFINE_ONE_ELIF(Sigmoid)
-    DEFINE_ONE_ELIF(Relu)
-#undef DEFINE_ONE_ELIF
-    else {
-      UNIMPLEMENTED();
-    }
-  }
 }
 
 template<DeviceType device_type, typename T>
 void ConvKernelIf<device_type, T>::BackwardDataContent(
     const KernelCtx& ctx,
     std::function<Blob*(const std::string&)> BnInOp2Blob) const {
-<<<<<<< HEAD
   const Blob* out_diff = BnInOp2Blob("out_diff");
   ActivationType activation = static_cast<ActivationType>(
       this->template GetEnumFromCustomizedOpConf("activation"));
@@ -64,43 +43,6 @@
                  BnInOp2Blob);
   }
   WeightBackward(ctx.device_ctx, out_diff, BnInOp2Blob("in"),
-=======
-  const Blob* conv_out_diff = nullptr;
-  if (this->kernel_conf().conv_conf().has_activation()) {
-    ActivationType activation = this->kernel_conf().conv_conf().activation();
-    const Blob* out_blob = BnInOp2Blob("out");
-    const Blob* out_diff_blob = BnInOp2Blob("out_diff");
-    Blob* activation_buf_blob = BnInOp2Blob("activation_buf");
-    int64_t elem_cnt = out_blob->shape().elem_cnt();
-    // use out_dptr to replace in_dptr
-    // tests are needed for TanH and Sigmoid
-    if (activation == ActivationType::kTanH) {
-      KernelUtil<device_type, T>::TanHBackward(
-          ctx.device_ctx, elem_cnt, out_blob->dptr<T>(), out_blob->dptr<T>(),
-          out_diff_blob->dptr<T>(), activation_buf_blob->mut_dptr<T>());
-    }
-#define DEFINE_ONE_ELIF(activation_type)                                    \
-  else if (activation == ActivationType::k##activation_type) {              \
-    KernelUtil<device_type, T>::activation_type##Backward(                  \
-        ctx.device_ctx, elem_cnt, out_blob->dptr<T>(), out_blob->dptr<T>(), \
-        out_diff_blob->dptr<T>(), activation_buf_blob->mut_dptr<T>());      \
-  }
-    DEFINE_ONE_ELIF(Sigmoid)
-    DEFINE_ONE_ELIF(Relu)
-#undef DEFINE_ONE_ELIF
-    else {
-      UNIMPLEMENTED();
-    }
-    conv_out_diff = activation_buf_blob;
-  } else {
-    conv_out_diff = BnInOp2Blob("out_diff");
-  }
-  if (this->template GetValFromCustomizedOpConf<bool>("use_bias")) {
-    BiasBackward(ctx.device_ctx, conv_out_diff, BnInOp2Blob("bias_diff"),
-                 BnInOp2Blob);
-  }
-  WeightBackward(ctx.device_ctx, conv_out_diff, BnInOp2Blob("in"),
->>>>>>> d9faf414
                  BnInOp2Blob("weight_diff"), BnInOp2Blob("in_diff"),
                  BnInOp2Blob);
 }
