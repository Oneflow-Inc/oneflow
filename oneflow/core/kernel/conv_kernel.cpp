--- conflicted
+++ resolved
@@ -226,73 +226,7 @@
 ADD_DEFAULT_KERNEL_CREATOR(OperatorConf::kConv3DConf, ConvKernel, FLOATING_DATA_TYPE_SEQ);
 
 template<typename T>
-<<<<<<< HEAD
-ColBufWriter<T>::ColBufWriter(const T* src_ptr, T* dst_ptr, int64_t c_size,
-                              int64_t id_size, int64_t ih_size, int64_t iw_size,
-                              int64_t od_size, int64_t oh_size, int64_t ow_size)
-=======
-Im2ColWriter<T>::Im2ColWriter(const T* src_ptr, T* dst_ptr, int64_t c_size, int64_t id_size,
-                              int64_t ih_size, int64_t iw_size, int64_t od_size, int64_t oh_size,
-                              int64_t ow_size)
->>>>>>> 38978cc5
-    : src_ptr_(src_ptr),
-      dst_ptr_(dst_ptr),
-      c_size_(c_size),
-      id_size_(id_size),
-      ih_size_(ih_size),
-      iw_size_(iw_size),
-      od_size_(od_size),
-      oh_size_(oh_size),
-      ow_size_(ow_size) {}
-
-template<typename T>
-Im2ColWriter<T>::Im2ColWriter(const T* src_ptr, T* dst_ptr, int64_t c_size,
-                              int64_t id_size, int64_t ih_size, int64_t iw_size,
-                              int64_t od_size, int64_t oh_size, int64_t ow_size)
-    : ColBufWriter<T>::ColBufWriter(src_ptr, dst_ptr, c_size, id_size, ih_size,
-                                    iw_size, od_size, oh_size, ow_size) {}
-
-template<typename T>
-void Im2ColWriter<T>::DHWCWrite(int64_t c, int64_t id, int64_t ih, int64_t iw) {
-  *(this->dst_ptr_++) = this->src_ptr_[id * this->id_size_ + ih * this->ih_size_
-                                       + iw * this->iw_size_ + c];
-}
-
-template<typename T>
-void Im2ColWriter<T>::CDHWWrite(int64_t c, int64_t id, int64_t ih, int64_t iw) {
-  *(this->dst_ptr_++) =
-      this->src_ptr_[id * this->id_size_ + ih * this->ih_size_ + iw];
-}
-
-template<typename T>
-void Im2ColWriter<T>::InvalidDFunc() {
-  FOR_RANGE(int64_t, i, 0, this->od_size_) { *(this->dst_ptr_++) = 0; }
-}
-
-template<typename T>
-void Im2ColWriter<T>::InvalidHFunc() {
-  FOR_RANGE(int64_t, i, 0, this->oh_size_) { *(this->dst_ptr_++) = 0; }
-}
-
-template<typename T>
-void Im2ColWriter<T>::InvalidWFunc() {
-  FOR_RANGE(int64_t, i, 0, this->ow_size_) { *(this->dst_ptr_++) = 0; }
-}
-
-template<typename T>
-void Im2ColWriter<T>::NextImCSize() {
-  this->src_ptr_ += this->c_size_;
-}
-
-template<typename T>
-<<<<<<< HEAD
-Col2ImWriter<T>::Col2ImWriter(const T* src_ptr, T* dst_ptr, int64_t c_size,
-                              int64_t id_size, int64_t ih_size, int64_t iw_size,
-                              int64_t od_size, int64_t oh_size, int64_t ow_size)
-    : ColBufWriter<T>::ColBufWriter(src_ptr, dst_ptr, c_size, id_size, ih_size,
-                                    iw_size, od_size, oh_size, ow_size) {}
-=======
-Col2ImWriter<T>::Col2ImWriter(const T* src_ptr, T* dst_ptr, int64_t c_size, int64_t id_size,
+ColBufWriter<T>::ColBufWriter(const T* src_ptr, T* dst_ptr, int64_t c_size, int64_t id_size,
                               int64_t ih_size, int64_t iw_size, int64_t od_size, int64_t oh_size,
                               int64_t ow_size)
     : src_ptr_(src_ptr),
@@ -304,18 +238,61 @@
       od_size_(od_size),
       oh_size_(oh_size),
       ow_size_(ow_size) {}
->>>>>>> 38978cc5
+
+template<typename T>
+Im2ColWriter<T>::Im2ColWriter(const T* src_ptr, T* dst_ptr, int64_t c_size, int64_t id_size,
+                              int64_t ih_size, int64_t iw_size, int64_t od_size, int64_t oh_size,
+                              int64_t ow_size)
+    : ColBufWriter<T>::ColBufWriter(src_ptr, dst_ptr, c_size, id_size, ih_size, iw_size, od_size,
+                                    oh_size, ow_size) {}
+
+template<typename T>
+void Im2ColWriter<T>::DHWCWrite(int64_t c, int64_t id, int64_t ih, int64_t iw) {
+  *(this->dst_ptr_++) =
+      this->src_ptr_[id * this->id_size_ + ih * this->ih_size_ + iw * this->iw_size_ + c];
+}
+
+template<typename T>
+void Im2ColWriter<T>::CDHWWrite(int64_t c, int64_t id, int64_t ih, int64_t iw) {
+  *(this->dst_ptr_++) = this->src_ptr_[id * this->id_size_ + ih * this->ih_size_ + iw];
+}
+
+template<typename T>
+void Im2ColWriter<T>::InvalidDFunc() {
+  FOR_RANGE(int64_t, i, 0, this->od_size_) { *(this->dst_ptr_++) = 0; }
+}
+
+template<typename T>
+void Im2ColWriter<T>::InvalidHFunc() {
+  FOR_RANGE(int64_t, i, 0, this->oh_size_) { *(this->dst_ptr_++) = 0; }
+}
+
+template<typename T>
+void Im2ColWriter<T>::InvalidWFunc() {
+  FOR_RANGE(int64_t, i, 0, this->ow_size_) { *(this->dst_ptr_++) = 0; }
+}
+
+template<typename T>
+void Im2ColWriter<T>::NextImCSize() {
+  this->src_ptr_ += this->c_size_;
+}
+
+template<typename T>
+Col2ImWriter<T>::Col2ImWriter(const T* src_ptr, T* dst_ptr, int64_t c_size, int64_t id_size,
+                              int64_t ih_size, int64_t iw_size, int64_t od_size, int64_t oh_size,
+                              int64_t ow_size)
+    : ColBufWriter<T>::ColBufWriter(src_ptr, dst_ptr, c_size, id_size, ih_size, iw_size, od_size,
+                                    oh_size, ow_size) {}
 
 template<typename T>
 void Col2ImWriter<T>::DHWCWrite(int64_t c, int64_t id, int64_t ih, int64_t iw) {
-  this->dst_ptr_[id * this->id_size_ + ih * this->ih_size_ + iw * this->iw_size_
-                 + c] += *(this->src_ptr_++);
+  this->dst_ptr_[id * this->id_size_ + ih * this->ih_size_ + iw * this->iw_size_ + c] +=
+      *(this->src_ptr_++);
 }
 
 template<typename T>
 void Col2ImWriter<T>::CDHWWrite(int64_t c, int64_t id, int64_t ih, int64_t iw) {
-  this->dst_ptr_[id * this->id_size_ + ih * this->ih_size_ + iw] +=
-      *(this->src_ptr_++);
+  this->dst_ptr_[id * this->id_size_ + ih * this->ih_size_ + iw] += *(this->src_ptr_++);
 }
 
 template<typename T>
