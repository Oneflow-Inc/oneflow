--- conflicted
+++ resolved
@@ -7,14 +7,10 @@
 void ConvKernelIf<device_type, T>::ForwardDataContent(
     const KernelCtx& ctx,
     std::function<Blob*(const std::string&)> BnInOp2Blob) const {
-<<<<<<< HEAD
-  WeightForward(ctx.device_ctx, BnInOp2Blob);
-=======
   WeightForward(ctx.device_ctx, BnInOp2Blob("in"), BnInOp2Blob("weight"),
                 BnInOp2Blob("out"), BnInOp2Blob);
->>>>>>> ecbfcd37
   if (this->GetBoolFromCustomizedOpConf("use_bias")) {
-    BiasForward(ctx.device_ctx, BnInOp2Blob);
+    BiasForward(ctx.device_ctx, BnInOp2Blob("bias"), BnInOp2Blob("out"));
   }
 }
 
@@ -23,9 +19,6 @@
     const KernelCtx& ctx,
     std::function<Blob*(const std::string&)> BnInOp2Blob) const {
   if (this->GetBoolFromCustomizedOpConf("use_bias")) {
-<<<<<<< HEAD
-    BiasBackward(ctx.device_ctx, BnInOp2Blob);
-=======
     BiasBackward(ctx.device_ctx, BnInOp2Blob("out_diff"),
                  BnInOp2Blob("bias_diff"));
   }
@@ -35,10 +28,7 @@
   if (in_diff_blob) {
     DataBackward(ctx.device_ctx, BnInOp2Blob("out_diff"), BnInOp2Blob("weight"),
                  in_diff_blob, BnInOp2Blob);
->>>>>>> ecbfcd37
   }
-  WeightBackward(ctx.device_ctx, BnInOp2Blob);
-  DataBackward(ctx.device_ctx, BnInOp2Blob);
 }
 
 template<DeviceType device_type, typename T>
@@ -107,64 +97,48 @@
 }
 
 template<DeviceType device_type, typename T>
-const PbMessage& ConvKernelIf<device_type, T>::GetCustomizedKernelConf() const {
+const ConvKernelConf& ConvKernelIf<device_type, T>::GetConvKernelConf() const {
   return this->kernel_conf().conv_conf();
 }
 
 template<DeviceType device_type, typename T>
 const int32_t ConvKernelIf<device_type, T>::KernelDim() const {
-  return static_cast<const ShapeProto&>(
-             this->GetMessageFromCustomizedKernelConf("in"))
-             .dim_size()
-         - 2;
+  return this->GetConvKernelConf().in().dim_size() - 2;
 }
 
 template<typename T>
 void ConvKernel<DeviceType::kCPU, T>::WeightForward(
-<<<<<<< HEAD
-    DeviceCtx* device_ctx,
-=======
     DeviceCtx* device_ctx, const Blob* in, const Blob* weight, Blob* out,
->>>>>>> ecbfcd37
     std::function<Blob*(const std::string&)> BnInOp2Blob) const {
   UNIMPLEMENTED();
 }
 
 template<typename T>
-void ConvKernel<DeviceType::kCPU, T>::BiasForward(
-    DeviceCtx* device_ctx,
+void ConvKernel<DeviceType::kCPU, T>::BiasForward(DeviceCtx* device_ctx,
+                                                  const Blob* bias,
+                                                  Blob* out) const {
+  UNIMPLEMENTED();
+}
+
+template<typename T>
+void ConvKernel<DeviceType::kCPU, T>::DataBackward(
+    DeviceCtx* device_ctx, const Blob* out_diff, const Blob* weight,
+    Blob* in_diff, std::function<Blob*(const std::string&)> BnInOp2Blob) const {
+  UNIMPLEMENTED();
+}
+
+template<typename T>
+void ConvKernel<DeviceType::kCPU, T>::WeightBackward(
+    DeviceCtx* device_ctx, const Blob* out_diff, const Blob* in,
+    Blob* weight_diff,
     std::function<Blob*(const std::string&)> BnInOp2Blob) const {
   UNIMPLEMENTED();
 }
 
 template<typename T>
-void ConvKernel<DeviceType::kCPU, T>::DataBackward(
-<<<<<<< HEAD
-    DeviceCtx* device_ctx,
-    std::function<Blob*(const std::string&)> BnInOp2Blob) const {
-=======
-    DeviceCtx* device_ctx, const Blob* out_diff, const Blob* weight,
-    Blob* in_diff, std::function<Blob*(const std::string&)> BnInOp2Blob) const {
->>>>>>> ecbfcd37
-  UNIMPLEMENTED();
-}
-
-template<typename T>
-void ConvKernel<DeviceType::kCPU, T>::WeightBackward(
-<<<<<<< HEAD
-    DeviceCtx* device_ctx,
-=======
-    DeviceCtx* device_ctx, const Blob* out_diff, const Blob* in,
-    Blob* weight_diff,
->>>>>>> ecbfcd37
-    std::function<Blob*(const std::string&)> BnInOp2Blob) const {
-  UNIMPLEMENTED();
-}
-
-template<typename T>
-void ConvKernel<DeviceType::kCPU, T>::BiasBackward(
-    DeviceCtx* device_ctx,
-    std::function<Blob*(const std::string&)> BnInOp2Blob) const {
+void ConvKernel<DeviceType::kCPU, T>::BiasBackward(DeviceCtx* device_ctx,
+                                                   const Blob* out_diff,
+                                                   Blob* bias_diff) const {
   UNIMPLEMENTED();
 }
 
