#include "oneflow/core/kernel/conv_kernel.h"
#include "oneflow/core/kernel/kernel_util.h"

namespace oneflow {

namespace {

template<typename T>
const T* GetImgDptr(const Blob* blob, int64_t idx) {
  return blob->dptr<T>() + blob->shape().Count(1) * idx;
}

template<typename T>
T* GetImgMutDptr(Blob* blob, int64_t idx) {
  return const_cast<T*>(GetImgDptr<T>(blob, idx));
}

}  // namespace

template<DeviceType device_type, typename T>
void ConvKernelIf<device_type, T>::ForwardDataContent(
    const KernelCtx& ctx,
    std::function<Blob*(const std::string&)> BnInOp2Blob) const {
  const Blob* in_blob = BnInOp2Blob("in");
  const Blob* weight_blob = BnInOp2Blob("weight");
  Blob* out_blob = BnInOp2Blob("out");
  DoForwardDataContent(ctx.device_ctx, in_blob, weight_blob, out_blob,
                       BnInOp2Blob);
  if (this->kernel_conf().conv_conf().has_activation()) {
    ActivationType activation = this->kernel_conf().conv_conf().activation();
    T* out_dptr = out_blob->mut_dptr<T>();
    int64_t elem_cnt = out_blob->shape().elem_cnt();
    if (activation == ActivationType::kTanH) {
      KernelUtil<device_type, T>::TanH(ctx.device_ctx, elem_cnt, out_dptr,
                                       out_dptr);
    } else if (activation == ActivationType::kSigmoid) {
      KernelUtil<device_type, T>::Sigmoid(ctx.device_ctx, elem_cnt, out_dptr,
                                          out_dptr);
    } else if (activation == ActivationType::kRelu) {
      KernelUtil<device_type, T>::Relu(ctx.device_ctx, elem_cnt, out_dptr,
                                       out_dptr);
    } else {
      UNIMPLEMENTED();
    }
  }
}

template<DeviceType device_type, typename T>
void ConvKernelIf<device_type, T>::BackwardDataContent(
    const KernelCtx& ctx,
    std::function<Blob*(const std::string&)> BnInOp2Blob) const {
<<<<<<< HEAD
  if (this->kernel_conf().conv_conf().has_activation()) {
    ActivationType activation = this->kernel_conf().conv_conf().activation();
    const Blob* out_blob = BnInOp2Blob("out");
    const Blob* out_diff_blob = BnInOp2Blob("out_diff");
    Blob* activation_buf_blob = BnInOp2Blob("activation_buf");
    int64_t elem_cnt = out_blob->shape().elem_cnt();
    // use out_dptr to replace in_dptr
    // tests are needed for TanH and Sigmoid
    if (activation == ActivationType::kTanH) {
      KernelUtil<device_type, T>::TanHBackward(
          ctx.device_ctx, elem_cnt, out_blob->dptr<T>(), out_blob->dptr<T>(),
          out_diff_blob->dptr<T>(), activation_buf_blob->mut_dptr<T>());
    } else if (activation == ActivationType::kSigmoid) {
      KernelUtil<device_type, T>::SigmoidBackward(
          ctx.device_ctx, elem_cnt, out_blob->dptr<T>(), out_blob->dptr<T>(),
          out_diff_blob->dptr<T>(), activation_buf_blob->mut_dptr<T>());
    } else if (activation == ActivationType::kRelu) {
      KernelUtil<device_type, T>::ReluBackward(
          ctx.device_ctx, elem_cnt, out_blob->dptr<T>(), out_blob->dptr<T>(),
          out_diff_blob->dptr<T>(), activation_buf_blob->mut_dptr<T>());
    } else {
      UNIMPLEMENTED();
    }
    if (this->GetBoolFromCustomizedOpConf("use_bias")) {
      BiasBackward(ctx.device_ctx, BnInOp2Blob("activation_buf"),
                   BnInOp2Blob("bias_diff"), BnInOp2Blob);
    }
    WeightBackward(ctx.device_ctx, BnInOp2Blob("activation_buf"),
                   BnInOp2Blob("in"), BnInOp2Blob("weight_diff"),
                   BnInOp2Blob("in_diff"), BnInOp2Blob);
  } else {
    if (this->GetBoolFromCustomizedOpConf("use_bias")) {
      BiasBackward(ctx.device_ctx, BnInOp2Blob("out_diff"),
                   BnInOp2Blob("bias_diff"), BnInOp2Blob);
    }
    WeightBackward(ctx.device_ctx, BnInOp2Blob("out_diff"), BnInOp2Blob("in"),
                   BnInOp2Blob("weight_diff"), BnInOp2Blob("in_diff"),
                   BnInOp2Blob);
=======
  if (this->template GetValFromCustomizedOpConf<bool>("use_bias")) {
    BiasBackward(ctx.device_ctx, BnInOp2Blob("out_diff"),
                 BnInOp2Blob("bias_diff"), BnInOp2Blob);
>>>>>>> 97002c33
  }
}

template<DeviceType device_type, typename T>
void ConvKernelIf<device_type, T>::InitPureModelTmpBlobs(
    DeviceCtx* ctx,
    std::function<Blob*(const std::string&)> BnInOp2Blob) const {
  if (this->template GetValFromCustomizedOpConf<bool>("use_bias")
      && !this->UseCudnn()) {
    InitializerConf bias_multiplier_initializer_conf;
    bias_multiplier_initializer_conf.mutable_constant_conf()->set_value(1.0f);
    KernelUtil<device_type, T>::InitializeWithConf(
        ctx, bias_multiplier_initializer_conf, 0,
        BnInOp2Blob("bias_multiplier"));
  }
}

template<DeviceType device_type, typename T>
void ConvKernelIf<device_type, T>::InitModelBlobsWithRandomSeed(
    DeviceCtx* ctx, std::mt19937* random_seed_gen,
    std::function<Blob*(const std::string&)> BnInOp2Blob) const {
  KernelUtil<device_type, T>::InitializeWithProperConf(
      ctx,
      GetMsgPtrFromPbMessage(this->GetCustomizedOpConf(), "weight_initializer"),
      (*random_seed_gen)(), BnInOp2Blob("weight"));

  if (this->template GetValFromCustomizedOpConf<bool>("use_bias")) {
    KernelUtil<device_type, T>::InitializeWithProperConf(
        ctx,
        GetMsgPtrFromPbMessage(this->GetCustomizedOpConf(), "bias_initializer"),
        (*random_seed_gen)(), BnInOp2Blob("bias"));
  }
}

template<DeviceType device_type, typename T>
void ConvKernelIf<device_type, T>::InitModelBlobsWithDir(
    DeviceCtx* ctx, int32_t part_id, int32_t part_num,
    const std::string& model_load_dir,
    std::function<Blob*(const std::string&)> BnInOp2Blob) const {
  Blob* weight_blob = BnInOp2Blob("weight");
  int32_t dim_num =
      this->template GetValFromCustomizedOpConf<int32_t>("filters");
  KernelUtil<device_type, T>::InitializeWithDir(
      ctx, part_id, part_num, model_load_dir, weight_blob, "weight", dim_num,
      weight_blob->shape().Count(1));
  if (this->template GetValFromCustomizedOpConf<bool>("use_bias")) {
    KernelUtil<device_type, T>::InitializeWithDir(
        ctx, part_id, part_num, model_load_dir, BnInOp2Blob("bias"), "bias",
        dim_num, 1);
  }
}

template<DeviceType device_type, typename T>
const PbMessage& ConvKernelIf<device_type, T>::GetCustomizedOpConf() const {
  CHECK(this->kernel_conf().has_conv_conf());
  switch (OpKernelDim()) {
    case 1: return this->op_conf().conv_1d_conf();
    case 2: return this->op_conf().conv_2d_conf();
    case 3: return this->op_conf().conv_3d_conf();
    default: UNIMPLEMENTED();
  }
}

template<DeviceType device_type, typename T>
const ConvKernelConf& ConvKernelIf<device_type, T>::GetConvKernelConf() const {
  return this->kernel_conf().conv_conf();
}

template<DeviceType device_type, typename T>
const int32_t ConvKernelIf<device_type, T>::OpKernelDim() const {
  return this->GetConvKernelConf().in().dim_size() - 2;
}

template<typename T>
void ConvKernel<DeviceType::kCPU, T>::VirtualKernelInit(
    const ParallelContext* parallel_ctx) {
  const std::string& data_format =
      this->template GetValFromCustomizedOpConf<std::string>("data_format");
  if (data_format == "channels_first") {
    im2col_func_ = ConvKernelUtil<T>::NCDHWIm2Col;
    col2im_func_ = ConvKernelUtil<T>::NCDHWCol2Im;
    forward_func_ = KernelUtil<DeviceType::kCPU, T>::OFGemm;
    dhw_offset_ = 2;
    is_out_diff_need_trans_ = CblasNoTrans;
  } else {
    im2col_func_ = ConvKernelUtil<T>::NDHWCIm2Col;
    col2im_func_ = ConvKernelUtil<T>::NDHWCCol2Im;
    forward_func_ = KernelUtil<DeviceType::kCPU, T>::OFGemmTrans;
    dhw_offset_ = 1;
    is_out_diff_need_trans_ = CblasTrans;
  }
  strides_ =
      this->template GetPbRfFromCustomizedOpConf<int32_t>("strides").data();
  dilation_rate_ =
      this->template GetPbRfFromCustomizedOpConf<int32_t>("dilation_rate")
          .data();
  padding_before_ = this->kernel_conf().conv_conf().pad_small_side().data();
}

template<typename T>
void ConvKernel<DeviceType::kCPU, T>::DoForwardDataContent(
    DeviceCtx* device_ctx, const Blob* in_blob, const Blob* weight_blob,
    Blob* out_blob,
    std::function<Blob*(const std::string&)> BnInOp2Blob) const {
  Blob* col_buf_blob = BnInOp2Blob("col_buf");
  FOR_RANGE(int64_t, i, 0, in_blob->shape().At(0)) {
    im2col_func_(device_ctx, GetImgDptr<T>(in_blob, i), in_blob->shape(),
                 weight_blob->shape(), out_blob->shape(), strides_,
                 dilation_rate_, padding_before_, col_buf_blob->mut_dptr<T>());

    // channels first: out = weight * col_buf
    // channels last:  out = (weight * col_buf)(T)
    forward_func_(device_ctx, CblasNoTrans, CblasNoTrans,
                  weight_blob->shape().At(0),      // filter
                  col_buf_blob->shape().Count(4),  // od * oh * ow
                  weight_blob->shape().Count(1),   // ci * kd * kh * kw
                  static_cast<T>(1), weight_blob->dptr<T>(),
                  col_buf_blob->dptr<T>(), static_cast<T>(0),
                  GetImgMutDptr<T>(out_blob, i));

    if (this->template GetValFromCustomizedOpConf<bool>("use_bias")) {
      const Blob* bias_blob = BnInOp2Blob("bias");
      const Blob* bias_mul_blob = BnInOp2Blob("bias_multiplier");
      // channels first:  out += bias * bias_mul
      // channels last:   out += (bias * bias_mul)(T)
      forward_func_(device_ctx, CblasNoTrans, CblasNoTrans,
                    weight_blob->shape().At(0),      // filter
                    col_buf_blob->shape().Count(4),  // od * oh * ow
                    1,                               // 1
                    static_cast<T>(1), bias_blob->dptr<T>(),
                    bias_mul_blob->dptr<T>(), static_cast<T>(1),
                    GetImgMutDptr<T>(out_blob, i));
    }
  }
}

template<typename T>
void ConvKernel<DeviceType::kCPU, T>::WeightBackward(
    DeviceCtx* ctx, const Blob* out_diff_blob, const Blob* in_blob,
    Blob* weight_diff_blob, Blob* in_diff_blob,
    std::function<Blob*(const std::string&)> BnInOp2Blob) const {
  const Blob* weight_blob = BnInOp2Blob("weight");
  Blob* col_buf_blob = BnInOp2Blob("col_buf");
  Memset<DeviceType::kCPU>(ctx, weight_diff_blob->mut_dptr<T>(), 0,
                           weight_diff_blob->ByteSizeOfDataContentField());
  if (in_diff_blob != nullptr) {
    Memset<DeviceType::kCPU>(ctx, in_diff_blob->mut_dptr<T>(), 0,
                             in_diff_blob->ByteSizeOfDataContentField());
  }
  FOR_RANGE(int64_t, i, 0, out_diff_blob->shape().At(0)) {
    im2col_func_(ctx, GetImgDptr<T>(in_blob, i), in_blob->shape(),
                 weight_diff_blob->shape(), out_diff_blob->shape(), strides_,
                 dilation_rate_, padding_before_, col_buf_blob->mut_dptr<T>());

    // channels first:  weight' += out[i]' * col_buf(T)
    // channels last :  weight' += out[i]'(T) * col_buf(T)
    KernelUtil<DeviceType::kCPU, T>::OFGemm(
        ctx, is_out_diff_need_trans_, CblasTrans,
        weight_diff_blob->shape().At(0),     //  filter
        weight_diff_blob->shape().Count(1),  //  ci * kd * kh * kw
        col_buf_blob->shape().Count(4),      //  od * oh * ow
        static_cast<T>(1), GetImgDptr<T>(out_diff_blob, i),
        col_buf_blob->dptr<T>(), static_cast<T>(1),
        weight_diff_blob->mut_dptr<T>());

    if (in_diff_blob != nullptr) {
      // channels first:  col_buf' = weight(T) * out[i]'
      // channels last :  col_buf' = weight(T) * out[i]'(T)
      KernelUtil<DeviceType::kCPU, T>::OFGemm(
          ctx, CblasTrans, is_out_diff_need_trans_,
          col_buf_blob->shape().Count(0, 4),  //  ci * kd * kh * kw
          col_buf_blob->shape().Count(4),     //  od * oh * ow
          weight_blob->shape().At(0),         //  filter
          static_cast<T>(1), weight_blob->dptr<T>(),
          GetImgDptr<T>(out_diff_blob, i), static_cast<T>(0),
          col_buf_blob->mut_dptr<T>());

      // in' = col2im(col_buf')
      col2im_func_(ctx, col_buf_blob->dptr<T>(), in_blob->shape(),
                   weight_blob->shape(), out_diff_blob->shape(), strides_,
                   dilation_rate_, padding_before_,
                   GetImgMutDptr<T>(in_diff_blob, i));
    }
  }
}

template<typename T>
void ConvKernel<DeviceType::kCPU, T>::BiasBackward(
    DeviceCtx* ctx, const Blob* out_diff_blob, Blob* bias_diff_blob,
    std::function<Blob*(const std::string&)> BnInOp2Blob) const {
  const Blob* bias_mul_blob = BnInOp2Blob("bias_multiplier");
  Memset<DeviceType::kCPU>(ctx, bias_diff_blob->mut_dptr<T>(), 0,
                           bias_diff_blob->ByteSizeOfDataContentField());

  FOR_RANGE(int64_t, i, 0, out_diff_blob->shape().At(0)) {
    // channels first:  bias' += out' * bias_mul
    // channels last:   bias' += out'(T) * bias_mul
    KernelUtil<DeviceType::kCPU, T>::OFGemm(
        ctx, is_out_diff_need_trans_, CblasNoTrans,
        bias_diff_blob->shape().At(0),  //  filter
        1,                              //  1
        out_diff_blob->shape().Count(dhw_offset_,
                                     dhw_offset_ + 3),  // od * oh * ow
        static_cast<T>(1), GetImgDptr<T>(out_diff_blob, i),
        bias_mul_blob->dptr<T>(), static_cast<T>(1),
        bias_diff_blob->mut_dptr<T>());
  }
}

ADD_DEFAULT_KERNEL_CREATOR(OperatorConf::kConv1DConf, ConvKernel,
                           FLOATING_DATA_TYPE_SEQ);
ADD_DEFAULT_KERNEL_CREATOR(OperatorConf::kConv2DConf, ConvKernel,
                           FLOATING_DATA_TYPE_SEQ);
ADD_DEFAULT_KERNEL_CREATOR(OperatorConf::kConv3DConf, ConvKernel,
                           FLOATING_DATA_TYPE_SEQ);

template<typename T>
ColBufWriter<T>::ColBufWriter(const T* src_ptr, T* dst_ptr, int64_t c_size,
                              int64_t id_size, int64_t ih_size, int64_t iw_size)
    : src_ptr_(src_ptr),
      dst_ptr_(dst_ptr),
      c_size_(c_size),
      id_size_(id_size),
      ih_size_(ih_size),
      iw_size_(iw_size) {}

template<typename T>
void ColBufWriter<T>::Im2ColDHWCWrite(int64_t c, int64_t id, int64_t ih,
                                      int64_t iw) {
  *(dst_ptr_++) = src_ptr_[id * id_size_ + ih * ih_size_ + iw * iw_size_ + c];
}

template<typename T>
void ColBufWriter<T>::Im2ColCDHWWrite(int64_t c, int64_t id, int64_t ih,
                                      int64_t iw) {
  *(dst_ptr_++) = src_ptr_[id * id_size_ + ih * ih_size_ + iw];
}

template<typename T>
void ColBufWriter<T>::CleanIdSize() {
  FOR_RANGE(int64_t, i, 0, id_size_) { WriteZero(); }
}

template<typename T>
void ColBufWriter<T>::CleanIhSize() {
  FOR_RANGE(int64_t, i, 0, ih_size_) { WriteZero(); }
}

template<typename T>
void ColBufWriter<T>::CleanIwSize() {
  FOR_RANGE(int64_t, i, 0, iw_size_) { WriteZero(); }
}

template<typename T>
void ColBufWriter<T>::Col2ImDHWCWrite(int64_t c, int64_t id, int64_t ih,
                                      int64_t iw) {
  dst_ptr_[id * id_size_ + ih * ih_size_ + iw * iw_size_ + c] += *(src_ptr_++);
}

template<typename T>
void ColBufWriter<T>::Col2ImCDHWWrite(int64_t c, int64_t id, int64_t ih,
                                      int64_t iw) {
  dst_ptr_[id * id_size_ + ih * ih_size_ + iw] += *(src_ptr_++);
}

template<typename T>
ColBufUtil<T>::ColBufUtil(const Shape& in_shape, const Shape& out_shape,
                          int32_t dhw_offset, bool is_im2col,
                          const int32_t* strides, const int32_t* dilation_rate,
                          const int32_t* padding_before)
    : strides_(strides),
      dilation_rate_(dilation_rate),
      padding_before_(padding_before) {
  id_num_ = in_shape.At(dhw_offset);
  ih_num_ = in_shape.At(dhw_offset + 1);
  iw_num_ = in_shape.At(dhw_offset + 2);
  od_num_ = out_shape.At(dhw_offset);
  oh_num_ = out_shape.At(dhw_offset + 1);
  ow_num_ = out_shape.At(dhw_offset + 2);
  if (is_im2col == true) {
    d_invalid_func_ = &ColBufWriter<T>::CleanIdSize;
    h_invalid_func_ = &ColBufWriter<T>::CleanIhSize;
    w_invalid_func_ = &ColBufWriter<T>::CleanIwSize;
    if (dhw_offset == 2) {
      dhw_valid_func_ = &ColBufWriter<T>::Im2ColCDHWWrite;
    } else {
      dhw_valid_func_ = &ColBufWriter<T>::Im2ColDHWCWrite;
    }
  } else {
    d_invalid_func_ = &ColBufWriter<T>::SkipIdSize;
    h_invalid_func_ = &ColBufWriter<T>::SkipIhSize;
    w_invalid_func_ = &ColBufWriter<T>::SkipIwSize;
    if (dhw_offset == 2) {
      dhw_valid_func_ = &ColBufWriter<T>::Col2ImCDHWWrite;
    } else {
      dhw_valid_func_ = &ColBufWriter<T>::Col2ImDHWCWrite;
    }
  }
}

template<typename T>
void ColBufUtil<T>::operator()(ColBufWriter<T>& col_buf_writer, int64_t c,
                               int64_t kd, int64_t kh, int64_t kw) {
  int64_t id = kd * dilation_rate_[0] - padding_before_[0];
  FOR_RANGE(int64_t, od, 0, od_num_) {
    if (id < 0 || id >= id_num_) {
      (col_buf_writer.*d_invalid_func_)();
    } else {
      int64_t ih = kh * dilation_rate_[1] - padding_before_[1];
      FOR_RANGE(int64_t, oh, 0, oh_num_) {
        if (ih < 0 || ih >= ih_num_) {
          (col_buf_writer.*h_invalid_func_)();
        } else {
          int64_t iw = kw * dilation_rate_[2] - padding_before_[2];
          FOR_RANGE(int64_t, ow, 0, ow_num_) {
            if (iw < 0 || iw >= iw_num_) {
              (col_buf_writer.*w_invalid_func_)();
            } else {
              (col_buf_writer.*dhw_valid_func_)(c, id, ih, iw);
            }
            iw += strides_[2];
          }
        }
        ih += strides_[1];
      }
    }
    id += strides_[0];
  }
}

template<typename T>
void ConvKernelUtil<T>::DoNCDWHFunc(const Shape& weight_shape,
                                    ColBufUtil<T>& col_buf_util,
                                    ColBufWriter<T>& col_buf_writer) {
  for (int64_t c = 0; c != weight_shape.At(1);
       col_buf_writer.NextCSize(), ++c) {
    for (int64_t kd = 0; kd != weight_shape.At(2); ++kd) {
      for (int64_t kh = 0; kh != weight_shape.At(3); ++kh) {
        for (int64_t kw = 0; kw != weight_shape.At(4); ++kw) {
          col_buf_util(col_buf_writer, c, kd, kh, kw);
        }
      }
    }
  }
}

template<typename T>
void ConvKernelUtil<T>::NCDHWIm2Col(
    DeviceCtx* device_ctx, const T* in_dptr, const Shape& in_shape,
    const Shape& weight_shape, const Shape& out_shape, const int32_t* strides,
    const int32_t* dilation_rate, const int32_t* padding_before,
    T* col_buf_ptr) {
  ColBufUtil<T> col_buf_util(in_shape, out_shape, 2, true, strides,
                             dilation_rate, padding_before);
  ColBufWriter<T> col_buf_writer(in_dptr, col_buf_ptr, in_shape.Count(2),
                                 in_shape.Count(3), in_shape.Count(4), 1);
  DoNCDWHFunc(weight_shape, col_buf_util, col_buf_writer);
}

template<typename T>
void ConvKernelUtil<T>::NCDHWCol2Im(
    DeviceCtx* device_ctx, const T* col_buf_ptr, const Shape& in_shape,
    const Shape& weight_shape, const Shape& out_shape, const int32_t* strides,
    const int32_t* dilation_rate, const int32_t* padding_before,
    T* in_diff_ptr) {
  ColBufUtil<T> col_buf_util(in_shape, out_shape, 2, false, strides,
                             dilation_rate, padding_before);
  ColBufWriter<T> col_buf_writer(col_buf_ptr, in_diff_ptr, in_shape.Count(2),
                                 in_shape.Count(3), in_shape.Count(4), 1);
  DoNCDWHFunc(weight_shape, col_buf_util, col_buf_writer);
}

template<typename T>
void ConvKernelUtil<T>::DoNDWHCFunc(const Shape& weight_shape,
                                    ColBufUtil<T>& col_buf_util,
                                    ColBufWriter<T>& col_buf_writer) {
  for (int64_t kd = 0; kd != weight_shape.At(1); ++kd) {
    for (int64_t kh = 0; kh != weight_shape.At(2); ++kh) {
      for (int64_t kw = 0; kw != weight_shape.At(3); ++kw) {
        for (int64_t c = 0; c != weight_shape.At(4); ++c) {
          col_buf_util(col_buf_writer, c, kd, kh, kw);
        }
      }
    }
  }
}

template<typename T>
void ConvKernelUtil<T>::NDHWCIm2Col(
    DeviceCtx* device_ctx, const T* in_dptr, const Shape& in_shape,
    const Shape& weight_shape, const Shape& out_shape, const int32_t* strides,
    const int32_t* dilation_rate, const int32_t* padding_before,
    T* col_buf_ptr) {
  ColBufUtil<T> col_buf_util(in_shape, out_shape, 1, true, strides,
                             dilation_rate, padding_before);
  ColBufWriter<T> col_buf_writer(in_dptr, col_buf_ptr, 1, in_shape.Count(2),
                                 in_shape.Count(3), in_shape.Count(4));
  DoNDWHCFunc(weight_shape, col_buf_util, col_buf_writer);
}

template<typename T>
void ConvKernelUtil<T>::NDHWCCol2Im(
    DeviceCtx* device_ctx, const T* col_buf_ptr, const Shape& in_shape,
    const Shape& weight_shape, const Shape& out_shape, const int32_t* strides,
    const int32_t* dilation_rate, const int32_t* padding_before,
    T* in_diff_ptr) {
  ColBufUtil<T> col_buf_util(in_shape, out_shape, 1, false, strides,
                             dilation_rate, padding_before);
  ColBufWriter<T> col_buf_writer(col_buf_ptr, in_diff_ptr, 1, in_shape.Count(2),
                                 in_shape.Count(3), in_shape.Count(4));
  DoNDWHCFunc(weight_shape, col_buf_util, col_buf_writer);
}

#define INSTANTIATE_CONV_KERNEL(type_cpp, type_proto) \
  template class ConvKernel<DeviceType::kCPU, type_cpp>;
OF_PP_FOR_EACH_TUPLE(INSTANTIATE_CONV_KERNEL, FLOATING_DATA_TYPE_SEQ)

}  // namespace oneflow<|MERGE_RESOLUTION|>--- conflicted
+++ resolved
@@ -49,7 +49,6 @@
 void ConvKernelIf<device_type, T>::BackwardDataContent(
     const KernelCtx& ctx,
     std::function<Blob*(const std::string&)> BnInOp2Blob) const {
-<<<<<<< HEAD
   if (this->kernel_conf().conv_conf().has_activation()) {
     ActivationType activation = this->kernel_conf().conv_conf().activation();
     const Blob* out_blob = BnInOp2Blob("out");
@@ -88,11 +87,6 @@
     WeightBackward(ctx.device_ctx, BnInOp2Blob("out_diff"), BnInOp2Blob("in"),
                    BnInOp2Blob("weight_diff"), BnInOp2Blob("in_diff"),
                    BnInOp2Blob);
-=======
-  if (this->template GetValFromCustomizedOpConf<bool>("use_bias")) {
-    BiasBackward(ctx.device_ctx, BnInOp2Blob("out_diff"),
-                 BnInOp2Blob("bias_diff"), BnInOp2Blob);
->>>>>>> 97002c33
   }
 }
 
