#include "oneflow/core/kernel/conv_kernel.h"
#include "oneflow/core/kernel/kernel_util.h"

namespace oneflow {

<<<<<<< HEAD
namespace {

template<typename T>
const T* img_offset(const Blob* blob, int32_t idx) {
  return blob->dptr<T>() + blob->shape().At(0) * idx;
=======
template<DeviceType device_type, typename T>
void ConvKernelIf<device_type, T>::ForwardDataContent(
    const KernelCtx& ctx,
    std::function<Blob*(const std::string&)> BnInOp2Blob) const {
  WeightForward(ctx.device_ctx, BnInOp2Blob("in"), BnInOp2Blob("weight"),
                BnInOp2Blob("out"), BnInOp2Blob);
  if (this->GetBoolFromCustomizedOpConf("use_bias")) {
    BiasForward(ctx.device_ctx, BnInOp2Blob("bias"), BnInOp2Blob("out"));
  }
>>>>>>> 27b27409
}

template<typename T>
T* mut_img_offset(Blob* blob, int32_t idx) {
  return const_cast<T*>(img_offset<T>(blob, idx));
}

}  // namespace

template<DeviceType device_type, typename T>
void ConvKernelIf<device_type, T>::BackwardDataContent(
    const KernelCtx& ctx,
    std::function<Blob*(const std::string&)> BnInOp2Blob) const {
  if (this->GetBoolFromCustomizedOpConf("use_bias")) {
<<<<<<< HEAD
    BiasBackward(ctx.device_ctx, BnInOp2Blob);
=======
    BiasBackward(ctx.device_ctx, BnInOp2Blob("out_diff"),
                 BnInOp2Blob("bias_diff"));
  }
  WeightBackward(ctx.device_ctx, BnInOp2Blob("out_diff"), BnInOp2Blob("in"),
                 BnInOp2Blob("weight_diff"), BnInOp2Blob);
  Blob* in_diff_blob = BnInOp2Blob("in_diff");
  if (in_diff_blob) {
    DataBackward(ctx.device_ctx, BnInOp2Blob("out_diff"), BnInOp2Blob("weight"),
                 in_diff_blob, BnInOp2Blob);
>>>>>>> 27b27409
  }
  WeightBackward(ctx.device_ctx, BnInOp2Blob);
}

template<DeviceType device_type, typename T>
void ConvKernelIf<device_type, T>::InitPureModelTmpBlobs(
    DeviceCtx* ctx,
    std::function<Blob*(const std::string&)> BnInOp2Blob) const {
  if (this->GetBoolFromCustomizedOpConf("use_bias") && !this->UseCudnn()) {
    InitializerConf bias_multiplier_initializer_conf;
    bias_multiplier_initializer_conf.mutable_constant_conf()->set_value(1.0f);
    KernelUtil<device_type, T>::Initialize(ctx,
                                           bias_multiplier_initializer_conf, 0,
                                           BnInOp2Blob("bias_multiplier"));
  }
}

template<DeviceType device_type, typename T>
void ConvKernelIf<device_type, T>::InitModelBlobsWithRandomSeed(
    DeviceCtx* ctx, std::mt19937* random_seed_gen,
    std::function<Blob*(const std::string&)> BnInOp2Blob) const {
  KernelUtil<device_type, T>::InitializeWithProperConf(
      ctx,
      GetMsgPtrFromPbMessage(this->GetCustomizedOpConf(), "weight_initializer"),
      (*random_seed_gen)(), BnInOp2Blob("weight"));

  if (this->GetBoolFromCustomizedOpConf("use_bias")) {
    KernelUtil<device_type, T>::InitializeWithProperConf(
        ctx,
        GetMsgPtrFromPbMessage(this->GetCustomizedOpConf(), "bias_initializer"),
        (*random_seed_gen)(), BnInOp2Blob("bias"));
  }
}

template<DeviceType device_type, typename T>
void ConvKernelIf<device_type, T>::InitModelBlobsWithDir(
    DeviceCtx* ctx, int32_t part_id, int32_t part_num,
    const std::string& model_load_dir,
    std::function<Blob*(const std::string&)> BnInOp2Blob) const {
  Blob* weight_blob = BnInOp2Blob("weight");
  int32_t dim_num = this->GetInt32FromCustomizedOpConf("filters");
  KernelUtil<device_type, T>::InitializeWithModelDir(
      ctx, part_id, part_num, model_load_dir, weight_blob, "weight", dim_num,
      weight_blob->shape().Count(1));
  if (this->GetBoolFromCustomizedOpConf("use_bias")) {
    KernelUtil<device_type, T>::InitializeWithModelDir(
        ctx, part_id, part_num, model_load_dir, BnInOp2Blob("bias"), "bias",
        dim_num, 1);
  }
}

template<DeviceType device_type, typename T>
const PbMessage& ConvKernelIf<device_type, T>::GetCustomizedOpConf() const {
  CHECK(this->kernel_conf().has_conv_conf());
  switch (OpKernelDim()) {
    case 1: return this->op_conf().conv_1d_conf();
    case 2: return this->op_conf().conv_2d_conf();
    case 3: return this->op_conf().conv_3d_conf();
    default: UNIMPLEMENTED();
  }
}

template<DeviceType device_type, typename T>
const ConvKernelConf& ConvKernelIf<device_type, T>::GetConvKernelConf() const {
  return this->kernel_conf().conv_conf();
}

template<DeviceType device_type, typename T>
const int32_t ConvKernelIf<device_type, T>::OpKernelDim() const {
  return this->GetConvKernelConf().in().dim_size() - 2;
}

template<typename T>
<<<<<<< HEAD
void ConvKernel<DeviceType::kCPU, T>::VirtualKernelInit(
    const ParallelContext* parallel_ctx) {
  const std::string& data_format =
      this->template GetStringFromCustomizedOpConf("data_format");
  if (data_format == "channel_first") {
    im2col_func_ = ConvKernelUtil<T>::NCDHWIm2Col;
    col2im_func_ = ConvKernelUtil<T>::NCDHWCol2Im;
    forward_order_ = CblasNoTrans;
  } else {
    im2col_func_ = ConvKernelUtil<T>::NDHWCIm2Col;
    col2im_func_ = ConvKernelUtil<T>::NDHWCCol2Im;
    forward_order_ = CblasTrans;
  }
=======
void ConvKernel<DeviceType::kCPU, T>::WeightForward(
    DeviceCtx* device_ctx, const Blob* in, const Blob* weight, Blob* out,
    std::function<Blob*(const std::string&)> BnInOp2Blob) const {
  UNIMPLEMENTED();
>>>>>>> 27b27409
}

template<typename T>
void ConvKernel<DeviceType::kCPU, T>::ForwardDataContent(
    const KernelCtx& ctx,
    std::function<Blob*(const std::string&)> BnInOp2Blob) const {
  const Blob* in_blob = BnInOp2Blob("in");
  const Blob* weight_blob = BnInOp2Blob("weight");
  Blob* out_blob = BnInOp2Blob("out");
  Blob* col_buf_blob = BnInOp2Blob("col_buf");
  FOR_RANGE(int64_t, i, 0, in_blob->shape().At(0)) {
    im2col_func_(
        ctx.device_ctx, img_offset<T>(in_blob, i), in_blob->shape(),
        weight_blob->shape(), out_blob->shape(),
        this->template GetPbRfFromCustomizedOpConf<int32_t>("strides").data(),
        this->template GetPbRfFromCustomizedOpConf<int32_t>("dilation_rate")
            .data(),
        this->template GetPbRfFromCustomizedOpConf<int32_t>("padding_before")
            .data(),
        col_buf_blob->mut_dptr<T>());

<<<<<<< HEAD
    // out = col_buf * weight
    KernelUtil<DeviceType::kCPU, T>::Gemm(
        ctx.device_ctx, CblasRowMajor, forward_order_, forward_order_,
        out_blob->shape().At(1), out_blob->shape().Count(2),
        weight_blob->shape().Count(1), static_cast<T>(1),
        weight_blob->dptr<T>(), weight_blob->shape().Count(1),
        col_buf_blob->dptr<T>(), out_blob->shape().Count(2), static_cast<T>(0),
        mut_img_offset<T>(out_blob, i), out_blob->shape().Count(2));

    if (this->GetBoolFromCustomizedOpConf("use_bias")) {
      const Blob* bias_blob = BnInOp2Blob("bias");
      const Blob* bias_mul_blob = BnInOp2Blob("bias_multiplier");
      // out += bias * bias_mul
      KernelUtil<DeviceType::kCPU, T>::Gemm(
          ctx.device_ctx, CblasRowMajor, forward_order_, forward_order_,
          out_blob->shape().At(1), out_blob->shape().Count(2),
          bias_blob->shape().At(0), static_cast<T>(1), bias_blob->dptr<T>(),
          bias_blob->shape().At(0), bias_mul_blob->dptr<T>(),
          out_blob->shape().Count(2), static_cast<T>(1),
          mut_img_offset<T>(out_blob, i), out_blob->shape().Count(2));
    }
  }
=======
template<typename T>
void ConvKernel<DeviceType::kCPU, T>::DataBackward(
    DeviceCtx* device_ctx, const Blob* out_diff, const Blob* weight,
    Blob* in_diff, std::function<Blob*(const std::string&)> BnInOp2Blob) const {
  UNIMPLEMENTED();
>>>>>>> 27b27409
}

template<typename T>
void ConvKernel<DeviceType::kCPU, T>::WeightBackward(
<<<<<<< HEAD
    DeviceCtx* ctx,
    std::function<Blob*(const std::string&)> BnInOp2Blob) const {
  const Blob* in_blob = BnInOp2Blob("in");
  const Blob* out_diff_blob = BnInOp2Blob("out_diff");
  const Blob* weight_blob = BnInOp2Blob("weight");
  Blob* weight_diff_blob = BnInOp2Blob("weight_diff");
  Blob* col_buf_blob = BnInOp2Blob("col_buf");
  Memset<DeviceType::kCPU>(ctx, weight_diff_blob->mut_dptr<T>(), 0,
                           weight_diff_blob->ByteSizeOfDataContentField());
  FOR_RANGE(int64_t, i, 0, out_diff_blob->shape().At(0)) {
    im2col_func_(
        ctx, in_blob->dptr<T>() + i * in_blob->shape().Count(1),
        in_blob->shape(), weight_diff_blob->shape(), out_diff_blob->shape(),
        this->template GetPbRfFromCustomizedOpConf<int32_t>("strides").data(),
        this->template GetPbRfFromCustomizedOpConf<int32_t>("dilation_rate")
            .data(),
        this->template GetPbRfFromCustomizedOpConf<int32_t>("padding_before")
            .data(),
        col_buf_blob->mut_dptr<T>());

    // weight' += out[i]' * col_buf
    KernelUtil<DeviceType::kCPU, T>::Gemm(
        ctx, CblasRowMajor, CblasNoTrans, CblasTrans,
        weight_diff_blob->shape().At(1), weight_diff_blob->shape().Count(2),
        out_diff_blob->shape().Count(2), static_cast<T>(1),
        img_offset<T>(out_diff_blob, i), out_diff_blob->shape().Count(2),
        col_buf_blob->dptr<T>(), out_diff_blob->shape().Count(2),
        static_cast<T>(1), weight_diff_blob->mut_dptr<T>(),
        weight_diff_blob->shape().Count(2));

    // col_buf' = weight * out[i]'
    KernelUtil<DeviceType::kCPU, T>::Gemm(
        ctx, CblasRowMajor, CblasTrans, CblasNoTrans,
        col_buf_blob->shape().Count(0, 4), col_buf_blob->shape().Count(4),
        weight_blob->shape().At(0), static_cast<T>(1), weight_blob->dptr<T>(),
        col_buf_blob->shape().Count(0, 4), img_offset<T>(out_diff_blob, i),
        col_buf_blob->shape().Count(4), static_cast<T>(0),
        col_buf_blob->mut_dptr<T>(), col_buf_blob->shape().Count(4));

    Blob* in_diff_blob = BnInOp2Blob("in_diff");
    if (in_diff_blob == nullptr) { return; }

    // col2im(col_buf')
    col2im_func_(
        ctx, col_buf_blob->dptr<T>(), in_blob->shape(), weight_blob->shape(),
        out_diff_blob->shape(),
        this->template GetPbRfFromCustomizedOpConf<int32_t>("strides").data(),
        this->template GetPbRfFromCustomizedOpConf<int32_t>("dilation_rate")
            .data(),
        this->template GetPbRfFromCustomizedOpConf<int32_t>("padding_before")
            .data(),
        mut_img_offset<T>(in_diff_blob, i));
  }
=======
    DeviceCtx* device_ctx, const Blob* out_diff, const Blob* in,
    Blob* weight_diff,
    std::function<Blob*(const std::string&)> BnInOp2Blob) const {
  UNIMPLEMENTED();
>>>>>>> 27b27409
}

template<typename T>
void ConvKernel<DeviceType::kCPU, T>::BiasBackward(
    DeviceCtx* ctx,
    std::function<Blob*(const std::string&)> BnInOp2Blob) const {
  const Blob* out_diff_blob = BnInOp2Blob("out_diff");
  Blob* bias_diff_blob = BnInOp2Blob("bias_diff");
  const Blob* bias_mul_blob = BnInOp2Blob("bias_multiplier");
  Memset<DeviceType::kCPU>(ctx, bias_diff_blob->mut_dptr<T>(), 0,
                           bias_diff_blob->ByteSizeOfDataContentField());

  FOR_RANGE(int64_t, i, 0, out_diff_blob->shape().At(0)) {
    // bias' += out' * bias_mul
    KernelUtil<DeviceType::kCPU, T>::Gemm(
        ctx, CblasRowMajor, CblasNoTrans, CblasNoTrans,
        bias_diff_blob->shape().At(0), 1, out_diff_blob->shape().Count(2),
        static_cast<T>(1), img_offset<T>(out_diff_blob, i),
        out_diff_blob->shape().Count(2), bias_mul_blob->dptr<T>(), 1,
        static_cast<T>(1), bias_diff_blob->mut_dptr<T>(), 1);
  }
}

ADD_DEFAULT_KERNEL_CREATOR(OperatorConf::kConv1DConf, ConvKernel,
                           FLOATING_DATA_TYPE_SEQ);
ADD_DEFAULT_KERNEL_CREATOR(OperatorConf::kConv2DConf, ConvKernel,
                           FLOATING_DATA_TYPE_SEQ);
ADD_DEFAULT_KERNEL_CREATOR(OperatorConf::kConv3DConf, ConvKernel,
                           FLOATING_DATA_TYPE_SEQ);

template<typename T>
ColBufWriter<T>::ColBufWriter(const T* src_ptr, T* dst_ptr, int64_t id_size,
                              int64_t ih_size, int64_t iw_size, int64_t c_size)
    : src_ptr_(src_ptr),
      dst_ptr_(dst_ptr),
      id_size_(id_size),
      ih_size_(ih_size),
      iw_size_(iw_size),
      c_size_(c_size) {}

template<typename T>
void ColBufWriter<T>::Im2ColDHWCWrite(int64_t c, int64_t id, int64_t ih,
                                      int64_t iw) {
  *(dst_ptr_++) = src_ptr_[id * id_size_ + ih * ih_size_ + iw * iw_size_ + c];
}

template<typename T>
void ColBufWriter<T>::Im2ColCDHWWrite(int64_t c, int64_t id, int64_t ih,
                                      int64_t iw) {
  *(dst_ptr_++) = src_ptr_[id * id_size_ + ih * ih_size_ + iw];
}

template<typename T>
void ColBufWriter<T>::CleanIdSize() {
  FOR_RANGE(int64_t, i, 0, id_size_) { WriteZero(); }
}

template<typename T>
void ColBufWriter<T>::CleanIhSize() {
  FOR_RANGE(int64_t, i, 0, ih_size_) { WriteZero(); }
}

template<typename T>
void ColBufWriter<T>::CleanIwSize() {
  FOR_RANGE(int64_t, i, 0, iw_size_) { WriteZero(); }
}

template<typename T>
void ColBufWriter<T>::Col2ImDHWCWrite(int64_t c, int64_t id, int64_t ih,
                                      int64_t iw) {
  dst_ptr_[id * id_size_ + ih * ih_size_ + iw * iw_size_ + c] += *(src_ptr_++);
}

template<typename T>
void ColBufWriter<T>::Col2ImCDHWWrite(int64_t c, int64_t id, int64_t ih,
                                      int64_t iw) {
  dst_ptr_[id * id_size_ + ih * ih_size_ + iw] += *(src_ptr_++);
}

template<typename T>
ColBufUtil<T>::ColBufUtil(const Shape& in_shape, const Shape& out_shape,
                          int32_t dhw_offset, bool is_im2col,
                          const int32_t* strides, const int32_t* dilation_rate,
                          const int32_t* padding_before)
    : strides_(strides),
      dilation_rate_(dilation_rate),
      padding_before_(padding_before) {
  id_size_ = in_shape.At(dhw_offset);
  ih_size_ = in_shape.At(dhw_offset + 1);
  iw_size_ = in_shape.At(dhw_offset + 2);
  od_size_ = out_shape.At(dhw_offset);
  oh_size_ = out_shape.At(dhw_offset + 1);
  ow_size_ = out_shape.At(dhw_offset + 2);
  if (is_im2col == true) {
    d_invalid_func_ = &ColBufWriter<T>::CleanIdSize;
    h_invalid_func_ = &ColBufWriter<T>::CleanIhSize;
    w_invalid_func_ = &ColBufWriter<T>::WriteZero;
    if (dhw_offset == 1) {
      dhw_valid_func_ = &ColBufWriter<T>::Im2ColCDHWWrite;
    } else {
      dhw_valid_func_ = &ColBufWriter<T>::Im2ColDHWCWrite;
    }
  } else {
    d_invalid_func_ = &ColBufWriter<T>::SkipIdSize;
    h_invalid_func_ = &ColBufWriter<T>::SkipIhSize;
    w_invalid_func_ = &ColBufWriter<T>::SkipIwSize;
    if (dhw_offset == 1) {
      dhw_valid_func_ = &ColBufWriter<T>::Col2ImCDHWWrite;
    } else {
      dhw_valid_func_ = &ColBufWriter<T>::Col2ImDHWCWrite;
    }
  }
}

template<typename T>
void ColBufUtil<T>::operator()(ColBufWriter<T>& col_buf_writer, int64_t c,
                               int64_t kd, int64_t kh, int64_t kw) {
  int64_t id = kd * dilation_rate_[0] - padding_before_[0];
  FOR_RANGE(int64_t, od, 0, od_size_) {
    if (id < 0 || id >= id_size_) {
      (col_buf_writer.*d_invalid_func_)();
    } else {
      int64_t ih = kh * dilation_rate_[1] - padding_before_[1];
      FOR_RANGE(int64_t, oh, 0, oh_size_) {
        if (ih < 0 || ih >= ih_size_) {
          (col_buf_writer.*h_invalid_func_)();
        } else {
          int64_t iw = kw * dilation_rate_[2] - padding_before_[2];
          FOR_RANGE(int64_t, ow, 0, ow_size_) {
            if (iw < 0 || iw >= iw_size_) {
              (col_buf_writer.*w_invalid_func_)();
            } else {
              (col_buf_writer.*dhw_valid_func_)(c, id, ih, iw);
            }
            iw += strides_[2];
          }
        }
        ih += strides_[1];
      }
    }
    id += strides_[0];
  }
}

template<typename T>
void ConvKernelUtil<T>::DoNCDWHFunc(const Shape& weight_shape,
                                    ColBufUtil<T>& col_buf_util,
                                    ColBufWriter<T>& col_buf_writer) {
  for (int64_t c = 0; c != weight_shape.At(1); col_buf_writer.NextCSize()) {
    for (int64_t kd = 0; kd != weight_shape.At(2); ++kd) {
      for (int64_t kh = 0; kh != weight_shape.At(3); ++kh) {
        for (int64_t kw = 0; kw != weight_shape.At(4); ++kw) {
          col_buf_util(col_buf_writer, c, kd, kh, kw);
        }
      }
    }
  }
}

template<typename T>
void ConvKernelUtil<T>::NCDHWIm2Col(
    DeviceCtx* device_ctx, const T* in_dptr, const Shape& in_shape,
    const Shape& weight_shape, const Shape& out_shape, const int32_t* strides,
    const int32_t* dilation_rate, const int32_t* padding_before,
    T* col_buf_ptr) {
  ColBufUtil<T> col_buf_util(in_shape, out_shape, 2, true, strides,
                             dilation_rate, padding_before);
  ColBufWriter<T> col_buf_writer(in_dptr, col_buf_ptr, in_shape.Count(2),
                                 in_shape.Count(5), in_shape.Count(4),
                                 in_shape.Count(1));
  DoNCDWHFunc(weight_shape, col_buf_util, col_buf_writer);
}

template<typename T>
void ConvKernelUtil<T>::NCDHWCol2Im(
    DeviceCtx* device_ctx, const T* col_buf_ptr, const Shape& in_shape,
    const Shape& weight_shape, const Shape& out_shape, const int32_t* strides,
    const int32_t* dilation_rate, const int32_t* padding_before,
    T* in_diff_ptr) {
  ColBufUtil<T> col_buf_util(in_shape, out_shape, 2, false, strides,
                             dilation_rate, padding_before);
  ColBufWriter<T> col_buf_writer(col_buf_ptr, in_diff_ptr, in_shape.Count(2),
                                 in_shape.Count(5), in_shape.Count(4),
                                 in_shape.Count(1));
  DoNCDWHFunc(weight_shape, col_buf_util, col_buf_writer);
}

template<typename T>
void ConvKernelUtil<T>::DoNDWHCFunc(const Shape& weight_shape,
                                    ColBufUtil<T>& col_buf_util,
                                    ColBufWriter<T>& col_buf_writer) {
  for (int64_t kd = 0; kd != weight_shape.At(1); ++kd) {
    for (int64_t kh = 0; kh != weight_shape.At(2); ++kh) {
      for (int64_t kw = 0; kw != weight_shape.At(3); ++kw) {
        for (int64_t c = 0; c != weight_shape.At(4); ++c) {
          col_buf_util(col_buf_writer, c, kd, kh, kw);
        }
      }
    }
  }
}

template<typename T>
void ConvKernelUtil<T>::NDHWCIm2Col(
    DeviceCtx* device_ctx, const T* in_dptr, const Shape& in_shape,
    const Shape& weight_shape, const Shape& out_shape, const int32_t* strides,
    const int32_t* dilation_rate, const int32_t* padding_before,
    T* col_buf_ptr) {
  ColBufUtil<T> col_buf_util(in_shape, out_shape, 1, true, strides,
                             dilation_rate, padding_before);
  ColBufWriter<T> col_buf_writer(in_dptr, col_buf_ptr, in_shape.Count(2),
                                 in_shape.Count(5), in_shape.Count(4), 1);
  DoNDWHCFunc(weight_shape, col_buf_util, col_buf_writer);
}

template<typename T>
void ConvKernelUtil<T>::NDHWCCol2Im(
    DeviceCtx* device_ctx, const T* col_buf_ptr, const Shape& in_shape,
    const Shape& weight_shape, const Shape& out_shape, const int32_t* strides,
    const int32_t* dilation_rate, const int32_t* padding_before,
    T* in_diff_ptr) {
  ColBufUtil<T> col_buf_util(in_shape, out_shape, 1, false, strides,
                             dilation_rate, padding_before);
  ColBufWriter<T> col_buf_writer(col_buf_ptr, in_diff_ptr, in_shape.Count(2),
                                 in_shape.Count(5), in_shape.Count(4), 1);
  DoNDWHCFunc(weight_shape, col_buf_util, col_buf_writer);
}

#define INSTANTIATE_CONV_KERNEL(type_cpp, type_proto) \
  template class ConvKernel<DeviceType::kCPU, type_cpp>;
OF_PP_FOR_EACH_TUPLE(INSTANTIATE_CONV_KERNEL, FLOATING_DATA_TYPE_SEQ)

}  // namespace oneflow<|MERGE_RESOLUTION|>--- conflicted
+++ resolved
@@ -3,23 +3,11 @@
 
 namespace oneflow {
 
-<<<<<<< HEAD
 namespace {
 
 template<typename T>
 const T* img_offset(const Blob* blob, int32_t idx) {
   return blob->dptr<T>() + blob->shape().At(0) * idx;
-=======
-template<DeviceType device_type, typename T>
-void ConvKernelIf<device_type, T>::ForwardDataContent(
-    const KernelCtx& ctx,
-    std::function<Blob*(const std::string&)> BnInOp2Blob) const {
-  WeightForward(ctx.device_ctx, BnInOp2Blob("in"), BnInOp2Blob("weight"),
-                BnInOp2Blob("out"), BnInOp2Blob);
-  if (this->GetBoolFromCustomizedOpConf("use_bias")) {
-    BiasForward(ctx.device_ctx, BnInOp2Blob("bias"), BnInOp2Blob("out"));
-  }
->>>>>>> 27b27409
 }
 
 template<typename T>
@@ -34,19 +22,7 @@
     const KernelCtx& ctx,
     std::function<Blob*(const std::string&)> BnInOp2Blob) const {
   if (this->GetBoolFromCustomizedOpConf("use_bias")) {
-<<<<<<< HEAD
     BiasBackward(ctx.device_ctx, BnInOp2Blob);
-=======
-    BiasBackward(ctx.device_ctx, BnInOp2Blob("out_diff"),
-                 BnInOp2Blob("bias_diff"));
-  }
-  WeightBackward(ctx.device_ctx, BnInOp2Blob("out_diff"), BnInOp2Blob("in"),
-                 BnInOp2Blob("weight_diff"), BnInOp2Blob);
-  Blob* in_diff_blob = BnInOp2Blob("in_diff");
-  if (in_diff_blob) {
-    DataBackward(ctx.device_ctx, BnInOp2Blob("out_diff"), BnInOp2Blob("weight"),
-                 in_diff_blob, BnInOp2Blob);
->>>>>>> 27b27409
   }
   WeightBackward(ctx.device_ctx, BnInOp2Blob);
 }
@@ -120,7 +96,6 @@
 }
 
 template<typename T>
-<<<<<<< HEAD
 void ConvKernel<DeviceType::kCPU, T>::VirtualKernelInit(
     const ParallelContext* parallel_ctx) {
   const std::string& data_format =
@@ -134,12 +109,6 @@
     col2im_func_ = ConvKernelUtil<T>::NDHWCCol2Im;
     forward_order_ = CblasTrans;
   }
-=======
-void ConvKernel<DeviceType::kCPU, T>::WeightForward(
-    DeviceCtx* device_ctx, const Blob* in, const Blob* weight, Blob* out,
-    std::function<Blob*(const std::string&)> BnInOp2Blob) const {
-  UNIMPLEMENTED();
->>>>>>> 27b27409
 }
 
 template<typename T>
@@ -161,7 +130,6 @@
             .data(),
         col_buf_blob->mut_dptr<T>());
 
-<<<<<<< HEAD
     // out = col_buf * weight
     KernelUtil<DeviceType::kCPU, T>::Gemm(
         ctx.device_ctx, CblasRowMajor, forward_order_, forward_order_,
@@ -184,18 +152,10 @@
           mut_img_offset<T>(out_blob, i), out_blob->shape().Count(2));
     }
   }
-=======
-template<typename T>
-void ConvKernel<DeviceType::kCPU, T>::DataBackward(
-    DeviceCtx* device_ctx, const Blob* out_diff, const Blob* weight,
-    Blob* in_diff, std::function<Blob*(const std::string&)> BnInOp2Blob) const {
-  UNIMPLEMENTED();
->>>>>>> 27b27409
 }
 
 template<typename T>
 void ConvKernel<DeviceType::kCPU, T>::WeightBackward(
-<<<<<<< HEAD
     DeviceCtx* ctx,
     std::function<Blob*(const std::string&)> BnInOp2Blob) const {
   const Blob* in_blob = BnInOp2Blob("in");
@@ -249,12 +209,6 @@
             .data(),
         mut_img_offset<T>(in_diff_blob, i));
   }
-=======
-    DeviceCtx* device_ctx, const Blob* out_diff, const Blob* in,
-    Blob* weight_diff,
-    std::function<Blob*(const std::string&)> BnInOp2Blob) const {
-  UNIMPLEMENTED();
->>>>>>> 27b27409
 }
 
 template<typename T>
