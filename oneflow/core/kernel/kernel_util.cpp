--- conflicted
+++ resolved
@@ -240,8 +240,6 @@
   std::unique_ptr<StreamContext> stream_ctx(NewStreamContextAdapter(ctx));
   AutoMemcpy(stream_ctx.get(), dst, src);
 }
-
-<<<<<<< HEAD
 }  // namespace
 
 void AutoMemcpy(DeviceCtx* ctx, void* dst, const void* src, size_t sz,
@@ -249,15 +247,6 @@
   void (*func)(DeviceCtx*, void* dst, const void* src, size_t sz);
   if ((src_mem_case.Attr<DeviceType>("device_type")==kCPU) && (dst_mem_case.Attr<DeviceType>("device_type") == kCPU)) {
     func = &Memcpy<DeviceType::kCPU>;
-=======
-void AutoMemcpy(StreamContext* stream_ctx, void* dst, const void* src, size_t sz,
-                const MemoryCase& dst_mem_case, const MemoryCase& src_mem_case) {
-  primitive::MemcpyKind kind{};
-  if (stream_ctx->device_type() == DeviceType::kCPU) {
-    CHECK(src_mem_case.has_host_mem());
-    CHECK(dst_mem_case.has_host_mem());
-    kind = primitive::MemcpyKind::kDtoD;
->>>>>>> 9d8d36aa
   } else {
     if (src_mem_case.has_host_mem()) {
       CHECK(!dst_mem_case.has_host_mem());
@@ -285,7 +274,6 @@
 void SyncAutoMemcpy(DeviceCtx* ctx, void* dst, const void* src, size_t sz,
                     const MemCase& dst_mem_case, const MemCase& src_mem_case) {
   AutoMemcpy(ctx, dst, src, sz, dst_mem_case, src_mem_case);
-<<<<<<< HEAD
   if ((src_mem_case.Attr<DeviceType>("device_type")==kGPU) || (dst_mem_case.Attr<DeviceType>("device_type")==kGPU)){
 #ifdef WITH_CUDA
     OF_CUDA_CHECK(cudaStreamSynchronize(ctx->cuda_stream()));
@@ -308,22 +296,6 @@
 #endif  // WITH_CUDA
   }
   func(ctx, dst, value, sz);
-=======
-  ctx->SyncDevice();
-}
-
-void AutoMemset(DeviceCtx* ctx, void* dst, const char value, size_t sz,
-                const MemoryCase& dst_mem_case) {
-  std::unique_ptr<StreamContext> stream_ctx(NewStreamContextAdapter(ctx));
-  AutoMemset(stream_ctx.get(), dst, value, sz, dst_mem_case);
-}
-
-void AutoMemset(StreamContext* stream_ctx, void* dst, const char value, size_t sz,
-                const MemoryCase& /*dst_mem_case*/) {
-  std::unique_ptr<primitive::Memset> primitive =
-      primitive::NewPrimitive<primitive::MemsetFactory>(stream_ctx->device_type());
-  primitive->Launch(stream_ctx, dst, value, sz);
->>>>>>> 9d8d36aa
 }
 
 #define KU_IF_METHOD                     \
