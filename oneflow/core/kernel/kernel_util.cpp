/*
Copyright 2020 The OneFlow Authors. All rights reserved.

Licensed under the Apache License, Version 2.0 (the "License");
you may not use this file except in compliance with the License.
You may obtain a copy of the License at

    http://www.apache.org/licenses/LICENSE-2.0

Unless required by applicable law or agreed to in writing, software
distributed under the License is distributed on an "AS IS" BASIS,
WITHOUT WARRANTIES OR CONDITIONS OF ANY KIND, either express or implied.
See the License for the specific language governing permissions and
limitations under the License.
*/
#include "oneflow/core/kernel/kernel_util.h"
#include "oneflow/core/common/balanced_splitter.h"
#include "oneflow/core/register/register_manager.h"
#include "oneflow/core/kernel/kernel.h"
#include "oneflow/core/memory/memory_case.pb.h"
#include "oneflow/core/primitive/memcpy.h"
#include "oneflow/core/primitive/memset.h"
#include "oneflow/core/stream/stream_context_adapter.h"

namespace oneflow {

namespace {

template<typename T>
void RngUniform(const int64_t elem_cnt, const T min, const T max, uint32_t random_seed, T* dptr) {
  CHECK_GE(elem_cnt, 0);
  CHECK(dptr);
  CHECK_LE(min, max);
  std::mt19937 generator(random_seed);
  std::uniform_real_distribution<T> random_distribution(min, std::nextafter(max, GetMaxVal<T>()));
  for (int64_t i = 0; i < elem_cnt; ++i) { dptr[i] = random_distribution(generator); }
}

template<typename T>
void RngIntUniform(const int64_t elem_cnt, const T min, const T max, uint32_t random_seed,
                   T* dptr) {
  CHECK_GE(elem_cnt, 0);
  CHECK(dptr);
  CHECK_LE(min, max);
  std::mt19937 generator(random_seed);
  std::uniform_int_distribution<T> random_distribution(min, std::nextafter(max, GetMaxVal<T>()));
  for (int64_t i = 0; i < elem_cnt; ++i) { dptr[i] = random_distribution(generator); }
}

template<typename T>
void RngNormal(const int64_t elem_cnt, const T mean, const T std, uint32_t random_seed, T* dptr) {
  CHECK_GE(elem_cnt, 0);
  CHECK(dptr);
  CHECK_GT(std, 0.0);
  std::mt19937 generator(random_seed);
  std::normal_distribution<T> random_distribution(mean, std);

  for (int64_t i = 0; i < elem_cnt; ++i) { dptr[i] = random_distribution(generator); }
}

template<typename T>
void RngTruncatedNormal(const int64_t elem_cnt, const T mean, const T std, uint32_t random_seed,
                        T* dptr) {
  CHECK_GE(elem_cnt, 0);
  CHECK(dptr);
  CHECK_GT(std, 0.0);
  T truncated_value = 2 * std;
  std::mt19937 generator(random_seed);
  std::normal_distribution<T> random_distribution(mean, std);
  int64_t index = 0;
  while (true) {
    T val = random_distribution(generator);
    if (std::abs(val - mean) < truncated_value) {
      dptr[index++] = val;
      if (index >= elem_cnt) { break; }
    }
  }
}

template<typename T>
void ConstantInitializer(const T& value, Blob* blob) {
  T* dptr = blob->mut_dptr<T>();
  const int64_t elem_cnt = blob->shape().elem_cnt();
  CHECK(elem_cnt);
  for (int64_t i = 0; i < elem_cnt; ++i) { dptr[i] = value; }
}

template<typename T>
void EmptyInitializer() {}

template<typename T>
void RandomUniformInitializer(const RandomUniformInitializerConf& initializer_conf,
                              uint32_t random_seed, Blob* blob) {
  CHECK(blob->shape().elem_cnt());
  RngUniform<T>(blob->shape().elem_cnt(), static_cast<T>(initializer_conf.min()),
                static_cast<T>(initializer_conf.max()), random_seed, blob->mut_dptr<T>());
}

template<typename T>
void RandomIntUniformInitializer(const RandomUniformIntInitializerConf& initializer_conf,
                                 uint32_t random_seed, Blob* blob) {
  CHECK(blob->shape().elem_cnt());
  RngIntUniform<T>(blob->shape().elem_cnt(), static_cast<T>(initializer_conf.min()),
                   static_cast<T>(initializer_conf.max()), random_seed, blob->mut_dptr<T>());
}

template<typename T>
void RandomNormalInitializer(const RandomNormalInitializerConf& initializer_conf,
                             uint32_t random_seed, Blob* blob) {
  CHECK(blob->shape().elem_cnt());
  RngNormal<T>(blob->shape().elem_cnt(), static_cast<T>(initializer_conf.mean()),
               static_cast<T>(initializer_conf.std()), random_seed, blob->mut_dptr<T>());
}

template<typename T>
void TruncatedNormalInitializer(const TruncatedNormalInitializerConf& initializer_conf,
                                uint32_t random_seed, Blob* blob) {
  CHECK(blob->shape().elem_cnt());
  RngTruncatedNormal<T>(blob->shape().elem_cnt(), static_cast<T>(initializer_conf.mean()),
                        static_cast<T>(initializer_conf.std()), random_seed, blob->mut_dptr<T>());
}

template<typename T>
T GenInitialFan(VarianceNorm variance_norm, Blob* blob, const std::string& data_format) {
  T fan = GetZeroVal<T>();
  T fan_in = static_cast<T>(blob->shape().Count(1));
  T fan_out = static_cast<T>(blob->shape().At(0));
  if (data_format == "channels_first") {
    fan_out *= static_cast<T>(blob->shape().Count(2));
  } else if (data_format == "channels_last") {
    fan_out *= static_cast<T>(blob->shape().Count(1, blob->shape().NumAxes() - 1));
  } else {
    CHECK_EQ(blob->shape().NumAxes(), 2);
    CHECK_EQ(data_format, "");
  }
  if (variance_norm == VarianceNorm::kAverage) {
    fan = (fan_in + fan_out) / static_cast<T>(2);
  } else if (variance_norm == VarianceNorm::kFanIn) {
    fan = fan_in;
  } else if (variance_norm == VarianceNorm::kFanOut) {
    fan = fan_out;
  } else {
    UNIMPLEMENTED();
  }
  return fan;
}

template<typename T>
void XavierInitializer(const XavierInitializerConf& initializer_conf, uint32_t random_seed,
                       Blob* blob) {
  CHECK(blob->shape().elem_cnt());
  VarianceNorm variance_norm = static_cast<VarianceNorm>(initializer_conf.variance_norm());
  T scale = std::sqrt(static_cast<T>(3)
                      / GenInitialFan<T>(variance_norm, blob, initializer_conf.data_format()));
  RngUniform<T>(blob->shape().elem_cnt(), static_cast<T>(-scale), static_cast<T>(scale),
                random_seed, blob->mut_dptr<T>());
}

template<typename T>
void MsraInitializer(const MsraInitializerConf& initializer_conf, uint32_t random_seed,
                     Blob* blob) {
  CHECK(blob->shape().elem_cnt());
  VarianceNorm variance_norm = static_cast<VarianceNorm>(initializer_conf.variance_norm());
  T std = std::sqrt(static_cast<T>(2)
                    / GenInitialFan<T>(variance_norm, blob, initializer_conf.data_format()));
  RngNormal<T>(blob->shape().elem_cnt(), GetZeroVal<T>(), static_cast<T>(std), random_seed,
               blob->mut_dptr<T>());
}

template<typename T>
void VarianceScalingInitializer(const VarianceScalingInitializerConf& initializer_conf,
                                uint32_t random_seed, Blob* blob) {
  CHECK(blob->shape().elem_cnt());
  VarianceNorm variance_norm = static_cast<VarianceNorm>(initializer_conf.variance_norm());
  T scale = static_cast<T>(initializer_conf.scale())
            / GenInitialFan<T>(variance_norm, blob, initializer_conf.data_format());
  RandomDistribution distribution =
      static_cast<RandomDistribution>(initializer_conf.distribution());
  if (kTruncatedNormal == distribution) {
    T stddev = std::sqrt(scale) / static_cast<T>(0.87962566103423978f);
    RngTruncatedNormal<T>(blob->shape().elem_cnt(), GetZeroVal<T>(), stddev, random_seed,
                          blob->mut_dptr<T>());
  } else if (kRandomNormal == distribution) {
    T stddev = std::sqrt(scale);
    RngNormal<T>(blob->shape().elem_cnt(), GetZeroVal<T>(), stddev, random_seed,
                 blob->mut_dptr<T>());
  } else {
    T limit = std::sqrt(static_cast<T>(3.0) * scale);
    RngUniform<T>(blob->shape().elem_cnt(), -limit, limit, random_seed, blob->mut_dptr<T>());
  }
}

template<typename T>
void RangeInitializer(int64_t outer_size, int64_t idx_dim_size, int64_t inner_size, T start,
                      T stride, T* out) {
  FOR_RANGE(int64_t, i, 0, outer_size) {
    FOR_RANGE(int64_t, j, 0, idx_dim_size) {
      FOR_RANGE(int64_t, k, 0, inner_size) {
        *(out + i * idx_dim_size * inner_size + j * inner_size + k) = start + j * stride;
      }
    }
  }
}

template<typename T, typename RangeInitializerConfT>
void RangeInitializer(const RangeInitializerConfT& initializer_conf, uint32_t random_seed,
                      Blob* blob) {
  CHECK_GT(blob->shape().NumAxes(), 0);
  const int64_t axis = initializer_conf.axis() < 0
                           ? blob->shape().NumAxes() + initializer_conf.axis()
                           : initializer_conf.axis();
  CHECK_GE(axis, 0);
  CHECK_LT(axis, blob->shape().NumAxes());
  RangeInitializer<T>(blob->shape().Count(0, axis), blob->shape().At(axis),
                      blob->shape().Count(axis + 1), static_cast<T>(initializer_conf.start()),
                      static_cast<T>(initializer_conf.stride()), blob->mut_dptr<T>());
}

template<typename T>
void RangeInitializer(const RangeInitializerConf& initializer_conf, uint32_t random_seed,
                      Blob* blob) {
  RangeInitializer<T, RangeInitializerConf>(initializer_conf, random_seed, blob);
}

template<typename T>
void IntSequenceInitializer(const IntRangeInitializerConf& initializer_conf, uint32_t random_seed,
                            Blob* blob) {
  RangeInitializer<T, IntRangeInitializerConf>(initializer_conf, random_seed, blob);
}

}  // namespace

void AutoMemcpy(DeviceCtx* ctx, void* dst, const void* src, size_t sz,
                const MemoryCase& dst_mem_case, const MemoryCase& src_mem_case) {
  std::unique_ptr<StreamContext> stream_ctx(NewStreamContextAdapter(ctx));
  AutoMemcpy(stream_ctx.get(), dst, src, sz, dst_mem_case, src_mem_case);
}

void AutoMemcpy(DeviceCtx* ctx, Blob* dst, const Blob* src) {
  std::unique_ptr<StreamContext> stream_ctx(NewStreamContextAdapter(ctx));
  AutoMemcpy(stream_ctx.get(), dst, src);
}

void AutoMemcpy(StreamContext* stream_ctx, void* dst, const void* src, size_t sz,
                const MemoryCase& dst_mem_case, const MemoryCase& src_mem_case) {
  primitive::MemcpyKind kind{};
  if (stream_ctx->device_type() == DeviceType::kCPU) {
    CHECK(src_mem_case.has_host_mem());
    CHECK(dst_mem_case.has_host_mem());
    kind = primitive::MemcpyKind::kDtoD;
  } else {
    if (src_mem_case.has_host_mem()) {
      CHECK(!dst_mem_case.has_host_mem());
      kind = primitive::MemcpyKind::kHtoD;
    } else if (dst_mem_case.has_host_mem()) {
      CHECK(!src_mem_case.has_host_mem());
      kind = primitive::MemcpyKind::kDtoH;
    } else {
      kind = primitive::MemcpyKind::kDtoD;
    }
  }
  std::unique_ptr<primitive::Memcpy> primitive =
      primitive::NewPrimitive<primitive::MemcpyFactory>(stream_ctx->device_type(), kind);
  CHECK(primitive);
  primitive->Launch(stream_ctx, dst, src, sz);
}

void AutoMemcpy(StreamContext* stream_ctx, Blob* dst, const Blob* src) {
  const size_t body_bytes = src->ByteSizeOfBlobBody();
  CHECK_EQ(dst->ByteSizeOfBlobBody(), body_bytes);
  AutoMemcpy(stream_ctx, dst->mut_dptr(), src->dptr(), body_bytes, dst->mem_case(),
             src->mem_case());
}

void SyncAutoMemcpy(DeviceCtx* ctx, void* dst, const void* src, size_t sz,
                    const MemoryCase& dst_mem_case, const MemoryCase& src_mem_case) {
  AutoMemcpy(ctx, dst, src, sz, dst_mem_case, src_mem_case);
  ctx->SyncDevice();
}

void AutoMemset(DeviceCtx* ctx, void* dst, const char value, size_t sz,
                const MemoryCase& dst_mem_case) {
  std::unique_ptr<StreamContext> stream_ctx(NewStreamContextAdapter(ctx));
  AutoMemset(stream_ctx.get(), dst, value, sz, dst_mem_case);
}

void AutoMemset(StreamContext* stream_ctx, void* dst, const char value, size_t sz,
                const MemoryCase& /*dst_mem_case*/) {
  std::unique_ptr<primitive::Memset> primitive =
      primitive::NewPrimitive<primitive::MemsetFactory>(stream_ctx->device_type());
  primitive->Launch(stream_ctx, dst, value, sz);
}

#define KU_IF_METHOD                     \
  template<typename T, typename Derived> \
  void CpuKernelUtilIf<T, Derived>::

<<<<<<< HEAD
KU_IF_METHOD Set(DeviceCtx* ctx, const T value, T* addr) { *addr = value; }
=======
KU_IF_METHOD Axpy(DeviceCtx* ctx, const int n, const T* alpha, const T* x, const int incx, T* y,
                  const int incy) {
  Derived::Axpy(ctx, n, *alpha, x, incx, y, incy);
}
>>>>>>> 4ef3ffa4

#define KU_FLOATING_METHOD \
  template<typename T>     \
  void KernelUtil<DeviceType::kCPU, T, typename std::enable_if<IsFloating<T>::value>::type>::

KU_FLOATING_METHOD InitializeWithConf(DeviceCtx* ctx, const InitializerConf& initializer_conf,
                                      uint32_t random_seed, Blob* blob) {
  if (initializer_conf.has_constant_conf()) {
    ConstantInitializer<T>(static_cast<T>(initializer_conf.constant_conf().value()), blob);
  } else if (initializer_conf.has_constant_int_conf()) {
    ConstantInitializer<T>(initializer_conf.constant_int_conf().value(), blob);
  } else if (initializer_conf.has_random_uniform_conf()) {
    RandomUniformInitializer<T>(initializer_conf.random_uniform_conf(), random_seed, blob);
  } else if (initializer_conf.has_random_normal_conf()) {
    RandomNormalInitializer<T>(initializer_conf.random_normal_conf(), random_seed, blob);
  } else if (initializer_conf.has_truncated_normal_conf()) {
    TruncatedNormalInitializer<T>(initializer_conf.truncated_normal_conf(), random_seed, blob);
  } else if (initializer_conf.has_xavier_conf()) {
    XavierInitializer<T>(initializer_conf.xavier_conf(), random_seed, blob);
  } else if (initializer_conf.has_msra_conf()) {
    MsraInitializer<T>(initializer_conf.msra_conf(), random_seed, blob);
  } else if (initializer_conf.has_range_conf()) {
    RangeInitializer<T>(initializer_conf.range_conf(), random_seed, blob);
  } else if (initializer_conf.has_variance_scaling_conf()) {
    VarianceScalingInitializer<T>(initializer_conf.variance_scaling_conf(), random_seed, blob);
  } else if (initializer_conf.has_empty_conf()) {
    EmptyInitializer<T>();
  } else {
    UNIMPLEMENTED();
  }
}

#define KU_INTEGRAL_METHOD \
  template<typename T>     \
  void KernelUtil<DeviceType::kCPU, T, typename std::enable_if<IsIntegral<T>::value>::type>::

KU_INTEGRAL_METHOD InitializeWithConf(DeviceCtx* ctx, const InitializerConf& initializer_conf,
                                      uint32_t random_seed, Blob* blob) {
  if (initializer_conf.has_constant_int_conf()) {
    ConstantInitializer<T>(static_cast<T>(initializer_conf.constant_int_conf().value()), blob);
  } else if (initializer_conf.has_random_uniform_int_conf()) {
    RandomIntUniformInitializer<T>(initializer_conf.random_uniform_int_conf(), random_seed, blob);
  } else if (initializer_conf.has_int_range_conf()) {
    IntSequenceInitializer<T>(initializer_conf.int_range_conf(), random_seed, blob);
  } else if (initializer_conf.has_empty_conf()) {
    EmptyInitializer<T>();
  } else {
    UNIMPLEMENTED();
  }
}

#define INSTANTIATE_KERNEL_UTIL(type_cpp, type_proto)                                \
  template struct CpuKernelUtilIf<type_cpp, KernelUtil<DeviceType::kCPU, type_cpp>>; \
  template struct KernelUtil<DeviceType::kCPU, type_cpp>;
OF_PP_FOR_EACH_TUPLE(INSTANTIATE_KERNEL_UTIL, ARITHMETIC_DATA_TYPE_SEQ);

}  //  namespace oneflow<|MERGE_RESOLUTION|>--- conflicted
+++ resolved
@@ -294,15 +294,6 @@
 #define KU_IF_METHOD                     \
   template<typename T, typename Derived> \
   void CpuKernelUtilIf<T, Derived>::
-
-<<<<<<< HEAD
-KU_IF_METHOD Set(DeviceCtx* ctx, const T value, T* addr) { *addr = value; }
-=======
-KU_IF_METHOD Axpy(DeviceCtx* ctx, const int n, const T* alpha, const T* x, const int incx, T* y,
-                  const int incy) {
-  Derived::Axpy(ctx, n, *alpha, x, incx, y, incy);
-}
->>>>>>> 4ef3ffa4
 
 #define KU_FLOATING_METHOD \
   template<typename T>     \
