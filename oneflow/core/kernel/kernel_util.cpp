#include "oneflow/core/kernel/kernel_util.h"
#include "oneflow/core/common/balanced_splitter.h"
#include "oneflow/core/kernel/kernel.h"

namespace oneflow {

namespace {

template<typename T>
void RngUniform(const int64_t elem_cnt, const T min, const T max,
                uint32_t random_seed, T* dptr) {
  CHECK_GE(elem_cnt, 0);
  CHECK(dptr);
  CHECK_LE(min, max);
  std::mt19937 generator(random_seed);
  std::uniform_real_distribution<T> random_distribution(
      min, std::nextafter(max, std::numeric_limits<T>::max()));

  for (int64_t i = 0; i < elem_cnt; ++i) {
    dptr[i] = random_distribution(generator);
  }
}

template<typename T>
void RngNormal(const int64_t elem_cnt, const T mean, const T std,
               uint32_t random_seed, T* dptr) {
  CHECK_GE(elem_cnt, 0);
  CHECK(dptr);
  CHECK_GT(std, 0.0);
  std::mt19937 generator(random_seed);
  std::normal_distribution<T> random_distribution(mean, std);

  for (int64_t i = 0; i < elem_cnt; ++i) {
    dptr[i] = random_distribution(generator);
  }
}

template<typename T>
void ConstantInitializer(const ConstantInitializerConf& initializer_conf,
                         Blob* blob) {
  T* dptr = blob->mut_dptr<T>();
  const int64_t elem_cnt = blob->shape().elem_cnt();
  const T value = initializer_conf.value();
  CHECK(elem_cnt);
  for (int64_t i = 0; i < elem_cnt; ++i) { dptr[i] = value; }
}

template<typename T>
void RandomUniformInitializer(
    const RandomUniformInitializerConf& initializer_conf, uint32_t random_seed,
    Blob* blob) {
  CHECK(blob->shape().elem_cnt());
  RngUniform<T>(
      blob->shape().elem_cnt(), static_cast<T>(initializer_conf.min()),
      static_cast<T>(initializer_conf.max()), random_seed, blob->mut_dptr<T>());
}

template<typename T>
void RandomNormalInitializer(
    const RandomNormalInitializerConf& initializer_conf, uint32_t random_seed,
    Blob* blob) {
  CHECK(blob->shape().elem_cnt());
  RngNormal<T>(
      blob->shape().elem_cnt(), static_cast<T>(initializer_conf.mean()),
      static_cast<T>(initializer_conf.std()), random_seed, blob->mut_dptr<T>());
}

template<typename T>
T GenInitialFan(VarianceNorm variance_norm, Blob* blob) {
  T fan = static_cast<T>(0);
  T fan_in = static_cast<T>(blob->shape().Count(1));
  T fan_out = static_cast<T>(blob->shape().Count(0) / blob->shape().At(1));
  if (variance_norm == VarianceNorm::kAverage) {
    fan = (fan_in + fan_out) / static_cast<T>(2);
  } else if (variance_norm == VarianceNorm::kFanIn) {
    fan = fan_in;
  } else if (variance_norm == VarianceNorm::kFanOut) {
    fan = fan_out;
  } else {
    UNEXPECTED_RUN();
  }
  return fan;
}

template<typename T>
void XavierInitializer(const XavierInitializerConf& initializer_conf,
                       uint32_t random_seed, Blob* blob) {
  CHECK(blob->shape().elem_cnt());
  VarianceNorm variance_norm =
      static_cast<VarianceNorm>(initializer_conf.variance_norm());
  T scale =
      std::sqrt(static_cast<T>(3) / GenInitialFan<T>(variance_norm, blob));
  RngUniform<T>(blob->shape().elem_cnt(), static_cast<T>(-scale),
                static_cast<T>(scale), random_seed, blob->mut_dptr<T>());
}

template<typename T>
void MsraInitializer(const MsraInitializerConf& initializer_conf,
                     uint32_t random_seed, Blob* blob) {
  CHECK(blob->shape().elem_cnt());
  VarianceNorm variance_norm =
      static_cast<VarianceNorm>(initializer_conf.variance_norm());
  T std = std::sqrt(static_cast<T>(2) / GenInitialFan<T>(variance_norm, blob));
  RngGaussian<T>(blob->shape().elem_cnt(), static_cast<T>(0),
                 static_cast<T>(std), random_seed, blob->mut_dptr<T>());
}

}  // namespace

template<>
void Memcpy<DeviceType::kCPU>(DeviceCtx* ctx, void* dst, const void* src,
                              size_t sz, cudaMemcpyKind kind) {
  memcpy(dst, src, sz);
}

template<>
void Memset<DeviceType::kCPU>(DeviceCtx* ctx, void* dst, const char value,
                              size_t sz) {
  memset(dst, value, sz);
}

template<typename T>
struct KernelUtil<DeviceType::kCPU, T> final {
  static void Dot(DeviceCtx* ctx, const int n, const T* x, const int incx,
                  const T* y, const int incy, T* result) {
    *result = cblas_dot(n, x, incx, y, incy);
  }
  static void Copy(DeviceCtx* ctx, const int n, const T* x, const int incx,
                   T* y, const int incy) {
    cblas_copy(n, x, incx, y, incy);
  }
  static void Axpy(DeviceCtx* ctx, const int n, const T alpha, const T* x,
                   const int incx, T* y, const int incy) {
    cblas_axpy(n, alpha, x, incx, y, incy);
  }
  static void Scal(DeviceCtx* ctx, const int n, const T alpha, T* x,
                   const int incx) {
    cblas_scal(n, alpha, x, incx);
  }
  static void Max(DeviceCtx* ctx, const int64_t n, const T* x, T* max_ptr) {
    Max(ctx, n, x, max_ptr, nullptr, 0);
  }
  static void Max(DeviceCtx* ctx, const int64_t n, const T* x, T* max_ptr,
                  T* temp_storage, size_t temp_storage_bytes) {
    *max_ptr = x[0];
    for (int64_t i = 0; i < n; ++i) { *max_ptr = std::max(*max_ptr, x[i]); }
  }
  static void Exp(DeviceCtx* ctx, const int64_t n, const T* x, T* y) {
    for (int64_t i = 0; i < n; ++i) { y[i] = std::exp(x[i]); }
  }
  static void Sum(DeviceCtx* ctx, const int64_t n, const T* x, T* sum_ptr) {
    Sum(ctx, n, x, sum_ptr, nullptr, 0);
  }
  static void Sum(DeviceCtx* ctx, const int64_t n, const T* x, T* sum_ptr,
                  T* temp_storage, size_t temp_storage_bytes) {
    *sum_ptr = 0;
    for (int64_t i = 0; i < n; ++i) { *sum_ptr += x[i]; }
  }
  static void Div(DeviceCtx* ctx, const int64_t n, T* x, const T* alpha) {
    for (int64_t i = 0; i < n; ++i) { x[i] = x[i] / (*alpha); }
  }
  static void Mul(DeviceCtx* ctx, const int64_t n, const T* x, const T* y,
                  T* z) {
    for (int64_t i = 0; i < n; ++i) { z[i] = x[i] * y[i]; }
  }
  static void Gemv(DeviceCtx* ctx, const enum CBLAS_TRANSPOSE trans, int m,
                   int n, const T alpha, const T* a, int lda, const T* x,
                   const int incx, const T beta, T* y, const int incy) {
    // Set col major to keep it as the same with cublas
    cblas_gemv(CBLAS_ORDER::CblasColMajor, trans, m, n, alpha, a, lda, x, incx,
               beta, y, incy);
  }
  static void Gemm(DeviceCtx* ctx, const enum CBLAS_ORDER order,
                   const enum CBLAS_TRANSPOSE trans_a,
                   const enum CBLAS_TRANSPOSE trans_b, const int m, const int n,
                   const int k, const T alpha, const T* a, const int lda,
                   const T* b, const int ldb, const T beta, T* c,
                   const int ldc) {
    cblas_gemm(order, trans_a, trans_b, m, n, k, alpha, a, lda, b, ldb, beta, c,
               ldc);
  }

  static void Initialize(DeviceCtx* ctx,
                         const InitializerConf& initializer_conf,
                         uint32_t random_seed, Blob* blob) {
    if (initializer_conf.has_constant_conf()) {
      ConstantInitializer<T>(initializer_conf.constant_conf(), blob);
<<<<<<< HEAD
    } else if (initializer_conf.has_uniform_conf()) {
      UniformInitializer<T>(initializer_conf.uniform_conf(), random_seed, blob);
    } else if (initializer_conf.has_gaussian_conf()) {
      GaussianInitializer<T>(initializer_conf.gaussian_conf(), random_seed,
                             blob);
    } else if (initializer_conf.has_xavier_conf()) {
      XavierInitializer<T>(initializer_conf.xavier_conf(), random_seed, blob);
    } else if (initializer_conf.has_msra_conf()) {
      MsraInitializer<T>(initializer_conf.msra_conf(), random_seed, blob);
=======
    } else if (initializer_conf.has_random_uniform_conf()) {
      RandomUniformInitializer<T>(initializer_conf.random_uniform_conf(),
                                  random_seed, blob);
    } else if (initializer_conf.has_random_normal_conf()) {
      RandomNormalInitializer<T>(initializer_conf.random_normal_conf(),
                                 random_seed, blob);
>>>>>>> 531208c3
    } else {
      UNEXPECTED_RUN();
    }
  }
  static void InitializeWithModelDir(DeviceCtx* ctx, int32_t part_id,
                                     int32_t part_num,
                                     const std::string& model_dir, Blob* blob,
                                     const std::string& bn_in_op,
                                     int32_t dim_num, int64_t num_in_each_dim) {
    int64_t blob_size = blob->ByteSizeOfDataContentField();
    int64_t byte_size_of_each_dim = num_in_each_dim * sizeof(T);
    std::string file_path = JoinPath(model_dir, bn_in_op);
    uint64_t file_size = GlobalFS()->GetFileSize(file_path);
    CHECK_EQ(file_size, dim_num * byte_size_of_each_dim);
    BalancedSplitter splitter = BalancedSplitter(dim_num, part_num);
    int64_t begin_pos = splitter.At(part_id).begin() * byte_size_of_each_dim;
    NormalPersistentInStream in_stream(GlobalFS(), file_path, begin_pos);
    in_stream.Read(blob->mut_dptr<char>(), blob_size);
  }
};

#define INSTANTIATE_KERNEL_UTIL(type_cpp, type_proto) \
  template struct KernelUtil<DeviceType::kCPU, type_cpp>;
OF_PP_FOR_EACH_TUPLE(INSTANTIATE_KERNEL_UTIL, FLOATING_DATA_TYPE_SEQ)

#define DEFINE_INT_KERNEL_UTIL(T, type_proto)                                 \
  template<>                                                                  \
  void KernelUtil<DeviceType::kCPU, T>::Axpy(                                 \
      DeviceCtx* ctx, const int n, const T alpha, const T* x, const int incx, \
      T* y, const int incy) {                                                 \
    FOR_RANGE(int, i, 0, n) {                                                 \
      *y += alpha * *x;                                                       \
      x += incx;                                                              \
      y += incy;                                                              \
    }                                                                         \
  }

OF_PP_FOR_EACH_TUPLE(DEFINE_INT_KERNEL_UTIL, INT_DATA_TYPE_SEQ);

}  //  namespace oneflow<|MERGE_RESOLUTION|>--- conflicted
+++ resolved
@@ -185,24 +185,16 @@
                          uint32_t random_seed, Blob* blob) {
     if (initializer_conf.has_constant_conf()) {
       ConstantInitializer<T>(initializer_conf.constant_conf(), blob);
-<<<<<<< HEAD
-    } else if (initializer_conf.has_uniform_conf()) {
-      UniformInitializer<T>(initializer_conf.uniform_conf(), random_seed, blob);
-    } else if (initializer_conf.has_gaussian_conf()) {
-      GaussianInitializer<T>(initializer_conf.gaussian_conf(), random_seed,
-                             blob);
-    } else if (initializer_conf.has_xavier_conf()) {
-      XavierInitializer<T>(initializer_conf.xavier_conf(), random_seed, blob);
-    } else if (initializer_conf.has_msra_conf()) {
-      MsraInitializer<T>(initializer_conf.msra_conf(), random_seed, blob);
-=======
     } else if (initializer_conf.has_random_uniform_conf()) {
       RandomUniformInitializer<T>(initializer_conf.random_uniform_conf(),
                                   random_seed, blob);
     } else if (initializer_conf.has_random_normal_conf()) {
       RandomNormalInitializer<T>(initializer_conf.random_normal_conf(),
                                  random_seed, blob);
->>>>>>> 531208c3
+    } else if (initializer_conf.has_xavier_conf()) {
+      XavierInitializer<T>(initializer_conf.xavier_conf(), random_seed, blob);
+    } else if (initializer_conf.has_msra_conf()) {
+      MsraInitializer<T>(initializer_conf.msra_conf(), random_seed, blob);
     } else {
       UNEXPECTED_RUN();
     }
