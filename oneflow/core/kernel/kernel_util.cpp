--- conflicted
+++ resolved
@@ -174,14 +174,8 @@
     int64_t blob_size = blob->TotalByteSize();
     ctx->cpu_stream()->SendWork([=]() {
       int64_t byte_size_of_each_dim = num_in_each_dim * sizeof(T);
-<<<<<<< HEAD
       std::string file_path = JoinPath(model_dir, lbn);
       uint64_t file_size = GlobalFS()->GetFileSize(file_path);
-=======
-      std::string file_path = JoinPath(model_dir, bn_in_op);
-      uint64_t file_size = 0;
-      FS_CHECK_OK(GlobalFS()->GetFileSize(file_path, &file_size));
->>>>>>> 554415cf
       CHECK_EQ(file_size, dim_num * byte_size_of_each_dim);
       BalancedSplitter splitter = BalancedSplitter(dim_num, part_num);
       int64_t begin_pos = splitter.At(part_id).begin() * byte_size_of_each_dim;
