/*
Copyright 2020 The OneFlow Authors. All rights reserved.

Licensed under the Apache License, Version 2.0 (the "License");
you may not use this file except in compliance with the License.
You may obtain a copy of the License at

    http://www.apache.org/licenses/LICENSE-2.0

Unless required by applicable law or agreed to in writing, software
distributed under the License is distributed on an "AS IS" BASIS,
WITHOUT WARRANTIES OR CONDITIONS OF ANY KIND, either express or implied.
See the License for the specific language governing permissions and
limitations under the License.
*/
#include "oneflow/core/kernel/kernel_util.h"
#include "oneflow/core/common/balanced_splitter.h"
#include "oneflow/core/register/register_manager.h"
#include "oneflow/core/kernel/kernel.h"
#include "oneflow/core/memory/memory_case.pb.h"

namespace oneflow {

namespace {

template<typename T>
void RngUniform(const int64_t elem_cnt, const T min, const T max, uint32_t random_seed, T* dptr) {
  CHECK_GE(elem_cnt, 0);
  CHECK(dptr);
  CHECK_LE(min, max);
  std::mt19937 generator(random_seed);
  std::uniform_real_distribution<T> random_distribution(min, std::nextafter(max, GetMaxVal<T>()));
  for (int64_t i = 0; i < elem_cnt; ++i) { dptr[i] = random_distribution(generator); }
}

template<typename T>
void RngIntUniform(const int64_t elem_cnt, const T min, const T max, uint32_t random_seed,
                   T* dptr) {
  CHECK_GE(elem_cnt, 0);
  CHECK(dptr);
  CHECK_LE(min, max);
  std::mt19937 generator(random_seed);
  std::uniform_int_distribution<T> random_distribution(min, std::nextafter(max, GetMaxVal<T>()));
  for (int64_t i = 0; i < elem_cnt; ++i) { dptr[i] = random_distribution(generator); }
}

template<typename T>
void RngNormal(const int64_t elem_cnt, const T mean, const T std, uint32_t random_seed, T* dptr) {
  CHECK_GE(elem_cnt, 0);
  CHECK(dptr);
  CHECK_GT(std, 0.0);
  std::mt19937 generator(random_seed);
  std::normal_distribution<T> random_distribution(mean, std);

  for (int64_t i = 0; i < elem_cnt; ++i) { dptr[i] = random_distribution(generator); }
}

template<typename T>
void RngTruncatedNormal(const int64_t elem_cnt, const T mean, const T std, uint32_t random_seed,
                        T* dptr) {
  CHECK_GE(elem_cnt, 0);
  CHECK(dptr);
  CHECK_GT(std, 0.0);
  T truncated_value = 2 * std;
  std::mt19937 generator(random_seed);
  std::normal_distribution<T> random_distribution(mean, std);
  int64_t index = 0;
  while (true) {
    T val = random_distribution(generator);
    if (std::abs(val - mean) < truncated_value) {
      dptr[index++] = val;
      if (index >= elem_cnt) { break; }
    }
  }
}

template<typename T>
void ConstantInitializer(const T& value, Blob* blob) {
  T* dptr = blob->mut_dptr<T>();
  const int64_t elem_cnt = blob->shape().elem_cnt();
  CHECK(elem_cnt);
  for (int64_t i = 0; i < elem_cnt; ++i) { dptr[i] = value; }
}

template<typename T>
<<<<<<< HEAD
void RandomUniformInitializer(const RandomUniformInitializerConf& initializer_conf,
                              uint32_t random_seed, Blob* blob) {
  CHECK(blob->shape().elem_cnt());
  RngUniform<T>(blob->shape().elem_cnt(), static_cast<T>(initializer_conf.min()),
                static_cast<T>(initializer_conf.max()), random_seed, blob->mut_dptr<T>());
}

template<typename T>
void RandomIntUniformInitializer(const RandomUniformIntInitializerConf& initializer_conf,
                                 uint32_t random_seed, Blob* blob) {
  CHECK(blob->shape().elem_cnt());
  RngIntUniform<T>(blob->shape().elem_cnt(), static_cast<T>(initializer_conf.min()),
                   static_cast<T>(initializer_conf.max()), random_seed, blob->mut_dptr<T>());
}

template<typename T>
void RandomNormalInitializer(const RandomNormalInitializerConf& initializer_conf,
                             uint32_t random_seed, Blob* blob) {
  CHECK(blob->shape().elem_cnt());
  RngNormal<T>(blob->shape().elem_cnt(), static_cast<T>(initializer_conf.mean()),
               static_cast<T>(initializer_conf.std()), random_seed, blob->mut_dptr<T>());
}

template<typename T>
void TruncatedNormalInitializer(const TruncatedNormalInitializerConf& initializer_conf,
                                uint32_t random_seed, Blob* blob) {
  CHECK(blob->shape().elem_cnt());
  RngTruncatedNormal<T>(blob->shape().elem_cnt(), static_cast<T>(initializer_conf.mean()),
                        static_cast<T>(initializer_conf.std()), random_seed, blob->mut_dptr<T>());
}

template<typename T>
=======
void EmptyInitializer() {}

template<typename T>
void RandomUniformInitializer(const RandomUniformInitializerConf& initializer_conf,
                              uint32_t random_seed, Blob* blob) {
  CHECK(blob->shape().elem_cnt());
  RngUniform<T>(blob->shape().elem_cnt(), static_cast<T>(initializer_conf.min()),
                static_cast<T>(initializer_conf.max()), random_seed, blob->mut_dptr<T>());
}

template<typename T>
void RandomIntUniformInitializer(const RandomUniformIntInitializerConf& initializer_conf,
                                 uint32_t random_seed, Blob* blob) {
  CHECK(blob->shape().elem_cnt());
  RngIntUniform<T>(blob->shape().elem_cnt(), static_cast<T>(initializer_conf.min()),
                   static_cast<T>(initializer_conf.max()), random_seed, blob->mut_dptr<T>());
}

template<typename T>
void RandomNormalInitializer(const RandomNormalInitializerConf& initializer_conf,
                             uint32_t random_seed, Blob* blob) {
  CHECK(blob->shape().elem_cnt());
  RngNormal<T>(blob->shape().elem_cnt(), static_cast<T>(initializer_conf.mean()),
               static_cast<T>(initializer_conf.std()), random_seed, blob->mut_dptr<T>());
}

template<typename T>
void TruncatedNormalInitializer(const TruncatedNormalInitializerConf& initializer_conf,
                                uint32_t random_seed, Blob* blob) {
  CHECK(blob->shape().elem_cnt());
  RngTruncatedNormal<T>(blob->shape().elem_cnt(), static_cast<T>(initializer_conf.mean()),
                        static_cast<T>(initializer_conf.std()), random_seed, blob->mut_dptr<T>());
}

template<typename T>
>>>>>>> 809944fc
T GenInitialFan(VarianceNorm variance_norm, Blob* blob, const std::string& data_format) {
  T fan = GetZeroVal<T>();
  T fan_in = static_cast<T>(blob->shape().Count(1));
  T fan_out = static_cast<T>(blob->shape().At(0));
  if (data_format == "channels_first") {
    fan_out *= static_cast<T>(blob->shape().Count(2));
  } else if (data_format == "channels_last") {
    fan_out *= static_cast<T>(blob->shape().Count(1, blob->shape().NumAxes() - 1));
  } else {
    CHECK_EQ(blob->shape().NumAxes(), 2);
    CHECK_EQ(data_format, "");
  }
  if (variance_norm == VarianceNorm::kAverage) {
    fan = (fan_in + fan_out) / static_cast<T>(2);
  } else if (variance_norm == VarianceNorm::kFanIn) {
    fan = fan_in;
  } else if (variance_norm == VarianceNorm::kFanOut) {
    fan = fan_out;
  } else {
    UNIMPLEMENTED();
  }
  return fan;
}
<<<<<<< HEAD

template<typename T>
void XavierInitializer(const XavierInitializerConf& initializer_conf, uint32_t random_seed,
                       Blob* blob) {
  CHECK(blob->shape().elem_cnt());
  VarianceNorm variance_norm = static_cast<VarianceNorm>(initializer_conf.variance_norm());
  T scale = std::sqrt(static_cast<T>(3)
                      / GenInitialFan<T>(variance_norm, blob, initializer_conf.data_format()));
  RngUniform<T>(blob->shape().elem_cnt(), static_cast<T>(-scale), static_cast<T>(scale),
                random_seed, blob->mut_dptr<T>());
}

template<typename T>
=======

template<typename T>
void XavierInitializer(const XavierInitializerConf& initializer_conf, uint32_t random_seed,
                       Blob* blob) {
  CHECK(blob->shape().elem_cnt());
  VarianceNorm variance_norm = static_cast<VarianceNorm>(initializer_conf.variance_norm());
  T scale = std::sqrt(static_cast<T>(3)
                      / GenInitialFan<T>(variance_norm, blob, initializer_conf.data_format()));
  RngUniform<T>(blob->shape().elem_cnt(), static_cast<T>(-scale), static_cast<T>(scale),
                random_seed, blob->mut_dptr<T>());
}

template<typename T>
>>>>>>> 809944fc
void MsraInitializer(const MsraInitializerConf& initializer_conf, uint32_t random_seed,
                     Blob* blob) {
  CHECK(blob->shape().elem_cnt());
  VarianceNorm variance_norm = static_cast<VarianceNorm>(initializer_conf.variance_norm());
  T std = std::sqrt(static_cast<T>(2)
                    / GenInitialFan<T>(variance_norm, blob, initializer_conf.data_format()));
  RngNormal<T>(blob->shape().elem_cnt(), GetZeroVal<T>(), static_cast<T>(std), random_seed,
               blob->mut_dptr<T>());
}
<<<<<<< HEAD

template<typename T>
void VarianceScalingInitializer(const VarianceScalingInitializerConf& initializer_conf,
                                uint32_t random_seed, Blob* blob) {
  CHECK(blob->shape().elem_cnt());
  VarianceNorm variance_norm = static_cast<VarianceNorm>(initializer_conf.variance_norm());
  T scale = static_cast<T>(initializer_conf.scale())
            / GenInitialFan<T>(variance_norm, blob, initializer_conf.data_format());
  RandomDistribution distribution =
      static_cast<RandomDistribution>(initializer_conf.distribution());
  if (kTruncatedNormal == distribution) {
    T stddev = std::sqrt(scale) / static_cast<T>(0.87962566103423978f);
    RngTruncatedNormal<T>(blob->shape().elem_cnt(), GetZeroVal<T>(), stddev, random_seed,
                          blob->mut_dptr<T>());
  } else if (kRandomNormal == distribution) {
    T stddev = std::sqrt(scale);
    RngNormal<T>(blob->shape().elem_cnt(), GetZeroVal<T>(), stddev, random_seed,
                 blob->mut_dptr<T>());
  } else {
    T limit = std::sqrt(static_cast<T>(3.0) * scale);
    RngUniform<T>(blob->shape().elem_cnt(), -limit, limit, random_seed, blob->mut_dptr<T>());
  }
}

template<typename T>
void RangeInitializer(int64_t outer_size, int64_t idx_dim_size, int64_t inner_size, T start,
                      T stride, T* out) {
  FOR_RANGE(int64_t, i, 0, outer_size) {
    FOR_RANGE(int64_t, j, 0, idx_dim_size) {
      FOR_RANGE(int64_t, k, 0, inner_size) {
        *(out + i * idx_dim_size * inner_size + j * inner_size + k) = start + j * stride;
      }
    }
  }
}

template<typename T, typename RangeInitializerConfT>
void RangeInitializer(const RangeInitializerConfT& initializer_conf, uint32_t random_seed,
                      Blob* blob) {
  CHECK_GT(blob->shape().NumAxes(), 0);
  const int64_t axis = initializer_conf.axis() < 0
                           ? blob->shape().NumAxes() + initializer_conf.axis()
                           : initializer_conf.axis();
  CHECK_GE(axis, 0);
  CHECK_LT(axis, blob->shape().NumAxes());
  RangeInitializer<T>(blob->shape().Count(0, axis), blob->shape().At(axis),
                      blob->shape().Count(axis + 1), static_cast<T>(initializer_conf.start()),
                      static_cast<T>(initializer_conf.stride()), blob->mut_dptr<T>());
}

template<typename T>
void RangeInitializer(const RangeInitializerConf& initializer_conf, uint32_t random_seed,
                      Blob* blob) {
  RangeInitializer<T, RangeInitializerConf>(initializer_conf, random_seed, blob);
}

template<typename T>
void IntSequenceInitializer(const IntRangeInitializerConf& initializer_conf, uint32_t random_seed,
                            Blob* blob) {
  RangeInitializer<T, IntRangeInitializerConf>(initializer_conf, random_seed, blob);
}

void ComputeOffset(const int32_t num_axes, const int64_t* shape, const int32_t* permutation,
                   DimVector& offset) {
  offset.resize(num_axes);
  DimVector buff(num_axes);
  int64_t cur_offset = 1;
  for (int32_t i = num_axes - 1; i >= 0; --i) {
    buff[i] = cur_offset;
    cur_offset *= shape[i];
  }
  for (int32_t i = 0; i < num_axes; ++i) { offset[permutation[i]] = buff[i]; }
}

void IncreaseIndex(const int64_t* shape, DimVector& index) {
  for (int32_t i = index.size() - 1; i >= 0; --i) {
    ++index[i];
    if (index[i] >= shape[i]) {
      index[i] -= shape[i];
    } else {
      break;
    }
  }
}

template<typename T, T (*reduce_core_func)(const T, const T)>
void MatrixRowReduce(const int64_t row_num, const int64_t col_num, const T* x, T* y) {
  FOR_RANGE(int64_t, i, 0, row_num) {
    y[i] = x[i * col_num];
    FOR_RANGE(int64_t, j, 1, col_num) { y[i] = reduce_core_func(y[i], x[i * col_num + j]); }
  }
}

}  // namespace

void AutoMemcpy(DeviceCtx* ctx, void* dst, const void* src, size_t sz,
                const MemoryCase& dst_mem_case, const MemoryCase& src_mem_case) {
  void (*func)(DeviceCtx*, void* dst, const void* src, size_t sz);
  if (src_mem_case.has_host_mem() && dst_mem_case.has_host_mem()) {
    func = &Memcpy<DeviceType::kCPU>;
  } else {
#ifdef WITH_CUDA
    func = &Memcpy<DeviceType::kGPU>;
=======

template<typename T>
void VarianceScalingInitializer(const VarianceScalingInitializerConf& initializer_conf,
                                uint32_t random_seed, Blob* blob) {
  CHECK(blob->shape().elem_cnt());
  VarianceNorm variance_norm = static_cast<VarianceNorm>(initializer_conf.variance_norm());
  T scale = static_cast<T>(initializer_conf.scale())
            / GenInitialFan<T>(variance_norm, blob, initializer_conf.data_format());
  RandomDistribution distribution =
      static_cast<RandomDistribution>(initializer_conf.distribution());
  if (kTruncatedNormal == distribution) {
    T stddev = std::sqrt(scale) / static_cast<T>(0.87962566103423978f);
    RngTruncatedNormal<T>(blob->shape().elem_cnt(), GetZeroVal<T>(), stddev, random_seed,
                          blob->mut_dptr<T>());
  } else if (kRandomNormal == distribution) {
    T stddev = std::sqrt(scale);
    RngNormal<T>(blob->shape().elem_cnt(), GetZeroVal<T>(), stddev, random_seed,
                 blob->mut_dptr<T>());
  } else {
    T limit = std::sqrt(static_cast<T>(3.0) * scale);
    RngUniform<T>(blob->shape().elem_cnt(), -limit, limit, random_seed, blob->mut_dptr<T>());
  }
}

template<typename T>
void RangeInitializer(int64_t outer_size, int64_t idx_dim_size, int64_t inner_size, T start,
                      T stride, T* out) {
  FOR_RANGE(int64_t, i, 0, outer_size) {
    FOR_RANGE(int64_t, j, 0, idx_dim_size) {
      FOR_RANGE(int64_t, k, 0, inner_size) {
        *(out + i * idx_dim_size * inner_size + j * inner_size + k) = start + j * stride;
      }
    }
  }
}

template<typename T, typename RangeInitializerConfT>
void RangeInitializer(const RangeInitializerConfT& initializer_conf, uint32_t random_seed,
                      Blob* blob) {
  CHECK_GT(blob->shape().NumAxes(), 0);
  const int64_t axis = initializer_conf.axis() < 0
                           ? blob->shape().NumAxes() + initializer_conf.axis()
                           : initializer_conf.axis();
  CHECK_GE(axis, 0);
  CHECK_LT(axis, blob->shape().NumAxes());
  RangeInitializer<T>(blob->shape().Count(0, axis), blob->shape().At(axis),
                      blob->shape().Count(axis + 1), static_cast<T>(initializer_conf.start()),
                      static_cast<T>(initializer_conf.stride()), blob->mut_dptr<T>());
}

template<typename T>
void RangeInitializer(const RangeInitializerConf& initializer_conf, uint32_t random_seed,
                      Blob* blob) {
  RangeInitializer<T, RangeInitializerConf>(initializer_conf, random_seed, blob);
}

template<typename T>
void IntSequenceInitializer(const IntRangeInitializerConf& initializer_conf, uint32_t random_seed,
                            Blob* blob) {
  RangeInitializer<T, IntRangeInitializerConf>(initializer_conf, random_seed, blob);
}

void ComputeOffset(const int32_t num_axes, const int64_t* shape, const int32_t* permutation,
                   DimVector& offset) {
  offset.resize(num_axes);
  DimVector buff(num_axes);
  int64_t cur_offset = 1;
  for (int32_t i = num_axes - 1; i >= 0; --i) {
    buff[i] = cur_offset;
    cur_offset *= shape[i];
  }
  for (int32_t i = 0; i < num_axes; ++i) { offset[permutation[i]] = buff[i]; }
}

void IncreaseIndex(const int64_t* shape, DimVector& index) {
  for (int32_t i = index.size() - 1; i >= 0; --i) {
    ++index[i];
    if (index[i] >= shape[i]) {
      index[i] -= shape[i];
    } else {
      break;
    }
  }
}

template<typename T, T (*reduce_core_func)(const T, const T)>
void MatrixRowReduce(const int64_t row_num, const int64_t col_num, const T* x, T* y) {
  FOR_RANGE(int64_t, i, 0, row_num) {
    y[i] = x[i * col_num];
    FOR_RANGE(int64_t, j, 1, col_num) { y[i] = reduce_core_func(y[i], x[i * col_num + j]); }
  }
}

}  // namespace

void AutoMemcpy(DeviceCtx* ctx, void* dst, const void* src, size_t sz,
                const MemoryCase& dst_mem_case, const MemoryCase& src_mem_case) {
  void (*func)(DeviceCtx*, void* dst, const void* src, size_t sz);
  if (src_mem_case.has_host_mem() && dst_mem_case.has_host_mem()) {
    func = &Memcpy<DeviceType::kCPU>;
  } else {
#ifdef WITH_CUDA
    func = &Memcpy<DeviceType::kGPU>;
#else
    UNIMPLEMENTED();
#endif  // WITH_CUDA
  }
  func(ctx, dst, src, sz);
}

void SyncAutoMemcpy(DeviceCtx* ctx, void* dst, const void* src, size_t sz,
                    const MemoryCase& dst_mem_case, const MemoryCase& src_mem_case) {
  AutoMemcpy(ctx, dst, src, sz, dst_mem_case, src_mem_case);
  if (src_mem_case.has_device_cuda_mem() || dst_mem_case.has_device_cuda_mem()) {
#ifdef WITH_CUDA
    OF_CUDA_CHECK(cudaStreamSynchronize(ctx->cuda_stream()));
>>>>>>> 809944fc
#else
    UNIMPLEMENTED();
#endif  // WITH_CUDA
  }
<<<<<<< HEAD
  func(ctx, dst, src, sz);
}

void SyncAutoMemcpy(DeviceCtx* ctx, void* dst, const void* src, size_t sz,
                    const MemoryCase& dst_mem_case, const MemoryCase& src_mem_case) {
  AutoMemcpy(ctx, dst, src, sz, dst_mem_case, src_mem_case);
  if (src_mem_case.has_device_cuda_mem() || dst_mem_case.has_device_cuda_mem()) {
#ifdef WITH_CUDA
    OF_CUDA_CHECK(cudaStreamSynchronize(ctx->cuda_stream()));
=======
}

void AutoMemset(DeviceCtx* ctx, void* dst, const char value, size_t sz,
                const MemoryCase& dst_mem_case) {
  void (*func)(DeviceCtx*, void* dst, const char value, size_t sz);
  if (dst_mem_case.has_host_mem()) {
    func = &Memset<DeviceType::kCPU>;
  } else {
#ifdef WITH_CUDA
    func = &Memset<DeviceType::kGPU>;
>>>>>>> 809944fc
#else
    UNIMPLEMENTED();
#endif  // WITH_CUDA
  }
<<<<<<< HEAD
=======
  func(ctx, dst, value, sz);
>>>>>>> 809944fc
}

#define KU_IF_METHOD                     \
  template<typename T, typename Derived> \
  void CpuKernelUtilIf<T, Derived>::

KU_IF_METHOD Axpy(DeviceCtx* ctx, const int n, const T* alpha, const T* x, const int incx, T* y,
                  const int incy) {
  Derived::Axpy(ctx, n, *alpha, x, incx, y, incy);
}
KU_IF_METHOD Max(DeviceCtx* ctx, const int64_t n, const T* x, T* max_ptr) {
  *max_ptr = *std::max_element(x, x + n);
}
KU_IF_METHOD Max(DeviceCtx* ctx, const int64_t n, const T* x, T* max_ptr, T* temp_storage,
                 size_t temp_storage_bytes) {
  Max(ctx, n, x, max_ptr);
}
KU_IF_METHOD Sum(DeviceCtx* ctx, const int64_t n, const T* x, T* sum_ptr) {
  *sum_ptr = 0;
  for (int64_t i = 0; i < n; ++i) { *sum_ptr += x[i]; }
}
KU_IF_METHOD Sum(DeviceCtx* ctx, const int64_t n, const T* x, T* sum_ptr, T* temp_storage,
                 size_t temp_storage_bytes) {
  Sum(ctx, n, x, sum_ptr);
}
KU_IF_METHOD CopyColsRegion(DeviceCtx* ctx, const int64_t row_num, const int64_t col_num,
                            const T* x, const int64_t x_col_offset, const int64_t x_lda, T* y,
                            const int64_t y_col_offset, const int64_t y_lda) {
  for (int64_t i = 0; i < row_num; ++i) {
    for (int64_t j = 0; j < col_num; ++j) {
      y[i * y_lda + y_col_offset + j] = x[i * x_lda + x_col_offset + j];
    }
  }
}
KU_IF_METHOD RowMax(DeviceCtx* ctx, const int64_t row_num, const int64_t col_num, const T* x,
                    T* y) {
  MatrixRowReduce<T, ReduceCoreMax>(row_num, col_num, x, y);
}
KU_IF_METHOD RowSum(DeviceCtx* ctx, const int64_t row_num, const int64_t col_num, const T* x,
                    T* y) {
  MatrixRowReduce<T, ReduceCoreAdd>(row_num, col_num, x, y);
}
KU_IF_METHOD Transpose(DeviceCtx* ctx, const int32_t num_axis, const ShapeView& x_shape,
                       const ShapeView& y_shape, const PbRf<int32_t>& permutation,
                       const int64_t elem_cnt, const T* x, T* y) {
  int64_t block_size = 1;
  int32_t shared_idxs_num = 0;
  for (int32_t i = num_axis - 1; i >= 0 && permutation[i] == i; --i) {
    block_size *= y_shape.At(i);
    ++shared_idxs_num;
  }
  if (num_axis < 2 || shared_idxs_num == num_axis) {
    memcpy(y, x, elem_cnt * sizeof(T));
    return;
  }
  int32_t trans_axis = num_axis - shared_idxs_num;
  DimVector x_to_y_offset;
  ComputeOffset(trans_axis, y_shape.ptr(), permutation.data(), x_to_y_offset);
  DimVector x_index_digits(trans_axis, 0);
  int64_t num_blocks = elem_cnt / block_size;
  FOR_RANGE(int64_t, x_idx, 0, num_blocks) {
    int64_t y_idx = std::inner_product(x_to_y_offset.cbegin(), x_to_y_offset.cend(),
                                       x_index_digits.cbegin(), 0);
    if (block_size == 1) {
      y[y_idx] = x[x_idx];
    } else {
      memcpy(y + block_size * y_idx, x + block_size * x_idx, block_size * sizeof(T));
    }
    IncreaseIndex(x_shape.ptr(), x_index_digits);
  }
}
KU_IF_METHOD Set(DeviceCtx* ctx, const T value, T* addr) { *addr = value; }
KU_IF_METHOD Replicate(DeviceCtx* ctx, const int64_t n, T* y, const T* x) {
  for (int64_t i = 0; i < n; ++i) { y[i] = *x; }
}
<<<<<<< HEAD
KU_IF_METHOD AddByScalar(DeviceCtx* ctx, const int64_t n, const T* x, const T y, T* z) {
  for (int64_t i = 0; i < n; ++i) { z[i] = x[i] + y; }
}
KU_IF_METHOD MulByScalarPara(DeviceCtx* ctx, const int64_t n, const T* x, const T y, T* z) {
  for (int64_t i = 0; i < n; ++i) { z[i] = x[i] * y; }
}
=======
>>>>>>> 809944fc

#define KU_FLOATING_METHOD \
  template<typename T>     \
  void KernelUtil<DeviceType::kCPU, T, typename std::enable_if<IsFloating<T>::value>::type>::

KU_FLOATING_METHOD Dot(DeviceCtx* ctx, const int n, const T* x, const int incx, const T* y,
                       const int incy, T* result) {
  *result = cblas_dot<T>(n, x, incx, y, incy);
}
KU_FLOATING_METHOD Copy(DeviceCtx* ctx, const int n, const T* x, const int incx, T* y,
                        const int incy) {
  cblas_copy<T>(n, x, incx, y, incy);
}
KU_FLOATING_METHOD Axpy(DeviceCtx* ctx, const int n, const T alpha, const T* x, const int incx,
                        T* y, const int incy) {
  cblas_axpy<T>(n, alpha, x, incx, y, incy);
}
KU_FLOATING_METHOD Scal(DeviceCtx* ctx, const int n, const T alpha, T* x, const int incx) {
  cblas_scal<T>(n, alpha, x, incx);
}
KU_FLOATING_METHOD Scal(DeviceCtx* ctx, const int n, const T* alpha, T* x, const int incx) {
  Scal(ctx, n, *alpha, x, incx);
}
KU_FLOATING_METHOD Gemv(DeviceCtx* ctx, const enum CBLAS_TRANSPOSE trans, int m, int n,
                        const T alpha, const T* a, int lda, const T* x, const int incx,
                        const T beta, T* y, const int incy) {
  // Set col major to keep it as the same with cublas
  cblas_gemv<T>(CBLAS_ORDER::CblasColMajor, trans, n, m, alpha, a, lda, x, incx, beta, y, incy);
}
KU_FLOATING_METHOD Gemm(DeviceCtx* ctx, const enum CBLAS_ORDER order,
                        const enum CBLAS_TRANSPOSE trans_a, const enum CBLAS_TRANSPOSE trans_b,
                        const int m, const int n, const int k, const T alpha, const T* a,
                        const int lda, const T* b, const int ldb, const T beta, T* c,
                        const int ldc) {
  cblas_gemm<T>(order, trans_a, trans_b, m, n, k, alpha, a, lda, b, ldb, beta, c, ldc);
}
KU_FLOATING_METHOD BatchedGemm(DeviceCtx* ctx, const enum CBLAS_ORDER order,
                               const enum CBLAS_TRANSPOSE trans_a,
                               const enum CBLAS_TRANSPOSE trans_b, int batch_size, int m, int n,
                               int k, const T alpha, const T* a, const T* b, const T beta, T* c,
                               T** buf) {
  const int a_stride = m * k;
  const int b_stride = k * n;
  const int c_stride = m * n;
  FOR_RANGE(int32_t, i, 0, batch_size) {
    KernelUtil<DeviceType::kCPU, T>::OFGemm(ctx, trans_a, trans_b, m, n, k, alpha, a + i * a_stride,
                                            b + i * b_stride, beta, c + i * c_stride);
  }
}
<<<<<<< HEAD

KU_FLOATING_METHOD Exp(DeviceCtx* ctx, const int64_t n, const T* x, T* y) {
  for (int64_t i = 0; i < n; ++i) { y[i] = std::exp(x[i]); }
}
KU_FLOATING_METHOD Div(DeviceCtx* ctx, const int64_t n, T* x, const T* alpha) {
  for (int64_t i = 0; i < n; ++i) { x[i] = x[i] / (*alpha); }
}
KU_FLOATING_METHOD Div(DeviceCtx* ctx, const int64_t n, T* x, const T alpha) {
  for (int64_t i = 0; i < n; ++i) { x[i] = x[i] / alpha; }
}
KU_FLOATING_METHOD Mul(DeviceCtx* ctx, const int64_t n, const T* x, const T* y, T* z) {
  for (int64_t i = 0; i < n; ++i) { z[i] = x[i] * y[i]; }
}
KU_FLOATING_METHOD Div(DeviceCtx* ctx, const int64_t n, const T* x, const T* y, T* z) {
  for (int64_t i = 0; i < n; ++i) { z[i] = x[i] / y[i]; }
}
KU_FLOATING_METHOD Square(DeviceCtx* ctx, const int64_t n, const T* x, T* y) {
  for (int64_t i = 0; i < n; ++i) { y[i] = x[i] * x[i]; }
}
KU_FLOATING_METHOD Sqrt(DeviceCtx* ctx, const int64_t n, const T* x, T* y) {
  for (int64_t i = 0; i < n; ++i) { y[i] = std::sqrt(x[i]); }
}
KU_FLOATING_METHOD MulByScalar(DeviceCtx* ctx, const int64_t n, const T* x, const T* y, T* z) {
  for (int64_t i = 0; i < n; ++i) { z[i] = x[i] * y[0]; }
}
KU_FLOATING_METHOD Reciprocal(DeviceCtx* ctx, const int n, const T* x, T* y) {
  for (int64_t i = 0; i < n; ++i) { y[i] = static_cast<T>(1.0) / x[i]; }
}
KU_FLOATING_METHOD Rsqrt(DeviceCtx* ctx, const int64_t n, T* x, const float epsilon) {
  for (int64_t i = 0; i < n; ++i) { x[i] = 1.0 / std::sqrt(x[i] + epsilon); }
}
KU_FLOATING_METHOD Rsqrt(DeviceCtx* ctx, const int64_t n, const T* x, T* y, const float epsilon) {
  for (int64_t i = 0; i < n; ++i) { y[i] = 1.0 / std::sqrt(x[i] + epsilon); }
}
KU_FLOATING_METHOD Powx(DeviceCtx* ctx, const int64_t n, const T* x, const float power, T* y) {
  for (int64_t i = 0; i < n; ++i) { y[i] = std::pow(x[i], power); }
}

=======

KU_FLOATING_METHOD Exp(DeviceCtx* ctx, const int64_t n, const T* x, T* y) {
  for (int64_t i = 0; i < n; ++i) { y[i] = std::exp(x[i]); }
}
KU_FLOATING_METHOD Div(DeviceCtx* ctx, const int64_t n, T* x, const T* alpha) {
  for (int64_t i = 0; i < n; ++i) { x[i] = x[i] / (*alpha); }
}
KU_FLOATING_METHOD Div(DeviceCtx* ctx, const int64_t n, T* x, const T alpha) {
  for (int64_t i = 0; i < n; ++i) { x[i] = x[i] / alpha; }
}
KU_FLOATING_METHOD Mul(DeviceCtx* ctx, const int64_t n, const T* x, const T* y, T* z) {
  for (int64_t i = 0; i < n; ++i) { z[i] = x[i] * y[i]; }
}
KU_FLOATING_METHOD Div(DeviceCtx* ctx, const int64_t n, const T* x, const T* y, T* z) {
  for (int64_t i = 0; i < n; ++i) { z[i] = x[i] / y[i]; }
}
KU_FLOATING_METHOD Square(DeviceCtx* ctx, const int64_t n, const T* x, T* y) {
  for (int64_t i = 0; i < n; ++i) { y[i] = x[i] * x[i]; }
}
KU_FLOATING_METHOD Sqrt(DeviceCtx* ctx, const int64_t n, const T* x, T* y) {
  for (int64_t i = 0; i < n; ++i) { y[i] = std::sqrt(x[i]); }
}
KU_FLOATING_METHOD Reciprocal(DeviceCtx* ctx, const int n, const T* x, T* y) {
  for (int64_t i = 0; i < n; ++i) { y[i] = static_cast<T>(1.0) / x[i]; }
}
KU_FLOATING_METHOD Rsqrt(DeviceCtx* ctx, const int64_t n, T* x, const float epsilon) {
  for (int64_t i = 0; i < n; ++i) { x[i] = 1.0 / std::sqrt(x[i] + epsilon); }
}
KU_FLOATING_METHOD Rsqrt(DeviceCtx* ctx, const int64_t n, const T* x, T* y, const float epsilon) {
  for (int64_t i = 0; i < n; ++i) { y[i] = 1.0 / std::sqrt(x[i] + epsilon); }
}
KU_FLOATING_METHOD Powx(DeviceCtx* ctx, const int64_t n, const T* x, const float power, T* y) {
  for (int64_t i = 0; i < n; ++i) { y[i] = std::pow(x[i], power); }
}

>>>>>>> 809944fc
KU_FLOATING_METHOD Sigmoid(DeviceCtx* ctx, const int64_t n, const T* x, T* y) {
  T half = static_cast<T>(0.5);
  for (int64_t i = 0; i != n; ++i) { y[i] = half * std::tanh(half * x[i]) + half; }
}
KU_FLOATING_METHOD SigmoidBackward(DeviceCtx* ctx, const int64_t n, const T* x, const T* y,
                                   const T* dy, T* dx) {
  for (int64_t i = 0; i != n; ++i) { dx[i] = y[i] * (1 - y[i]) * dy[i]; }
}
<<<<<<< HEAD
KU_FLOATING_METHOD TanH(DeviceCtx* ctx, const int64_t n, const T* x, T* y) {
  for (int64_t i = 0; i != n; ++i) { y[i] = std::tanh(x[i]); }
}
KU_FLOATING_METHOD TanHBackward(DeviceCtx* ctx, const int64_t n, const T* x, const T* y,
                                const T* dy, T* dx) {
  for (int64_t i = 0; i != n; ++i) { dx[i] = (1 - y[i] * y[i]) * dy[i]; }
}
=======
>>>>>>> 809944fc
KU_FLOATING_METHOD Relu(DeviceCtx* ctx, const int64_t n, const T* x, T* y) {
  T zero = GetZeroVal<T>();
  for (int64_t i = 0; i != n; ++i) { y[i] = std::max(x[i], zero); }
}
KU_FLOATING_METHOD ReluBackward(DeviceCtx* ctx, const int64_t n, const T* x, const T* y,
                                const T* dy, T* dx) {
  T zero = GetZeroVal<T>();
  for (int64_t i = 0; i != n; ++i) { dx[i] = (y[i] > zero) * dy[i]; }
}
KU_FLOATING_METHOD Addition(DeviceCtx* ctx, const int64_t n, T* out, const T* in_0) {
  for (int64_t i = 0; i != n; ++i) { out[i] = in_0[i]; }
}
KU_FLOATING_METHOD Addition(DeviceCtx* ctx, const int64_t n, T* out, const T* in_0, const T* in_1) {
  for (int64_t i = 0; i != n; ++i) { out[i] = in_0[i] + in_1[i]; }
}
KU_FLOATING_METHOD Addition(DeviceCtx* ctx, const int64_t n, T* out, const T* in_0, const T* in_1,
                            const T* in_2) {
  for (int64_t i = 0; i != n; ++i) { out[i] = in_0[i] + in_1[i] + in_2[i]; }
}
KU_FLOATING_METHOD Addition(DeviceCtx* ctx, const int64_t n, T* out, const T* in_0, const T* in_1,
                            const T* in_2, const T* in_3) {
  for (int64_t i = 0; i != n; ++i) { out[i] = in_0[i] + in_1[i] + in_2[i] + in_3[i]; }
}
KU_FLOATING_METHOD Addition(DeviceCtx* ctx, const int64_t n, T* out, const T* in_0, const T* in_1,
                            const T* in_2, const T* in_3, const T* in_4) {
  for (int64_t i = 0; i != n; ++i) { out[i] = in_0[i] + in_1[i] + in_2[i] + in_3[i] + in_4[i]; }
}
KU_FLOATING_METHOD Addition(DeviceCtx* ctx, const int64_t n, T* out, const T* in_0, const T* in_1,
                            const T* in_2, const T* in_3, const T* in_4, const T* in_5) {
  for (int64_t i = 0; i != n; ++i) {
    out[i] = in_0[i] + in_1[i] + in_2[i] + in_3[i] + in_4[i] + in_5[i];
  }
}
KU_FLOATING_METHOD Addition(DeviceCtx* ctx, const int64_t n, T* out, const T* in_0, const T* in_1,
                            const T* in_2, const T* in_3, const T* in_4, const T* in_5,
                            const T* in_6) {
  for (int64_t i = 0; i != n; ++i) {
    out[i] = in_0[i] + in_1[i] + in_2[i] + in_3[i] + in_4[i] + in_5[i] + in_6[i];
  }
}
KU_FLOATING_METHOD Addition(DeviceCtx* ctx, const int64_t n, T* out, const T* in_0, const T* in_1,
                            const T* in_2, const T* in_3, const T* in_4, const T* in_5,
                            const T* in_6, const T* in_7) {
  for (int64_t i = 0; i != n; ++i) {
    out[i] = in_0[i] + in_1[i] + in_2[i] + in_3[i] + in_4[i] + in_5[i] + in_6[i] + in_7[i];
  }
}
KU_FLOATING_METHOD Addition(DeviceCtx* ctx, const int64_t n, T* out, const T* in_0, const T* in_1,
                            const T* in_2, const T* in_3, const T* in_4, const T* in_5,
                            const T* in_6, const T* in_7, const T* in_8) {
  for (int64_t i = 0; i != n; ++i) {
    out[i] =
        in_0[i] + in_1[i] + in_2[i] + in_3[i] + in_4[i] + in_5[i] + in_6[i] + in_7[i] + in_8[i];
  }
}

KU_FLOATING_METHOD InitializeWithConf(DeviceCtx* ctx, const InitializerConf& initializer_conf,
                                      uint32_t random_seed, Blob* blob) {
  if (initializer_conf.has_constant_conf()) {
    ConstantInitializer<T>(static_cast<T>(initializer_conf.constant_conf().value()), blob);
  } else if (initializer_conf.has_constant_int_conf()) {
    ConstantInitializer<T>(initializer_conf.constant_int_conf().value(), blob);
  } else if (initializer_conf.has_random_uniform_conf()) {
    RandomUniformInitializer<T>(initializer_conf.random_uniform_conf(), random_seed, blob);
  } else if (initializer_conf.has_random_normal_conf()) {
    RandomNormalInitializer<T>(initializer_conf.random_normal_conf(), random_seed, blob);
  } else if (initializer_conf.has_truncated_normal_conf()) {
    TruncatedNormalInitializer<T>(initializer_conf.truncated_normal_conf(), random_seed, blob);
  } else if (initializer_conf.has_xavier_conf()) {
    XavierInitializer<T>(initializer_conf.xavier_conf(), random_seed, blob);
  } else if (initializer_conf.has_msra_conf()) {
    MsraInitializer<T>(initializer_conf.msra_conf(), random_seed, blob);
  } else if (initializer_conf.has_range_conf()) {
    RangeInitializer<T>(initializer_conf.range_conf(), random_seed, blob);
  } else if (initializer_conf.has_variance_scaling_conf()) {
    VarianceScalingInitializer<T>(initializer_conf.variance_scaling_conf(), random_seed, blob);
<<<<<<< HEAD
=======
  } else if (initializer_conf.has_empty_conf()) {
    EmptyInitializer<T>();
>>>>>>> 809944fc
  } else {
    UNIMPLEMENTED();
  }
}

#define KU_INTEGRAL_METHOD \
  template<typename T>     \
  void KernelUtil<DeviceType::kCPU, T, typename std::enable_if<IsIntegral<T>::value>::type>::

KU_INTEGRAL_METHOD Axpy(DeviceCtx* ctx, const int n, const T alpha, const T* x, const int incx,
                        T* y, const int incy) {
  FOR_RANGE(int, i, 0, n) {
    *y += alpha * *x;
    x += incx;
    y += incy;
  }
}
KU_INTEGRAL_METHOD InitializeWithConf(DeviceCtx* ctx, const InitializerConf& initializer_conf,
                                      uint32_t random_seed, Blob* blob) {
  if (initializer_conf.has_constant_int_conf()) {
    ConstantInitializer<T>(static_cast<T>(initializer_conf.constant_int_conf().value()), blob);
  } else if (initializer_conf.has_random_uniform_int_conf()) {
    RandomIntUniformInitializer<T>(initializer_conf.random_uniform_int_conf(), random_seed, blob);
  } else if (initializer_conf.has_int_range_conf()) {
    IntSequenceInitializer<T>(initializer_conf.int_range_conf(), random_seed, blob);
<<<<<<< HEAD
=======
  } else if (initializer_conf.has_empty_conf()) {
    EmptyInitializer<T>();
>>>>>>> 809944fc
  } else {
    UNIMPLEMENTED();
  }
}

KU_INTEGRAL_METHOD Mul(DeviceCtx* ctx, const int64_t n, const T* x, const T* y, T* z) {
  for (int64_t i = 0; i < n; ++i) { z[i] = x[i] * y[i]; }
}

#define INSTANTIATE_KERNEL_UTIL(type_cpp, type_proto)                                \
  template struct CpuKernelUtilIf<type_cpp, KernelUtil<DeviceType::kCPU, type_cpp>>; \
  template struct KernelUtil<DeviceType::kCPU, type_cpp>;
OF_PP_FOR_EACH_TUPLE(INSTANTIATE_KERNEL_UTIL, ARITHMETIC_DATA_TYPE_SEQ);

}  //  namespace oneflow<|MERGE_RESOLUTION|>--- conflicted
+++ resolved
@@ -83,7 +83,9 @@
 }
 
 template<typename T>
-<<<<<<< HEAD
+void EmptyInitializer() {}
+
+template<typename T>
 void RandomUniformInitializer(const RandomUniformInitializerConf& initializer_conf,
                               uint32_t random_seed, Blob* blob) {
   CHECK(blob->shape().elem_cnt());
@@ -116,43 +118,6 @@
 }
 
 template<typename T>
-=======
-void EmptyInitializer() {}
-
-template<typename T>
-void RandomUniformInitializer(const RandomUniformInitializerConf& initializer_conf,
-                              uint32_t random_seed, Blob* blob) {
-  CHECK(blob->shape().elem_cnt());
-  RngUniform<T>(blob->shape().elem_cnt(), static_cast<T>(initializer_conf.min()),
-                static_cast<T>(initializer_conf.max()), random_seed, blob->mut_dptr<T>());
-}
-
-template<typename T>
-void RandomIntUniformInitializer(const RandomUniformIntInitializerConf& initializer_conf,
-                                 uint32_t random_seed, Blob* blob) {
-  CHECK(blob->shape().elem_cnt());
-  RngIntUniform<T>(blob->shape().elem_cnt(), static_cast<T>(initializer_conf.min()),
-                   static_cast<T>(initializer_conf.max()), random_seed, blob->mut_dptr<T>());
-}
-
-template<typename T>
-void RandomNormalInitializer(const RandomNormalInitializerConf& initializer_conf,
-                             uint32_t random_seed, Blob* blob) {
-  CHECK(blob->shape().elem_cnt());
-  RngNormal<T>(blob->shape().elem_cnt(), static_cast<T>(initializer_conf.mean()),
-               static_cast<T>(initializer_conf.std()), random_seed, blob->mut_dptr<T>());
-}
-
-template<typename T>
-void TruncatedNormalInitializer(const TruncatedNormalInitializerConf& initializer_conf,
-                                uint32_t random_seed, Blob* blob) {
-  CHECK(blob->shape().elem_cnt());
-  RngTruncatedNormal<T>(blob->shape().elem_cnt(), static_cast<T>(initializer_conf.mean()),
-                        static_cast<T>(initializer_conf.std()), random_seed, blob->mut_dptr<T>());
-}
-
-template<typename T>
->>>>>>> 809944fc
 T GenInitialFan(VarianceNorm variance_norm, Blob* blob, const std::string& data_format) {
   T fan = GetZeroVal<T>();
   T fan_in = static_cast<T>(blob->shape().Count(1));
@@ -176,7 +141,6 @@
   }
   return fan;
 }
-<<<<<<< HEAD
 
 template<typename T>
 void XavierInitializer(const XavierInitializerConf& initializer_conf, uint32_t random_seed,
@@ -190,21 +154,6 @@
 }
 
 template<typename T>
-=======
-
-template<typename T>
-void XavierInitializer(const XavierInitializerConf& initializer_conf, uint32_t random_seed,
-                       Blob* blob) {
-  CHECK(blob->shape().elem_cnt());
-  VarianceNorm variance_norm = static_cast<VarianceNorm>(initializer_conf.variance_norm());
-  T scale = std::sqrt(static_cast<T>(3)
-                      / GenInitialFan<T>(variance_norm, blob, initializer_conf.data_format()));
-  RngUniform<T>(blob->shape().elem_cnt(), static_cast<T>(-scale), static_cast<T>(scale),
-                random_seed, blob->mut_dptr<T>());
-}
-
-template<typename T>
->>>>>>> 809944fc
 void MsraInitializer(const MsraInitializerConf& initializer_conf, uint32_t random_seed,
                      Blob* blob) {
   CHECK(blob->shape().elem_cnt());
@@ -214,7 +163,6 @@
   RngNormal<T>(blob->shape().elem_cnt(), GetZeroVal<T>(), static_cast<T>(std), random_seed,
                blob->mut_dptr<T>());
 }
-<<<<<<< HEAD
 
 template<typename T>
 void VarianceScalingInitializer(const VarianceScalingInitializerConf& initializer_conf,
@@ -318,110 +266,6 @@
   } else {
 #ifdef WITH_CUDA
     func = &Memcpy<DeviceType::kGPU>;
-=======
-
-template<typename T>
-void VarianceScalingInitializer(const VarianceScalingInitializerConf& initializer_conf,
-                                uint32_t random_seed, Blob* blob) {
-  CHECK(blob->shape().elem_cnt());
-  VarianceNorm variance_norm = static_cast<VarianceNorm>(initializer_conf.variance_norm());
-  T scale = static_cast<T>(initializer_conf.scale())
-            / GenInitialFan<T>(variance_norm, blob, initializer_conf.data_format());
-  RandomDistribution distribution =
-      static_cast<RandomDistribution>(initializer_conf.distribution());
-  if (kTruncatedNormal == distribution) {
-    T stddev = std::sqrt(scale) / static_cast<T>(0.87962566103423978f);
-    RngTruncatedNormal<T>(blob->shape().elem_cnt(), GetZeroVal<T>(), stddev, random_seed,
-                          blob->mut_dptr<T>());
-  } else if (kRandomNormal == distribution) {
-    T stddev = std::sqrt(scale);
-    RngNormal<T>(blob->shape().elem_cnt(), GetZeroVal<T>(), stddev, random_seed,
-                 blob->mut_dptr<T>());
-  } else {
-    T limit = std::sqrt(static_cast<T>(3.0) * scale);
-    RngUniform<T>(blob->shape().elem_cnt(), -limit, limit, random_seed, blob->mut_dptr<T>());
-  }
-}
-
-template<typename T>
-void RangeInitializer(int64_t outer_size, int64_t idx_dim_size, int64_t inner_size, T start,
-                      T stride, T* out) {
-  FOR_RANGE(int64_t, i, 0, outer_size) {
-    FOR_RANGE(int64_t, j, 0, idx_dim_size) {
-      FOR_RANGE(int64_t, k, 0, inner_size) {
-        *(out + i * idx_dim_size * inner_size + j * inner_size + k) = start + j * stride;
-      }
-    }
-  }
-}
-
-template<typename T, typename RangeInitializerConfT>
-void RangeInitializer(const RangeInitializerConfT& initializer_conf, uint32_t random_seed,
-                      Blob* blob) {
-  CHECK_GT(blob->shape().NumAxes(), 0);
-  const int64_t axis = initializer_conf.axis() < 0
-                           ? blob->shape().NumAxes() + initializer_conf.axis()
-                           : initializer_conf.axis();
-  CHECK_GE(axis, 0);
-  CHECK_LT(axis, blob->shape().NumAxes());
-  RangeInitializer<T>(blob->shape().Count(0, axis), blob->shape().At(axis),
-                      blob->shape().Count(axis + 1), static_cast<T>(initializer_conf.start()),
-                      static_cast<T>(initializer_conf.stride()), blob->mut_dptr<T>());
-}
-
-template<typename T>
-void RangeInitializer(const RangeInitializerConf& initializer_conf, uint32_t random_seed,
-                      Blob* blob) {
-  RangeInitializer<T, RangeInitializerConf>(initializer_conf, random_seed, blob);
-}
-
-template<typename T>
-void IntSequenceInitializer(const IntRangeInitializerConf& initializer_conf, uint32_t random_seed,
-                            Blob* blob) {
-  RangeInitializer<T, IntRangeInitializerConf>(initializer_conf, random_seed, blob);
-}
-
-void ComputeOffset(const int32_t num_axes, const int64_t* shape, const int32_t* permutation,
-                   DimVector& offset) {
-  offset.resize(num_axes);
-  DimVector buff(num_axes);
-  int64_t cur_offset = 1;
-  for (int32_t i = num_axes - 1; i >= 0; --i) {
-    buff[i] = cur_offset;
-    cur_offset *= shape[i];
-  }
-  for (int32_t i = 0; i < num_axes; ++i) { offset[permutation[i]] = buff[i]; }
-}
-
-void IncreaseIndex(const int64_t* shape, DimVector& index) {
-  for (int32_t i = index.size() - 1; i >= 0; --i) {
-    ++index[i];
-    if (index[i] >= shape[i]) {
-      index[i] -= shape[i];
-    } else {
-      break;
-    }
-  }
-}
-
-template<typename T, T (*reduce_core_func)(const T, const T)>
-void MatrixRowReduce(const int64_t row_num, const int64_t col_num, const T* x, T* y) {
-  FOR_RANGE(int64_t, i, 0, row_num) {
-    y[i] = x[i * col_num];
-    FOR_RANGE(int64_t, j, 1, col_num) { y[i] = reduce_core_func(y[i], x[i * col_num + j]); }
-  }
-}
-
-}  // namespace
-
-void AutoMemcpy(DeviceCtx* ctx, void* dst, const void* src, size_t sz,
-                const MemoryCase& dst_mem_case, const MemoryCase& src_mem_case) {
-  void (*func)(DeviceCtx*, void* dst, const void* src, size_t sz);
-  if (src_mem_case.has_host_mem() && dst_mem_case.has_host_mem()) {
-    func = &Memcpy<DeviceType::kCPU>;
-  } else {
-#ifdef WITH_CUDA
-    func = &Memcpy<DeviceType::kGPU>;
 #else
     UNIMPLEMENTED();
 #endif  // WITH_CUDA
@@ -435,22 +279,10 @@
   if (src_mem_case.has_device_cuda_mem() || dst_mem_case.has_device_cuda_mem()) {
 #ifdef WITH_CUDA
     OF_CUDA_CHECK(cudaStreamSynchronize(ctx->cuda_stream()));
->>>>>>> 809944fc
 #else
     UNIMPLEMENTED();
 #endif  // WITH_CUDA
   }
-<<<<<<< HEAD
-  func(ctx, dst, src, sz);
-}
-
-void SyncAutoMemcpy(DeviceCtx* ctx, void* dst, const void* src, size_t sz,
-                    const MemoryCase& dst_mem_case, const MemoryCase& src_mem_case) {
-  AutoMemcpy(ctx, dst, src, sz, dst_mem_case, src_mem_case);
-  if (src_mem_case.has_device_cuda_mem() || dst_mem_case.has_device_cuda_mem()) {
-#ifdef WITH_CUDA
-    OF_CUDA_CHECK(cudaStreamSynchronize(ctx->cuda_stream()));
-=======
 }
 
 void AutoMemset(DeviceCtx* ctx, void* dst, const char value, size_t sz,
@@ -461,15 +293,11 @@
   } else {
 #ifdef WITH_CUDA
     func = &Memset<DeviceType::kGPU>;
->>>>>>> 809944fc
 #else
     UNIMPLEMENTED();
 #endif  // WITH_CUDA
   }
-<<<<<<< HEAD
-=======
   func(ctx, dst, value, sz);
->>>>>>> 809944fc
 }
 
 #define KU_IF_METHOD                     \
@@ -545,15 +373,6 @@
 KU_IF_METHOD Replicate(DeviceCtx* ctx, const int64_t n, T* y, const T* x) {
   for (int64_t i = 0; i < n; ++i) { y[i] = *x; }
 }
-<<<<<<< HEAD
-KU_IF_METHOD AddByScalar(DeviceCtx* ctx, const int64_t n, const T* x, const T y, T* z) {
-  for (int64_t i = 0; i < n; ++i) { z[i] = x[i] + y; }
-}
-KU_IF_METHOD MulByScalarPara(DeviceCtx* ctx, const int64_t n, const T* x, const T y, T* z) {
-  for (int64_t i = 0; i < n; ++i) { z[i] = x[i] * y; }
-}
-=======
->>>>>>> 809944fc
 
 #define KU_FLOATING_METHOD \
   template<typename T>     \
@@ -603,7 +422,6 @@
                                             b + i * b_stride, beta, c + i * c_stride);
   }
 }
-<<<<<<< HEAD
 
 KU_FLOATING_METHOD Exp(DeviceCtx* ctx, const int64_t n, const T* x, T* y) {
   for (int64_t i = 0; i < n; ++i) { y[i] = std::exp(x[i]); }
@@ -626,9 +444,6 @@
 KU_FLOATING_METHOD Sqrt(DeviceCtx* ctx, const int64_t n, const T* x, T* y) {
   for (int64_t i = 0; i < n; ++i) { y[i] = std::sqrt(x[i]); }
 }
-KU_FLOATING_METHOD MulByScalar(DeviceCtx* ctx, const int64_t n, const T* x, const T* y, T* z) {
-  for (int64_t i = 0; i < n; ++i) { z[i] = x[i] * y[0]; }
-}
 KU_FLOATING_METHOD Reciprocal(DeviceCtx* ctx, const int n, const T* x, T* y) {
   for (int64_t i = 0; i < n; ++i) { y[i] = static_cast<T>(1.0) / x[i]; }
 }
@@ -642,43 +457,6 @@
   for (int64_t i = 0; i < n; ++i) { y[i] = std::pow(x[i], power); }
 }
 
-=======
-
-KU_FLOATING_METHOD Exp(DeviceCtx* ctx, const int64_t n, const T* x, T* y) {
-  for (int64_t i = 0; i < n; ++i) { y[i] = std::exp(x[i]); }
-}
-KU_FLOATING_METHOD Div(DeviceCtx* ctx, const int64_t n, T* x, const T* alpha) {
-  for (int64_t i = 0; i < n; ++i) { x[i] = x[i] / (*alpha); }
-}
-KU_FLOATING_METHOD Div(DeviceCtx* ctx, const int64_t n, T* x, const T alpha) {
-  for (int64_t i = 0; i < n; ++i) { x[i] = x[i] / alpha; }
-}
-KU_FLOATING_METHOD Mul(DeviceCtx* ctx, const int64_t n, const T* x, const T* y, T* z) {
-  for (int64_t i = 0; i < n; ++i) { z[i] = x[i] * y[i]; }
-}
-KU_FLOATING_METHOD Div(DeviceCtx* ctx, const int64_t n, const T* x, const T* y, T* z) {
-  for (int64_t i = 0; i < n; ++i) { z[i] = x[i] / y[i]; }
-}
-KU_FLOATING_METHOD Square(DeviceCtx* ctx, const int64_t n, const T* x, T* y) {
-  for (int64_t i = 0; i < n; ++i) { y[i] = x[i] * x[i]; }
-}
-KU_FLOATING_METHOD Sqrt(DeviceCtx* ctx, const int64_t n, const T* x, T* y) {
-  for (int64_t i = 0; i < n; ++i) { y[i] = std::sqrt(x[i]); }
-}
-KU_FLOATING_METHOD Reciprocal(DeviceCtx* ctx, const int n, const T* x, T* y) {
-  for (int64_t i = 0; i < n; ++i) { y[i] = static_cast<T>(1.0) / x[i]; }
-}
-KU_FLOATING_METHOD Rsqrt(DeviceCtx* ctx, const int64_t n, T* x, const float epsilon) {
-  for (int64_t i = 0; i < n; ++i) { x[i] = 1.0 / std::sqrt(x[i] + epsilon); }
-}
-KU_FLOATING_METHOD Rsqrt(DeviceCtx* ctx, const int64_t n, const T* x, T* y, const float epsilon) {
-  for (int64_t i = 0; i < n; ++i) { y[i] = 1.0 / std::sqrt(x[i] + epsilon); }
-}
-KU_FLOATING_METHOD Powx(DeviceCtx* ctx, const int64_t n, const T* x, const float power, T* y) {
-  for (int64_t i = 0; i < n; ++i) { y[i] = std::pow(x[i], power); }
-}
-
->>>>>>> 809944fc
 KU_FLOATING_METHOD Sigmoid(DeviceCtx* ctx, const int64_t n, const T* x, T* y) {
   T half = static_cast<T>(0.5);
   for (int64_t i = 0; i != n; ++i) { y[i] = half * std::tanh(half * x[i]) + half; }
@@ -687,16 +465,6 @@
                                    const T* dy, T* dx) {
   for (int64_t i = 0; i != n; ++i) { dx[i] = y[i] * (1 - y[i]) * dy[i]; }
 }
-<<<<<<< HEAD
-KU_FLOATING_METHOD TanH(DeviceCtx* ctx, const int64_t n, const T* x, T* y) {
-  for (int64_t i = 0; i != n; ++i) { y[i] = std::tanh(x[i]); }
-}
-KU_FLOATING_METHOD TanHBackward(DeviceCtx* ctx, const int64_t n, const T* x, const T* y,
-                                const T* dy, T* dx) {
-  for (int64_t i = 0; i != n; ++i) { dx[i] = (1 - y[i] * y[i]) * dy[i]; }
-}
-=======
->>>>>>> 809944fc
 KU_FLOATING_METHOD Relu(DeviceCtx* ctx, const int64_t n, const T* x, T* y) {
   T zero = GetZeroVal<T>();
   for (int64_t i = 0; i != n; ++i) { y[i] = std::max(x[i], zero); }
@@ -773,11 +541,8 @@
     RangeInitializer<T>(initializer_conf.range_conf(), random_seed, blob);
   } else if (initializer_conf.has_variance_scaling_conf()) {
     VarianceScalingInitializer<T>(initializer_conf.variance_scaling_conf(), random_seed, blob);
-<<<<<<< HEAD
-=======
   } else if (initializer_conf.has_empty_conf()) {
     EmptyInitializer<T>();
->>>>>>> 809944fc
   } else {
     UNIMPLEMENTED();
   }
@@ -803,11 +568,8 @@
     RandomIntUniformInitializer<T>(initializer_conf.random_uniform_int_conf(), random_seed, blob);
   } else if (initializer_conf.has_int_range_conf()) {
     IntSequenceInitializer<T>(initializer_conf.int_range_conf(), random_seed, blob);
-<<<<<<< HEAD
-=======
   } else if (initializer_conf.has_empty_conf()) {
     EmptyInitializer<T>();
->>>>>>> 809944fc
   } else {
     UNIMPLEMENTED();
   }
