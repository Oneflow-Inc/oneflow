#include "oneflow/core/kernel/kernel_util.h"
#include "oneflow/core/common/balanced_splitter.h"
#include "oneflow/core/kernel/kernel.h"

namespace oneflow {

namespace {

template<typename T>
void RngUniform(const int64_t elem_cnt, const T min, const T max,
                uint32_t random_seed, T* dptr) {
  CHECK_GE(elem_cnt, 0);
  CHECK(dptr);
  CHECK_LE(min, max);
  std::mt19937 generator(random_seed);
  std::uniform_real_distribution<T> random_distribution(
      min, std::nextafter(max, std::numeric_limits<T>::max()));

  for (int64_t i = 0; i < elem_cnt; ++i) {
    dptr[i] = random_distribution(generator);
  }
}

template<typename T>
void RngNormal(const int64_t elem_cnt, const T mean, const T std,
               uint32_t random_seed, T* dptr) {
  CHECK_GE(elem_cnt, 0);
  CHECK(dptr);
  CHECK_GT(std, 0.0);
  std::mt19937 generator(random_seed);
  std::normal_distribution<T> random_distribution(mean, std);

  for (int64_t i = 0; i < elem_cnt; ++i) {
    dptr[i] = random_distribution(generator);
  }
}

template<typename T>
void ConstantInitializer(const ConstantInitializerConf& initializer_conf,
                         Blob* blob) {
  T* dptr = blob->mut_dptr<T>();
  const int64_t elem_cnt = blob->shape().elem_cnt();
  const T value = initializer_conf.value();
  CHECK(elem_cnt);
  for (int64_t i = 0; i < elem_cnt; ++i) { dptr[i] = value; }
}

template<typename T>
void RandomUniformInitializer(
    const RandomUniformInitializerConf& initializer_conf, uint32_t random_seed,
    Blob* blob) {
  CHECK(blob->shape().elem_cnt());
  RngUniform<T>(
      blob->shape().elem_cnt(), static_cast<T>(initializer_conf.min()),
      static_cast<T>(initializer_conf.max()), random_seed, blob->mut_dptr<T>());
}
template<typename T>
void RandomNormalInitializer(
    const RandomNormalInitializerConf& initializer_conf, uint32_t random_seed,
    Blob* blob) {
  CHECK(blob->shape().elem_cnt());
  RngNormal<T>(
      blob->shape().elem_cnt(), static_cast<T>(initializer_conf.mean()),
      static_cast<T>(initializer_conf.std()), random_seed, blob->mut_dptr<T>());
}

template<typename T>
T GenInitialFan(VarianceNorm variance_norm, Blob* blob) {
  T fan = static_cast<T>(0);
  T fan_in = static_cast<T>(blob->shape().Count(1));
  T fan_out = static_cast<T>(blob->shape().Count(0) / blob->shape().At(1));
  if (variance_norm == VarianceNorm::kAverage) {
    fan = (fan_in + fan_out) / static_cast<T>(2);
  } else if (variance_norm == VarianceNorm::kFanIn) {
    fan = fan_in;
  } else if (variance_norm == VarianceNorm::kFanOut) {
    fan = fan_out;
  } else {
    UNEXPECTED_RUN();
  }
  return fan;
}

template<typename T>
void XavierInitializer(const XavierInitializerConf& initializer_conf,
                       uint32_t random_seed, Blob* blob) {
  CHECK(blob->shape().elem_cnt());
  VarianceNorm variance_norm =
      static_cast<VarianceNorm>(initializer_conf.variance_norm());
  T scale =
      std::sqrt(static_cast<T>(3) / GenInitialFan<T>(variance_norm, blob));
  RngUniform<T>(blob->shape().elem_cnt(), static_cast<T>(-scale),
                static_cast<T>(scale), random_seed, blob->mut_dptr<T>());
}

template<typename T>
void MsraInitializer(const MsraInitializerConf& initializer_conf,
                     uint32_t random_seed, Blob* blob) {
  CHECK(blob->shape().elem_cnt());
  VarianceNorm variance_norm =
      static_cast<VarianceNorm>(initializer_conf.variance_norm());
  T std = std::sqrt(static_cast<T>(2) / GenInitialFan<T>(variance_norm, blob));
  RngNormal<T>(blob->shape().elem_cnt(), static_cast<T>(0), static_cast<T>(std),
               random_seed, blob->mut_dptr<T>());
}

}  // namespace

template<>
void Memcpy<DeviceType::kCPU>(DeviceCtx* ctx, void* dst, const void* src,
                              size_t sz
#ifdef WITH_CUDA
                              ,
                              cudaMemcpyKind kind
#endif

) {
  memcpy(dst, src, sz);
}

template<>
void Memset<DeviceType::kCPU>(DeviceCtx* ctx, void* dst, const char value,
                              size_t sz) {
  memset(dst, value, sz);
}

template<typename T>
struct KernelUtil<DeviceType::kCPU, T> final {
  static void Dot(DeviceCtx* ctx, const int n, const T* x, const int incx,
                  const T* y, const int incy, T* result) {
    *result = cblas_dot(n, x, incx, y, incy);
  }
  static void Copy(DeviceCtx* ctx, const int n, const T* x, const int incx,
                   T* y, const int incy) {
    cblas_copy(n, x, incx, y, incy);
  }
  static void Axpy(DeviceCtx* ctx, const int n, const T alpha, const T* x,
                   const int incx, T* y, const int incy) {
    cblas_axpy(n, alpha, x, incx, y, incy);
  }
  static void Scal(DeviceCtx* ctx, const int n, const T alpha, T* x,
                   const int incx) {
    cblas_scal(n, alpha, x, incx);
  }
  static void Max(DeviceCtx* ctx, const int64_t n, const T* x, T* max_ptr) {
    Max(ctx, n, x, max_ptr, nullptr, 0);
  }
  static void Max(DeviceCtx* ctx, const int64_t n, const T* x, T* max_ptr,
                  T* temp_storage, size_t temp_storage_bytes) {
    *max_ptr = x[0];
    for (int64_t i = 0; i < n; ++i) { *max_ptr = std::max(*max_ptr, x[i]); }
  }
  static void Exp(DeviceCtx* ctx, const int64_t n, const T* x, T* y) {
    for (int64_t i = 0; i < n; ++i) { y[i] = std::exp(x[i]); }
  }
  static void Sum(DeviceCtx* ctx, const int64_t n, const T* x, T* sum_ptr) {
    Sum(ctx, n, x, sum_ptr, nullptr, 0);
  }
  static void Sum(DeviceCtx* ctx, const int64_t n, const T* x, T* sum_ptr,
                  T* temp_storage, size_t temp_storage_bytes) {
    *sum_ptr = 0;
    for (int64_t i = 0; i < n; ++i) { *sum_ptr += x[i]; }
  }
  static void Div(DeviceCtx* ctx, const int64_t n, T* x, const T* alpha) {
    for (int64_t i = 0; i < n; ++i) { x[i] = x[i] / (*alpha); }
  }
  static void Mul(DeviceCtx* ctx, const int64_t n, const T* x, const T* y,
                  T* z) {
    for (int64_t i = 0; i < n; ++i) { z[i] = x[i] * y[i]; }
  }
  static void Sigmoid(DeviceCtx* ctx, const int64_t n, const T* x, T* y) {
    for (int64_t i = 0; i != n; ++i) {
      y[i] = static_cast<T>(1) / (static_cast<T>(1) + std::exp(-x[i]));
    }
  }
  static void SigmoidBackward(DeviceCtx* ctx, const int64_t n, const T* x,
                              const T* y, const T* dy, T* dx) {
    for (int64_t i = 0; i != n; ++i) { dx[i] = y[i] * (1 - y[i]) * dy[i]; }
  }
  static void TanH(DeviceCtx* ctx, const int64_t n, const T* x, T* y) {
    T one = static_cast<T>(1);
    T two = static_cast<T>(2);
    for (int64_t i = 0; i != n; ++i) {
      y[i] = two / (one + std::exp(-two * x[i])) - one;
    }
  }
  static void TanHBackward(DeviceCtx* ctx, const int64_t n, const T* x,
                           const T* y, const T* dy, T* dx) {
    for (int64_t i = 0; i != n; ++i) { dx[i] = (1 - y[i] * y[i]) * dy[i]; }
  }
  static void Relu(DeviceCtx* ctx, const int64_t n, const T* x, T* y) {
    T zero = static_cast<T>(0.0);
    for (int64_t i = 0; i != n; ++i) { y[i] = std::max(x[i], zero); }
  }
  static void ReluBackward(DeviceCtx* ctx, const int64_t n, const T* x,
                           const T* y, const T* dy, T* dx) {
    for (int64_t i = 0; i != n; ++i) { dx[i] = y[i] * dy[i]; }
  }
  static void Gemv(DeviceCtx* ctx, const enum CBLAS_TRANSPOSE trans, int m,
                   int n, const T alpha, const T* a, int lda, const T* x,
                   const int incx, const T beta, T* y, const int incy) {
    // Set col major to keep it as the same with cublas
    cblas_gemv(CBLAS_ORDER::CblasColMajor, trans, m, n, alpha, a, lda, x, incx,
               beta, y, incy);
  }
  static void Gemm(DeviceCtx* ctx, const enum CBLAS_ORDER order,
                   const enum CBLAS_TRANSPOSE trans_a,
                   const enum CBLAS_TRANSPOSE trans_b, const int m, const int n,
                   const int k, const T alpha, const T* a, const int lda,
                   const T* b, const int ldb, const T beta, T* c,
                   const int ldc) {
    cblas_gemm(order, trans_a, trans_b, m, n, k, alpha, a, lda, b, ldb, beta, c,
               ldc);
  }

  static void Initialize(DeviceCtx* ctx,
                         const InitializerConf& initializer_conf,
                         uint32_t random_seed, Blob* blob) {
    if (initializer_conf.has_constant_conf()) {
      ConstantInitializer<T>(initializer_conf.constant_conf(), blob);
    } else if (initializer_conf.has_random_uniform_conf()) {
      RandomUniformInitializer<T>(initializer_conf.random_uniform_conf(),
                                  random_seed, blob);
    } else if (initializer_conf.has_random_normal_conf()) {
      RandomNormalInitializer<T>(initializer_conf.random_normal_conf(),
                                 random_seed, blob);
    } else if (initializer_conf.has_xavier_conf()) {
      XavierInitializer<T>(initializer_conf.xavier_conf(), random_seed, blob);
    } else if (initializer_conf.has_msra_conf()) {
      MsraInitializer<T>(initializer_conf.msra_conf(), random_seed, blob);
    } else {
      UNEXPECTED_RUN();
    }
  }
  static void InitializeWithModelDir(DeviceCtx* ctx, int32_t part_id,
                                     int32_t part_num,
                                     const std::string& model_dir, Blob* blob,
                                     const std::string& bn_in_op,
                                     int32_t dim_num, int64_t num_in_each_dim) {
    int64_t blob_size = blob->ByteSizeOfDataContentField();
    int64_t byte_size_of_each_dim = num_in_each_dim * sizeof(T);
    std::string file_path = JoinPath(model_dir, bn_in_op);
    uint64_t file_size = GlobalFS()->GetFileSize(file_path);
    CHECK_EQ(file_size, dim_num * byte_size_of_each_dim);
    BalancedSplitter splitter = BalancedSplitter(dim_num, part_num);
    int64_t begin_pos = splitter.At(part_id).begin() * byte_size_of_each_dim;
    NormalPersistentInStream in_stream(GlobalFS(), file_path, begin_pos);
    in_stream.Read(blob->mut_dptr<char>(), blob_size);
  }
};

#define INSTANTIATE_KERNEL_UTIL(type_cpp, type_proto) \
  template struct KernelUtil<DeviceType::kCPU, type_cpp>;
OF_PP_FOR_EACH_TUPLE(INSTANTIATE_KERNEL_UTIL, FLOATING_DATA_TYPE_SEQ)

#define DEFINE_INT_KERNEL_UTIL(T, type_proto)                                 \
  template void KernelUtil<DeviceType::kCPU, T>::Sum(                         \
      DeviceCtx* ctx, const int64_t n, const T* x, T* sum_ptr,                \
      T* temp_storage, size_t temp_storage_bytes);                            \
<<<<<<< HEAD
  template void KernelUtil<DeviceType::kCPU, T>::Sigmoid(                     \
      DeviceCtx* ctx, const int64_t n, const T* x, T* y);                     \
  template void KernelUtil<DeviceType::kCPU, T>::TanH(                        \
      DeviceCtx* ctx, const int64_t n, const T* x, T* y);                     \
  template void KernelUtil<DeviceType::kCPU, T>::Relu(                        \
      DeviceCtx* ctx, const int64_t n, const T* x, T* y);                     \
  template void KernelUtil<DeviceType::kCPU, T>::SigmoidBackward(             \
      DeviceCtx* ctx, const int64_t n, const T* x, const T* y, const T* dy,   \
      T* dx);                                                                 \
  template void KernelUtil<DeviceType::kCPU, T>::TanHBackward(                \
      DeviceCtx* ctx, const int64_t n, const T* x, const T* y, const T* dy,   \
      T* dx);                                                                 \
=======
  template void KernelUtil<DeviceType::kCPU, T>::Relu(                        \
      DeviceCtx* ctx, const int64_t n, const T* x, T* y);                     \
>>>>>>> 3588e900
  template void KernelUtil<DeviceType::kCPU, T>::ReluBackward(                \
      DeviceCtx* ctx, const int64_t n, const T* x, const T* y, const T* dy,   \
      T* dx);                                                                 \
  template<>                                                                  \
  void KernelUtil<DeviceType::kCPU, T>::Axpy(                                 \
      DeviceCtx* ctx, const int n, const T alpha, const T* x, const int incx, \
      T* y, const int incy) {                                                 \
    FOR_RANGE(int, i, 0, n) {                                                 \
      *y += alpha * *x;                                                       \
      x += incx;                                                              \
      y += incy;                                                              \
    }                                                                         \
  }

OF_PP_FOR_EACH_TUPLE(DEFINE_INT_KERNEL_UTIL, INT_DATA_TYPE_SEQ);

}  //  namespace oneflow<|MERGE_RESOLUTION|>--- conflicted
+++ resolved
@@ -257,23 +257,8 @@
   template void KernelUtil<DeviceType::kCPU, T>::Sum(                         \
       DeviceCtx* ctx, const int64_t n, const T* x, T* sum_ptr,                \
       T* temp_storage, size_t temp_storage_bytes);                            \
-<<<<<<< HEAD
-  template void KernelUtil<DeviceType::kCPU, T>::Sigmoid(                     \
-      DeviceCtx* ctx, const int64_t n, const T* x, T* y);                     \
-  template void KernelUtil<DeviceType::kCPU, T>::TanH(                        \
-      DeviceCtx* ctx, const int64_t n, const T* x, T* y);                     \
   template void KernelUtil<DeviceType::kCPU, T>::Relu(                        \
       DeviceCtx* ctx, const int64_t n, const T* x, T* y);                     \
-  template void KernelUtil<DeviceType::kCPU, T>::SigmoidBackward(             \
-      DeviceCtx* ctx, const int64_t n, const T* x, const T* y, const T* dy,   \
-      T* dx);                                                                 \
-  template void KernelUtil<DeviceType::kCPU, T>::TanHBackward(                \
-      DeviceCtx* ctx, const int64_t n, const T* x, const T* y, const T* dy,   \
-      T* dx);                                                                 \
-=======
-  template void KernelUtil<DeviceType::kCPU, T>::Relu(                        \
-      DeviceCtx* ctx, const int64_t n, const T* x, T* y);                     \
->>>>>>> 3588e900
   template void KernelUtil<DeviceType::kCPU, T>::ReluBackward(                \
       DeviceCtx* ctx, const int64_t n, const T* x, const T* y, const T* dy,   \
       T* dx);                                                                 \
