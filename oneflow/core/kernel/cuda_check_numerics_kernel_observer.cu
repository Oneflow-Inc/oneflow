/*
Copyright 2020 The OneFlow Authors. All rights reserved.

Licensed under the Apache License, Version 2.0 (the "License");
you may not use this file except in compliance with the License.
You may obtain a copy of the License at

    http://www.apache.org/licenses/LICENSE-2.0

Unless required by applicable law or agreed to in writing, software
distributed under the License is distributed on an "AS IS" BASIS,
WITHOUT WARRANTIES OR CONDITIONS OF ANY KIND, either express or implied.
See the License for the specific language governing permissions and
limitations under the License.
*/
#include "oneflow/core/kernel/cuda_check_numerics_kernel_observer.h"
#include "oneflow/core/kernel/kernel.h"
#include "oneflow/core/ep/cuda/cuda_stream.h"

namespace oneflow {

namespace {

template<typename T>
__device__ bool IsNotFinite(T x) {
  return !isfinite(x);
}

#if __CUDA_ARCH__ >= 530
template<>
__device__ bool IsNotFinite<half>(half x) {
  return (__hisinf(x) || __hisnan(x));
}
#endif

template<typename T>
__global__ void HasNotFiniteGpuKernel(const int64_t n, const T* x, volatile bool* has_not_finite) {
  if (*has_not_finite) { return; }
  CUDA_1D_KERNEL_LOOP_T(int64_t, i, n) {
    if (IsNotFinite(x[i])) {
      *has_not_finite = true;
      return;
    }
  }
}

template<typename T>
bool HasNotFinite(ep::Stream* stream, const int64_t elem_cnt, const T* data_ptr,
                  bool* has_not_finite_host, bool* has_not_finite_device) {
  OF_CUDA_CHECK(cudaMemsetAsync(has_not_finite_device, 0, sizeof(bool),
                                stream->As<ep::CudaStream>()->cuda_stream()));
  HasNotFiniteGpuKernel<T>
      <<<BlocksNum4ThreadsNum(elem_cnt), kCudaThreadsNumPerBlock, 0,
         stream->As<ep::CudaStream>()->cuda_stream()>>>(elem_cnt, data_ptr, has_not_finite_device);
  OF_CUDA_CHECK(cudaMemcpyAsync(has_not_finite_host, has_not_finite_device, sizeof(bool),
                                cudaMemcpyDefault, stream->As<ep::CudaStream>()->cuda_stream()));
  OF_CUDA_CHECK(cudaStreamSynchronize(stream->As<ep::CudaStream>()->cuda_stream()));
  return *has_not_finite_host;
}

bool HasNotFiniteGpu(ep::Stream* stream, const Blob* blob, bool* has_not_finite_host,
                     bool* has_not_finite_device) {
  const DataType dtype = blob->data_type();
  const int64_t elem_cnt = blob->shape().elem_cnt();
  if (dtype == kFloat) {
    return HasNotFinite<float>(stream, elem_cnt, blob->dptr<float>(), has_not_finite_host,
                               has_not_finite_device);
  } else if (dtype == kDouble) {
    return HasNotFinite<double>(stream, elem_cnt, blob->dptr<double>(), has_not_finite_host,
                                has_not_finite_device);
  } else if (dtype == kFloat16) {
#if __CUDA_ARCH__ >= 530
<<<<<<< HEAD
    return HasNotFinite<half>(device_ctx, elem_cnt, blob->dptr<half>(), has_not_finite_host,
                              has_not_finite_device);
#else
    LOG(FATAL) << "use half need nvcc arch >= 530";
=======
    return HasNotFinite<half>(stream, elem_cnt, blob->dptr<half>(), has_not_finite_host,
                              has_not_finite_device);
#else
    LOG(FATAL) << "use half need nvcc arch >= 530";
    return true;
>>>>>>> 08d63dfa
#endif
  } else {
    return false;
  }
}

}  // namespace

CudaCheckNumericsKernelObserver::CudaCheckNumericsKernelObserver()
    : has_not_finite_host_(nullptr), has_not_finite_device_(nullptr) {
  OF_CUDA_CHECK(cudaGetDevice(&device_id_));
  OF_CUDA_CHECK(cudaMallocHost(&has_not_finite_host_, sizeof(bool)));
  OF_CUDA_CHECK(cudaMalloc(&has_not_finite_device_, sizeof(bool)));
}

CudaCheckNumericsKernelObserver::~CudaCheckNumericsKernelObserver() {
  CudaCurrentDeviceGuard guard(device_id_);
  OF_CUDA_CHECK(cudaFreeHost(has_not_finite_host_));
  OF_CUDA_CHECK(cudaFree(has_not_finite_device_));
}

void CudaCheckNumericsKernelObserver::DidForwardDataContent(KernelContext* ctx,
                                                            const Kernel* kernel) {
  for (const auto& obn : kernel->op_attribute().output_bns()) {
    Blob* blob = ctx->BnInOp2Blob(obn);
    if (blob != nullptr) {
      bool has_not_finite =
          HasNotFiniteGpu(ctx->stream(), blob, has_not_finite_host_, has_not_finite_device_);
      CHECK(!has_not_finite) << kernel->op_conf().name() << " : " << obn << " has nan or inf";
    }
  }
}

}  // namespace oneflow<|MERGE_RESOLUTION|>--- conflicted
+++ resolved
@@ -70,18 +70,11 @@
                                 has_not_finite_device);
   } else if (dtype == kFloat16) {
 #if __CUDA_ARCH__ >= 530
-<<<<<<< HEAD
-    return HasNotFinite<half>(device_ctx, elem_cnt, blob->dptr<half>(), has_not_finite_host,
-                              has_not_finite_device);
-#else
-    LOG(FATAL) << "use half need nvcc arch >= 530";
-=======
     return HasNotFinite<half>(stream, elem_cnt, blob->dptr<half>(), has_not_finite_host,
                               has_not_finite_device);
 #else
     LOG(FATAL) << "use half need nvcc arch >= 530";
     return true;
->>>>>>> 08d63dfa
 #endif
   } else {
     return false;
