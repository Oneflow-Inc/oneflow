#include "oneflow/core/kernel/new_kernel_util.h"
#include "oneflow/core/common/balanced_splitter.h"
#include "oneflow/core/register/register_manager.h"
#include "oneflow/core/kernel/kernel.h"

namespace oneflow {

namespace {

template<typename T>
static void Gemm(DeviceCtx* ctx, const enum CBLAS_ORDER order, enum CBLAS_TRANSPOSE trans_a,
                 enum CBLAS_TRANSPOSE trans_b, const int m, const int n, const int k, const T alpha,
                 const T* a, const T* b, const T beta, T* c) {
  const int lda = (trans_a == CblasNoTrans) ? k : m;
  const int ldb = (trans_b == CblasNoTrans) ? n : k;
  const int ldc = n;

  cblas_gemm<T>(order, trans_a, trans_b, m, n, k, alpha, a, lda, b, ldb, beta, c, ldc);
}

template<typename T>
static void BlobGemmImpl(DeviceCtx* ctx, enum CBLAS_TRANSPOSE trans_a, enum CBLAS_TRANSPOSE trans_b,
                         T alpha, T beta, const Blob* a, const Blob* b, Blob* c) {
  const int m = c->shape().At(0);
  const int n = c->shape().Count(1);
  const int k = (trans_a == CblasNoTrans) ? a->shape().Count(1) : a->shape().At(0);

  NewKernelUtil<kGPU>::OFGemm(ctx, trans_a, trans_b, m, n, k, alpha, a->dptr<T>(), b->dptr<T>(),
                              beta, c->mut_dptr<T>());
}

template<typename T>
static void ReluImpl(DeviceCtx* ctx, const int64_t n, const T* x, T* y) {
  T zero = ZeroVal<T>::value;
  for (int64_t i = 0; i != n; ++i) { y[i] = std::max(x[i], zero); }
}

template<typename T>
static void ReluBackwardImpl(DeviceCtx* ctx, const int64_t n, const T* x, const T* y, const T* dy,
                             T* dx) {
  T zero = ZeroVal<T>::value;
  for (int64_t i = 0; i != n; ++i) { dx[i] = (y[i] > zero) * dy[i]; }
}

<<<<<<< HEAD
template<typename T>
static void SigmoidImpl(DeviceCtx* ctx, int64_t n, const T* x, T* y) {
  T half = static_cast<T>(0.5);
    for (int64_t i = 0; i != n; ++i) { y[i] = half * std::tanh(half * x[i]) + half; }
}

template<typename T>
static void SigmoidBackwardImpl(DeviceCtx* ctx, const int64_t n, const T* x, const T* y, const T* dy,
                              T* dx) {
  T half = static_cast<T>(0.5);
    for (int64_t i = 0; i != n; ++i) { dx[i] = y[i] * (1 - y[i]) * dy[i]; }
}

template<typename T>
static void TanHImpl(DeviceCtx* ctx, int64_t n, const T* x, T* y) {
  for (int64_t i = 0; i != n; ++i) { y[i] = std::tanh(x[i]); }
}

template<typename T>
static void TanHBackwardImpl(DeviceCtx* ctx, const int64_t n, const T* x, const T* y, const T* dy,
                              T* dx) {
  for (int64_t i = 0; i != n; ++i) { dx[i] = (1 - y[i] * y[i]) * dy[i]; }
}

} // namespace
=======
}  // namespace
>>>>>>> 4e3d7c7e

#define CPU_KU_METHOD void NewKernelUtil<DeviceType::kCPU>::

CPU_KU_METHOD BlobGemm(DeviceCtx* ctx, enum CBLAS_TRANSPOSE trans_a, enum CBLAS_TRANSPOSE trans_b,
                       float alpha, float beta, const Blob* a, const Blob* b, Blob* c) {
  BlobGemmImpl<float>(ctx, trans_a, trans_b, alpha, beta, a, b, c);
}

CPU_KU_METHOD BlobGemm(DeviceCtx* ctx, enum CBLAS_TRANSPOSE trans_a, enum CBLAS_TRANSPOSE trans_b,
                       double alpha, double beta, const Blob* a, const Blob* b, Blob* c) {
  BlobGemmImpl<double>(ctx, trans_a, trans_b, alpha, beta, a, b, c);
}

CPU_KU_METHOD OFGemm(DeviceCtx* ctx, enum CBLAS_TRANSPOSE trans_a, enum CBLAS_TRANSPOSE trans_b,
                     const int m, const int n, const int k, const float alpha, const float* a,
                     const float* b, const float beta, float* c) {
  Gemm<float>(ctx, CblasRowMajor, trans_a, trans_b, m, n, k, alpha, a, b, beta, c);
}

CPU_KU_METHOD OFGemm(DeviceCtx* ctx, enum CBLAS_TRANSPOSE trans_a, enum CBLAS_TRANSPOSE trans_b,
                     const int m, const int n, const int k, const double alpha, const double* a,
                     const double* b, const double beta, double* c) {
  Gemm<double>(ctx, CblasRowMajor, trans_a, trans_b, m, n, k, alpha, a, b, beta, c);
}

CPU_KU_METHOD Relu(DeviceCtx* ctx, const int64_t n, const float* x, float* y) {
  ReluImpl<float>(ctx, n, x, y);
}

CPU_KU_METHOD Relu(DeviceCtx* ctx, const int64_t n, const double* x, double* y) {
  ReluImpl<double>(ctx, n, x, y);
}

CPU_KU_METHOD ReluBackward(DeviceCtx* ctx, const int64_t n, const float* x, const float* y,
                           const float* dy, float* dx) {
  ReluBackwardImpl<float>(ctx, n, x, y, dy, dx);
}

CPU_KU_METHOD ReluBackward(DeviceCtx* ctx, const int64_t n, const double* x, const double* y,
                           const double* dy, double* dx) {
  ReluBackwardImpl<double>(ctx, n, x, y, dy, dx);
}

<<<<<<< HEAD
CPU_KU_METHOD Sigmoid(DeviceCtx* ctx, int64_t n, const float* x, float* y) {
  SigmoidImpl<float>(ctx, n, x, y);
}

CPU_KU_METHOD Sigmoid(DeviceCtx* ctx, int64_t n, const double* x, double* y) {
  SigmoidImpl<double>(ctx, n, x, y);
}

CPU_KU_METHOD SigmoidBackward(DeviceCtx* ctx, const int64_t n, const float* x, const float* y, const float* dy,
                              float* dx) {
  SigmoidBackwardImpl<float>(ctx, n, x, y, dy, dx);
}

CPU_KU_METHOD SigmoidBackward(DeviceCtx* ctx, const int64_t n, const double* x, const double* y, const double* dy,
                              double* dx) {
  SigmoidBackwardImpl<double>(ctx, n, x, y, dy, dx);
}

CPU_KU_METHOD TanH(DeviceCtx* ctx, const int64_t n, const float* x, float* y) {
  TanHImpl<float>(ctx, n, x, y);
}

CPU_KU_METHOD TanH(DeviceCtx* ctx, const int64_t n, const double* x, double* y) {
  TanHImpl<double>(ctx, n, x, y);
}

CPU_KU_METHOD TanHBackward(DeviceCtx* ctx, const int64_t n, const float* x, const float* y, const float* dy,
                           float* dx) {
  TanHBackwardImpl<float>(ctx, n, x, y, dy, dx);
}

CPU_KU_METHOD TanHBackward(DeviceCtx* ctx, const int64_t n, const double* x, const double* y, const double* dy,
                           double* dx) {
  TanHBackwardImpl<double>(ctx, n, x, y, dy, dx);
}

} // namespace oneflow
=======
}  // namespace oneflow
>>>>>>> 4e3d7c7e
<|MERGE_RESOLUTION|>--- conflicted
+++ resolved
@@ -42,7 +42,6 @@
   for (int64_t i = 0; i != n; ++i) { dx[i] = (y[i] > zero) * dy[i]; }
 }
 
-<<<<<<< HEAD
 template<typename T>
 static void SigmoidImpl(DeviceCtx* ctx, int64_t n, const T* x, T* y) {
   T half = static_cast<T>(0.5);
@@ -68,9 +67,6 @@
 }
 
 } // namespace
-=======
-}  // namespace
->>>>>>> 4e3d7c7e
 
 #define CPU_KU_METHOD void NewKernelUtil<DeviceType::kCPU>::
 
@@ -114,7 +110,6 @@
   ReluBackwardImpl<double>(ctx, n, x, y, dy, dx);
 }
 
-<<<<<<< HEAD
 CPU_KU_METHOD Sigmoid(DeviceCtx* ctx, int64_t n, const float* x, float* y) {
   SigmoidImpl<float>(ctx, n, x, y);
 }
@@ -151,7 +146,4 @@
   TanHBackwardImpl<double>(ctx, n, x, y, dy, dx);
 }
 
-} // namespace oneflow
-=======
-}  // namespace oneflow
->>>>>>> 4e3d7c7e
+} // namespace oneflow