#include "oneflow/core/kernel/new_kernel_util.h"
#include "oneflow/core/common/blas.h"

namespace oneflow {

namespace {

template<typename T>
static void Gemm(DeviceCtx* ctx, const enum CBLAS_ORDER order, enum CBLAS_TRANSPOSE trans_a, enum CBLAS_TRANSPOSE trans_b,
  const int m, const int n, const int k, const T alpha, const T* a, const T* b,
            const T beta, T* c) {
  const int lda = (trans_a == CblasNoTrans) ? k : m;
  const int ldb = (trans_b == CblasNoTrans) ? n : k;
  const int ldc = n;

  cblas_gemm<T>(order, trans_a, trans_b, m, n, k, alpha, a, lda, b, ldb, beta, c, ldc);
}

template<typename T>
static void BlobGemmImpl(DeviceCtx* ctx, enum CBLAS_TRANSPOSE trans_a, enum CBLAS_TRANSPOSE trans_b,
                      T alpha, T beta, const Blob* a, const Blob* b, Blob* c) {
  const int m = c->shape().At(0);
  const int n = c->shape().Count(1);
  const int k = (trans_a == CblasNoTrans) ? a->shape().Count(1) : a->shape().At(0);

<<<<<<< HEAD
  NewKernelUtil::OFGemm(ctx, trans_a, trans_b, m, n, k, alpha, a->dptr<T>(), b->dptr<T>(), beta,
=======
  NewKernelUtil<kGPU>::OFGemm(ctx, trans_a, trans_b, m, n, k, alpha, a->dptr<T>(), b->dptr<T>(), beta,
>>>>>>> 698a7e7b
           c->mut_dptr<T>());
}

} // namespace

<<<<<<< HEAD
void NewKernelUtil::BlobGemm(DeviceCtx* ctx, enum CBLAS_TRANSPOSE trans_a, enum CBLAS_TRANSPOSE trans_b,
=======
#define CPU_KU_METHOD void NewKernelUtil<DeviceType::kCPU>::

CPU_KU_METHOD BlobGemm(DeviceCtx* ctx, enum CBLAS_TRANSPOSE trans_a, enum CBLAS_TRANSPOSE trans_b,
>>>>>>> 698a7e7b
                      float alpha, float beta, const Blob* a, const Blob* b, Blob* c) {
  BlobGemmImpl(ctx, trans_a, trans_b, alpha, beta, a, b, c);
}

<<<<<<< HEAD
void NewKernelUtil::BlobGemm(DeviceCtx* ctx, enum CBLAS_TRANSPOSE trans_a, enum CBLAS_TRANSPOSE trans_b,
=======
CPU_KU_METHOD BlobGemm(DeviceCtx* ctx, enum CBLAS_TRANSPOSE trans_a, enum CBLAS_TRANSPOSE trans_b,
>>>>>>> 698a7e7b
                       double alpha, double beta, const Blob* a, const Blob* b, Blob* c) {
  BlobGemmImpl(ctx, trans_a, trans_b, alpha, beta, a, b, c);
}

<<<<<<< HEAD
void NewKernelUtil::BlobGemm(DeviceCtx* ctx, enum CBLAS_TRANSPOSE trans_a, enum CBLAS_TRANSPOSE trans_b,
=======
CPU_KU_METHOD BlobGemm(DeviceCtx* ctx, enum CBLAS_TRANSPOSE trans_a, enum CBLAS_TRANSPOSE trans_b,
>>>>>>> 698a7e7b
                      float16 alpha, float16 beta, const Blob* a, const Blob* b, Blob* c) {
  BlobGemmImpl(ctx, trans_a, trans_b, alpha, beta, a, b, c);
}

<<<<<<< HEAD
void NewKernelUtil::OFGemm(DeviceCtx* ctx, enum CBLAS_TRANSPOSE trans_a, enum CBLAS_TRANSPOSE trans_b,
=======
CPU_KU_METHOD OFGemm(DeviceCtx* ctx, enum CBLAS_TRANSPOSE trans_a, enum CBLAS_TRANSPOSE trans_b,
>>>>>>> 698a7e7b
            const int m, const int n, const int k, const float alpha, const float* a, const float* b,
            const float beta, float* c) {
  Gemm(ctx, CblasRowMajor, trans_a, trans_b, m, n, k, alpha, a, b, beta, c);
}

<<<<<<< HEAD
void NewKernelUtil::OFGemm(DeviceCtx* ctx, enum CBLAS_TRANSPOSE trans_a, enum CBLAS_TRANSPOSE trans_b,
=======
CPU_KU_METHOD OFGemm(DeviceCtx* ctx, enum CBLAS_TRANSPOSE trans_a, enum CBLAS_TRANSPOSE trans_b,
>>>>>>> 698a7e7b
            const int m, const int n, const int k, const double alpha, const double* a, const double* b,
            const double beta, double* c) {
  Gemm(ctx, CblasRowMajor, trans_a, trans_b, m, n, k, alpha, a, b, beta, c);
}

<<<<<<< HEAD
void NewKernelUtil::OFGemm(DeviceCtx* ctx, enum CBLAS_TRANSPOSE trans_a, enum CBLAS_TRANSPOSE trans_b,
=======
CPU_KU_METHOD OFGemm(DeviceCtx* ctx, enum CBLAS_TRANSPOSE trans_a, enum CBLAS_TRANSPOSE trans_b,
>>>>>>> 698a7e7b
            const int m, const int n, const int k, const float16 alpha, const float16* a, const float16* b,
            const float16 beta, float16* c) {
   UNIMPLEMENTED();
}

} // namespace oneflow
<|MERGE_RESOLUTION|>--- conflicted
+++ resolved
@@ -23,73 +23,45 @@
   const int n = c->shape().Count(1);
   const int k = (trans_a == CblasNoTrans) ? a->shape().Count(1) : a->shape().At(0);
 
-<<<<<<< HEAD
-  NewKernelUtil::OFGemm(ctx, trans_a, trans_b, m, n, k, alpha, a->dptr<T>(), b->dptr<T>(), beta,
-=======
   NewKernelUtil<kGPU>::OFGemm(ctx, trans_a, trans_b, m, n, k, alpha, a->dptr<T>(), b->dptr<T>(), beta,
->>>>>>> 698a7e7b
            c->mut_dptr<T>());
 }
 
 } // namespace
 
-<<<<<<< HEAD
-void NewKernelUtil::BlobGemm(DeviceCtx* ctx, enum CBLAS_TRANSPOSE trans_a, enum CBLAS_TRANSPOSE trans_b,
-=======
 #define CPU_KU_METHOD void NewKernelUtil<DeviceType::kCPU>::
 
 CPU_KU_METHOD BlobGemm(DeviceCtx* ctx, enum CBLAS_TRANSPOSE trans_a, enum CBLAS_TRANSPOSE trans_b,
->>>>>>> 698a7e7b
                       float alpha, float beta, const Blob* a, const Blob* b, Blob* c) {
   BlobGemmImpl(ctx, trans_a, trans_b, alpha, beta, a, b, c);
 }
 
-<<<<<<< HEAD
-void NewKernelUtil::BlobGemm(DeviceCtx* ctx, enum CBLAS_TRANSPOSE trans_a, enum CBLAS_TRANSPOSE trans_b,
-=======
 CPU_KU_METHOD BlobGemm(DeviceCtx* ctx, enum CBLAS_TRANSPOSE trans_a, enum CBLAS_TRANSPOSE trans_b,
->>>>>>> 698a7e7b
                        double alpha, double beta, const Blob* a, const Blob* b, Blob* c) {
   BlobGemmImpl(ctx, trans_a, trans_b, alpha, beta, a, b, c);
 }
 
-<<<<<<< HEAD
-void NewKernelUtil::BlobGemm(DeviceCtx* ctx, enum CBLAS_TRANSPOSE trans_a, enum CBLAS_TRANSPOSE trans_b,
-=======
 CPU_KU_METHOD BlobGemm(DeviceCtx* ctx, enum CBLAS_TRANSPOSE trans_a, enum CBLAS_TRANSPOSE trans_b,
->>>>>>> 698a7e7b
                       float16 alpha, float16 beta, const Blob* a, const Blob* b, Blob* c) {
   BlobGemmImpl(ctx, trans_a, trans_b, alpha, beta, a, b, c);
 }
 
-<<<<<<< HEAD
-void NewKernelUtil::OFGemm(DeviceCtx* ctx, enum CBLAS_TRANSPOSE trans_a, enum CBLAS_TRANSPOSE trans_b,
-=======
 CPU_KU_METHOD OFGemm(DeviceCtx* ctx, enum CBLAS_TRANSPOSE trans_a, enum CBLAS_TRANSPOSE trans_b,
->>>>>>> 698a7e7b
             const int m, const int n, const int k, const float alpha, const float* a, const float* b,
             const float beta, float* c) {
   Gemm(ctx, CblasRowMajor, trans_a, trans_b, m, n, k, alpha, a, b, beta, c);
 }
 
-<<<<<<< HEAD
-void NewKernelUtil::OFGemm(DeviceCtx* ctx, enum CBLAS_TRANSPOSE trans_a, enum CBLAS_TRANSPOSE trans_b,
-=======
 CPU_KU_METHOD OFGemm(DeviceCtx* ctx, enum CBLAS_TRANSPOSE trans_a, enum CBLAS_TRANSPOSE trans_b,
->>>>>>> 698a7e7b
             const int m, const int n, const int k, const double alpha, const double* a, const double* b,
             const double beta, double* c) {
   Gemm(ctx, CblasRowMajor, trans_a, trans_b, m, n, k, alpha, a, b, beta, c);
 }
 
-<<<<<<< HEAD
-void NewKernelUtil::OFGemm(DeviceCtx* ctx, enum CBLAS_TRANSPOSE trans_a, enum CBLAS_TRANSPOSE trans_b,
-=======
 CPU_KU_METHOD OFGemm(DeviceCtx* ctx, enum CBLAS_TRANSPOSE trans_a, enum CBLAS_TRANSPOSE trans_b,
->>>>>>> 698a7e7b
             const int m, const int n, const int k, const float16 alpha, const float16* a, const float16* b,
             const float16 beta, float16* c) {
    UNIMPLEMENTED();
 }
 
-} // namespace oneflow
+} // namespace oneflow