#include "oneflow/core/kernel/new_kernel_util.h"
#include "oneflow/core/common/balanced_splitter.h"
#include "oneflow/core/register/register_manager.h"
#include "oneflow/core/kernel/kernel.h"

namespace oneflow {

namespace {

template<typename T>
static void Gemm(DeviceCtx* ctx, const enum CBLAS_ORDER order, enum CBLAS_TRANSPOSE trans_a,
                 enum CBLAS_TRANSPOSE trans_b, const int m, const int n, const int k, const T alpha,
                 const T* a, const T* b, const T beta, T* c) {
  const int lda = (trans_a == CblasNoTrans) ? k : m;
  const int ldb = (trans_b == CblasNoTrans) ? n : k;
  const int ldc = n;

  cblas_gemm<T>(order, trans_a, trans_b, m, n, k, alpha, a, lda, b, ldb, beta, c, ldc);
}

template<typename T>
static void BlobGemmImpl(DeviceCtx* ctx, enum CBLAS_TRANSPOSE trans_a, enum CBLAS_TRANSPOSE trans_b,
                         T alpha, T beta, const Blob* a, const Blob* b, Blob* c) {
  const int m = c->shape().At(0);
  const int n = c->shape().Count(1);
  const int k = (trans_a == CblasNoTrans) ? a->shape().Count(1) : a->shape().At(0);

  NewKernelUtil<kGPU>::OFGemm(ctx, trans_a, trans_b, m, n, k, alpha, a->dptr<T>(), b->dptr<T>(),
                              beta, c->mut_dptr<T>());
}

<<<<<<< HEAD
}  // namespace
=======
template<typename T>
static void ReluImpl(DeviceCtx* ctx, const int64_t n, const T* x, T* y) {
  T zero = ZeroVal<T>::value;
  for (int64_t i = 0; i != n; ++i) { y[i] = std::max(x[i], zero); }
}

template<typename T>
static void ReluBackwardImpl(DeviceCtx* ctx, const int64_t n, const T* x, const T* y, const T* dy,
                           T* dx) {
  T zero = ZeroVal<T>::value;
  for (int64_t i = 0; i != n; ++i) { dx[i] = (y[i] > zero) * dy[i]; }
}

} // namespace
>>>>>>> 7187911c

#define CPU_KU_METHOD void NewKernelUtil<DeviceType::kCPU>::

CPU_KU_METHOD BlobGemm(DeviceCtx* ctx, enum CBLAS_TRANSPOSE trans_a, enum CBLAS_TRANSPOSE trans_b,
<<<<<<< HEAD
                       float alpha, float beta, const Blob* a, const Blob* b, Blob* c) {
  BlobGemmImpl(ctx, trans_a, trans_b, alpha, beta, a, b, c);
=======
                      float alpha, float beta, const Blob* a, const Blob* b, Blob* c) {
  BlobGemmImpl<float>(ctx, trans_a, trans_b, alpha, beta, a, b, c);
>>>>>>> 7187911c
}

CPU_KU_METHOD BlobGemm(DeviceCtx* ctx, enum CBLAS_TRANSPOSE trans_a, enum CBLAS_TRANSPOSE trans_b,
                       double alpha, double beta, const Blob* a, const Blob* b, Blob* c) {
<<<<<<< HEAD
  BlobGemmImpl(ctx, trans_a, trans_b, alpha, beta, a, b, c);
}

CPU_KU_METHOD BlobGemm(DeviceCtx* ctx, enum CBLAS_TRANSPOSE trans_a, enum CBLAS_TRANSPOSE trans_b,
                       float16 alpha, float16 beta, const Blob* a, const Blob* b, Blob* c) {
  BlobGemmImpl(ctx, trans_a, trans_b, alpha, beta, a, b, c);
}

CPU_KU_METHOD OFGemm(DeviceCtx* ctx, enum CBLAS_TRANSPOSE trans_a, enum CBLAS_TRANSPOSE trans_b,
                     const int m, const int n, const int k, const float alpha, const float* a,
                     const float* b, const float beta, float* c) {
  Gemm(ctx, CblasRowMajor, trans_a, trans_b, m, n, k, alpha, a, b, beta, c);
}

CPU_KU_METHOD OFGemm(DeviceCtx* ctx, enum CBLAS_TRANSPOSE trans_a, enum CBLAS_TRANSPOSE trans_b,
                     const int m, const int n, const int k, const double alpha, const double* a,
                     const double* b, const double beta, double* c) {
  Gemm(ctx, CblasRowMajor, trans_a, trans_b, m, n, k, alpha, a, b, beta, c);
=======
  BlobGemmImpl<double>(ctx, trans_a, trans_b, alpha, beta, a, b, c);
}

CPU_KU_METHOD OFGemm(DeviceCtx* ctx, enum CBLAS_TRANSPOSE trans_a, enum CBLAS_TRANSPOSE trans_b,
            const int m, const int n, const int k, const float alpha, const float* a, const float* b,
            const float beta, float* c) {
  Gemm<float>(ctx, CblasRowMajor, trans_a, trans_b, m, n, k, alpha, a, b, beta, c);
}

CPU_KU_METHOD OFGemm(DeviceCtx* ctx, enum CBLAS_TRANSPOSE trans_a, enum CBLAS_TRANSPOSE trans_b,
            const int m, const int n, const int k, const double alpha, const double* a, const double* b,
            const double beta, double* c) {
  Gemm<double>(ctx, CblasRowMajor, trans_a, trans_b, m, n, k, alpha, a, b, beta, c);
>>>>>>> 7187911c
}

CPU_KU_METHOD OFGemm(DeviceCtx* ctx, enum CBLAS_TRANSPOSE trans_a, enum CBLAS_TRANSPOSE trans_b,
                     const int m, const int n, const int k, const float16 alpha, const float16* a,
                     const float16* b, const float16 beta, float16* c) {
  UNIMPLEMENTED();
}

<<<<<<< HEAD
}  // namespace oneflow
=======
CPU_KU_METHOD Relu(DeviceCtx* ctx, const int64_t n, const float* x, float* y) {
  ReluImpl<float>(ctx, n, x, y);
}

CPU_KU_METHOD Relu(DeviceCtx* ctx, const int64_t n, const double* x, double* y) {
  ReluImpl<double>(ctx, n, x, y);
}

CPU_KU_METHOD ReluBackward(DeviceCtx* ctx, const int64_t n, const float* x, const float* y, const float* dy,
                           float* dx) {
  ReluBackwardImpl<float>(ctx, n, x, y, dy, dx);
}

CPU_KU_METHOD ReluBackward(DeviceCtx* ctx, const int64_t n, const double* x, const double* y, const double* dy,
                           double* dx) {
  ReluBackwardImpl<double>(ctx, n, x, y, dy, dx);
}

} // namespace oneflow
>>>>>>> 7187911c
<|MERGE_RESOLUTION|>--- conflicted
+++ resolved
@@ -29,9 +29,6 @@
                               beta, c->mut_dptr<T>());
 }
 
-<<<<<<< HEAD
-}  // namespace
-=======
 template<typename T>
 static void ReluImpl(DeviceCtx* ctx, const int64_t n, const T* x, T* y) {
   T zero = ZeroVal<T>::value;
@@ -40,73 +37,37 @@
 
 template<typename T>
 static void ReluBackwardImpl(DeviceCtx* ctx, const int64_t n, const T* x, const T* y, const T* dy,
-                           T* dx) {
+                             T* dx) {
   T zero = ZeroVal<T>::value;
   for (int64_t i = 0; i != n; ++i) { dx[i] = (y[i] > zero) * dy[i]; }
 }
 
-} // namespace
->>>>>>> 7187911c
+}  // namespace
 
 #define CPU_KU_METHOD void NewKernelUtil<DeviceType::kCPU>::
 
 CPU_KU_METHOD BlobGemm(DeviceCtx* ctx, enum CBLAS_TRANSPOSE trans_a, enum CBLAS_TRANSPOSE trans_b,
-<<<<<<< HEAD
                        float alpha, float beta, const Blob* a, const Blob* b, Blob* c) {
-  BlobGemmImpl(ctx, trans_a, trans_b, alpha, beta, a, b, c);
-=======
-                      float alpha, float beta, const Blob* a, const Blob* b, Blob* c) {
   BlobGemmImpl<float>(ctx, trans_a, trans_b, alpha, beta, a, b, c);
->>>>>>> 7187911c
 }
 
 CPU_KU_METHOD BlobGemm(DeviceCtx* ctx, enum CBLAS_TRANSPOSE trans_a, enum CBLAS_TRANSPOSE trans_b,
                        double alpha, double beta, const Blob* a, const Blob* b, Blob* c) {
-<<<<<<< HEAD
-  BlobGemmImpl(ctx, trans_a, trans_b, alpha, beta, a, b, c);
-}
-
-CPU_KU_METHOD BlobGemm(DeviceCtx* ctx, enum CBLAS_TRANSPOSE trans_a, enum CBLAS_TRANSPOSE trans_b,
-                       float16 alpha, float16 beta, const Blob* a, const Blob* b, Blob* c) {
-  BlobGemmImpl(ctx, trans_a, trans_b, alpha, beta, a, b, c);
+  BlobGemmImpl<double>(ctx, trans_a, trans_b, alpha, beta, a, b, c);
 }
 
 CPU_KU_METHOD OFGemm(DeviceCtx* ctx, enum CBLAS_TRANSPOSE trans_a, enum CBLAS_TRANSPOSE trans_b,
                      const int m, const int n, const int k, const float alpha, const float* a,
                      const float* b, const float beta, float* c) {
-  Gemm(ctx, CblasRowMajor, trans_a, trans_b, m, n, k, alpha, a, b, beta, c);
+  Gemm<float>(ctx, CblasRowMajor, trans_a, trans_b, m, n, k, alpha, a, b, beta, c);
 }
 
 CPU_KU_METHOD OFGemm(DeviceCtx* ctx, enum CBLAS_TRANSPOSE trans_a, enum CBLAS_TRANSPOSE trans_b,
                      const int m, const int n, const int k, const double alpha, const double* a,
                      const double* b, const double beta, double* c) {
-  Gemm(ctx, CblasRowMajor, trans_a, trans_b, m, n, k, alpha, a, b, beta, c);
-=======
-  BlobGemmImpl<double>(ctx, trans_a, trans_b, alpha, beta, a, b, c);
+  Gemm<double>(ctx, CblasRowMajor, trans_a, trans_b, m, n, k, alpha, a, b, beta, c);
 }
 
-CPU_KU_METHOD OFGemm(DeviceCtx* ctx, enum CBLAS_TRANSPOSE trans_a, enum CBLAS_TRANSPOSE trans_b,
-            const int m, const int n, const int k, const float alpha, const float* a, const float* b,
-            const float beta, float* c) {
-  Gemm<float>(ctx, CblasRowMajor, trans_a, trans_b, m, n, k, alpha, a, b, beta, c);
-}
-
-CPU_KU_METHOD OFGemm(DeviceCtx* ctx, enum CBLAS_TRANSPOSE trans_a, enum CBLAS_TRANSPOSE trans_b,
-            const int m, const int n, const int k, const double alpha, const double* a, const double* b,
-            const double beta, double* c) {
-  Gemm<double>(ctx, CblasRowMajor, trans_a, trans_b, m, n, k, alpha, a, b, beta, c);
->>>>>>> 7187911c
-}
-
-CPU_KU_METHOD OFGemm(DeviceCtx* ctx, enum CBLAS_TRANSPOSE trans_a, enum CBLAS_TRANSPOSE trans_b,
-                     const int m, const int n, const int k, const float16 alpha, const float16* a,
-                     const float16* b, const float16 beta, float16* c) {
-  UNIMPLEMENTED();
-}
-
-<<<<<<< HEAD
-}  // namespace oneflow
-=======
 CPU_KU_METHOD Relu(DeviceCtx* ctx, const int64_t n, const float* x, float* y) {
   ReluImpl<float>(ctx, n, x, y);
 }
@@ -115,15 +76,14 @@
   ReluImpl<double>(ctx, n, x, y);
 }
 
-CPU_KU_METHOD ReluBackward(DeviceCtx* ctx, const int64_t n, const float* x, const float* y, const float* dy,
-                           float* dx) {
+CPU_KU_METHOD ReluBackward(DeviceCtx* ctx, const int64_t n, const float* x, const float* y,
+                           const float* dy, float* dx) {
   ReluBackwardImpl<float>(ctx, n, x, y, dy, dx);
 }
 
-CPU_KU_METHOD ReluBackward(DeviceCtx* ctx, const int64_t n, const double* x, const double* y, const double* dy,
-                           double* dx) {
+CPU_KU_METHOD ReluBackward(DeviceCtx* ctx, const int64_t n, const double* x, const double* y,
+                           const double* dy, double* dx) {
   ReluBackwardImpl<double>(ctx, n, x, y, dy, dx);
 }
 
-} // namespace oneflow
->>>>>>> 7187911c
+}  // namespace oneflow