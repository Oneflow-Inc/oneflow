#include "oneflow/core/kernel/new_kernel_util.h"
#include "oneflow/core/common/balanced_splitter.h"
#include "oneflow/core/register/register_manager.h"
#include "oneflow/core/kernel/kernel.h"

namespace oneflow {

namespace {

template<typename T>
static void Gemm(DeviceCtx* ctx, const enum CBLAS_ORDER order, enum CBLAS_TRANSPOSE trans_a, enum CBLAS_TRANSPOSE trans_b,
  const int m, const int n, const int k, const T alpha, const T* a, const T* b,
            const T beta, T* c) {
  const int lda = (trans_a == CblasNoTrans) ? k : m;
  const int ldb = (trans_b == CblasNoTrans) ? n : k;
  const int ldc = n;

  cblas_gemm<T>(order, trans_a, trans_b, m, n, k, alpha, a, lda, b, ldb, beta, c, ldc);
}

template<typename T>
static void BlobGemmImpl(DeviceCtx* ctx, enum CBLAS_TRANSPOSE trans_a, enum CBLAS_TRANSPOSE trans_b,
                      T alpha, T beta, const Blob* a, const Blob* b, Blob* c) {
  const int m = c->shape().At(0);
  const int n = c->shape().Count(1);
  const int k = (trans_a == CblasNoTrans) ? a->shape().Count(1) : a->shape().At(0);

  NewKernelUtil<kGPU>::OFGemm(ctx, trans_a, trans_b, m, n, k, alpha, a->dptr<T>(), b->dptr<T>(), beta,
           c->mut_dptr<T>());
}

template<typename T>
<<<<<<< HEAD
static void Add(DeviceCtx* ctx, const int64_t n, T* out, const T* in_0) {
  for (int64_t i = 0; i != n; ++i) { out[i] = in_0[i]; }
}

template<typename T>
static void Add(DeviceCtx* ctx, const int64_t n, T* out, const T* in_0, const T* in_1) {
  for (int64_t i = 0; i != n; ++i) { out[i] = in_0[i] + in_1[i]; }
}

template<typename T>
static void Add(DeviceCtx* ctx, const int64_t n, T* out, const T* in_0, const T* in_1,
                       const T* in_2) {
  for (int64_t i = 0; i != n; ++i) { out[i] = in_0[i] + in_1[i] + in_2[i]; }
}

template<typename T>
static void Add(DeviceCtx* ctx, const int64_t n, T* out, const T* in_0, const T* in_1,
                       const T* in_2, const T* in_3) {
  for (int64_t i = 0; i != n; ++i) { out[i] = in_0[i] + in_1[i] + in_2[i] + in_3[i]; }
}

template<typename T>
static void Add(DeviceCtx* ctx, const int64_t n, T* out, const T* in_0, const T* in_1,
                       const T* in_2, const T* in_3, const T* in_4) {
  for (int64_t i = 0; i != n; ++i) { out[i] = in_0[i] + in_1[i] + in_2[i] + in_3[i] + in_4[i]; }
}

template<typename T>
static void Add(DeviceCtx* ctx, const int64_t n, T* out, const T* in_0, const T* in_1,
                       const T* in_2, const T* in_3, const T* in_4, const T* in_5) {
   for (int64_t i = 0; i != n; ++i) {
    out[i] = in_0[i] + in_1[i] + in_2[i] + in_3[i] + in_4[i] + in_5[i];
  }
}

template<typename T>
static void Add(DeviceCtx* ctx, const int64_t n, T* out, const T* in_0, const T* in_1,
                       const T* in_2, const T* in_3, const T* in_4, const T* in_5, const T* in_6) {
  for (int64_t i = 0; i != n; ++i) {
    out[i] = in_0[i] + in_1[i] + in_2[i] + in_3[i] + in_4[i] + in_5[i] + in_6[i];
  }
}

template<typename T>
static void Add(DeviceCtx* ctx, const int64_t n, T* out, const T* in_0, const T* in_1,
                       const T* in_2, const T* in_3, const T* in_4, const T* in_5, const T* in_6,
                       const T* in_7) {
  for (int64_t i = 0; i != n; ++i) {
    out[i] = in_0[i] + in_1[i] + in_2[i] + in_3[i] + in_4[i] + in_5[i] + in_6[i] + in_7[i];
  }
}

template<typename T>
static void Add(DeviceCtx* ctx, const int64_t n, T* out, const T* in_0, const T* in_1,
                       const T* in_2, const T* in_3, const T* in_4, const T* in_5, const T* in_6,
                       const T* in_7, const T* in_8) {
  for (int64_t i = 0; i != n; ++i) {
    out[i] =
        in_0[i] + in_1[i] + in_2[i] + in_3[i] + in_4[i] + in_5[i] + in_6[i] + in_7[i] + in_8[i];
  }
=======
static void ReluImpl(DeviceCtx* ctx, const int64_t n, const T* x, T* y) {
  T zero = ZeroVal<T>::value;
  for (int64_t i = 0; i != n; ++i) { y[i] = std::max(x[i], zero); }
}

template<typename T>
static void ReluBackwardImpl(DeviceCtx* ctx, const int64_t n, const T* x, const T* y, const T* dy,
                           T* dx) {
  T zero = ZeroVal<T>::value;
  for (int64_t i = 0; i != n; ++i) { dx[i] = (y[i] > zero) * dy[i]; }
>>>>>>> 7187911c
}

} // namespace

#define CPU_KU_METHOD void NewKernelUtil<DeviceType::kCPU>::

CPU_KU_METHOD BlobGemm(DeviceCtx* ctx, enum CBLAS_TRANSPOSE trans_a, enum CBLAS_TRANSPOSE trans_b,
                      float alpha, float beta, const Blob* a, const Blob* b, Blob* c) {
  BlobGemmImpl<float>(ctx, trans_a, trans_b, alpha, beta, a, b, c);
}

CPU_KU_METHOD BlobGemm(DeviceCtx* ctx, enum CBLAS_TRANSPOSE trans_a, enum CBLAS_TRANSPOSE trans_b,
                       double alpha, double beta, const Blob* a, const Blob* b, Blob* c) {
  BlobGemmImpl<double>(ctx, trans_a, trans_b, alpha, beta, a, b, c);
}

CPU_KU_METHOD OFGemm(DeviceCtx* ctx, enum CBLAS_TRANSPOSE trans_a, enum CBLAS_TRANSPOSE trans_b,
            const int m, const int n, const int k, const float alpha, const float* a, const float* b,
            const float beta, float* c) {
  Gemm<float>(ctx, CblasRowMajor, trans_a, trans_b, m, n, k, alpha, a, b, beta, c);
}

CPU_KU_METHOD OFGemm(DeviceCtx* ctx, enum CBLAS_TRANSPOSE trans_a, enum CBLAS_TRANSPOSE trans_b,
            const int m, const int n, const int k, const double alpha, const double* a, const double* b,
            const double beta, double* c) {
  Gemm<double>(ctx, CblasRowMajor, trans_a, trans_b, m, n, k, alpha, a, b, beta, c);
}

CPU_KU_METHOD OFGemm(DeviceCtx* ctx, enum CBLAS_TRANSPOSE trans_a, enum CBLAS_TRANSPOSE trans_b,
            const int m, const int n, const int k, const float16 alpha, const float16* a, const float16* b,
            const float16 beta, float16* c) {
   UNIMPLEMENTED();
}

<<<<<<< HEAD
CPU_KU_METHOD Addition(DeviceCtx* ctx, const int64_t n, float* out, const float* in_0) {
  Add<float>(ctx, n, out, in_0);
}

CPU_KU_METHOD Addition(DeviceCtx* ctx, const int64_t n, double* out, const double* in_0) {
  Add<double>(ctx, n, out, in_0);
}

CPU_KU_METHOD Addition(DeviceCtx* ctx, const int64_t n, float* out, const float* in_0, const float* in_1) {
  Add<float>(ctx, n, out, in_0, in_1);
};

CPU_KU_METHOD Addition(DeviceCtx* ctx, const int64_t n, double* out, const double* in_0, const double* in_1) {
  Add<double>(ctx, n, out, in_0, in_1);
};

CPU_KU_METHOD Addition(DeviceCtx* ctx, const int64_t n, float* out, const float* in_0, const float* in_1,
          const float* in_2) {
  Add<float>(ctx, n, out, in_0, in_1, in_2);
};

CPU_KU_METHOD Addition(DeviceCtx* ctx, const int64_t n, double* out, const double* in_0, const double* in_1,
          const double* in_2) {
  Add<double>(ctx, n, out, in_0, in_1, in_2);
};

CPU_KU_METHOD Addition(DeviceCtx* ctx, const int64_t n, float* out, const float* in_0, const float* in_1,
          const float* in_2, const float* in_3) {
  Add<float>(ctx, n, out, in_0, in_1, in_2, in_3);
};

CPU_KU_METHOD Addition(DeviceCtx* ctx, const int64_t n, double* out, const double* in_0, const double* in_1,
          const double* in_2, const double* in_3) {
  Add<double>(ctx, n, out, in_0, in_1, in_2, in_3);
};

CPU_KU_METHOD Addition(DeviceCtx* ctx, const int64_t n, float* out, const float* in_0, const float* in_1,
          const float* in_2, const float* in_3, const float* in_4) {
  Add<float>(ctx, n, out, in_0, in_1, in_2, in_3, in_4);
 };

CPU_KU_METHOD Addition(DeviceCtx* ctx, const int64_t n, double* out, const double* in_0, const double* in_1,
          const double* in_2, const double* in_3, const double* in_4) {
  Add<double>(ctx, n, out, in_0, in_1, in_2, in_3, in_4);
};
CPU_KU_METHOD Addition(DeviceCtx* ctx, const int64_t n, float* out, const float* in_0, const float* in_1,
          const float* in_2, const float* in_3, const float* in_4, const float* in_5) {
  Add<float>(ctx, n, out, in_0, in_1, in_2, in_3, in_4, in_5);
};
CPU_KU_METHOD Addition(DeviceCtx* ctx, const int64_t n, double* out, const double* in_0, const double* in_1,
          const double* in_2, const double* in_3, const double* in_4, const double* in_5) {
  Add<double>(ctx, n, out, in_0, in_1, in_2, in_3, in_4, in_5);
};

CPU_KU_METHOD Addition(DeviceCtx* ctx, const int64_t n, float* out, const float* in_0, const float* in_1,
          const float* in_2, const float* in_3, const float* in_4, const float* in_5, const float* in_6) {
  Add<float>(ctx, n, out, in_0, in_1, in_2, in_3, in_4, in_5, in_6);
};

CPU_KU_METHOD Addition(DeviceCtx* ctx, const int64_t n, double* out, const double* in_0, const double* in_1,
          const double* in_2, const double* in_3, const double* in_4, const double* in_5, const double* in_6) {
  Add<double>(ctx, n, out, in_0, in_1, in_2, in_3, in_4, in_5, in_6);
};

CPU_KU_METHOD Addition(DeviceCtx* ctx, const int64_t n, float* out, const float* in_0, const float* in_1,
          const float* in_2, const float* in_3, const float* in_4, const float* in_5, const float* in_6,
          const float* in_7) {
  Add<float>(ctx, n, out, in_0, in_1, in_2, in_3, in_4, in_5, in_6, in_7);
};

CPU_KU_METHOD Addition(DeviceCtx* ctx, const int64_t n, double* out, const double* in_0, const double* in_1,
          const double* in_2, const double* in_3, const double* in_4, const double* in_5, const double* in_6,
          const double* in_7) {
  Add<double>(ctx, n, out, in_0, in_1, in_2, in_3, in_4, in_5, in_6, in_7);
};

CPU_KU_METHOD Addition(DeviceCtx* ctx, const int64_t n, float* out, const float* in_0, const float* in_1,
          const float* in_2, const float* in_3, const float* in_4, const float* in_5, const float* in_6,
          const float* in_7, const float* in_8) {
  Add<float>(ctx, n, out, in_0, in_1, in_2, in_3, in_4, in_5, in_6, in_7, in_8);
};

CPU_KU_METHOD Addition(DeviceCtx* ctx, const int64_t n, double* out, const double* in_0, const double* in_1,
          const double* in_2, const double* in_3, const double* in_4, const double* in_5, const double* in_6,
          const double* in_7, const double* in_8) {
  Add<double>(ctx, n, out, in_0, in_1, in_2, in_3, in_4, in_5, in_6, in_7, in_8);
};
=======
CPU_KU_METHOD Relu(DeviceCtx* ctx, const int64_t n, const float* x, float* y) {
  ReluImpl<float>(ctx, n, x, y);
}

CPU_KU_METHOD Relu(DeviceCtx* ctx, const int64_t n, const double* x, double* y) {
  ReluImpl<double>(ctx, n, x, y);
}

CPU_KU_METHOD ReluBackward(DeviceCtx* ctx, const int64_t n, const float* x, const float* y, const float* dy,
                           float* dx) {
  ReluBackwardImpl<float>(ctx, n, x, y, dy, dx);
}

CPU_KU_METHOD ReluBackward(DeviceCtx* ctx, const int64_t n, const double* x, const double* y, const double* dy,
                           double* dx) {
  ReluBackwardImpl<double>(ctx, n, x, y, dy, dx);
}
>>>>>>> 7187911c

} // namespace oneflow
<|MERGE_RESOLUTION|>--- conflicted
+++ resolved
@@ -30,7 +30,6 @@
 }
 
 template<typename T>
-<<<<<<< HEAD
 static void Add(DeviceCtx* ctx, const int64_t n, T* out, const T* in_0) {
   for (int64_t i = 0; i != n; ++i) { out[i] = in_0[i]; }
 }
@@ -91,7 +90,9 @@
     out[i] =
         in_0[i] + in_1[i] + in_2[i] + in_3[i] + in_4[i] + in_5[i] + in_6[i] + in_7[i] + in_8[i];
   }
-=======
+}
+
+template<typename T>
 static void ReluImpl(DeviceCtx* ctx, const int64_t n, const T* x, T* y) {
   T zero = ZeroVal<T>::value;
   for (int64_t i = 0; i != n; ++i) { y[i] = std::max(x[i], zero); }
@@ -102,7 +103,6 @@
                            T* dx) {
   T zero = ZeroVal<T>::value;
   for (int64_t i = 0; i != n; ++i) { dx[i] = (y[i] > zero) * dy[i]; }
->>>>>>> 7187911c
 }
 
 } // namespace
@@ -137,7 +137,6 @@
    UNIMPLEMENTED();
 }
 
-<<<<<<< HEAD
 CPU_KU_METHOD Addition(DeviceCtx* ctx, const int64_t n, float* out, const float* in_0) {
   Add<float>(ctx, n, out, in_0);
 }
@@ -148,84 +147,86 @@
 
 CPU_KU_METHOD Addition(DeviceCtx* ctx, const int64_t n, float* out, const float* in_0, const float* in_1) {
   Add<float>(ctx, n, out, in_0, in_1);
-};
+}
 
 CPU_KU_METHOD Addition(DeviceCtx* ctx, const int64_t n, double* out, const double* in_0, const double* in_1) {
   Add<double>(ctx, n, out, in_0, in_1);
-};
+}
 
 CPU_KU_METHOD Addition(DeviceCtx* ctx, const int64_t n, float* out, const float* in_0, const float* in_1,
           const float* in_2) {
   Add<float>(ctx, n, out, in_0, in_1, in_2);
-};
+}
 
 CPU_KU_METHOD Addition(DeviceCtx* ctx, const int64_t n, double* out, const double* in_0, const double* in_1,
           const double* in_2) {
   Add<double>(ctx, n, out, in_0, in_1, in_2);
-};
+}
 
 CPU_KU_METHOD Addition(DeviceCtx* ctx, const int64_t n, float* out, const float* in_0, const float* in_1,
           const float* in_2, const float* in_3) {
   Add<float>(ctx, n, out, in_0, in_1, in_2, in_3);
-};
+}
 
 CPU_KU_METHOD Addition(DeviceCtx* ctx, const int64_t n, double* out, const double* in_0, const double* in_1,
           const double* in_2, const double* in_3) {
   Add<double>(ctx, n, out, in_0, in_1, in_2, in_3);
-};
+}
 
 CPU_KU_METHOD Addition(DeviceCtx* ctx, const int64_t n, float* out, const float* in_0, const float* in_1,
           const float* in_2, const float* in_3, const float* in_4) {
   Add<float>(ctx, n, out, in_0, in_1, in_2, in_3, in_4);
- };
+}
 
 CPU_KU_METHOD Addition(DeviceCtx* ctx, const int64_t n, double* out, const double* in_0, const double* in_1,
           const double* in_2, const double* in_3, const double* in_4) {
   Add<double>(ctx, n, out, in_0, in_1, in_2, in_3, in_4);
-};
+}
+
 CPU_KU_METHOD Addition(DeviceCtx* ctx, const int64_t n, float* out, const float* in_0, const float* in_1,
           const float* in_2, const float* in_3, const float* in_4, const float* in_5) {
   Add<float>(ctx, n, out, in_0, in_1, in_2, in_3, in_4, in_5);
-};
+}
+
 CPU_KU_METHOD Addition(DeviceCtx* ctx, const int64_t n, double* out, const double* in_0, const double* in_1,
           const double* in_2, const double* in_3, const double* in_4, const double* in_5) {
   Add<double>(ctx, n, out, in_0, in_1, in_2, in_3, in_4, in_5);
-};
+}
 
 CPU_KU_METHOD Addition(DeviceCtx* ctx, const int64_t n, float* out, const float* in_0, const float* in_1,
           const float* in_2, const float* in_3, const float* in_4, const float* in_5, const float* in_6) {
   Add<float>(ctx, n, out, in_0, in_1, in_2, in_3, in_4, in_5, in_6);
-};
+}
 
 CPU_KU_METHOD Addition(DeviceCtx* ctx, const int64_t n, double* out, const double* in_0, const double* in_1,
           const double* in_2, const double* in_3, const double* in_4, const double* in_5, const double* in_6) {
   Add<double>(ctx, n, out, in_0, in_1, in_2, in_3, in_4, in_5, in_6);
-};
+}
 
 CPU_KU_METHOD Addition(DeviceCtx* ctx, const int64_t n, float* out, const float* in_0, const float* in_1,
           const float* in_2, const float* in_3, const float* in_4, const float* in_5, const float* in_6,
           const float* in_7) {
   Add<float>(ctx, n, out, in_0, in_1, in_2, in_3, in_4, in_5, in_6, in_7);
-};
+}
 
 CPU_KU_METHOD Addition(DeviceCtx* ctx, const int64_t n, double* out, const double* in_0, const double* in_1,
           const double* in_2, const double* in_3, const double* in_4, const double* in_5, const double* in_6,
           const double* in_7) {
   Add<double>(ctx, n, out, in_0, in_1, in_2, in_3, in_4, in_5, in_6, in_7);
-};
+}
 
 CPU_KU_METHOD Addition(DeviceCtx* ctx, const int64_t n, float* out, const float* in_0, const float* in_1,
           const float* in_2, const float* in_3, const float* in_4, const float* in_5, const float* in_6,
           const float* in_7, const float* in_8) {
   Add<float>(ctx, n, out, in_0, in_1, in_2, in_3, in_4, in_5, in_6, in_7, in_8);
-};
+}
 
 CPU_KU_METHOD Addition(DeviceCtx* ctx, const int64_t n, double* out, const double* in_0, const double* in_1,
           const double* in_2, const double* in_3, const double* in_4, const double* in_5, const double* in_6,
           const double* in_7, const double* in_8) {
   Add<double>(ctx, n, out, in_0, in_1, in_2, in_3, in_4, in_5, in_6, in_7, in_8);
-};
-=======
+}
+
 CPU_KU_METHOD Relu(DeviceCtx* ctx, const int64_t n, const float* x, float* y) {
   ReluImpl<float>(ctx, n, x, y);
 }
@@ -243,6 +244,5 @@
                            double* dx) {
   ReluBackwardImpl<double>(ctx, n, x, y, dy, dx);
 }
->>>>>>> 7187911c
 
 } // namespace oneflow
