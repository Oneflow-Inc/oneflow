--- conflicted
+++ resolved
@@ -311,13 +311,11 @@
     InitializeWithDirCpu<T>(ctx, part_id, part_num, model_dir, blob, bn_in_op, dim_num,
                             num_in_each_dim);
   }
-<<<<<<< HEAD
   static void Transpose(DeviceCtx* ctx, const int32_t num_axis, const Shape& x_shape,
                         const Shape& y_shape, const PbRf<int32_t>& permutation,
                         const int64_t elem_cnt, const T* x, T* y) {
     CpuTranspose<T>(ctx, num_axis, x_shape, y_shape, permutation, elem_cnt, x, y);
   }
-=======
   static void Sigmoid(DeviceCtx* ctx, const int64_t n, const T* x, T* y) {
     T half = static_cast<T>(0.5);
     for (int64_t i = 0; i != n; ++i) { y[i] = half * std::tanh(half * x[i]) + half; }
@@ -343,7 +341,6 @@
     for (int64_t i = 0; i != n; ++i) { dx[i] = (y[i] > zero) * dy[i]; }
   }
   static void Set(DeviceCtx* ctx, const T value, T* addr) { *addr = value; }
->>>>>>> f9f87c16
 };
 
 // CPU && Integral
@@ -406,13 +403,11 @@
     InitializeWithDirCpu<T>(ctx, part_id, part_num, model_dir, blob, bn_in_op, dim_num,
                             num_in_each_dim);
   }
-<<<<<<< HEAD
   static void Transpose(DeviceCtx* ctx, const int32_t num_axis, const Shape& x_shape,
                         const Shape& y_shape, const PbRf<int32_t>& permutation,
                         const int64_t elem_cnt, const T* x, T* y) {
     CpuTranspose<T>(ctx, num_axis, x_shape, y_shape, permutation, elem_cnt, x, y);
   }
-=======
   static void Sigmoid(DeviceCtx* ctx, const int64_t n, const T* x, T* y) { UNIMPLEMENTED(); }
   static void SigmoidBackward(DeviceCtx* ctx, const int64_t n, const T* x, const T* y, const T* dy,
                               T* dx) {
@@ -429,7 +424,6 @@
     UNIMPLEMENTED();
   }
   static void Set(DeviceCtx* ctx, const T value, T* addr) { *addr = value; }
->>>>>>> f9f87c16
 };
 
 template<typename T>
