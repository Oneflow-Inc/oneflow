--- conflicted
+++ resolved
@@ -41,11 +41,7 @@
     CheckParamBlob(inv_variance);
     CudnnTensorDesc param_desc(CUDNN_TENSOR_NCHW, data_type, 1, param_dim_size, 1, 1);
     CudaCheck(cudnnBatchNormalizationForwardTraining(
-<<<<<<< HEAD
-        ctx->cudnn_handle(), CudnnBatchNormModeTraining(), GetOnePtr<T>(), GetZeroPtr<T>(),
-=======
         ctx->cudnn_handle(), CudnnBatchNormModeTraining(), CudnnSPOnePtr<T>(), CudnnSPZeroPtr<T>(),
->>>>>>> 3cb24f2d
         xy_desc.Get(), x->dptr(), xy_desc.Get(), y->mut_dptr(), param_desc.Get(), gamma->dptr<T>(),
         beta->dptr<T>(), 1.0 - momentum, moving_mean->mut_dptr(), moving_variance->mut_dptr(),
         epsilon, mean->mut_dptr(), inv_variance->mut_dptr()));
@@ -72,11 +68,7 @@
     CheckParamBlob(moving_variance);
     CudnnTensorDesc param_desc(CUDNN_TENSOR_NCHW, data_type, 1, param_dim_size, 1, 1);
     CudaCheck(cudnnBatchNormalizationForwardInference(
-<<<<<<< HEAD
-        ctx->cudnn_handle(), CUDNN_BATCHNORM_SPATIAL, GetOnePtr<T>(), GetZeroPtr<T>(),
-=======
         ctx->cudnn_handle(), CUDNN_BATCHNORM_SPATIAL, CudnnSPOnePtr<T>(), CudnnSPZeroPtr<T>(),
->>>>>>> 3cb24f2d
         xy_desc.Get(), x->dptr(), xy_desc.Get(), y->mut_dptr(), param_desc.Get(), gamma->dptr(),
         beta->dptr(), moving_mean->dptr(), moving_variance->dptr(), epsilon));
   }
@@ -103,18 +95,11 @@
     CheckParamBlob(beta_diff);
     CudnnTensorDesc param_desc(CUDNN_TENSOR_NCHW, data_type, 1, param_dim_size, 1, 1);
     CudaCheck(cudnnBatchNormalizationBackward(
-<<<<<<< HEAD
-        ctx->cudnn_handle(), CudnnBatchNormModeTraining(), GetOnePtr<T>(), GetZeroPtr<T>(),
-        GetOnePtr<T>(), GetZeroPtr<T>(), xy_desc.Get(), x->dptr(), xy_desc.Get(), dy->dptr(),
-        xy_desc.Get(), dx->mut_dptr(), param_desc.Get(), gamma->dptr(), gamma_diff->mut_dptr(),
-        beta_diff->mut_dptr(), epsilon, mean->dptr(), inv_variance->dptr()));
-=======
         ctx->cudnn_handle(), CudnnBatchNormModeTraining(), CudnnSPOnePtr<T>(), CudnnSPZeroPtr<T>(),
         CudnnSPOnePtr<T>(), CudnnSPZeroPtr<T>(), xy_desc.Get(), x->dptr(), xy_desc.Get(),
         dy->dptr(), xy_desc.Get(), dx->mut_dptr(), param_desc.Get(), gamma->dptr(),
         gamma_diff->mut_dptr(), beta_diff->mut_dptr(), epsilon, mean->dptr(),
         inv_variance->dptr()));
->>>>>>> 3cb24f2d
   }
 };
 
