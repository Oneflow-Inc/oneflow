--- conflicted
+++ resolved
@@ -222,7 +222,6 @@
   HGemm(ctx, CblasRowMajor, trans_a, trans_b, m, n, k, alpha, a, b, beta, c);
 }
 
-<<<<<<< HEAD
 GPU_KU_METHOD Addition(DeviceCtx* ctx, const int64_t n, float* out, const float* in_0) {
   AddGpu<float>
       <<<BlocksNum4ThreadsNum(n), kCudaThreadsNumPerBlock, 0, ctx->cuda_stream()>>>(n, out, in_0);
@@ -241,81 +240,81 @@
 GPU_KU_METHOD Addition(DeviceCtx* ctx, const int64_t n, float* out, const float* in_0, const float* in_1) {
   AddGpu<float>
       <<<BlocksNum4ThreadsNum(n), kCudaThreadsNumPerBlock, 0, ctx->cuda_stream()>>>(n, out, in_0, in_1);
-};
+}
 
 GPU_KU_METHOD Addition(DeviceCtx* ctx, const int64_t n, double* out, const double* in_0, const double* in_1) {
   AddGpu<double>
       <<<BlocksNum4ThreadsNum(n), kCudaThreadsNumPerBlock, 0, ctx->cuda_stream()>>>(n, out, in_0, in_1);
-};
+}
 
 GPU_KU_METHOD Addition(DeviceCtx* ctx, const int64_t n, float16* out, const float16* in_0, const float16* in_1) {
   AddGpuHalf
       <<<BlocksNum4ThreadsNum(n), kCudaThreadsNumPerBlock, 0, ctx->cuda_stream()>>>(n, reinterpret_cast<half*>(out), reinterpret_cast<const half*>(in_0), reinterpret_cast<const half*>(in_1));
-};
+}
 
 GPU_KU_METHOD Addition(DeviceCtx* ctx, const int64_t n, float* out, const float* in_0, const float* in_1,
           const float* in_2) {
   AddGpu<float>
             <<<BlocksNum4ThreadsNum(n), kCudaThreadsNumPerBlock, 0, ctx->cuda_stream()>>>(n, out, in_0, in_1, in_2);
-};
+}
 
 GPU_KU_METHOD Addition(DeviceCtx* ctx, const int64_t n, double* out, const double* in_0, const double* in_1,
           const double* in_2) {
   AddGpu<double>
             <<<BlocksNum4ThreadsNum(n), kCudaThreadsNumPerBlock, 0, ctx->cuda_stream()>>>(n, out, in_0, in_1, in_2);
-};
+}
 
 GPU_KU_METHOD Addition(DeviceCtx* ctx, const int64_t n, float16* out, const float16* in_0, const float16* in_1,
   const float16* in_2) {
   AddGpuHalf
       <<<BlocksNum4ThreadsNum(n), kCudaThreadsNumPerBlock, 0, ctx->cuda_stream()>>>(n, reinterpret_cast<half*>(out), reinterpret_cast<const half*>(in_0), reinterpret_cast<const half*>(in_1), reinterpret_cast<const half*>(in_2));
-};
+}
 
 GPU_KU_METHOD Addition(DeviceCtx* ctx, const int64_t n, float* out, const float* in_0, const float* in_1,
           const float* in_2, const float* in_3) {
   AddGpu<float>
             <<<BlocksNum4ThreadsNum(n), kCudaThreadsNumPerBlock, 0, ctx->cuda_stream()>>>(n, out, in_0, in_1, in_2, in_3);
-};
+}
 
 GPU_KU_METHOD Addition(DeviceCtx* ctx, const int64_t n, double* out, const double* in_0, const double* in_1,
           const double* in_2, const double* in_3) {
   AddGpu<double>
             <<<BlocksNum4ThreadsNum(n), kCudaThreadsNumPerBlock, 0, ctx->cuda_stream()>>>(n, out, in_0, in_1, in_2, in_3);
-};
+}
 
 GPU_KU_METHOD Addition(DeviceCtx* ctx, const int64_t n, float* out, const float* in_0, const float* in_1,
           const float* in_2, const float* in_3, const float* in_4) {
   AddGpu<float>
             <<<BlocksNum4ThreadsNum(n), kCudaThreadsNumPerBlock, 0, ctx->cuda_stream()>>>(n, out, in_0, in_1, in_2, in_3, in_4);
- };
+}
 
 GPU_KU_METHOD Addition(DeviceCtx* ctx, const int64_t n, double* out, const double* in_0, const double* in_1,
           const double* in_2, const double* in_3, const double* in_4) {
   AddGpu<double>
             <<<BlocksNum4ThreadsNum(n), kCudaThreadsNumPerBlock, 0, ctx->cuda_stream()>>>(n, out, in_0, in_1, in_2, in_3, in_4);
-};
+}
 GPU_KU_METHOD Addition(DeviceCtx* ctx, const int64_t n, float* out, const float* in_0, const float* in_1,
           const float* in_2, const float* in_3, const float* in_4, const float* in_5) {
   AddGpu<float>
             <<<BlocksNum4ThreadsNum(n), kCudaThreadsNumPerBlock, 0, ctx->cuda_stream()>>>(n, out, in_0, in_1, in_2, in_3, in_4, in_5);
-};
+}
 GPU_KU_METHOD Addition(DeviceCtx* ctx, const int64_t n, double* out, const double* in_0, const double* in_1,
           const double* in_2, const double* in_3, const double* in_4, const double* in_5) {
   AddGpu<double>
             <<<BlocksNum4ThreadsNum(n), kCudaThreadsNumPerBlock, 0, ctx->cuda_stream()>>>(n, out, in_0, in_1, in_2, in_3, in_4, in_5);
-};
+}
 
 GPU_KU_METHOD Addition(DeviceCtx* ctx, const int64_t n, float* out, const float* in_0, const float* in_1,
           const float* in_2, const float* in_3, const float* in_4, const float* in_5, const float* in_6) {
   AddGpu<float>
             <<<BlocksNum4ThreadsNum(n), kCudaThreadsNumPerBlock, 0, ctx->cuda_stream()>>>(n, out, in_0, in_1, in_2, in_3, in_4, in_5, in_6);
-};
+}
 
 GPU_KU_METHOD Addition(DeviceCtx* ctx, const int64_t n, double* out, const double* in_0, const double* in_1,
           const double* in_2, const double* in_3, const double* in_4, const double* in_5, const double* in_6) {
   AddGpu<double>
             <<<BlocksNum4ThreadsNum(n), kCudaThreadsNumPerBlock, 0, ctx->cuda_stream()>>>(n, out, in_0, in_1, in_2, in_3, in_4, in_5, in_6);
-};
+}
 
 GPU_KU_METHOD Addition(DeviceCtx* ctx, const int64_t n, float* out, const float* in_0, const float* in_1,
           const float* in_2, const float* in_3, const float* in_4, const float* in_5, const float* in_6,
@@ -329,22 +328,22 @@
           const double* in_7) {
   AddGpu<double>
             <<<BlocksNum4ThreadsNum(n), kCudaThreadsNumPerBlock, 0, ctx->cuda_stream()>>>(n, out, in_0, in_1, in_2, in_3, in_4, in_5, in_6, in_7);
-};
+}
 
 GPU_KU_METHOD Addition(DeviceCtx* ctx, const int64_t n, float* out, const float* in_0, const float* in_1,
           const float* in_2, const float* in_3, const float* in_4, const float* in_5, const float* in_6,
           const float* in_7, const float* in_8) {
   AddGpu<float>
             <<<BlocksNum4ThreadsNum(n), kCudaThreadsNumPerBlock, 0, ctx->cuda_stream()>>>(n, out, in_0, in_1, in_2, in_3, in_4, in_5, in_6, in_7, in_8);
-};
+}
 
 GPU_KU_METHOD Addition(DeviceCtx* ctx, const int64_t n, double* out, const double* in_0, const double* in_1,
           const double* in_2, const double* in_3, const double* in_4, const double* in_5, const double* in_6,
           const double* in_7, const double* in_8) {
   AddGpu<double>
             <<<BlocksNum4ThreadsNum(n), kCudaThreadsNumPerBlock, 0, ctx->cuda_stream()>>>(n, out, in_0, in_1, in_2, in_3, in_4, in_5, in_6, in_7, in_8);
-};
-=======
+}
+
 GPU_KU_METHOD Relu(DeviceCtx* ctx, const int64_t n, const float* x, float* y) {
   ReluForwardGpu<float>
   <<<BlocksNum4ThreadsNum(n), kCudaThreadsNumPerBlock, 0, ctx->cuda_stream()>>>(n, x, y);
@@ -378,6 +377,5 @@
 <<<BlocksNum4ThreadsNum(n), kCudaThreadsNumPerBlock, 0, ctx->cuda_stream()>>>(
   n, reinterpret_cast<const half*>(y), reinterpret_cast<const half*>(dy), reinterpret_cast<half*>(dx));
 }
->>>>>>> 7187911c
 
 } // namespace oneflow