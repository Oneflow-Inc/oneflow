--- conflicted
+++ resolved
@@ -162,7 +162,6 @@
     InitializeWithDirGpu<T>(ctx, part_id, part_num, model_dir, blob, bn_in_op, dim_num,
                             num_in_each_dim);
   }
-<<<<<<< HEAD
   static void Transpose(DeviceCtx* ctx, const int32_t num_axis, const Shape& x_shape,
                         const Shape& y_shape, const PbRf<int32_t>& permutation,
                         const int64_t elem_cnt, const T* x, T* y) {
@@ -171,7 +170,6 @@
     CHECK_EQ(num_axis, x_shape.NumAxes());
     TransposeUtil<T>::SwitchTranspose(SwitchCase(num_axis), ctx, x_shape, y_shape, permutation,
                                       elem_cnt, x, y);
-=======
   static void Sigmoid(DeviceCtx* ctx, const int64_t n, const T* x, T* y) {
     SigmoidForwardGpu<T>
         <<<BlocksNum4ThreadsNum(n), kCudaThreadsNumPerBlock, 0, ctx->cuda_stream()>>>(n, x, y);
@@ -201,7 +199,6 @@
   }
   static void Set(DeviceCtx* ctx, const T value, T* addr) {
     gpu_set<T><<<1, 1, 0, ctx->cuda_stream()>>>(value, addr);
->>>>>>> f9f87c16
   }
 };
 
@@ -248,7 +245,6 @@
     InitializeWithDirGpu<T>(ctx, part_id, part_num, model_dir, blob, bn_in_op, dim_num,
                             num_in_each_dim);
   }
-<<<<<<< HEAD
   static void Transpose(DeviceCtx* ctx, const int32_t num_axis, const Shape& x_shape,
                         const Shape& y_shape, const PbRf<int32_t>& permutation,
                         const int64_t elem_cnt, const T* x, T* y) {
@@ -257,7 +253,6 @@
     CHECK_EQ(num_axis, x_shape.NumAxes());
     TransposeUtil<T>::SwitchTranspose(SwitchCase(num_axis), ctx, x_shape, y_shape, permutation,
                                       elem_cnt, x, y);
-=======
   static void Sigmoid(DeviceCtx* ctx, const int64_t n, const T* x, T* y) { UNIMPLEMENTED(); }
   static void SigmoidBackward(DeviceCtx* ctx, const int64_t n, const T* x, const T* y, const T* dy,
                               T* dx) {
@@ -276,7 +271,6 @@
   static void Set(DeviceCtx* ctx, const T value, T* addr) {
     gpu_set<half>
         <<<1, 1, 0, ctx->cuda_stream()>>>(static_cast<half>(value), reinterpret_cast<half*>(addr));
->>>>>>> f9f87c16
   }
 };
 
