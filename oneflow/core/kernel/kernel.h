#ifndef ONEFLOW_CORE_KERNEL_KERNEL_H_
#define ONEFLOW_CORE_KERNEL_KERNEL_H_

#include "oneflow/core/job/job_conf.pb.h"
#include "oneflow/core/job/resource.pb.h"
#include "oneflow/core/kernel/kernel.pb.h"
#include "oneflow/core/kernel/kernel_util.h"
#include "oneflow/core/operator/operator.h"
#include "oneflow/core/persistence/snapshot.h"
#include "oneflow/core/register/blob.h"

namespace oneflow {

class Kernel {
 public:
  OF_DISALLOW_COPY_AND_MOVE(Kernel);
  virtual ~Kernel() = default;

  void Init(const ParallelContext*, const KernelConf&);

  void InitModelBlobs(
      const KernelCtx& ctx, const ParallelContext* parallel_ctx,
      const Snapshot*,
      std::function<Blob*(const std::string&)> BnInOp2Blob) const;

  virtual void InitModelTmpBlobs(
      const KernelCtx& ctx, const ParallelContext* parallel_ctx,
      std::function<Blob*(const std::string&)> BnInOp2Blob) const;

  void Launch(const KernelCtx& ctx,
              std::function<Blob*(const std::string&)> BnInOp2Blob) const;

  const std::string& Lbn4BnInOp(const std::string& bn_in_op) const;

 protected:
  Kernel() = default;
  virtual void VirtualKernelInit(const ParallelContext*) {}
  const KernelConf& kernel_conf() const { return kernel_conf_; }
  const OperatorConf& op_conf() const { return kernel_conf_.op_conf(); }

  virtual void InitModelBlobsWithRandomSeed(
      const KernelCtx& ctx, std::mt19937 random_seed_gen,
      std::function<Blob*(const std::string&)> BnInOp2Blob) const;
  virtual void InitModelBlobsWithDir(
      const KernelCtx& ctx, int32_t part_id, int32_t part_num,
      const std::string& model_load_dir,
      std::function<Blob*(const std::string&)> BnInOp2Blob) const;

  virtual void Forward(
      const KernelCtx& ctx,
      std::function<Blob*(const std::string&)> BnInOp2Blob) const;
  virtual void ForwardDataContent(
      const KernelCtx& ctx,
      std::function<Blob*(const std::string&)> BnInOp2Blob) const {}
  virtual void ForwardDataId(
      const KernelCtx& ctx,
      std::function<Blob*(const std::string&)> BnInOp2Blob) const = 0;
  virtual void ForwardColNum(
      const KernelCtx& ctx,
      std::function<Blob*(const std::string&)> BnInOp2Blob) const = 0;

  virtual void Backward(
      const KernelCtx& ctx,
      std::function<Blob*(const std::string&)> BnInOp2Blob) const;
  virtual void BackwardDataContent(
      const KernelCtx& ctx,
      std::function<Blob*(const std::string&)> BnInOp2Blob) const {}
  virtual void BackwardDataId(
      const KernelCtx& ctx,
      std::function<Blob*(const std::string&)> BnInOp2Blob) const = 0;
  virtual void BackwardColNum(
      const KernelCtx& ctx,
      std::function<Blob*(const std::string&)> BnInOp2Blob) const = 0;

 private:
  KernelConf kernel_conf_;
};

template<DeviceType device_type>
class KernelIf : public Kernel {
 public:
  OF_DISALLOW_COPY_AND_MOVE(KernelIf);
  virtual ~KernelIf() = default;

 protected:
  KernelIf() = default;

  virtual void ForwardDataId(
      const KernelCtx& ctx,
      std::function<Blob*(const std::string&)> BnInOp2Blob) const override;
  virtual void ForwardColNum(
      const KernelCtx& ctx,
      std::function<Blob*(const std::string&)> BnInOp2Blob) const override;
  virtual void BackwardDataId(
      const KernelCtx& ctx,
      std::function<Blob*(const std::string&)> BnInOp2Blob) const override;
  virtual void BackwardColNum(
      const KernelCtx& ctx,
      std::function<Blob*(const std::string&)> BnInOp2Blob) const override;

<<<<<<< HEAD
  void CopyDataIdToAllOb(DeviceCtx* ctx,
                         std::function<Blob*(const std::string&)> BnInOp2Blob,
                         const Blob* blob) const;
  void CopyColNumToAllOb(DeviceCtx* ctx,
                         std::function<Blob*(const std::string&)> BnInOp2Blob,
                         const Blob* blob) const;
=======
  void CopyDataId(DeviceCtx* ctx,
                  std::function<Blob*(const std::string&)> BnInOp2Blob,
                  const Blob* from_blob,
                  const PbRpf<std::string>& to_bns) const;
  void CopyColNum(DeviceCtx* ctx,
                  std::function<Blob*(const std::string&)> BnInOp2Blob,
                  const Blob* from_blob,
                  const PbRpf<std::string>& to_bns) const;
>>>>>>> c26a32b1
  void CopyField(DeviceCtx* ctx,
                 std::function<Blob*(const std::string&)> BnInOp2Blob,
                 const Blob* from_blob, const PbRpf<std::string>& to_bns,
                 void (Blob::*Copy)(DeviceCtx*, const Blob*)) const;
<<<<<<< HEAD
=======
  void CopyField(DeviceCtx* ctx,
                 std::function<Blob*(const std::string&)> BnInOp2Blob,
                 const PbRpf<std::string>& from_bns,
                 const PbRpf<std::string>& to_bns,
                 void (Blob::*Copy)(DeviceCtx*, const Blob*)) const;
>>>>>>> c26a32b1
};

using KernelCreator1 = std::function<Kernel*(DeviceType, const KernelConf&)>;
using KernelCreator2 = std::function<Kernel*(DeviceType)>;
using KernelCreator3 = std::function<Kernel*(const KernelConf&)>;
using KernelCreator4 = std::function<Kernel*()>;
void AddKernelCreator(OperatorConf::OpTypeCase, KernelCreator1);
void AddKernelCreator(OperatorConf::OpTypeCase, KernelCreator2);
void AddKernelCreator(OperatorConf::OpTypeCase, KernelCreator3);
void AddKernelCreator(OperatorConf::OpTypeCase, KernelCreator4);
std::unique_ptr<const Kernel> ConstructKernel(DeviceType,
                                              const ParallelContext*,
                                              const KernelConf&);

}  // namespace oneflow

#define MAKE_KERNEL_CREATOR_ENTRY(kernel_class, device_type, data_type_pair)   \
  {GetHashKey(device_type, OF_PP_PAIR_SECOND(data_type_pair)), []() {          \
     return new kernel_class<device_type, OF_PP_PAIR_FIRST(data_type_pair)>(); \
   }},

#define ADD_DEFAULT_KERNEL_CREATOR(op_type_case, kernel_class, data_type_seq) \
  namespace {                                                                 \
                                                                              \
  Kernel* CreateKernel(DeviceType dev_type, const KernelConf& kernel_conf) {  \
    static const HashMap<std::string, std::function<Kernel*()>> creators = {  \
        OF_PP_SEQ_PRODUCT_FOR_EACH_TUPLE(MAKE_KERNEL_CREATOR_ENTRY,           \
                                         (kernel_class), DEVICE_TYPE_SEQ,     \
                                         data_type_seq)};                     \
    return creators.at(GetHashKey(dev_type, kernel_conf.data_type()))();      \
  }                                                                           \
                                                                              \
  COMMAND(AddKernelCreator(op_type_case, CreateKernel));                      \
  }

#define MAKE_CPU_KERNEL_CREATOR_ENTRY(kernel_class, data_type_pair) \
  {OF_PP_PAIR_SECOND(data_type_pair),                               \
   []() { return new kernel_class<OF_PP_PAIR_FIRST(data_type_pair)>(); }},

#define ADD_CPU_DEFAULT_KERNEL_CREATOR(op_type_case, kernel_class,           \
                                       data_type_seq)                        \
  namespace {                                                                \
                                                                             \
  Kernel* CreateKernel(DeviceType dev_type, const KernelConf& kernel_conf) { \
    static const HashMap<int, std::function<Kernel*()>> creators = {         \
        OF_PP_SEQ_PRODUCT_FOR_EACH_TUPLE(MAKE_CPU_KERNEL_CREATOR_ENTRY,      \
                                         (kernel_class), data_type_seq)};    \
    return creators.at(kernel_conf.data_type())();                           \
  }                                                                          \
                                                                             \
  COMMAND(AddKernelCreator(op_type_case, CreateKernel));                     \
  }

#endif  // ONEFLOW_CORE_KERNEL_KERNEL_H_<|MERGE_RESOLUTION|>--- conflicted
+++ resolved
@@ -98,14 +98,6 @@
       const KernelCtx& ctx,
       std::function<Blob*(const std::string&)> BnInOp2Blob) const override;
 
-<<<<<<< HEAD
-  void CopyDataIdToAllOb(DeviceCtx* ctx,
-                         std::function<Blob*(const std::string&)> BnInOp2Blob,
-                         const Blob* blob) const;
-  void CopyColNumToAllOb(DeviceCtx* ctx,
-                         std::function<Blob*(const std::string&)> BnInOp2Blob,
-                         const Blob* blob) const;
-=======
   void CopyDataId(DeviceCtx* ctx,
                   std::function<Blob*(const std::string&)> BnInOp2Blob,
                   const Blob* from_blob,
@@ -114,19 +106,10 @@
                   std::function<Blob*(const std::string&)> BnInOp2Blob,
                   const Blob* from_blob,
                   const PbRpf<std::string>& to_bns) const;
->>>>>>> c26a32b1
   void CopyField(DeviceCtx* ctx,
                  std::function<Blob*(const std::string&)> BnInOp2Blob,
                  const Blob* from_blob, const PbRpf<std::string>& to_bns,
                  void (Blob::*Copy)(DeviceCtx*, const Blob*)) const;
-<<<<<<< HEAD
-=======
-  void CopyField(DeviceCtx* ctx,
-                 std::function<Blob*(const std::string&)> BnInOp2Blob,
-                 const PbRpf<std::string>& from_bns,
-                 const PbRpf<std::string>& to_bns,
-                 void (Blob::*Copy)(DeviceCtx*, const Blob*)) const;
->>>>>>> c26a32b1
 };
 
 using KernelCreator1 = std::function<Kernel*(DeviceType, const KernelConf&)>;
