--- conflicted
+++ resolved
@@ -96,16 +96,9 @@
   }
   virtual void BackwardActivation(const KernelCtx& ctx, const Blob* out_blob,
                                   const Blob* out_diff_blob, Blob* bw_activation_blob) const {}
-<<<<<<< HEAD
-  virtual int32_t AddInstanceNum(std::function<Blob*(const std::string&)> BnInOp2Blob) const {
-    UNIMPLEMENTED();
-  }
-  virtual void SetInstanceNumSum(const KernelCtx& ctx,
-                                 std::function<Blob*(const std::string&)> BnInOp2Blob) const {
-    UNIMPLEMENTED();
-  }
-
-=======
+  virtual int32_t CalcInstanceNumSum(std::function<Blob*(const std::string&)> BnInOp2Blob) const {
+    UNIMPLEMENTED();
+  }
   virtual int32_t CalcInstanceNumSum(const int32_t index,
                                      std::function<Blob*(const std::string&)> BnInOp2Blob) const {
     UNIMPLEMENTED();
@@ -114,7 +107,6 @@
       const KernelCtx& ctx, std::function<Blob*(const std::string&)> BnInOp2Blob) const {
     UNIMPLEMENTED();
   }
->>>>>>> 192f8b09
   virtual const PbMessage& GetCustomizedOpConf() const { UNIMPLEMENTED(); }
   virtual const PbMessage& GetCustomizedKernelConf() const { UNIMPLEMENTED(); }
   bool HasEmptyShapeBlob(const PbRpf<std::string>& bns,
