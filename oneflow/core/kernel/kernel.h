#ifndef ONEFLOW_CORE_KERNEL_KERNEL_H_
#define ONEFLOW_CORE_KERNEL_KERNEL_H_

#include "oneflow/core/job/job_conf.pb.h"
#include "oneflow/core/job/resource.pb.h"
#include "oneflow/core/kernel/kernel.pb.h"
#include "oneflow/core/kernel/kernel_util.h"
#include "oneflow/core/operator/operator.h"
#include "oneflow/core/persistence/snapshot.h"
#include "oneflow/core/register/blob.h"
#include "oneflow/core/common/protobuf.h"
#include "oneflow/core/operator/op_conf.pb.h"

namespace oneflow {

class Kernel {
 public:
  OF_DISALLOW_COPY_AND_MOVE(Kernel);
  virtual ~Kernel() = default;

  void Init(const ParallelContext*, const KernelConf&, DeviceCtx*);

  void InitModelAndConstBuf(const KernelCtx& ctx, const ParallelContext* parallel_ctx,
                            const Snapshot*,
                            std::function<Blob*(const std::string&)> BnInOp2Blob) const;

  void Launch(const KernelCtx& ctx, std::function<Blob*(const std::string&)> BnInOp2Blob) const;

  const LogicalBlobId& BnInOp2Lbi(const std::string& bn_in_op) const;
  const OperatorConf& op_conf() const { return op_attribute().op_conf(); }
  const OpAttribute& op_attribute() const { return kernel_conf().op_attribute(); }

 protected:
  Kernel() = default;
  virtual void VirtualKernelInit(const ParallelContext* parallel_ctx, DeviceCtx* device_ctx) {
    VirtualKernelInit(parallel_ctx);
  }
  virtual void VirtualKernelInit(const ParallelContext*) {}
  const KernelConf& kernel_conf() const { return kernel_conf_; }

  virtual void InitConstBufBlobs(DeviceCtx* ctx,
                                 std::function<Blob*(const std::string&)> BnInOp2Blob) const {}
  virtual void InitModelBlobsWithRandomSeed(
      DeviceCtx* ctx, std::mt19937* random_seed_gen,
      std::function<Blob*(const std::string&)> BnInOp2Blob) const {}
  virtual void InitModelBlobsWithDir(DeviceCtx* ctx, int32_t part_id, int32_t part_num,
                                     const std::string& model_load_dir,
                                     std::function<Blob*(const std::string&)> BnInOp2Blob) const {}
  virtual ActivationType GetActivationType() const { return ActivationType::kNone; }

  virtual void Forward(const KernelCtx& ctx,
                       std::function<Blob*(const std::string&)> BnInOp2Blob) const;
  virtual void ForwardDataContent(const KernelCtx& ctx,
                                  std::function<Blob*(const std::string&)> BnInOp2Blob) const {}
  virtual void ForwardDataId(const KernelCtx& ctx,
                             std::function<Blob*(const std::string&)> BnInOp2Blob) const {
    UNIMPLEMENTED();
  }
  virtual void ForwardColNum(const KernelCtx& ctx,
                             std::function<Blob*(const std::string&)> BnInOp2Blob) const {
    UNIMPLEMENTED();
  }
<<<<<<< HEAD
=======
  virtual void ForwardDim0ValidNum(const KernelCtx& ctx,
                                   std::function<Blob*(const std::string&)> BnInOp2Blob) const {
    UNIMPLEMENTED();
  }
>>>>>>> 1b789672
  virtual void ForwardDim1ValidNum(const KernelCtx& ctx,
                                   std::function<Blob*(const std::string&)> BnInOp2Blob) const {
    UNIMPLEMENTED();
  }
<<<<<<< HEAD
  virtual void ForwardDim0ValidNum(const KernelCtx& ctx,
=======
  virtual void ForwardDim2ValidNum(const KernelCtx& ctx,
>>>>>>> 1b789672
                                   std::function<Blob*(const std::string&)> BnInOp2Blob) const {
    UNIMPLEMENTED();
  }
  virtual void ForwardPackedHeader(const KernelCtx& ctx,
                                   std::function<Blob*(const std::string&)> BnInOp2Blob) const {
    UNIMPLEMENTED();
  }
  virtual void ForwardActivation(const KernelCtx& ctx, Blob* out_blob) const {}

  virtual void Backward(const KernelCtx& ctx,
                        std::function<Blob*(const std::string&)> BnInOp2Blob) const;
  virtual void BackwardDataContent(const KernelCtx& ctx,
                                   std::function<Blob*(const std::string&)> BnInOp2Blob) const {}
  virtual void BackwardDataId(const KernelCtx& ctx,
                              std::function<Blob*(const std::string&)> BnInOp2Blob) const {
    UNIMPLEMENTED();
  }
  virtual void BackwardColNum(const KernelCtx& ctx,
                              std::function<Blob*(const std::string&)> BnInOp2Blob) const {
    UNIMPLEMENTED();
  }
  virtual void BackwardDim0ValidNum(const KernelCtx& ctx,
                                    std::function<Blob*(const std::string&)> BnInOp2Blob) const {
    UNIMPLEMENTED();
  }
  virtual void BackwardActivation(const KernelCtx& ctx, const Blob* out_blob,
                                  const Blob* out_diff_blob, Blob* bw_activation_blob) const {}
  virtual int32_t CalculateTotalInsatcneNum(
      const int32_t index, std::function<Blob*(const std::string&)> BnInOp2Blob) const {
    UNIMPLEMENTED();
  }
  virtual void CalculateTotalInsatcneNumAndSetIntoBlob(
      const KernelCtx& ctx, std::function<Blob*(const std::string&)> BnInOp2Blob) const {
    UNIMPLEMENTED();
  }

  virtual const PbMessage& GetCustomizedOpConf() const { UNIMPLEMENTED(); }
  virtual const PbMessage& GetCustomizedKernelConf() const { UNIMPLEMENTED(); }
  bool HasEmptyShapeBlob(const PbRpf<std::string>& bns,
                         const std::function<Blob*(const std::string&)>& BnInOp2Blob) const;

#define DEFINE_GET_VAL_FROM_CUSTOMIZED_CONF(conf_type)                                   \
  template<typename T>                                                                   \
  T GetValFromCustomized##conf_type(const std::string& field_name) const {               \
    const PbMessage& customized_conf = GetCustomized##conf_type();                       \
    return GetValFromPbMessage<T>(customized_conf, field_name);                          \
  }                                                                                      \
  template<typename T>                                                                   \
  const PbRf<T>& GetPbRfFromCustomized##conf_type(const std::string& field_name) const { \
    return GetPbRfFromPbMessage<T>(GetCustomized##conf_type(), field_name);              \
  }                                                                                      \
  int32_t GetEnumFromCustomized##conf_type(const std::string& field_name) const {        \
    return GetEnumFromPbMessage(GetCustomized##conf_type(), field_name);                 \
  }

  DEFINE_GET_VAL_FROM_CUSTOMIZED_CONF(OpConf);
  DEFINE_GET_VAL_FROM_CUSTOMIZED_CONF(KernelConf);

#undef DEFINE_GET_VAL_FROM_CUSTOMIZED_CONF

 private:
  bool HasModelBns() const;
  KernelConf kernel_conf_;
};

template<DeviceType device_type>
class KernelIf : public Kernel {
 public:
  OF_DISALLOW_COPY_AND_MOVE(KernelIf);
  virtual ~KernelIf() = default;

 protected:
  KernelIf() = default;

  virtual void ForwardDataId(const KernelCtx& ctx,
                             std::function<Blob*(const std::string&)> BnInOp2Blob) const override;
  virtual void ForwardColNum(const KernelCtx& ctx,
                             std::function<Blob*(const std::string&)> BnInOp2Blob) const override;
  virtual void ForwardDim0ValidNum(
      const KernelCtx& ctx, std::function<Blob*(const std::string&)> BnInOp2Blob) const override;

  virtual void ForwardPackedHeader(
      const KernelCtx& ctx, std::function<Blob*(const std::string&)> BnInOp2Blob) const override;
  virtual void BackwardDataId(const KernelCtx& ctx,
                              std::function<Blob*(const std::string&)> BnInOp2Blob) const override;
  virtual void BackwardColNum(const KernelCtx& ctx,
                              std::function<Blob*(const std::string&)> BnInOp2Blob) const override;
  virtual void BackwardDim0ValidNum(
      const KernelCtx& ctx, std::function<Blob*(const std::string&)> BnInOp2Blob) const override;
  void CopyField(DeviceCtx* ctx, std::function<Blob*(const std::string&)> BnInOp2Blob,
                 const Blob* from_blob, const PbRpf<std::string>& to_bns,
                 void (Blob::*Copy)(DeviceCtx*, const Blob*)) const;
  void CopyField(DeviceCtx* ctx, std::function<Blob*(const std::string&)> BnInOp2Blob,
                 const PbRpf<std::string>& from_bns, const PbRpf<std::string>& to_bns,
                 void (Blob::*Copy)(DeviceCtx*, const Blob*)) const;
  bool EnableCudnn() const { return op_conf().enable_cudnn(); }
};

template<DeviceType device_type, typename ModelType>
class KernelIfWithModel : virtual public KernelIf<device_type> {
 public:
  OF_DISALLOW_COPY_AND_MOVE(KernelIfWithModel);
  virtual ~KernelIfWithModel() = default;
  int32_t CalculateTotalInsatcneNum(
      const int32_t index, std::function<Blob*(const std::string&)> BnInOp2Blob) const override;
  void CalculateTotalInsatcneNumAndSetIntoBlob(
      const KernelCtx& ctx, std::function<Blob*(const std::string&)> BnInOp2Blob) const override;

 protected:
  KernelIfWithModel() = default;
};

template<DeviceType device_type, typename T>
class KernelIfWithActivation : virtual public KernelIf<device_type> {
 public:
  OF_DISALLOW_COPY_AND_MOVE(KernelIfWithActivation);
  virtual ~KernelIfWithActivation() = default;

 protected:
  KernelIfWithActivation() = default;

  ActivationType GetActivationType() const override;
  void ForwardActivation(const KernelCtx& ctx, Blob* out_blob) const override;
  void BackwardActivation(const KernelCtx& ctx, const Blob* out_blob, const Blob* out_diff_blob,
                          Blob* bw_activation_blob) const override;
};

#define REGISTER_KERNEL(k, KernelType) \
  REGISTER_CLASS_WITH_ARGS(k, Kernel, KernelType, const KernelConf&)
#define REGISTER_KERNEL_CREATOR(k, f) REGISTER_CLASS_CREATOR(k, Kernel, f, const KernelConf&)

std::unique_ptr<const Kernel> ConstructKernel(const ParallelContext*, const KernelConf&,
                                              DeviceCtx*);

}  // namespace oneflow

#define MAKE_KERNEL_CREATOR_ENTRY(kernel_class, device_type, data_type_pair) \
  {GetHashKey(device_type, OF_PP_PAIR_SECOND(data_type_pair)),               \
   []() { return new kernel_class<device_type, OF_PP_PAIR_FIRST(data_type_pair)>(); }},

#define ADD_DEFAULT_KERNEL_CREATOR(op_type_case, kernel_class, data_type_seq)         \
  namespace {                                                                         \
                                                                                      \
  Kernel* OF_PP_CAT(CreateKernel, __LINE__)(const KernelConf& kernel_conf) {          \
    static const HashMap<std::string, std::function<Kernel*()>> creators = {          \
        OF_PP_SEQ_PRODUCT_FOR_EACH_TUPLE(MAKE_KERNEL_CREATOR_ENTRY, (kernel_class),   \
                                         DEVICE_TYPE_SEQ, data_type_seq)};            \
    return creators.at(GetHashKey(kernel_conf.op_attribute().op_conf().device_type(), \
                                  kernel_conf.data_type()))();                        \
  }                                                                                   \
                                                                                      \
  REGISTER_KERNEL_CREATOR(op_type_case, OF_PP_CAT(CreateKernel, __LINE__));           \
  }

#define MAKE_DEVICE_TYPE_KERNEL_CREATOR_ENTRY(kernel_class, device_type) \
  {device_type, []() { return new kernel_class<device_type>(); }},

#define ADD_DEVICE_TYPE_KERNEL_CREATOR(op_type_case, kernel_class)                              \
  namespace {                                                                                   \
                                                                                                \
  Kernel* OF_PP_CAT(CreateKernel, __LINE__)(const KernelConf& kernel_conf) {                    \
    static const HashMap<int, std::function<Kernel*()>> creators = {                            \
        OF_PP_SEQ_PRODUCT_FOR_EACH_TUPLE(MAKE_DEVICE_TYPE_KERNEL_CREATOR_ENTRY, (kernel_class), \
                                         DEVICE_TYPE_SEQ)};                                     \
    return creators.at(kernel_conf.op_attribute().op_conf().device_type())();                   \
  }                                                                                             \
                                                                                                \
  REGISTER_KERNEL_CREATOR(op_type_case, OF_PP_CAT(CreateKernel, __LINE__));                     \
  }

#define MAKE_CPU_KERNEL_CREATOR_ENTRY(kernel_class, data_type_pair) \
  {OF_PP_PAIR_SECOND(data_type_pair),                               \
   []() { return new kernel_class<OF_PP_PAIR_FIRST(data_type_pair)>(); }},

#define ADD_CPU_DEFAULT_KERNEL_CREATOR(op_type_case, kernel_class, data_type_seq)       \
  namespace {                                                                           \
                                                                                        \
  Kernel* CreateKernel(const KernelConf& kernel_conf) {                                 \
    static const HashMap<int, std::function<Kernel*()>> creators = {                    \
        OF_PP_SEQ_PRODUCT_FOR_EACH_TUPLE(MAKE_CPU_KERNEL_CREATOR_ENTRY, (kernel_class), \
                                         data_type_seq)};                               \
    return creators.at(kernel_conf.data_type())();                                      \
  }                                                                                     \
                                                                                        \
  REGISTER_KERNEL_CREATOR(op_type_case, CreateKernel);                                  \
  }

#endif  // ONEFLOW_CORE_KERNEL_KERNEL_H_<|MERGE_RESOLUTION|>--- conflicted
+++ resolved
@@ -60,22 +60,15 @@
                              std::function<Blob*(const std::string&)> BnInOp2Blob) const {
     UNIMPLEMENTED();
   }
-<<<<<<< HEAD
-=======
   virtual void ForwardDim0ValidNum(const KernelCtx& ctx,
                                    std::function<Blob*(const std::string&)> BnInOp2Blob) const {
     UNIMPLEMENTED();
   }
->>>>>>> 1b789672
   virtual void ForwardDim1ValidNum(const KernelCtx& ctx,
                                    std::function<Blob*(const std::string&)> BnInOp2Blob) const {
     UNIMPLEMENTED();
   }
-<<<<<<< HEAD
-  virtual void ForwardDim0ValidNum(const KernelCtx& ctx,
-=======
   virtual void ForwardDim2ValidNum(const KernelCtx& ctx,
->>>>>>> 1b789672
                                    std::function<Blob*(const std::string&)> BnInOp2Blob) const {
     UNIMPLEMENTED();
   }
