--- conflicted
+++ resolved
@@ -146,14 +146,10 @@
                               std::function<Blob*(const std::string&)> BnInOp2Blob) const override;
   virtual void BackwardColNum(const KernelCtx& ctx,
                               std::function<Blob*(const std::string&)> BnInOp2Blob) const override;
-<<<<<<< HEAD
   void ForwardField(DeviceCtx* ctx, std::function<Blob*(const std::string&)> BnInOp2Blob,
                     void (Blob::*Copy)(DeviceCtx*, const Blob*)) const;
 
-  virtual void BackwardAvailableInstanceNum(
-=======
   virtual void BackwardVaryingInstanceNum(
->>>>>>> 5003382f
       const KernelCtx& ctx, std::function<Blob*(const std::string&)> BnInOp2Blob) const override;
   void CopyField(DeviceCtx* ctx, std::function<Blob*(const std::string&)> BnInOp2Blob,
                  const Blob* from_blob, const PbRpf<std::string>& to_bns,
