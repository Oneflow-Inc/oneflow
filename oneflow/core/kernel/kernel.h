--- conflicted
+++ resolved
@@ -9,6 +9,7 @@
 #include "oneflow/core/persistence/snapshot.h"
 #include "oneflow/core/register/blob.h"
 #include "oneflow/core/common/protobuf.h"
+#include "oneflow/core/operator/op_conf.pb.h"
 
 namespace oneflow {
 
@@ -72,6 +73,37 @@
       const KernelCtx& ctx,
       std::function<Blob*(const std::string&)> BnInOp2Blob) const = 0;
 
+  virtual const PbMessage& GetCustomizedOpConf() const { UNIMPLEMENTED(); }
+  virtual const PbMessage& GetCustomizedKernelConf() const { UNIMPLEMENTED(); }
+
+#define DEFINE_GET_VAL_FROM_SPECIAL_CONF(ret_type, func_name, conf_type) \
+  ret_type Get##func_name##FromCustomized##conf_type(                    \
+      const std::string& field_name) const {                             \
+    const PbMessage& special_conf = GetCustomized##conf_type();          \
+    return Get##func_name##FromPbMessage(special_conf, field_name);      \
+  }
+
+#define DEFINE_GET_VAL_FROM_SPECIAL_CONF_TYPE(ret_type, func_name) \
+  DEFINE_GET_VAL_FROM_SPECIAL_CONF(ret_type, func_name, OpConf);   \
+  DEFINE_GET_VAL_FROM_SPECIAL_CONF(ret_type, func_name, KernelConf);
+
+  OF_PP_FOR_EACH_TUPLE(DEFINE_GET_VAL_FROM_SPECIAL_CONF_TYPE,
+                       PROTOBUF_BASIC_DATA_TYPE_SEQ OF_PP_MAKE_TUPLE_SEQ(
+                           const PbMessage&, Message));
+
+#undef DEFINE_GET_VAL_FROM_SPECIAL_CONF_TYPE
+#undef DEFINE_GET_VAL_FROM_SPECIAL_CONF
+
+  const PbRf<int32_t>& GetInt32PbRfFromCustomizedOpConf(
+      const std::string& field_name) const {
+    return GetPbRfFromPbMessage<int32_t>(GetCustomizedOpConf(), field_name);
+  }
+
+  const PbRf<int32_t>& GetInt32RbRfFromCustomizedKernelConf(
+      const std::string& field_name) const {
+    return GetPbRfFromPbMessage<int32_t>(GetCustomizedKernelConf(), field_name);
+  }
+
  private:
   KernelConf kernel_conf_;
 };
@@ -84,37 +116,6 @@
 
  protected:
   KernelIf() = default;
-
-  virtual const PbMessage& GetCustomizedOpConf() const { UNIMPLEMENTED(); }
-  virtual const PbMessage& GetCustomizedKernelConf() const { UNIMPLEMENTED(); }
-
-#define DEFINE_GET_VAL_FROM_SPECIAL_CONF(ret_type, func_name, conf_type) \
-  ret_type Get##func_name##FromCustomized##conf_type(                    \
-      const std::string& field_name) const {                             \
-    const PbMessage& special_conf = GetCustomized##conf_type();          \
-    return Get##func_name##FromPbMessage(special_conf, field_name);      \
-  }
-
-#define DEFINE_GET_VAL_FROM_SPECIAL_CONF_TYPE(ret_type, func_name) \
-  DEFINE_GET_VAL_FROM_SPECIAL_CONF(ret_type, func_name, OpConf);   \
-  DEFINE_GET_VAL_FROM_SPECIAL_CONF(ret_type, func_name, KernelConf);
-
-  OF_PP_FOR_EACH_TUPLE(DEFINE_GET_VAL_FROM_SPECIAL_CONF_TYPE,
-                       PROTOBUF_BASIC_DATA_TYPE_SEQ OF_PP_MAKE_TUPLE_SEQ(
-                           const PbMessage&, Message));
-
-#undef DEFINE_GET_VAL_FROM_SPECIAL_CONF_TYPE
-#undef DEFINE_GET_VAL_FROM_SPECIAL_CONF
-
-  const PbRf<int32_t>& GetInt32PbRfFromCustomizedOpConf(
-      const std::string& field_name) const {
-    return GetPbRfFromPbMessage<int32_t>(GetCustomizedOpConf(), field_name);
-  }
-
-  const PbRf<int32_t>& GetInt32RbRfFromCustomizedKernelConf(
-      const std::string& field_name) const {
-    return GetPbRfFromPbMessage<int32_t>(GetCustomizedKernelConf(), field_name);
-  }
 
   virtual void ForwardDataId(
       const KernelCtx& ctx,
@@ -155,6 +156,13 @@
 std::unique_ptr<const Kernel> ConstructKernel(const ParallelContext*,
                                               const KernelConf&);
 
+template<OperatorConf::OpTypeCase op_type_case>
+class CudnnKernelCreatorHelper final {
+ public:
+  static bool IsUseCudnn(const OperatorConf& op_conf) { return false; }
+  static Kernel* CreateKernel(const KernelConf& kernel_conf) { return nullptr; }
+};
+
 }  // namespace oneflow
 
 #define MAKE_KERNEL_CREATOR_ENTRY(kernel_class, device_type, data_type_pair)   \
@@ -166,6 +174,11 @@
   namespace {                                                                 \
                                                                               \
   Kernel* OF_PP_CAT(CreateKernel, __LINE__)(const KernelConf& kernel_conf) {  \
+    if (CudnnKernelCreatorHelper<op_type_case>::IsUseCudnn(                   \
+            kernel_conf.op_conf())) {                                         \
+      return CudnnKernelCreatorHelper<op_type_case>::CreateKernel(            \
+          kernel_conf);                                                       \
+    }                                                                         \
     static const HashMap<std::string, std::function<Kernel*()>> creators = {  \
         OF_PP_SEQ_PRODUCT_FOR_EACH_TUPLE(MAKE_KERNEL_CREATOR_ENTRY,           \
                                          (kernel_class), DEVICE_TYPE_SEQ,     \
@@ -175,7 +188,6 @@
   }                                                                           \
                                                                               \
   COMMAND(AddKernelCreator(op_type_case, OF_PP_CAT(CreateKernel, __LINE__))); \
-<<<<<<< HEAD
   }
 
 #define MAKE_CUDNN_KERNEL_CREATOR_ENTRY(kernel_class, data_type_pair) \
@@ -188,21 +200,19 @@
   bool CudnnKernelCreatorHelper<op_type_case>::IsUseCudnn(                \
       const KernelConf& kernel_conf) {                                    \
     CHECK(kernel_conf.has_##kernel_type_field());                         \
-    if (kernel_conf.kernel_type_field().has_use_cudnn()) {                \
-      return kernel_conf.kernel_type_field().use_cudnn();                 \
+    if (kernel_conf.kernel_type_field().has_use_cudnn_on_gpu()) {         \
+      return kernel_conf.kernel_type_field().use_cudnn_on_gpu();          \
     } else {                                                              \
       return fasle;                                                       \
     }                                                                     \
   }                                                                       \
   template<>                                                              \
   Kernel* CudnnKernelCreatorHelper<op_type_case>::CreateKernel(           \
-      DeviceType dev_type, const KernelConf& kernel_conf) {               \
+      const KernelConf& kernel_conf) {                                    \
     static const HashMap<int, std::function<Kernel*()>> creators = {      \
         OF_PP_SEQ_PRODUCT_FOR_EACH_TUPLE(MAKE_CUDNN_KERNEL_CREATOR_ENTRY, \
                                          (kernel_class), data_type_seq)}; \
     return creators.at(kernel_conf.data_type())();                        \
-=======
->>>>>>> 6e2b838a
   }
 
 #define MAKE_CPU_KERNEL_CREATOR_ENTRY(kernel_class, data_type_pair) \
