--- conflicted
+++ resolved
@@ -67,11 +67,6 @@
   virtual bool IsStateless() const { return true; }
   virtual const PbMessage& GetCustomizedOpConf() const { UNIMPLEMENTED(); }
   virtual const PbMessage& GetCustomizedKernelConf() const { UNIMPLEMENTED(); }
-<<<<<<< HEAD
-  bool IsAllBlobEmpty(const PbRpf<std::string>& bns,
-                      const std::function<Blob*(const std::string&)>& BnInOp2Blob) const;
-=======
->>>>>>> dd2ed123
   void CheckSameDim0ValidNum(const PbRpf<std::string>& bns,
                              const std::function<Blob*(const std::string&)>& BnInOp2Blob) const;
 
