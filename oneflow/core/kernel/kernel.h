#ifndef ONEFLOW_CORE_KERNEL_KERNEL_H_
#define ONEFLOW_CORE_KERNEL_KERNEL_H_

#include "oneflow/core/job/job_conf.pb.h"
#include "oneflow/core/job/resource.pb.h"
#include "oneflow/core/kernel/kernel_util.h"
#include "oneflow/core/operator/op_conf.pb.h"
#include "oneflow/core/operator/operator.h"
#include "oneflow/core/operator/operator.pb.h"
#include "oneflow/core/operator/operator_manager.h"
#include "oneflow/core/persistence/snapshot.h"
#include "oneflow/core/register/blob.h"

namespace oneflow {

class Kernel {
 public:
  OF_DISALLOW_COPY_AND_MOVE(Kernel);
  virtual ~Kernel() = default;

  virtual void InitFromOpProto(const OperatorProto& op_proto);

  void InitModelAndModelTmpBlobs(
<<<<<<< HEAD
      const KernelCtx& ctx,
      ParallelPolicy policy,
      int64_t parallel_id,
      int64_t parallel_num,
      const Snapshot*,
      std::function<Blob*(const std::string&)> BnInOp2Blob) const;
=======
      const KernelCtx& ctx, ParallelPolicy policy, int64_t parallel_id,
      int64_t parallel_num, const Snapshot*,
      std::function<Blob*(const std::string&)> Blob4BnInOp) const;
>>>>>>> 03db51d7

  // for Forward / Bp Calculation in FwExecGragh node and BpExecGragh node
  // through bn_in_op2blob_ptr function get the input blob and output blob
  // the Kernel will using the input blob calculate the result and fill output
  virtual void Forward(const KernelCtx& ctx,
                       std::function<Blob*(const std::string&)>) const = 0;
  virtual void Backward(const KernelCtx& ctx,
                        std::function<Blob*(const std::string&)>) const = 0;

  //
  const std::string& Lbn4BnInOp(const std::string& bn_in_op) const {
    return op_->Lbn4BnInOp(bn_in_op);
  }

 protected:
  Kernel() = default;
  const Operator* op() const { return op_.get(); }

  virtual void InitModelAndModelTmpBlobsWithSnapshot(
<<<<<<< HEAD
      const KernelCtx& ctx,
      ParallelPolicy policy,
      int64_t parallel_id,
      int64_t parallel_num,
      const Snapshot*,
      std::function<Blob*(const std::string&)> BnInOp2Blob) const {
=======
      const KernelCtx& ctx, ParallelPolicy policy, int64_t parallel_id,
      int64_t parallel_num, const Snapshot*,
      std::function<Blob*(const std::string&)> Blob4BnInOp) const {
>>>>>>> 03db51d7
    UNEXPECTED_RUN();
  }
  virtual void InitModelAndModelTmpBlobsWithoutSnapshot(
      const KernelCtx& ctx,
      std::function<Blob*(const std::string&)> BnInOp2Blob) const {
    UNEXPECTED_RUN();
  }

 private:
  std::unique_ptr<const Operator> op_;
};

using KernelWardFunc = void (Kernel::*)(
    const KernelCtx&, std::function<Blob*(const std::string&)>) const;

#define INSTANTIATE_CPU_KERNEL_CLASS(classname)      \
  char gInstantiationGuardCPU##classname;            \
  template class classname<DeviceType::kCPU, float>; \
  template class classname<DeviceType::kCPU, double>;
#define INSTANTIATE_GPU_KERNEL_CLASS(classname)      \
  char gInstantiationGuardGPU##classname;            \
  template class classname<DeviceType::kGPU, float>; \
  template class classname<DeviceType::kGPU, double>;

#define INSTANTIATE_KERNEL_CLASS(classname) \
  INSTANTIATE_CPU_KERNEL_CLASS(classname)   \
  INSTANTIATE_GPU_KERNEL_CLASS(classname)

}  // namespace oneflow

#endif  // ONEFLOW_CORE_KERNEL_KERNEL_H_<|MERGE_RESOLUTION|>--- conflicted
+++ resolved
@@ -21,18 +21,9 @@
   virtual void InitFromOpProto(const OperatorProto& op_proto);
 
   void InitModelAndModelTmpBlobs(
-<<<<<<< HEAD
-      const KernelCtx& ctx,
-      ParallelPolicy policy,
-      int64_t parallel_id,
-      int64_t parallel_num,
-      const Snapshot*,
-      std::function<Blob*(const std::string&)> BnInOp2Blob) const;
-=======
       const KernelCtx& ctx, ParallelPolicy policy, int64_t parallel_id,
       int64_t parallel_num, const Snapshot*,
-      std::function<Blob*(const std::string&)> Blob4BnInOp) const;
->>>>>>> 03db51d7
+      std::function<Blob*(const std::string&)> BnInOp2Blob) const;
 
   // for Forward / Bp Calculation in FwExecGragh node and BpExecGragh node
   // through bn_in_op2blob_ptr function get the input blob and output blob
@@ -52,18 +43,9 @@
   const Operator* op() const { return op_.get(); }
 
   virtual void InitModelAndModelTmpBlobsWithSnapshot(
-<<<<<<< HEAD
-      const KernelCtx& ctx,
-      ParallelPolicy policy,
-      int64_t parallel_id,
-      int64_t parallel_num,
-      const Snapshot*,
-      std::function<Blob*(const std::string&)> BnInOp2Blob) const {
-=======
       const KernelCtx& ctx, ParallelPolicy policy, int64_t parallel_id,
       int64_t parallel_num, const Snapshot*,
-      std::function<Blob*(const std::string&)> Blob4BnInOp) const {
->>>>>>> 03db51d7
+      std::function<Blob*(const std::string&)> BnInOp2Blob) const {
     UNEXPECTED_RUN();
   }
   virtual void InitModelAndModelTmpBlobsWithoutSnapshot(
