--- conflicted
+++ resolved
@@ -157,8 +157,6 @@
 void NormalizationKernel<device_type, T>::ForwardDataContent(
     const KernelCtx& ctx,
     std::function<Blob*(const std::string&)> BnInOp2Blob) const {
-<<<<<<< HEAD
-=======
   const auto& conf = this->kernel_conf().normalization_conf();
 #ifdef WITH_CUDA
   if (conf.use_cudnn()) {
@@ -166,15 +164,10 @@
     return;
   }
 #endif
->>>>>>> 65fac7b5
   const Blob* mean_blob = nullptr;
   const Blob* variance_blob = nullptr;
-  const Blob* comp_in_blob = nullptr;
-  Blob* comp_out_blob = nullptr;
   const Blob* in_blob = BnInOp2Blob("in");
   Blob* out_blob = BnInOp2Blob("out");
-  comp_in_blob = in_blob;
-  comp_out_blob = out_blob;
   if (Global<JobDesc>::Get()->IsTrain()) {
     CalcMeanAndVariance(ctx, BnInOp2Blob);
     UpdateMovingMeanAndMovingVariance(ctx, BnInOp2Blob);
@@ -184,16 +177,13 @@
     mean_blob = BnInOp2Blob("moving_mean");
     variance_blob = BnInOp2Blob("moving_variance");
   }
-  Normalize(ctx, BnInOp2Blob, mean_blob, variance_blob, comp_in_blob,
-            comp_out_blob);
+  Normalize(ctx, BnInOp2Blob, mean_blob, variance_blob, in_blob, out_blob);
 }
 
 template<DeviceType device_type, typename T>
 void NormalizationKernel<device_type, T>::BackwardDataContent(
     const KernelCtx& ctx,
     std::function<Blob*(const std::string&)> BnInOp2Blob) const {
-<<<<<<< HEAD
-=======
   const auto& normalization_kernel_conf =
       this->kernel_conf().normalization_conf();
 #ifdef WITH_CUDA
@@ -202,7 +192,6 @@
     return;
   }
 #endif
->>>>>>> 65fac7b5
   const auto& normalization_op_conf = this->op_conf().normalization_conf();
   const Blob* out_diff_blob = BnInOp2Blob("out_diff");
   const Blob* comp_out_diff_blob = nullptr;
@@ -267,11 +256,13 @@
     const KernelCtx& ctx,
     const std::function<Blob*(const std::string&)> BnInOp2Blob,
     const Blob* out_diff_blob, Blob* in_diff_blob) const {
+  int64_t axis = this->op_conf().normalization_conf().axis();
   Blob* normalized_blob = BnInOp2Blob("normalized_in");
   Blob* inv_var_blob = BnInOp2Blob("inv_var");
   KernelUtil<device_type, T>::Scal(
       ctx.device_ctx, normalized_blob->shape().elem_cnt(),
-      static_cast<T>(-1.0 / normalized_blob->shape().elem_cnt()),
+      static_cast<T>(-1.0 * normalized_blob->shape().At(axis)
+                     / normalized_blob->shape().elem_cnt()),
       normalized_blob->mut_dptr<T>(), 1);
   KernelUtil<device_type, T>::Axpy(
       ctx.device_ctx, normalized_blob->shape().elem_cnt(), static_cast<T>(1),
