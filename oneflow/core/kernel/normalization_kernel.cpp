--- conflicted
+++ resolved
@@ -36,14 +36,13 @@
 
 }  // namespace
 
-NormalizationCtx::NormalizationCtx(const KernelConf& kernel_conf,
-                                   DataType type) {
+NormalizationCtx::NormalizationCtx(const KernelConf& kernel_conf, DataType type) {
 #ifdef WITH_CUDA
   const NormalizationKernelConf& conf = kernel_conf.normalization_conf();
   mode_ = static_cast<cudnnBatchNormMode_t>(conf.cudnn_bn_mode());
   std::vector<int64_t> in_shape(conf.in().dim().begin(), conf.in().dim().end());
   CHECK(4 <= in_shape.size() && in_shape.size() <= 5) << in_shape.size();
-  int32_t axis = kernel_conf.op_conf().normalization_conf().axis();
+  int32_t axis = kernel_conf.op_attribute().op_conf().normalization_conf().axis();
   param_desc_.reset(new CudnnTensorDesc());
   int N = in_shape[0];
   int C = in_shape[axis];
@@ -57,43 +56,35 @@
   } else {
     strides = {H * W * D * C, 1, W * D * C, D * C, C};
   }
-  in_desc_.reset(
-      new CudnnTensorDesc(type, in_shape.size(), dims.data(), strides.data()));
-  CudaCheck(cudnnDeriveBNTensorDescriptor(param_desc_->Get(), in_desc_->Get(),
-                                          mode_));
+  in_desc_.reset(new CudnnTensorDesc(type, in_shape.size(), dims.data(), strides.data()));
+  CudaCheck(cudnnDeriveBNTensorDescriptor(param_desc_->Get(), in_desc_->Get(), mode_));
 #endif  // WITH_CUDA
 }
 #ifdef WITH_CUDA
-const cudnnBatchNormMode_t& NormalizationCtx::cudnn_batch_norm_mode() const {
-  return mode_;
-}
+const cudnnBatchNormMode_t& NormalizationCtx::cudnn_batch_norm_mode() const { return mode_; }
 const cudnnTensorDescriptor_t& NormalizationCtx::cudnn_in_tensor_desc() const {
   return in_desc_->Get();
 }
-const cudnnTensorDescriptor_t& NormalizationCtx::cudnn_param_tensor_desc()
-    const {
+const cudnnTensorDescriptor_t& NormalizationCtx::cudnn_param_tensor_desc() const {
   return param_desc_->Get();
 }
 #endif  // WITH_CUDA
 
 template<DeviceType device_type, typename T>
 void NormalizationKernel<device_type, T>::NormalizationCudnnForward(
-    const KernelCtx& ctx,
-    const std::function<Blob*(const std::string&)>& BnInOp2Blob) const {
+    const KernelCtx& ctx, const std::function<Blob*(const std::string&)>& BnInOp2Blob) const {
   UNIMPLEMENTED();
 }
 
 template<DeviceType device_type, typename T>
 void NormalizationKernel<device_type, T>::NormalizationCudnnBackward(
-    const KernelCtx& ctx,
-    const std::function<Blob*(const std::string&)>& BnInOp2Blob) const {
+    const KernelCtx& ctx, const std::function<Blob*(const std::string&)>& BnInOp2Blob) const {
   UNIMPLEMENTED();
 }
 
 template<>
 void NormalizationKernel<DeviceType::kGPU, float>::NormalizationCudnnForward(
-    const KernelCtx& ctx,
-    const std::function<Blob*(const std::string&)>& BnInOp2Blob) const {
+    const KernelCtx& ctx, const std::function<Blob*(const std::string&)>& BnInOp2Blob) const {
   const float* in = BnInOp2Blob("in")->dptr<float>();
   const float* gamma = BnInOp2Blob("gamma")->dptr<float>();
   const float* beta = BnInOp2Blob("beta")->dptr<float>();
@@ -105,40 +96,33 @@
     InitMovingMeanAndMovingVariance(ctx, BnInOp2Blob, false);
     double momentum = this->op_conf().normalization_conf().momentum();
     CudaCheck(cudnnBatchNormalizationForwardTraining(
-        ctx.device_ctx->cudnn_handle(),
-        normalization_ctx_->cudnn_batch_norm_mode(), OnePtr<float>::value,
+        ctx.device_ctx->cudnn_handle(), normalization_ctx_->cudnn_batch_norm_mode(),
+        OnePtr<float>::value, ZeroPtr<float>::value, normalization_ctx_->cudnn_in_tensor_desc(), in,
+        normalization_ctx_->cudnn_in_tensor_desc(), out,
+        normalization_ctx_->cudnn_param_tensor_desc(), gamma, beta, 1 - momentum, moving_mean,
+        moving_variance, epsilon, BnInOp2Blob("cache_mean_for_cudnn_bw")->mut_dptr<float>(),
+        BnInOp2Blob("cache_inv_variance_for_cudnn_bw")->mut_dptr<float>()));
+  } else {
+    CudaCheck(cudnnBatchNormalizationForwardInference(
+        ctx.device_ctx->cudnn_handle(), CUDNN_BATCHNORM_SPATIAL, OnePtr<float>::value,
         ZeroPtr<float>::value, normalization_ctx_->cudnn_in_tensor_desc(), in,
         normalization_ctx_->cudnn_in_tensor_desc(), out,
-        normalization_ctx_->cudnn_param_tensor_desc(), gamma, beta,
-        1 - momentum, moving_mean, moving_variance, epsilon,
-        BnInOp2Blob("cache_mean_for_cudnn_bw")->mut_dptr<float>(),
-        BnInOp2Blob("cache_inv_variance_for_cudnn_bw")->mut_dptr<float>()));
-  } else {
-    CudaCheck(cudnnBatchNormalizationForwardInference(
-        ctx.device_ctx->cudnn_handle(), CUDNN_BATCHNORM_SPATIAL,
-        OnePtr<float>::value, ZeroPtr<float>::value,
-        normalization_ctx_->cudnn_in_tensor_desc(), in,
-        normalization_ctx_->cudnn_in_tensor_desc(), out,
-        normalization_ctx_->cudnn_param_tensor_desc(), gamma, beta, moving_mean,
-        moving_variance, epsilon));
+        normalization_ctx_->cudnn_param_tensor_desc(), gamma, beta, moving_mean, moving_variance,
+        epsilon));
   }
 }
 
 template<>
 void NormalizationKernel<DeviceType::kGPU, float>::NormalizationCudnnBackward(
-    const KernelCtx& ctx,
-    const std::function<Blob*(const std::string&)>& BnInOp2Blob) const {
-  const cudnnTensorDescriptor_t& in_desc =
-      normalization_ctx_->cudnn_in_tensor_desc();
+    const KernelCtx& ctx, const std::function<Blob*(const std::string&)>& BnInOp2Blob) const {
+  const cudnnTensorDescriptor_t& in_desc = normalization_ctx_->cudnn_in_tensor_desc();
   CudaCheck(cudnnBatchNormalizationBackward(
-      ctx.device_ctx->cudnn_handle(),
-      normalization_ctx_->cudnn_batch_norm_mode(), OnePtr<float>::value,
-      ZeroPtr<float>::value, OnePtr<float>::value, ZeroPtr<float>::value,
+      ctx.device_ctx->cudnn_handle(), normalization_ctx_->cudnn_batch_norm_mode(),
+      OnePtr<float>::value, ZeroPtr<float>::value, OnePtr<float>::value, ZeroPtr<float>::value,
       in_desc, BnInOp2Blob("in")->dptr<float>(), in_desc,
       BnInOp2Blob(GenDiffBn("out"))->dptr<float>(), in_desc,
       BnInOp2Blob(GenDiffBn("in"))->mut_dptr<float>(),
-      normalization_ctx_->cudnn_param_tensor_desc(),
-      BnInOp2Blob("gamma")->dptr<float>(),
+      normalization_ctx_->cudnn_param_tensor_desc(), BnInOp2Blob("gamma")->dptr<float>(),
       BnInOp2Blob(GenDiffBn("gamma"))->mut_dptr<float>(),
       BnInOp2Blob(GenDiffBn("beta"))->mut_dptr<float>(),
       static_cast<double>(this->op_conf().normalization_conf().epsilon()),
@@ -246,11 +230,8 @@
 
 template<DeviceType device_type, typename T>
 void NormalizationKernel<device_type, T>::BackwardDataContent(
-<<<<<<< HEAD
-    const KernelCtx& ctx,
-    std::function<Blob*(const std::string&)> BnInOp2Blob) const {
-  const auto& normalization_kernel_conf =
-      this->kernel_conf().normalization_conf();
+    const KernelCtx& ctx, std::function<Blob*(const std::string&)> BnInOp2Blob) const {
+  const auto& normalization_kernel_conf = this->kernel_conf().normalization_conf();
 #ifdef WITH_CUDA
   if (normalization_kernel_conf.use_cudnn()) {
     NormalizationCudnnBackward(ctx, BnInOp2Blob);
@@ -258,11 +239,6 @@
   }
 #endif
   const auto& normalization_op_conf = this->op_conf().normalization_conf();
-=======
-    const KernelCtx& ctx, std::function<Blob*(const std::string&)> BnInOp2Blob) const {
-  const auto& normalization_op_conf = this->op_conf().normalization_conf();
-  const auto& normalization_kernel_conf = this->kernel_conf().normalization_conf();
->>>>>>> 38978cc5
   const Blob* out_diff_blob = BnInOp2Blob("out_diff");
   const Blob* comp_out_diff_blob = nullptr;
   Blob* comp_in_diff_blob = nullptr;
@@ -333,17 +309,10 @@
   Blob* tmp_storage_blob = BnInOp2Blob("tmp_storage_for_sum");
   FOR_RANGE(int32_t, i, 0, norm_part_num) {
     KernelUtil<device_type, T>::Sum(
-<<<<<<< HEAD
-        ctx.device_ctx, norm_elem_num,
-        out_diff_blob->dptr<T>() + i * norm_elem_num,
+        ctx.device_ctx, norm_elem_num, out_diff_blob->dptr<T>() + i * norm_elem_num,
         beta_diff_blob->mut_dptr<T>() + i,
         GetTmpForSumDptr<T>(tmp_storage_blob, beta_diff_blob->mut_dptr<T>()),
         GetTmpForSumByteSize(tmp_storage_blob));
-=======
-        ctx.device_ctx, norm_elem_num, out_diff_blob->dptr<T>() + i * norm_elem_num,
-        beta_diff_blob->mut_dptr<T>() + i, tmp_storage_blob->mut_dptr<T>(),
-        tmp_storage_blob->ByteSizeOfDataContentField());
->>>>>>> 38978cc5
     if (need_comp_in_diff) {
       KernelUtil<device_type, T>::Axpy(ctx.device_ctx, norm_elem_num, static_cast<T>(1),
                                        beta_diff_blob->dptr<T>() + i, 0,
@@ -425,16 +394,9 @@
   T* tmp_dptr = GetTmpForSumDptr<T>(tmp_storage_blob, mean_blob->mut_dptr<T>());
   size_t tmp_byte_size = GetTmpForSumByteSize(tmp_storage_blob);
   FOR_RANGE(int32_t, i, 0, norm_part_num) {
-<<<<<<< HEAD
-    KernelUtil<device_type, T>::Sum(
-        ctx.device_ctx, norm_elem_num, in_blob->dptr<T>() + i * norm_elem_num,
-        mean_blob->mut_dptr<T>() + i, tmp_dptr, tmp_byte_size);
-=======
     KernelUtil<device_type, T>::Sum(ctx.device_ctx, norm_elem_num,
                                     in_blob->dptr<T>() + i * norm_elem_num,
-                                    mean_blob->mut_dptr<T>() + i, tmp_storage_blob->mut_dptr<T>(),
-                                    tmp_storage_blob->ByteSizeOfDataContentField());
->>>>>>> 38978cc5
+                                    mean_blob->mut_dptr<T>() + i, tmp_dptr, tmp_byte_size);
   }
   const T inv_norm_elem_num = static_cast<T>(1.0 / norm_elem_num);
   KernelUtil<device_type, T>::Scal(ctx.device_ctx, mean_blob->shape().elem_cnt(), inv_norm_elem_num,
@@ -447,14 +409,8 @@
                               mean_blob->dptr<T>() + i, tmp_blob->mut_dptr<T>());
     KernelUtil<device_type, T>::Mul(ctx.device_ctx, norm_elem_num, tmp_blob->dptr<T>(),
                                     tmp_blob->dptr<T>(), tmp_blob->mut_dptr<T>());
-    KernelUtil<device_type, T>::Sum(
-<<<<<<< HEAD
-        ctx.device_ctx, norm_elem_num, tmp_blob->dptr<T>(),
-        variance_blob->mut_dptr<T>() + i, tmp_dptr, tmp_byte_size);
-=======
-        ctx.device_ctx, norm_elem_num, tmp_blob->dptr<T>(), variance_blob->mut_dptr<T>() + i,
-        tmp_storage_blob->mut_dptr<T>(), tmp_storage_blob->ByteSizeOfDataContentField());
->>>>>>> 38978cc5
+    KernelUtil<device_type, T>::Sum(ctx.device_ctx, norm_elem_num, tmp_blob->dptr<T>(),
+                                    variance_blob->mut_dptr<T>() + i, tmp_dptr, tmp_byte_size);
   }
   KernelUtil<device_type, T>::Scal(ctx.device_ctx, variance_blob->shape().elem_cnt(),
                                    inv_norm_elem_num, variance_blob->mut_dptr<T>(), 1);
@@ -462,91 +418,13 @@
 
 template<DeviceType device_type, typename T>
 void NormalizationKernel<device_type, T>::UpdateMovingMeanAndMovingVariance(
-<<<<<<< HEAD
-    const KernelCtx& ctx,
-    const std::function<Blob*(const std::string&)>& BnInOp2Blob) const {
+    const KernelCtx& ctx, const std::function<Blob*(const std::string&)>& BnInOp2Blob) const {
   InitMovingMeanAndMovingVariance(ctx, BnInOp2Blob, true);
   const auto& conf = this->op_conf().normalization_conf();
   const Blob* mean_blob = BnInOp2Blob("new_mean");
   const Blob* variance_blob = BnInOp2Blob("new_variance");
   Blob* moving_mean_blob = BnInOp2Blob("moving_mean");
   Blob* moving_variance_blob = BnInOp2Blob("moving_variance");
-  const T momentum = conf.momentum();
-  const T one_minus_momentum = 1 - momentum;
-  KernelUtil<device_type, T>::Scal(
-      ctx.device_ctx, moving_mean_blob->shape().elem_cnt(), momentum,
-      moving_mean_blob->mut_dptr<T>(), 1);
-  KernelUtil<device_type, T>::Axpy(
-      ctx.device_ctx, mean_blob->shape().elem_cnt(), one_minus_momentum,
-      mean_blob->dptr<T>(), 1, moving_mean_blob->mut_dptr<T>(), 1);
-  KernelUtil<device_type, T>::Scal(
-      ctx.device_ctx, moving_variance_blob->shape().elem_cnt(), momentum,
-      moving_variance_blob->mut_dptr<T>(), 1);
-  KernelUtil<device_type, T>::Axpy(
-      ctx.device_ctx, variance_blob->shape().elem_cnt(), one_minus_momentum,
-      variance_blob->dptr<T>(), 1, moving_variance_blob->mut_dptr<T>(), 1);
-}
-
-template<DeviceType device_type, typename T>
-void NormalizationKernel<device_type, T>::InitMovingMeanAndMovingVariance(
-    const KernelCtx& ctx,
-    const std::function<Blob*(const std::string&)>& BnInOp2Blob,
-    bool use_new) const {
-=======
-    const KernelCtx& ctx, const std::function<Blob*(const std::string&)>& BnInOp2Blob) const {
->>>>>>> 38978cc5
-  const auto& conf = this->op_conf().normalization_conf();
-  auto tpl =
-      reinterpret_cast<std::tuple<int64_t, std::function<const Blob*(const LogicalBlobId&)>>*>(
-          ctx.other);
-  int64_t piece_id = std::get<0>(*tpl);
-<<<<<<< HEAD
-  std::function<const Blob*(const std::string&)> lbn2preblob =
-      std::get<1>(*tpl);
-=======
-  std::function<const Blob*(const LogicalBlobId&)> lbi2preblob = std::get<1>(*tpl);
-  const Blob* mean_blob = BnInOp2Blob("new_mean");
-  const Blob* variance_blob = BnInOp2Blob("new_variance");
->>>>>>> 38978cc5
-  Blob* moving_mean_blob = BnInOp2Blob("moving_mean");
-  Blob* moving_variance_blob = BnInOp2Blob("moving_variance");
-  if (this->op_conf().model_load_dir() == ""
-      && (Global<SnapshotMgr>::Get() == nullptr
-          || Global<SnapshotMgr>::Get()->GetReadableSnapshot() == nullptr)
-      && piece_id == 0) {
-    if (use_new) {
-      if (conf.use_first_piece_init_moving()) {
-        const Blob* mean_blob = BnInOp2Blob("new_mean");
-        const Blob* variance_blob = BnInOp2Blob("new_variance");
-        moving_mean_blob->CopyDataContentFrom(ctx.device_ctx, mean_blob);
-        moving_variance_blob->CopyDataContentFrom(ctx.device_ctx,
-                                                  variance_blob);
-        return;
-      }
-    } else {
-      Memset<device_type>(ctx.device_ctx, moving_mean_blob->mut_dptr<T>(), 0,
-                          moving_mean_blob->ByteSizeOfDataContentField());
-      Memset<device_type>(ctx.device_ctx, moving_variance_blob->mut_dptr<T>(),
-                          0, moving_mean_blob->ByteSizeOfDataContentField());
-      return;
-    }
-  }
-  const Blob* pre_moving_mean_blob = lbi2preblob(this->BnInOp2Lbi("moving_mean"));
-  if (pre_moving_mean_blob != moving_mean_blob) {
-    moving_mean_blob->CopyDataContentFrom(ctx.device_ctx, pre_moving_mean_blob);
-  }
-  const Blob* pre_moving_variance_blob = lbi2preblob(this->BnInOp2Lbi("moving_variance"));
-  if (pre_moving_variance_blob != moving_variance_blob) {
-    moving_variance_blob->CopyDataContentFrom(ctx.device_ctx, pre_moving_variance_blob);
-  }
-<<<<<<< HEAD
-}
-
-template<DeviceType device_type, typename T>
-const PbMessage& NormalizationKernel<device_type, T>::GetCustomizedOpConf()
-    const {
-  return this->op_conf().normalization_conf();
-=======
   const T momentum = conf.momentum();
   const T one_minus_momentum = 1 - momentum;
   KernelUtil<device_type, T>::Scal(ctx.device_ctx, moving_mean_blob->shape().elem_cnt(), momentum,
@@ -559,7 +437,53 @@
   KernelUtil<device_type, T>::Axpy(ctx.device_ctx, variance_blob->shape().elem_cnt(),
                                    one_minus_momentum, variance_blob->dptr<T>(), 1,
                                    moving_variance_blob->mut_dptr<T>(), 1);
->>>>>>> 38978cc5
+}
+
+template<DeviceType device_type, typename T>
+void NormalizationKernel<device_type, T>::InitMovingMeanAndMovingVariance(
+    const KernelCtx& ctx, const std::function<Blob*(const std::string&)>& BnInOp2Blob,
+    bool use_new) const {
+  const auto& conf = this->op_conf().normalization_conf();
+  auto tpl =
+      reinterpret_cast<std::tuple<int64_t, std::function<const Blob*(const LogicalBlobId&)>>*>(
+          ctx.other);
+  int64_t piece_id = std::get<0>(*tpl);
+  std::function<const Blob*(const LogicalBlobId&)> lbi2preblob = std::get<1>(*tpl);
+  Blob* moving_mean_blob = BnInOp2Blob("moving_mean");
+  Blob* moving_variance_blob = BnInOp2Blob("moving_variance");
+  if (this->op_conf().model_load_dir() == ""
+      && (Global<SnapshotMgr>::Get() == nullptr
+          || Global<SnapshotMgr>::Get()->GetReadableSnapshot() == nullptr)
+      && piece_id == 0) {
+    if (use_new) {
+      if (conf.use_first_piece_init_moving()) {
+        const Blob* mean_blob = BnInOp2Blob("new_mean");
+        const Blob* variance_blob = BnInOp2Blob("new_variance");
+        moving_mean_blob->CopyDataContentFrom(ctx.device_ctx, mean_blob);
+        moving_variance_blob->CopyDataContentFrom(ctx.device_ctx, variance_blob);
+        return;
+      }
+    } else {
+      Memset<device_type>(ctx.device_ctx, moving_mean_blob->mut_dptr<T>(), 0,
+                          moving_mean_blob->ByteSizeOfDataContentField());
+      Memset<device_type>(ctx.device_ctx, moving_variance_blob->mut_dptr<T>(), 0,
+                          moving_mean_blob->ByteSizeOfDataContentField());
+      return;
+    }
+  }
+  const Blob* pre_moving_mean_blob = lbi2preblob(this->BnInOp2Lbi("moving_mean"));
+  if (pre_moving_mean_blob != moving_mean_blob) {
+    moving_mean_blob->CopyDataContentFrom(ctx.device_ctx, pre_moving_mean_blob);
+  }
+  const Blob* pre_moving_variance_blob = lbi2preblob(this->BnInOp2Lbi("moving_variance"));
+  if (pre_moving_variance_blob != moving_variance_blob) {
+    moving_variance_blob->CopyDataContentFrom(ctx.device_ctx, pre_moving_variance_blob);
+  }
+}
+
+template<DeviceType device_type, typename T>
+const PbMessage& NormalizationKernel<device_type, T>::GetCustomizedOpConf() const {
+  return this->op_conf().normalization_conf();
 }
 
 ADD_DEFAULT_KERNEL_CREATOR(OperatorConf::kNormalizationConf, NormalizationKernel,
