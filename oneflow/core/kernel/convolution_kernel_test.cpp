<<<<<<< HEAD
//#include "oneflow/core/kernel/convolution_kernel.h"
//#include "oneflow/core/kernel/kernel_test_common.h"
//#include "oneflow/core/kernel/kernel_util.h"
//
// namespace oneflow {
//
// namespace test {
//
// namespace {
//
// template<DeviceType device_type, typename FloatingPointType>
// std::function<Blob*(const std::string&)> BuildBnInOp2BlobPtr(
//    bool has_bias_term) {
//  using KTCommon = KernelTestCommon<device_type, FloatingPointType>;
//  FloatingPointType in_mat[] = {1, -1, 2, 3, 1, -1, 2, 1, -2};  // 1x1x3x3
//  FloatingPointType weight_mat[] = {0.1,  0.2, 0.2, 0.4,
//                                    -0.3, 0.1, 0.1, 0.2};  // 2x(1*2*2)
//  FloatingPointType bias_mat[2] = {0};                     // 1
//  FloatingPointType bias_multiplier_mat[] = {1, 1, 1, 1};  // 2*2
//  FloatingPointType out_mat[8] = {100};                    // 1x2x2x2
//  FloatingPointType in_diff_mat[9] = {10000};              // 1x1x3x3
//  FloatingPointType weight_diff_mat[8] = {40};             // 2x(1*2*2)
//  FloatingPointType expected_weight_diff_mat[] = {1.5, 1.25, 3, -1, 1.25,
//                                                  0,   2.5,  0};  // 2x(1*2*2)
//  FloatingPointType bias_diff_mat[2] = {0};                       // 2
//  FloatingPointType expected_bias_diff_mat[] = {2, 1.25};         // 2
//  FloatingPointType out_diff_mat[] = {1, 3, 2, 2, 2, 1, 1, 1};    // 1x2x2x2
//  FloatingPointType expected_out_mat[] = {0.9, 0.1, 1.3,  -0.7,
//                                          0.1, 0.4, -0.4, -0.7};  // 1x2x2x2
//  FloatingPointType expected_in_diff_mat[] = {-0.5, 0.4, 0.7, 0.3, 1.9,
//                                              1.9,  0.5, 1.5, 1.0};
//
//  FloatingPointType col_buf_mat[16] = {0};
//
//  auto bn2blob_ptr = new HashMap<std::string, Blob*>;
//  (*bn2blob_ptr)["in"] = KTCommon::CreateBlobWithVector({1, 1, 3, 3}, in_mat);
//  (*bn2blob_ptr)["col_buf"] =
//      KTCommon::CreateBlobWithVector({1, 4, 4}, col_buf_mat);
//  (*bn2blob_ptr)["weight"] = KTCommon::CreateBlobWithVector({2, 4},
//  weight_mat);
//  (*bn2blob_ptr)["out"] = KTCommon::CreateBlobWithVector({1, 2, 2, 2},
//  out_mat);
//  (*bn2blob_ptr)["out_diff"] =
//      KTCommon::CreateBlobWithVector({1, 2, 2, 2}, out_diff_mat);
//  (*bn2blob_ptr)["in_diff"] =
//      KTCommon::CreateBlobWithVector({1, 1, 3, 3}, in_diff_mat);
//  (*bn2blob_ptr)["weight_diff"] =
//      KTCommon::CreateBlobWithVector({2, 4}, weight_diff_mat);
//
//  (*bn2blob_ptr)["bias"] = KTCommon::CreateBlobWithVector({2}, bias_mat);
//  (*bn2blob_ptr)["bias_multiplier"] =
//      KTCommon::CreateBlobWithVector({4}, bias_multiplier_mat);
//  (*bn2blob_ptr)["bias_diff"] =
//      KTCommon::CreateBlobWithVector({2}, bias_diff_mat);
//  (*bn2blob_ptr)["expected_bias_diff"] =
//      KTCommon::CreateBlobWithVector({2}, expected_bias_diff_mat);
//  (*bn2blob_ptr)["expected_out"] =
//      KTCommon::CreateBlobWithVector({1, 2, 2, 2}, expected_out_mat);
//  (*bn2blob_ptr)["expected_in_diff"] =
//      KTCommon::CreateBlobWithVector({1, 1, 3, 3}, expected_in_diff_mat);
//  (*bn2blob_ptr)["expected_weight_diff"] =
//      KTCommon::CreateBlobWithVector({2, 4}, expected_weight_diff_mat);
//
//  return [bn2blob_ptr](const std::string& bn) { return bn2blob_ptr->at(bn); };
//}
//
// template<DeviceType device_type, typename FloatingPointType>
// Kernel* BuildConvolutionKernel(bool has_bias_term) {
//  OperatorConf op_conf;
//  op_conf.set_name("convolution_test");
//  op_conf.mutable_convolution_conf()->set_in("convolution/in");
//  op_conf.mutable_convolution_conf()->set_out("convolution/out");
//  op_conf.mutable_convolution_conf()->set_out_num(1);
//  op_conf.mutable_convolution_conf()->set_pad_h(0);
//  op_conf.mutable_convolution_conf()->set_pad_w(0);
//  op_conf.mutable_convolution_conf()->set_kernel_size_h(2);
//  op_conf.mutable_convolution_conf()->set_kernel_size_w(2);
//  op_conf.mutable_convolution_conf()->set_stride_h(1);
//  op_conf.mutable_convolution_conf()->set_stride_w(1);
//  op_conf.mutable_convolution_conf()->set_dilation_h(1);
//  op_conf.mutable_convolution_conf()->set_dilation_w(1);
//  op_conf.mutable_convolution_conf()->set_has_bias_term(has_bias_term);
//  auto convolution_op = ConstructOp(op_conf);
//
//  OperatorProto op_proto;
//  convolution_op->ToProto(&op_proto);
//
//  auto conv_kernel = new ConvolutionKernel<device_type, FloatingPointType>();
//  conv_kernel->InitFromOpProto(op_proto);
//
//  return conv_kernel;
//}
//
// template<DeviceType device_type, typename FloatingPointType>
// void TestConvolutionKernel(bool has_bias_term) {
//  using KTCommon = KernelTestCommon<device_type, FloatingPointType>;
//  KernelCtx ctx;
//  KTCommon::BuildKernelCtx(&ctx);
//  auto BnInOp2BlobPtr =
//      BuildBnInOp2BlobPtr<device_type, FloatingPointType>(has_bias_term);
//  auto conv_kernel =
//      BuildConvolutionKernel<device_type, FloatingPointType>(has_bias_term);
//
//  conv_kernel->Forward(ctx, BnInOp2BlobPtr);
//  conv_kernel->Backward(ctx, BnInOp2BlobPtr);
//
//  KTCommon::SyncStream(&ctx);
//
//  KTCommon::CheckResult(BnInOp2BlobPtr, "out", "expected_out");
//  KTCommon::CheckResult(BnInOp2BlobPtr, "in_diff", "expected_in_diff");
//  if (has_bias_term) {
//    KTCommon::CheckResult(BnInOp2BlobPtr, "weight_diff",
//                          "expected_weight_diff");
//    KTCommon::CheckResult(BnInOp2BlobPtr, "bias_diff", "expected_bias_diff");
//  }
//}
//
//}  // namespace
//
// TEST(ConvKernel, conv_kernel_cpu) {
//  test::TestConvolutionKernel<DeviceType::kCPU, float>(true);
//  test::TestConvolutionKernel<DeviceType::kCPU, double>(true);
//  test::TestConvolutionKernel<DeviceType::kGPU, float>(true);
//  test::TestConvolutionKernel<DeviceType::kGPU, double>(true);
//}
//
//}  // namespace test
//
//}  // namespace oneflow
=======
#include "oneflow/core/kernel/convolution_kernel.h"
#include "oneflow/core/kernel/kernel_test_common.h"
#include "oneflow/core/kernel/kernel_util.h"

namespace oneflow {

namespace test {

namespace {

template<DeviceType device_type, typename T>
std::function<Blob*(const std::string&)> BuildBnInOp2BlobFunc(
    bool has_bias_term) {
  using KTC = KTCommon<device_type, T>;
  auto bn2blob = new HashMap<std::string, Blob*>;
  (*bn2blob)["in"] = KTC::CreateBlobWithSpecifiedVal(
      new BlobDesc(Shape({1, 1, 3, 3}), GetDataType<T>::val, false),
      {1, -1, 2, 3, 1, -1, 2, 1, -2});
  (*bn2blob)["col_buf"] = KTC::CreateBlobWithRandomVal(
      new BlobDesc(Shape({1, 4, 4}), GetDataType<T>::val, false));
  (*bn2blob)["weight"] = KTC::CreateBlobWithSpecifiedVal(
      new BlobDesc(Shape({2, 4}), GetDataType<T>::val, false),
      {0.1f, 0.2f, 0.2f, 0.4f, -0.3f, 0.1f, 0.1f, 0.2f});
  (*bn2blob)["out"] = KTC::CreateBlobWithRandomVal(
      new BlobDesc(Shape({1, 2, 2, 2}), GetDataType<T>::val, false));
  (*bn2blob)["bias"] = KTC::CreateBlobWithSpecifiedVal(
      new BlobDesc(Shape({2}), GetDataType<T>::val, false), {0, 0});
  (*bn2blob)[GenDiffBn("out")] = KTC::CreateBlobWithSpecifiedVal(
      new BlobDesc(Shape({1, 2, 2, 2}), GetDataType<T>::val, false),
      {1, 3, 2, 2, 2, 1, 1, 1});
  (*bn2blob)[GenDiffBn("in")] = KTC::CreateBlobWithRandomVal(
      new BlobDesc(Shape({1, 1, 3, 3}), GetDataType<T>::val, false));
  (*bn2blob)[GenDiffBn("weight")] = KTC::CreateBlobWithRandomVal(
      new BlobDesc(Shape({2, 4}), GetDataType<T>::val, false));
  (*bn2blob)[GenDiffBn("bias")] = KTC::CreateBlobWithRandomVal(
      new BlobDesc(Shape({2}), GetDataType<T>::val, false));
  (*bn2blob)["bias_multiplier"] = KTC::CreateBlobWithSpecifiedVal(
      new BlobDesc(Shape({4}), GetDataType<T>::val, false), {1, 1, 1, 1});
  (*bn2blob)["expected_out"] = KTC::CreateBlobWithSpecifiedVal(
      new BlobDesc(Shape({1, 2, 2, 2}), GetDataType<T>::val, false),
      {0.9f, 0.1f, 1.3f, -0.7f, 0.1f, 0.4f, -0.4f, -0.7f});
  (*bn2blob)["expected_bias_diff"] = KTC::CreateBlobWithSpecifiedVal(
      new BlobDesc(Shape({2}), GetDataType<T>::val, false), {2, 1.25f});
  (*bn2blob)["expected_in_diff"] = KTC::CreateBlobWithSpecifiedVal(
      new BlobDesc(Shape({1, 1, 3, 3}), GetDataType<T>::val, false),
      {-0.5f, 0.4f, 0.7f, 0.3f, 1.9f, 1.9f, 0.5f, 1.5f, 1.0f});
  (*bn2blob)["expected_weight_diff"] = KTC::CreateBlobWithSpecifiedVal(
      new BlobDesc(Shape({2, 4}), GetDataType<T>::val, false),
      {1.5f, 1.25f, 3, -1, 1.25f, 0, 2.5f, 0});
  return [bn2blob](const std::string& bn) { return bn2blob->at(bn); };
}

template<DeviceType device_type, typename T>
Kernel* BuildConvolutionKernel(bool has_bias_term) {
  OperatorConf op_conf;
  op_conf.set_name("convolution_test");
  op_conf.mutable_convolution_conf()->mutable_in()->set_name("convolution/in");
  op_conf.mutable_convolution_conf()->mutable_in()->set_data_type(
      GetDataType<T>::val);
  op_conf.mutable_convolution_conf()->mutable_out()->set_name(
      "convolution/out");
  op_conf.mutable_convolution_conf()->mutable_out()->set_data_type(
      GetDataType<T>::val);
  op_conf.mutable_convolution_conf()->set_out_num(1);
  op_conf.mutable_convolution_conf()->set_pad_h(0);
  op_conf.mutable_convolution_conf()->set_pad_w(0);
  op_conf.mutable_convolution_conf()->set_kernel_size_h(2);
  op_conf.mutable_convolution_conf()->set_kernel_size_w(2);
  op_conf.mutable_convolution_conf()->set_stride_h(1);
  op_conf.mutable_convolution_conf()->set_stride_w(1);
  op_conf.mutable_convolution_conf()->set_dilation_h(1);
  op_conf.mutable_convolution_conf()->set_dilation_w(1);
  op_conf.mutable_convolution_conf()->set_has_bias_term(has_bias_term);
  auto convolution_op = ConstructOp(op_conf);
  OperatorProto op_proto;
  convolution_op->ToProto(&op_proto);
  auto conv_kernel = new ConvolutionKernel<device_type, T>();
  conv_kernel->InitFromOpProto(op_proto);
  return conv_kernel;
}

template<DeviceType device_type, typename T>
void TestConvolutionKernel(bool has_bias_term) {
  JobConf job_conf;
  job_conf.set_default_data_type(GetDataType<T>::val);
  JobDesc::Singleton()->InitFromJobConf(job_conf);
  KernelCtx ctx;
  BuildKernelCtx<device_type>(&ctx);
  auto BnInOp2BlobFunc = BuildBnInOp2BlobFunc<device_type, T>(has_bias_term);
  auto conv_kernel = BuildConvolutionKernel<device_type, T>(has_bias_term);
  conv_kernel->Forward(ctx, BnInOp2BlobFunc);
  conv_kernel->Backward(ctx, BnInOp2BlobFunc);
  SyncStream<device_type>(&ctx);
  KTCommon<device_type, T>::CheckResult(BnInOp2BlobFunc, "out", "expected_out");
  KTCommon<device_type, T>::CheckResult(BnInOp2BlobFunc, GenDiffBn("in"),
                                        "expected_in_diff");
  KTCommon<device_type, T>::CheckResult(BnInOp2BlobFunc, GenDiffBn("weight"),
                                        "expected_weight_diff");
  if (has_bias_term) {
    KTCommon<device_type, T>::CheckResult(BnInOp2BlobFunc, GenDiffBn("bias"),
                                          "expected_bias_diff");
  }
}

}  // namespace

TEST(ConvKernel, conv_kernel_cpu) {
#define MAKE_ENTRY(x, y, z) \
  test::TestConvolutionKernel<x, OF_PP_PAIR_FIRST(y)>(z);
  OF_PP_SEQ_PRODUCT_FOR_EACH_TUPLE(MAKE_ENTRY, DEVICE_TYPE_SEQ,
                                   FLOATING_DATA_TYPE_SEQ, BOOL_SEQ)
}

}  // namespace test

}  // namespace oneflow
>>>>>>> 602e312d
<|MERGE_RESOLUTION|>--- conflicted
+++ resolved
@@ -1,134 +1,3 @@
-<<<<<<< HEAD
-//#include "oneflow/core/kernel/convolution_kernel.h"
-//#include "oneflow/core/kernel/kernel_test_common.h"
-//#include "oneflow/core/kernel/kernel_util.h"
-//
-// namespace oneflow {
-//
-// namespace test {
-//
-// namespace {
-//
-// template<DeviceType device_type, typename FloatingPointType>
-// std::function<Blob*(const std::string&)> BuildBnInOp2BlobPtr(
-//    bool has_bias_term) {
-//  using KTCommon = KernelTestCommon<device_type, FloatingPointType>;
-//  FloatingPointType in_mat[] = {1, -1, 2, 3, 1, -1, 2, 1, -2};  // 1x1x3x3
-//  FloatingPointType weight_mat[] = {0.1,  0.2, 0.2, 0.4,
-//                                    -0.3, 0.1, 0.1, 0.2};  // 2x(1*2*2)
-//  FloatingPointType bias_mat[2] = {0};                     // 1
-//  FloatingPointType bias_multiplier_mat[] = {1, 1, 1, 1};  // 2*2
-//  FloatingPointType out_mat[8] = {100};                    // 1x2x2x2
-//  FloatingPointType in_diff_mat[9] = {10000};              // 1x1x3x3
-//  FloatingPointType weight_diff_mat[8] = {40};             // 2x(1*2*2)
-//  FloatingPointType expected_weight_diff_mat[] = {1.5, 1.25, 3, -1, 1.25,
-//                                                  0,   2.5,  0};  // 2x(1*2*2)
-//  FloatingPointType bias_diff_mat[2] = {0};                       // 2
-//  FloatingPointType expected_bias_diff_mat[] = {2, 1.25};         // 2
-//  FloatingPointType out_diff_mat[] = {1, 3, 2, 2, 2, 1, 1, 1};    // 1x2x2x2
-//  FloatingPointType expected_out_mat[] = {0.9, 0.1, 1.3,  -0.7,
-//                                          0.1, 0.4, -0.4, -0.7};  // 1x2x2x2
-//  FloatingPointType expected_in_diff_mat[] = {-0.5, 0.4, 0.7, 0.3, 1.9,
-//                                              1.9,  0.5, 1.5, 1.0};
-//
-//  FloatingPointType col_buf_mat[16] = {0};
-//
-//  auto bn2blob_ptr = new HashMap<std::string, Blob*>;
-//  (*bn2blob_ptr)["in"] = KTCommon::CreateBlobWithVector({1, 1, 3, 3}, in_mat);
-//  (*bn2blob_ptr)["col_buf"] =
-//      KTCommon::CreateBlobWithVector({1, 4, 4}, col_buf_mat);
-//  (*bn2blob_ptr)["weight"] = KTCommon::CreateBlobWithVector({2, 4},
-//  weight_mat);
-//  (*bn2blob_ptr)["out"] = KTCommon::CreateBlobWithVector({1, 2, 2, 2},
-//  out_mat);
-//  (*bn2blob_ptr)["out_diff"] =
-//      KTCommon::CreateBlobWithVector({1, 2, 2, 2}, out_diff_mat);
-//  (*bn2blob_ptr)["in_diff"] =
-//      KTCommon::CreateBlobWithVector({1, 1, 3, 3}, in_diff_mat);
-//  (*bn2blob_ptr)["weight_diff"] =
-//      KTCommon::CreateBlobWithVector({2, 4}, weight_diff_mat);
-//
-//  (*bn2blob_ptr)["bias"] = KTCommon::CreateBlobWithVector({2}, bias_mat);
-//  (*bn2blob_ptr)["bias_multiplier"] =
-//      KTCommon::CreateBlobWithVector({4}, bias_multiplier_mat);
-//  (*bn2blob_ptr)["bias_diff"] =
-//      KTCommon::CreateBlobWithVector({2}, bias_diff_mat);
-//  (*bn2blob_ptr)["expected_bias_diff"] =
-//      KTCommon::CreateBlobWithVector({2}, expected_bias_diff_mat);
-//  (*bn2blob_ptr)["expected_out"] =
-//      KTCommon::CreateBlobWithVector({1, 2, 2, 2}, expected_out_mat);
-//  (*bn2blob_ptr)["expected_in_diff"] =
-//      KTCommon::CreateBlobWithVector({1, 1, 3, 3}, expected_in_diff_mat);
-//  (*bn2blob_ptr)["expected_weight_diff"] =
-//      KTCommon::CreateBlobWithVector({2, 4}, expected_weight_diff_mat);
-//
-//  return [bn2blob_ptr](const std::string& bn) { return bn2blob_ptr->at(bn); };
-//}
-//
-// template<DeviceType device_type, typename FloatingPointType>
-// Kernel* BuildConvolutionKernel(bool has_bias_term) {
-//  OperatorConf op_conf;
-//  op_conf.set_name("convolution_test");
-//  op_conf.mutable_convolution_conf()->set_in("convolution/in");
-//  op_conf.mutable_convolution_conf()->set_out("convolution/out");
-//  op_conf.mutable_convolution_conf()->set_out_num(1);
-//  op_conf.mutable_convolution_conf()->set_pad_h(0);
-//  op_conf.mutable_convolution_conf()->set_pad_w(0);
-//  op_conf.mutable_convolution_conf()->set_kernel_size_h(2);
-//  op_conf.mutable_convolution_conf()->set_kernel_size_w(2);
-//  op_conf.mutable_convolution_conf()->set_stride_h(1);
-//  op_conf.mutable_convolution_conf()->set_stride_w(1);
-//  op_conf.mutable_convolution_conf()->set_dilation_h(1);
-//  op_conf.mutable_convolution_conf()->set_dilation_w(1);
-//  op_conf.mutable_convolution_conf()->set_has_bias_term(has_bias_term);
-//  auto convolution_op = ConstructOp(op_conf);
-//
-//  OperatorProto op_proto;
-//  convolution_op->ToProto(&op_proto);
-//
-//  auto conv_kernel = new ConvolutionKernel<device_type, FloatingPointType>();
-//  conv_kernel->InitFromOpProto(op_proto);
-//
-//  return conv_kernel;
-//}
-//
-// template<DeviceType device_type, typename FloatingPointType>
-// void TestConvolutionKernel(bool has_bias_term) {
-//  using KTCommon = KernelTestCommon<device_type, FloatingPointType>;
-//  KernelCtx ctx;
-//  KTCommon::BuildKernelCtx(&ctx);
-//  auto BnInOp2BlobPtr =
-//      BuildBnInOp2BlobPtr<device_type, FloatingPointType>(has_bias_term);
-//  auto conv_kernel =
-//      BuildConvolutionKernel<device_type, FloatingPointType>(has_bias_term);
-//
-//  conv_kernel->Forward(ctx, BnInOp2BlobPtr);
-//  conv_kernel->Backward(ctx, BnInOp2BlobPtr);
-//
-//  KTCommon::SyncStream(&ctx);
-//
-//  KTCommon::CheckResult(BnInOp2BlobPtr, "out", "expected_out");
-//  KTCommon::CheckResult(BnInOp2BlobPtr, "in_diff", "expected_in_diff");
-//  if (has_bias_term) {
-//    KTCommon::CheckResult(BnInOp2BlobPtr, "weight_diff",
-//                          "expected_weight_diff");
-//    KTCommon::CheckResult(BnInOp2BlobPtr, "bias_diff", "expected_bias_diff");
-//  }
-//}
-//
-//}  // namespace
-//
-// TEST(ConvKernel, conv_kernel_cpu) {
-//  test::TestConvolutionKernel<DeviceType::kCPU, float>(true);
-//  test::TestConvolutionKernel<DeviceType::kCPU, double>(true);
-//  test::TestConvolutionKernel<DeviceType::kGPU, float>(true);
-//  test::TestConvolutionKernel<DeviceType::kGPU, double>(true);
-//}
-//
-//}  // namespace test
-//
-//}  // namespace oneflow
-=======
 #include "oneflow/core/kernel/convolution_kernel.h"
 #include "oneflow/core/kernel/kernel_test_common.h"
 #include "oneflow/core/kernel/kernel_util.h"
@@ -244,5 +113,4 @@
 
 }  // namespace test
 
-}  // namespace oneflow
->>>>>>> 602e312d
+}  // namespace oneflow