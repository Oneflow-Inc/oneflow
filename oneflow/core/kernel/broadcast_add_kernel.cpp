#include "oneflow/core/kernel/broadcast_add_kernel.h"
#include "oneflow/core/ndarray/binary_func.h"
#include "oneflow/core/ndarray/xpu_var_ndarray.h"
#include "oneflow/core/kernel/broadcast_add_xpu_util.h"
#include "oneflow/core/common/preprocessor.h"

namespace oneflow {

template<DeviceType device_type, typename T>
void BroadcastAddKernel<device_type, T>::ForwardDataContent(
    const KernelCtx& kernel_ctx, std::function<Blob*(const std::string&)> BnInOp2Blob) const {
  BroadcastBinaryKernelUtil<device_type, T, BinaryFuncAdd>::Forward(kernel_ctx, BnInOp2Blob);
}

template<DeviceType device_type, typename T>
void BroadcastAddKernel<device_type, T>::BackwardDataContent(
    const KernelCtx& kernel_ctx, std::function<Blob*(const std::string&)> BnInOp2Blob) const {
  const Blob* out_diff_blob = BnInOp2Blob("out_diff");
  Blob* a_diff_blob = BnInOp2Blob("a_diff");
  Blob* b_diff_blob = BnInOp2Blob("b_diff");
  Blob* bw_buf_blob = BnInOp2Blob("bw_buf");
  size_t num_axes = out_diff_blob->shape().NumAxes();
  if (a_diff_blob) {
    CHECK_EQ(a_diff_blob->shape().NumAxes(), num_axes);
<<<<<<< HEAD
    SwitchBackwardInputDiff(SwitchCase(num_axes), kernel_ctx.device_ctx,
                            XpuVarNdarray<T>(a_diff_blob), XpuVarNdarray<const T>(out_diff_blob),
                            XpuVarNdarray<T>(bw_buf_blob));
  }
  if (b_diff_blob) {
    CHECK_EQ(b_diff_blob->shape().NumAxes(), num_axes);
    SwitchBackwardInputDiff(SwitchCase(num_axes), kernel_ctx.device_ctx,
                            XpuVarNdarray<T>(b_diff_blob), XpuVarNdarray<const T>(out_diff_blob),
                            XpuVarNdarray<T>(bw_buf_blob));
=======
    SwitchBackwardInputDiff(
        SwitchCase(num_axes), kernel_ctx.device_ctx, XpuVarNdarray<T>(a_diff_blob, num_axes),
        XpuVarNdarray<const T>(out_diff_blob, num_axes), XpuVarNdarray<T>(bw_buf_blob, num_axes));
  }
  if (b_diff_blob) {
    CHECK_EQ(b_diff_blob->shape().NumAxes(), num_axes);
    SwitchBackwardInputDiff(
        SwitchCase(num_axes), kernel_ctx.device_ctx, XpuVarNdarray<T>(b_diff_blob, num_axes),
        XpuVarNdarray<const T>(out_diff_blob, num_axes), XpuVarNdarray<T>(bw_buf_blob, num_axes));
>>>>>>> bd20dbdc
  }
}

template<typename T, int NDIMS>
struct BroadcastAddKernelUtil<DeviceType::kCPU, T, NDIMS> final {
  static void BackwardInputDiff(DeviceCtx*, XpuVarNdarray<T>&& in_diff_a,
                                const XpuVarNdarray<const T>& out_diff, XpuVarNdarray<T>&& bw_buf) {
    BroadcastAddXpuUtil<T, NDIMS>::BackwardInputDiff(&in_diff_a, out_diff, &bw_buf);
  }
};

ADD_DEFAULT_KERNEL_CREATOR(OperatorConf::kBroadcastAddConf, BroadcastAddKernel,
                           ARITHMETIC_DATA_TYPE_SEQ);
}  // namespace oneflow<|MERGE_RESOLUTION|>--- conflicted
+++ resolved
@@ -22,17 +22,6 @@
   size_t num_axes = out_diff_blob->shape().NumAxes();
   if (a_diff_blob) {
     CHECK_EQ(a_diff_blob->shape().NumAxes(), num_axes);
-<<<<<<< HEAD
-    SwitchBackwardInputDiff(SwitchCase(num_axes), kernel_ctx.device_ctx,
-                            XpuVarNdarray<T>(a_diff_blob), XpuVarNdarray<const T>(out_diff_blob),
-                            XpuVarNdarray<T>(bw_buf_blob));
-  }
-  if (b_diff_blob) {
-    CHECK_EQ(b_diff_blob->shape().NumAxes(), num_axes);
-    SwitchBackwardInputDiff(SwitchCase(num_axes), kernel_ctx.device_ctx,
-                            XpuVarNdarray<T>(b_diff_blob), XpuVarNdarray<const T>(out_diff_blob),
-                            XpuVarNdarray<T>(bw_buf_blob));
-=======
     SwitchBackwardInputDiff(
         SwitchCase(num_axes), kernel_ctx.device_ctx, XpuVarNdarray<T>(a_diff_blob, num_axes),
         XpuVarNdarray<const T>(out_diff_blob, num_axes), XpuVarNdarray<T>(bw_buf_blob, num_axes));
@@ -42,7 +31,6 @@
     SwitchBackwardInputDiff(
         SwitchCase(num_axes), kernel_ctx.device_ctx, XpuVarNdarray<T>(b_diff_blob, num_axes),
         XpuVarNdarray<const T>(out_diff_blob, num_axes), XpuVarNdarray<T>(bw_buf_blob, num_axes));
->>>>>>> bd20dbdc
   }
 }
 
