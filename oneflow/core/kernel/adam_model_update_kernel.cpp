--- conflicted
+++ resolved
@@ -48,14 +48,8 @@
       static_cast<T>(adam_conf.beta1()), static_cast<T>(adam_conf.beta2()),
       static_cast<T>(adam_conf.epsilon()), adam_conf.do_bias_correction(), train_step,
       (beta1_t_blob ? beta1_t_blob->dptr<T>() : nullptr),
-<<<<<<< HEAD
-      (beta2_t_blob ? beta2_t_blob->dptr<T>() : nullptr),
-      const_cast<T*>(BnInOp2Blob("model_diff")->dptr<T>()), model_blob->mut_dptr<T>(),
-      m_blob->mut_dptr<T>(), v_blob->mut_dptr<T>());
-=======
       (beta2_t_blob ? beta2_t_blob->dptr<T>() : nullptr), BnInOp2Blob("model_diff")->dptr<T>(),
       model_blob->mut_dptr<T>(), m_blob->mut_dptr<T>(), v_blob->mut_dptr<T>());
->>>>>>> 9e24e29e
 }
 
 template<typename T>
