--- conflicted
+++ resolved
@@ -5,16 +5,15 @@
 namespace test {
 
 template<DeviceType device_type, typename T>
-OpKernelTestCase<device_type>* ReluTestCase(
-    const std::string& job_type, const std::string& forward_or_backward) {
-  auto* relu_test_case = new OpKernelTestCase<device_type>();
+void ReluTestCase(OpKernelTestCase<device_type>* relu_test_case,
+                  const std::string& job_type,
+                  const std::string& forward_or_backward) {
   relu_test_case->set_is_train(job_type == "train");
   relu_test_case->set_is_forward(forward_or_backward == "forward");
   relu_test_case->mut_op_conf()->mutable_relu_conf();
 
   BlobDesc* blob_desc =
-<<<<<<< HEAD
-      new BlobDesc(Shape({1, 8}), GetDataType<T>::val, false, false, 1);
+      new BlobDesc(Shape({1, 8}), GetDataType<T>::value, false, false, 1);
   relu_test_case->template InitBlob<T>("in", blob_desc,
                                        {1, -1, -2, 2, 0, 5, -10, 100});
   relu_test_case->template InitBlob<T>(GenDiffBn("out"), blob_desc,
@@ -23,23 +22,6 @@
                                                {1, 0, 0, 2, 0, 5, 0, 100});
   relu_test_case->template BackwardCheckBlob<T>(GenDiffBn("in"), blob_desc,
                                                 {-8, 0, 0, 5, 0, 3, 0, 1});
-=======
-      new BlobDesc(Shape({1, 8}), GetDataType<T>::value, false, false, 1);
-  relu_test_case->InitBlob(
-      "in", KTC::CreateBlobWithSpecifiedVal(blob_desc,
-                                            {1, -1, -2, 2, 0, 5, -10, 100}));
-  relu_test_case->InitBlob(
-      GenDiffBn("out"),
-      KTC::CreateBlobWithSpecifiedVal(blob_desc, {-8, 7, -6, 5, -4, 3, -2, 1}));
-  relu_test_case->ForwardCheckBlob(
-      "out", device_type,
-      KTC::CreateBlobWithSpecifiedVal(blob_desc, {1, 0, 0, 2, 0, 5, 0, 100}));
-  relu_test_case->BackwardCheckBlob(
-      GenDiffBn("in"), device_type,
-      KTC::CreateBlobWithSpecifiedVal(blob_desc, {-8, 0, 0, 5, 0, 3, 0, 1}));
->>>>>>> c47f37f6
-
-  return relu_test_case;
 }
 
 TEST_CPU_AND_GPU_OPKERNEL(ReluTestCase, FLOATING_DATA_TYPE_SEQ,
