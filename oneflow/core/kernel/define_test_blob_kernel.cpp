#include "oneflow/core/kernel/define_test_blob_kernel.h"

namespace oneflow {

<<<<<<< HEAD
=======
void DefineTestBlobKernel::ForwardDim0ValidNum(
    const KernelCtx& ctx, std::function<Blob*(const std::string&)> BnInOp2Blob) const {
  const auto& conf = op_conf().define_test_blob_conf();
  if (!conf.has_dim0_valid_num()) { return; }
  Blob* out_blob = BnInOp2Blob("out");
  FOR_RANGE(int32_t, i, 0, out_blob->dim0_inner_shape().At(0)) {
    out_blob->set_dim0_valid_num(i, conf.dim0_valid_num());
  }
}

>>>>>>> 7b9d12b2
void DefineTestBlobKernel::ForwardDim1ValidNum(
    const KernelCtx& ctx, std::function<Blob*(const std::string&)> BnInOp2Blob) const {
  const auto& conf = op_conf().define_test_blob_conf();
  if (!conf.has_dim1_valid_num()) { return; }
  Blob* out_blob = BnInOp2Blob("out");
  FOR_RANGE(int32_t, i, 0, out_blob->shape().At(0)) {
    out_blob->set_dim1_valid_num(i, conf.dim1_valid_num());
  }
}

<<<<<<< HEAD
void DefineTestBlobKernel::ForwardDim0ValidNum(
    const KernelCtx& ctx, std::function<Blob*(const std::string&)> BnInOp2Blob) const {
  const auto& conf = op_conf().define_test_blob_conf();
  if (!conf.has_dim0_valid_num()) { return; }
  Blob* out_blob = BnInOp2Blob("out");
  FOR_RANGE(int32_t, i, 0, out_blob->dim0_inner_shape().At(0)) {
    out_blob->set_dim0_valid_num(i, conf.dim0_valid_num());
=======
void DefineTestBlobKernel::ForwardDim2ValidNum(
    const KernelCtx& ctx, std::function<Blob*(const std::string&)> BnInOp2Blob) const {
  const auto& conf = op_conf().define_test_blob_conf();
  if (!conf.has_dim2_valid_num()) { return; }
  Blob* out_blob = BnInOp2Blob("out");
  FOR_RANGE(int32_t, i, 0, out_blob->shape().At(0)) {
    FOR_RANGE(int32_t, j, 0, out_blob->shape().At(1)) {
      out_blob->set_dim2_valid_num(i, j, conf.dim2_valid_num());
    }
>>>>>>> 7b9d12b2
  }
}

REGISTER_KERNEL(OperatorConf::kDefineTestBlobConf, DefineTestBlobKernel);

}  // namespace oneflow<|MERGE_RESOLUTION|>--- conflicted
+++ resolved
@@ -2,8 +2,6 @@
 
 namespace oneflow {
 
-<<<<<<< HEAD
-=======
 void DefineTestBlobKernel::ForwardDim0ValidNum(
     const KernelCtx& ctx, std::function<Blob*(const std::string&)> BnInOp2Blob) const {
   const auto& conf = op_conf().define_test_blob_conf();
@@ -14,7 +12,6 @@
   }
 }
 
->>>>>>> 7b9d12b2
 void DefineTestBlobKernel::ForwardDim1ValidNum(
     const KernelCtx& ctx, std::function<Blob*(const std::string&)> BnInOp2Blob) const {
   const auto& conf = op_conf().define_test_blob_conf();
@@ -25,15 +22,6 @@
   }
 }
 
-<<<<<<< HEAD
-void DefineTestBlobKernel::ForwardDim0ValidNum(
-    const KernelCtx& ctx, std::function<Blob*(const std::string&)> BnInOp2Blob) const {
-  const auto& conf = op_conf().define_test_blob_conf();
-  if (!conf.has_dim0_valid_num()) { return; }
-  Blob* out_blob = BnInOp2Blob("out");
-  FOR_RANGE(int32_t, i, 0, out_blob->dim0_inner_shape().At(0)) {
-    out_blob->set_dim0_valid_num(i, conf.dim0_valid_num());
-=======
 void DefineTestBlobKernel::ForwardDim2ValidNum(
     const KernelCtx& ctx, std::function<Blob*(const std::string&)> BnInOp2Blob) const {
   const auto& conf = op_conf().define_test_blob_conf();
@@ -43,7 +31,6 @@
     FOR_RANGE(int32_t, j, 0, out_blob->shape().At(1)) {
       out_blob->set_dim2_valid_num(i, j, conf.dim2_valid_num());
     }
->>>>>>> 7b9d12b2
   }
 }
 
