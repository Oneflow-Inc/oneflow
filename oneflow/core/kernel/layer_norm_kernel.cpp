--- conflicted
+++ resolved
@@ -58,17 +58,10 @@
     const int64_t m = beta->shape().elem_cnt();
     CHECK_EQ(out->shape().elem_cnt() % m, 0);
     const int64_t n = out->shape().elem_cnt() / m;
-<<<<<<< HEAD
-    NdarrayUtil<device_type, T>::template BroadcastApply<BinaryFuncAdd>(
-        ctx.device_ctx, XpuVarNdarray<T>({n, m}, out->mut_dptr<T>()),
-        XpuVarNdarray<const T>({n, m}, out->dptr<T>()),
-        XpuVarNdarray<const T>({1, m}, beta->dptr<T>()));
-=======
     NdarrayUtil<device_type, T>::BroadcastAdd(ctx.device_ctx,
                                               XpuVarNdarray<T>({n, m}, out->mut_dptr<T>()),
                                               XpuVarNdarray<const T>({n, m}, out->dptr<T>()),
                                               XpuVarNdarray<const T>({1, m}, beta->dptr<T>()));
->>>>>>> 5a9561a3
   }
 }
 
