#include <cub/cub.cuh>
#include "oneflow/core/device/cuda_util.h"
#include "oneflow/core/kernel/kernel.h"
#include "oneflow/core/kernel/kernel_util.h"
#include "oneflow/core/kernel/kernel_util.cuh"

namespace oneflow {

namespace {

template<typename T>
__global__ void ExpGpu(const int64_t n, const T* x, T* y) {
  CUDA_1D_KERNEL_LOOP(i, n) { y[i] = std::exp(x[i]); }
}

template<typename T>
__global__ void DivGpu(const int64_t n, T* x, const T* alpha_ptr) {
  CUDA_1D_KERNEL_LOOP(i, n) { x[i] = x[i] / (*alpha_ptr); }
}

template<typename T>
__global__ void MulGpu(const int64_t n, const T* x, const T* y, T* z) {
  CUDA_1D_KERNEL_LOOP(i, n) { z[i] = x[i] * y[i]; }
}

cublasOperation_t CblasTrans2CublasTrans(CBLAS_TRANSPOSE trans) {
  cublasOperation_t cublas_trans;
  if (trans == CBLAS_TRANSPOSE::CblasNoTrans) {
    cublas_trans = cublasOperation_t::CUBLAS_OP_N;
  } else if (trans == CBLAS_TRANSPOSE::CblasTrans) {
    cublas_trans = cublasOperation_t::CUBLAS_OP_T;
  } else if (trans == CBLAS_TRANSPOSE::CblasConjTrans) {
    cublas_trans = cublasOperation_t::CUBLAS_OP_C;
  } else {
    // do nothing
  }
  return cublas_trans;
}

}  // namespace

template<>
void Memcpy<DeviceType::kGPU>(DeviceCtx* ctx, void* dst, const void* src,
                              size_t sz, cudaMemcpyKind kind) {
  CudaCheck(cudaMemcpyAsync(dst, src, sz, kind, ctx->cuda_stream()));
}

template<>
void Memset<DeviceType::kGPU>(DeviceCtx* ctx, void* dst, const char value,
                              size_t sz) {
  CudaCheck(cudaMemsetAsync(dst, value, sz, ctx->cuda_stream()));
}

template<typename T>
struct KernelUtil<DeviceType::kGPU, T> final {
  static void Dot(DeviceCtx* ctx, const int n, const T* x, const int incx,
                  const T* y, const int incy, T* result) {
    cublas_dot(ctx->cublas_handle(), n, x, incx, y, incy, result);
  }
  static void Copy(DeviceCtx* ctx, const int n, const T* x, const int incx,
                   T* y, const int incy) {
    cublas_copy(ctx->cublas_handle(), n, x, incx, y, incy);
  }
  static void Axpy(DeviceCtx* ctx, const int n, const T alpha, const T* x,
                   const int incx, T* y, const int incy) {
    cublas_axpy(ctx->cublas_handle(), n, &alpha, x, incx, y, incy);
  }
  static void Scal(DeviceCtx* ctx, const int n, const T* alpha, T* x,
                   const int incx) {
    cublas_scal(ctx->cublas_handle(), n, alpha, x, incx);
  }
  static void Max(DeviceCtx* ctx, const int64_t n, const T* x, T* max_ptr,
                  T* temp_storage, size_t temp_storage_bytes) {
    cub::DeviceReduce::Max(temp_storage, temp_storage_bytes, x, max_ptr, n,
                           ctx->cuda_stream());
  }
  static void Exp(DeviceCtx* ctx, const int64_t n, const T* x, T* y) {
    ExpGpu<T><<<BlocksNum4ThreadsNum(n), kCudaThreadsNumPerBlock, 0,
                ctx->cuda_stream()>>>(n, x, y);
  }
  static void Sum(DeviceCtx* ctx, const int64_t n, const T* x, T* sum_ptr,
                  T* temp_storage, size_t temp_storage_bytes) {
    cub::DeviceReduce::Sum(temp_storage, temp_storage_bytes, x, sum_ptr, n,
                           ctx->cuda_stream());
  }
  static void Div(DeviceCtx* ctx, const int64_t n, T* x, const T* alpha) {
    DivGpu<T><<<BlocksNum4ThreadsNum(n), kCudaThreadsNumPerBlock, 0,
                ctx->cuda_stream()>>>(n, x, alpha);
  }
  static void Mul(DeviceCtx* ctx, const int64_t n, const T* x, const T* y,
                  T* z) {
    MulGpu<T><<<BlocksNum4ThreadsNum(n), kCudaThreadsNumPerBlock, 0,
                ctx->cuda_stream()>>>(n, x, y, z);
  }
#define CREATE_FORWARD_TENSOR_AND_ACTIVATION_DESCRIPTOR(mode) \
  CudnnTensorDesc x_desc(GetDataType<T>::val, n, 1, 1, 1);    \
  CudnnTensorDesc y_desc(GetDataType<T>::val, n, 1, 1, 1);    \
  CudnnActivationDesc act_desc(mode, CUDNN_PROPAGATE_NAN, 0.0);

#define FORWARD_COMPUTE_ACTIVATION(mode)                                   \
  CREATE_FORWARD_TENSOR_AND_ACTIVATION_DESCRIPTOR(mode);                   \
  CudaCheck(cudnnActivationForward(ctx->cudnn_handle(), act_desc.Get(),    \
                                   CudnnDataType<T>::one, x_desc.Get(), x, \
                                   CudnnDataType<T>::zero, y_desc.Get(), y));

#define CREATE_BACKWARD_TENSOR_AND_ACTIVATION_DESCRIPTOR(mode) \
  CREATE_FORWARD_TENSOR_AND_ACTIVATION_DESCRIPTOR(mode);       \
  CudnnTensorDesc dx_desc(GetDataType<T>::val, n, 1, 1, 1);    \
  CudnnTensorDesc dy_desc(GetDataType<T>::val, n, 1, 1, 1);

#define BACKWARD_COMPUTE_ACTIVATION(mode)                         \
  CREATE_BACKWARD_TENSOR_AND_ACTIVATION_DESCRIPTOR(mode);         \
  CudaCheck(cudnnActivationBackward(                              \
      ctx->cudnn_handle(), act_desc.Get(), CudnnDataType<T>::one, \
      y_desc.Get(), y, dy_desc.Get(), dy, x_desc.Get(), x,        \
      CudnnDataType<T>::zero, dx_desc.Get(), dx));

  static void Sigmoid(DeviceCtx* ctx, int64_t n, const T* x, T* y) {
    FORWARD_COMPUTE_ACTIVATION(CUDNN_ACTIVATION_SIGMOID)
  }
  static void SigmoidBackward(DeviceCtx* ctx, const int64_t n, const T* x,
                              const T* y, const T* dy, T* dx) {
    BACKWARD_COMPUTE_ACTIVATION(CUDNN_ACTIVATION_SIGMOID);
  }
  static void TanH(DeviceCtx* ctx, int64_t n, const T* x, T* y) {
    FORWARD_COMPUTE_ACTIVATION(CUDNN_ACTIVATION_TANH);
  }
  static void TanHBackward(DeviceCtx* ctx, const int64_t n, const T* x,
                           const T* y, const T* dy, T* dx) {
    BACKWARD_COMPUTE_ACTIVATION(CUDNN_ACTIVATION_TANH);
  }
  static void Relu(DeviceCtx* ctx, int64_t n, const T* x, T* y) {
    FORWARD_COMPUTE_ACTIVATION(CUDNN_ACTIVATION_RELU);
  }
  static void ReluBackward(DeviceCtx* ctx, const int64_t n, const T* x,
                           const T* y, const T* dy, T* dx) {
    BACKWARD_COMPUTE_ACTIVATION(CUDNN_ACTIVATION_RELU);
  }
  static void Gemv(DeviceCtx* ctx, const enum CBLAS_TRANSPOSE trans, int m,
                   int n, const T alpha, const T* a, int lda, const T* x,
                   const int incx, const T beta, T* y, const int incy) {
    cublasOperation_t cublas_trans = CblasTrans2CublasTrans(trans);
    cublas_gemv(ctx->cublas_handle(), cublas_trans, n, m, &alpha, a, lda, x,
                incx, &beta, y, incy);
  }
  static void Gemm(DeviceCtx* ctx, const enum CBLAS_ORDER order,
                   const enum CBLAS_TRANSPOSE trans_a,
                   const enum CBLAS_TRANSPOSE trans_b, const int m, const int n,
                   const int k, const T alpha, const T* a, const int lda,
                   const T* b, const int ldb, const T beta, T* c,
                   const int ldc) {
    cublasOperation_t cublas_trans_a = CblasTrans2CublasTrans(trans_a);
    cublasOperation_t cublas_trans_b = CblasTrans2CublasTrans(trans_b);
    cublas_gemm(ctx->cublas_handle(), cublas_trans_b, cublas_trans_a, n, m, k,
                &alpha, b, ldb, a, lda, &beta, c, ldc);
  }

  static void Initialize(DeviceCtx* ctx,
                         const InitializerConf& initializer_conf,
                         uint32_t random_seed, Blob* blob) {
    // create temporary host blob store initializer result
    BlobDesc blob_desc = BlobDesc(blob->blob_desc());
    char* host_raw_dptr = nullptr;
    CudaCheck(cudaMallocHost(&host_raw_dptr, blob->TotalByteSize()));
    std::unique_ptr<Blob> host_blob;
    host_blob.reset(
        NewBlob(nullptr, &blob_desc, host_raw_dptr, nullptr, DeviceType::kGPU));
    // synchronous initialize the host blob
    KernelUtil<DeviceType::kCPU, T>::Initialize(nullptr, initializer_conf,
                                                random_seed, host_blob.get());
    // asynchronous copy to device
    Memcpy<DeviceType::kGPU>(ctx, blob->mut_dptr(), host_blob->dptr(),
                             blob->ByteSizeOfDataContentField(),
                             cudaMemcpyHostToDevice);
    cudaStreamSynchronize(ctx->cuda_stream());
    CudaCheck(cudaFreeHost(host_raw_dptr));
  }

  static void InitializeWithModelDir(DeviceCtx* ctx, int32_t part_id,
                                     int32_t part_num,
                                     const std::string& model_dir, Blob* blob,
                                     const std::string& bn_in_op,
                                     int32_t dim_num, int64_t num_in_each_dim) {
    BlobDesc blob_desc = BlobDesc(blob->blob_desc());
    char* host_raw_dptr = nullptr;
    CudaCheck(cudaMallocHost(&host_raw_dptr, blob->TotalByteSize()));
    std::unique_ptr<Blob> host_blob;
    host_blob.reset(
        NewBlob(nullptr, &blob_desc, host_raw_dptr, nullptr, DeviceType::kGPU));
    KernelUtil<DeviceType::kCPU, T>::InitializeWithModelDir(
        ctx, part_id, part_num, model_dir, host_blob.get(), bn_in_op, dim_num,
        num_in_each_dim);

    Memcpy<DeviceType::kGPU>(ctx, blob->mut_dptr(), host_blob->dptr(),
                             blob->ByteSizeOfDataContentField(),
                             cudaMemcpyHostToDevice);
    cudaStreamSynchronize(ctx->cuda_stream());
    CudaCheck(cudaFreeHost(host_raw_dptr));
  }
};

template<>
<<<<<<< HEAD
inline __device__ double gpu_atomic_add(double* address, const double val) {
  unsigned long long int* address_as_ull =
      reinterpret_cast<unsigned long long int*>(address);
=======
__device__ float gpu_atomic_add(float* address, const float val) {
  return atomicAdd(address, val);
}

template<>
__device__ double gpu_atomic_add(double* address, const double val) {
  auto address_as_ull = reinterpret_cast<unsigned long long int*>(address);
>>>>>>> 17a24a74
  unsigned long long int old = *address_as_ull;
  unsigned long long int assumed;
  do {
    assumed = old;
    old = atomicCAS(address_as_ull, assumed,
                    __double_as_longlong(val + __longlong_as_double(assumed)));
  } while (assumed != old);
  return __longlong_as_double(old);
}

#define INSTANTIATE_KERNEL_UTIL(type_cpp, type_proto) \
  template struct KernelUtil<DeviceType::kGPU, type_cpp>;
OF_PP_FOR_EACH_TUPLE(INSTANTIATE_KERNEL_UTIL, FLOATING_DATA_TYPE_SEQ);

#define DEFINE_INT_KERNEL_UTIL(T, type_proto)                                 \
  template void KernelUtil<DeviceType::kGPU, T>::Sum(                         \
      DeviceCtx* ctx, const int64_t n, const T* x, T* sum_ptr,                \
      T* temp_storage, size_t temp_storage_bytes);                            \
  template void KernelUtil<DeviceType::kGPU, T>::Relu(                        \
      DeviceCtx* ctx, const int64_t n, const T* x, T* y);                     \
  template void KernelUtil<DeviceType::kGPU, T>::ReluBackward(                \
      DeviceCtx* ctx, const int64_t n, const T* x, const T* y, const T* dy,   \
      T* dx);                                                                 \
  template<>                                                                  \
  void KernelUtil<DeviceType::kGPU, T>::Axpy(                                 \
      DeviceCtx* ctx, const int n, const T alpha, const T* x, const int incx, \
      T* y, const int incy) {                                                 \
    FOR_RANGE(int, i, 0, n) {                                                 \
      *y += alpha * *x;                                                       \
      x += incx;                                                              \
      y += incy;                                                              \
    }                                                                         \
  }

OF_PP_FOR_EACH_TUPLE(DEFINE_INT_KERNEL_UTIL, INT_DATA_TYPE_SEQ);

}  // namespace oneflow<|MERGE_RESOLUTION|>--- conflicted
+++ resolved
@@ -200,11 +200,6 @@
 };
 
 template<>
-<<<<<<< HEAD
-inline __device__ double gpu_atomic_add(double* address, const double val) {
-  unsigned long long int* address_as_ull =
-      reinterpret_cast<unsigned long long int*>(address);
-=======
 __device__ float gpu_atomic_add(float* address, const float val) {
   return atomicAdd(address, val);
 }
@@ -212,7 +207,6 @@
 template<>
 __device__ double gpu_atomic_add(double* address, const double val) {
   auto address_as_ull = reinterpret_cast<unsigned long long int*>(address);
->>>>>>> 17a24a74
   unsigned long long int old = *address_as_ull;
   unsigned long long int assumed;
   do {
