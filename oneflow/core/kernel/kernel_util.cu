#include <cub/cub.cuh>
#include <math.h>
#include "oneflow/core/device/cuda_util.h"
#include "oneflow/core/kernel/kernel.h"
#include "oneflow/core/kernel/kernel_util.h"
#include "oneflow/core/kernel/kernel_util.cuh"

namespace oneflow {

namespace {

template<typename T>
__global__ void RsqrtGpu(const int64_t n, T* x, const float epsilon) {
  CUDA_1D_KERNEL_LOOP(i, n) { x[i] = 1.0 / std::sqrt(x[i] + epsilon); }
}

template<typename T>
__global__ void ExpGpu(const int64_t n, const T* x, T* y) {
  CUDA_1D_KERNEL_LOOP(i, n) { y[i] = std::exp(x[i]); }
}

template<typename T>
__global__ void DivGpu(const int64_t n, T* x, const T* alpha_ptr) {
  CUDA_1D_KERNEL_LOOP(i, n) { x[i] = x[i] / (*alpha_ptr); }
}

template<typename T>
__global__ void MulGpu(const int64_t n, const T* x, const T* y, T* z) {
  CUDA_1D_KERNEL_LOOP(i, n) { z[i] = x[i] * y[i]; }
}

template<typename T>
__global__ void AxpyGpu(const int n, const T alpha, const T* x, const int incx, T* y,
                        const int incy) {
  CUDA_1D_KERNEL_LOOP(i, n) { y[i * incy] += alpha * x[i * incx]; }
}

template<typename T>
__global__ void SigmoidForwardGpu(const int n, const T* x, T* y) {
  CUDA_1D_KERNEL_LOOP(i, n) { y[i] = 1.0 / (1.0 + std::exp(-x[i])); }
}

template<typename T>
__global__ void SigmoidBackwardGpu(const int n, const T* y, const T* dy, T* dx) {
  CUDA_1D_KERNEL_LOOP(i, n) { dx[i] = dy[i] * y[i] * (1.0 - y[i]); }
}

template<typename T>
__global__ void TanHForwardGpu(const int n, const T* x, T* y) {
  CUDA_1D_KERNEL_LOOP(i, n) { y[i] = std::tanh(x[i]); }
}

template<typename T>
__global__ void TanHBackwardGpu(const int n, const T* y, const T* dy, T* dx) {
  CUDA_1D_KERNEL_LOOP(i, n) { dx[i] = dy[i] * (1.0 - y[i] * y[i]); }
}

template<typename T>
__global__ void ReluForwardGpu(const int n, const T* x, T* y) {
  CUDA_1D_KERNEL_LOOP(i, n) { y[i] = x[i] > 0 ? x[i] : 0; }
}

template<typename T>
__global__ void ReluBackwardGpu(const int n, const T* y, const T* dy, T* dx) {
  CUDA_1D_KERNEL_LOOP(i, n) { dx[i] = y[i] > 0 ? dy[i] : 0; }
}

template<typename T>
__global__ void gpu_add(const int64_t n, T* out, const T* in_0) {
  CUDA_1D_KERNEL_LOOP(i, n) { out[i] = in_0[i]; }
}
template<typename T>
__global__ void gpu_add(const int64_t n, T* out, const T* in_0, const T* in_1) {
  CUDA_1D_KERNEL_LOOP(i, n) { out[i] = in_0[i] + in_1[i]; }
}

template<typename T>
__global__ void gpu_add(const int64_t n, T* out, const T* in_0, const T* in_1, const T* in_2) {
  CUDA_1D_KERNEL_LOOP(i, n) { out[i] = in_0[i] + in_1[i] + in_2[i]; }
}

template<typename T>
__global__ void gpu_add(const int64_t n, T* out, const T* in_0, const T* in_1, const T* in_2,
                        const T* in_3) {
  CUDA_1D_KERNEL_LOOP(i, n) { out[i] = in_0[i] + in_1[i] + in_2[i] + in_3[i]; }
}

template<typename T>
__global__ void gpu_add(const int64_t n, T* out, const T* in_0, const T* in_1, const T* in_2,
                        const T* in_3, const T* in_4) {
  CUDA_1D_KERNEL_LOOP(i, n) { out[i] = in_0[i] + in_1[i] + in_2[i] + in_3[i] + in_4[i]; }
}

template<typename T>
__global__ void gpu_add(const int64_t n, T* out, const T* in_0, const T* in_1, const T* in_2,
                        const T* in_3, const T* in_4, const T* in_5) {
  CUDA_1D_KERNEL_LOOP(i, n) { out[i] = in_0[i] + in_1[i] + in_2[i] + in_3[i] + in_4[i] + in_5[i]; }
}

template<typename T>
__global__ void gpu_add(const int64_t n, T* out, const T* in_0, const T* in_1, const T* in_2,
                        const T* in_3, const T* in_4, const T* in_5, const T* in_6) {
  CUDA_1D_KERNEL_LOOP(i, n) {
    out[i] = in_0[i] + in_1[i] + in_2[i] + in_3[i] + in_4[i] + in_5[i] + in_6[i];
  }
}

template<typename T>
__global__ void gpu_add(const int64_t n, T* out, const T* in_0, const T* in_1, const T* in_2,
                        const T* in_3, const T* in_4, const T* in_5, const T* in_6, const T* in_7) {
  CUDA_1D_KERNEL_LOOP(i, n) {
    out[i] = in_0[i] + in_1[i] + in_2[i] + in_3[i] + in_4[i] + in_5[i] + in_6[i] + in_7[i];
  }
}

template<typename T>
__global__ void gpu_add(const int64_t n, T* out, const T* in_0, const T* in_1, const T* in_2,
                        const T* in_3, const T* in_4, const T* in_5, const T* in_6, const T* in_7,
                        const T* in_8) {
  CUDA_1D_KERNEL_LOOP(i, n) {
    out[i] =
        in_0[i] + in_1[i] + in_2[i] + in_3[i] + in_4[i] + in_5[i] + in_6[i] + in_7[i] + in_8[i];
  }
}

template<typename T>
<<<<<<< HEAD
__global__ void GpuSet(const T value, T* addr) {
=======
__global__ void gpu_set(const T value, T* addr) {
>>>>>>> 192f8b09
  *addr = value;
}

cublasOperation_t CblasTrans2CublasTrans(CBLAS_TRANSPOSE trans) {
  cublasOperation_t cublas_trans;
  if (trans == CBLAS_TRANSPOSE::CblasNoTrans) {
    cublas_trans = cublasOperation_t::CUBLAS_OP_N;
  } else if (trans == CBLAS_TRANSPOSE::CblasTrans) {
    cublas_trans = cublasOperation_t::CUBLAS_OP_T;
  } else if (trans == CBLAS_TRANSPOSE::CblasConjTrans) {
    cublas_trans = cublasOperation_t::CUBLAS_OP_C;
  } else {
    // do nothing
  }
  return cublas_trans;
}

const int32_t kMaxDim = OF_PP_SEQ_SIZE(DIM_SEQ);

struct Int32Array {
  int32_t val[kMaxDim];
};

struct Int64Array {
  int64_t val[kMaxDim];
};

__device__ void ComputeOffset(const int32_t num_axis, const int64_t* x_dims,
                              const int32_t* permutation, int64_t* x_strides) {
  int64_t buff[kMaxDim];
  int64_t cur_stride = 1;
  for (int32_t i = num_axis - 1; i >= 0; --i) {
    buff[i] = cur_stride;
#if __CUDA_ARCH__ >= 350
    cur_stride *= __ldg(x_dims + i);
#else
    cur_stride *= x_dims[i];
#endif
  }
  for (int32_t i = 0; i < num_axis; ++i) {
#if __CUDA_ARCH__ >= 350
    x_strides[i] = buff[__ldg(permutation + i)];
#else
    x_strides[i] = buff[permutation[i]];
#endif
  }
}

template<typename T>
__global__ void CopyColsRegionGpu(const int64_t row_num, const int64_t col_num, const T* x,
                                  const int64_t x_col_offset, const int64_t x_lda, T* y,
                                  const int64_t y_col_offset, const int64_t y_lda) {
  CUDA_1D_KERNEL_LOOP(index, row_num * col_num) {
    const int64_t i = index / col_num;
    const int64_t j = index % col_num;
    y[i * y_lda + y_col_offset + j] = x[i * x_lda + x_col_offset + j];
  }
}

__device__ int64_t GetXIndex(const int32_t num_axis, const int64_t* y_shape,
                             const int64_t* x_strides, int64_t y_idx) {
  int64_t x_idx = 0;
  for (int32_t i = num_axis - 1; i >= 0 && y_idx > 0; --i) {
    x_idx += (y_idx % y_shape[i]) * x_strides[i];
    y_idx /= y_shape[i];
  }
  return x_idx;
}

template<typename T>
__global__ void TransposeGpu(const int32_t num_axis, const Int64Array x_shape,
                             const Int64Array y_shape, const Int32Array permutation,
                             const int64_t elem_cnt, const T* x, T* y) {
  __shared__ int64_t x_strides[kMaxDim];
  __shared__ int64_t x_dims_shared[kMaxDim];
  __shared__ int64_t y_dims_shared[kMaxDim];
  __shared__ int32_t perm_shared[kMaxDim];
  const int32_t tid = threadIdx.x;
  if (tid < num_axis) {
    x_dims_shared[tid] = x_shape.val[tid];
    y_dims_shared[tid] = y_shape.val[tid];
    perm_shared[tid] = permutation.val[tid];
  }
  __syncthreads();
  if (tid == 0) { ComputeOffset(num_axis, x_dims_shared, perm_shared, x_strides); }
  __syncthreads();
  CUDA_1D_KERNEL_LOOP(y_idx, elem_cnt) {
    const int64_t x_idx = GetXIndex(num_axis, y_dims_shared, x_strides, y_idx);
#if __CUDA_ARCH__ >= 350
    y[y_idx] = __ldg(x + x_idx);
#else
    y[y_idx] = x[x_idx];
#endif
  }
}

template<typename T, T (*reduce_core_func)(const T, const T)>
__device__ void MatrixShrinkCols(const size_t row_num, const size_t thread_col_num, const T* x,
                                 const size_t x_col_num, const size_t x_lda, T* y,
                                 const size_t y_col_num, const size_t y_lda) {
  const size_t thread_num = blockDim.x * gridDim.x;
  const size_t total_shrink_scale = thread_col_num / y_col_num;
  CUDA_1D_KERNEL_LOOP(index, row_num * thread_col_num) {
    const int32_t thread_col = index % thread_col_num;
    if (((index / thread_num) % total_shrink_scale) != thread_col / y_col_num) { continue; }
    const int32_t row = index / thread_col_num;
    const int32_t col = thread_col % y_col_num;
    const int32_t x_start = row * x_lda + col;
    const int32_t x_end = row * x_lda + x_col_num;
    T reduced = x[x_start];
    for (int32_t x_index = x_start + y_col_num; x_index < x_end; x_index += y_col_num) {
      reduced = reduce_core_func(reduced, x[x_index]);
    }
    y[row * y_lda + col] = reduced;
  }
}

template<typename T, T (*reduce_core_func)(const T, const T), size_t shift_size = 2>
__global__ void MatrixRowReduceGpu(const size_t row_num, const size_t col_num, const T* x, T* y,
                                   T* temp_storage, size_t temp_col_num) {
  const size_t temp_lda = temp_col_num;
  MatrixShrinkCols<T, reduce_core_func>(row_num, temp_lda, x, col_num, col_num, temp_storage,
                                        temp_col_num, temp_lda);
  __syncthreads();
  while (temp_col_num > (1 << shift_size)) {
    size_t new_temp_col_num = temp_col_num >> shift_size;
    MatrixShrinkCols<T, reduce_core_func>(row_num, temp_lda, temp_storage, temp_col_num, temp_lda,
                                          temp_storage, new_temp_col_num, temp_lda);
    temp_col_num = new_temp_col_num;
    __syncthreads();
  }
  MatrixShrinkCols<T, reduce_core_func>(row_num, temp_lda, temp_storage, temp_col_num, temp_lda, y,
                                        1, 1);
}

template<typename T, T (*reduce_core_func)(const T, const T), size_t shift_size = 2>
void MatrixRowReduce(DeviceCtx* ctx, const size_t row_num, const size_t col_num, const T* x, T* y,
                     void* temp_storage, const size_t temp_storage_bytes) {
  CHECK_NOTNULL(temp_storage);
  CHECK_GT(temp_storage_bytes / sizeof(T), row_num);
  const size_t temp_col_num_shift =
      std::floor(std::log2(std::min(temp_storage_bytes / sizeof(T) / row_num, col_num)));
  const size_t temp_col_num = std::min(static_cast<size_t>(kCudaThreadsNumPerBlock),
                                       static_cast<size_t>(1 << temp_col_num_shift));
  MatrixRowReduceGpu<T, reduce_core_func>
      <<<BlocksNum4ThreadsNum(row_num * temp_col_num), kCudaThreadsNumPerBlock, 0,
         ctx->cuda_stream()>>>(row_num, col_num, x, y, static_cast<T*>(temp_storage), temp_col_num);
}

}  // namespace

template<>
void Memcpy<DeviceType::kGPU>(DeviceCtx* ctx, void* dst, const void* src, size_t sz,
                              cudaMemcpyKind kind) {
  CudaCheck(cudaMemcpyAsync(dst, src, sz, kind, ctx->cuda_stream()));
}

template<>
void Memset<DeviceType::kGPU>(DeviceCtx* ctx, void* dst, const char value, size_t sz) {
  CudaCheck(cudaMemsetAsync(dst, value, sz, ctx->cuda_stream()));
}

#define MAKE_CUB_DEVICE_REDUCE_SWITCH_ENTRY(func_name, T) cub::DeviceReduce::func_name<T*, T*>
DEFINE_STATIC_SWITCH_FUNC(cudaError_t, Sum, MAKE_CUB_DEVICE_REDUCE_SWITCH_ENTRY,
                          MAKE_DATA_TYPE_CTRV_SEQ(FLOATING_DATA_TYPE_SEQ));

size_t GetTmpSizeForReduceSum(DataType data_type, int64_t sum_elem_num) {
  size_t tmp_storage_size;
  SwitchSum(SwitchCase(data_type), nullptr, tmp_storage_size, nullptr, nullptr, sum_elem_num);
  return tmp_storage_size;
}

#undef MAKE_CUB_DEVICE_REDUCE_SWITCH_ENTRY

// create temporary host blob store initializer result
#define BEFORE_CPU_INITIALIZE()                                     \
  RtBlobDesc blob_desc(blob->blob_desc().blob_desc_proto());        \
  char* host_raw_dptr = nullptr;                                    \
  CudaCheck(cudaMallocHost(&host_raw_dptr, blob->TotalByteSize())); \
  std::unique_ptr<Blob> host_blob;                                  \
  host_blob.reset(new Blob(nullptr, &blob_desc, host_raw_dptr));

// asynchronous copy to device
#define AFTER_CPU_INITIALIZE()                                                          \
  Memcpy<DeviceType::kGPU>(ctx, blob->mut_dptr(), host_blob->dptr(),                    \
                           blob->ByteSizeOfDataContentField(), cudaMemcpyHostToDevice); \
  CudaCheck(cudaStreamSynchronize(ctx->cuda_stream()));                                 \
  CudaCheck(cudaFreeHost(host_raw_dptr));

#define KU_IF_METHOD                     \
  template<typename T, typename Derived> \
  void GpuKernelUtilIf<T, Derived>::

KU_IF_METHOD Max(DeviceCtx* ctx, const int64_t n, const T* x, T* max_ptr, T* temp_storage,
                 size_t temp_storage_bytes) {
  CudaCheck(
      cub::DeviceReduce::Max(temp_storage, temp_storage_bytes, x, max_ptr, n, ctx->cuda_stream()));
}
KU_IF_METHOD Sum(DeviceCtx* ctx, const int64_t n, const T* x, T* sum_ptr, T* temp_storage,
                 size_t temp_storage_bytes) {
  CudaCheck(
      cub::DeviceReduce::Sum(temp_storage, temp_storage_bytes, x, sum_ptr, n, ctx->cuda_stream()));
}
KU_IF_METHOD CopyColsRegion(DeviceCtx* ctx, const int64_t row_num, const int64_t col_num,
                            const T* x, const int64_t x_col_offset, const int64_t x_lda, T* y,
                            const int64_t y_col_offset, const int64_t y_lda) {
  CopyColsRegionGpu<T>
      <<<BlocksNum4ThreadsNum(row_num * col_num), kCudaThreadsNumPerBlock, 0, ctx->cuda_stream()>>>(
          row_num, col_num, x, x_col_offset, x_lda, y, y_col_offset, y_lda);
}
KU_IF_METHOD RowMax(DeviceCtx* ctx, const int64_t row_num, const int64_t col_num, const T* x, T* y,
                    void* temp_storage, const size_t temp_storage_bytes) {
  MatrixRowReduce<T, ReduceCoreMax>(ctx, row_num, col_num, x, y, temp_storage, temp_storage_bytes);
}
KU_IF_METHOD RowSum(DeviceCtx* ctx, const int64_t row_num, const int64_t col_num, const T* x, T* y,
                    void* temp_storage, const size_t temp_storage_bytes) {
  MatrixRowReduce<T, ReduceCoreAdd>(ctx, row_num, col_num, x, y, temp_storage, temp_storage_bytes);
}
KU_IF_METHOD Transpose(DeviceCtx* ctx, const int32_t num_axis, const Shape& x_shape,
                       const Shape& y_shape, const PbRf<int32_t>& permutation,
                       const int64_t elem_cnt, const T* x, T* y) {
  CHECK_LE(num_axis, kMaxDim);
  Int64Array x_shape_struct;
  Int64Array y_shape_struct;
  Int32Array perm_struct;
  FOR_RANGE(int32_t, i, 0, num_axis) {
    x_shape_struct.val[i] = x_shape.At(i);
    y_shape_struct.val[i] = y_shape.At(i);
    perm_struct.val[i] = permutation[i];
  }
  TransposeGpu<T>
      <<<BlocksNum4ThreadsNum(elem_cnt), kCudaThreadsNumPerBlock, 0, ctx->cuda_stream()>>>(
          num_axis, x_shape_struct, y_shape_struct, perm_struct, elem_cnt, x, y);
}

KU_IF_METHOD InitializeWithConf(DeviceCtx* ctx, const InitializerConf& initializer_conf,
                                uint32_t random_seed, Blob* blob) {
  BEFORE_CPU_INITIALIZE();
  // synchronous initialize the host blob
  KernelUtil<DeviceType::kCPU, T>::InitializeWithConf(nullptr, initializer_conf, random_seed,
                                                      host_blob.get());
  AFTER_CPU_INITIALIZE();
}
KU_IF_METHOD InitializeWithConf(DeviceCtx* ctx, const InitializerConf& initializer_conf,
                                uint32_t random_seed, Blob* blob, const std::string& data_format) {
  BEFORE_CPU_INITIALIZE();
  // synchronous initialize the host blob
  KernelUtil<DeviceType::kCPU, T>::InitializeWithConf(nullptr, initializer_conf, random_seed,
                                                      host_blob.get(), data_format);
  AFTER_CPU_INITIALIZE();
}
KU_IF_METHOD InitializeWithDir(DeviceCtx* ctx, int32_t part_id, int32_t part_num,
                               const std::string& model_dir, Blob* blob,
                               const std::string& bn_in_op, int32_t dim_num,
                               int64_t num_in_each_dim) {
  BEFORE_CPU_INITIALIZE();
  KernelUtil<DeviceType::kCPU, T>::InitializeWithDir(
      ctx, part_id, part_num, model_dir, host_blob.get(), bn_in_op, dim_num, num_in_each_dim);
  AFTER_CPU_INITIALIZE();
}
KU_IF_METHOD Set(DeviceCtx* ctx, const T value, T* addr) {
<<<<<<< HEAD
  GpuSet<T><<<1, 1, 0, ctx->cuda_stream()>>>(value, addr);
=======
  gpu_set<T><<<1, 1, 0, ctx->cuda_stream()>>>(value, addr);
>>>>>>> 192f8b09
}

#define KU_FLOATING_METHOD \
  template<typename T>     \
  void KernelUtil<DeviceType::kGPU, T, typename std::enable_if<IsFloating<T>::value>::type>::

KU_FLOATING_METHOD Dot(DeviceCtx* ctx, const int n, const T* x, const int incx, const T* y,
                       const int incy, T* result) {
  cublas_dot<T>(ctx->cublas_pmd_handle(), n, x, incx, y, incy, result);
}
KU_FLOATING_METHOD Copy(DeviceCtx* ctx, const int n, const T* x, const int incx, T* y,
                        const int incy) {
  cublas_copy<T>(ctx->cublas_pmh_handle(), n, x, incx, y, incy);
}
KU_FLOATING_METHOD Axpy(DeviceCtx* ctx, const int n, const T alpha, const T* x, const int incx,
                        T* y, const int incy) {
  cublas_axpy<T>(ctx->cublas_pmh_handle(), n, &alpha, x, incx, y, incy);
}
KU_FLOATING_METHOD Axpy(DeviceCtx* ctx, const int n, const T* alpha, const T* x, const int incx,
                        T* y, const int incy) {
  cublas_axpy<T>(ctx->cublas_pmd_handle(), n, alpha, x, incx, y, incy);
}
KU_FLOATING_METHOD Scal(DeviceCtx* ctx, const int n, const T alpha, T* x, const int incx) {
  cublas_scal<T>(ctx->cublas_pmh_handle(), n, &alpha, x, incx);
}
KU_FLOATING_METHOD Scal(DeviceCtx* ctx, const int n, const T* alpha, T* x, const int incx) {
  cublas_scal<T>(ctx->cublas_pmd_handle(), n, alpha, x, incx);
}
KU_FLOATING_METHOD Gemv(DeviceCtx* ctx, const enum CBLAS_TRANSPOSE trans, int m, int n,
                        const T alpha, const T* a, int lda, const T* x, const int incx,
                        const T beta, T* y, const int incy) {
  cublasOperation_t cublas_trans = CblasTrans2CublasTrans(trans);
  cublas_gemv<T>(ctx->cublas_pmh_handle(), cublas_trans, n, m, &alpha, a, lda, x, incx, &beta, y,
                 incy);
}
KU_FLOATING_METHOD Gemm(DeviceCtx* ctx, const enum CBLAS_ORDER order,
                        const enum CBLAS_TRANSPOSE trans_a, const enum CBLAS_TRANSPOSE trans_b,
                        const int m, const int n, const int k, const T alpha, const T* a,
                        const int lda, const T* b, const int ldb, const T beta, T* c,
                        const int ldc) {
  cublasOperation_t cublas_trans_a = CblasTrans2CublasTrans(trans_a);
  cublasOperation_t cublas_trans_b = CblasTrans2CublasTrans(trans_b);
  cublas_gemm<T>(ctx->cublas_pmh_handle(), cublas_trans_b, cublas_trans_a, n, m, k, &alpha, b, ldb,
                 a, lda, &beta, c, ldc);
}

KU_FLOATING_METHOD Exp(DeviceCtx* ctx, const int64_t n, const T* x, T* y) {
  ExpGpu<T><<<BlocksNum4ThreadsNum(n), kCudaThreadsNumPerBlock, 0, ctx->cuda_stream()>>>(n, x, y);
}
KU_FLOATING_METHOD Div(DeviceCtx* ctx, const int64_t n, T* x, const T* alpha) {
  DivGpu<T>
      <<<BlocksNum4ThreadsNum(n), kCudaThreadsNumPerBlock, 0, ctx->cuda_stream()>>>(n, x, alpha);
}
KU_FLOATING_METHOD Mul(DeviceCtx* ctx, const int64_t n, const T* x, const T* y, T* z) {
  MulGpu<T>
      <<<BlocksNum4ThreadsNum(n), kCudaThreadsNumPerBlock, 0, ctx->cuda_stream()>>>(n, x, y, z);
}
KU_FLOATING_METHOD Rsqrt(DeviceCtx* ctx, const int64_t n, T* x, const float epsilon) {
  RsqrtGpu<T>
      <<<BlocksNum4ThreadsNum(n), kCudaThreadsNumPerBlock, 0, ctx->cuda_stream()>>>(n, x, epsilon);
}

KU_FLOATING_METHOD Sigmoid(DeviceCtx* ctx, int64_t n, const T* x, T* y) {
  SigmoidForwardGpu<T>
      <<<BlocksNum4ThreadsNum(n), kCudaThreadsNumPerBlock, 0, ctx->cuda_stream()>>>(n, x, y);
}

KU_FLOATING_METHOD SigmoidBackward(DeviceCtx* ctx, const int64_t n, const T* x, const T* y,
                                   const T* dy, T* dx) {
  SigmoidBackwardGpu<T>
      <<<BlocksNum4ThreadsNum(n), kCudaThreadsNumPerBlock, 0, ctx->cuda_stream()>>>(n, y, dy, dx);
}

KU_FLOATING_METHOD TanH(DeviceCtx* ctx, int64_t n, const T* x, T* y) {
  TanHForwardGpu<T>
      <<<BlocksNum4ThreadsNum(n), kCudaThreadsNumPerBlock, 0, ctx->cuda_stream()>>>(n, x, y);
}

KU_FLOATING_METHOD TanHBackward(DeviceCtx* ctx, const int64_t n, const T* x, const T* y,
                                const T* dy, T* dx) {
  TanHBackwardGpu<T>
      <<<BlocksNum4ThreadsNum(n), kCudaThreadsNumPerBlock, 0, ctx->cuda_stream()>>>(n, y, dy, dx);
}

KU_FLOATING_METHOD Relu(DeviceCtx* ctx, int64_t n, const T* x, T* y) {
  ReluForwardGpu<T>
      <<<BlocksNum4ThreadsNum(n), kCudaThreadsNumPerBlock, 0, ctx->cuda_stream()>>>(n, x, y);
}

KU_FLOATING_METHOD ReluBackward(DeviceCtx* ctx, const int64_t n, const T* x, const T* y,
                                const T* dy, T* dx) {
  ReluBackwardGpu<T>
      <<<BlocksNum4ThreadsNum(n), kCudaThreadsNumPerBlock, 0, ctx->cuda_stream()>>>(n, y, dy, dx);
}

KU_FLOATING_METHOD Addition(DeviceCtx* ctx, const int64_t n, T* out, const T* in_0) {
  gpu_add<T>
      <<<BlocksNum4ThreadsNum(n), kCudaThreadsNumPerBlock, 0, ctx->cuda_stream()>>>(n, out, in_0);
}
KU_FLOATING_METHOD Addition(DeviceCtx* ctx, const int64_t n, T* out, const T* in_0, const T* in_1) {
  gpu_add<T><<<BlocksNum4ThreadsNum(n), kCudaThreadsNumPerBlock, 0, ctx->cuda_stream()>>>(
      n, out, in_0, in_1);
}

KU_FLOATING_METHOD Addition(DeviceCtx* ctx, const int64_t n, T* out, const T* in_0, const T* in_1,
                            const T* in_2) {
  gpu_add<T><<<BlocksNum4ThreadsNum(n), kCudaThreadsNumPerBlock, 0, ctx->cuda_stream()>>>(
      n, out, in_0, in_1, in_2);
}

KU_FLOATING_METHOD Addition(DeviceCtx* ctx, const int64_t n, T* out, const T* in_0, const T* in_1,
                            const T* in_2, const T* in_3) {
  gpu_add<T><<<BlocksNum4ThreadsNum(n), kCudaThreadsNumPerBlock, 0, ctx->cuda_stream()>>>(
      n, out, in_0, in_1, in_2, in_3);
}

KU_FLOATING_METHOD Addition(DeviceCtx* ctx, const int64_t n, T* out, const T* in_0, const T* in_1,
                            const T* in_2, const T* in_3, const T* in_4) {
  gpu_add<T><<<BlocksNum4ThreadsNum(n), kCudaThreadsNumPerBlock, 0, ctx->cuda_stream()>>>(
      n, out, in_0, in_1, in_2, in_3, in_4);
}

KU_FLOATING_METHOD Addition(DeviceCtx* ctx, const int64_t n, T* out, const T* in_0, const T* in_1,
                            const T* in_2, const T* in_3, const T* in_4, const T* in_5) {
  gpu_add<T><<<BlocksNum4ThreadsNum(n), kCudaThreadsNumPerBlock, 0, ctx->cuda_stream()>>>(
      n, out, in_0, in_1, in_2, in_3, in_4, in_5);
}

KU_FLOATING_METHOD Addition(DeviceCtx* ctx, const int64_t n, T* out, const T* in_0, const T* in_1,
                            const T* in_2, const T* in_3, const T* in_4, const T* in_5,
                            const T* in_6) {
  gpu_add<T><<<BlocksNum4ThreadsNum(n), kCudaThreadsNumPerBlock, 0, ctx->cuda_stream()>>>(
      n, out, in_0, in_1, in_2, in_3, in_4, in_5, in_6);
}

KU_FLOATING_METHOD Addition(DeviceCtx* ctx, const int64_t n, T* out, const T* in_0, const T* in_1,
                            const T* in_2, const T* in_3, const T* in_4, const T* in_5,
                            const T* in_6, const T* in_7) {
  gpu_add<T><<<BlocksNum4ThreadsNum(n), kCudaThreadsNumPerBlock, 0, ctx->cuda_stream()>>>(
      n, out, in_0, in_1, in_2, in_3, in_4, in_5, in_6, in_7);
}

KU_FLOATING_METHOD Addition(DeviceCtx* ctx, const int64_t n, T* out, const T* in_0, const T* in_1,
                            const T* in_2, const T* in_3, const T* in_4, const T* in_5,
                            const T* in_6, const T* in_7, const T* in_8) {
  gpu_add<T><<<BlocksNum4ThreadsNum(n), kCudaThreadsNumPerBlock, 0, ctx->cuda_stream()>>>(
      n, out, in_0, in_1, in_2, in_3, in_4, in_5, in_6, in_7, in_8);
}

#define KU_INTEGRAL_METHOD \
  template<typename T>     \
  void KernelUtil<DeviceType::kGPU, T, typename std::enable_if<IsIntegral<T>::value>::type>::

KU_INTEGRAL_METHOD Axpy(DeviceCtx* ctx, const int n, const T alpha, const T* x, const int incx,
                        T* y, const int incy) {
  AxpyGpu<T><<<BlocksNum4ThreadsNum(n), kCudaThreadsNumPerBlock, 0, ctx->cuda_stream()>>>(
      n, alpha, x, incx, y, incy);
}

#define INSTANTIATE_KERNEL_UTIL(type_cpp, type_proto)                                \
  template struct GpuKernelUtilIf<type_cpp, KernelUtil<DeviceType::kGPU, type_cpp>>; \
  template struct KernelUtil<DeviceType::kGPU, type_cpp>;
OF_PP_FOR_EACH_TUPLE(INSTANTIATE_KERNEL_UTIL, ARITHMETIC_DATA_TYPE_SEQ);

template<>
__device__ float gpu_atomic_add(float* address, const float val) {
  return atomicAdd(address, val);
}

template<>
__device__ double gpu_atomic_add(double* address, const double val) {
  auto address_as_ull = reinterpret_cast<unsigned long long int*>(address);
  unsigned long long int old = *address_as_ull;
  unsigned long long int assumed = 0;
  do {
    assumed = old;
    old = atomicCAS(address_as_ull, assumed,
                    __double_as_longlong(val + __longlong_as_double(assumed)));
  } while (assumed != old);
  return __longlong_as_double(old);
}

template<>
__device__ float gpu_atomic_max(float* address, const float val) {
  int* address_as_i = (int*)address;
  int old = *address_as_i;
  int assumed = 0;
  do {
    assumed = old;
    old = atomicCAS(address_as_i, assumed, __float_as_int(fmaxf(val, __int_as_float(assumed))));
  } while (assumed != old);
  return __int_as_float(old);
}

template<>
__device__ double gpu_atomic_max(double* address, const double val) {
  unsigned long long int* address_as_i = (unsigned long long int*)address;
  unsigned long long int old = *address_as_i;
  unsigned long long int assumed = 0;
  do {
    assumed = old;
    old = atomicCAS(address_as_i, assumed,
                    __double_as_longlong(fmaxf(val, __longlong_as_double(assumed))));
  } while (assumed != old);
  return __longlong_as_double(old);
}

}  // namespace oneflow<|MERGE_RESOLUTION|>--- conflicted
+++ resolved
@@ -124,11 +124,7 @@
 }
 
 template<typename T>
-<<<<<<< HEAD
-__global__ void GpuSet(const T value, T* addr) {
-=======
 __global__ void gpu_set(const T value, T* addr) {
->>>>>>> 192f8b09
   *addr = value;
 }
 
@@ -390,11 +386,7 @@
   AFTER_CPU_INITIALIZE();
 }
 KU_IF_METHOD Set(DeviceCtx* ctx, const T value, T* addr) {
-<<<<<<< HEAD
-  GpuSet<T><<<1, 1, 0, ctx->cuda_stream()>>>(value, addr);
-=======
   gpu_set<T><<<1, 1, 0, ctx->cuda_stream()>>>(value, addr);
->>>>>>> 192f8b09
 }
 
 #define KU_FLOATING_METHOD \
