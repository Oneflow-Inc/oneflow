/*
Copyright 2020 The OneFlow Authors. All rights reserved.

Licensed under the Apache License, Version 2.0 (the "License");
you may not use this file except in compliance with the License.
You may obtain a copy of the License at

    http://www.apache.org/licenses/LICENSE-2.0

Unless required by applicable law or agreed to in writing, software
distributed under the License is distributed on an "AS IS" BASIS,
WITHOUT WARRANTIES OR CONDITIONS OF ANY KIND, either express or implied.
See the License for the specific language governing permissions and
limitations under the License.
*/
#include <cub/cub.cuh>
#include <math.h>
#include "oneflow/core/device/cuda_util.h"
#include "oneflow/core/kernel/kernel.h"
#include "oneflow/core/kernel/kernel_util.h"
#include "oneflow/core/kernel/new_kernel_util.h"

namespace oneflow {

namespace {

template<typename T>
<<<<<<< HEAD
__global__ void MulGpu(const int64_t n, const T* x, const T* y, T* z) {
  CUDA_1D_KERNEL_LOOP(i, n) { z[i] = x[i] * y[i]; }
=======
__global__ void SqrtGpu(const int64_t n, const T* x, T* y) {
  CUDA_1D_KERNEL_LOOP(i, n) { y[i] = std::sqrt(x[i]); }
>>>>>>> cb4a4d87
}

template<typename T>
__global__ void AxpyGpu(const int n, const T alpha, const T* x, const int incx, T* y,
                        const int incy) {
  CUDA_1D_KERNEL_LOOP(i, n) { y[i * incy] += alpha * x[i * incx]; }
}

template<typename T>
__global__ void gpu_assign_add(const int64_t n, T* out, const T* in_1) {
  CUDA_1D_KERNEL_LOOP(i, n) {
    if (in_1[i]) { out[i] += in_1[i]; }
  }
}

template<typename T>
__global__ void gpu_assign_add(const int64_t n, T* out, const T* in_1, const T* in_2) {
  CUDA_1D_KERNEL_LOOP(i, n) { out[i] += in_1[i] + in_2[i]; }
}

template<typename T>
__global__ void gpu_add(const int64_t n, T* out, const T* in_0) {
  CUDA_1D_KERNEL_LOOP(i, n) { out[i] = in_0[i]; }
}
template<typename T>
__global__ void gpu_add(const int64_t n, T* out, const T* in_0, const T* in_1) {
  CUDA_1D_KERNEL_LOOP(i, n) { out[i] = in_0[i] + in_1[i]; }
}

template<typename T>
__global__ void gpu_add(const int64_t n, T* out, const T* in_0, const T* in_1, const T* in_2) {
  CUDA_1D_KERNEL_LOOP(i, n) { out[i] = in_0[i] + in_1[i] + in_2[i]; }
}

template<typename T>
__global__ void gpu_add(const int64_t n, T* out, const T* in_0, const T* in_1, const T* in_2,
                        const T* in_3) {
  CUDA_1D_KERNEL_LOOP(i, n) { out[i] = in_0[i] + in_1[i] + in_2[i] + in_3[i]; }
}

template<typename T>
__global__ void gpu_add(const int64_t n, T* out, const T* in_0, const T* in_1, const T* in_2,
                        const T* in_3, const T* in_4) {
  CUDA_1D_KERNEL_LOOP(i, n) { out[i] = in_0[i] + in_1[i] + in_2[i] + in_3[i] + in_4[i]; }
}

template<typename T>
__global__ void gpu_add(const int64_t n, T* out, const T* in_0, const T* in_1, const T* in_2,
                        const T* in_3, const T* in_4, const T* in_5) {
  CUDA_1D_KERNEL_LOOP(i, n) { out[i] = in_0[i] + in_1[i] + in_2[i] + in_3[i] + in_4[i] + in_5[i]; }
}

template<typename T>
__global__ void gpu_add(const int64_t n, T* out, const T* in_0, const T* in_1, const T* in_2,
                        const T* in_3, const T* in_4, const T* in_5, const T* in_6) {
  CUDA_1D_KERNEL_LOOP(i, n) {
    out[i] = in_0[i] + in_1[i] + in_2[i] + in_3[i] + in_4[i] + in_5[i] + in_6[i];
  }
}

template<typename T>
__global__ void gpu_add(const int64_t n, T* out, const T* in_0, const T* in_1, const T* in_2,
                        const T* in_3, const T* in_4, const T* in_5, const T* in_6, const T* in_7) {
  CUDA_1D_KERNEL_LOOP(i, n) {
    out[i] = in_0[i] + in_1[i] + in_2[i] + in_3[i] + in_4[i] + in_5[i] + in_6[i] + in_7[i];
  }
}

template<typename T>
__global__ void gpu_add(const int64_t n, T* out, const T* in_0, const T* in_1, const T* in_2,
                        const T* in_3, const T* in_4, const T* in_5, const T* in_6, const T* in_7,
                        const T* in_8) {
  CUDA_1D_KERNEL_LOOP(i, n) {
    out[i] =
        in_0[i] + in_1[i] + in_2[i] + in_3[i] + in_4[i] + in_5[i] + in_6[i] + in_7[i] + in_8[i];
  }
}

template<typename T>
__global__ void gpu_set(const T value, T* addr) {
  *addr = value;
}

}  // namespace

#define MAKE_CUB_DEVICE_REDUCE_SWITCH_ENTRY(func_name, T) cub::DeviceReduce::func_name<T*, T*>
DEFINE_STATIC_SWITCH_FUNC(cudaError_t, Sum, MAKE_CUB_DEVICE_REDUCE_SWITCH_ENTRY,
                          MAKE_DATA_TYPE_CTRV_SEQ(FLOATING_DATA_TYPE_SEQ));

#undef MAKE_CUB_DEVICE_REDUCE_SWITCH_ENTRY

#define KU_IF_METHOD                     \
  template<typename T, typename Derived> \
  void GpuKernelUtilIf<T, Derived>::

KU_IF_METHOD InitializeWithConf(DeviceCtx* ctx, const InitializerConf& initializer_conf,
                                uint32_t random_seed, Blob* blob) {
  WithHostBlobAndStreamSynchronizeEnv(ctx, blob, [&](Blob* host_blob) {
    KernelUtil<DeviceType::kCPU, T>::InitializeWithConf(nullptr, initializer_conf, random_seed,
                                                        host_blob);
  });
}
KU_IF_METHOD Set(DeviceCtx* ctx, const T value, T* addr) {
  gpu_set<T><<<1, 1, 0, ctx->cuda_stream()>>>(value, addr);
}

#define KU_FLOATING_METHOD \
  template<typename T>     \
  void KernelUtil<DeviceType::kGPU, T, typename std::enable_if<IsFloating<T>::value>::type>::

KU_FLOATING_METHOD Axpy(DeviceCtx* ctx, const int n, const T alpha, const T* x, const int incx,
                        T* y, const int incy) {
  cublas_axpy<T>(ctx->cublas_pmh_handle(), n, &alpha, x, incx, y, incy);
}
KU_FLOATING_METHOD Axpy(DeviceCtx* ctx, const int n, const T* alpha, const T* x, const int incx,
                        T* y, const int incy) {
  cublas_axpy<T>(ctx->cublas_pmd_handle(), n, alpha, x, incx, y, incy);
}

<<<<<<< HEAD
KU_FLOATING_METHOD Mul(DeviceCtx* ctx, const int64_t n, const T* x, const T* y, T* z) {
  MulGpu<T>
      <<<BlocksNum4ThreadsNum(n), kCudaThreadsNumPerBlock, 0, ctx->cuda_stream()>>>(n, x, y, z);
=======
KU_FLOATING_METHOD Sqrt(DeviceCtx* ctx, const int64_t n, const T* x, T* y) {
  SqrtGpu<T><<<BlocksNum4ThreadsNum(n), kCudaThreadsNumPerBlock, 0, ctx->cuda_stream()>>>(n, x, y);
>>>>>>> cb4a4d87
}

KU_FLOATING_METHOD Addition(DeviceCtx* ctx, const int64_t n, T* out, const T* in_0) {
  gpu_add<T>
      <<<BlocksNum4ThreadsNum(n), kCudaThreadsNumPerBlock, 0, ctx->cuda_stream()>>>(n, out, in_0);
}
KU_FLOATING_METHOD Addition(DeviceCtx* ctx, const int64_t n, T* out, const T* in_0, const T* in_1) {
  if (out == in_0) {
    gpu_assign_add<T>
        <<<BlocksNum4ThreadsNum(n), kCudaThreadsNumPerBlock, 0, ctx->cuda_stream()>>>(n, out, in_1);
  } else {
    gpu_add<T><<<BlocksNum4ThreadsNum(n), kCudaThreadsNumPerBlock, 0, ctx->cuda_stream()>>>(
        n, out, in_0, in_1);
  }
}

KU_FLOATING_METHOD Addition(DeviceCtx* ctx, const int64_t n, T* out, const T* in_0, const T* in_1,
                            const T* in_2) {
  if (out == in_0) {
    gpu_assign_add<T><<<BlocksNum4ThreadsNum(n), kCudaThreadsNumPerBlock, 0, ctx->cuda_stream()>>>(
        n, out, in_1, in_2);
  } else {
    gpu_add<T><<<BlocksNum4ThreadsNum(n), kCudaThreadsNumPerBlock, 0, ctx->cuda_stream()>>>(
        n, out, in_0, in_1, in_2);
  }
}

KU_FLOATING_METHOD Addition(DeviceCtx* ctx, const int64_t n, T* out, const T* in_0, const T* in_1,
                            const T* in_2, const T* in_3) {
  gpu_add<T><<<BlocksNum4ThreadsNum(n), kCudaThreadsNumPerBlock, 0, ctx->cuda_stream()>>>(
      n, out, in_0, in_1, in_2, in_3);
}

KU_FLOATING_METHOD Addition(DeviceCtx* ctx, const int64_t n, T* out, const T* in_0, const T* in_1,
                            const T* in_2, const T* in_3, const T* in_4) {
  gpu_add<T><<<BlocksNum4ThreadsNum(n), kCudaThreadsNumPerBlock, 0, ctx->cuda_stream()>>>(
      n, out, in_0, in_1, in_2, in_3, in_4);
}

KU_FLOATING_METHOD Addition(DeviceCtx* ctx, const int64_t n, T* out, const T* in_0, const T* in_1,
                            const T* in_2, const T* in_3, const T* in_4, const T* in_5) {
  gpu_add<T><<<BlocksNum4ThreadsNum(n), kCudaThreadsNumPerBlock, 0, ctx->cuda_stream()>>>(
      n, out, in_0, in_1, in_2, in_3, in_4, in_5);
}

KU_FLOATING_METHOD Addition(DeviceCtx* ctx, const int64_t n, T* out, const T* in_0, const T* in_1,
                            const T* in_2, const T* in_3, const T* in_4, const T* in_5,
                            const T* in_6) {
  gpu_add<T><<<BlocksNum4ThreadsNum(n), kCudaThreadsNumPerBlock, 0, ctx->cuda_stream()>>>(
      n, out, in_0, in_1, in_2, in_3, in_4, in_5, in_6);
}

KU_FLOATING_METHOD Addition(DeviceCtx* ctx, const int64_t n, T* out, const T* in_0, const T* in_1,
                            const T* in_2, const T* in_3, const T* in_4, const T* in_5,
                            const T* in_6, const T* in_7) {
  gpu_add<T><<<BlocksNum4ThreadsNum(n), kCudaThreadsNumPerBlock, 0, ctx->cuda_stream()>>>(
      n, out, in_0, in_1, in_2, in_3, in_4, in_5, in_6, in_7);
}

KU_FLOATING_METHOD Addition(DeviceCtx* ctx, const int64_t n, T* out, const T* in_0, const T* in_1,
                            const T* in_2, const T* in_3, const T* in_4, const T* in_5,
                            const T* in_6, const T* in_7, const T* in_8) {
  gpu_add<T><<<BlocksNum4ThreadsNum(n), kCudaThreadsNumPerBlock, 0, ctx->cuda_stream()>>>(
      n, out, in_0, in_1, in_2, in_3, in_4, in_5, in_6, in_7, in_8);
}

#define KU_INTEGRAL_METHOD \
  template<typename T>     \
  void KernelUtil<DeviceType::kGPU, T, typename std::enable_if<IsIntegral<T>::value>::type>::

KU_INTEGRAL_METHOD Axpy(DeviceCtx* ctx, const int n, const T alpha, const T* x, const int incx,
                        T* y, const int incy) {
  AxpyGpu<T><<<BlocksNum4ThreadsNum(n), kCudaThreadsNumPerBlock, 0, ctx->cuda_stream()>>>(
      n, alpha, x, incx, y, incy);
}

#define INSTANTIATE_KERNEL_UTIL(type_cpp, type_proto)                                \
  template struct GpuKernelUtilIf<type_cpp, KernelUtil<DeviceType::kGPU, type_cpp>>; \
  template struct KernelUtil<DeviceType::kGPU, type_cpp>;
OF_PP_FOR_EACH_TUPLE(INSTANTIATE_KERNEL_UTIL, ARITHMETIC_DATA_TYPE_SEQ);

template<typename T, typename U>
__global__ void CastOnGpu(const T* in, U* out, int64_t elem_num) {
  CUDA_1D_KERNEL_LOOP(i, elem_num) { out[i] = static_cast<U>(in[i]); }
}

template<>
__global__ void CastOnGpu<float, half>(const float* in, half* out, int64_t elem_num) {
  const int64_t elem_num_2 = elem_num / 2;
  const auto* in_2 = reinterpret_cast<const float2*>(in);
  auto* out_2 = reinterpret_cast<half2*>(out);
  CUDA_1D_KERNEL_LOOP(i, elem_num_2) { out_2[i] = __float22half2_rn(in_2[i]); }
  if (elem_num % 2 == 1 && blockIdx.x == 0 && threadIdx.x == 0) {
    out[elem_num - 1] = __float2half(in[elem_num - 1]);
  }
}

template<>
__global__ void CastOnGpu<half, float>(const half* in, float* out, int64_t elem_num) {
  const int64_t elem_num_2 = elem_num / 2;
  const auto* in_2 = reinterpret_cast<const half2*>(in);
  auto* out_2 = reinterpret_cast<float2*>(out);
  CUDA_1D_KERNEL_LOOP(i, elem_num_2) { out_2[i] = __half22float2(in_2[i]); }
  if (elem_num % 2 == 1 && blockIdx.x == 0 && threadIdx.x == 0) {
    out[elem_num - 1] = __half2float(in[elem_num - 1]);
  }
}

template<typename T, typename U>
void CopyElemOnGpu(DeviceCtx* ctx, const T* in_dptr, U* out_dptr, int64_t elem_num) {
  if (elem_num == 0) { return; }
  if (std::is_same<T, U>::value) {
    Memcpy<DeviceType::kGPU>(ctx, out_dptr, in_dptr, elem_num * sizeof(T));
  } else {
    CastOnGpu<T, U>
        <<<BlocksNum4ThreadsNum(elem_num), kCudaThreadsNumPerBlock, 0, ctx->cuda_stream()>>>(
            in_dptr, out_dptr, elem_num);
  }
}

template<>
void CopyElemOnGpu<float, float16>(DeviceCtx* ctx, const float* in_dptr, float16* out_dptr,
                                   int64_t elem_num) {
  if (RoundUp(elem_num, 2) == 0) { return; }
  CastOnGpu<float, half>
      <<<BlocksNum4ThreadsNum(RoundUp(elem_num, 2) / 2), kCudaThreadsNumPerBlock, 0,
         ctx->cuda_stream()>>>(in_dptr, reinterpret_cast<half*>(out_dptr), elem_num);
}

template<>
void CopyElemOnGpu<float16, float>(DeviceCtx* ctx, const float16* in_dptr, float* out_dptr,
                                   int64_t elem_num) {
  if (RoundUp(elem_num, 2) == 0) { return; }
  CastOnGpu<half, float>
      <<<BlocksNum4ThreadsNum(RoundUp(elem_num, 2) / 2), kCudaThreadsNumPerBlock, 0,
         ctx->cuda_stream()>>>(reinterpret_cast<const half*>(in_dptr), out_dptr, elem_num);
}

#define INSTANTIATE_COPY_ELEM_ON_GPU(T, U) \
  template void CopyElemOnGpu(DeviceCtx* ctx, const T* in_dptr, U* out_dptr, int64_t elem_num);

#define MAKE_COPY_ELEM_ON_GPU_ENTRY(TPair, UPair) \
  INSTANTIATE_COPY_ELEM_ON_GPU(OF_PP_PAIR_FIRST(TPair), OF_PP_PAIR_FIRST(UPair))

OF_PP_SEQ_PRODUCT_FOR_EACH_TUPLE(MAKE_COPY_ELEM_ON_GPU_ENTRY, POD_DATA_TYPE_SEQ, POD_DATA_TYPE_SEQ)

}  // namespace oneflow<|MERGE_RESOLUTION|>--- conflicted
+++ resolved
@@ -25,16 +25,6 @@
 namespace {
 
 template<typename T>
-<<<<<<< HEAD
-__global__ void MulGpu(const int64_t n, const T* x, const T* y, T* z) {
-  CUDA_1D_KERNEL_LOOP(i, n) { z[i] = x[i] * y[i]; }
-=======
-__global__ void SqrtGpu(const int64_t n, const T* x, T* y) {
-  CUDA_1D_KERNEL_LOOP(i, n) { y[i] = std::sqrt(x[i]); }
->>>>>>> cb4a4d87
-}
-
-template<typename T>
 __global__ void AxpyGpu(const int n, const T alpha, const T* x, const int incx, T* y,
                         const int incy) {
   CUDA_1D_KERNEL_LOOP(i, n) { y[i * incy] += alpha * x[i * incx]; }
@@ -149,16 +139,6 @@
 KU_FLOATING_METHOD Axpy(DeviceCtx* ctx, const int n, const T* alpha, const T* x, const int incx,
                         T* y, const int incy) {
   cublas_axpy<T>(ctx->cublas_pmd_handle(), n, alpha, x, incx, y, incy);
-}
-
-<<<<<<< HEAD
-KU_FLOATING_METHOD Mul(DeviceCtx* ctx, const int64_t n, const T* x, const T* y, T* z) {
-  MulGpu<T>
-      <<<BlocksNum4ThreadsNum(n), kCudaThreadsNumPerBlock, 0, ctx->cuda_stream()>>>(n, x, y, z);
-=======
-KU_FLOATING_METHOD Sqrt(DeviceCtx* ctx, const int64_t n, const T* x, T* y) {
-  SqrtGpu<T><<<BlocksNum4ThreadsNum(n), kCudaThreadsNumPerBlock, 0, ctx->cuda_stream()>>>(n, x, y);
->>>>>>> cb4a4d87
 }
 
 KU_FLOATING_METHOD Addition(DeviceCtx* ctx, const int64_t n, T* out, const T* in_0) {
