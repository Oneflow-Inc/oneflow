--- conflicted
+++ resolved
@@ -45,7 +45,6 @@
 }
 
 template<typename T>
-<<<<<<< HEAD
 __global__ void MulByScalarGpu(const int64_t n, const T* x, const T* y, T* z) {
   CUDA_1D_KERNEL_LOOP(i, n) { z[i] = x[i] * y[0]; }
 }
@@ -53,9 +52,6 @@
 template<typename T>
 __global__ void ReciprocalGpu(const int64_t n, const T* x, T* y) {
   CUDA_1D_KERNEL_LOOP(i, n) { y[i] = static_cast<T>(1.0) / x[i]; }
-=======
-__global__ void DivGpu(const int64_t n, const T* x, const T* y, T* z) {
-  CUDA_1D_KERNEL_LOOP(i, n) { z[i] = x[i] / y[i]; }
 }
 
 template<typename T>
@@ -66,7 +62,6 @@
 template<typename T>
 __global__ void SqrtGpu(const int64_t n, const T* x, T* y) {
   CUDA_1D_KERNEL_LOOP(i, n) { y[i] = std::sqrt(x[i]); }
->>>>>>> 0df4accd
 }
 
 template<typename T>
@@ -496,7 +491,6 @@
   MulGpu<T>
       <<<BlocksNum4ThreadsNum(n), kCudaThreadsNumPerBlock, 0, ctx->cuda_stream()>>>(n, x, y, z);
 }
-<<<<<<< HEAD
 KU_FLOATING_METHOD MulByScalar(DeviceCtx* ctx, const int64_t n, const T* x, const T* y, T* z) {
   MulByScalarGpu<T>
       <<<BlocksNum4ThreadsNum(n), kCudaThreadsNumPerBlock, 0, ctx->cuda_stream()>>>(n, x, y, z);
@@ -505,11 +499,6 @@
   ReciprocalGpu<T>
       <<<BlocksNum4ThreadsNum(n), kCudaThreadsNumPerBlock, 0, ctx->cuda_stream()>>>(n, x, y);
 }
-=======
-KU_FLOATING_METHOD Div(DeviceCtx* ctx, const int64_t n, const T* x, const T* y, T* z) {
-  DivGpu<T>
-      <<<BlocksNum4ThreadsNum(n), kCudaThreadsNumPerBlock, 0, ctx->cuda_stream()>>>(n, x, y, z);
-}
 KU_FLOATING_METHOD Square(DeviceCtx* ctx, const int64_t n, const T* x, T* y) {
   SquareGpu<T>
       <<<BlocksNum4ThreadsNum(n), kCudaThreadsNumPerBlock, 0, ctx->cuda_stream()>>>(n, x, y);
@@ -517,7 +506,6 @@
 KU_FLOATING_METHOD Sqrt(DeviceCtx* ctx, const int64_t n, const T* x, T* y) {
   SqrtGpu<T><<<BlocksNum4ThreadsNum(n), kCudaThreadsNumPerBlock, 0, ctx->cuda_stream()>>>(n, x, y);
 }
->>>>>>> 0df4accd
 KU_FLOATING_METHOD Rsqrt(DeviceCtx* ctx, const int64_t n, T* x, const float epsilon) {
   RsqrtGpu<T>
       <<<BlocksNum4ThreadsNum(n), kCudaThreadsNumPerBlock, 0, ctx->cuda_stream()>>>(n, x, epsilon);
