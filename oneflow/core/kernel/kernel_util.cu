#include <cub/cub.cuh>
#include "oneflow/core/device/cuda_util.h"
#include "oneflow/core/kernel/kernel.h"
#include "oneflow/core/kernel/kernel_util.h"
#include "oneflow/core/kernel/kernel_util.cuh"

namespace oneflow {

namespace {

template<typename T>
__global__ void RsqrtGpu(const int64_t n, T* x, const float epsilon) {
  CUDA_1D_KERNEL_LOOP(i, n) { x[i] = 1.0 / std::sqrt(x[i] + epsilon); }
}

template<typename T>
__global__ void ExpGpu(const int64_t n, const T* x, T* y) {
  CUDA_1D_KERNEL_LOOP(i, n) { y[i] = std::exp(x[i]); }
}

template<typename T>
__global__ void DivGpu(const int64_t n, T* x, const T* alpha_ptr) {
  CUDA_1D_KERNEL_LOOP(i, n) { x[i] = x[i] / (*alpha_ptr); }
}

template<typename T>
__global__ void MulGpu(const int64_t n, const T* x, const T* y, T* z) {
  CUDA_1D_KERNEL_LOOP(i, n) { z[i] = x[i] * y[i]; }
}

<<<<<<< HEAD
template<typename T>
__global__ void ReluForwardGpu(const int64_t n, const T* x, T* y) {
  CUDA_1D_KERNEL_LOOP(i, n) { y[i] = x[i] > 0 ? x[i] : 0; }
}

template<typename T>
__global__ void ReluBackwardGpu(const int64_t n, const T* dy, const T* y,
                                T* dx) {
  CUDA_1D_KERNEL_LOOP(i, n) { dx[i] = y[i] > 0 ? dy[i] : 0; }
}

=======
>>>>>>> fb0d9541
cublasOperation_t CblasTrans2CublasTrans(CBLAS_TRANSPOSE trans) {
  cublasOperation_t cublas_trans;
  if (trans == CBLAS_TRANSPOSE::CblasNoTrans) {
    cublas_trans = cublasOperation_t::CUBLAS_OP_N;
  } else if (trans == CBLAS_TRANSPOSE::CblasTrans) {
    cublas_trans = cublasOperation_t::CUBLAS_OP_T;
  } else if (trans == CBLAS_TRANSPOSE::CblasConjTrans) {
    cublas_trans = cublasOperation_t::CUBLAS_OP_C;
  } else {
    // do nothing
  }
  return cublas_trans;
}

}  // namespace

template<>
void Memcpy<DeviceType::kGPU>(DeviceCtx* ctx, void* dst, const void* src,
                              size_t sz, cudaMemcpyKind kind) {
  CudaCheck(cudaMemcpyAsync(dst, src, sz, kind, ctx->cuda_stream()));
}

template<>
void Memset<DeviceType::kGPU>(DeviceCtx* ctx, void* dst, const char value,
                              size_t sz) {
  CudaCheck(cudaMemsetAsync(dst, value, sz, ctx->cuda_stream()));
}

#define MAKE_CUB_DEVICE_REDUCE_SWITCH_ENTRY(func_name, T) \
  cub::DeviceReduce::func_name<T*, T*>
DEFINE_STATIC_SWITCH_FUNC(cudaError_t, Sum, MAKE_CUB_DEVICE_REDUCE_SWITCH_ENTRY,
                          MAKE_DATA_TYPE_CTRV_SEQ(FLOATING_DATA_TYPE_SEQ));

size_t GetTmpSizeForReduceSum(DataType data_type, int64_t sum_elem_num) {
  size_t tmp_storage_size;
  SwitchSum(SwitchCase(data_type), nullptr, tmp_storage_size, nullptr, nullptr,
            sum_elem_num);
  return tmp_storage_size;
}

#undef MAKE_CUB_DEVICE_REDUCE_SWITCH_ENTRY

#define KU_IF_METHOD                     \
  template<typename T, typename Derived> \
  void GpuKernelUtilIf<T, Derived>::

KU_IF_METHOD Max(DeviceCtx* ctx, const int64_t n, const T* x, T* max_ptr,
                 T* temp_storage, size_t temp_storage_bytes) {
  CudaCheck(cub::DeviceReduce::Max(temp_storage, temp_storage_bytes, x, max_ptr,
                                   n, ctx->cuda_stream()));
}
KU_IF_METHOD Sum(DeviceCtx* ctx, const int64_t n, const T* x, T* sum_ptr,
                 T* temp_storage, size_t temp_storage_bytes) {
  CudaCheck(cub::DeviceReduce::Sum(temp_storage, temp_storage_bytes, x, sum_ptr,
                                   n, ctx->cuda_stream()));
}

#define KU_FLOATING_METHOD             \
  template<typename T>                 \
  void KernelUtil<DeviceType::kGPU, T, \
                  typename std::enable_if<IsFloating<T>::value>::type>::

KU_FLOATING_METHOD Dot(DeviceCtx* ctx, const int n, const T* x, const int incx,
                       const T* y, const int incy, T* result) {
  cublas_dot<T>(ctx->cublas_pmd_handle(), n, x, incx, y, incy, result);
}
KU_FLOATING_METHOD Copy(DeviceCtx* ctx, const int n, const T* x, const int incx,
                        T* y, const int incy) {
  cublas_copy<T>(ctx->cublas_pmh_handle(), n, x, incx, y, incy);
}
KU_FLOATING_METHOD Axpy(DeviceCtx* ctx, const int n, const T alpha, const T* x,
                        const int incx, T* y, const int incy) {
  cublas_axpy<T>(ctx->cublas_pmh_handle(), n, &alpha, x, incx, y, incy);
}
KU_FLOATING_METHOD Axpy(DeviceCtx* ctx, const int n, const T* alpha, const T* x,
                        const int incx, T* y, const int incy) {
  cublas_axpy<T>(ctx->cublas_pmd_handle(), n, alpha, x, incx, y, incy);
}
KU_FLOATING_METHOD Scal(DeviceCtx* ctx, const int n, const T alpha, T* x,
                        const int incx) {
  cublas_scal<T>(ctx->cublas_pmh_handle(), n, &alpha, x, incx);
}
KU_FLOATING_METHOD Scal(DeviceCtx* ctx, const int n, const T* alpha, T* x,
                        const int incx) {
  cublas_scal<T>(ctx->cublas_pmd_handle(), n, alpha, x, incx);
}
KU_FLOATING_METHOD Gemv(DeviceCtx* ctx, const enum CBLAS_TRANSPOSE trans, int m,
                        int n, const T alpha, const T* a, int lda, const T* x,
                        const int incx, const T beta, T* y, const int incy) {
  cublasOperation_t cublas_trans = CblasTrans2CublasTrans(trans);
  cublas_gemv<T>(ctx->cublas_pmh_handle(), cublas_trans, n, m, &alpha, a, lda,
                 x, incx, &beta, y, incy);
}
KU_FLOATING_METHOD Gemm(DeviceCtx* ctx, const enum CBLAS_ORDER order,
                        const enum CBLAS_TRANSPOSE trans_a,
                        const enum CBLAS_TRANSPOSE trans_b, const int m,
                        const int n, const int k, const T alpha, const T* a,
                        const int lda, const T* b, const int ldb, const T beta,
                        T* c, const int ldc) {
  cublasOperation_t cublas_trans_a = CblasTrans2CublasTrans(trans_a);
  cublasOperation_t cublas_trans_b = CblasTrans2CublasTrans(trans_b);
  cublas_gemm<T>(ctx->cublas_pmh_handle(), cublas_trans_b, cublas_trans_a, n, m,
                 k, &alpha, b, ldb, a, lda, &beta, c, ldc);
}

KU_FLOATING_METHOD Exp(DeviceCtx* ctx, const int64_t n, const T* x, T* y) {
  ExpGpu<T><<<BlocksNum4ThreadsNum(n), kCudaThreadsNumPerBlock, 0,
              ctx->cuda_stream()>>>(n, x, y);
}
KU_FLOATING_METHOD Div(DeviceCtx* ctx, const int64_t n, T* x, const T* alpha) {
  DivGpu<T><<<BlocksNum4ThreadsNum(n), kCudaThreadsNumPerBlock, 0,
              ctx->cuda_stream()>>>(n, x, alpha);
}
KU_FLOATING_METHOD Mul(DeviceCtx* ctx, const int64_t n, const T* x, const T* y,
                       T* z) {
  MulGpu<T><<<BlocksNum4ThreadsNum(n), kCudaThreadsNumPerBlock, 0,
              ctx->cuda_stream()>>>(n, x, y, z);
}
KU_FLOATING_METHOD Rsqrt(DeviceCtx* ctx, const int64_t n, T* x,
                         const float epsilon) {
  RsqrtGpu<T><<<BlocksNum4ThreadsNum(n), kCudaThreadsNumPerBlock, 0,
                ctx->cuda_stream()>>>(n, x, epsilon);
}

#define CREATE_FORWARD_TENSOR_AND_ACTIVATION_DESCRIPTOR(mode)               \
  CudnnTensorDesc x_desc(CUDNN_TENSOR_NCHW, GetDataType<T>::value, n, 1, 1, \
                         1);                                                \
  CudnnTensorDesc y_desc(CUDNN_TENSOR_NCHW, GetDataType<T>::value, n, 1, 1, \
                         1);                                                \
  CudnnActivationDesc act_desc(mode, CUDNN_PROPAGATE_NAN, 0.0);

#define FORWARD_COMPUTE_ACTIVATION(mode)                                \
  CREATE_FORWARD_TENSOR_AND_ACTIVATION_DESCRIPTOR(mode);                \
  CudaCheck(cudnnActivationForward(ctx->cudnn_handle(), act_desc.Get(), \
                                   OnePtr<T>::value, x_desc.Get(), x,   \
                                   ZeroPtr<T>::value, y_desc.Get(), y));

#define CREATE_BACKWARD_TENSOR_AND_ACTIVATION_DESCRIPTOR(mode)               \
  CREATE_FORWARD_TENSOR_AND_ACTIVATION_DESCRIPTOR(mode);                     \
  CudnnTensorDesc dx_desc(CUDNN_TENSOR_NCHW, GetDataType<T>::value, n, 1, 1, \
                          1);                                                \
  CudnnTensorDesc dy_desc(CUDNN_TENSOR_NCHW, GetDataType<T>::value, n, 1, 1, 1);

#define BACKWARD_COMPUTE_ACTIVATION(mode)                                \
  CREATE_BACKWARD_TENSOR_AND_ACTIVATION_DESCRIPTOR(mode);                \
  CudaCheck(cudnnActivationBackward(ctx->cudnn_handle(), act_desc.Get(), \
                                    OnePtr<T>::value, y_desc.Get(), y,   \
                                    dy_desc.Get(), dy, x_desc.Get(), x,  \
                                    ZeroPtr<T>::value, dx_desc.Get(), dx));

KU_FLOATING_METHOD Sigmoid(DeviceCtx* ctx, int64_t n, const T* x, T* y){
    FORWARD_COMPUTE_ACTIVATION(CUDNN_ACTIVATION_SIGMOID)} KU_FLOATING_METHOD
    SigmoidBackward(DeviceCtx* ctx, const int64_t n, const T* x, const T* y,
                    const T* dy, T* dx) {
  BACKWARD_COMPUTE_ACTIVATION(CUDNN_ACTIVATION_SIGMOID);
}
KU_FLOATING_METHOD TanH(DeviceCtx* ctx, int64_t n, const T* x, T* y) {
  FORWARD_COMPUTE_ACTIVATION(CUDNN_ACTIVATION_TANH);
}
KU_FLOATING_METHOD TanHBackward(DeviceCtx* ctx, const int64_t n, const T* x,
                                const T* y, const T* dy, T* dx) {
  BACKWARD_COMPUTE_ACTIVATION(CUDNN_ACTIVATION_TANH);
}
KU_FLOATING_METHOD Relu(DeviceCtx* ctx, int64_t n, const T* x, T* y) {
  FORWARD_COMPUTE_ACTIVATION(CUDNN_ACTIVATION_RELU);
}
KU_FLOATING_METHOD ReluBackward(DeviceCtx* ctx, const int64_t n, const T* x,
                                const T* y, const T* dy, T* dx) {
  BACKWARD_COMPUTE_ACTIVATION(CUDNN_ACTIVATION_RELU);
}

KU_FLOATING_METHOD InitializeWithConf(DeviceCtx* ctx,
                                      const InitializerConf& initializer_conf,
                                      uint32_t random_seed, Blob* blob) {
  // create temporary host blob store initializer result
  BlobDesc blob_desc = BlobDesc(blob->blob_desc());
  char* host_raw_dptr = nullptr;
  CudaCheck(cudaMallocHost(&host_raw_dptr, blob->TotalByteSize()));
  std::unique_ptr<Blob> host_blob;
  host_blob.reset(
      NewBlob(nullptr, &blob_desc, host_raw_dptr, nullptr, DeviceType::kGPU));
  // synchronous initialize the host blob
  KernelUtil<DeviceType::kCPU, T>::InitializeWithConf(
      nullptr, initializer_conf, random_seed, host_blob.get());
  // asynchronous copy to device
  Memcpy<DeviceType::kGPU>(ctx, blob->mut_dptr(), host_blob->dptr(),
                           blob->ByteSizeOfDataContentField(),
                           cudaMemcpyHostToDevice);
  cudaStreamSynchronize(ctx->cuda_stream());
  CudaCheck(cudaFreeHost(host_raw_dptr));
}

KU_FLOATING_METHOD InitializeWithDir(DeviceCtx* ctx, int32_t part_id,
                                     int32_t part_num,
                                     const std::string& model_dir, Blob* blob,
                                     const std::string& bn_in_op,
                                     int32_t dim_num, int64_t num_in_each_dim) {
  BlobDesc blob_desc = BlobDesc(blob->blob_desc());
  char* host_raw_dptr = nullptr;
  CudaCheck(cudaMallocHost(&host_raw_dptr, blob->TotalByteSize()));
  std::unique_ptr<Blob> host_blob;
  host_blob.reset(
      NewBlob(nullptr, &blob_desc, host_raw_dptr, nullptr, DeviceType::kGPU));
  KernelUtil<DeviceType::kCPU, T>::InitializeWithDir(
      ctx, part_id, part_num, model_dir, host_blob.get(), bn_in_op, dim_num,
      num_in_each_dim);

  Memcpy<DeviceType::kGPU>(ctx, blob->mut_dptr(), host_blob->dptr(),
                           blob->ByteSizeOfDataContentField(),
                           cudaMemcpyHostToDevice);
  cudaStreamSynchronize(ctx->cuda_stream());
  CudaCheck(cudaFreeHost(host_raw_dptr));
}

#define INSTANTIATE_KERNEL_UTIL(type_cpp, type_proto)                      \
  template struct GpuKernelUtilIf<type_cpp,                                \
                                  KernelUtil<DeviceType::kGPU, type_cpp>>; \
  template struct KernelUtil<DeviceType::kGPU, type_cpp>;
OF_PP_FOR_EACH_TUPLE(INSTANTIATE_KERNEL_UTIL, ARITHMETIC_DATA_TYPE_SEQ);

template<>
__device__ float gpu_atomic_add(float* address, const float val) {
  return atomicAdd(address, val);
}

template<>
__device__ double gpu_atomic_add(double* address, const double val) {
  auto address_as_ull = reinterpret_cast<unsigned long long int*>(address);
  unsigned long long int old = *address_as_ull;
  unsigned long long int assumed;
  do {
    assumed = old;
    old = atomicCAS(address_as_ull, assumed,
                    __double_as_longlong(val + __longlong_as_double(assumed)));
  } while (assumed != old);
  return __longlong_as_double(old);
}

}  // namespace oneflow<|MERGE_RESOLUTION|>--- conflicted
+++ resolved
@@ -28,20 +28,6 @@
   CUDA_1D_KERNEL_LOOP(i, n) { z[i] = x[i] * y[i]; }
 }
 
-<<<<<<< HEAD
-template<typename T>
-__global__ void ReluForwardGpu(const int64_t n, const T* x, T* y) {
-  CUDA_1D_KERNEL_LOOP(i, n) { y[i] = x[i] > 0 ? x[i] : 0; }
-}
-
-template<typename T>
-__global__ void ReluBackwardGpu(const int64_t n, const T* dy, const T* y,
-                                T* dx) {
-  CUDA_1D_KERNEL_LOOP(i, n) { dx[i] = y[i] > 0 ? dy[i] : 0; }
-}
-
-=======
->>>>>>> fb0d9541
 cublasOperation_t CblasTrans2CublasTrans(CBLAS_TRANSPOSE trans) {
   cublasOperation_t cublas_trans;
   if (trans == CBLAS_TRANSPOSE::CblasNoTrans) {
