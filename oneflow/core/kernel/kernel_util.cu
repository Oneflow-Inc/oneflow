/*
Copyright 2020 The OneFlow Authors. All rights reserved.

Licensed under the Apache License, Version 2.0 (the "License");
you may not use this file except in compliance with the License.
You may obtain a copy of the License at

    http://www.apache.org/licenses/LICENSE-2.0

Unless required by applicable law or agreed to in writing, software
distributed under the License is distributed on an "AS IS" BASIS,
WITHOUT WARRANTIES OR CONDITIONS OF ANY KIND, either express or implied.
See the License for the specific language governing permissions and
limitations under the License.
*/
#include <cub/cub.cuh>
#include <math.h>
#include "oneflow/core/device/cuda_util.h"
#include "oneflow/core/kernel/kernel.h"
#include "oneflow/core/kernel/kernel_util.h"
#include "oneflow/core/kernel/new_kernel_util.h"
#include "oneflow/core/kernel/kernel_util.cuh"

namespace oneflow {

namespace {

template<typename T>
__global__ void RsqrtGpu(const int64_t n, T* x, const float epsilon) {
  CUDA_1D_KERNEL_LOOP(i, n) { x[i] = 1.0 / std::sqrt(x[i] + epsilon); }
}

template<typename T>
__global__ void RsqrtGpu(const int64_t n, const T* x, T* y, const float epsilon) {
  CUDA_1D_KERNEL_LOOP(i, n) { y[i] = 1.0 / std::sqrt(x[i] + epsilon); }
}

template<typename T>
__global__ void ExpGpu(const int64_t n, const T* x, T* y) {
  CUDA_1D_KERNEL_LOOP(i, n) { y[i] = std::exp(x[i]); }
}

template<typename T>
__global__ void DivByConstParaPtrGpu(const int64_t n, T* x, const T* alpha_ptr) {
  CUDA_1D_KERNEL_LOOP(i, n) { x[i] = x[i] / (*alpha_ptr); }
}

template<typename T>
__global__ void DivGpu(const int64_t n, const T* x, const T* y, T* z) {
  CUDA_1D_KERNEL_LOOP(i, n) { z[i] = x[i] / y[i]; }
}

template<typename T>
__global__ void DivByConstParaGpu(const int64_t n, T* x, const T alpha) {
  CUDA_1D_KERNEL_LOOP(i, n) { x[i] = x[i] / alpha; }
}

template<typename T>
__global__ void ReplicateGpu(const int64_t n, T* y, const T* x) {
  CUDA_1D_KERNEL_LOOP(i, n) { y[i] = *x; }
}

template<typename T>
__global__ void MulGpu(const int64_t n, const T* x, const T* y, T* z) {
  CUDA_1D_KERNEL_LOOP(i, n) { z[i] = x[i] * y[i]; }
}

template<typename T>
<<<<<<< HEAD
__global__ void MulByScalarGpu(const int64_t n, const T* x, const T* y, T* z) {
  CUDA_1D_KERNEL_LOOP(i, n) { z[i] = x[i] * y[0]; }
}

template<typename T>
__global__ void AddByScalarGpu(const int64_t n, const T* x, const T y, T* z) {
  CUDA_1D_KERNEL_LOOP(i, n) { z[i] = x[i] + y; }
}

template<typename T>
__global__ void MulByScalarParaGpu(const int64_t n, const T* x, const T y, T* z) {
  CUDA_1D_KERNEL_LOOP(i, n) { z[i] = x[i] * y; }
}

template<typename T>
__global__ void ReciprocalGpu(const int64_t n, const T* x, T* y) {
  CUDA_1D_KERNEL_LOOP(i, n) { y[i] = static_cast<T>(1.0) / x[i]; }
}

template<typename T>
__global__ void SquareGpu(const int64_t n, const T* x, T* y) {
  CUDA_1D_KERNEL_LOOP(i, n) { y[i] = x[i] * x[i]; }
}

template<typename T>
__global__ void SqrtGpu(const int64_t n, const T* x, T* y) {
  CUDA_1D_KERNEL_LOOP(i, n) { y[i] = std::sqrt(x[i]); }
}

template<typename T>
__global__ void AxpyGpu(const int n, const T alpha, const T* x, const int incx, T* y,
                        const int incy) {
  CUDA_1D_KERNEL_LOOP(i, n) { y[i * incy] += alpha * x[i * incx]; }
}

template<typename T>
__global__ void SigmoidForwardGpu(const int n, const T* x, T* y) {
  CUDA_1D_KERNEL_LOOP(i, n) { y[i] = 1.0 / (1.0 + std::exp(-x[i])); }
}

template<typename T>
__global__ void SigmoidBackwardGpu(const int n, const T* y, const T* dy, T* dx) {
  CUDA_1D_KERNEL_LOOP(i, n) { dx[i] = dy[i] * y[i] * (1.0 - y[i]); }
}

template<typename T>
__global__ void TanHForwardGpu(const int n, const T* x, T* y) {
  CUDA_1D_KERNEL_LOOP(i, n) { y[i] = std::tanh(x[i]); }
}

template<typename T>
__global__ void TanHBackwardGpu(const int n, const T* y, const T* dy, T* dx) {
  CUDA_1D_KERNEL_LOOP(i, n) { dx[i] = dy[i] * (1.0 - y[i] * y[i]); }
}

template<typename T>
__global__ void ReluForwardGpu(const int n, const T* x, T* y) {
  CUDA_1D_KERNEL_LOOP(i, n) { y[i] = x[i] > 0 ? x[i] : 0; }
}

template<typename T>
__global__ void ReluBackwardGpu(const int n, const T* y, const T* dy, T* dx) {
  CUDA_1D_KERNEL_LOOP(i, n) { dx[i] = y[i] > 0 ? dy[i] : 0; }
}

template<typename T>
__global__ void gpu_assign_add(const int64_t n, T* out, const T* in_1) {
  CUDA_1D_KERNEL_LOOP(i, n) {
    if (in_1[i]) { out[i] += in_1[i]; }
=======
__global__ void ReciprocalGpu(const int64_t n, const T* x, T* y) {
  CUDA_1D_KERNEL_LOOP(i, n) { y[i] = static_cast<T>(1.0) / x[i]; }
}

template<typename T>
__global__ void SquareGpu(const int64_t n, const T* x, T* y) {
  CUDA_1D_KERNEL_LOOP(i, n) { y[i] = x[i] * x[i]; }
}

template<typename T>
__global__ void SqrtGpu(const int64_t n, const T* x, T* y) {
  CUDA_1D_KERNEL_LOOP(i, n) { y[i] = std::sqrt(x[i]); }
}

template<typename T>
__global__ void AxpyGpu(const int n, const T alpha, const T* x, const int incx, T* y,
                        const int incy) {
  CUDA_1D_KERNEL_LOOP(i, n) { y[i * incy] += alpha * x[i * incx]; }
}

template<typename T>
__global__ void SigmoidForwardGpu(const int n, const T* x, T* y) {
  CUDA_1D_KERNEL_LOOP(i, n) { y[i] = 1.0 / (1.0 + std::exp(-x[i])); }
}

template<typename T>
__global__ void SigmoidBackwardGpu(const int n, const T* y, const T* dy, T* dx) {
  CUDA_1D_KERNEL_LOOP(i, n) { dx[i] = dy[i] * y[i] * (1.0 - y[i]); }
}

template<typename T>
__global__ void ReluForwardGpu(const int n, const T* x, T* y) {
  CUDA_1D_KERNEL_LOOP(i, n) { y[i] = x[i] > 0 ? x[i] : 0; }
}

template<typename T>
__global__ void ReluBackwardGpu(const int n, const T* y, const T* dy, T* dx) {
  CUDA_1D_KERNEL_LOOP(i, n) { dx[i] = y[i] > 0 ? dy[i] : 0; }
}

template<typename T>
__global__ void gpu_assign_add(const int64_t n, T* out, const T* in_1) {
  CUDA_1D_KERNEL_LOOP(i, n) {
    if (in_1[i]) { out[i] += in_1[i]; }
  }
}

template<typename T>
__global__ void gpu_assign_add(const int64_t n, T* out, const T* in_1, const T* in_2) {
  CUDA_1D_KERNEL_LOOP(i, n) { out[i] += in_1[i] + in_2[i]; }
}

template<typename T>
__global__ void gpu_add(const int64_t n, T* out, const T* in_0) {
  CUDA_1D_KERNEL_LOOP(i, n) { out[i] = in_0[i]; }
}
template<typename T>
__global__ void gpu_add(const int64_t n, T* out, const T* in_0, const T* in_1) {
  CUDA_1D_KERNEL_LOOP(i, n) { out[i] = in_0[i] + in_1[i]; }
}

template<typename T>
__global__ void gpu_add(const int64_t n, T* out, const T* in_0, const T* in_1, const T* in_2) {
  CUDA_1D_KERNEL_LOOP(i, n) { out[i] = in_0[i] + in_1[i] + in_2[i]; }
}

template<typename T>
__global__ void gpu_add(const int64_t n, T* out, const T* in_0, const T* in_1, const T* in_2,
                        const T* in_3) {
  CUDA_1D_KERNEL_LOOP(i, n) { out[i] = in_0[i] + in_1[i] + in_2[i] + in_3[i]; }
}

template<typename T>
__global__ void gpu_add(const int64_t n, T* out, const T* in_0, const T* in_1, const T* in_2,
                        const T* in_3, const T* in_4) {
  CUDA_1D_KERNEL_LOOP(i, n) { out[i] = in_0[i] + in_1[i] + in_2[i] + in_3[i] + in_4[i]; }
}

template<typename T>
__global__ void gpu_add(const int64_t n, T* out, const T* in_0, const T* in_1, const T* in_2,
                        const T* in_3, const T* in_4, const T* in_5) {
  CUDA_1D_KERNEL_LOOP(i, n) { out[i] = in_0[i] + in_1[i] + in_2[i] + in_3[i] + in_4[i] + in_5[i]; }
}

template<typename T>
__global__ void gpu_add(const int64_t n, T* out, const T* in_0, const T* in_1, const T* in_2,
                        const T* in_3, const T* in_4, const T* in_5, const T* in_6) {
  CUDA_1D_KERNEL_LOOP(i, n) {
    out[i] = in_0[i] + in_1[i] + in_2[i] + in_3[i] + in_4[i] + in_5[i] + in_6[i];
  }
}

template<typename T>
__global__ void gpu_add(const int64_t n, T* out, const T* in_0, const T* in_1, const T* in_2,
                        const T* in_3, const T* in_4, const T* in_5, const T* in_6, const T* in_7) {
  CUDA_1D_KERNEL_LOOP(i, n) {
    out[i] = in_0[i] + in_1[i] + in_2[i] + in_3[i] + in_4[i] + in_5[i] + in_6[i] + in_7[i];
>>>>>>> 809944fc
  }
}

template<typename T>
<<<<<<< HEAD
__global__ void gpu_assign_add(const int64_t n, T* out, const T* in_1, const T* in_2) {
  CUDA_1D_KERNEL_LOOP(i, n) { out[i] += in_1[i] + in_2[i]; }
}

template<typename T>
__global__ void gpu_add(const int64_t n, T* out, const T* in_0) {
  CUDA_1D_KERNEL_LOOP(i, n) { out[i] = in_0[i]; }
}
template<typename T>
__global__ void gpu_add(const int64_t n, T* out, const T* in_0, const T* in_1) {
  CUDA_1D_KERNEL_LOOP(i, n) { out[i] = in_0[i] + in_1[i]; }
}

template<typename T>
__global__ void gpu_add(const int64_t n, T* out, const T* in_0, const T* in_1, const T* in_2) {
  CUDA_1D_KERNEL_LOOP(i, n) { out[i] = in_0[i] + in_1[i] + in_2[i]; }
}

template<typename T>
__global__ void gpu_add(const int64_t n, T* out, const T* in_0, const T* in_1, const T* in_2,
                        const T* in_3) {
  CUDA_1D_KERNEL_LOOP(i, n) { out[i] = in_0[i] + in_1[i] + in_2[i] + in_3[i]; }
}

template<typename T>
__global__ void gpu_add(const int64_t n, T* out, const T* in_0, const T* in_1, const T* in_2,
                        const T* in_3, const T* in_4) {
  CUDA_1D_KERNEL_LOOP(i, n) { out[i] = in_0[i] + in_1[i] + in_2[i] + in_3[i] + in_4[i]; }
}

template<typename T>
__global__ void gpu_add(const int64_t n, T* out, const T* in_0, const T* in_1, const T* in_2,
                        const T* in_3, const T* in_4, const T* in_5) {
  CUDA_1D_KERNEL_LOOP(i, n) { out[i] = in_0[i] + in_1[i] + in_2[i] + in_3[i] + in_4[i] + in_5[i]; }
}

template<typename T>
__global__ void gpu_add(const int64_t n, T* out, const T* in_0, const T* in_1, const T* in_2,
                        const T* in_3, const T* in_4, const T* in_5, const T* in_6) {
  CUDA_1D_KERNEL_LOOP(i, n) {
    out[i] = in_0[i] + in_1[i] + in_2[i] + in_3[i] + in_4[i] + in_5[i] + in_6[i];
  }
}

template<typename T>
__global__ void gpu_add(const int64_t n, T* out, const T* in_0, const T* in_1, const T* in_2,
                        const T* in_3, const T* in_4, const T* in_5, const T* in_6, const T* in_7) {
  CUDA_1D_KERNEL_LOOP(i, n) {
    out[i] = in_0[i] + in_1[i] + in_2[i] + in_3[i] + in_4[i] + in_5[i] + in_6[i] + in_7[i];
  }
}

template<typename T>
__global__ void gpu_add(const int64_t n, T* out, const T* in_0, const T* in_1, const T* in_2,
                        const T* in_3, const T* in_4, const T* in_5, const T* in_6, const T* in_7,
                        const T* in_8) {
  CUDA_1D_KERNEL_LOOP(i, n) {
    out[i] =
        in_0[i] + in_1[i] + in_2[i] + in_3[i] + in_4[i] + in_5[i] + in_6[i] + in_7[i] + in_8[i];
  }
}

template<typename T>
__global__ void gpu_set(const T value, T* addr) {
  *addr = value;
}

cublasOperation_t CblasTrans2CublasTrans(CBLAS_TRANSPOSE trans) {
  cublasOperation_t cublas_trans;
  if (trans == CBLAS_TRANSPOSE::CblasNoTrans) {
    cublas_trans = cublasOperation_t::CUBLAS_OP_N;
  } else if (trans == CBLAS_TRANSPOSE::CblasTrans) {
    cublas_trans = cublasOperation_t::CUBLAS_OP_T;
  } else if (trans == CBLAS_TRANSPOSE::CblasConjTrans) {
    cublas_trans = cublasOperation_t::CUBLAS_OP_C;
  } else {
    // do nothing
  }
=======
__global__ void gpu_add(const int64_t n, T* out, const T* in_0, const T* in_1, const T* in_2,
                        const T* in_3, const T* in_4, const T* in_5, const T* in_6, const T* in_7,
                        const T* in_8) {
  CUDA_1D_KERNEL_LOOP(i, n) {
    out[i] =
        in_0[i] + in_1[i] + in_2[i] + in_3[i] + in_4[i] + in_5[i] + in_6[i] + in_7[i] + in_8[i];
  }
}

template<typename T>
__global__ void gpu_set(const T value, T* addr) {
  *addr = value;
}

cublasOperation_t CblasTrans2CublasTrans(CBLAS_TRANSPOSE trans) {
  cublasOperation_t cublas_trans;
  if (trans == CBLAS_TRANSPOSE::CblasNoTrans) {
    cublas_trans = cublasOperation_t::CUBLAS_OP_N;
  } else if (trans == CBLAS_TRANSPOSE::CblasTrans) {
    cublas_trans = cublasOperation_t::CUBLAS_OP_T;
  } else if (trans == CBLAS_TRANSPOSE::CblasConjTrans) {
    cublas_trans = cublasOperation_t::CUBLAS_OP_C;
  } else {
    // do nothing
  }
>>>>>>> 809944fc
  return cublas_trans;
}

template<int32_t NDIMS>
struct Int32Array {
  int32_t val[NDIMS];
};

template<typename T>
__global__ void CopyColsRegionGpu(const int64_t row_num, const int64_t col_num, const T* x,
                                  const int64_t x_col_offset, const int64_t x_lda, T* y,
                                  const int64_t y_col_offset, const int64_t y_lda) {
  CUDA_1D_KERNEL_LOOP(index, row_num * col_num) {
    const int64_t i = index / col_num;
    const int64_t j = index % col_num;
    y[i * y_lda + y_col_offset + j] = x[i * x_lda + x_col_offset + j];
<<<<<<< HEAD
  }
}

template<int32_t NDIMS>
__device__ int32_t GetXIndex(const int32_t* y_shape, const int32_t* x_strides, int32_t y_idx) {
  int32_t x_idx = 0;
  for (int32_t i = NDIMS - 1; i >= 0; --i) {
    x_idx += (y_idx % y_shape[i]) * x_strides[i];
    y_idx /= y_shape[i];
  }
  return x_idx;
}

template<int32_t NDIMS, typename T>
__global__ void TransposeGpu(const Int32Array<NDIMS> y_shape, const Int32Array<NDIMS> x_strides,
                             const int32_t elem_cnt, const T* x, T* y) {
  __shared__ int32_t x_strides_shared[NDIMS];
  __shared__ int32_t y_dims_shared[NDIMS];
  const int32_t tid = threadIdx.x;
  if (tid < NDIMS) {
    y_dims_shared[tid] = y_shape.val[tid];
    x_strides_shared[tid] = x_strides.val[tid];
  }
  __syncthreads();
  CUDA_1D_KERNEL_LOOP(y_idx, elem_cnt) {
    const int32_t x_idx = GetXIndex<NDIMS>(y_dims_shared, x_strides_shared, y_idx);
#if __CUDA_ARCH__ >= 350
    y[y_idx] = __ldg(x + x_idx);
#else
    y[y_idx] = x[x_idx];
#endif
  }
}

template<int32_t NDIMS, typename T>
void Transpose(DeviceCtx* ctx, const ShapeView& x_shape, const ShapeView& y_shape,
               const PbRf<int32_t>& permutation, const int64_t elem_cnt, const T* x, T* y) {
  CHECK_LE(y_shape.elem_cnt(), GetMaxVal<int32_t>());
  Int32Array<NDIMS> y_shape_struct;
  FOR_RANGE(int32_t, i, 0, NDIMS) { y_shape_struct.val[i] = y_shape.At(i); }
  Int32Array<NDIMS> x_strides;
  int32_t buff[NDIMS];
  int32_t cur_stride = 1;
  for (int32_t i = NDIMS - 1; i >= 0; --i) {
    buff[i] = cur_stride;
    cur_stride *= x_shape.At(i);
  }
  for (int32_t i = 0; i < NDIMS; ++i) { x_strides.val[i] = buff[permutation[i]]; }
  TransposeGpu<NDIMS, T>
      <<<SMBlocksNum4ThreadsNum(elem_cnt), kCudaThreadsNumPerBlock, 0, ctx->cuda_stream()>>>(
          y_shape_struct, x_strides, elem_cnt, x, y);
}

template<typename T>
struct TransposeUtil final {
#define MAKE_TRANSPOSE_SWITCH_ENTRY(func_name, NDIMS) func_name<NDIMS, T>
  DEFINE_STATIC_SWITCH_FUNC(void, Transpose, MAKE_TRANSPOSE_SWITCH_ENTRY,
                            MAKE_NDIM_CTRV_SEQ(DIM_SEQ));
};

template<typename T, T (*reduce_core_func)(const T, const T)>
__device__ void MatrixShrinkCols(const size_t row_num, const size_t thread_col_num, const T* x,
                                 const size_t x_col_num, const size_t x_lda, T* y,
                                 const size_t y_col_num, const size_t y_lda) {
  const size_t thread_num = blockDim.x * gridDim.x;
  const size_t total_shrink_scale = thread_col_num / y_col_num;
  CUDA_1D_KERNEL_LOOP(index, row_num * thread_col_num) {
    const int32_t thread_col = index % thread_col_num;
    if (((index / thread_num) % total_shrink_scale) != thread_col / y_col_num) { continue; }
    const int32_t row = index / thread_col_num;
    const int32_t col = thread_col % y_col_num;
    const int32_t x_start = row * x_lda + col;
    const int32_t x_end = row * x_lda + x_col_num;
    T reduced = x[x_start];
    for (int32_t x_index = x_start + y_col_num; x_index < x_end; x_index += y_col_num) {
      reduced = reduce_core_func(reduced, x[x_index]);
    }
    y[row * y_lda + col] = reduced;
  }
}

template<typename T, T (*reduce_core_func)(const T, const T), size_t shift_size = 2>
__global__ void MatrixRowReduceGpu(const size_t row_num, const size_t col_num, const T* x, T* y,
                                   T* temp_storage, size_t temp_col_num) {
  const size_t temp_lda = temp_col_num;
  MatrixShrinkCols<T, reduce_core_func>(row_num, temp_lda, x, col_num, col_num, temp_storage,
                                        temp_col_num, temp_lda);
  __syncthreads();
  while (temp_col_num > (1 << shift_size)) {
    size_t new_temp_col_num = temp_col_num >> shift_size;
    MatrixShrinkCols<T, reduce_core_func>(row_num, temp_lda, temp_storage, temp_col_num, temp_lda,
                                          temp_storage, new_temp_col_num, temp_lda);
    temp_col_num = new_temp_col_num;
    __syncthreads();
  }
  MatrixShrinkCols<T, reduce_core_func>(row_num, temp_lda, temp_storage, temp_col_num, temp_lda, y,
                                        1, 1);
}

template<typename T, T (*reduce_core_func)(const T, const T), size_t shift_size = 2>
void MatrixRowReduce(DeviceCtx* ctx, const size_t row_num, const size_t col_num, const T* x, T* y,
                     void* temp_storage, const size_t temp_storage_bytes) {
  CHECK_NOTNULL(temp_storage);
  CHECK_GT(temp_storage_bytes / sizeof(T), row_num);
  const size_t temp_col_num_shift =
      std::floor(std::log2(std::min(temp_storage_bytes / sizeof(T) / row_num, col_num)));
  const size_t temp_col_num = std::min(static_cast<size_t>(kCudaThreadsNumPerBlock),
                                       static_cast<size_t>(1 << temp_col_num_shift));
  MatrixRowReduceGpu<T, reduce_core_func>
      <<<BlocksNum4ThreadsNum(row_num * temp_col_num), kCudaThreadsNumPerBlock, 0,
         ctx->cuda_stream()>>>(row_num, col_num, x, y, static_cast<T*>(temp_storage), temp_col_num);
}

template<typename T>
__global__ void AssignStridedAddrGpu(T** dev_ptrs, T* start_ptr, int32_t stride_len,
                                     int32_t stride_num) {
  CUDA_1D_KERNEL_LOOP(i, stride_num) { dev_ptrs[i] = start_ptr + i * stride_len; }
}

template<typename T>
void AssignStridedAddr(DeviceCtx* ctx, T** dev_ptrs, T* start_ptr, int stride_len, int stride_num) {
  AssignStridedAddrGpu<T>
      <<<BlocksNum4ThreadsNum(stride_num), kCudaThreadsNumPerBlock, 0, ctx->cuda_stream()>>>(
          dev_ptrs, start_ptr, stride_len, stride_num);
}

}  // namespace

#define MAKE_CUB_DEVICE_REDUCE_SWITCH_ENTRY(func_name, T) cub::DeviceReduce::func_name<T*, T*>
DEFINE_STATIC_SWITCH_FUNC(cudaError_t, Sum, MAKE_CUB_DEVICE_REDUCE_SWITCH_ENTRY,
                          MAKE_DATA_TYPE_CTRV_SEQ(FLOATING_DATA_TYPE_SEQ));

size_t GetTmpSizeForReduceSum(DataType data_type, int64_t sum_elem_num) {
  size_t tmp_storage_size;
  SwitchSum(SwitchCase(data_type), nullptr, tmp_storage_size, nullptr, nullptr, sum_elem_num);
  return tmp_storage_size;
}

#undef MAKE_CUB_DEVICE_REDUCE_SWITCH_ENTRY

#define KU_IF_METHOD                     \
  template<typename T, typename Derived> \
  void GpuKernelUtilIf<T, Derived>::

KU_IF_METHOD Max(DeviceCtx* ctx, const int64_t n, const T* x, T* max_ptr, T* temp_storage,
                 size_t temp_storage_bytes) {
  OF_CUDA_CHECK(
      cub::DeviceReduce::Max(temp_storage, temp_storage_bytes, x, max_ptr, n, ctx->cuda_stream()));
}
KU_IF_METHOD Sum(DeviceCtx* ctx, const int64_t n, const T* x, T* sum_ptr, T* temp_storage,
                 size_t temp_storage_bytes) {
  OF_CUDA_CHECK(
      cub::DeviceReduce::Sum(temp_storage, temp_storage_bytes, x, sum_ptr, n, ctx->cuda_stream()));
}
KU_IF_METHOD CopyColsRegion(DeviceCtx* ctx, const int64_t row_num, const int64_t col_num,
                            const T* x, const int64_t x_col_offset, const int64_t x_lda, T* y,
                            const int64_t y_col_offset, const int64_t y_lda) {
  CopyColsRegionGpu<T>
      <<<BlocksNum4ThreadsNum(row_num * col_num), kCudaThreadsNumPerBlock, 0, ctx->cuda_stream()>>>(
          row_num, col_num, x, x_col_offset, x_lda, y, y_col_offset, y_lda);
}
KU_IF_METHOD RowMax(DeviceCtx* ctx, const int64_t row_num, const int64_t col_num, const T* x, T* y,
                    void* temp_storage, const size_t temp_storage_bytes) {
  MatrixRowReduce<T, ReduceCoreMax>(ctx, row_num, col_num, x, y, temp_storage, temp_storage_bytes);
}
KU_IF_METHOD RowSum(DeviceCtx* ctx, const int64_t row_num, const int64_t col_num, const T* x, T* y,
                    void* temp_storage, const size_t temp_storage_bytes) {
  MatrixRowReduce<T, ReduceCoreAdd>(ctx, row_num, col_num, x, y, temp_storage, temp_storage_bytes);
}

KU_IF_METHOD Transpose(DeviceCtx* ctx, const int32_t num_axis, const ShapeView& x_shape,
                       const ShapeView& y_shape, const PbRf<int32_t>& permutation,
                       const int64_t elem_cnt, const T* x, T* y) {
  CHECK_LE(y_shape.elem_cnt(), GetMaxVal<int32_t>());
  CHECK_EQ(num_axis, y_shape.NumAxes());
  CHECK_EQ(num_axis, x_shape.NumAxes());
  TransposeUtil<T>::SwitchTranspose(SwitchCase(num_axis), ctx, x_shape, y_shape, permutation,
                                    elem_cnt, x, y);
}

KU_IF_METHOD InitializeWithConf(DeviceCtx* ctx, const InitializerConf& initializer_conf,
                                uint32_t random_seed, Blob* blob) {
  WithHostBlobAndStreamSynchronizeEnv(ctx, blob, [&](Blob* host_blob) {
    KernelUtil<DeviceType::kCPU, T>::InitializeWithConf(nullptr, initializer_conf, random_seed,
                                                        host_blob);
  });
}
KU_IF_METHOD Set(DeviceCtx* ctx, const T value, T* addr) {
  gpu_set<T><<<1, 1, 0, ctx->cuda_stream()>>>(value, addr);
}
KU_IF_METHOD Replicate(DeviceCtx* ctx, const int64_t n, T* y, const T* x) {
  ReplicateGpu<T>
      <<<BlocksNum4ThreadsNum(n), kCudaThreadsNumPerBlock, 0, ctx->cuda_stream()>>>(n, y, x);
}
KU_IF_METHOD AddByScalar(DeviceCtx* ctx, const int64_t n, const T* x, const T y, T* z) {
  AddByScalarGpu<T>
      <<<BlocksNum4ThreadsNum(n), kCudaThreadsNumPerBlock, 0, ctx->cuda_stream()>>>(n, x, y, z);
}
KU_IF_METHOD MulByScalarPara(DeviceCtx* ctx, const int64_t n, const T* x, const T y, T* z) {
  MulByScalarParaGpu<T>
      <<<BlocksNum4ThreadsNum(n), kCudaThreadsNumPerBlock, 0, ctx->cuda_stream()>>>(n, x, y, z);
}

#define KU_FLOATING_METHOD \
  template<typename T>     \
  void KernelUtil<DeviceType::kGPU, T, typename std::enable_if<IsFloating<T>::value>::type>::

KU_FLOATING_METHOD Dot(DeviceCtx* ctx, const int n, const T* x, const int incx, const T* y,
                       const int incy, T* result) {
  cublas_dot<T>(ctx->cublas_pmd_handle(), n, x, incx, y, incy, result);
}
KU_FLOATING_METHOD Copy(DeviceCtx* ctx, const int n, const T* x, const int incx, T* y,
                        const int incy) {
  cublas_copy<T>(ctx->cublas_pmh_handle(), n, x, incx, y, incy);
}
KU_FLOATING_METHOD Axpy(DeviceCtx* ctx, const int n, const T alpha, const T* x, const int incx,
                        T* y, const int incy) {
  cublas_axpy<T>(ctx->cublas_pmh_handle(), n, &alpha, x, incx, y, incy);
}
KU_FLOATING_METHOD Axpy(DeviceCtx* ctx, const int n, const T* alpha, const T* x, const int incx,
                        T* y, const int incy) {
  cublas_axpy<T>(ctx->cublas_pmd_handle(), n, alpha, x, incx, y, incy);
}
KU_FLOATING_METHOD Scal(DeviceCtx* ctx, const int n, const T alpha, T* x, const int incx) {
  cublas_scal<T>(ctx->cublas_pmh_handle(), n, &alpha, x, incx);
}
KU_FLOATING_METHOD Scal(DeviceCtx* ctx, const int n, const T* alpha, T* x, const int incx) {
  cublas_scal<T>(ctx->cublas_pmd_handle(), n, alpha, x, incx);
}
KU_FLOATING_METHOD Gemv(DeviceCtx* ctx, const enum CBLAS_TRANSPOSE trans, int m, int n,
                        const T alpha, const T* a, int lda, const T* x, const int incx,
                        const T beta, T* y, const int incy) {
  cublasOperation_t cublas_trans = CblasTrans2CublasTrans(trans);
  cublas_gemv<T>(ctx->cublas_pmh_handle(), cublas_trans, n, m, &alpha, a, lda, x, incx, &beta, y,
                 incy);
}
KU_FLOATING_METHOD Gemm(DeviceCtx* ctx, const enum CBLAS_ORDER order,
                        const enum CBLAS_TRANSPOSE trans_a, const enum CBLAS_TRANSPOSE trans_b,
                        const int m, const int n, const int k, const T alpha, const T* a,
                        const int lda, const T* b, const int ldb, const T beta, T* c,
                        const int ldc) {
  cublasOperation_t cublas_trans_a = CblasTrans2CublasTrans(trans_a);
  cublasOperation_t cublas_trans_b = CblasTrans2CublasTrans(trans_b);
  cublas_gemm<T>(ctx->cublas_pmh_handle(), cublas_trans_b, cublas_trans_a, n, m, k, &alpha, b, ldb,
                 a, lda, &beta, c, ldc);
}
KU_FLOATING_METHOD BatchedGemm(DeviceCtx* ctx, const enum CBLAS_ORDER order,
                               const enum CBLAS_TRANSPOSE trans_a,
                               const enum CBLAS_TRANSPOSE trans_b, int batch_size, int m, int n,
                               int k, const T alpha, const T* a, const T* b, const T beta, T* c,
                               T** buf) {
  const int a_stride = m * k;
  const int b_stride = k * n;
  const int c_stride = m * n;
  const int lda = (trans_a == CblasNoTrans) ? k : m;
  const int ldb = (trans_b == CblasNoTrans) ? n : k;
  const int ldc = n;
  cublasOperation_t cublas_trans_a = CblasTrans2CublasTrans(trans_a);
  cublasOperation_t cublas_trans_b = CblasTrans2CublasTrans(trans_b);
  T** dev_a_ptrs = buf;
  T** dev_b_ptrs = buf + batch_size;
  T** dev_c_ptrs = buf + 2 * batch_size;
  AssignStridedAddr<T>(ctx, dev_a_ptrs, const_cast<T*>(a), a_stride, batch_size);
  AssignStridedAddr<T>(ctx, dev_b_ptrs, const_cast<T*>(b), b_stride, batch_size);
  AssignStridedAddr<T>(ctx, dev_c_ptrs, c, c_stride, batch_size);
#if CUDA_VERSION >= 9010
  cudaDataType_t data_type = CudaDataType<T>::value;
  cublasGemmBatchedEx(ctx->cublas_pmh_handle(), cublas_trans_b, cublas_trans_a, n, m, k,
                      reinterpret_cast<const void*>(&alpha),
                      reinterpret_cast<const void**>(const_cast<const T**>(dev_b_ptrs)), data_type,
                      ldb, reinterpret_cast<const void**>(const_cast<const T**>(dev_a_ptrs)),
                      data_type, lda, reinterpret_cast<const void*>(&beta),
                      reinterpret_cast<void**>(dev_c_ptrs), data_type, ldc, batch_size, data_type,
                      CUBLAS_GEMM_DEFAULT);
#else
  cublas_gemmBatched<T>(ctx->cublas_pmh_handle(), cublas_trans_b, cublas_trans_a, n, m, k, &alpha,
                        const_cast<const T**>(dev_b_ptrs), ldb, const_cast<const T**>(dev_a_ptrs),
                        lda, &beta, dev_c_ptrs, ldc, batch_size);
#endif
}

KU_FLOATING_METHOD Exp(DeviceCtx* ctx, const int64_t n, const T* x, T* y) {
  ExpGpu<T><<<BlocksNum4ThreadsNum(n), kCudaThreadsNumPerBlock, 0, ctx->cuda_stream()>>>(n, x, y);
}
KU_FLOATING_METHOD Div(DeviceCtx* ctx, const int64_t n, T* x, const T* alpha) {
  DivByConstParaPtrGpu<T>
      <<<BlocksNum4ThreadsNum(n), kCudaThreadsNumPerBlock, 0, ctx->cuda_stream()>>>(n, x, alpha);
}
KU_FLOATING_METHOD Div(DeviceCtx* ctx, const int64_t n, T* x, const T alpha) {
  DivByConstParaGpu<T>
      <<<BlocksNum4ThreadsNum(n), kCudaThreadsNumPerBlock, 0, ctx->cuda_stream()>>>(n, x, alpha);
}
KU_FLOATING_METHOD Div(DeviceCtx* ctx, const int64_t n, const T* x, const T* y, T* z) {
  DivGpu<T>
      <<<BlocksNum4ThreadsNum(n), kCudaThreadsNumPerBlock, 0, ctx->cuda_stream()>>>(n, x, y, z);
}
KU_FLOATING_METHOD Mul(DeviceCtx* ctx, const int64_t n, const T* x, const T* y, T* z) {
  MulGpu<T>
      <<<BlocksNum4ThreadsNum(n), kCudaThreadsNumPerBlock, 0, ctx->cuda_stream()>>>(n, x, y, z);
}
KU_FLOATING_METHOD MulByScalar(DeviceCtx* ctx, const int64_t n, const T* x, const T* y, T* z) {
  MulByScalarGpu<T>
      <<<BlocksNum4ThreadsNum(n), kCudaThreadsNumPerBlock, 0, ctx->cuda_stream()>>>(n, x, y, z);
}
KU_FLOATING_METHOD Reciprocal(DeviceCtx* ctx, const int n, const T* x, T* y) {
  ReciprocalGpu<T>
      <<<BlocksNum4ThreadsNum(n), kCudaThreadsNumPerBlock, 0, ctx->cuda_stream()>>>(n, x, y);
}
KU_FLOATING_METHOD Square(DeviceCtx* ctx, const int64_t n, const T* x, T* y) {
  SquareGpu<T>
      <<<BlocksNum4ThreadsNum(n), kCudaThreadsNumPerBlock, 0, ctx->cuda_stream()>>>(n, x, y);
}
KU_FLOATING_METHOD Sqrt(DeviceCtx* ctx, const int64_t n, const T* x, T* y) {
  SqrtGpu<T><<<BlocksNum4ThreadsNum(n), kCudaThreadsNumPerBlock, 0, ctx->cuda_stream()>>>(n, x, y);
}
KU_FLOATING_METHOD Rsqrt(DeviceCtx* ctx, const int64_t n, T* x, const float epsilon) {
  RsqrtGpu<T>
      <<<BlocksNum4ThreadsNum(n), kCudaThreadsNumPerBlock, 0, ctx->cuda_stream()>>>(n, x, epsilon);
}
KU_FLOATING_METHOD Rsqrt(DeviceCtx* ctx, const int64_t n, const T* x, T* y, const float epsilon) {
  RsqrtGpu<T><<<BlocksNum4ThreadsNum(n), kCudaThreadsNumPerBlock, 0, ctx->cuda_stream()>>>(n, x, y,
                                                                                           epsilon);
}

KU_FLOATING_METHOD Sigmoid(DeviceCtx* ctx, int64_t n, const T* x, T* y) {
  SigmoidForwardGpu<T>
      <<<BlocksNum4ThreadsNum(n), kCudaThreadsNumPerBlock, 0, ctx->cuda_stream()>>>(n, x, y);
}

KU_FLOATING_METHOD SigmoidBackward(DeviceCtx* ctx, const int64_t n, const T* x, const T* y,
                                   const T* dy, T* dx) {
  SigmoidBackwardGpu<T>
      <<<BlocksNum4ThreadsNum(n), kCudaThreadsNumPerBlock, 0, ctx->cuda_stream()>>>(n, y, dy, dx);
}

KU_FLOATING_METHOD TanH(DeviceCtx* ctx, int64_t n, const T* x, T* y) {
  TanHForwardGpu<T>
      <<<BlocksNum4ThreadsNum(n), kCudaThreadsNumPerBlock, 0, ctx->cuda_stream()>>>(n, x, y);
}

KU_FLOATING_METHOD TanHBackward(DeviceCtx* ctx, const int64_t n, const T* x, const T* y,
                                const T* dy, T* dx) {
  TanHBackwardGpu<T>
      <<<BlocksNum4ThreadsNum(n), kCudaThreadsNumPerBlock, 0, ctx->cuda_stream()>>>(n, y, dy, dx);
}

KU_FLOATING_METHOD Relu(DeviceCtx* ctx, int64_t n, const T* x, T* y) {
  ReluForwardGpu<T>
      <<<BlocksNum4ThreadsNum(n), kCudaThreadsNumPerBlock, 0, ctx->cuda_stream()>>>(n, x, y);
}

KU_FLOATING_METHOD ReluBackward(DeviceCtx* ctx, const int64_t n, const T* x, const T* y,
                                const T* dy, T* dx) {
  ReluBackwardGpu<T>
      <<<BlocksNum4ThreadsNum(n), kCudaThreadsNumPerBlock, 0, ctx->cuda_stream()>>>(n, y, dy, dx);
}

KU_FLOATING_METHOD Addition(DeviceCtx* ctx, const int64_t n, T* out, const T* in_0) {
  gpu_add<T>
      <<<BlocksNum4ThreadsNum(n), kCudaThreadsNumPerBlock, 0, ctx->cuda_stream()>>>(n, out, in_0);
}
KU_FLOATING_METHOD Addition(DeviceCtx* ctx, const int64_t n, T* out, const T* in_0, const T* in_1) {
  if (out == in_0) {
    gpu_assign_add<T>
        <<<BlocksNum4ThreadsNum(n), kCudaThreadsNumPerBlock, 0, ctx->cuda_stream()>>>(n, out, in_1);
  } else {
    gpu_add<T><<<BlocksNum4ThreadsNum(n), kCudaThreadsNumPerBlock, 0, ctx->cuda_stream()>>>(
        n, out, in_0, in_1);
  }
}

KU_FLOATING_METHOD Addition(DeviceCtx* ctx, const int64_t n, T* out, const T* in_0, const T* in_1,
                            const T* in_2) {
  if (out == in_0) {
    gpu_assign_add<T><<<BlocksNum4ThreadsNum(n), kCudaThreadsNumPerBlock, 0, ctx->cuda_stream()>>>(
        n, out, in_1, in_2);
  } else {
    gpu_add<T><<<BlocksNum4ThreadsNum(n), kCudaThreadsNumPerBlock, 0, ctx->cuda_stream()>>>(
        n, out, in_0, in_1, in_2);
  }
}

KU_FLOATING_METHOD Addition(DeviceCtx* ctx, const int64_t n, T* out, const T* in_0, const T* in_1,
                            const T* in_2, const T* in_3) {
  gpu_add<T><<<BlocksNum4ThreadsNum(n), kCudaThreadsNumPerBlock, 0, ctx->cuda_stream()>>>(
      n, out, in_0, in_1, in_2, in_3);
}

KU_FLOATING_METHOD Addition(DeviceCtx* ctx, const int64_t n, T* out, const T* in_0, const T* in_1,
                            const T* in_2, const T* in_3, const T* in_4) {
  gpu_add<T><<<BlocksNum4ThreadsNum(n), kCudaThreadsNumPerBlock, 0, ctx->cuda_stream()>>>(
      n, out, in_0, in_1, in_2, in_3, in_4);
}

KU_FLOATING_METHOD Addition(DeviceCtx* ctx, const int64_t n, T* out, const T* in_0, const T* in_1,
                            const T* in_2, const T* in_3, const T* in_4, const T* in_5) {
  gpu_add<T><<<BlocksNum4ThreadsNum(n), kCudaThreadsNumPerBlock, 0, ctx->cuda_stream()>>>(
      n, out, in_0, in_1, in_2, in_3, in_4, in_5);
}

KU_FLOATING_METHOD Addition(DeviceCtx* ctx, const int64_t n, T* out, const T* in_0, const T* in_1,
                            const T* in_2, const T* in_3, const T* in_4, const T* in_5,
                            const T* in_6) {
  gpu_add<T><<<BlocksNum4ThreadsNum(n), kCudaThreadsNumPerBlock, 0, ctx->cuda_stream()>>>(
      n, out, in_0, in_1, in_2, in_3, in_4, in_5, in_6);
}

KU_FLOATING_METHOD Addition(DeviceCtx* ctx, const int64_t n, T* out, const T* in_0, const T* in_1,
                            const T* in_2, const T* in_3, const T* in_4, const T* in_5,
                            const T* in_6, const T* in_7) {
  gpu_add<T><<<BlocksNum4ThreadsNum(n), kCudaThreadsNumPerBlock, 0, ctx->cuda_stream()>>>(
      n, out, in_0, in_1, in_2, in_3, in_4, in_5, in_6, in_7);
}

KU_FLOATING_METHOD Addition(DeviceCtx* ctx, const int64_t n, T* out, const T* in_0, const T* in_1,
                            const T* in_2, const T* in_3, const T* in_4, const T* in_5,
                            const T* in_6, const T* in_7, const T* in_8) {
  gpu_add<T><<<BlocksNum4ThreadsNum(n), kCudaThreadsNumPerBlock, 0, ctx->cuda_stream()>>>(
      n, out, in_0, in_1, in_2, in_3, in_4, in_5, in_6, in_7, in_8);
}

#define KU_INTEGRAL_METHOD \
  template<typename T>     \
  void KernelUtil<DeviceType::kGPU, T, typename std::enable_if<IsIntegral<T>::value>::type>::

KU_INTEGRAL_METHOD Axpy(DeviceCtx* ctx, const int n, const T alpha, const T* x, const int incx,
                        T* y, const int incy) {
  AxpyGpu<T><<<BlocksNum4ThreadsNum(n), kCudaThreadsNumPerBlock, 0, ctx->cuda_stream()>>>(
      n, alpha, x, incx, y, incy);
}

KU_INTEGRAL_METHOD Mul(DeviceCtx* ctx, const int64_t n, const T* x, const T* y, T* z) {
  MulGpu<T>
      <<<BlocksNum4ThreadsNum(n), kCudaThreadsNumPerBlock, 0, ctx->cuda_stream()>>>(n, x, y, z);
}

#define INSTANTIATE_KERNEL_UTIL(type_cpp, type_proto)                                \
  template struct GpuKernelUtilIf<type_cpp, KernelUtil<DeviceType::kGPU, type_cpp>>; \
  template struct KernelUtil<DeviceType::kGPU, type_cpp>;
OF_PP_FOR_EACH_TUPLE(INSTANTIATE_KERNEL_UTIL, ARITHMETIC_DATA_TYPE_SEQ);

template<>
__device__ int32_t gpu_atomic_add(int32_t* address, const int32_t val) {
  return atomicAdd(address, val);
}

template<>
__device__ float gpu_atomic_add(float* address, float val) {
  return atomicAdd(address, val);
}

template<>
__device__ half gpu_atomic_add(half* address, half val) {
#if defined(__CUDA_ARCH__) && __CUDA_ARCH__ >= 700 && CUDA_VERSION >= 10000
  return atomicAdd(address, val);
#else
  __trap();
#endif
}

template<>
__device__ double gpu_atomic_add(double* address, const double val) {
#if __CUDA_ARCH__ >= 600
  return atomicAdd(address, val);
#else
  auto address_as_ull = reinterpret_cast<unsigned long long int*>(address);
  unsigned long long int old = *address_as_ull;
  unsigned long long int assumed = 0;
  do {
    assumed = old;
    old = atomicCAS(address_as_ull, assumed,
                    __double_as_longlong(val + __longlong_as_double(assumed)));
  } while (assumed != old);
  return __longlong_as_double(old);
#endif
}

template<>
__device__ float gpu_atomic_max(float* address, const float val) {
  int* address_as_i = (int*)address;
  int old = *address_as_i;
  int assumed = 0;
  do {
    assumed = old;
    old = atomicCAS(address_as_i, assumed, __float_as_int(fmaxf(val, __int_as_float(assumed))));
  } while (assumed != old);
  return __int_as_float(old);
}

template<>
__device__ double gpu_atomic_max(double* address, const double val) {
  unsigned long long int* address_as_i = (unsigned long long int*)address;
  unsigned long long int old = *address_as_i;
  unsigned long long int assumed = 0;
  do {
    assumed = old;
    old = atomicCAS(address_as_i, assumed,
                    __double_as_longlong(fmax(val, __longlong_as_double(assumed))));
  } while (assumed != old);
  return __longlong_as_double(old);
}

template<typename T, typename U>
__global__ void CastOnGpu(const T* in, U* out, int64_t elem_num) {
  CUDA_1D_KERNEL_LOOP(i, elem_num) { out[i] = static_cast<U>(in[i]); }
}

template<>
__global__ void CastOnGpu<float, half>(const float* in, half* out, int64_t elem_num) {
  CUDA_1D_KERNEL_LOOP(i, elem_num) { out[i] = __float2half(in[i]); }
}

template<>
__global__ void CastOnGpu<half, float>(const half* in, float* out, int64_t elem_num) {
  CUDA_1D_KERNEL_LOOP(i, elem_num) { out[i] = __half2float(in[i]); }
}

template<typename T, typename U>
void CopyElemOnGpu(DeviceCtx* ctx, const T* in_dptr, U* out_dptr, int64_t elem_num) {
  if (std::is_same<T, U>::value) {
    Memcpy<DeviceType::kGPU>(ctx, out_dptr, in_dptr, elem_num * sizeof(T));
  } else {
    CastOnGpu<T, U>
        <<<BlocksNum4ThreadsNum(elem_num), kCudaThreadsNumPerBlock, 0, ctx->cuda_stream()>>>(
            in_dptr, out_dptr, elem_num);
  }
}

template<>
void CopyElemOnGpu<float, float16>(DeviceCtx* ctx, const float* in_dptr, float16* out_dptr,
                                   int64_t elem_num) {
  CastOnGpu<float, half>
      <<<BlocksNum4ThreadsNum(elem_num), kCudaThreadsNumPerBlock, 0, ctx->cuda_stream()>>>(
          in_dptr, reinterpret_cast<half*>(out_dptr), elem_num);
}

template<>
void CopyElemOnGpu<float16, float>(DeviceCtx* ctx, const float16* in_dptr, float* out_dptr,
                                   int64_t elem_num) {
  CastOnGpu<half, float>
      <<<BlocksNum4ThreadsNum(elem_num), kCudaThreadsNumPerBlock, 0, ctx->cuda_stream()>>>(
          reinterpret_cast<const half*>(in_dptr), out_dptr, elem_num);
}

#define INSTANTIATE_COPY_ELEM_ON_GPU(T, U) \
  template void CopyElemOnGpu(DeviceCtx* ctx, const T* in_dptr, U* out_dptr, int64_t elem_num);

#define MAKE_COPY_ELEM_ON_GPU_ENTRY(TPair, UPair) \
  INSTANTIATE_COPY_ELEM_ON_GPU(OF_PP_PAIR_FIRST(TPair), OF_PP_PAIR_FIRST(UPair))

=======
  }
}

template<int32_t NDIMS>
__device__ int32_t GetXIndex(const int32_t* y_shape, const int32_t* x_strides, int32_t y_idx) {
  int32_t x_idx = 0;
  for (int32_t i = NDIMS - 1; i >= 0; --i) {
    x_idx += (y_idx % y_shape[i]) * x_strides[i];
    y_idx /= y_shape[i];
  }
  return x_idx;
}

template<int32_t NDIMS, typename T>
__global__ void TransposeGpu(const Int32Array<NDIMS> y_shape, const Int32Array<NDIMS> x_strides,
                             const int32_t elem_cnt, const T* x, T* y) {
  __shared__ int32_t x_strides_shared[NDIMS];
  __shared__ int32_t y_dims_shared[NDIMS];
  const int32_t tid = threadIdx.x;
  if (tid < NDIMS) {
    y_dims_shared[tid] = y_shape.val[tid];
    x_strides_shared[tid] = x_strides.val[tid];
  }
  __syncthreads();
  CUDA_1D_KERNEL_LOOP(y_idx, elem_cnt) {
    const int32_t x_idx = GetXIndex<NDIMS>(y_dims_shared, x_strides_shared, y_idx);
#if __CUDA_ARCH__ >= 350
    y[y_idx] = __ldg(x + x_idx);
#else
    y[y_idx] = x[x_idx];
#endif
  }
}

template<int32_t NDIMS, typename T>
void Transpose(DeviceCtx* ctx, const ShapeView& x_shape, const ShapeView& y_shape,
               const PbRf<int32_t>& permutation, const int64_t elem_cnt, const T* x, T* y) {
  CHECK_LE(y_shape.elem_cnt(), GetMaxVal<int32_t>());
  Int32Array<NDIMS> y_shape_struct;
  FOR_RANGE(int32_t, i, 0, NDIMS) { y_shape_struct.val[i] = y_shape.At(i); }
  Int32Array<NDIMS> x_strides;
  int32_t buff[NDIMS];
  int32_t cur_stride = 1;
  for (int32_t i = NDIMS - 1; i >= 0; --i) {
    buff[i] = cur_stride;
    cur_stride *= x_shape.At(i);
  }
  for (int32_t i = 0; i < NDIMS; ++i) { x_strides.val[i] = buff[permutation[i]]; }
  TransposeGpu<NDIMS, T>
      <<<SMBlocksNum4ThreadsNum(elem_cnt), kCudaThreadsNumPerBlock, 0, ctx->cuda_stream()>>>(
          y_shape_struct, x_strides, elem_cnt, x, y);
}

template<typename T>
struct TransposeUtil final {
#define MAKE_TRANSPOSE_SWITCH_ENTRY(func_name, NDIMS) func_name<NDIMS, T>
  DEFINE_STATIC_SWITCH_FUNC(void, Transpose, MAKE_TRANSPOSE_SWITCH_ENTRY,
                            MAKE_NDIM_CTRV_SEQ(DIM_SEQ));
};

template<typename T, T (*reduce_core_func)(const T, const T)>
__device__ void MatrixShrinkCols(const size_t row_num, const size_t thread_col_num, const T* x,
                                 const size_t x_col_num, const size_t x_lda, T* y,
                                 const size_t y_col_num, const size_t y_lda) {
  const size_t thread_num = blockDim.x * gridDim.x;
  const size_t total_shrink_scale = thread_col_num / y_col_num;
  CUDA_1D_KERNEL_LOOP(index, row_num * thread_col_num) {
    const int32_t thread_col = index % thread_col_num;
    if (((index / thread_num) % total_shrink_scale) != thread_col / y_col_num) { continue; }
    const int32_t row = index / thread_col_num;
    const int32_t col = thread_col % y_col_num;
    const int32_t x_start = row * x_lda + col;
    const int32_t x_end = row * x_lda + x_col_num;
    T reduced = x[x_start];
    for (int32_t x_index = x_start + y_col_num; x_index < x_end; x_index += y_col_num) {
      reduced = reduce_core_func(reduced, x[x_index]);
    }
    y[row * y_lda + col] = reduced;
  }
}

template<typename T, T (*reduce_core_func)(const T, const T), size_t shift_size = 2>
__global__ void MatrixRowReduceGpu(const size_t row_num, const size_t col_num, const T* x, T* y,
                                   T* temp_storage, size_t temp_col_num) {
  const size_t temp_lda = temp_col_num;
  MatrixShrinkCols<T, reduce_core_func>(row_num, temp_lda, x, col_num, col_num, temp_storage,
                                        temp_col_num, temp_lda);
  __syncthreads();
  while (temp_col_num > (1 << shift_size)) {
    size_t new_temp_col_num = temp_col_num >> shift_size;
    MatrixShrinkCols<T, reduce_core_func>(row_num, temp_lda, temp_storage, temp_col_num, temp_lda,
                                          temp_storage, new_temp_col_num, temp_lda);
    temp_col_num = new_temp_col_num;
    __syncthreads();
  }
  MatrixShrinkCols<T, reduce_core_func>(row_num, temp_lda, temp_storage, temp_col_num, temp_lda, y,
                                        1, 1);
}

template<typename T, T (*reduce_core_func)(const T, const T), size_t shift_size = 2>
void MatrixRowReduce(DeviceCtx* ctx, const size_t row_num, const size_t col_num, const T* x, T* y,
                     void* temp_storage, const size_t temp_storage_bytes) {
  CHECK_NOTNULL(temp_storage);
  CHECK_GT(temp_storage_bytes / sizeof(T), row_num);
  const size_t temp_col_num_shift =
      std::floor(std::log2(std::min(temp_storage_bytes / sizeof(T) / row_num, col_num)));
  const size_t temp_col_num = std::min(static_cast<size_t>(kCudaThreadsNumPerBlock),
                                       static_cast<size_t>(1 << temp_col_num_shift));
  MatrixRowReduceGpu<T, reduce_core_func>
      <<<BlocksNum4ThreadsNum(row_num * temp_col_num), kCudaThreadsNumPerBlock, 0,
         ctx->cuda_stream()>>>(row_num, col_num, x, y, static_cast<T*>(temp_storage), temp_col_num);
}

template<typename T>
__global__ void AssignStridedAddrGpu(T** dev_ptrs, T* start_ptr, int32_t stride_len,
                                     int32_t stride_num) {
  CUDA_1D_KERNEL_LOOP(i, stride_num) { dev_ptrs[i] = start_ptr + i * stride_len; }
}

template<typename T>
void AssignStridedAddr(DeviceCtx* ctx, T** dev_ptrs, T* start_ptr, int stride_len, int stride_num) {
  AssignStridedAddrGpu<T>
      <<<BlocksNum4ThreadsNum(stride_num), kCudaThreadsNumPerBlock, 0, ctx->cuda_stream()>>>(
          dev_ptrs, start_ptr, stride_len, stride_num);
}

}  // namespace

#define MAKE_CUB_DEVICE_REDUCE_SWITCH_ENTRY(func_name, T) cub::DeviceReduce::func_name<T*, T*>
DEFINE_STATIC_SWITCH_FUNC(cudaError_t, Sum, MAKE_CUB_DEVICE_REDUCE_SWITCH_ENTRY,
                          MAKE_DATA_TYPE_CTRV_SEQ(FLOATING_DATA_TYPE_SEQ));

size_t GetTmpSizeForReduceSum(DataType data_type, int64_t sum_elem_num) {
  size_t tmp_storage_size;
  SwitchSum(SwitchCase(data_type), nullptr, tmp_storage_size, nullptr, nullptr, sum_elem_num);
  return tmp_storage_size;
}

#undef MAKE_CUB_DEVICE_REDUCE_SWITCH_ENTRY

#define KU_IF_METHOD                     \
  template<typename T, typename Derived> \
  void GpuKernelUtilIf<T, Derived>::

KU_IF_METHOD Max(DeviceCtx* ctx, const int64_t n, const T* x, T* max_ptr, T* temp_storage,
                 size_t temp_storage_bytes) {
  OF_CUDA_CHECK(
      cub::DeviceReduce::Max(temp_storage, temp_storage_bytes, x, max_ptr, n, ctx->cuda_stream()));
}
KU_IF_METHOD Sum(DeviceCtx* ctx, const int64_t n, const T* x, T* sum_ptr, T* temp_storage,
                 size_t temp_storage_bytes) {
  OF_CUDA_CHECK(
      cub::DeviceReduce::Sum(temp_storage, temp_storage_bytes, x, sum_ptr, n, ctx->cuda_stream()));
}
KU_IF_METHOD CopyColsRegion(DeviceCtx* ctx, const int64_t row_num, const int64_t col_num,
                            const T* x, const int64_t x_col_offset, const int64_t x_lda, T* y,
                            const int64_t y_col_offset, const int64_t y_lda) {
  CopyColsRegionGpu<T>
      <<<BlocksNum4ThreadsNum(row_num * col_num), kCudaThreadsNumPerBlock, 0, ctx->cuda_stream()>>>(
          row_num, col_num, x, x_col_offset, x_lda, y, y_col_offset, y_lda);
}
KU_IF_METHOD RowMax(DeviceCtx* ctx, const int64_t row_num, const int64_t col_num, const T* x, T* y,
                    void* temp_storage, const size_t temp_storage_bytes) {
  MatrixRowReduce<T, ReduceCoreMax>(ctx, row_num, col_num, x, y, temp_storage, temp_storage_bytes);
}
KU_IF_METHOD RowSum(DeviceCtx* ctx, const int64_t row_num, const int64_t col_num, const T* x, T* y,
                    void* temp_storage, const size_t temp_storage_bytes) {
  MatrixRowReduce<T, ReduceCoreAdd>(ctx, row_num, col_num, x, y, temp_storage, temp_storage_bytes);
}

KU_IF_METHOD Transpose(DeviceCtx* ctx, const int32_t num_axis, const ShapeView& x_shape,
                       const ShapeView& y_shape, const PbRf<int32_t>& permutation,
                       const int64_t elem_cnt, const T* x, T* y) {
  CHECK_LE(y_shape.elem_cnt(), GetMaxVal<int32_t>());
  CHECK_EQ(num_axis, y_shape.NumAxes());
  CHECK_EQ(num_axis, x_shape.NumAxes());
  TransposeUtil<T>::SwitchTranspose(SwitchCase(num_axis), ctx, x_shape, y_shape, permutation,
                                    elem_cnt, x, y);
}

KU_IF_METHOD InitializeWithConf(DeviceCtx* ctx, const InitializerConf& initializer_conf,
                                uint32_t random_seed, Blob* blob) {
  WithHostBlobAndStreamSynchronizeEnv(ctx, blob, [&](Blob* host_blob) {
    KernelUtil<DeviceType::kCPU, T>::InitializeWithConf(nullptr, initializer_conf, random_seed,
                                                        host_blob);
  });
}
KU_IF_METHOD Set(DeviceCtx* ctx, const T value, T* addr) {
  gpu_set<T><<<1, 1, 0, ctx->cuda_stream()>>>(value, addr);
}
KU_IF_METHOD Replicate(DeviceCtx* ctx, const int64_t n, T* y, const T* x) {
  ReplicateGpu<T>
      <<<BlocksNum4ThreadsNum(n), kCudaThreadsNumPerBlock, 0, ctx->cuda_stream()>>>(n, y, x);
}

#define KU_FLOATING_METHOD \
  template<typename T>     \
  void KernelUtil<DeviceType::kGPU, T, typename std::enable_if<IsFloating<T>::value>::type>::

KU_FLOATING_METHOD Dot(DeviceCtx* ctx, const int n, const T* x, const int incx, const T* y,
                       const int incy, T* result) {
  cublas_dot<T>(ctx->cublas_pmd_handle(), n, x, incx, y, incy, result);
}
KU_FLOATING_METHOD Copy(DeviceCtx* ctx, const int n, const T* x, const int incx, T* y,
                        const int incy) {
  cublas_copy<T>(ctx->cublas_pmh_handle(), n, x, incx, y, incy);
}
KU_FLOATING_METHOD Axpy(DeviceCtx* ctx, const int n, const T alpha, const T* x, const int incx,
                        T* y, const int incy) {
  cublas_axpy<T>(ctx->cublas_pmh_handle(), n, &alpha, x, incx, y, incy);
}
KU_FLOATING_METHOD Axpy(DeviceCtx* ctx, const int n, const T* alpha, const T* x, const int incx,
                        T* y, const int incy) {
  cublas_axpy<T>(ctx->cublas_pmd_handle(), n, alpha, x, incx, y, incy);
}
KU_FLOATING_METHOD Scal(DeviceCtx* ctx, const int n, const T alpha, T* x, const int incx) {
  cublas_scal<T>(ctx->cublas_pmh_handle(), n, &alpha, x, incx);
}
KU_FLOATING_METHOD Scal(DeviceCtx* ctx, const int n, const T* alpha, T* x, const int incx) {
  cublas_scal<T>(ctx->cublas_pmd_handle(), n, alpha, x, incx);
}
KU_FLOATING_METHOD Gemv(DeviceCtx* ctx, const enum CBLAS_TRANSPOSE trans, int m, int n,
                        const T alpha, const T* a, int lda, const T* x, const int incx,
                        const T beta, T* y, const int incy) {
  cublasOperation_t cublas_trans = CblasTrans2CublasTrans(trans);
  cublas_gemv<T>(ctx->cublas_pmh_handle(), cublas_trans, n, m, &alpha, a, lda, x, incx, &beta, y,
                 incy);
}
KU_FLOATING_METHOD Gemm(DeviceCtx* ctx, const enum CBLAS_ORDER order,
                        const enum CBLAS_TRANSPOSE trans_a, const enum CBLAS_TRANSPOSE trans_b,
                        const int m, const int n, const int k, const T alpha, const T* a,
                        const int lda, const T* b, const int ldb, const T beta, T* c,
                        const int ldc) {
  cublasOperation_t cublas_trans_a = CblasTrans2CublasTrans(trans_a);
  cublasOperation_t cublas_trans_b = CblasTrans2CublasTrans(trans_b);
  cublas_gemm<T>(ctx->cublas_pmh_handle(), cublas_trans_b, cublas_trans_a, n, m, k, &alpha, b, ldb,
                 a, lda, &beta, c, ldc);
}
KU_FLOATING_METHOD BatchedGemm(DeviceCtx* ctx, const enum CBLAS_ORDER order,
                               const enum CBLAS_TRANSPOSE trans_a,
                               const enum CBLAS_TRANSPOSE trans_b, int batch_size, int m, int n,
                               int k, const T alpha, const T* a, const T* b, const T beta, T* c,
                               T** buf) {
  const int a_stride = m * k;
  const int b_stride = k * n;
  const int c_stride = m * n;
  const int lda = (trans_a == CblasNoTrans) ? k : m;
  const int ldb = (trans_b == CblasNoTrans) ? n : k;
  const int ldc = n;
  cublasOperation_t cublas_trans_a = CblasTrans2CublasTrans(trans_a);
  cublasOperation_t cublas_trans_b = CblasTrans2CublasTrans(trans_b);
  T** dev_a_ptrs = buf;
  T** dev_b_ptrs = buf + batch_size;
  T** dev_c_ptrs = buf + 2 * batch_size;
  AssignStridedAddr<T>(ctx, dev_a_ptrs, const_cast<T*>(a), a_stride, batch_size);
  AssignStridedAddr<T>(ctx, dev_b_ptrs, const_cast<T*>(b), b_stride, batch_size);
  AssignStridedAddr<T>(ctx, dev_c_ptrs, c, c_stride, batch_size);
#if CUDA_VERSION >= 9010
  cudaDataType_t data_type = CudaDataType<T>::value;
  cublasGemmBatchedEx(ctx->cublas_pmh_handle(), cublas_trans_b, cublas_trans_a, n, m, k,
                      reinterpret_cast<const void*>(&alpha),
                      reinterpret_cast<const void**>(const_cast<const T**>(dev_b_ptrs)), data_type,
                      ldb, reinterpret_cast<const void**>(const_cast<const T**>(dev_a_ptrs)),
                      data_type, lda, reinterpret_cast<const void*>(&beta),
                      reinterpret_cast<void**>(dev_c_ptrs), data_type, ldc, batch_size, data_type,
                      CUBLAS_GEMM_DEFAULT);
#else
  cublas_gemmBatched<T>(ctx->cublas_pmh_handle(), cublas_trans_b, cublas_trans_a, n, m, k, &alpha,
                        const_cast<const T**>(dev_b_ptrs), ldb, const_cast<const T**>(dev_a_ptrs),
                        lda, &beta, dev_c_ptrs, ldc, batch_size);
#endif
}

KU_FLOATING_METHOD Exp(DeviceCtx* ctx, const int64_t n, const T* x, T* y) {
  ExpGpu<T><<<BlocksNum4ThreadsNum(n), kCudaThreadsNumPerBlock, 0, ctx->cuda_stream()>>>(n, x, y);
}
KU_FLOATING_METHOD Div(DeviceCtx* ctx, const int64_t n, T* x, const T* alpha) {
  DivByConstParaPtrGpu<T>
      <<<BlocksNum4ThreadsNum(n), kCudaThreadsNumPerBlock, 0, ctx->cuda_stream()>>>(n, x, alpha);
}
KU_FLOATING_METHOD Div(DeviceCtx* ctx, const int64_t n, T* x, const T alpha) {
  DivByConstParaGpu<T>
      <<<BlocksNum4ThreadsNum(n), kCudaThreadsNumPerBlock, 0, ctx->cuda_stream()>>>(n, x, alpha);
}
KU_FLOATING_METHOD Div(DeviceCtx* ctx, const int64_t n, const T* x, const T* y, T* z) {
  DivGpu<T>
      <<<BlocksNum4ThreadsNum(n), kCudaThreadsNumPerBlock, 0, ctx->cuda_stream()>>>(n, x, y, z);
}
KU_FLOATING_METHOD Mul(DeviceCtx* ctx, const int64_t n, const T* x, const T* y, T* z) {
  MulGpu<T>
      <<<BlocksNum4ThreadsNum(n), kCudaThreadsNumPerBlock, 0, ctx->cuda_stream()>>>(n, x, y, z);
}
KU_FLOATING_METHOD Reciprocal(DeviceCtx* ctx, const int n, const T* x, T* y) {
  ReciprocalGpu<T>
      <<<BlocksNum4ThreadsNum(n), kCudaThreadsNumPerBlock, 0, ctx->cuda_stream()>>>(n, x, y);
}
KU_FLOATING_METHOD Square(DeviceCtx* ctx, const int64_t n, const T* x, T* y) {
  SquareGpu<T>
      <<<BlocksNum4ThreadsNum(n), kCudaThreadsNumPerBlock, 0, ctx->cuda_stream()>>>(n, x, y);
}
KU_FLOATING_METHOD Sqrt(DeviceCtx* ctx, const int64_t n, const T* x, T* y) {
  SqrtGpu<T><<<BlocksNum4ThreadsNum(n), kCudaThreadsNumPerBlock, 0, ctx->cuda_stream()>>>(n, x, y);
}
KU_FLOATING_METHOD Rsqrt(DeviceCtx* ctx, const int64_t n, T* x, const float epsilon) {
  RsqrtGpu<T>
      <<<BlocksNum4ThreadsNum(n), kCudaThreadsNumPerBlock, 0, ctx->cuda_stream()>>>(n, x, epsilon);
}
KU_FLOATING_METHOD Rsqrt(DeviceCtx* ctx, const int64_t n, const T* x, T* y, const float epsilon) {
  RsqrtGpu<T><<<BlocksNum4ThreadsNum(n), kCudaThreadsNumPerBlock, 0, ctx->cuda_stream()>>>(n, x, y,
                                                                                           epsilon);
}

KU_FLOATING_METHOD Sigmoid(DeviceCtx* ctx, int64_t n, const T* x, T* y) {
  SigmoidForwardGpu<T>
      <<<BlocksNum4ThreadsNum(n), kCudaThreadsNumPerBlock, 0, ctx->cuda_stream()>>>(n, x, y);
}

KU_FLOATING_METHOD SigmoidBackward(DeviceCtx* ctx, const int64_t n, const T* x, const T* y,
                                   const T* dy, T* dx) {
  SigmoidBackwardGpu<T>
      <<<BlocksNum4ThreadsNum(n), kCudaThreadsNumPerBlock, 0, ctx->cuda_stream()>>>(n, y, dy, dx);
}

KU_FLOATING_METHOD Relu(DeviceCtx* ctx, int64_t n, const T* x, T* y) {
  ReluForwardGpu<T>
      <<<BlocksNum4ThreadsNum(n), kCudaThreadsNumPerBlock, 0, ctx->cuda_stream()>>>(n, x, y);
}

KU_FLOATING_METHOD ReluBackward(DeviceCtx* ctx, const int64_t n, const T* x, const T* y,
                                const T* dy, T* dx) {
  ReluBackwardGpu<T>
      <<<BlocksNum4ThreadsNum(n), kCudaThreadsNumPerBlock, 0, ctx->cuda_stream()>>>(n, y, dy, dx);
}

KU_FLOATING_METHOD Addition(DeviceCtx* ctx, const int64_t n, T* out, const T* in_0) {
  gpu_add<T>
      <<<BlocksNum4ThreadsNum(n), kCudaThreadsNumPerBlock, 0, ctx->cuda_stream()>>>(n, out, in_0);
}
KU_FLOATING_METHOD Addition(DeviceCtx* ctx, const int64_t n, T* out, const T* in_0, const T* in_1) {
  if (out == in_0) {
    gpu_assign_add<T>
        <<<BlocksNum4ThreadsNum(n), kCudaThreadsNumPerBlock, 0, ctx->cuda_stream()>>>(n, out, in_1);
  } else {
    gpu_add<T><<<BlocksNum4ThreadsNum(n), kCudaThreadsNumPerBlock, 0, ctx->cuda_stream()>>>(
        n, out, in_0, in_1);
  }
}

KU_FLOATING_METHOD Addition(DeviceCtx* ctx, const int64_t n, T* out, const T* in_0, const T* in_1,
                            const T* in_2) {
  if (out == in_0) {
    gpu_assign_add<T><<<BlocksNum4ThreadsNum(n), kCudaThreadsNumPerBlock, 0, ctx->cuda_stream()>>>(
        n, out, in_1, in_2);
  } else {
    gpu_add<T><<<BlocksNum4ThreadsNum(n), kCudaThreadsNumPerBlock, 0, ctx->cuda_stream()>>>(
        n, out, in_0, in_1, in_2);
  }
}

KU_FLOATING_METHOD Addition(DeviceCtx* ctx, const int64_t n, T* out, const T* in_0, const T* in_1,
                            const T* in_2, const T* in_3) {
  gpu_add<T><<<BlocksNum4ThreadsNum(n), kCudaThreadsNumPerBlock, 0, ctx->cuda_stream()>>>(
      n, out, in_0, in_1, in_2, in_3);
}

KU_FLOATING_METHOD Addition(DeviceCtx* ctx, const int64_t n, T* out, const T* in_0, const T* in_1,
                            const T* in_2, const T* in_3, const T* in_4) {
  gpu_add<T><<<BlocksNum4ThreadsNum(n), kCudaThreadsNumPerBlock, 0, ctx->cuda_stream()>>>(
      n, out, in_0, in_1, in_2, in_3, in_4);
}

KU_FLOATING_METHOD Addition(DeviceCtx* ctx, const int64_t n, T* out, const T* in_0, const T* in_1,
                            const T* in_2, const T* in_3, const T* in_4, const T* in_5) {
  gpu_add<T><<<BlocksNum4ThreadsNum(n), kCudaThreadsNumPerBlock, 0, ctx->cuda_stream()>>>(
      n, out, in_0, in_1, in_2, in_3, in_4, in_5);
}

KU_FLOATING_METHOD Addition(DeviceCtx* ctx, const int64_t n, T* out, const T* in_0, const T* in_1,
                            const T* in_2, const T* in_3, const T* in_4, const T* in_5,
                            const T* in_6) {
  gpu_add<T><<<BlocksNum4ThreadsNum(n), kCudaThreadsNumPerBlock, 0, ctx->cuda_stream()>>>(
      n, out, in_0, in_1, in_2, in_3, in_4, in_5, in_6);
}

KU_FLOATING_METHOD Addition(DeviceCtx* ctx, const int64_t n, T* out, const T* in_0, const T* in_1,
                            const T* in_2, const T* in_3, const T* in_4, const T* in_5,
                            const T* in_6, const T* in_7) {
  gpu_add<T><<<BlocksNum4ThreadsNum(n), kCudaThreadsNumPerBlock, 0, ctx->cuda_stream()>>>(
      n, out, in_0, in_1, in_2, in_3, in_4, in_5, in_6, in_7);
}

KU_FLOATING_METHOD Addition(DeviceCtx* ctx, const int64_t n, T* out, const T* in_0, const T* in_1,
                            const T* in_2, const T* in_3, const T* in_4, const T* in_5,
                            const T* in_6, const T* in_7, const T* in_8) {
  gpu_add<T><<<BlocksNum4ThreadsNum(n), kCudaThreadsNumPerBlock, 0, ctx->cuda_stream()>>>(
      n, out, in_0, in_1, in_2, in_3, in_4, in_5, in_6, in_7, in_8);
}

#define KU_INTEGRAL_METHOD \
  template<typename T>     \
  void KernelUtil<DeviceType::kGPU, T, typename std::enable_if<IsIntegral<T>::value>::type>::

KU_INTEGRAL_METHOD Axpy(DeviceCtx* ctx, const int n, const T alpha, const T* x, const int incx,
                        T* y, const int incy) {
  AxpyGpu<T><<<BlocksNum4ThreadsNum(n), kCudaThreadsNumPerBlock, 0, ctx->cuda_stream()>>>(
      n, alpha, x, incx, y, incy);
}

KU_INTEGRAL_METHOD Mul(DeviceCtx* ctx, const int64_t n, const T* x, const T* y, T* z) {
  MulGpu<T>
      <<<BlocksNum4ThreadsNum(n), kCudaThreadsNumPerBlock, 0, ctx->cuda_stream()>>>(n, x, y, z);
}

#define INSTANTIATE_KERNEL_UTIL(type_cpp, type_proto)                                \
  template struct GpuKernelUtilIf<type_cpp, KernelUtil<DeviceType::kGPU, type_cpp>>; \
  template struct KernelUtil<DeviceType::kGPU, type_cpp>;
OF_PP_FOR_EACH_TUPLE(INSTANTIATE_KERNEL_UTIL, ARITHMETIC_DATA_TYPE_SEQ);

template<typename T, typename U>
__global__ void CastOnGpu(const T* in, U* out, int64_t elem_num) {
  CUDA_1D_KERNEL_LOOP(i, elem_num) { out[i] = static_cast<U>(in[i]); }
}

template<>
__global__ void CastOnGpu<float, half>(const float* in, half* out, int64_t elem_num) {
  const int64_t elem_num_2 = elem_num / 2;
  const auto* in_2 = reinterpret_cast<const float2*>(in);
  auto* out_2 = reinterpret_cast<half2*>(out);
  CUDA_1D_KERNEL_LOOP(i, elem_num_2) { out_2[i] = __float22half2_rn(in_2[i]); }
  if (elem_num % 2 == 1 && blockIdx.x == 0 && threadIdx.x == 0) {
    out[elem_num - 1] = __float2half(in[elem_num - 1]);
  }
}

template<>
__global__ void CastOnGpu<half, float>(const half* in, float* out, int64_t elem_num) {
  const int64_t elem_num_2 = elem_num / 2;
  const auto* in_2 = reinterpret_cast<const half2*>(in);
  auto* out_2 = reinterpret_cast<float2*>(out);
  CUDA_1D_KERNEL_LOOP(i, elem_num_2) { out_2[i] = __half22float2(in_2[i]); }
  if (elem_num % 2 == 1 && blockIdx.x == 0 && threadIdx.x == 0) {
    out[elem_num - 1] = __half2float(in[elem_num - 1]);
  }
}

template<typename T, typename U>
void CopyElemOnGpu(DeviceCtx* ctx, const T* in_dptr, U* out_dptr, int64_t elem_num) {
  if (std::is_same<T, U>::value) {
    Memcpy<DeviceType::kGPU>(ctx, out_dptr, in_dptr, elem_num * sizeof(T));
  } else {
    CastOnGpu<T, U>
        <<<BlocksNum4ThreadsNum(elem_num), kCudaThreadsNumPerBlock, 0, ctx->cuda_stream()>>>(
            in_dptr, out_dptr, elem_num);
  }
}

template<>
void CopyElemOnGpu<float, float16>(DeviceCtx* ctx, const float* in_dptr, float16* out_dptr,
                                   int64_t elem_num) {
  CastOnGpu<float, half>
      <<<BlocksNum4ThreadsNum(RoundUp(elem_num, 2) / 2), kCudaThreadsNumPerBlock, 0,
         ctx->cuda_stream()>>>(in_dptr, reinterpret_cast<half*>(out_dptr), elem_num);
}

template<>
void CopyElemOnGpu<float16, float>(DeviceCtx* ctx, const float16* in_dptr, float* out_dptr,
                                   int64_t elem_num) {
  CastOnGpu<half, float>
      <<<BlocksNum4ThreadsNum(RoundUp(elem_num, 2) / 2), kCudaThreadsNumPerBlock, 0,
         ctx->cuda_stream()>>>(reinterpret_cast<const half*>(in_dptr), out_dptr, elem_num);
}

#define INSTANTIATE_COPY_ELEM_ON_GPU(T, U) \
  template void CopyElemOnGpu(DeviceCtx* ctx, const T* in_dptr, U* out_dptr, int64_t elem_num);

#define MAKE_COPY_ELEM_ON_GPU_ENTRY(TPair, UPair) \
  INSTANTIATE_COPY_ELEM_ON_GPU(OF_PP_PAIR_FIRST(TPair), OF_PP_PAIR_FIRST(UPair))

>>>>>>> 809944fc
OF_PP_SEQ_PRODUCT_FOR_EACH_TUPLE(MAKE_COPY_ELEM_ON_GPU_ENTRY, POD_DATA_TYPE_SEQ, POD_DATA_TYPE_SEQ)

}  // namespace oneflow<|MERGE_RESOLUTION|>--- conflicted
+++ resolved
@@ -66,22 +66,6 @@
 }
 
 template<typename T>
-<<<<<<< HEAD
-__global__ void MulByScalarGpu(const int64_t n, const T* x, const T* y, T* z) {
-  CUDA_1D_KERNEL_LOOP(i, n) { z[i] = x[i] * y[0]; }
-}
-
-template<typename T>
-__global__ void AddByScalarGpu(const int64_t n, const T* x, const T y, T* z) {
-  CUDA_1D_KERNEL_LOOP(i, n) { z[i] = x[i] + y; }
-}
-
-template<typename T>
-__global__ void MulByScalarParaGpu(const int64_t n, const T* x, const T y, T* z) {
-  CUDA_1D_KERNEL_LOOP(i, n) { z[i] = x[i] * y; }
-}
-
-template<typename T>
 __global__ void ReciprocalGpu(const int64_t n, const T* x, T* y) {
   CUDA_1D_KERNEL_LOOP(i, n) { y[i] = static_cast<T>(1.0) / x[i]; }
 }
@@ -113,16 +97,6 @@
 }
 
 template<typename T>
-__global__ void TanHForwardGpu(const int n, const T* x, T* y) {
-  CUDA_1D_KERNEL_LOOP(i, n) { y[i] = std::tanh(x[i]); }
-}
-
-template<typename T>
-__global__ void TanHBackwardGpu(const int n, const T* y, const T* dy, T* dx) {
-  CUDA_1D_KERNEL_LOOP(i, n) { dx[i] = dy[i] * (1.0 - y[i] * y[i]); }
-}
-
-template<typename T>
 __global__ void ReluForwardGpu(const int n, const T* x, T* y) {
   CUDA_1D_KERNEL_LOOP(i, n) { y[i] = x[i] > 0 ? x[i] : 0; }
 }
@@ -136,110 +110,10 @@
 __global__ void gpu_assign_add(const int64_t n, T* out, const T* in_1) {
   CUDA_1D_KERNEL_LOOP(i, n) {
     if (in_1[i]) { out[i] += in_1[i]; }
-=======
-__global__ void ReciprocalGpu(const int64_t n, const T* x, T* y) {
-  CUDA_1D_KERNEL_LOOP(i, n) { y[i] = static_cast<T>(1.0) / x[i]; }
-}
-
-template<typename T>
-__global__ void SquareGpu(const int64_t n, const T* x, T* y) {
-  CUDA_1D_KERNEL_LOOP(i, n) { y[i] = x[i] * x[i]; }
-}
-
-template<typename T>
-__global__ void SqrtGpu(const int64_t n, const T* x, T* y) {
-  CUDA_1D_KERNEL_LOOP(i, n) { y[i] = std::sqrt(x[i]); }
-}
-
-template<typename T>
-__global__ void AxpyGpu(const int n, const T alpha, const T* x, const int incx, T* y,
-                        const int incy) {
-  CUDA_1D_KERNEL_LOOP(i, n) { y[i * incy] += alpha * x[i * incx]; }
-}
-
-template<typename T>
-__global__ void SigmoidForwardGpu(const int n, const T* x, T* y) {
-  CUDA_1D_KERNEL_LOOP(i, n) { y[i] = 1.0 / (1.0 + std::exp(-x[i])); }
-}
-
-template<typename T>
-__global__ void SigmoidBackwardGpu(const int n, const T* y, const T* dy, T* dx) {
-  CUDA_1D_KERNEL_LOOP(i, n) { dx[i] = dy[i] * y[i] * (1.0 - y[i]); }
-}
-
-template<typename T>
-__global__ void ReluForwardGpu(const int n, const T* x, T* y) {
-  CUDA_1D_KERNEL_LOOP(i, n) { y[i] = x[i] > 0 ? x[i] : 0; }
-}
-
-template<typename T>
-__global__ void ReluBackwardGpu(const int n, const T* y, const T* dy, T* dx) {
-  CUDA_1D_KERNEL_LOOP(i, n) { dx[i] = y[i] > 0 ? dy[i] : 0; }
-}
-
-template<typename T>
-__global__ void gpu_assign_add(const int64_t n, T* out, const T* in_1) {
-  CUDA_1D_KERNEL_LOOP(i, n) {
-    if (in_1[i]) { out[i] += in_1[i]; }
-  }
-}
-
-template<typename T>
-__global__ void gpu_assign_add(const int64_t n, T* out, const T* in_1, const T* in_2) {
-  CUDA_1D_KERNEL_LOOP(i, n) { out[i] += in_1[i] + in_2[i]; }
-}
-
-template<typename T>
-__global__ void gpu_add(const int64_t n, T* out, const T* in_0) {
-  CUDA_1D_KERNEL_LOOP(i, n) { out[i] = in_0[i]; }
-}
-template<typename T>
-__global__ void gpu_add(const int64_t n, T* out, const T* in_0, const T* in_1) {
-  CUDA_1D_KERNEL_LOOP(i, n) { out[i] = in_0[i] + in_1[i]; }
-}
-
-template<typename T>
-__global__ void gpu_add(const int64_t n, T* out, const T* in_0, const T* in_1, const T* in_2) {
-  CUDA_1D_KERNEL_LOOP(i, n) { out[i] = in_0[i] + in_1[i] + in_2[i]; }
-}
-
-template<typename T>
-__global__ void gpu_add(const int64_t n, T* out, const T* in_0, const T* in_1, const T* in_2,
-                        const T* in_3) {
-  CUDA_1D_KERNEL_LOOP(i, n) { out[i] = in_0[i] + in_1[i] + in_2[i] + in_3[i]; }
-}
-
-template<typename T>
-__global__ void gpu_add(const int64_t n, T* out, const T* in_0, const T* in_1, const T* in_2,
-                        const T* in_3, const T* in_4) {
-  CUDA_1D_KERNEL_LOOP(i, n) { out[i] = in_0[i] + in_1[i] + in_2[i] + in_3[i] + in_4[i]; }
-}
-
-template<typename T>
-__global__ void gpu_add(const int64_t n, T* out, const T* in_0, const T* in_1, const T* in_2,
-                        const T* in_3, const T* in_4, const T* in_5) {
-  CUDA_1D_KERNEL_LOOP(i, n) { out[i] = in_0[i] + in_1[i] + in_2[i] + in_3[i] + in_4[i] + in_5[i]; }
-}
-
-template<typename T>
-__global__ void gpu_add(const int64_t n, T* out, const T* in_0, const T* in_1, const T* in_2,
-                        const T* in_3, const T* in_4, const T* in_5, const T* in_6) {
-  CUDA_1D_KERNEL_LOOP(i, n) {
-    out[i] = in_0[i] + in_1[i] + in_2[i] + in_3[i] + in_4[i] + in_5[i] + in_6[i];
-  }
-}
-
-template<typename T>
-__global__ void gpu_add(const int64_t n, T* out, const T* in_0, const T* in_1, const T* in_2,
-                        const T* in_3, const T* in_4, const T* in_5, const T* in_6, const T* in_7) {
-  CUDA_1D_KERNEL_LOOP(i, n) {
-    out[i] = in_0[i] + in_1[i] + in_2[i] + in_3[i] + in_4[i] + in_5[i] + in_6[i] + in_7[i];
->>>>>>> 809944fc
-  }
-}
-
-template<typename T>
-<<<<<<< HEAD
+  }
+}
+
+template<typename T>
 __global__ void gpu_assign_add(const int64_t n, T* out, const T* in_1, const T* in_2) {
   CUDA_1D_KERNEL_LOOP(i, n) { out[i] += in_1[i] + in_2[i]; }
 }
@@ -318,33 +192,6 @@
   } else {
     // do nothing
   }
-=======
-__global__ void gpu_add(const int64_t n, T* out, const T* in_0, const T* in_1, const T* in_2,
-                        const T* in_3, const T* in_4, const T* in_5, const T* in_6, const T* in_7,
-                        const T* in_8) {
-  CUDA_1D_KERNEL_LOOP(i, n) {
-    out[i] =
-        in_0[i] + in_1[i] + in_2[i] + in_3[i] + in_4[i] + in_5[i] + in_6[i] + in_7[i] + in_8[i];
-  }
-}
-
-template<typename T>
-__global__ void gpu_set(const T value, T* addr) {
-  *addr = value;
-}
-
-cublasOperation_t CblasTrans2CublasTrans(CBLAS_TRANSPOSE trans) {
-  cublasOperation_t cublas_trans;
-  if (trans == CBLAS_TRANSPOSE::CblasNoTrans) {
-    cublas_trans = cublasOperation_t::CUBLAS_OP_N;
-  } else if (trans == CBLAS_TRANSPOSE::CblasTrans) {
-    cublas_trans = cublasOperation_t::CUBLAS_OP_T;
-  } else if (trans == CBLAS_TRANSPOSE::CblasConjTrans) {
-    cublas_trans = cublasOperation_t::CUBLAS_OP_C;
-  } else {
-    // do nothing
-  }
->>>>>>> 809944fc
   return cublas_trans;
 }
 
@@ -361,7 +208,6 @@
     const int64_t i = index / col_num;
     const int64_t j = index % col_num;
     y[i * y_lda + y_col_offset + j] = x[i * x_lda + x_col_offset + j];
-<<<<<<< HEAD
   }
 }
 
@@ -555,14 +401,6 @@
 KU_IF_METHOD Replicate(DeviceCtx* ctx, const int64_t n, T* y, const T* x) {
   ReplicateGpu<T>
       <<<BlocksNum4ThreadsNum(n), kCudaThreadsNumPerBlock, 0, ctx->cuda_stream()>>>(n, y, x);
-}
-KU_IF_METHOD AddByScalar(DeviceCtx* ctx, const int64_t n, const T* x, const T y, T* z) {
-  AddByScalarGpu<T>
-      <<<BlocksNum4ThreadsNum(n), kCudaThreadsNumPerBlock, 0, ctx->cuda_stream()>>>(n, x, y, z);
-}
-KU_IF_METHOD MulByScalarPara(DeviceCtx* ctx, const int64_t n, const T* x, const T y, T* z) {
-  MulByScalarParaGpu<T>
-      <<<BlocksNum4ThreadsNum(n), kCudaThreadsNumPerBlock, 0, ctx->cuda_stream()>>>(n, x, y, z);
 }
 
 #define KU_FLOATING_METHOD \
@@ -662,10 +500,6 @@
   MulGpu<T>
       <<<BlocksNum4ThreadsNum(n), kCudaThreadsNumPerBlock, 0, ctx->cuda_stream()>>>(n, x, y, z);
 }
-KU_FLOATING_METHOD MulByScalar(DeviceCtx* ctx, const int64_t n, const T* x, const T* y, T* z) {
-  MulByScalarGpu<T>
-      <<<BlocksNum4ThreadsNum(n), kCudaThreadsNumPerBlock, 0, ctx->cuda_stream()>>>(n, x, y, z);
-}
 KU_FLOATING_METHOD Reciprocal(DeviceCtx* ctx, const int n, const T* x, T* y) {
   ReciprocalGpu<T>
       <<<BlocksNum4ThreadsNum(n), kCudaThreadsNumPerBlock, 0, ctx->cuda_stream()>>>(n, x, y);
@@ -694,17 +528,6 @@
 KU_FLOATING_METHOD SigmoidBackward(DeviceCtx* ctx, const int64_t n, const T* x, const T* y,
                                    const T* dy, T* dx) {
   SigmoidBackwardGpu<T>
-      <<<BlocksNum4ThreadsNum(n), kCudaThreadsNumPerBlock, 0, ctx->cuda_stream()>>>(n, y, dy, dx);
-}
-
-KU_FLOATING_METHOD TanH(DeviceCtx* ctx, int64_t n, const T* x, T* y) {
-  TanHForwardGpu<T>
-      <<<BlocksNum4ThreadsNum(n), kCudaThreadsNumPerBlock, 0, ctx->cuda_stream()>>>(n, x, y);
-}
-
-KU_FLOATING_METHOD TanHBackward(DeviceCtx* ctx, const int64_t n, const T* x, const T* y,
-                                const T* dy, T* dx) {
-  TanHBackwardGpu<T>
       <<<BlocksNum4ThreadsNum(n), kCudaThreadsNumPerBlock, 0, ctx->cuda_stream()>>>(n, y, dy, dx);
 }
 
@@ -803,67 +626,6 @@
   template struct KernelUtil<DeviceType::kGPU, type_cpp>;
 OF_PP_FOR_EACH_TUPLE(INSTANTIATE_KERNEL_UTIL, ARITHMETIC_DATA_TYPE_SEQ);
 
-template<>
-__device__ int32_t gpu_atomic_add(int32_t* address, const int32_t val) {
-  return atomicAdd(address, val);
-}
-
-template<>
-__device__ float gpu_atomic_add(float* address, float val) {
-  return atomicAdd(address, val);
-}
-
-template<>
-__device__ half gpu_atomic_add(half* address, half val) {
-#if defined(__CUDA_ARCH__) && __CUDA_ARCH__ >= 700 && CUDA_VERSION >= 10000
-  return atomicAdd(address, val);
-#else
-  __trap();
-#endif
-}
-
-template<>
-__device__ double gpu_atomic_add(double* address, const double val) {
-#if __CUDA_ARCH__ >= 600
-  return atomicAdd(address, val);
-#else
-  auto address_as_ull = reinterpret_cast<unsigned long long int*>(address);
-  unsigned long long int old = *address_as_ull;
-  unsigned long long int assumed = 0;
-  do {
-    assumed = old;
-    old = atomicCAS(address_as_ull, assumed,
-                    __double_as_longlong(val + __longlong_as_double(assumed)));
-  } while (assumed != old);
-  return __longlong_as_double(old);
-#endif
-}
-
-template<>
-__device__ float gpu_atomic_max(float* address, const float val) {
-  int* address_as_i = (int*)address;
-  int old = *address_as_i;
-  int assumed = 0;
-  do {
-    assumed = old;
-    old = atomicCAS(address_as_i, assumed, __float_as_int(fmaxf(val, __int_as_float(assumed))));
-  } while (assumed != old);
-  return __int_as_float(old);
-}
-
-template<>
-__device__ double gpu_atomic_max(double* address, const double val) {
-  unsigned long long int* address_as_i = (unsigned long long int*)address;
-  unsigned long long int old = *address_as_i;
-  unsigned long long int assumed = 0;
-  do {
-    assumed = old;
-    old = atomicCAS(address_as_i, assumed,
-                    __double_as_longlong(fmax(val, __longlong_as_double(assumed))));
-  } while (assumed != old);
-  return __longlong_as_double(old);
-}
-
 template<typename T, typename U>
 __global__ void CastOnGpu(const T* in, U* out, int64_t elem_num) {
   CUDA_1D_KERNEL_LOOP(i, elem_num) { out[i] = static_cast<U>(in[i]); }
@@ -871,12 +633,24 @@
 
 template<>
 __global__ void CastOnGpu<float, half>(const float* in, half* out, int64_t elem_num) {
-  CUDA_1D_KERNEL_LOOP(i, elem_num) { out[i] = __float2half(in[i]); }
+  const int64_t elem_num_2 = elem_num / 2;
+  const auto* in_2 = reinterpret_cast<const float2*>(in);
+  auto* out_2 = reinterpret_cast<half2*>(out);
+  CUDA_1D_KERNEL_LOOP(i, elem_num_2) { out_2[i] = __float22half2_rn(in_2[i]); }
+  if (elem_num % 2 == 1 && blockIdx.x == 0 && threadIdx.x == 0) {
+    out[elem_num - 1] = __float2half(in[elem_num - 1]);
+  }
 }
 
 template<>
 __global__ void CastOnGpu<half, float>(const half* in, float* out, int64_t elem_num) {
-  CUDA_1D_KERNEL_LOOP(i, elem_num) { out[i] = __half2float(in[i]); }
+  const int64_t elem_num_2 = elem_num / 2;
+  const auto* in_2 = reinterpret_cast<const half2*>(in);
+  auto* out_2 = reinterpret_cast<float2*>(out);
+  CUDA_1D_KERNEL_LOOP(i, elem_num_2) { out_2[i] = __half22float2(in_2[i]); }
+  if (elem_num % 2 == 1 && blockIdx.x == 0 && threadIdx.x == 0) {
+    out[elem_num - 1] = __half2float(in[elem_num - 1]);
+  }
 }
 
 template<typename T, typename U>
@@ -894,485 +668,6 @@
 void CopyElemOnGpu<float, float16>(DeviceCtx* ctx, const float* in_dptr, float16* out_dptr,
                                    int64_t elem_num) {
   CastOnGpu<float, half>
-      <<<BlocksNum4ThreadsNum(elem_num), kCudaThreadsNumPerBlock, 0, ctx->cuda_stream()>>>(
-          in_dptr, reinterpret_cast<half*>(out_dptr), elem_num);
-}
-
-template<>
-void CopyElemOnGpu<float16, float>(DeviceCtx* ctx, const float16* in_dptr, float* out_dptr,
-                                   int64_t elem_num) {
-  CastOnGpu<half, float>
-      <<<BlocksNum4ThreadsNum(elem_num), kCudaThreadsNumPerBlock, 0, ctx->cuda_stream()>>>(
-          reinterpret_cast<const half*>(in_dptr), out_dptr, elem_num);
-}
-
-#define INSTANTIATE_COPY_ELEM_ON_GPU(T, U) \
-  template void CopyElemOnGpu(DeviceCtx* ctx, const T* in_dptr, U* out_dptr, int64_t elem_num);
-
-#define MAKE_COPY_ELEM_ON_GPU_ENTRY(TPair, UPair) \
-  INSTANTIATE_COPY_ELEM_ON_GPU(OF_PP_PAIR_FIRST(TPair), OF_PP_PAIR_FIRST(UPair))
-
-=======
-  }
-}
-
-template<int32_t NDIMS>
-__device__ int32_t GetXIndex(const int32_t* y_shape, const int32_t* x_strides, int32_t y_idx) {
-  int32_t x_idx = 0;
-  for (int32_t i = NDIMS - 1; i >= 0; --i) {
-    x_idx += (y_idx % y_shape[i]) * x_strides[i];
-    y_idx /= y_shape[i];
-  }
-  return x_idx;
-}
-
-template<int32_t NDIMS, typename T>
-__global__ void TransposeGpu(const Int32Array<NDIMS> y_shape, const Int32Array<NDIMS> x_strides,
-                             const int32_t elem_cnt, const T* x, T* y) {
-  __shared__ int32_t x_strides_shared[NDIMS];
-  __shared__ int32_t y_dims_shared[NDIMS];
-  const int32_t tid = threadIdx.x;
-  if (tid < NDIMS) {
-    y_dims_shared[tid] = y_shape.val[tid];
-    x_strides_shared[tid] = x_strides.val[tid];
-  }
-  __syncthreads();
-  CUDA_1D_KERNEL_LOOP(y_idx, elem_cnt) {
-    const int32_t x_idx = GetXIndex<NDIMS>(y_dims_shared, x_strides_shared, y_idx);
-#if __CUDA_ARCH__ >= 350
-    y[y_idx] = __ldg(x + x_idx);
-#else
-    y[y_idx] = x[x_idx];
-#endif
-  }
-}
-
-template<int32_t NDIMS, typename T>
-void Transpose(DeviceCtx* ctx, const ShapeView& x_shape, const ShapeView& y_shape,
-               const PbRf<int32_t>& permutation, const int64_t elem_cnt, const T* x, T* y) {
-  CHECK_LE(y_shape.elem_cnt(), GetMaxVal<int32_t>());
-  Int32Array<NDIMS> y_shape_struct;
-  FOR_RANGE(int32_t, i, 0, NDIMS) { y_shape_struct.val[i] = y_shape.At(i); }
-  Int32Array<NDIMS> x_strides;
-  int32_t buff[NDIMS];
-  int32_t cur_stride = 1;
-  for (int32_t i = NDIMS - 1; i >= 0; --i) {
-    buff[i] = cur_stride;
-    cur_stride *= x_shape.At(i);
-  }
-  for (int32_t i = 0; i < NDIMS; ++i) { x_strides.val[i] = buff[permutation[i]]; }
-  TransposeGpu<NDIMS, T>
-      <<<SMBlocksNum4ThreadsNum(elem_cnt), kCudaThreadsNumPerBlock, 0, ctx->cuda_stream()>>>(
-          y_shape_struct, x_strides, elem_cnt, x, y);
-}
-
-template<typename T>
-struct TransposeUtil final {
-#define MAKE_TRANSPOSE_SWITCH_ENTRY(func_name, NDIMS) func_name<NDIMS, T>
-  DEFINE_STATIC_SWITCH_FUNC(void, Transpose, MAKE_TRANSPOSE_SWITCH_ENTRY,
-                            MAKE_NDIM_CTRV_SEQ(DIM_SEQ));
-};
-
-template<typename T, T (*reduce_core_func)(const T, const T)>
-__device__ void MatrixShrinkCols(const size_t row_num, const size_t thread_col_num, const T* x,
-                                 const size_t x_col_num, const size_t x_lda, T* y,
-                                 const size_t y_col_num, const size_t y_lda) {
-  const size_t thread_num = blockDim.x * gridDim.x;
-  const size_t total_shrink_scale = thread_col_num / y_col_num;
-  CUDA_1D_KERNEL_LOOP(index, row_num * thread_col_num) {
-    const int32_t thread_col = index % thread_col_num;
-    if (((index / thread_num) % total_shrink_scale) != thread_col / y_col_num) { continue; }
-    const int32_t row = index / thread_col_num;
-    const int32_t col = thread_col % y_col_num;
-    const int32_t x_start = row * x_lda + col;
-    const int32_t x_end = row * x_lda + x_col_num;
-    T reduced = x[x_start];
-    for (int32_t x_index = x_start + y_col_num; x_index < x_end; x_index += y_col_num) {
-      reduced = reduce_core_func(reduced, x[x_index]);
-    }
-    y[row * y_lda + col] = reduced;
-  }
-}
-
-template<typename T, T (*reduce_core_func)(const T, const T), size_t shift_size = 2>
-__global__ void MatrixRowReduceGpu(const size_t row_num, const size_t col_num, const T* x, T* y,
-                                   T* temp_storage, size_t temp_col_num) {
-  const size_t temp_lda = temp_col_num;
-  MatrixShrinkCols<T, reduce_core_func>(row_num, temp_lda, x, col_num, col_num, temp_storage,
-                                        temp_col_num, temp_lda);
-  __syncthreads();
-  while (temp_col_num > (1 << shift_size)) {
-    size_t new_temp_col_num = temp_col_num >> shift_size;
-    MatrixShrinkCols<T, reduce_core_func>(row_num, temp_lda, temp_storage, temp_col_num, temp_lda,
-                                          temp_storage, new_temp_col_num, temp_lda);
-    temp_col_num = new_temp_col_num;
-    __syncthreads();
-  }
-  MatrixShrinkCols<T, reduce_core_func>(row_num, temp_lda, temp_storage, temp_col_num, temp_lda, y,
-                                        1, 1);
-}
-
-template<typename T, T (*reduce_core_func)(const T, const T), size_t shift_size = 2>
-void MatrixRowReduce(DeviceCtx* ctx, const size_t row_num, const size_t col_num, const T* x, T* y,
-                     void* temp_storage, const size_t temp_storage_bytes) {
-  CHECK_NOTNULL(temp_storage);
-  CHECK_GT(temp_storage_bytes / sizeof(T), row_num);
-  const size_t temp_col_num_shift =
-      std::floor(std::log2(std::min(temp_storage_bytes / sizeof(T) / row_num, col_num)));
-  const size_t temp_col_num = std::min(static_cast<size_t>(kCudaThreadsNumPerBlock),
-                                       static_cast<size_t>(1 << temp_col_num_shift));
-  MatrixRowReduceGpu<T, reduce_core_func>
-      <<<BlocksNum4ThreadsNum(row_num * temp_col_num), kCudaThreadsNumPerBlock, 0,
-         ctx->cuda_stream()>>>(row_num, col_num, x, y, static_cast<T*>(temp_storage), temp_col_num);
-}
-
-template<typename T>
-__global__ void AssignStridedAddrGpu(T** dev_ptrs, T* start_ptr, int32_t stride_len,
-                                     int32_t stride_num) {
-  CUDA_1D_KERNEL_LOOP(i, stride_num) { dev_ptrs[i] = start_ptr + i * stride_len; }
-}
-
-template<typename T>
-void AssignStridedAddr(DeviceCtx* ctx, T** dev_ptrs, T* start_ptr, int stride_len, int stride_num) {
-  AssignStridedAddrGpu<T>
-      <<<BlocksNum4ThreadsNum(stride_num), kCudaThreadsNumPerBlock, 0, ctx->cuda_stream()>>>(
-          dev_ptrs, start_ptr, stride_len, stride_num);
-}
-
-}  // namespace
-
-#define MAKE_CUB_DEVICE_REDUCE_SWITCH_ENTRY(func_name, T) cub::DeviceReduce::func_name<T*, T*>
-DEFINE_STATIC_SWITCH_FUNC(cudaError_t, Sum, MAKE_CUB_DEVICE_REDUCE_SWITCH_ENTRY,
-                          MAKE_DATA_TYPE_CTRV_SEQ(FLOATING_DATA_TYPE_SEQ));
-
-size_t GetTmpSizeForReduceSum(DataType data_type, int64_t sum_elem_num) {
-  size_t tmp_storage_size;
-  SwitchSum(SwitchCase(data_type), nullptr, tmp_storage_size, nullptr, nullptr, sum_elem_num);
-  return tmp_storage_size;
-}
-
-#undef MAKE_CUB_DEVICE_REDUCE_SWITCH_ENTRY
-
-#define KU_IF_METHOD                     \
-  template<typename T, typename Derived> \
-  void GpuKernelUtilIf<T, Derived>::
-
-KU_IF_METHOD Max(DeviceCtx* ctx, const int64_t n, const T* x, T* max_ptr, T* temp_storage,
-                 size_t temp_storage_bytes) {
-  OF_CUDA_CHECK(
-      cub::DeviceReduce::Max(temp_storage, temp_storage_bytes, x, max_ptr, n, ctx->cuda_stream()));
-}
-KU_IF_METHOD Sum(DeviceCtx* ctx, const int64_t n, const T* x, T* sum_ptr, T* temp_storage,
-                 size_t temp_storage_bytes) {
-  OF_CUDA_CHECK(
-      cub::DeviceReduce::Sum(temp_storage, temp_storage_bytes, x, sum_ptr, n, ctx->cuda_stream()));
-}
-KU_IF_METHOD CopyColsRegion(DeviceCtx* ctx, const int64_t row_num, const int64_t col_num,
-                            const T* x, const int64_t x_col_offset, const int64_t x_lda, T* y,
-                            const int64_t y_col_offset, const int64_t y_lda) {
-  CopyColsRegionGpu<T>
-      <<<BlocksNum4ThreadsNum(row_num * col_num), kCudaThreadsNumPerBlock, 0, ctx->cuda_stream()>>>(
-          row_num, col_num, x, x_col_offset, x_lda, y, y_col_offset, y_lda);
-}
-KU_IF_METHOD RowMax(DeviceCtx* ctx, const int64_t row_num, const int64_t col_num, const T* x, T* y,
-                    void* temp_storage, const size_t temp_storage_bytes) {
-  MatrixRowReduce<T, ReduceCoreMax>(ctx, row_num, col_num, x, y, temp_storage, temp_storage_bytes);
-}
-KU_IF_METHOD RowSum(DeviceCtx* ctx, const int64_t row_num, const int64_t col_num, const T* x, T* y,
-                    void* temp_storage, const size_t temp_storage_bytes) {
-  MatrixRowReduce<T, ReduceCoreAdd>(ctx, row_num, col_num, x, y, temp_storage, temp_storage_bytes);
-}
-
-KU_IF_METHOD Transpose(DeviceCtx* ctx, const int32_t num_axis, const ShapeView& x_shape,
-                       const ShapeView& y_shape, const PbRf<int32_t>& permutation,
-                       const int64_t elem_cnt, const T* x, T* y) {
-  CHECK_LE(y_shape.elem_cnt(), GetMaxVal<int32_t>());
-  CHECK_EQ(num_axis, y_shape.NumAxes());
-  CHECK_EQ(num_axis, x_shape.NumAxes());
-  TransposeUtil<T>::SwitchTranspose(SwitchCase(num_axis), ctx, x_shape, y_shape, permutation,
-                                    elem_cnt, x, y);
-}
-
-KU_IF_METHOD InitializeWithConf(DeviceCtx* ctx, const InitializerConf& initializer_conf,
-                                uint32_t random_seed, Blob* blob) {
-  WithHostBlobAndStreamSynchronizeEnv(ctx, blob, [&](Blob* host_blob) {
-    KernelUtil<DeviceType::kCPU, T>::InitializeWithConf(nullptr, initializer_conf, random_seed,
-                                                        host_blob);
-  });
-}
-KU_IF_METHOD Set(DeviceCtx* ctx, const T value, T* addr) {
-  gpu_set<T><<<1, 1, 0, ctx->cuda_stream()>>>(value, addr);
-}
-KU_IF_METHOD Replicate(DeviceCtx* ctx, const int64_t n, T* y, const T* x) {
-  ReplicateGpu<T>
-      <<<BlocksNum4ThreadsNum(n), kCudaThreadsNumPerBlock, 0, ctx->cuda_stream()>>>(n, y, x);
-}
-
-#define KU_FLOATING_METHOD \
-  template<typename T>     \
-  void KernelUtil<DeviceType::kGPU, T, typename std::enable_if<IsFloating<T>::value>::type>::
-
-KU_FLOATING_METHOD Dot(DeviceCtx* ctx, const int n, const T* x, const int incx, const T* y,
-                       const int incy, T* result) {
-  cublas_dot<T>(ctx->cublas_pmd_handle(), n, x, incx, y, incy, result);
-}
-KU_FLOATING_METHOD Copy(DeviceCtx* ctx, const int n, const T* x, const int incx, T* y,
-                        const int incy) {
-  cublas_copy<T>(ctx->cublas_pmh_handle(), n, x, incx, y, incy);
-}
-KU_FLOATING_METHOD Axpy(DeviceCtx* ctx, const int n, const T alpha, const T* x, const int incx,
-                        T* y, const int incy) {
-  cublas_axpy<T>(ctx->cublas_pmh_handle(), n, &alpha, x, incx, y, incy);
-}
-KU_FLOATING_METHOD Axpy(DeviceCtx* ctx, const int n, const T* alpha, const T* x, const int incx,
-                        T* y, const int incy) {
-  cublas_axpy<T>(ctx->cublas_pmd_handle(), n, alpha, x, incx, y, incy);
-}
-KU_FLOATING_METHOD Scal(DeviceCtx* ctx, const int n, const T alpha, T* x, const int incx) {
-  cublas_scal<T>(ctx->cublas_pmh_handle(), n, &alpha, x, incx);
-}
-KU_FLOATING_METHOD Scal(DeviceCtx* ctx, const int n, const T* alpha, T* x, const int incx) {
-  cublas_scal<T>(ctx->cublas_pmd_handle(), n, alpha, x, incx);
-}
-KU_FLOATING_METHOD Gemv(DeviceCtx* ctx, const enum CBLAS_TRANSPOSE trans, int m, int n,
-                        const T alpha, const T* a, int lda, const T* x, const int incx,
-                        const T beta, T* y, const int incy) {
-  cublasOperation_t cublas_trans = CblasTrans2CublasTrans(trans);
-  cublas_gemv<T>(ctx->cublas_pmh_handle(), cublas_trans, n, m, &alpha, a, lda, x, incx, &beta, y,
-                 incy);
-}
-KU_FLOATING_METHOD Gemm(DeviceCtx* ctx, const enum CBLAS_ORDER order,
-                        const enum CBLAS_TRANSPOSE trans_a, const enum CBLAS_TRANSPOSE trans_b,
-                        const int m, const int n, const int k, const T alpha, const T* a,
-                        const int lda, const T* b, const int ldb, const T beta, T* c,
-                        const int ldc) {
-  cublasOperation_t cublas_trans_a = CblasTrans2CublasTrans(trans_a);
-  cublasOperation_t cublas_trans_b = CblasTrans2CublasTrans(trans_b);
-  cublas_gemm<T>(ctx->cublas_pmh_handle(), cublas_trans_b, cublas_trans_a, n, m, k, &alpha, b, ldb,
-                 a, lda, &beta, c, ldc);
-}
-KU_FLOATING_METHOD BatchedGemm(DeviceCtx* ctx, const enum CBLAS_ORDER order,
-                               const enum CBLAS_TRANSPOSE trans_a,
-                               const enum CBLAS_TRANSPOSE trans_b, int batch_size, int m, int n,
-                               int k, const T alpha, const T* a, const T* b, const T beta, T* c,
-                               T** buf) {
-  const int a_stride = m * k;
-  const int b_stride = k * n;
-  const int c_stride = m * n;
-  const int lda = (trans_a == CblasNoTrans) ? k : m;
-  const int ldb = (trans_b == CblasNoTrans) ? n : k;
-  const int ldc = n;
-  cublasOperation_t cublas_trans_a = CblasTrans2CublasTrans(trans_a);
-  cublasOperation_t cublas_trans_b = CblasTrans2CublasTrans(trans_b);
-  T** dev_a_ptrs = buf;
-  T** dev_b_ptrs = buf + batch_size;
-  T** dev_c_ptrs = buf + 2 * batch_size;
-  AssignStridedAddr<T>(ctx, dev_a_ptrs, const_cast<T*>(a), a_stride, batch_size);
-  AssignStridedAddr<T>(ctx, dev_b_ptrs, const_cast<T*>(b), b_stride, batch_size);
-  AssignStridedAddr<T>(ctx, dev_c_ptrs, c, c_stride, batch_size);
-#if CUDA_VERSION >= 9010
-  cudaDataType_t data_type = CudaDataType<T>::value;
-  cublasGemmBatchedEx(ctx->cublas_pmh_handle(), cublas_trans_b, cublas_trans_a, n, m, k,
-                      reinterpret_cast<const void*>(&alpha),
-                      reinterpret_cast<const void**>(const_cast<const T**>(dev_b_ptrs)), data_type,
-                      ldb, reinterpret_cast<const void**>(const_cast<const T**>(dev_a_ptrs)),
-                      data_type, lda, reinterpret_cast<const void*>(&beta),
-                      reinterpret_cast<void**>(dev_c_ptrs), data_type, ldc, batch_size, data_type,
-                      CUBLAS_GEMM_DEFAULT);
-#else
-  cublas_gemmBatched<T>(ctx->cublas_pmh_handle(), cublas_trans_b, cublas_trans_a, n, m, k, &alpha,
-                        const_cast<const T**>(dev_b_ptrs), ldb, const_cast<const T**>(dev_a_ptrs),
-                        lda, &beta, dev_c_ptrs, ldc, batch_size);
-#endif
-}
-
-KU_FLOATING_METHOD Exp(DeviceCtx* ctx, const int64_t n, const T* x, T* y) {
-  ExpGpu<T><<<BlocksNum4ThreadsNum(n), kCudaThreadsNumPerBlock, 0, ctx->cuda_stream()>>>(n, x, y);
-}
-KU_FLOATING_METHOD Div(DeviceCtx* ctx, const int64_t n, T* x, const T* alpha) {
-  DivByConstParaPtrGpu<T>
-      <<<BlocksNum4ThreadsNum(n), kCudaThreadsNumPerBlock, 0, ctx->cuda_stream()>>>(n, x, alpha);
-}
-KU_FLOATING_METHOD Div(DeviceCtx* ctx, const int64_t n, T* x, const T alpha) {
-  DivByConstParaGpu<T>
-      <<<BlocksNum4ThreadsNum(n), kCudaThreadsNumPerBlock, 0, ctx->cuda_stream()>>>(n, x, alpha);
-}
-KU_FLOATING_METHOD Div(DeviceCtx* ctx, const int64_t n, const T* x, const T* y, T* z) {
-  DivGpu<T>
-      <<<BlocksNum4ThreadsNum(n), kCudaThreadsNumPerBlock, 0, ctx->cuda_stream()>>>(n, x, y, z);
-}
-KU_FLOATING_METHOD Mul(DeviceCtx* ctx, const int64_t n, const T* x, const T* y, T* z) {
-  MulGpu<T>
-      <<<BlocksNum4ThreadsNum(n), kCudaThreadsNumPerBlock, 0, ctx->cuda_stream()>>>(n, x, y, z);
-}
-KU_FLOATING_METHOD Reciprocal(DeviceCtx* ctx, const int n, const T* x, T* y) {
-  ReciprocalGpu<T>
-      <<<BlocksNum4ThreadsNum(n), kCudaThreadsNumPerBlock, 0, ctx->cuda_stream()>>>(n, x, y);
-}
-KU_FLOATING_METHOD Square(DeviceCtx* ctx, const int64_t n, const T* x, T* y) {
-  SquareGpu<T>
-      <<<BlocksNum4ThreadsNum(n), kCudaThreadsNumPerBlock, 0, ctx->cuda_stream()>>>(n, x, y);
-}
-KU_FLOATING_METHOD Sqrt(DeviceCtx* ctx, const int64_t n, const T* x, T* y) {
-  SqrtGpu<T><<<BlocksNum4ThreadsNum(n), kCudaThreadsNumPerBlock, 0, ctx->cuda_stream()>>>(n, x, y);
-}
-KU_FLOATING_METHOD Rsqrt(DeviceCtx* ctx, const int64_t n, T* x, const float epsilon) {
-  RsqrtGpu<T>
-      <<<BlocksNum4ThreadsNum(n), kCudaThreadsNumPerBlock, 0, ctx->cuda_stream()>>>(n, x, epsilon);
-}
-KU_FLOATING_METHOD Rsqrt(DeviceCtx* ctx, const int64_t n, const T* x, T* y, const float epsilon) {
-  RsqrtGpu<T><<<BlocksNum4ThreadsNum(n), kCudaThreadsNumPerBlock, 0, ctx->cuda_stream()>>>(n, x, y,
-                                                                                           epsilon);
-}
-
-KU_FLOATING_METHOD Sigmoid(DeviceCtx* ctx, int64_t n, const T* x, T* y) {
-  SigmoidForwardGpu<T>
-      <<<BlocksNum4ThreadsNum(n), kCudaThreadsNumPerBlock, 0, ctx->cuda_stream()>>>(n, x, y);
-}
-
-KU_FLOATING_METHOD SigmoidBackward(DeviceCtx* ctx, const int64_t n, const T* x, const T* y,
-                                   const T* dy, T* dx) {
-  SigmoidBackwardGpu<T>
-      <<<BlocksNum4ThreadsNum(n), kCudaThreadsNumPerBlock, 0, ctx->cuda_stream()>>>(n, y, dy, dx);
-}
-
-KU_FLOATING_METHOD Relu(DeviceCtx* ctx, int64_t n, const T* x, T* y) {
-  ReluForwardGpu<T>
-      <<<BlocksNum4ThreadsNum(n), kCudaThreadsNumPerBlock, 0, ctx->cuda_stream()>>>(n, x, y);
-}
-
-KU_FLOATING_METHOD ReluBackward(DeviceCtx* ctx, const int64_t n, const T* x, const T* y,
-                                const T* dy, T* dx) {
-  ReluBackwardGpu<T>
-      <<<BlocksNum4ThreadsNum(n), kCudaThreadsNumPerBlock, 0, ctx->cuda_stream()>>>(n, y, dy, dx);
-}
-
-KU_FLOATING_METHOD Addition(DeviceCtx* ctx, const int64_t n, T* out, const T* in_0) {
-  gpu_add<T>
-      <<<BlocksNum4ThreadsNum(n), kCudaThreadsNumPerBlock, 0, ctx->cuda_stream()>>>(n, out, in_0);
-}
-KU_FLOATING_METHOD Addition(DeviceCtx* ctx, const int64_t n, T* out, const T* in_0, const T* in_1) {
-  if (out == in_0) {
-    gpu_assign_add<T>
-        <<<BlocksNum4ThreadsNum(n), kCudaThreadsNumPerBlock, 0, ctx->cuda_stream()>>>(n, out, in_1);
-  } else {
-    gpu_add<T><<<BlocksNum4ThreadsNum(n), kCudaThreadsNumPerBlock, 0, ctx->cuda_stream()>>>(
-        n, out, in_0, in_1);
-  }
-}
-
-KU_FLOATING_METHOD Addition(DeviceCtx* ctx, const int64_t n, T* out, const T* in_0, const T* in_1,
-                            const T* in_2) {
-  if (out == in_0) {
-    gpu_assign_add<T><<<BlocksNum4ThreadsNum(n), kCudaThreadsNumPerBlock, 0, ctx->cuda_stream()>>>(
-        n, out, in_1, in_2);
-  } else {
-    gpu_add<T><<<BlocksNum4ThreadsNum(n), kCudaThreadsNumPerBlock, 0, ctx->cuda_stream()>>>(
-        n, out, in_0, in_1, in_2);
-  }
-}
-
-KU_FLOATING_METHOD Addition(DeviceCtx* ctx, const int64_t n, T* out, const T* in_0, const T* in_1,
-                            const T* in_2, const T* in_3) {
-  gpu_add<T><<<BlocksNum4ThreadsNum(n), kCudaThreadsNumPerBlock, 0, ctx->cuda_stream()>>>(
-      n, out, in_0, in_1, in_2, in_3);
-}
-
-KU_FLOATING_METHOD Addition(DeviceCtx* ctx, const int64_t n, T* out, const T* in_0, const T* in_1,
-                            const T* in_2, const T* in_3, const T* in_4) {
-  gpu_add<T><<<BlocksNum4ThreadsNum(n), kCudaThreadsNumPerBlock, 0, ctx->cuda_stream()>>>(
-      n, out, in_0, in_1, in_2, in_3, in_4);
-}
-
-KU_FLOATING_METHOD Addition(DeviceCtx* ctx, const int64_t n, T* out, const T* in_0, const T* in_1,
-                            const T* in_2, const T* in_3, const T* in_4, const T* in_5) {
-  gpu_add<T><<<BlocksNum4ThreadsNum(n), kCudaThreadsNumPerBlock, 0, ctx->cuda_stream()>>>(
-      n, out, in_0, in_1, in_2, in_3, in_4, in_5);
-}
-
-KU_FLOATING_METHOD Addition(DeviceCtx* ctx, const int64_t n, T* out, const T* in_0, const T* in_1,
-                            const T* in_2, const T* in_3, const T* in_4, const T* in_5,
-                            const T* in_6) {
-  gpu_add<T><<<BlocksNum4ThreadsNum(n), kCudaThreadsNumPerBlock, 0, ctx->cuda_stream()>>>(
-      n, out, in_0, in_1, in_2, in_3, in_4, in_5, in_6);
-}
-
-KU_FLOATING_METHOD Addition(DeviceCtx* ctx, const int64_t n, T* out, const T* in_0, const T* in_1,
-                            const T* in_2, const T* in_3, const T* in_4, const T* in_5,
-                            const T* in_6, const T* in_7) {
-  gpu_add<T><<<BlocksNum4ThreadsNum(n), kCudaThreadsNumPerBlock, 0, ctx->cuda_stream()>>>(
-      n, out, in_0, in_1, in_2, in_3, in_4, in_5, in_6, in_7);
-}
-
-KU_FLOATING_METHOD Addition(DeviceCtx* ctx, const int64_t n, T* out, const T* in_0, const T* in_1,
-                            const T* in_2, const T* in_3, const T* in_4, const T* in_5,
-                            const T* in_6, const T* in_7, const T* in_8) {
-  gpu_add<T><<<BlocksNum4ThreadsNum(n), kCudaThreadsNumPerBlock, 0, ctx->cuda_stream()>>>(
-      n, out, in_0, in_1, in_2, in_3, in_4, in_5, in_6, in_7, in_8);
-}
-
-#define KU_INTEGRAL_METHOD \
-  template<typename T>     \
-  void KernelUtil<DeviceType::kGPU, T, typename std::enable_if<IsIntegral<T>::value>::type>::
-
-KU_INTEGRAL_METHOD Axpy(DeviceCtx* ctx, const int n, const T alpha, const T* x, const int incx,
-                        T* y, const int incy) {
-  AxpyGpu<T><<<BlocksNum4ThreadsNum(n), kCudaThreadsNumPerBlock, 0, ctx->cuda_stream()>>>(
-      n, alpha, x, incx, y, incy);
-}
-
-KU_INTEGRAL_METHOD Mul(DeviceCtx* ctx, const int64_t n, const T* x, const T* y, T* z) {
-  MulGpu<T>
-      <<<BlocksNum4ThreadsNum(n), kCudaThreadsNumPerBlock, 0, ctx->cuda_stream()>>>(n, x, y, z);
-}
-
-#define INSTANTIATE_KERNEL_UTIL(type_cpp, type_proto)                                \
-  template struct GpuKernelUtilIf<type_cpp, KernelUtil<DeviceType::kGPU, type_cpp>>; \
-  template struct KernelUtil<DeviceType::kGPU, type_cpp>;
-OF_PP_FOR_EACH_TUPLE(INSTANTIATE_KERNEL_UTIL, ARITHMETIC_DATA_TYPE_SEQ);
-
-template<typename T, typename U>
-__global__ void CastOnGpu(const T* in, U* out, int64_t elem_num) {
-  CUDA_1D_KERNEL_LOOP(i, elem_num) { out[i] = static_cast<U>(in[i]); }
-}
-
-template<>
-__global__ void CastOnGpu<float, half>(const float* in, half* out, int64_t elem_num) {
-  const int64_t elem_num_2 = elem_num / 2;
-  const auto* in_2 = reinterpret_cast<const float2*>(in);
-  auto* out_2 = reinterpret_cast<half2*>(out);
-  CUDA_1D_KERNEL_LOOP(i, elem_num_2) { out_2[i] = __float22half2_rn(in_2[i]); }
-  if (elem_num % 2 == 1 && blockIdx.x == 0 && threadIdx.x == 0) {
-    out[elem_num - 1] = __float2half(in[elem_num - 1]);
-  }
-}
-
-template<>
-__global__ void CastOnGpu<half, float>(const half* in, float* out, int64_t elem_num) {
-  const int64_t elem_num_2 = elem_num / 2;
-  const auto* in_2 = reinterpret_cast<const half2*>(in);
-  auto* out_2 = reinterpret_cast<float2*>(out);
-  CUDA_1D_KERNEL_LOOP(i, elem_num_2) { out_2[i] = __half22float2(in_2[i]); }
-  if (elem_num % 2 == 1 && blockIdx.x == 0 && threadIdx.x == 0) {
-    out[elem_num - 1] = __half2float(in[elem_num - 1]);
-  }
-}
-
-template<typename T, typename U>
-void CopyElemOnGpu(DeviceCtx* ctx, const T* in_dptr, U* out_dptr, int64_t elem_num) {
-  if (std::is_same<T, U>::value) {
-    Memcpy<DeviceType::kGPU>(ctx, out_dptr, in_dptr, elem_num * sizeof(T));
-  } else {
-    CastOnGpu<T, U>
-        <<<BlocksNum4ThreadsNum(elem_num), kCudaThreadsNumPerBlock, 0, ctx->cuda_stream()>>>(
-            in_dptr, out_dptr, elem_num);
-  }
-}
-
-template<>
-void CopyElemOnGpu<float, float16>(DeviceCtx* ctx, const float* in_dptr, float16* out_dptr,
-                                   int64_t elem_num) {
-  CastOnGpu<float, half>
       <<<BlocksNum4ThreadsNum(RoundUp(elem_num, 2) / 2), kCudaThreadsNumPerBlock, 0,
          ctx->cuda_stream()>>>(in_dptr, reinterpret_cast<half*>(out_dptr), elem_num);
 }
@@ -1391,7 +686,6 @@
 #define MAKE_COPY_ELEM_ON_GPU_ENTRY(TPair, UPair) \
   INSTANTIATE_COPY_ELEM_ON_GPU(OF_PP_PAIR_FIRST(TPair), OF_PP_PAIR_FIRST(UPair))
 
->>>>>>> 809944fc
 OF_PP_SEQ_PRODUCT_FOR_EACH_TUPLE(MAKE_COPY_ELEM_ON_GPU_ENTRY, POD_DATA_TYPE_SEQ, POD_DATA_TYPE_SEQ)
 
 }  // namespace oneflow