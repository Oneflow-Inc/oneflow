#include "oneflow/core/kernel/kernel.h"

namespace oneflow {

template<DeviceType device_type, typename T>
class StackKernel final : public KernelIf<device_type> {
 public:
  OF_DISALLOW_COPY_AND_MOVE(StackKernel);
  StackKernel() = default;
  ~StackKernel() = default;

 private:
  void ForwardDataContent(const KernelCtx& ctx,
                          std::function<Blob*(const std::string&)> BnInOp2Blob) const override {
    Blob* out_blob = BnInOp2Blob("out");
    int64_t axis = this->op_conf().stack_conf().axis();
    // const int64_t lod_levels = out_blob->blob_desc().num_of_lod_levels();
    // if (lod_levels > 1) {
    //   axis -= lod_levels - 1;
    // }
    const int64_t out_cols = out_blob->shape().Count(axis);
    const int64_t rows = out_blob->shape().elem_cnt() / out_cols;
    CHECK_GT(rows, 0);
    int64_t out_col_offset = 0;
    for (const auto& input_bn : this->op_attribute().input_bns()) {
      const Blob* in_blob = BnInOp2Blob(input_bn);
      const int64_t in_cols = in_blob->shape().Count(axis);
      CHECK_EQ(in_blob->shape().elem_cnt(), rows * in_cols);
      if (rows * in_cols > 0) {
        KernelUtil<device_type, T>::CopyColsRegion(
            ctx.device_ctx, rows, in_cols, in_blob->dptr<T>(), 0, in_cols, out_blob->mut_dptr<T>(),
            out_col_offset, out_cols);
      }
      out_col_offset += in_cols;
    }
    CHECK_LE(out_col_offset, out_cols);
  }

  void ForwardDenseShape(const KernelCtx& ctx,
                         std::function<Blob*(const std::string&)> BnInOp2Blob) const override {
    const Blob* in_0 = BnInOp2Blob(this->op_attribute().input_bns().Get(0));
<<<<<<< HEAD
    DimVector shape_vec;
    in_0->shape().ToDimVector(&shape_vec);
=======
    std::vector<int64_t> shape_vec;
    in_0->shape().ToDimVec(&shape_vec);
>>>>>>> 47cc1b1f
    int64_t stack_axis = this->op_conf().stack_conf().axis();

    FOR_RANGE(size_t, i, 1, this->op_attribute().input_bns().size()) {
      const Blob* in_i = BnInOp2Blob(this->op_attribute().input_bns().Get(i));
      CHECK_EQ(in_i->shape().NumAxes(), shape_vec.size());
      FOR_RANGE(int64_t, j, 0, in_i->shape().NumAxes()) {
        if (j == stack_axis) {
          shape_vec.at(j) += in_i->shape().At(j);
        } else {
          CHECK_EQ(in_i->shape().At(j), shape_vec.at(j));
        }
      }
    }
    BnInOp2Blob("out")->dense_shape_mut_view()->set_shape(Shape(std::move(shape_vec)));
  }
};

template<DeviceType device_type, typename T>
class StackGradKernel final : public KernelIf<device_type> {
 public:
  OF_DISALLOW_COPY_AND_MOVE(StackGradKernel);
  StackGradKernel() = default;
  ~StackGradKernel() = default;

 private:
  void ForwardDataContent(const KernelCtx& ctx,
                          std::function<Blob*(const std::string&)> BnInOp2Blob) const override {
    const Blob* in_blob = BnInOp2Blob("in");
    int64_t axis = this->op_conf().stack_grad_conf().axis();

    const int64_t in_cols = in_blob->shape().Count(axis);
    const int64_t rows = in_blob->shape().elem_cnt() / in_cols;
    CHECK_GT(rows, 0);
    int64_t in_col_offset = 0;
    for (const auto& obn : this->op_attribute().output_bns()) {
      Blob* out_blob = BnInOp2Blob(obn);
      const int64_t out_cols = out_blob->shape().Count(axis);
      CHECK_EQ(out_blob->shape().elem_cnt(), rows * out_cols);
      if (rows * out_cols > 0) {
        KernelUtil<device_type, T>::CopyColsRegion(ctx.device_ctx, rows, out_cols,
                                                   in_blob->dptr<T>(), in_col_offset, in_cols,
                                                   out_blob->mut_dptr<T>(), 0, out_cols);
      }
      in_col_offset += out_cols;
      CHECK_LE(in_col_offset, in_cols);
    }
  }
};

#define REGISTER_STACK_KERNEL(device, dtype)                                         \
  REGISTER_KERNEL_WITH_DEVICE_AND_DTYPE(OperatorConf::kStackConf, device, dtype,     \
                                        StackKernel<device, dtype>)                  \
  REGISTER_KERNEL_WITH_DEVICE_AND_DTYPE(OperatorConf::kStackGradConf, device, dtype, \
                                        StackGradKernel<device, dtype>)

REGISTER_STACK_KERNEL(DeviceType::kGPU, float);
REGISTER_STACK_KERNEL(DeviceType::kGPU, double);
REGISTER_STACK_KERNEL(DeviceType::kGPU, int32_t);
REGISTER_STACK_KERNEL(DeviceType::kGPU, int8_t);
REGISTER_STACK_KERNEL(DeviceType::kCPU, float);
REGISTER_STACK_KERNEL(DeviceType::kCPU, double);

}  // namespace oneflow<|MERGE_RESOLUTION|>--- conflicted
+++ resolved
@@ -39,13 +39,8 @@
   void ForwardDenseShape(const KernelCtx& ctx,
                          std::function<Blob*(const std::string&)> BnInOp2Blob) const override {
     const Blob* in_0 = BnInOp2Blob(this->op_attribute().input_bns().Get(0));
-<<<<<<< HEAD
     DimVector shape_vec;
     in_0->shape().ToDimVector(&shape_vec);
-=======
-    std::vector<int64_t> shape_vec;
-    in_0->shape().ToDimVec(&shape_vec);
->>>>>>> 47cc1b1f
     int64_t stack_axis = this->op_conf().stack_conf().axis();
 
     FOR_RANGE(size_t, i, 1, this->op_attribute().input_bns().size()) {
