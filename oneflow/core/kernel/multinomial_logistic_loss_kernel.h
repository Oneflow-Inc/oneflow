--- conflicted
+++ resolved
@@ -7,11 +7,7 @@
 
 namespace oneflow {
 
-<<<<<<< HEAD
-template<DeviceType device_type, typename T>
-=======
 template<DeviceType device_type, typename PredType, typename LabelType>
->>>>>>> 602e312d
 class MultinomialLogisticLossKernel final : public Kernel {
  public:
   OF_DISALLOW_COPY_AND_MOVE(MultinomialLogisticLossKernel);
@@ -26,31 +22,19 @@
   }
 };
 
-<<<<<<< HEAD
-template<DeviceType device_type, typename T>
-=======
 template<DeviceType device_type, typename PredType, typename LabelType>
->>>>>>> 602e312d
 class MultinomialLogisticLossKernelUtil final {
  public:
   OF_DISALLOW_COPY_AND_MOVE(MultinomialLogisticLossKernelUtil);
   MultinomialLogisticLossKernelUtil() = delete;
 
   static void Forward(DeviceCtx* ctx, const int64_t instance_num,
-<<<<<<< HEAD
-                      const int64_t num_of_classes, const T* prediction,
-                      const int32_t* labels, T* loss, T* loss_buff);
-  static void Backward(DeviceCtx* ctx, const int64_t instance_num,
-                       const int64_t num_of_classes, const T* prediction,
-                       const int32_t* labels, T* prediction_diff);
-=======
                       const int64_t num_of_classes, const PredType* prediction,
                       const LabelType* labels, PredType* loss,
                       PredType* loss_buff);
   static void Backward(DeviceCtx* ctx, const int64_t instance_num,
                        const int64_t num_of_classes, const PredType* prediction,
                        const LabelType* labels, PredType* prediction_diff);
->>>>>>> 602e312d
 };
 
 }  // namespace oneflow
