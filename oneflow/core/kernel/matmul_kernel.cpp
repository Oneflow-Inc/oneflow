#include "oneflow/core/kernel/matmul_kernel.h"
#include "oneflow/core/kernel/kernel_util.h"
#include "oneflow/core/kernel/new_kernel_util.h"

namespace oneflow {

namespace {

template<DeviceType device_type, typename T>
struct Dim2MatMulUtil {
  static void Calc(DeviceCtx* ctx, const Blob* a, CBLAS_TRANSPOSE blas_trans_a, const Blob* b,
                   CBLAS_TRANSPOSE blas_trans_b, Blob* c) {
    NewKernelUtil<device_type>::BlobGemm(ctx, blas_trans_a, blas_trans_b, OneVal<T>::value,
                                         ZeroVal<T>::value, a, b, c);
  }
};  // namespace oneflow

template<>
struct Dim2MatMulUtil<DeviceType::kGPU, float16> {
  static void Calc(DeviceCtx* ctx, const Blob* a, CBLAS_TRANSPOSE blas_trans_a, const Blob* b,
                   CBLAS_TRANSPOSE blas_trans_b, Blob* c) {
    if (Global<JobDesc>::Get()->enable_cublashgemm_when_matmul()) {
      NewKernelUtil<DeviceType::kGPU>::BlobGemm(ctx, blas_trans_a, blas_trans_b,
                                                OneVal<float16>::value, ZeroVal<float16>::value, a,
                                                b, c);
    } else {
      NewKernelUtil<DeviceType::kGPU>::BlobHGemmWithFloat(
          ctx, blas_trans_a, blas_trans_b, OneVal<float>::value, ZeroVal<float>::value, a, b, c);
    }
  }
};

}  // namespace

template<DeviceType device_type, typename T>
void MatmulKernel<device_type, T>::ForwardDataContent(
    const KernelCtx& ctx, std::function<Blob*(const std::string&)> BnInOp2Blob) const {
  const Blob* a_blob = BnInOp2Blob("a");
  const Blob* b_blob = BnInOp2Blob("b");
  Blob* fw_buf_blob = BnInOp2Blob("fw_buf");
  Blob* out_blob = BnInOp2Blob("out");
  bool transpose_a = this->op_conf().matmul_conf().transpose_a();
  bool transpose_b = this->op_conf().matmul_conf().transpose_b();
  if (a_blob->static_shape().dim_vec().size() == 2) {
    Calc2DMatMul(ctx.device_ctx, a_blob, transpose_a, b_blob, transpose_b, out_blob);
  } else {
    CalcBatchMatMul(ctx.device_ctx, a_blob, transpose_a, b_blob, transpose_b, out_blob,
                    fw_buf_blob);
  }
}

template<DeviceType device_type, typename T>
const PbMessage& MatmulKernel<device_type, T>::GetCustomizedOpConf() const {
  return this->op_conf().matmul_conf();
}

template<DeviceType device_type, typename T>
void MatmulKernel<device_type, T>::Calc2DMatMul(DeviceCtx* ctx, const Blob* a, bool trans_a,
                                                const Blob* b, bool trans_b, Blob* c) const {
  CBLAS_TRANSPOSE blas_trans_a = trans_a ? CblasTrans : CblasNoTrans;
  CBLAS_TRANSPOSE blas_trans_b = trans_b ? CblasTrans : CblasNoTrans;
<<<<<<< HEAD
  if (swap_in) {
    NewKernelUtil<device_type>::BlobGemm(ctx, blas_trans_b, blas_trans_a, GetOneVal<T>(),
                                         GetZeroVal<T>(), b, a, c);
  } else {
    NewKernelUtil<device_type>::BlobGemm(ctx, blas_trans_a, blas_trans_b, GetOneVal<T>(),
                                         GetZeroVal<T>(), a, b, c);
  }
}

template<DeviceType device_type, typename T>
void MatmulKernel<device_type, T>::CalcBatchMatMul(DeviceCtx* ctx, const Blob* a, bool trans_a,
                                                   const Blob* b, bool trans_b, Blob* c, Blob* buf,
                                                   bool swap_in) const {
  if (swap_in) {
    CalcBatchMatMul(ctx, b, trans_b, a, trans_a, c, buf);
  } else {
    CalcBatchMatMul(ctx, a, trans_a, b, trans_b, c, buf);
  }
=======
  Dim2MatMulUtil<device_type, T>::Calc(ctx, a, blas_trans_a, b, blas_trans_b, c);
>>>>>>> 3cb24f2d
}

template<DeviceType device_type, typename T>
void MatmulKernel<device_type, T>::CalcBatchMatMul(DeviceCtx* ctx, const Blob* a, bool trans_a,
                                                   const Blob* b, bool trans_b, Blob* c,
                                                   Blob* buf) const {
  CBLAS_TRANSPOSE blas_trans_a = trans_a ? CblasTrans : CblasNoTrans;
  CBLAS_TRANSPOSE blas_trans_b = trans_b ? CblasTrans : CblasNoTrans;
  int32_t dim_num = a->shape().dim_vec().size();
  int32_t batch_size = a->shape().Count(0, dim_num - 2);
  int m = trans_a ? a->shape().At(dim_num - 1) : a->shape().At(dim_num - 2);
  int k = trans_a ? a->shape().At(dim_num - 2) : a->shape().At(dim_num - 1);
  int n = trans_b ? b->shape().At(dim_num - 2) : b->shape().At(dim_num - 1);
  const T* a_dptr = a->dptr<T>();
  const T* b_dptr = b->dptr<T>();
  T* c_dptr = c->mut_dptr<T>();
  T** buf_dptr = reinterpret_cast<T**>(buf->mut_dptr<int64_t>());
  NewKernelUtil<device_type>::OFBatchedGemm(ctx, blas_trans_a, blas_trans_b, batch_size, m, n, k,
                                            GetOneVal<T>(), a_dptr, b_dptr, GetZeroVal<T>(), c_dptr,
                                            buf_dptr);
}

ADD_GPU_HALF_KERNEL_CREATOR(OperatorConf::kMatmulConf, MatmulKernel, FLOATING_DATA_TYPE_SEQ);

}  // namespace oneflow<|MERGE_RESOLUTION|>--- conflicted
+++ resolved
@@ -59,28 +59,7 @@
                                                 const Blob* b, bool trans_b, Blob* c) const {
   CBLAS_TRANSPOSE blas_trans_a = trans_a ? CblasTrans : CblasNoTrans;
   CBLAS_TRANSPOSE blas_trans_b = trans_b ? CblasTrans : CblasNoTrans;
-<<<<<<< HEAD
-  if (swap_in) {
-    NewKernelUtil<device_type>::BlobGemm(ctx, blas_trans_b, blas_trans_a, GetOneVal<T>(),
-                                         GetZeroVal<T>(), b, a, c);
-  } else {
-    NewKernelUtil<device_type>::BlobGemm(ctx, blas_trans_a, blas_trans_b, GetOneVal<T>(),
-                                         GetZeroVal<T>(), a, b, c);
-  }
-}
-
-template<DeviceType device_type, typename T>
-void MatmulKernel<device_type, T>::CalcBatchMatMul(DeviceCtx* ctx, const Blob* a, bool trans_a,
-                                                   const Blob* b, bool trans_b, Blob* c, Blob* buf,
-                                                   bool swap_in) const {
-  if (swap_in) {
-    CalcBatchMatMul(ctx, b, trans_b, a, trans_a, c, buf);
-  } else {
-    CalcBatchMatMul(ctx, a, trans_a, b, trans_b, c, buf);
-  }
-=======
   Dim2MatMulUtil<device_type, T>::Calc(ctx, a, blas_trans_a, b, blas_trans_b, c);
->>>>>>> 3cb24f2d
 }
 
 template<DeviceType device_type, typename T>
