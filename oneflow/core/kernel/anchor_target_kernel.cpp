--- conflicted
+++ resolved
@@ -94,11 +94,7 @@
 void AnchorTargetKernel<T>::ForwardDataContent(
     const KernelCtx& ctx, std::function<Blob*(const std::string&)> BnInOp2Blob) const {
   ClearOutputBlobs(ctx.device_ctx, BnInOp2Blob);
-<<<<<<< HEAD
   ConcatAnchors(ctx.device_ctx, BnInOp2Blob);
-=======
-  GenerateAnchorBoxes(ctx.device_ctx, BnInOp2Blob);
->>>>>>> 3d70db2a
   FOR_RANGE(int64_t, im_index, 0, BnInOp2Blob("images")->shape().At(0)) {
     CalcMaxOverlapAndSetPositiveLabels(ctx.device_ctx, im_index, BnInOp2Blob);
     ExcludeOutsideAnchorBoxes(ctx.device_ctx, im_index, BnInOp2Blob);
@@ -110,23 +106,12 @@
 template<typename T>
 void AnchorTargetKernel<T>::ClearOutputBlobs(
     DeviceCtx* ctx, const std::function<Blob*(const std::string&)>& BnInOp2Blob) const {
-<<<<<<< HEAD
   FOR_RANGE(size_t, i, 0, op_conf().anchor_target_conf().anchor_generator_conf_size()) {
-=======
-  const AnchorTargetOpConf& conf = op_conf().anchor_target_conf();
-  FOR_RANGE(size_t, i, 0, conf.anchor_generator_conf_size()) {
-    Blob* anchors_i_blob = BnInOp2Blob("anchors_" + std::to_string(i));
->>>>>>> 3d70db2a
     Blob* regression_targets_i_blob = BnInOp2Blob("regression_targets_" + std::to_string(i));
     Blob* regression_weights_i_blob = BnInOp2Blob("regression_weights_" + std::to_string(i));
     Blob* class_labels_i_blob = BnInOp2Blob("class_labels_" + std::to_string(i));
     Blob* class_weights_i_blob = BnInOp2Blob("class_weights_" + std::to_string(i));
 
-<<<<<<< HEAD
-=======
-    Memset<DeviceType::kCPU>(ctx, anchors_i_blob->mut_dptr<T>(), 0,
-                             anchors_i_blob->ByteSizeOfDataContentField());
->>>>>>> 3d70db2a
     Memset<DeviceType::kCPU>(ctx, regression_targets_i_blob->mut_dptr<T>(), 0,
                              regression_targets_i_blob->ByteSizeOfDataContentField());
     Memset<DeviceType::kCPU>(ctx, regression_weights_i_blob->mut_dptr<T>(), 0,
@@ -135,7 +120,6 @@
                              class_labels_i_blob->ByteSizeOfDataContentField());
     Memset<DeviceType::kCPU>(ctx, class_weights_i_blob->mut_dptr<T>(), 0,
                              class_weights_i_blob->ByteSizeOfDataContentField());
-<<<<<<< HEAD
   }
 }
 
@@ -156,34 +140,6 @@
 }
 
 template<typename T>
-=======
-  }
-}
-
-template<typename T>
-void AnchorTargetKernel<T>::GenerateAnchorBoxes(
-    DeviceCtx* ctx, const std::function<Blob*(const std::string&)>& BnInOp2Blob) const {
-  const Blob* images_blob = BnInOp2Blob("images");  // shape (N, H, W, C)
-  Blob* anchor_boxes_blob = BnInOp2Blob("anchor_boxes");
-
-  const int64_t im_height = images_blob->shape().At(1);
-  const int64_t im_width = images_blob->shape().At(2);
-  size_t num_anchors = 0;
-  for (const AnchorGeneratorConf& anchor_generator_conf :
-       op_conf().anchor_target_conf().anchor_generator_conf()) {
-    float fm_stride = anchor_generator_conf.feature_map_stride();
-    auto scales_vec = PbRf2StdVec(anchor_generator_conf.anchor_scales());
-    auto ratios_vec = PbRf2StdVec(anchor_generator_conf.aspect_ratios());
-    num_anchors +=
-        BBoxUtil<MutBBox>::GenerateAnchors(im_height, im_width, fm_stride, scales_vec, ratios_vec,
-                                           anchor_boxes_blob->mut_dptr<T>(num_anchors));
-  }
-  CHECK_LE(num_anchors, anchor_boxes_blob->static_shape().At(0));
-  anchor_boxes_blob->set_dim0_valid_num(0, num_anchors);
-}
-
-template<typename T>
->>>>>>> 3d70db2a
 void AnchorTargetKernel<T>::ExcludeOutsideAnchorBoxes(
     DeviceCtx* ctx, int64_t im_index,
     const std::function<Blob*(const std::string&)>& BnInOp2Blob) const {
@@ -309,23 +265,11 @@
 
   size_t bbox_cnt = 0;
   FOR_RANGE(size_t, i, 0, conf.anchor_generator_conf_size()) {
-    Blob* anchors_i_blob = BnInOp2Blob("anchors_" + std::to_string(i));
     Blob* regression_targets_i_blob = BnInOp2Blob("regression_targets_" + std::to_string(i));
     Blob* regression_weights_i_blob = BnInOp2Blob("regression_weights_" + std::to_string(i));
     Blob* class_labels_i_blob = BnInOp2Blob("class_labels_" + std::to_string(i));
     Blob* class_weights_i_blob = BnInOp2Blob("class_weights_" + std::to_string(i));
 
-<<<<<<< HEAD
-=======
-    const size_t num_bbox = anchors_i_blob->dim0_valid_num(0);
-    CHECK_EQ(num_bbox, class_labels_i_blob->shape().Count(1, 4));
-    CHECK_EQ(num_bbox, class_weights_i_blob->shape().Count(1, 4));
-    CHECK_EQ(num_bbox * 4, regression_targets_i_blob->shape().Count(1, 4));
-    CHECK_EQ(num_bbox * 4, regression_weights_i_blob->shape().Count(1, 4));
-    Memcpy<DeviceType::kCPU>(ctx, anchors_i_blob->mut_dptr<T>(), anchor_boxes_ptr + bbox_cnt * 4,
-                             num_bbox * 4 * sizeof(T));
-
->>>>>>> 3d70db2a
     int32_t* cur_layer_class_labels_ptr = class_labels_i_blob->mut_dptr<int32_t>(im_index);
     T* cur_layer_class_weights_ptr = class_weights_i_blob->mut_dptr<T>(im_index);
     auto* cur_layer_reg_targets =
@@ -333,10 +277,7 @@
     auto* cur_layer_reg_weights =
         BBoxWeights<T>::Cast(regression_weights_i_blob->mut_dptr<T>(im_index));
 
-<<<<<<< HEAD
     const size_t num_bbox = BnInOp2Blob("anchors_" + std::to_string(i))->dim0_valid_num(0);
-=======
->>>>>>> 3d70db2a
     FOR_RANGE(size_t, j, 0, num_bbox) {
       int32_t anchor_idx = bbox_cnt + j;
       int32_t anchor_label = anchor_labels_ptr[anchor_idx];
