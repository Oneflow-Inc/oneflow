--- conflicted
+++ resolved
@@ -24,15 +24,9 @@
     } else {
       UNIMPLEMENTED();
     }
-<<<<<<< HEAD
-    CudaCheck(cudnnConvolutionBackwardBias(ctx->cudnn_handle(), GetOnePtr<T>(), dy_desc->Get(),
-                                           dy->dptr<T>(), GetZeroPtr<T>(), bias_diff_desc->Get(),
-                                           bias_diff->mut_dptr<T>()));
-=======
     CudaCheck(cudnnConvolutionBackwardBias(ctx->cudnn_handle(), CudnnSPOnePtr<T>(), dy_desc->Get(),
                                            dy->dptr<T>(), CudnnSPZeroPtr<T>(),
                                            bias_diff_desc->Get(), bias_diff->mut_dptr<T>()));
->>>>>>> 3cb24f2d
   }
 };
 
