#ifndef ONEFLOW_CORE_KERNEL_BBOX_UTIL_H_
#define ONEFLOW_CORE_KERNEL_BBOX_UTIL_H_

//#include <array>
#include "oneflow/core/common/util.h"
#include "oneflow/core/common/data_type.h"
#include "oneflow/core/operator/op_conf.pb.h"

namespace oneflow {

<<<<<<< HEAD
enum class BBoxCoord { kCorner = 0, kCenter };
=======
enum class BBoxCoord { kCorner = 0, kCenter, kNormCorner, kNormCenter, kAlignCorner };
>>>>>>> 85dd455d

template<typename T, size_t N>
class ArrayBuffer;

template<typename T>
struct BBoxBase;

template<typename T>
struct ImIndexedBBoxBase;

template<typename T>
struct BBoxIf;

template<typename T, template<typename> class Base, BBoxCoord Coord>
struct BBoxImpl;

template<typename T>
struct BBoxDelta;

template<typename T, typename ImplT, size_t N>
class ArrayBufferBase {
 public:
  OF_DISALLOW_COPY_AND_MOVE(ArrayBufferBase);
  ArrayBufferBase() = delete;
  ~ArrayBufferBase() = delete;

  using ArrayType = std::array<T, N>;
  using Impl = ImplT;

  static const Impl* Cast(const T* ptr) { return reinterpret_cast<const Impl*>(ptr); }
  static Impl* MutCast(T* ptr) { return reinterpret_cast<Impl*>(ptr); }

  const ArrayType& elem() const { return elem_; }
  ArrayType& mut_elem() { return elem_; }

 private:
  ArrayType elem_;
};

template<template<typename, template<typename> class, BBoxCoord> class BBoxImplT, typename T,
         template<typename> class BBoxBaseT, BBoxCoord Coord, size_t N>
class ArrayBuffer<BBoxImplT<T, BBoxBaseT, Coord>, N>
    : public ArrayBufferBase<T, BBoxImplT<T, BBoxBaseT, Coord>, N> {};

template<template<typename> class ImplT, typename T, size_t N>
class ArrayBuffer<ImplT<T>, N> : public ArrayBufferBase<T, ImplT<T>, N> {};

template<template<typename, template<typename> class, BBoxCoord> class BBoxImplT, typename T,
         BBoxCoord Coord>
struct BBoxBase<BBoxImplT<T, BBoxBase, Coord>>
    : public ArrayBuffer<BBoxImplT<T, BBoxBase, Coord>, 4> {
  T bbox_elem(size_t n) const { return this->elem()[n]; }
  void set_bbox_elem(size_t n, T val) { this->mut_elem()[n] = val; }
};

template<template<typename, template<typename> class, BBoxCoord> class BBoxImplT, typename T,
         BBoxCoord Coord>
struct ImIndexedBBoxBase<BBoxImplT<T, ImIndexedBBoxBase, Coord>>
    : public ArrayBuffer<BBoxImplT<T, ImIndexedBBoxBase, Coord>, 5> {
  T bbox_elem(size_t n) const { return this->elem()[n + 1]; }
  void set_bbox_elem(size_t n, T val) { this->mut_elem()[n + 1] = val; }

  T im_index() const { return this->elem()[0]; }
  void set_im_index(T index) { this->mut_elem()[0] = index; }
};

template<template<typename, template<typename> class, BBoxCoord> class BBoxImplT, typename T,
         template<typename> class BBoxBaseT, BBoxCoord Coord>
struct BBoxIf<BBoxImplT<T, BBoxBaseT, Coord>> {
  template<typename U>
  using OtherBBox = BBoxIf<BBoxImplT<U, BBoxBaseT, Coord>>;
  using Impl = BBoxImplT<T, BBoxBaseT, Coord>;

  Impl* impl() { return static_cast<Impl*>(this); }
  const Impl* impl() const { return static_cast<const Impl*>(this); }

  template<typename U>
  float InterOverUnion(const OtherBBox<U>* other) const {
    const float iw =
        std::min<float>(right(), other->right()) - std::max<float>(left(), other->left()) + 1.f;
    if (iw <= 0) { return 0.f; }
    const float ih =
        std::min<float>(bottom(), other->bottom()) - std::max<float>(top(), other->top()) + 1.f;
    if (ih <= 0) { return 0.f; }
    const float inter = iw * ih;
    return inter / (area() + other->area() - inter);
  }

  template<typename U, typename V>
  void Transform(const OtherBBox<U>* bbox, const BBoxDelta<V>* delta,
                 const BBoxRegressionWeights& bbox_reg_ws) {
    float dx = delta->dx() / bbox_reg_ws.weight_x();
    float dy = delta->dy() / bbox_reg_ws.weight_y();
    float dw = delta->dw() / bbox_reg_ws.weight_w();
    float dh = delta->dh() / bbox_reg_ws.weight_h();

    float pred_ctr_x = dx * bbox->width() + bbox->center_x();
    float pred_ctr_y = dy * bbox->height() + bbox->center_y();
    float pred_w = std::exp(dw) * bbox->width();
    float pred_h = std::exp(dh) * bbox->height();
    set_center_coord(pred_ctr_x, pred_ctr_y, pred_w, pred_h);
  }

  void Clip(const int64_t height, const int64_t width) {
    T left = std::max<T>(std::min<T>(this->left(), width - 1), 0);
    T top = std::max<T>(std::min<T>(this->top(), height - 1), 0);
    T right = std::max<T>(std::min<T>(this->right(), width - 1), 0);
    T bottom = std::max<T>(std::min<T>(this->bottom(), height - 1), 0);
    set_corner_coord(left, top, right, bottom);
  }

  T left() const { return impl()->left(); }
  T right() const { return impl()->right(); }
  T top() const { return impl()->top(); }
  T bottom() const { return impl()->bottom(); }
  T center_x() const { return impl()->center_x(); }
  T center_y() const { return impl()->center_y(); }
  T width() const { return impl()->width(); }
  T height() const { return impl()->height(); }
  T area() const { return width() * height(); }

  void set_center_coord(T ctr_x, T ctr_y, T w, T h) {
    impl()->set_center_coord(ctr_x, ctr_y, w, h);
  }
  void set_corner_coord(T left, T top, T right, T bottom) {
    impl()->set_corner_coord(left, top, right, bottom);
  }
};

template<typename T, template<typename> class BBoxBaseT>
struct BBoxImpl<T, BBoxBaseT, BBoxCoord::kCorner> final
    : public BBoxIf<BBoxImpl<T, BBoxBaseT, BBoxCoord::kCorner>>,
      public BBoxBaseT<BBoxImpl<T, BBoxBaseT, BBoxCoord::kCorner>> {
  using ElemType = T;

  T left() const { return this->bbox_elem(0); }
  T right() const { return this->bbox_elem(1); }
  T top() const { return this->bbox_elem(2); }
  T bottom() const { return this->bbox_elem(3); }
  T center_x() const { return this->left() + 0.5f * this->width(); }
  T center_y() const { return this->top() + 0.5f * this->height(); }
  T width() const { return this->right() - this->left() + OneVal<T>::value; }
  T height() const { return this->bottom() - this->top() + OneVal<T>::value; }
  void set_center_coord(T ctr_x, T ctr_y, T w, T h) {
    this->set_bbox_elem(0, static_cast<T>(ctr_x - 0.5f * w));
    this->set_bbox_elem(1, static_cast<T>(ctr_y - 0.5f * h));
    this->set_bbox_elem(2, static_cast<T>(ctr_x + 0.5f * w - 1.f));
    this->set_bbox_elem(3, static_cast<T>(ctr_y + 0.5f * h - 1.f));
  }
  void set_corner_coord(T left, T top, T right, T bottom) {
    this->set_bbox_elem(0, left);
    this->set_bbox_elem(1, top);
    this->set_bbox_elem(2, right);
    this->set_bbox_elem(3, bottom);
  }
};

template<typename T>
struct BBoxDelta final : public ArrayBuffer<BBoxDelta<T>, 4> {
  T dx() const { return this->elem()[0]; }
  T dy() const { return this->elem()[1]; }
  T dw() const { return this->elem()[2]; }
  T dh() const { return this->elem()[3]; }

  void set_dx(T dx) { this->mut_elem()[0] = dx; }
  void set_dy(T dy) { this->mut_elem()[1] = dy; }
  void set_dw(T dw) { this->mut_elem()[2] = dw; }
  void set_dh(T dh) { this->mut_elem()[3] = dh; }

  template<typename U, typename V>
  void TransformInverse(const BBoxIf<U>* bbox, const BBoxIf<V>* target_bbox,
                        const BBoxRegressionWeights& bbox_reg_ws) {
    set_dx(bbox_reg_ws.weight_x() * (target_bbox->center_x() - bbox->center_x()) / bbox->width());
    set_dy(bbox_reg_ws.weight_y() * (target_bbox->center_y() - bbox->center_y()) / bbox->height());
    set_dw(bbox_reg_ws.weight_w() * std::log(target_bbox->width() / bbox->width()));
    set_dh(bbox_reg_ws.weight_h() * std::log(target_bbox->height() / bbox->height()));
  }
};

template<typename T>
struct BBoxWeights final : public ArrayBuffer<BBoxWeights<T>, 4> {
  inline T weight_x() const { return this->elem()[0]; }
  inline T weight_y() const { return this->elem()[1]; }
  inline T weight_w() const { return this->elem()[2]; }
  inline T weight_h() const { return this->elem()[3]; }

  inline void set_weight_x(T weight_x) { this->mut_elem()[0] = weight_x; }
  inline void set_weight_y(T weight_y) { this->mut_elem()[1] = weight_y; }
  inline void set_weight_w(T weight_w) { this->mut_elem()[2] = weight_w; }
  inline void set_weight_h(T weight_h) { this->mut_elem()[3] = weight_h; }
};

class IndexSequence {
 public:
  IndexSequence(size_t capacity, size_t size, int32_t* index_buf, bool init_index)
      : capacity_(capacity), size_(size), index_buf_(index_buf) {
    if (init_index) { std::iota(index_buf_, index_buf_ + size_, 0); }
  }
  IndexSequence(size_t capacity, int32_t* index_buf, bool init_index = false)
      : IndexSequence(capacity, capacity, index_buf, init_index) {}

  void Truncate(size_t size) {
    CHECK_LE(size, capacity_);
    size_ = size;
  }

  void Assign(const IndexSequence& other) {
    CHECK_LE(other.size(), capacity_);
    FOR_RANGE(size_t, i, 0, other.size()) { index_buf_[i] = other.GetIndex(i); }
    size_ = other.size();
  }

  IndexSequence Slice(size_t begin, size_t end) const {
    CHECK_LE(begin, end);
    CHECK_LE(end, size_);
    return IndexSequence(end - begin, index_buf_ + begin, false);
  }

  void Concat(const IndexSequence& other) {
    CHECK_LE(other.size(), capacity_ - size_);
    FOR_RANGE(size_t, i, 0, other.size()) { index_buf_[size_ + i] = other.GetIndex(i); }
    size_ += other.size();
  }

  void PushBack(int32_t index) {
    CHECK_LT(size_, capacity_);
    index_buf_[size_++] = index;
  }

  size_t Find(const std::function<bool(int32_t)>& Condition) const {
    FOR_RANGE(size_t, i, 0, this->size()) {
      if (Condition(GetIndex(i))) { return i; }
    }
    return this->size();
  }

  void Filter(const std::function<bool(size_t, int32_t)>& FilterFunc) {
    size_t keep_num = 0;
    FOR_RANGE(size_t, i, 0, size_) {
      int32_t cur_index = GetIndex(i);
      if (!FilterFunc(i, cur_index)) {
        // keep_num <= i so index_ptr_ never be written before read
        mut_index()[keep_num++] = cur_index;
      }
    }
    size_ = keep_num;
  }

  void Sort(const std::function<bool(int32_t, int32_t)>& Compare) {
    std::sort(index_buf_, index_buf_ + size_,
              [&](int32_t lhs_index, int32_t rhs_index) { return Compare(lhs_index, rhs_index); });
  }

  void Shuffle(size_t begin, size_t end) {
    CHECK_LE(begin, end);
    CHECK_LE(end, size_);
    std::random_device rd;
    std::mt19937 gen(rd());
    std::shuffle(index_buf_ + begin, index_buf_ + end, gen);
  }

  void Shuffle() { Shuffle(0, size_); }

  void ForEach(const std::function<bool(size_t, int32_t)>& DoNext) {
    FOR_RANGE(size_t, i, 0, size_) {
      if (!DoNext(i, GetIndex(i))) { break; }
    }
  }

  int32_t GetIndex(size_t n) const {
    CHECK_LT(n, size_);
    return index_buf_[n];
  }

  const int32_t* index() const { return index_buf_; }
  int32_t* mut_index() { return index_buf_; }
  size_t capacity() const { return capacity_; }
  size_t size() const { return size_; };

 private:
  const size_t capacity_;
  size_t size_;
  int32_t* index_buf_;
};

template<typename Indices, typename BBox>
class BBoxIndices;

template<typename Indices, typename T, template<typename> class Base, BBoxCoord Coord,
         template<typename, template<typename> class, BBoxCoord> class Impl>
class BBoxIndices<Indices, Impl<T, Base, Coord>> : public Indices {
 public:
  using BBox = Impl<T, Base, Coord>;
  template<typename U>
  using BBoxT = Impl<U, Base, Coord>;

  BBoxIndices(const Indices& inds, T* bbox_buf) : Indices(inds), bbox_buf_(bbox_buf) {}

  void FilterByBBox(const std::function<bool(size_t, int32_t, const BBox*)>& FilterFunc) {
    this->Filter([&](size_t n, int32_t index) { return FilterFunc(n, index, bbox(index)); });
  }

  void SortByBBox(const std::function<bool(const BBox*, const BBox*)>& Compare) {
    this->Sort([&](int32_t lhs_index, int32_t rhs_index) {
      return Compare(bbox(lhs_index), bbox(rhs_index));
    });
  }

  const BBox* GetBBox(size_t n) const {
    CHECK_LT(n, this->size());
    return BBox::Cast(bbox_buf_) + this->GetIndex(n);
  }
  const BBox* bbox(int32_t index) const {
    CHECK_GE(index, 0);
    return BBox::Cast(bbox_buf_) + index;
  }
  BBox* mut_bbox(int32_t index) {
    CHECK_GE(index, 0);
    return BBox::MutCast(bbox_buf_) + index;
  }
  const T* bbox() const { return bbox_buf_; }
  T* mut_bbox() { return bbox_buf_; }

 private:
  T* bbox_buf_;
};

template<typename Indices>
class LabelIndices : public Indices {
 public:
  LabelIndices(const Indices& inds, int32_t* label_buf) : Indices(inds), label_buf_(label_buf) {}

  void AssignLabel(int32_t begin, int32_t end, int32_t label) {
    CHECK_GE(begin, 0);
    CHECK_GE(end, begin);
    std::fill(label_buf_ + begin, label_buf_ + end, label);
  }

  void AssignLabel(int32_t label) { AssignLabel(0, this->capacity(), label); }

  void SortByLabel(const std::function<bool(int32_t, int32_t)>& Compare) {
    this->Sort([&](int32_t lhs_index, int32_t rhs_index) {
      return Compare(label(lhs_index), label(rhs_index));
    });
  }

  size_t FindByLabel(const std::function<bool(int32_t)>& Condition) const {
    return this->Find([&](int32_t index) { return Condition(label(index)); });
  }

  void ForEachLabel(const std::function<bool(size_t, int32_t, int32_t)>& DoNext) {
    this->ForEach([&](size_t n, int32_t index) { return DoNext(n, index, label(index)); });
  }

  int32_t GetLabel(size_t n) const {
    CHECK_LT(n, this->size());
    return label(this->GetIndex(n));
  }

  void SetLabel(size_t n, int32_t label) {
    CHECK_LT(n, this->size());
    set_label(this->GetIndex(n), label);
  }

  int32_t label(int32_t index) const {
    CHECK_GE(index, 0);
    return label_buf_[index];
  }
  void set_label(int32_t index, int32_t label) {
    CHECK_GE(index, 0);
    label_buf_[index] = label;
  }
  const int32_t* label() const { return label_buf_; }
  int32_t* mut_label() { return label_buf_; }

 private:
  int32_t* label_buf_;
};

template<typename Indices, typename T>
class ScoreIndices : public Indices {
 public:
  ScoreIndices(const Indices& inds, T* score_buf) : Indices(inds), score_buf_(score_buf) {}

  void SortByScore(const std::function<bool(T, T)>& Compare) {
    this->Sort([&](int32_t lhs_index, int32_t rhs_index) {
      return Compare(score(lhs_index), score(rhs_index));
    });
  }

  size_t FindByScore(const std::function<bool(T)>& Condition) {
    return this->Find([&](int32_t index) { return Condition(score(index)); });
  }

  void FilterByScore(const std::function<bool(size_t, int32_t, T)>& FilterFunc) {
    this->Filter([&](size_t n, int32_t index) { return FilterFunc(n, index, score(index)); });
  }

  T GetScore(size_t n) const {
    CHECK_LT(n, this->size());
    return score(this->GetIndex(n));
  }
  void SetScore(size_t n, T score) {
    CHECK_LT(n, this->size());
    set_score(this->GetIndex(n));
  }
  T score(int32_t index) const {
    CHECK_GE(index, 0);
    return score()[index];
  }
  void set_score(int32_t index, T score) {
    CHECK_GE(index, 0);
    mut_score()[index] = score;
  }
  const T* score() const { return score_buf_; }
  T* mut_score() { return score_buf_; }

 private:
  const T* score_buf_;
};

template<typename Indices>
class MaxOverlapWithGtIndices : public Indices {
 public:
  MaxOverlapWithGtIndices(const Indices& inds, float* max_overlap_buf,
                          int32_t* max_overlap_gt_index_buf, bool init_max_overlap)
      : Indices(inds),
        max_overlap_buf_(max_overlap_buf),
        max_overlap_gt_index_buf_(max_overlap_gt_index_buf) {
    if (init_max_overlap) {
      memset(max_overlap_buf, 0, this->capacity() * sizeof(float));
      std::fill(max_overlap_gt_index_buf_, max_overlap_gt_index_buf_ + this->capacity(), -1);
    }
  }

  void UpdateMaxOverlap(int32_t index, int32_t gt_index, float overlap,
                        const std::function<void()>& DoUpdateHandle = []() {}) {
    CHECK_GE(index, 0);
    if (overlap > max_overlap(index)) {
      set_max_overlap(index, overlap);
      set_max_overlap_gt_index(index, gt_index);
      DoUpdateHandle();
    }
  }

  void SortByMaxOverlap(const std::function<bool(float, float)>& Compare) {
    this->Sort([&](int32_t lhs_index, int32_t rhs_index) {
      return Compare(max_overlap(lhs_index), max_overlap(rhs_index));
    });
  }

  size_t FindByMaxOverlap(const std::function<bool(float)>& Condition) {
    return this->Find([&](int32_t index) { return Condition(max_overlap(index)); });
  }

  void ForEachMaxOverlap(const std::function<bool(size_t, int32_t, float)>& DoNext) {
    this->ForEach([&](size_t n, int32_t index) { return DoNext(n, index, max_overlap(index)); });
  }

  float GetMaxOverlap(size_t n) const {
    CHECK_LT(n, this->size());
    return max_overlap(this->GetIndex(n));
  }
  int32_t GetMaxOverlapGtIndex(size_t n) const {
    CHECK_LT(n, this->size());
    return max_overlap_gt_index(this->GetIndex(n));
  }
  float max_overlap(int32_t index) const {
    if (index < 0) { return 1; }
    return max_overlap_buf_[index];
  }
  void set_max_overlap(int32_t index, float overlap) {
    CHECK_GE(index, 0);
    max_overlap_buf_[index] = overlap;
  }
  int32_t max_overlap_gt_index(int32_t index) const {
    if (index < 0) { return -index - 1; }
    return max_overlap_gt_index_buf_[index];
  }
  void set_max_overlap_gt_index(int32_t index, int32_t gt_index) {
    CHECK_GE(index, 0);
    max_overlap_gt_index_buf_[index] = gt_index;
  }

 private:
  float* max_overlap_buf_;
  int32_t* max_overlap_gt_index_buf_;
};

template<typename BBox>
struct BBoxUtil final {
  using T = typename BBox::ElemType;
  using BBoxIndicesT = BBoxIndices<IndexSequence, BBox>;

  static void Nms(float thresh, const BBoxIndicesT& pre_nms_bbox_inds,
                  BBoxIndicesT& post_nms_bbox_inds);
};

}  // namespace oneflow

#endif  // ONEFLOW_CORE_KERNEL_BBOX_UTIL_H_<|MERGE_RESOLUTION|>--- conflicted
+++ resolved
@@ -8,11 +8,7 @@
 
 namespace oneflow {
 
-<<<<<<< HEAD
-enum class BBoxCoord { kCorner = 0, kCenter };
-=======
 enum class BBoxCoord { kCorner = 0, kCenter, kNormCorner, kNormCenter, kAlignCorner };
->>>>>>> 85dd455d
 
 template<typename T, size_t N>
 class ArrayBuffer;
@@ -431,7 +427,7 @@
   T* mut_score() { return score_buf_; }
 
  private:
-  const T* score_buf_;
+  T* score_buf_;
 };
 
 template<typename Indices>
