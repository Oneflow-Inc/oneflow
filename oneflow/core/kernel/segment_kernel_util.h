#ifndef ONEFLOW_CORE_KERNEL_SEGMENT_KERNEL_UTIL_H_
#define ONEFLOW_CORE_KERNEL_SEGMENT_KERNEL_UTIL_H_

#include "oneflow/core/kernel/kernel.h"

namespace oneflow {

template<DeviceType device_type, typename T, typename K>
struct SegmentKernelUtilImpl final {
  static void SegmentSumForward(DeviceCtx* ctx, const Shape& in_shape, const T* in,
<<<<<<< HEAD
                                const K* segment_ids, T* out);
  static void SegmentSumBackward(DeviceCtx* ctx, const Shape& out_diff_shape,
                                 const Shape& segment_ids_shape, const T* out_diff,
                                 const K* segment_ids, T* in_diff);
=======
                                const K* segment_ids, const int32_t unique_ids_num, T* out);
  static void SegmentSumBackward(DeviceCtx* ctx, const Shape& in_shape,
                                const Shape& id_shape, const T* out_diff, 
                                const K* segment_ids, T* in_diff);
>>>>>>> 7b5d318d
};

template<DeviceType device_type, typename T, typename K>
struct SegmentKernelUtil final {
  static Shape ClipDim0(const Blob* blob) {
    const std::vector<int64_t> dims = blob->shape().dim_vec();
    const std::vector<int64_t> inner_dims(dims.begin() + 1, dims.end());
    return Shape(inner_dims);
  }

  static void SegmentSumForward(DeviceCtx* ctx, const Blob* in, const Blob* segment_ids,
<<<<<<< HEAD
                                Blob* out) {
    const Shape& in_shape = in->shape();
    SegmentKernelUtilImpl<device_type, T, K>::SegmentSumForward(
        ctx, in_shape, in->dptr<T>(), segment_ids->dptr<K>(), out->mut_dptr<T>());
  }
  static void SegmentSumBackward(DeviceCtx* ctx, const Blob* out_diff, const Blob* segment_ids,
                                 Blob* in_diff) {
    const Shape& segment_ids_shape = segment_ids->shape();
    const Shape& out_diff_shape = out_diff->shape();
    SegmentKernelUtilImpl<device_type, T, K>::SegmentSumBackward(
        ctx, out_diff_shape, segment_ids_shape, out_diff->dptr<T>(), segment_ids->dptr<K>(),
        in_diff->mut_dptr<T>());
=======
    const int32_t unique_ids_num, Blob* out) {
    const Shape in_inner_shape = ClipDim0(in);
    const Shape id_inner_shape = ClipDim0(segment_ids);
    const Shape out_inner_shape = ClipDim0(out);

    FOR_RANGE(int32_t, index, 0, in->shape().At(0)) {  
      const auto cur_in_ptr = in->dptr<T>() + index * in_inner_shape.elem_cnt();
      const auto cur_id_ptr = segment_ids->dptr<K>() + index * id_inner_shape.elem_cnt();
      auto cur_out_ptr = out->mut_dptr<T>() + index * out_inner_shape.elem_cnt();
      SegmentKernelUtilImpl<device_type, T, K>::SegmentSumForward(
        ctx, in_inner_shape, cur_in_ptr, cur_id_ptr, unique_ids_num, cur_out_ptr);
    }
  }

  static void SegmentSumBackward(DeviceCtx* ctx, const Blob* in, const Blob* segment_ids, 
    Blob* out) {
    const Shape in_inner_shape = ClipDim0(in);
    const Shape id_inner_shape = ClipDim0(segment_ids);
    const Shape out_inner_shape = ClipDim0(out);

    FOR_RANGE(int32_t, index, 0, in->shape().At(0)) {
      const auto cur_in_ptr = in->dptr<T>() + index * in_inner_shape.elem_cnt();
      const auto cur_id_ptr = segment_ids->dptr<K>() + index * id_inner_shape.elem_cnt();
      auto cur_out_ptr = out->mut_dptr<T>() + index * out_inner_shape.elem_cnt();
      SegmentKernelUtilImpl<device_type, T, K>::SegmentSumBackward(ctx, in_inner_shape,
        id_inner_shape, cur_in_ptr, cur_id_ptr, cur_out_ptr);
    }
>>>>>>> 7b5d318d
  }
};

}  // namespace oneflow

#endif  // ONEFLOW_CORE_KERNEL_SEGMENT_KERNEL_UTIL_H_<|MERGE_RESOLUTION|>--- conflicted
+++ resolved
@@ -8,17 +8,10 @@
 template<DeviceType device_type, typename T, typename K>
 struct SegmentKernelUtilImpl final {
   static void SegmentSumForward(DeviceCtx* ctx, const Shape& in_shape, const T* in,
-<<<<<<< HEAD
-                                const K* segment_ids, T* out);
-  static void SegmentSumBackward(DeviceCtx* ctx, const Shape& out_diff_shape,
-                                 const Shape& segment_ids_shape, const T* out_diff,
-                                 const K* segment_ids, T* in_diff);
-=======
                                 const K* segment_ids, const int32_t unique_ids_num, T* out);
   static void SegmentSumBackward(DeviceCtx* ctx, const Shape& in_shape,
                                 const Shape& id_shape, const T* out_diff, 
                                 const K* segment_ids, T* in_diff);
->>>>>>> 7b5d318d
 };
 
 template<DeviceType device_type, typename T, typename K>
@@ -30,20 +23,6 @@
   }
 
   static void SegmentSumForward(DeviceCtx* ctx, const Blob* in, const Blob* segment_ids,
-<<<<<<< HEAD
-                                Blob* out) {
-    const Shape& in_shape = in->shape();
-    SegmentKernelUtilImpl<device_type, T, K>::SegmentSumForward(
-        ctx, in_shape, in->dptr<T>(), segment_ids->dptr<K>(), out->mut_dptr<T>());
-  }
-  static void SegmentSumBackward(DeviceCtx* ctx, const Blob* out_diff, const Blob* segment_ids,
-                                 Blob* in_diff) {
-    const Shape& segment_ids_shape = segment_ids->shape();
-    const Shape& out_diff_shape = out_diff->shape();
-    SegmentKernelUtilImpl<device_type, T, K>::SegmentSumBackward(
-        ctx, out_diff_shape, segment_ids_shape, out_diff->dptr<T>(), segment_ids->dptr<K>(),
-        in_diff->mut_dptr<T>());
-=======
     const int32_t unique_ids_num, Blob* out) {
     const Shape in_inner_shape = ClipDim0(in);
     const Shape id_inner_shape = ClipDim0(segment_ids);
@@ -71,7 +50,6 @@
       SegmentKernelUtilImpl<device_type, T, K>::SegmentSumBackward(ctx, in_inner_shape,
         id_inner_shape, cur_in_ptr, cur_id_ptr, cur_out_ptr);
     }
->>>>>>> 7b5d318d
   }
 };
 
