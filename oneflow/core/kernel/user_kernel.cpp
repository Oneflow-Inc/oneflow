--- conflicted
+++ resolved
@@ -107,25 +107,6 @@
   HashMap<std::pair<std::string, int32_t>, user_op::NaiveTensorDesc> arg2tensor_desc_;
 };
 
-<<<<<<< HEAD
-class KernelCreateContext final : public user_op::KernelCreateContext {
- public:
-  explicit KernelCreateContext(const KernelConf& kernel_conf)
-      : user_op_conf_(kernel_conf.op_attribute().op_conf()) {}
-
- private:
-  const user_op::UserOpConfWrapper& user_op_conf() const override { return user_op_conf_; }
-  const void* Attr4Name(const std::string& attr_name) const override {
-    // return user_op_conf().Attr4Name(attr_name);
-    UNIMPLEMENTED();
-    return nullptr;
-  }
-
-  user_op::UserOpConfWrapper user_op_conf_;
-};
-
-=======
->>>>>>> 5720138b
 class UserKernelInitContext final : public user_op::KernelInitContext {
  public:
   explicit UserKernelInitContext(DeviceCtx* device_ctx, StreamContext* stream_ctx,
