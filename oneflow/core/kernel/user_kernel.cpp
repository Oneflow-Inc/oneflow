--- conflicted
+++ resolved
@@ -168,12 +168,7 @@
         device_ctx_(device_ctx),
         base_ctx_(UserKernelBaseContext(kernel_conf, job_desc)),
         parallel_desc_(kernel_conf.op_attribute().parallel_conf_signature().op_parallel_conf()) {
-<<<<<<< HEAD
-    nd_sbp_signature_ =
-        new cfg::ParallelDistributionSignature(kernel_conf.op_attribute().nd_sbp_signature());
-=======
     nd_sbp_signature_ = new cfg::NdSbpSignature(kernel_conf.op_attribute().nd_sbp_signature());
->>>>>>> 924fb9f7
     if (kernel_conf.op_attribute().has_sbp_signature()) {
       sbp_signature_ = new cfg::SbpSignature(kernel_conf.op_attribute().sbp_signature());
     }
@@ -212,13 +207,8 @@
     return it->second;
   }
 
-<<<<<<< HEAD
-  const cfg::ParallelDistribution& ParallelDistribution4ArgNameAndIndex(
-      const std::string& arg_name, int32_t index) const override {
-=======
   const cfg::NdSbp& NdSbp4ArgNameAndIndex(const std::string& arg_name,
                                           int32_t index) const override {
->>>>>>> 924fb9f7
     const auto& bn2nd_sbp = nd_sbp_signature_->bn_in_op2nd_sbp();
     std::string bn = GenRepeatedBn(arg_name, index);
     auto it = bn2nd_sbp.find(bn);
@@ -244,11 +234,7 @@
   const cfg::SbpSignature* sbp_signature_;
   HashMap<std::pair<std::string, int32_t>, user_op::NaiveTensorDesc> arg2logical_tensor_desc_;
   ParallelDesc parallel_desc_;
-<<<<<<< HEAD
-  const cfg::ParallelDistributionSignature* nd_sbp_signature_;
-=======
   const cfg::NdSbpSignature* nd_sbp_signature_;
->>>>>>> 924fb9f7
 };
 
 class UserKernelOpInferContext : public user_op::InferContext {
@@ -350,13 +336,8 @@
     CHECK(it != bn2sbp.end());
     return it->second;
   }
-<<<<<<< HEAD
-  const cfg::ParallelDistribution& ParallelDistribution4ArgNameAndIndex(
-      const std::string& arg_name, int32_t index) const override {
-=======
   const cfg::NdSbp& NdSbp4ArgNameAndIndex(const std::string& arg_name,
                                           int32_t index) const override {
->>>>>>> 924fb9f7
     const auto& bn2nd_sbp = nd_sbp_signature_.bn_in_op2nd_sbp();
     std::string bn = GenRepeatedBn(arg_name, index);
     auto it = bn2nd_sbp.find(bn);
@@ -415,11 +396,7 @@
   ArgVec outputs_;
   ParallelContext parallel_ctx_;
   cfg::SbpSignature sbp_signature_;
-<<<<<<< HEAD
-  cfg::ParallelDistributionSignature nd_sbp_signature_;
-=======
   cfg::NdSbpSignature nd_sbp_signature_;
->>>>>>> 924fb9f7
   ParallelDesc parallel_desc_;
   HashMap<std::pair<std::string, int32_t>, std::unique_ptr<user_op::NaiveTensorDesc>>
       arg2tensor_desc_;
