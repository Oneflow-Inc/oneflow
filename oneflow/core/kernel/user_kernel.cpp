--- conflicted
+++ resolved
@@ -375,15 +375,13 @@
     ForwardUserKernel(BnInOp2Blob, opkernel_state_.get());
   }
 
-<<<<<<< HEAD
   void ForwardShape(const KernelCtx& ctx,
                     std::function<Blob*(const std::string&)> BnInOp2Blob) const override {
     infer_ctx_->UpdateArg2Blob(BnInOp2Blob);
     kernel_->ForwardShape(infer_ctx_.get());
   }
-=======
+
   bool IsStateless() const override { return !kernel_->AlwaysComputeWhenAllOutputsEmpty(); }
->>>>>>> 2b312a48
 
   std::shared_ptr<user_op::OpKernelState> opkernel_state_;
   std::unique_ptr<const user_op::OpKernel> kernel_;
