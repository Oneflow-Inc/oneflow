/*
Copyright 2020 The OneFlow Authors. All rights reserved.

Licensed under the Apache License, Version 2.0 (the "License");
you may not use this file except in compliance with the License.
You may obtain a copy of the License at

    http://www.apache.org/licenses/LICENSE-2.0

Unless required by applicable law or agreed to in writing, software
distributed under the License is distributed on an "AS IS" BASIS,
WITHOUT WARRANTIES OR CONDITIONS OF ANY KIND, either express or implied.
See the License for the specific language governing permissions and
limitations under the License.
*/
#include "oneflow/core/kernel/user_kernel.h"
#include "oneflow/core/framework/infer_util.h"
#include "oneflow/core/framework/op_kernel.h"
#include "oneflow/core/framework/op_kernel_infer_cache.h"
#include "oneflow/core/framework/tensor.h"
#include "oneflow/core/kernel/blob_tensor_view.h"
#include "oneflow/core/framework/to_string.h"
#include "oneflow/core/framework/user_op_conf.h"
#include "oneflow/core/framework/user_op_registry_manager.h"
#include "oneflow/core/kernel/eager_kernel.h"
#include "oneflow/core/kernel/kernel.h"
#include "oneflow/core/kernel/kernel_helper.h"

namespace oneflow {

using Arg2Tensor =
    HashMap<std::pair<std::string, int32_t>, std::unique_ptr<user_op::BlobTensorView>>;
using ArgVec = std::vector<std::pair<std::string, int32_t>>;

namespace {

void FillTensorDescWithBlob(const Blob* blob, user_op::NaiveTensorDesc* tensor_desc) {
  BlobDescProto proto;
  blob->blob_desc().shape().ToProto(proto.mutable_shape());
  proto.set_data_type(blob->blob_desc().data_type());
  proto.set_is_dynamic(blob->blob_desc().is_dynamic());
  *tensor_desc = proto;
  tensor_desc->mut_shape()->CheckNumAxesIdenticalAndAssign(blob->shape());
}

}  // namespace

class UserKernelBaseContext {
 public:
  UserKernelBaseContext(const KernelConf& kernel_conf, const JobDesc& job_desc)
      : job_desc_(job_desc) {
    CHECK(kernel_conf.has_user_conf());
    CHECK(kernel_conf.op_attribute().op_conf().has_user_conf());

    auto InitInOrOut = [&](const PbMap<std::string, UserOpConf::ListString>& arg_map,
                           ArgVec* arg_vec) {
      for (auto it = arg_map.begin(); it != arg_map.end(); ++it) {
        for (int32_t i = 0; i < it->second.s_size(); ++i) {
          arg_vec->emplace_back(std::make_pair(it->first, i));
        }
      }
    };
    InitInOrOut(kernel_conf.op_attribute().op_conf().user_conf().input(), &inputs_);
    InitInOrOut(kernel_conf.op_attribute().op_conf().user_conf().output(), &outputs_);
    device_tag_ = kernel_conf.op_attribute().op_conf().device_tag();
    device_type_ = CHECK_JUST(DeviceType4DeviceTag(device_tag_));
    parallel_ctx_ = kernel_conf.parallel_ctx();
    for (const auto& pair : kernel_conf.user_conf().bn_in_op2blob_desc()) {
      arg2tensor_desc_.emplace(GenUnRepeatedBn(pair.first), user_op::NaiveTensorDesc(pair.second));
    }
  }
  ~UserKernelBaseContext() = default;

  DeviceType device_type() const { return device_type_; }
  const std::string& device_tag() const { return device_tag_; }
  const ParallelContext& parallel_ctx() const { return parallel_ctx_; }
  const JobDesc& job_desc() const { return job_desc_; }
  const user_op::TensorDesc* TensorDesc4ArgNameAndIndex(const std::string& arg_name,
                                                        int32_t index) const {
    auto it = arg2tensor_desc_.find(std::make_pair(arg_name, index));
    if (it == arg2tensor_desc_.end()) { return nullptr; }
    return &(it->second);
  }

  const ArgVec& inputs() const { return inputs_; }
  const ArgVec& outputs() const { return outputs_; }

 private:
  ArgVec inputs_;
  ArgVec outputs_;
  DeviceType device_type_;
  std::string device_tag_;
  ParallelContext parallel_ctx_;
  HashMap<std::pair<std::string, int32_t>, user_op::NaiveTensorDesc> arg2tensor_desc_;
  const JobDesc& job_desc_;
};

class KernelCreateContext final : public user_op::KernelCreateContext {
 public:
  explicit KernelCreateContext(const KernelConf& kernel_conf)
      : user_op_conf_(kernel_conf.op_attribute().op_conf()) {}

 private:
  const user_op::UserOpConfWrapper& user_op_conf() const override { return user_op_conf_; }
  const std::shared_ptr<const user_op::AttrVal>& Attr4Name(
      const std::string& attr_name) const override {
    return user_op_conf().Attr4Name(attr_name);
  }

  user_op::UserOpConfWrapper user_op_conf_;
};

class UserKernelInitContext final : public user_op::KernelInitContext {
 public:
  explicit UserKernelInitContext(DeviceCtx* device_ctx, const KernelConf& kernel_conf,
                                 const JobDesc& job_desc)
      : user_op_conf_(kernel_conf.op_attribute().op_conf()),
        device_ctx_(device_ctx),
        base_ctx_(UserKernelBaseContext(kernel_conf, job_desc)),
        parallel_desc_(kernel_conf.op_attribute().parallel_conf_signature().op_parallel_conf()),
        parallel_distribution_signature_(
            &(kernel_conf.op_attribute().parallel_distribution_signature())) {
    if (kernel_conf.op_attribute().has_sbp_signature()) {
      sbp_signature_ = &kernel_conf.op_attribute().sbp_signature();
    }
    for (const auto& pair :
         kernel_conf.op_attribute().logical_blob_desc_signature().bn_in_op2blob_desc()) {
      arg2logical_tensor_desc_.emplace(GenUnRepeatedBn(pair.first),
                                       user_op::NaiveTensorDesc(pair.second));
    }
  }
  ~UserKernelInitContext() override = default;

  DeviceCtx* device_ctx() override { return device_ctx_; }

  DeviceType device_type() const override { return base_ctx_.device_type(); }
  const ParallelContext& parallel_ctx() const override { return base_ctx_.parallel_ctx(); }
  const user_op::TensorDesc* TensorDesc4ArgNameAndIndex(const std::string& arg_name,
                                                        int32_t index) const override {
    return base_ctx_.TensorDesc4ArgNameAndIndex(arg_name, index);
  }
  const user_op::TensorDesc* LogicalTensorDesc4ArgNameAndIndex(const std::string& arg_name,
                                                               int32_t index) const override {
    auto it = arg2logical_tensor_desc_.find(std::make_pair(arg_name, index));
    if (it == arg2logical_tensor_desc_.end()) {
      return nullptr;
    } else {
      return &(it->second);
    }
  }
  const SbpParallel& SbpParallel4ArgNameAndIndex(const std::string& arg_name,
                                                 int32_t index) const override {
    CHECK_EQ(parallel_desc_.hierarchy()->NumAxes(), 1);
    const auto& bn2sbp = sbp_signature_->bn_in_op2sbp_parallel();
    std::string bn = GenRepeatedBn(arg_name, index);
    auto it = bn2sbp.find(bn);
    CHECK(it != bn2sbp.end());
    return it->second;
  }

  const ParallelDistribution& ParallelDistribution4ArgNameAndIndex(const std::string& arg_name,
                                                                   int32_t index) const override {
    const auto& bn2parallel_distribution =
        parallel_distribution_signature_->bn_in_op2parallel_distribution();
    std::string bn = GenRepeatedBn(arg_name, index);
    auto it = bn2parallel_distribution.find(bn);
    CHECK(it != bn2parallel_distribution.end());
    return it->second;
  }

  const ArgVec& inputs() const override { return base_ctx_.inputs(); }
  const ArgVec& outputs() const override { return base_ctx_.outputs(); }
  const ParallelDesc& parallel_desc() const override { return parallel_desc_; }

 private:
  const user_op::UserOpConfWrapper& user_op_conf() const override { return user_op_conf_; }

  const std::shared_ptr<const user_op::AttrVal>& Attr4Name(
      const std::string& attr_name) const override {
    return user_op_conf().Attr4Name(attr_name);
  }

  user_op::UserOpConfWrapper user_op_conf_;
  DeviceCtx* device_ctx_;
  UserKernelBaseContext base_ctx_;
  const SbpSignature* sbp_signature_;
  HashMap<std::pair<std::string, int32_t>, user_op::NaiveTensorDesc> arg2logical_tensor_desc_;
  ParallelDesc parallel_desc_;
  const ParallelDistributionSignature* parallel_distribution_signature_;
};

class UserKernelOpInferContext : public user_op::InferContext {
 public:
  UserKernelOpInferContext(const KernelConf& kernel_conf, const JobDesc* job_desc)
      : user_op_conf_(kernel_conf.op_attribute().op_conf()),
        job_desc_(job_desc),
        parallel_ctx_(kernel_conf.parallel_ctx()),
        parallel_distribution_signature_(
            kernel_conf.op_attribute().parallel_distribution_signature()),
        parallel_desc_(kernel_conf.op_attribute().parallel_conf_signature().op_parallel_conf()) {
    if (kernel_conf.op_attribute().has_sbp_signature()) {
      sbp_signature_ = kernel_conf.op_attribute().sbp_signature();
    }
    auto InitTensorDesc = [&](const PbMap<std::string, UserOpConf::ListString>& arg_map,
                              ArgVec* arg_vec) {
      for (auto it = arg_map.begin(); it != arg_map.end(); ++it) {
        const std::string& arg_name = it->first;
        for (int32_t i = 0; i < it->second.s_size(); ++i) {
          std::pair<std::string, int32_t> arg_pair = std::make_pair(arg_name, i);
          arg_vec->emplace_back(arg_pair);
          arg2tensor_desc_.emplace(arg_pair, nullptr);
        }
      }
    };
    InitTensorDesc(kernel_conf.op_attribute().op_conf().user_conf().input(), &inputs_);
    InitTensorDesc(kernel_conf.op_attribute().op_conf().user_conf().output(), &outputs_);
    for (const auto& pair :
         kernel_conf.op_attribute().logical_blob_desc_signature().bn_in_op2blob_desc()) {
      arg2logical_tensor_desc_.emplace(GenUnRepeatedBn(pair.first),
                                       user_op::NaiveTensorDesc(pair.second));
    }
  }
  ~UserKernelOpInferContext() override = default;

  const user_op::TensorDesc* LogicalTensorDesc4ArgNameAndIndex(const std::string& arg_name,
                                                               int32_t index) const override {
    auto it = arg2logical_tensor_desc_.find(std::make_pair(arg_name, index));
    CHECK(it != arg2logical_tensor_desc_.end())
        << "Arg (" << arg_name << "," << index << ") is not found";
    return &(it->second);
  }
  user_op::TensorDesc* TensorDesc4ArgNameAndIndex(const std::string& arg_name,
                                                  int32_t index) override {
    auto it = arg2tensor_desc_.find(std::make_pair(arg_name, index));
    if (it == arg2tensor_desc_.end()) { return nullptr; }
    return it->second.get();
  }
  const Shape& InputShape(const std::string& arg_name, int32_t index) const override {
    return *const_cast<UserKernelOpInferContext*>(this)->Shape4ArgNameAndIndex(arg_name, index);
  }
  Shape* OutputShape(const std::string& arg_name, int32_t index) const override {
    return const_cast<UserKernelOpInferContext*>(this)->Shape4ArgNameAndIndex(arg_name, index);
<<<<<<< HEAD
  } 
=======
  }
>>>>>>> d7b2570a
  Shape* Shape4ArgNameAndIndex(const std::string& arg_name, int32_t index) override {
    return TensorDesc4ArgNameAndIndex(arg_name, index)->mut_shape();
  }
  DataType* Dtype4ArgNameAndIndex(const std::string& arg_name, int32_t index) override {
    return TensorDesc4ArgNameAndIndex(arg_name, index)->mut_data_type();
  }
  bool* IsDynamic4ArgNameAndIndex(const std::string& arg_name, int32_t index) override {
    return TensorDesc4ArgNameAndIndex(arg_name, index)->mut_is_dynamic();
  }

  const ArgVec& inputs() const override { return inputs_; }
  const ArgVec& outputs() const override { return outputs_; }
  const JobDesc* job_desc() const override {
    CHECK_NOTNULL(job_desc_);
    return job_desc_;
  }
  const ParallelContext& parallel_ctx() const override { return parallel_ctx_; };
  const ParallelDesc& parallel_desc() const override { return parallel_desc_; }
  const SbpParallel& SbpParallel4ArgNameAndIndex(const std::string& arg_name,
                                                 int32_t index) const override {
    CHECK_EQ(parallel_desc_.hierarchy()->NumAxes(), 1);
    const auto& bn2sbp = sbp_signature_.bn_in_op2sbp_parallel();
    std::string bn = GenRepeatedBn(arg_name, index);
    auto it = bn2sbp.find(bn);
    CHECK(it != bn2sbp.end());
    return it->second;
  }
  const ParallelDistribution& ParallelDistribution4ArgNameAndIndex(const std::string& arg_name,
                                                                   int32_t index) const override {
    const auto& bn2parallel_distribution =
        parallel_distribution_signature_.bn_in_op2parallel_distribution();
    std::string bn = GenRepeatedBn(arg_name, index);
    auto it = bn2parallel_distribution.find(bn);
    CHECK(it != bn2parallel_distribution.end());
    return it->second;
  }
  void UpdateArg2TensorDesc(const std::function<Blob*(const std::string&)>& BnInOp2Blob) {
    for (auto& pair : arg2tensor_desc_) {
      const auto& arg_pair = pair.first;
      std::unique_ptr<user_op::NaiveTensorDesc>* arg_tensor_desc_ptr = &pair.second;
      Blob* blob = BnInOp2Blob(GenRepeatedBn(arg_pair.first, arg_pair.second));
      CHECK_NOTNULL(blob);
      if (*arg_tensor_desc_ptr) {
        (*arg_tensor_desc_ptr)->mut_shape()->CheckNumAxesIdenticalAndAssign(blob->shape());
      } else {
        arg_tensor_desc_ptr->reset(new user_op::NaiveTensorDesc());
        FillTensorDescWithBlob(blob, arg_tensor_desc_ptr->get());
      }
    }
  }

  int64_t parallel_num() const override { return parallel_ctx_.parallel_num(); }

 private:
  const user_op::UserOpConfWrapper& user_op_conf() const override { return user_op_conf_; }
  const std::shared_ptr<const user_op::AttrVal>& Attr4Name(
      const std::string& attr_name) const override {
    return user_op_conf().Attr4Name(attr_name);
  }

  user_op::UserOpConfWrapper user_op_conf_;
  const JobDesc* job_desc_;
  ArgVec inputs_;
  ArgVec outputs_;
  ParallelContext parallel_ctx_;
  SbpSignature sbp_signature_;
  ParallelDistributionSignature parallel_distribution_signature_;
  ParallelDesc parallel_desc_;
  HashMap<std::pair<std::string, int32_t>, std::unique_ptr<user_op::NaiveTensorDesc>>
      arg2tensor_desc_;
  HashMap<std::pair<std::string, int32_t>, user_op::NaiveTensorDesc> arg2logical_tensor_desc_;
};

class UserKernelInferContext final : public user_op::KernelInferContext {
 public:
  explicit UserKernelInferContext(DeviceCtx* device_ctx, const KernelConf& kernel_conf,
                                  const JobDesc& job_desc)
      : user_op_conf_(kernel_conf.op_attribute().op_conf()),
        device_ctx_(device_ctx),
        base_ctx_(UserKernelBaseContext(kernel_conf, job_desc)),
        op_infer_ctx_(kernel_conf, &job_desc) {
    auto InitArg2Blob = [this](const PbMap<std::string, UserOpConf::ListString>& arg_map) {
      for (auto it = arg_map.begin(); it != arg_map.end(); ++it) {
        const std::string& arg_name = it->first;
        for (int32_t i = 0; i < it->second.s_size(); ++i) {
          arg2tensor_.emplace(std::make_pair(arg_name, i), nullptr);
        }
      }
    };
    InitArg2Blob(kernel_conf.op_attribute().op_conf().user_conf().input());
    InitArg2Blob(kernel_conf.op_attribute().op_conf().user_conf().output());

    const auto* op_reg_val = user_op::UserOpRegistryMgr::Get().GetOpRegistryResult(
        kernel_conf.op_attribute().op_conf().user_conf().op_type_name());
    CHECK_NOTNULL(op_reg_val);
    if (op_reg_val->physical_tensor_desc_infer_fn) {
      tensor_desc_infer_fn_ = op_reg_val->physical_tensor_desc_infer_fn;
    } else {
      UNIMPLEMENTED();
    }
  }
  ~UserKernelInferContext() = default;

  DeviceType device_type() const override { return base_ctx_.device_type(); }
  const ParallelContext& parallel_ctx() const override { return base_ctx_.parallel_ctx(); }
  const user_op::TensorDesc* TensorDesc4ArgNameAndIndex(const std::string& arg_name,
                                                        int32_t index) const override {
    return base_ctx_.TensorDesc4ArgNameAndIndex(arg_name, index);
  }
  const ArgVec& inputs() const override { return base_ctx_.inputs(); }
  const ArgVec& outputs() const override { return base_ctx_.outputs(); }

  DeviceCtx* device_ctx() override { return device_ctx_; }
  user_op::Tensor* Tensor4ArgNameAndIndex(const std::string& arg_name, int32_t arg_index) override {
    auto it = arg2tensor_.find(std::make_pair(arg_name, arg_index));
    CHECK(it != arg2tensor_.end()) << "Arg (" << arg_name << "," << arg_index << ") is not found";
    return it->second.get();
  }
  const ShapeView& ShapeView4ArgNameAndIndex(const std::string& arg_name,
                                             int32_t arg_index) override {
    user_op::Tensor* arg_tensor = Tensor4ArgNameAndIndex(arg_name, arg_index);
    CHECK(arg_tensor != nullptr) << "Tensor of arg (" << arg_name << "," << arg_index
                                 << ") is not found";
    return arg_tensor->shape();
  }
  MutShapeView* MutShapeView4ArgNameAndIndex(const std::string& arg_name,
                                             int32_t arg_index) override {
    user_op::Tensor* arg_tensor = Tensor4ArgNameAndIndex(arg_name, arg_index);
    CHECK(arg_tensor != nullptr) << "Tensor of arg (" << arg_name << "," << arg_index
                                 << ") is not found";
    return arg_tensor->mut_shape();
  }

  user_op::InferContext* MutOpInferContext() override { return &op_infer_ctx_; }
  const user_op::TensorDescInferFn& GetOpInferFn() const override { return tensor_desc_infer_fn_; }

  void UpdateArg2Tensor(const std::function<Blob*(const std::string&)>& BnInOp2Blob) {
    for (auto& pair : arg2tensor_) {
      const auto& arg_pair = pair.first;
      std::unique_ptr<user_op::BlobTensorView>* arg_tensor_ptr = &pair.second;
      Blob* blob = BnInOp2Blob(GenRepeatedBn(arg_pair.first, arg_pair.second));
      if (blob == nullptr) { continue; }
      if (*arg_tensor_ptr) {
        arg_tensor_ptr->get()->Reset(blob);
      } else {
        arg_tensor_ptr->reset(new user_op::BlobTensorView(blob));
      }
    }
  }

 private:
  const user_op::UserOpConfWrapper& user_op_conf() const override { return user_op_conf_; }
  const std::shared_ptr<const user_op::AttrVal>& Attr4Name(
      const std::string& attr_name) const override {
    return user_op_conf().Attr4Name(attr_name);
  }

  user_op::UserOpConfWrapper user_op_conf_;
  DeviceCtx* device_ctx_;
  UserKernelBaseContext base_ctx_;
  UserKernelOpInferContext op_infer_ctx_;
  user_op::TensorDescInferFn tensor_desc_infer_fn_;
  HashMap<std::pair<std::string, int32_t>, std::unique_ptr<user_op::BlobTensorView>> arg2tensor_;
};

namespace {

struct BnTensorPair {
  std::string bn;
  std::unique_ptr<user_op::BlobTensorView> tensor;
};

BnTensorPair MakeBnTensorPair(const std::string& bn) {
  BnTensorPair pair;
  pair.bn = bn;
  return pair;
}

BnTensorPair MakeBnTensorPair(const std::string& bn,
                              std::unique_ptr<user_op::BlobTensorView>&& tensor) {
  BnTensorPair pair;
  pair.bn = bn;
  pair.tensor = std::move(tensor);
  return pair;
}

}  // namespace

class UserKernelComputeContext final : public user_op::KernelComputeContext {
 public:
  explicit UserKernelComputeContext(DeviceCtx* device_ctx, const KernelConf& kernel_conf,
                                    const JobDesc& job_desc)
      : user_op_conf_(kernel_conf.op_attribute().op_conf()),
        device_ctx_(device_ctx),
        base_ctx_(std::move(UserKernelBaseContext(kernel_conf, job_desc))) {
    auto InitInOrOut = [&](const PbMap<std::string, UserOpConf::ListString>& arg_map) {
      for (const auto& it : arg_map) {
        const std::string& arg_name = it.first;
        for (int32_t i = 0; i < it.second.s_size(); ++i) {
          arg2bn_tensor_pair_.emplace(std::make_pair(arg_name, i),
                                      MakeBnTensorPair(GenRepeatedBn(arg_name, i)));
        }
      }
    };
    InitInOrOut(kernel_conf.op_attribute().op_conf().user_conf().input());
    InitInOrOut(kernel_conf.op_attribute().op_conf().user_conf().output());
    arg2bn_tensor_pair_.emplace(std::make_pair("tmp_buffer", 0),
                                MakeBnTensorPair(GenRepeatedBn("tmp_buffer", 0)));
  }
  ~UserKernelComputeContext() = default;

  const user_op::TensorDesc* TensorDesc4ArgNameAndIndex(const std::string& arg_name,
                                                        int32_t index) const override {
    return base_ctx_.TensorDesc4ArgNameAndIndex(arg_name, index);
  }

  user_op::Tensor* Tensor4ArgNameAndIndex(const std::string& arg_name, int32_t index) override {
    auto it = arg2bn_tensor_pair_.find(std::make_pair(arg_name, index));
    if (it == arg2bn_tensor_pair_.end()) { return nullptr; }
    return it->second.tensor.get();
  }
  DeviceCtx* device_ctx() override { return device_ctx_; }

  void UpdateTensorWithCorrBlob(const std::function<Blob*(const std::string&)>& BnInOp2Blob) {
    for (auto& pair : arg2bn_tensor_pair_) {
      std::unique_ptr<user_op::BlobTensorView>* arg_tensor_ptr = &pair.second.tensor;
      Blob* blob = BnInOp2Blob(pair.second.bn);
      if (blob == nullptr) { continue; }
      if (*arg_tensor_ptr) {
        arg_tensor_ptr->get()->Reset(blob);
      } else {
        arg_tensor_ptr->reset(new user_op::BlobTensorView(blob));
      }
    }
  }

  DeviceType device_type() const override { return base_ctx_.device_type(); }
  const ParallelContext& parallel_ctx() const override { return base_ctx_.parallel_ctx(); }
  const JobDesc& job_desc() const override { return base_ctx_.job_desc(); }

  const ArgVec& inputs() const override { return base_ctx_.inputs(); }
  const ArgVec& outputs() const override { return base_ctx_.outputs(); }

 private:
  const std::shared_ptr<const user_op::AttrVal>& Attr4Name(
      const std::string& attr_name) const override {
    return user_op_conf().Attr4Name(attr_name);
  }

  const user_op::UserOpConfWrapper& user_op_conf() const override { return user_op_conf_; }

  user_op::UserOpConfWrapper user_op_conf_;
  DeviceCtx* device_ctx_;
  HashMap<std::pair<std::string, int32_t>, BnTensorPair> arg2bn_tensor_pair_;
  UserKernelBaseContext base_ctx_;
};

class UserKernelRegContext final : public user_op::KernelRegContext {
 public:
  explicit UserKernelRegContext(const KernelConf& kernel_conf, const JobDesc& job_desc)
      : user_op_conf_(kernel_conf.op_attribute().op_conf()),
        base_ctx_(UserKernelBaseContext(kernel_conf, job_desc)) {}
  ~UserKernelRegContext() = default;

  DeviceType device_type() const override { return base_ctx_.device_type(); }
  const std::string& device_tag() const override { return base_ctx_.device_tag(); }
  const ParallelContext& parallel_ctx() const override { return base_ctx_.parallel_ctx(); }
  const user_op::TensorDesc* TensorDesc4ArgNameAndIndex(const std::string& arg_name,
                                                        int32_t index) const override {
    return base_ctx_.TensorDesc4ArgNameAndIndex(arg_name, index);
  }
  const ArgVec& inputs() const override { return base_ctx_.inputs(); }
  const ArgVec& outputs() const override { return base_ctx_.outputs(); }

  const user_op::UserOpConfWrapper& user_op_conf() const override { return user_op_conf_; }

  const std::shared_ptr<const user_op::AttrVal>& Attr4Name(
      const std::string& attr_name) const override {
    return user_op_conf().Attr4Name(attr_name);
  }

 private:
  user_op::UserOpConfWrapper user_op_conf_;
  UserKernelBaseContext base_ctx_;
};

void UserKernel::InitUserKernel(DeviceCtx* device_ctx) {
  ctx_.reset(new UserKernelComputeContext(device_ctx, kernel_conf(), job_desc()));
  infer_ctx_.reset(new UserKernelInferContext(device_ctx, kernel_conf(), job_desc()));
  infer_cache_.reset(new user_op::OpKernelInferCache(kernel_conf(), job_desc()));
  {
    const std::string& op_type_name =
        kernel_conf().op_attribute().op_conf().user_conf().op_type_name();
    const user_op::OpKernelRegistryResult* kernel_reg_val =
        CHECK_JUST(user_op::UserOpRegistryMgr::Get().GetOpKernelRegistryResult(
            op_type_name, UserKernelRegContext(kernel_conf(), job_desc())));
    CHECK_NOTNULL(kernel_reg_val);
    KernelCreateContext create_ctx(kernel_conf());
    kernel_.reset(kernel_reg_val->create_fn(&create_ctx));
  }
}

std::shared_ptr<user_op::OpKernelState> UserKernel::CreateOpKernelState(DeviceCtx* device_ctx) {
  UserKernelInitContext init_ctx(device_ctx, kernel_conf(), job_desc());
  return kernel_->CreateOpKernelState(&init_ctx);
}

const std::shared_ptr<user_op::OpKernelState>& UserKernel::GetOpKernelState() const {
  return opkernel_state_;
}

void UserKernel::ForwardUserKernel(std::function<Blob*(const std::string&)> BnInOp2Blob,
                                   user_op::OpKernelState* opkernel_state) const {
  ctx_->UpdateTensorWithCorrBlob(BnInOp2Blob);
  kernel_->Compute(ctx_.get(), opkernel_state);
}

void UserKernel::VirtualKernelInit(DeviceCtx* device_ctx) {
  InitUserKernel(device_ctx);
  CHECK(opkernel_state_.get() == nullptr);
  opkernel_state_ = CreateOpKernelState(device_ctx);
}

void UserKernel::ForwardDataContent(const KernelCtx& ctx,
                                    std::function<Blob*(const std::string&)> BnInOp2Blob) const {
  ForwardUserKernel(BnInOp2Blob, opkernel_state_.get());
}

void UserKernel::ForwardShape(const KernelCtx& ctx,
                              std::function<Blob*(const std::string&)> BnInOp2Blob) const {
  infer_ctx_->UpdateArg2Tensor(BnInOp2Blob);
  infer_cache_->UpdateCacheKey(infer_ctx_.get());
  if (!infer_cache_->IsCacheHit()) {
    auto* op_infer_ctx = dynamic_cast<UserKernelOpInferContext*>(infer_ctx_->MutOpInferContext());
    CHECK_NOTNULL(op_infer_ctx);
    op_infer_ctx->UpdateArg2TensorDesc(BnInOp2Blob);
    kernel_->InferShape(infer_ctx_.get());
    for (const auto& out_arg_pair : infer_ctx_->outputs()) {
      const Shape& static_shape =
          infer_ctx_->TensorDesc4ArgNameAndIndex(out_arg_pair.first, out_arg_pair.second)->shape();
      const ShapeView& shape_view =
          infer_ctx_->ShapeView4ArgNameAndIndex(out_arg_pair.first, out_arg_pair.second);
      CHECK_LE(shape_view.elem_cnt(), static_shape.elem_cnt())
          << "InferShape of OpKernel (op_type_name: " << op_conf().user_conf().op_type_name()
          << ", op_name: " << op_conf().name()
          << ") raise error, output arg's (name: " << out_arg_pair.first
          << ", index: " << out_arg_pair.second << ") runtime shape " << shape_view.ToString()
          << " surpass the limit of static shape " << static_shape.ToString();
    }
    infer_cache_->UpdateCacheValue(infer_ctx_.get());
  } else {
    std::shared_ptr<const OpInferCacheValue> cache_value_ptr = infer_cache_->GetCacheValue();
    FOR_RANGE(int, i, 0, infer_ctx_->outputs().size()) {
      const auto& out_arg_pair = infer_ctx_->outputs().at(i);
      MutShapeView* mut_shape_view =
          infer_ctx_->MutShapeView4ArgNameAndIndex(out_arg_pair.first, out_arg_pair.second);
      if (mut_shape_view) { mut_shape_view->set_shape(*cache_value_ptr->obn_idx2shape_sym.at(i)); }
    }
  }
}

bool UserKernel::IsStateless() const { return !kernel_->AlwaysComputeWhenAllOutputsEmpty(); }
NEW_REGISTER_KERNEL(OperatorConf::kUserConf, UserKernel).SetIsMatchedPred([](const KernelConf&) {
  return true;
});

EagerKernel::EagerKernel(const JobDesc* job_desc, const KernelConf& kernel_conf) {
  InitBase(job_desc, kernel_conf);
  InitOpKernel(kernel_conf);
}

void EagerKernel::InitOpKernel(const KernelConf& kernel_conf) {
  const std::string& op_type_name = kernel_conf.op_attribute().op_conf().user_conf().op_type_name();
  auto kernel_reg_val = CHECK_JUST(user_op::UserOpRegistryMgr::Get().GetOpKernelRegistryResult(
      op_type_name, UserKernelRegContext(kernel_conf, job_desc())));
  CHECK_NOTNULL(kernel_reg_val);
  KernelCreateContext create_ctx(kernel_conf);
  kernel_.reset(kernel_reg_val->create_fn(&create_ctx));
}

void EagerKernel::Infer(std::function<Blob*(const std::string&)> BnInOp2Blob) const {
  if (!kernel_conf().need_do_shape()) { return; }
  UserKernelInferContext infer_ctx(nullptr, kernel_conf(), job_desc());
  infer_ctx.UpdateArg2Tensor(BnInOp2Blob);
  auto* op_infer_ctx = dynamic_cast<UserKernelOpInferContext*>(infer_ctx.MutOpInferContext());
  if (op_infer_ctx) { op_infer_ctx->UpdateArg2TensorDesc(BnInOp2Blob); }
  kernel_->InferShape(&infer_ctx);
}

std::shared_ptr<user_op::OpKernelState> EagerKernel::EagerForward(
    const std::shared_ptr<user_op::OpKernelState>& old_opkernel_state, DeviceCtx* device_ctx,
    std::function<Blob*(const std::string&)> BnInOp2Blob) const {
  std::shared_ptr<user_op::OpKernelState> new_opkernel_state;
  if (old_opkernel_state) {
    new_opkernel_state = old_opkernel_state;
  } else {
    CHECK_NOTNULL(&job_desc());
    UserKernelInitContext init_ctx(device_ctx, kernel_conf(), job_desc());
    new_opkernel_state = kernel_->CreateOpKernelState(&init_ctx);
  }

  if (IsAllBlobEmpty(op_attribute().output_bns(), BnInOp2Blob)
      && !kernel_->AlwaysComputeWhenAllOutputsEmpty()) {
    return new_opkernel_state;
  }

  // TODO(lixinqi): refactor to a lightweight KernelComputeContext
  UserKernelComputeContext compute_ctx(device_ctx, kernel_conf(), job_desc());
  compute_ctx.UpdateTensorWithCorrBlob(BnInOp2Blob);
  kernel_->Compute(&compute_ctx, new_opkernel_state.get());
  return new_opkernel_state;
}

}  // namespace oneflow<|MERGE_RESOLUTION|>--- conflicted
+++ resolved
@@ -240,11 +240,7 @@
   }
   Shape* OutputShape(const std::string& arg_name, int32_t index) const override {
     return const_cast<UserKernelOpInferContext*>(this)->Shape4ArgNameAndIndex(arg_name, index);
-<<<<<<< HEAD
-  } 
-=======
-  }
->>>>>>> d7b2570a
+  }
   Shape* Shape4ArgNameAndIndex(const std::string& arg_name, int32_t index) override {
     return TensorDesc4ArgNameAndIndex(arg_name, index)->mut_shape();
   }
