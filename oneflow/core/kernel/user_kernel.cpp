#include "oneflow/core/framework/op_kernel.h"
#include "oneflow/core/framework/op_kernel_infer_cache.h"
#include "oneflow/core/framework/op_registration.h"
#include "oneflow/core/framework/kernel_registration.h"
#include "oneflow/core/framework/tensor.h"
#include "oneflow/core/framework/user_op_conf.h"
#include "oneflow/core/framework/infer_util.h"
#include "oneflow/core/kernel/kernel.h"

namespace oneflow {

namespace {

void FillTensorDescWithBlob(const Blob* blob, user_op::TensorDesc* tensor_desc) {
  BlobDescProto proto;
  blob->blob_desc().header_pod_desc().ToProto(proto.mutable_header());
  blob->blob_desc().body().ToProto(proto.mutable_body());
  proto.set_is_tensor_list(blob->blob_desc().is_tensor_list());
  proto.set_is_body_disabled(blob->blob_desc().is_body_disabled());
  proto.set_is_dynamic(blob->blob_desc().is_dynamic());
  proto.set_header_is_opaque(blob->blob_desc().header_is_opaque());
  *tensor_desc = proto;
  tensor_desc->mut_shape()->CheckNumAxesIdenticalAndAssign(blob->shape());
}

}  // namespace

using Arg2Tensor = HashMap<std::pair<std::string, int32_t>, std::unique_ptr<user_op::Tensor>>;
using ArgVec = std::vector<std::pair<std::string, int32_t>>;

class UserKernelBaseContext {
 public:
  UserKernelBaseContext(const KernelConf& kernel_conf, const JobDesc& job_desc)
      : job_desc_(job_desc) {
    CHECK(kernel_conf.has_user_conf());
    CHECK(kernel_conf.op_attribute().op_conf().has_user_conf());

    auto InitInOrOut = [&](const PbMap<std::string, UserOpConf::ListString>& arg_map,
                           ArgVec* arg_vec) {
      for (auto it = arg_map.begin(); it != arg_map.end(); ++it) {
        for (int32_t i = 0; i < it->second.s_size(); ++i) {
          arg_vec->emplace_back(std::make_pair(it->first, i));
        }
      }
    };
    InitInOrOut(kernel_conf.op_attribute().op_conf().user_conf().input(), &inputs_);
    InitInOrOut(kernel_conf.op_attribute().op_conf().user_conf().output(), &outputs_);

    device_type_ = kernel_conf.op_attribute().op_conf().device_type();
    parallel_ctx_ = kernel_conf.user_conf().parallel_ctx();
    for (const auto& pair : kernel_conf.user_conf().bn_in_op2blob_desc()) {
      arg2tensor_desc_.emplace(GenUnRepeatedBn(pair.first), user_op::TensorDesc(pair.second));
    }
  }
  ~UserKernelBaseContext() = default;

  DeviceType device_type() const { return device_type_; }
  const ParallelContext& parallel_ctx() const { return parallel_ctx_; }
  const JobDesc& job_desc() const { return job_desc_; }
  const user_op::TensorDesc* TensorDesc4ArgNameAndIndex(const std::string& arg_name,
                                                        int32_t index) const {
    auto it = arg2tensor_desc_.find(std::make_pair(arg_name, index));
    if (it == arg2tensor_desc_.end()) { return nullptr; }
    return &(it->second);
  }

  const ArgVec& inputs() const { return inputs_; }
  const ArgVec& outputs() const { return outputs_; }

 private:
  ArgVec inputs_;
  ArgVec outputs_;
  DeviceType device_type_;
  ParallelContext parallel_ctx_;
  HashMap<std::pair<std::string, int32_t>, user_op::TensorDesc> arg2tensor_desc_;
  const JobDesc& job_desc_;
};

class UserKernelInitContext final : public user_op::KernelInitContext {
 public:
  explicit UserKernelInitContext(DeviceCtx* device_ctx, const KernelConf& kernel_conf,
                                 const JobDesc& job_desc)
      : user_op::KernelInitContext(
            user_op::UserOpConfWrapper(kernel_conf.op_attribute().op_conf())),
        device_ctx_(device_ctx),
        base_ctx_(UserKernelBaseContext(kernel_conf, job_desc)),
        sbp_signature_(&(kernel_conf.user_conf().sbp_sig())) {}
  ~UserKernelInitContext() = default;

  DeviceCtx* device_ctx() override { return device_ctx_; }

  DeviceType device_type() const override { return base_ctx_.device_type(); }
  const ParallelContext& parallel_ctx() const override { return base_ctx_.parallel_ctx(); }
  const user_op::TensorDesc* TensorDesc4ArgNameAndIndex(const std::string& arg_name,
                                                        int32_t index) const override {
    return base_ctx_.TensorDesc4ArgNameAndIndex(arg_name, index);
  }
  const SbpParallel& SbpParallel4ArgNameAndIndex(const std::string& arg_name,
                                                 int32_t index) const override {
    const auto& bn2sbp = sbp_signature_->bn_in_op2sbp_parallel();
    std::string bn = GenRepeatedBn(arg_name, index);
    auto it = bn2sbp.find(bn);
    CHECK(it != bn2sbp.end());
    return it->second;
  }
  const ArgVec& inputs() const override { return base_ctx_.inputs(); }
  const ArgVec& outputs() const override { return base_ctx_.outputs(); }

 private:
  DeviceCtx* device_ctx_;
  UserKernelBaseContext base_ctx_;
  const SbpSignature* sbp_signature_;
};

class UserKernelOpInferContext : public user_op::InferContext {
 public:
  UserKernelOpInferContext(const OperatorConf& op_conf)
      : user_op::InferContext(user_op::UserOpConfWrapper(op_conf)) {
    auto* bn2sbp = sbp_signature_.mutable_bn_in_op2sbp_parallel();
    auto InitArgs7TensorDesc7Sbp = [&](const PbMap<std::string, UserOpConf::ListString>& arg_map,
                                       ArgVec* arg_vec) {
      for (auto it = arg_map.begin(); it != arg_map.end(); ++it) {
        const std::string& arg_name = it->first;
        for (int32_t i = 0; i < it->second.s_size(); ++i) {
          std::pair<std::string, int32_t> arg_pair = std::make_pair(arg_name, i);
          arg_vec->emplace_back(arg_pair);
          arg2tensor_desc_.emplace(arg_pair, nullptr);
          const std::string& bn_in_op = GenRepeatedBn(arg_name, i);
          (*bn2sbp)[bn_in_op].mutable_split_parallel()->set_axis(0);
        }
      }
    };
    InitArgs7TensorDesc7Sbp(op_conf.user_conf().input(), &inputs_);
    InitArgs7TensorDesc7Sbp(op_conf.user_conf().output(), &outputs_);
    parallel_ctx_.set_parallel_id(0);
    parallel_ctx_.set_parallel_num(1);
  }
  ~UserKernelOpInferContext() = default;

  user_op::TensorDesc* TensorDesc4ArgNameAndIndex(const std::string& arg_name,
                                                  int32_t index) override {
    return arg2tensor_desc_.at(std::make_pair(arg_name, index)).get();
  }
  Shape* Shape4ArgNameAndIndex(const std::string& arg_name, int32_t index) override {
    return TensorDesc4ArgNameAndIndex(arg_name, index)->mut_shape();
  }
  DataType* Dtype4ArgNameAndIndex(const std::string& arg_name, int32_t index) override {
    return TensorDesc4ArgNameAndIndex(arg_name, index)->mut_data_type();
  }
  bool* IsDynamic4ArgNameAndIndex(const std::string& arg_name, int32_t index) override {
    return TensorDesc4ArgNameAndIndex(arg_name, index)->mut_is_dynamic();
  }
  bool* IsTensorList4ArgNameAndIndex(const std::string& arg_name, int32_t index) override {
    return TensorDesc4ArgNameAndIndex(arg_name, index)->mut_is_tensor_list();
  }

  const ArgVec& inputs() const override { return inputs_; }
  const ArgVec& outputs() const override { return outputs_; }
  const ParallelContext& parallel_ctx() const override { return parallel_ctx_; };
  const SbpParallel& SbpParallel4ArgNameAndIndex(const std::string& arg_name,
                                                 int32_t index) const override {
    const auto& bn2sbp = sbp_signature_.bn_in_op2sbp_parallel();
    std::string bn = GenRepeatedBn(arg_name, index);
    auto it = bn2sbp.find(bn);
    CHECK(it != bn2sbp.end());
    return it->second;
  }

  void UpdateArg2TensorDesc(const std::function<Blob*(const std::string&)>& BnInOp2Blob) {
    for (auto& pair : arg2tensor_desc_) {
      const auto& arg_pair = pair.first;
      auto& arg_tensor_desc = pair.second;
      Blob* blob = BnInOp2Blob(GenRepeatedBn(arg_pair.first, arg_pair.second));
      CHECK_NOTNULL(blob);
      if (arg_tensor_desc) {
        arg_tensor_desc->mut_shape()->CheckNumAxesIdenticalAndAssign(blob->shape());
      } else {
        arg_tensor_desc.reset(new user_op::TensorDesc());
        FillTensorDescWithBlob(blob, arg_tensor_desc.get());
      }
    }
  }

 private:
  ArgVec inputs_;
  ArgVec outputs_;
  ParallelContext parallel_ctx_;
  SbpSignature sbp_signature_;
  HashMap<std::pair<std::string, int32_t>, std::unique_ptr<user_op::TensorDesc>> arg2tensor_desc_;
};

class UserKernelInferContext final : public user_op::KernelInferContext {
 public:
  explicit UserKernelInferContext(DeviceCtx* device_ctx, const KernelConf& kernel_conf)
      : user_op::KernelInferContext(
            user_op::UserOpConfWrapper(kernel_conf.op_attribute().op_conf())),
        device_ctx_(device_ctx),
        base_ctx_(UserKernelBaseContext(kernel_conf)),
        op_infer_ctx_(kernel_conf.op_attribute().op_conf()) {
    auto InitArg2Blob = [this](const PbMap<std::string, UserOpConf::ListString>& arg_map) {
      for (auto it = arg_map.begin(); it != arg_map.end(); ++it) {
        const std::string& arg_name = it->first;
        for (int32_t i = 0; i < it->second.s_size(); ++i) {
          arg2tensor_.emplace(std::make_pair(arg_name, i), nullptr);
        }
      }
    };
    InitArg2Blob(kernel_conf.op_attribute().op_conf().user_conf().input());
    InitArg2Blob(kernel_conf.op_attribute().op_conf().user_conf().output());

    const auto* op_reg_val = user_op::LookUpInOpRegistry(
        kernel_conf.op_attribute().op_conf().user_conf().op_type_name());
    CHECK_NOTNULL(op_reg_val);
    tensor_desc_infer_fn_ = op_reg_val->tensor_desc_infer_fn;
  }
  ~UserKernelInferContext() = default;

  DeviceType device_type() const override { return base_ctx_.device_type(); }
  const ParallelContext& parallel_ctx() const override { return base_ctx_.parallel_ctx(); }
  const user_op::TensorDesc* TensorDesc4ArgNameAndIndex(const std::string& arg_name,
                                                        int32_t index) const override {
    return base_ctx_.TensorDesc4ArgNameAndIndex(arg_name, index);
  }
  const ArgVec& inputs() const override { return base_ctx_.inputs(); }
  const ArgVec& outputs() const override { return base_ctx_.outputs(); }

  DeviceCtx* device_ctx() override { return device_ctx_; }
  user_op::Tensor* Tensor4ArgNameAndIndex(const std::string& arg_name, int32_t arg_index) override {
    auto it = arg2tensor_.find(std::make_pair(arg_name, arg_index));
    CHECK(it != arg2tensor_.end()) << "Arg (" << arg_name << "," << arg_index << ") is not found";
    return it->second.get();
  }
  const ShapeView& ShapeView4ArgNameAndIndex(const std::string& arg_name,
                                             int32_t arg_index) override {
    user_op::Tensor* arg_tensor = Tensor4ArgNameAndIndex(arg_name, arg_index);
    CHECK(arg_tensor != nullptr) << "Tenosr of arg (" << arg_name << "," << arg_index
                                 << ") is not found";
    return arg_tensor->shape();
  }
  MutShapeView* MutShapeView4ArgNameAndIndex(const std::string& arg_name,
                                             int32_t arg_index) override {
    user_op::Tensor* arg_tensor = Tensor4ArgNameAndIndex(arg_name, arg_index);
    CHECK(arg_tensor != nullptr) << "Tenosr of arg (" << arg_name << "," << arg_index
                                 << ") is not found";
    return arg_tensor->mut_shape();
  }

  user_op::InferContext* GetOpInferContext() override { return &op_infer_ctx_; }
  const user_op::TensorDescInferFn& GetOpInferFn() override { return tensor_desc_infer_fn_; }

  void UpdateArg2Tenosr(const std::function<Blob*(const std::string&)>& BnInOp2Blob) {
    for (auto& pair : arg2tensor_) {
      const auto& arg_pair = pair.first;
      auto& arg_tensor = pair.second;
      Blob* blob = BnInOp2Blob(GenRepeatedBn(arg_pair.first, arg_pair.second));
      CHECK_NOTNULL(blob);
      if (arg_tensor) {
        *arg_tensor = std::move(user_op::Tensor(blob));
      } else {
        arg_tensor.reset(new user_op::Tensor(blob));
      }
    }
  }

 private:
  DeviceCtx* device_ctx_;
  UserKernelBaseContext base_ctx_;
  UserKernelOpInferContext op_infer_ctx_;
  user_op::TensorDescInferFn tensor_desc_infer_fn_;
  HashMap<std::pair<std::string, int32_t>, std::unique_ptr<user_op::Tensor>> arg2tensor_;
};

class UserKernelComputeContext final : public user_op::KernelComputeContext {
 public:
  explicit UserKernelComputeContext(DeviceCtx* device_ctx, const KernelConf& kernel_conf,
                                    const JobDesc& job_desc)
      : user_op::KernelComputeContext(
            user_op::UserOpConfWrapper(kernel_conf.op_attribute().op_conf())),
        device_ctx_(device_ctx),
        base_ctx_(std::move(UserKernelBaseContext(kernel_conf, job_desc))) {
    auto InitInOrOut = [&](const PbMap<std::string, UserOpConf::ListString>& arg_map) {
      for (auto it = arg_map.begin(); it != arg_map.end(); ++it) {
        const std::string& arg_name = it->first;
        for (int32_t i = 0; i < it->second.s_size(); ++i) {
          arg2tensor_.emplace(std::make_pair(arg_name, i), std::unique_ptr<user_op::Tensor>());
        }
      }
    };
    InitInOrOut(kernel_conf.op_attribute().op_conf().user_conf().input());
    InitInOrOut(kernel_conf.op_attribute().op_conf().user_conf().output());
    arg2tensor_.emplace(std::make_pair("tmp_buffer", 0), std::unique_ptr<user_op::Tensor>());
  }
  ~UserKernelComputeContext() = default;

  user_op::Tensor* Tensor4ArgNameAndIndex(const std::string& arg_name, int32_t index) override {
    auto it = arg2tensor_.find(std::make_pair(arg_name, index));
    if (it == arg2tensor_.end()) { return nullptr; }
    return it->second.get();
  }
  DeviceCtx* device_ctx() override { return device_ctx_; }

  void UpdateTensorWithCorrBlob(std::function<Blob*(const std::string&)> BnInOp2Blob) {
    for (auto& pair : arg2tensor_) {
      std::string bn_in_op = GenRepeatedBn(pair.first.first, pair.first.second);
      Blob* blob = BnInOp2Blob(bn_in_op);
      if (blob == nullptr) {
        pair.second.reset();
      } else {
        pair.second.reset(new user_op::Tensor(blob));
      }
    }
  }

  DeviceType device_type() const override { return base_ctx_.device_type(); }
  const ParallelContext& parallel_ctx() const override { return base_ctx_.parallel_ctx(); }
  const JobDesc& job_desc() const override { return base_ctx_.job_desc(); }

  const ArgVec& inputs() const override { return base_ctx_.inputs(); }
  const ArgVec& outputs() const override { return base_ctx_.outputs(); }

 private:
  DeviceCtx* device_ctx_;
  Arg2Tensor arg2tensor_;
  UserKernelBaseContext base_ctx_;
};

class UserKernelRegContext final : public user_op::KernelRegContext {
 public:
  explicit UserKernelRegContext(const KernelConf& kernel_conf, const JobDesc& job_desc)
      : user_op::KernelRegContext(user_op::UserOpConfWrapper(kernel_conf.op_attribute().op_conf())),
        base_ctx_(UserKernelBaseContext(kernel_conf, job_desc)) {}
  ~UserKernelRegContext() = default;

  DeviceType device_type() const override { return base_ctx_.device_type(); }
  const ParallelContext& parallel_ctx() const override { return base_ctx_.parallel_ctx(); }
  const user_op::TensorDesc* TensorDesc4ArgNameAndIndex(const std::string& arg_name,
                                                        int32_t index) const override {
    return base_ctx_.TensorDesc4ArgNameAndIndex(arg_name, index);
  }
  const ArgVec& inputs() const override { return base_ctx_.inputs(); }
  const ArgVec& outputs() const override { return base_ctx_.outputs(); }

 private:
  UserKernelBaseContext base_ctx_;
};

class UserKernel final : public Kernel {
 public:
  OF_DISALLOW_COPY_AND_MOVE(UserKernel);
  UserKernel() = default;
  ~UserKernel() = default;

  void InitUserKernel(DeviceCtx* device_ctx) {
    ctx_.reset(new UserKernelComputeContext(device_ctx, kernel_conf(), job_desc()));
    infer_ctx_.reset(new UserKernelInferContext(device_ctx, kernel_conf()));
    infer_cache_.reset(new user_op::OpKernelInferCache(kernel_conf(), job_desc()));
    {
      const std::string& op_type_name =
          kernel_conf().op_attribute().op_conf().user_conf().op_type_name();
<<<<<<< HEAD
      const auto* kernel_reg_val = user_op::LookUpInKernelRegistry(
          op_type_name, UserKernelRegContext(kernel_conf(), job_desc()));
=======
      const auto* kernel_reg_val =
          user_op::LookUpInKernelRegistry(op_type_name, UserKernelRegContext(kernel_conf()));
>>>>>>> e6cf5bee
      CHECK_NOTNULL(kernel_reg_val);
      kernel_.reset(kernel_reg_val->create_fn());
    }
  }
  std::shared_ptr<user_op::OpKernelState> CreateOpKernelState(DeviceCtx* device_ctx) {
    UserKernelInitContext init_ctx(device_ctx, kernel_conf(), job_desc());
    return kernel_->CreateOpKernelState(&init_ctx);
  }
  void ForwardUserKernel(std::function<Blob*(const std::string&)> BnInOp2Blob,
                         user_op::OpKernelState* opkernel_state) const {
    ctx_->UpdateTensorWithCorrBlob(BnInOp2Blob);
    kernel_->Compute(ctx_.get(), opkernel_state);
  }

 private:
  void VirtualKernelInit(DeviceCtx* device_ctx) override {
    InitUserKernel(device_ctx);
    CHECK(opkernel_state_.get() == nullptr);
    opkernel_state_ = CreateOpKernelState(device_ctx);
  }

  void ForwardDataContent(const KernelCtx& ctx,
                          std::function<Blob*(const std::string&)> BnInOp2Blob) const override {
    ForwardUserKernel(BnInOp2Blob, opkernel_state_.get());
  }

  void ForwardShape(const KernelCtx& ctx,
                    std::function<Blob*(const std::string&)> BnInOp2Blob) const override {
    infer_ctx_->UpdateArg2Tenosr(BnInOp2Blob);
    infer_cache_->UpdateCacheKey(infer_ctx_.get());
    if (!infer_cache_->IsCacheHit()) {
      auto* op_infer_ctx = dynamic_cast<UserKernelOpInferContext*>(infer_ctx_->GetOpInferContext());
      if (op_infer_ctx) { op_infer_ctx->UpdateArg2TensorDesc(BnInOp2Blob); }
      kernel_->InferShape(infer_ctx_.get());
      infer_cache_->UpdateCacheValue(infer_ctx_.get());
    } else {
      auto cache_value_ptr = infer_cache_->GetCacheValue();
      FOR_RANGE(int, i, 0, infer_ctx_->outputs().size()) {
        const auto& out_arg_pair = infer_ctx_->outputs().at(i);
        auto* mut_shape_view =
            infer_ctx_->MutShapeView4ArgNameAndIndex(out_arg_pair.first, out_arg_pair.second);
        mut_shape_view->set_shape(*cache_value_ptr->obn_idx2shape_sym.at(i));
      }
    }
  }

  bool IsStateless() const override { return !kernel_->AlwaysComputeWhenAllOutputsEmpty(); }

  std::shared_ptr<user_op::OpKernelState> opkernel_state_;
  std::unique_ptr<const user_op::OpKernel> kernel_;
  std::unique_ptr<UserKernelComputeContext> ctx_;
  std::unique_ptr<UserKernelInferContext> infer_ctx_;
  std::unique_ptr<user_op::OpKernelInferCache> infer_cache_;
};

NEW_REGISTER_KERNEL(OperatorConf::kUserConf, UserKernel).SetIsMatchedPred([](const KernelConf&) {
  return true;
});

}  // namespace oneflow<|MERGE_RESOLUTION|>--- conflicted
+++ resolved
@@ -114,8 +114,8 @@
 
 class UserKernelOpInferContext : public user_op::InferContext {
  public:
-  UserKernelOpInferContext(const OperatorConf& op_conf)
-      : user_op::InferContext(user_op::UserOpConfWrapper(op_conf)) {
+  UserKernelOpInferContext(const OperatorConf& op_conf, const JobDesc& job_desc)
+      : user_op::InferContext(user_op::UserOpConfWrapper(op_conf)), job_desc_(job_desc) {
     auto* bn2sbp = sbp_signature_.mutable_bn_in_op2sbp_parallel();
     auto InitArgs7TensorDesc7Sbp = [&](const PbMap<std::string, UserOpConf::ListString>& arg_map,
                                        ArgVec* arg_vec) {
@@ -156,6 +156,7 @@
 
   const ArgVec& inputs() const override { return inputs_; }
   const ArgVec& outputs() const override { return outputs_; }
+  const JobDesc& job_desc() const override { return job_desc_; }
   const ParallelContext& parallel_ctx() const override { return parallel_ctx_; };
   const SbpParallel& SbpParallel4ArgNameAndIndex(const std::string& arg_name,
                                                  int32_t index) const override {
@@ -182,6 +183,7 @@
   }
 
  private:
+  const JobDesc& job_desc_;
   ArgVec inputs_;
   ArgVec outputs_;
   ParallelContext parallel_ctx_;
@@ -191,12 +193,13 @@
 
 class UserKernelInferContext final : public user_op::KernelInferContext {
  public:
-  explicit UserKernelInferContext(DeviceCtx* device_ctx, const KernelConf& kernel_conf)
+  explicit UserKernelInferContext(DeviceCtx* device_ctx, const KernelConf& kernel_conf,
+                                  const JobDesc& job_desc)
       : user_op::KernelInferContext(
             user_op::UserOpConfWrapper(kernel_conf.op_attribute().op_conf())),
         device_ctx_(device_ctx),
-        base_ctx_(UserKernelBaseContext(kernel_conf)),
-        op_infer_ctx_(kernel_conf.op_attribute().op_conf()) {
+        base_ctx_(UserKernelBaseContext(kernel_conf, job_desc)),
+        op_infer_ctx_(kernel_conf.op_attribute().op_conf(), job_desc) {
     auto InitArg2Blob = [this](const PbMap<std::string, UserOpConf::ListString>& arg_map) {
       for (auto it = arg_map.begin(); it != arg_map.end(); ++it) {
         const std::string& arg_name = it->first;
@@ -352,18 +355,13 @@
 
   void InitUserKernel(DeviceCtx* device_ctx) {
     ctx_.reset(new UserKernelComputeContext(device_ctx, kernel_conf(), job_desc()));
-    infer_ctx_.reset(new UserKernelInferContext(device_ctx, kernel_conf()));
+    infer_ctx_.reset(new UserKernelInferContext(device_ctx, kernel_conf(), job_desc()));
     infer_cache_.reset(new user_op::OpKernelInferCache(kernel_conf(), job_desc()));
     {
       const std::string& op_type_name =
           kernel_conf().op_attribute().op_conf().user_conf().op_type_name();
-<<<<<<< HEAD
       const auto* kernel_reg_val = user_op::LookUpInKernelRegistry(
           op_type_name, UserKernelRegContext(kernel_conf(), job_desc()));
-=======
-      const auto* kernel_reg_val =
-          user_op::LookUpInKernelRegistry(op_type_name, UserKernelRegContext(kernel_conf()));
->>>>>>> e6cf5bee
       CHECK_NOTNULL(kernel_reg_val);
       kernel_.reset(kernel_reg_val->create_fn());
     }
