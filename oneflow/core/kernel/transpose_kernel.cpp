#include "oneflow/core/kernel/transpose_kernel.h"

namespace oneflow {

template<DeviceType device_type, typename T>
void TransposeKernel<device_type, T>::ForwardDataContent(
    const KernelCtx& ctx, std::function<Blob*(const std::string&)> BnInOp2Blob) const {
  Transpose<device_type, T>(ctx.device_ctx, BnInOp2Blob("in"), BnInOp2Blob("out"),
                            this->kernel_conf().transpose_conf().perm());
}

<<<<<<< HEAD
template<DeviceType device_type, typename T>
void TransposeKernel<device_type, T>::BackwardDataContent(
    const KernelCtx& ctx, std::function<Blob*(const std::string&)> BnInOp2Blob) const {
  Blob* in_diff = BnInOp2Blob("in_diff");
  if (in_diff) {
    Transpose<device_type, T>(ctx.device_ctx, BnInOp2Blob("out_diff"), in_diff,
                              this->kernel_conf().transpose_conf().invert_perm());
  }
}

ADD_DEFAULT_KERNEL_CREATOR(OperatorConf::kTransposeConf, TransposeKernel,
                           FLOATING_DATA_TYPE_SEQ FLOAT16_DATA_TYPE_SEQ);
=======
ADD_DEFAULT_KERNEL_CREATOR(OperatorConf::kTransposeConf, TransposeKernel, ARITHMETIC_DATA_TYPE_SEQ);
>>>>>>> b12b778a

}  // namespace oneflow<|MERGE_RESOLUTION|>--- conflicted
+++ resolved
@@ -9,21 +9,7 @@
                             this->kernel_conf().transpose_conf().perm());
 }
 
-<<<<<<< HEAD
-template<DeviceType device_type, typename T>
-void TransposeKernel<device_type, T>::BackwardDataContent(
-    const KernelCtx& ctx, std::function<Blob*(const std::string&)> BnInOp2Blob) const {
-  Blob* in_diff = BnInOp2Blob("in_diff");
-  if (in_diff) {
-    Transpose<device_type, T>(ctx.device_ctx, BnInOp2Blob("out_diff"), in_diff,
-                              this->kernel_conf().transpose_conf().invert_perm());
-  }
-}
-
-ADD_DEFAULT_KERNEL_CREATOR(OperatorConf::kTransposeConf, TransposeKernel,
-                           FLOATING_DATA_TYPE_SEQ FLOAT16_DATA_TYPE_SEQ);
-=======
-ADD_DEFAULT_KERNEL_CREATOR(OperatorConf::kTransposeConf, TransposeKernel, ARITHMETIC_DATA_TYPE_SEQ);
->>>>>>> b12b778a
+ADD_DEFAULT_KERNEL_CREATOR_WITH_GPU_HALF(OperatorConf::kTransposeConf, TransposeKernel,
+                                         FLOATING_DATA_TYPE_SEQ);
 
 }  // namespace oneflow