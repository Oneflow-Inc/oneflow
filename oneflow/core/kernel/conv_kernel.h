#ifndef ONEFLOW_CORE_KERNEL_CONV_KERNEL_H_
#define ONEFLOW_CORE_KERNEL_CONV_KERNEL_H_

#include "oneflow/core/kernel/kernel.h"
#include "oneflow/core/operator/conv_op.h"
#include "oneflow/core/device/cudnn_util.h"

namespace oneflow {

namespace {

template<typename T>
const T* GetImgDptr(const Blob* blob, int64_t idx) {
  return blob->dptr<T>() + blob->shape().Count(1) * idx;
}

template<typename T>
T* GetImgMutDptr(Blob* blob, int64_t idx) {
  return const_cast<T*>(GetImgDptr<T>(blob, idx));
}

}  // namespace

template<DeviceType device_type, typename T>
class ConvKernelIf : public KernelIfWithModel<device_type, T>,
                     public KernelIfWithActivation<device_type, T> {
 public:
  OF_DISALLOW_COPY_AND_MOVE(ConvKernelIf);
  ConvKernelIf() = default;
  virtual ~ConvKernelIf() = default;

 protected:
  void ForwardDataContent(const KernelCtx&,
                          std::function<Blob*(const std::string&)> BnInOp2Blob) const override;
<<<<<<< HEAD
  void BackwardDataContent(const KernelCtx&,
                           std::function<Blob*(const std::string&)> BnInOp2Blob) const override;
=======
  void InitConstBufBlobs(DeviceCtx*,
                         std::function<Blob*(const std::string&)> BnInOp2Blob) const override;
  void InitModelBlobsWithRandomSeed(
      DeviceCtx*, std::mt19937* random_seed_gen,
      std::function<Blob*(const std::string&)> BnInOp2Blob) const override;
  void InitModelBlobsWithDir(DeviceCtx*, int32_t part_id, int32_t part_num,
                             const std::string& model_load_dir,
                             std::function<Blob*(const std::string&)> BnInOp2Blob) const override;
>>>>>>> b12b778a

  virtual void DoForwardDataContent(DeviceCtx*, const Blob* in_blob, const Blob* weight_blob,
                                    Blob* out_blob,
                                    std::function<Blob*(const std::string&)> BnInOp2Blob) const = 0;
  virtual void WeightBackward(DeviceCtx*, const Blob* out_diff_blob, const Blob* in_blob,
                              Blob* weight_diff_blob, Blob* in_diff_blob,
                              std::function<Blob*(const std::string&)> BnInOp2Blob) const = 0;
  virtual void BiasBackward(DeviceCtx*, const Blob* out_diff_blob, Blob* bias_diff_blob,
                            std::function<Blob*(const std::string&)> BnInOp2Blob) const = 0;

  const PbMessage& GetCustomizedOpConf() const override;
  const ConvKernelConf& GetConvKernelConf() const;
  const int32_t OpKernelDim() const;
};

template<typename T>
using Im2ColFunc = void (*)(const int dim_num, DeviceCtx* device_ctx, const T* in_dptr,
                            const Shape& in_shape, const Shape& weight_shape,
                            const Shape& out_shape, const int32_t* strides,
                            const int32_t* dilation_rate, const int32_t* padding_before,
                            T* col_buf);

template<typename T>
using Col2ImFunc = void (*)(const int dim_num, DeviceCtx* device_ctx, const T* col_buf,
                            const Shape& in_shape, const Shape& weight_shape,
                            const Shape& out_shape, const int32_t* strides,
                            const int32_t* dilation_rate, const int32_t* padding_before,
                            T* in_diff_ptr);

template<typename T>
using GemmFunc = void (*)(DeviceCtx* ctx, enum CBLAS_TRANSPOSE, enum CBLAS_TRANSPOSE, const int m,
                          const int n, const int k, const T alpha, const T* a, const T* b,
                          const T beta, T* c);

template<DeviceType device_type, typename T>
class ConvKernelImplByIm2Col : public ConvKernelIf<device_type, T> {
 public:
  OF_DISALLOW_COPY_AND_MOVE(ConvKernelImplByIm2Col);
  ConvKernelImplByIm2Col() = default;
  ~ConvKernelImplByIm2Col() = default;

 protected:
  void VirtualKernelInit(const ParallelContext*) override;
  void DoForwardDataContent(DeviceCtx*, const Blob* in_blob, const Blob* weight_blob,
                            Blob* out_blob,
                            std::function<Blob*(const std::string&)> BnInOp2Blob) const override;
  void WeightBackward(DeviceCtx*, const Blob* out_diff_blob, const Blob* in_blob,
                      Blob* weight_diff_blob, Blob* in_diff_blob,
                      std::function<Blob*(const std::string&)> BnInOp2Blob) const override;
  void BiasBackward(DeviceCtx*, const Blob* out_diff_blob, Blob* bias_diff_blob,
                    std::function<Blob*(const std::string&)> BnInOp2Blob) const override;

 private:
  Im2ColFunc<T> im2col_func_;
  Col2ImFunc<T> col2im_func_;
  GemmFunc<T> forward_func_;
  enum CBLAS_TRANSPOSE is_out_diff_need_trans_;
  size_t dhw_offset_;
  const int32_t* strides_;
  const int32_t* dilation_rate_;
  const int32_t* padding_before_;
  Shape in_shape_;
  Shape out_shape_;
  Shape weight_shape_;
};

template<DeviceType device_type, typename T>
class ConvKernel;

template<typename T>
class ConvKernel<DeviceType::kCPU, T> final : public ConvKernelImplByIm2Col<DeviceType::kCPU, T> {
 public:
  OF_DISALLOW_COPY_AND_MOVE(ConvKernel);
  ConvKernel() = default;
  ~ConvKernel() = default;

 private:
};

template<typename T>
class ConvKernel<DeviceType::kGPU, T> final : public ConvKernelImplByIm2Col<DeviceType::kGPU, T> {
 public:
  OF_DISALLOW_COPY_AND_MOVE(ConvKernel);
  ConvKernel() = default;
  ~ConvKernel() = default;

 private:
  void VirtualKernelInit(const ParallelContext*) override;
  void KernelInitWithCudnn(const ParallelContext*);

  void DoForwardDataContent(DeviceCtx*, const Blob* in_blob, const Blob* weight_blob,
                            Blob* out_blob,
                            std::function<Blob*(const std::string&)> BnInOp2Blob) const override;
  void DoForwardDataContentWithCudnn(DeviceCtx*, const Blob* in_blob, const Blob* weight_blob,
                                     Blob* out_blob,
                                     std::function<Blob*(const std::string&)> BnInOp2Blob) const;

  void WeightBackward(DeviceCtx*, const Blob* out_diff_blob, const Blob* in_blob,
                      Blob* weight_diff_blob, Blob* in_diff_blob,
                      std::function<Blob*(const std::string&)> BnInOp2Blob) const override;
  void WeightBackwardWithCudnn(DeviceCtx*, const Blob* out_diff_blob, const Blob* in_blob,
                               Blob* weight_diff_blob, Blob* in_diff_blob,
                               std::function<Blob*(const std::string&)> BnInOp2Blob) const;

  void BiasBackward(DeviceCtx*, const Blob* out_diff_blob, Blob* bias_diff_blob,
                    std::function<Blob*(const std::string&)> BnInOp2Blob) const override;
  void BiasBackwardWithCudnn(DeviceCtx*, const Blob* out_diff_blob, Blob* bias_diff_blob,
                             std::function<Blob*(const std::string&)> BnInOp2Blob) const;

  std::unique_ptr<CudnnTensorDesc> in_desc_;
  std::unique_ptr<CudnnTensorDesc> out_desc_;
  std::unique_ptr<CudnnFilterDesc> filter_desc_;
  std::unique_ptr<CudnnConvDesc> conv_desc_;
  std::unique_ptr<CudnnTensorDesc> bias_desc_;
};

template<>
class ConvKernel<DeviceType::kGPU, float16> final : public ConvKernelIf<DeviceType::kGPU, float16> {
 public:
  OF_DISALLOW_COPY_AND_MOVE(ConvKernel);
  ConvKernel() = default;
  ~ConvKernel() = default;

 private:
  void VirtualKernelInit(const ParallelContext*) override;
  void KernelInitWithCudnn(const ParallelContext*);

  void DoForwardDataContent(DeviceCtx*, const Blob* in_blob, const Blob* weight_blob,
                            Blob* out_blob,
                            std::function<Blob*(const std::string&)> BnInOp2Blob) const override;
  void WeightBackward(DeviceCtx*, const Blob* out_diff_blob, const Blob* in_blob,
                      Blob* weight_diff_blob, Blob* in_diff_blob,
                      std::function<Blob*(const std::string&)> BnInOp2Blob) const override {}
  void BiasBackward(DeviceCtx*, const Blob* out_diff_blob, Blob* bias_diff_blob,
                    std::function<Blob*(const std::string&)> BnInOp2Blob) const override {}

  std::unique_ptr<CudnnTensorDesc> in_desc_;
  std::unique_ptr<CudnnTensorDesc> out_desc_;
  std::unique_ptr<CudnnFilterDesc> filter_desc_;
  std::unique_ptr<CudnnConvDesc> conv_desc_;
  std::unique_ptr<CudnnTensorDesc> bias_desc_;
};

// ConvKernel<kCPU, float16> is not used
template<>
class ConvKernel<DeviceType::kCPU, float16> final : public Kernel {
 public:
  OF_DISALLOW_COPY_AND_MOVE(ConvKernel);
  ConvKernel() = default;
  ~ConvKernel() = default;
};

template<typename T>
class ColBufWriter {
 public:
  ColBufWriter(const T* src_ptr, T* dst_ptr, int64_t c_size, int64_t id_size, int64_t ih_size,
               int64_t iw_size, int64_t od_size, int64_t oh_size, int64_t ow_size);
  virtual ~ColBufWriter() = default;
  virtual void DHWCWrite(int64_t c, int64_t id, int64_t ih, int64_t iw) = 0;
  virtual void CDHWWrite(int64_t c, int64_t id, int64_t ih, int64_t iw) = 0;
  virtual void InvalidDFunc() = 0;
  virtual void InvalidHFunc() = 0;
  virtual void InvalidWFunc() = 0;
  virtual void NextImCSize() = 0;

 protected:
  const T* src_ptr_;
  T* dst_ptr_;
  int64_t c_size_;
  int64_t id_size_;
  int64_t ih_size_;
  int64_t iw_size_;
  int64_t od_size_;
  int64_t oh_size_;
  int64_t ow_size_;
};

template<typename T>
class Im2ColWriter final : public ColBufWriter<T> {
 public:
  Im2ColWriter(const T* src_ptr, T* dst_ptr, int64_t c_size, int64_t id_size, int64_t ih_size,
               int64_t iw_size, int64_t od_size, int64_t oh_size, int64_t ow_size);
  ~Im2ColWriter() = default;
  void DHWCWrite(int64_t c, int64_t id, int64_t ih, int64_t iw) override;
  void CDHWWrite(int64_t c, int64_t id, int64_t ih, int64_t iw) override;
  void InvalidDFunc() override;
  void InvalidHFunc() override;
  void InvalidWFunc() override;
  void NextImCSize() override;
};

template<typename T>
class Col2ImWriter final : public ColBufWriter<T> {
 public:
  Col2ImWriter(const T* src_ptr, T* dst_ptr, int64_t c_size, int64_t id_size, int64_t ih_size,
               int64_t iw_size, int64_t od_size, int64_t oh_size, int64_t ow_size);
  ~Col2ImWriter() = default;
  void DHWCWrite(int64_t c, int64_t id, int64_t ih, int64_t iw) override;
  void CDHWWrite(int64_t c, int64_t id, int64_t ih, int64_t iw) override;
  void InvalidDFunc() override;
  void InvalidHFunc() override;
  void InvalidWFunc() override;
  void NextImCSize() override;
};

template<typename T>
using DHWValidFunc = void (ColBufWriter<T>::*)(int64_t c, int64_t kd, int64_t kh, int64_t kw);

template<typename T>
class ColBufUtil final {
 public:
  ColBufUtil(const Shape& in_shape, const Shape& out_shape, int32_t dhw_offset,
             const int32_t* strides, const int32_t* dilation_rate, const int32_t* padding_before);
  void operator()(ColBufWriter<T>* col_buf_writer, int64_t c, int64_t kd, int64_t kh, int64_t kw);

 private:
  int64_t id_num_;
  int64_t ih_num_;
  int64_t iw_num_;
  int64_t od_num_;
  int64_t oh_num_;
  int64_t ow_num_;
  const int32_t* strides_;
  const int32_t* dilation_rate_;
  const int32_t* padding_before_;
  DHWValidFunc<T> dhw_valid_func_;
};

template<DeviceType device_type, typename T>
class ConvKernelUtil;

template<typename T>
struct ConvKernelUtil<DeviceType::kCPU, T> final {
 public:
  static void NCDHWIm2Col(const int dim_num, DeviceCtx* device_ctx, const T* in_dptr,
                          const Shape& in_shape, const Shape& weight_shape, const Shape& out_shape,
                          const int32_t* strides, const int32_t* dilation_rate,
                          const int32_t* padding_before, T* col_buf);

  static void NDHWCIm2Col(const int dim_num, DeviceCtx* device_ctx, const T* in_dptr,
                          const Shape& in_shape, const Shape& weight_shape, const Shape& out_shape,
                          const int32_t* strides, const int32_t* dilation_rate,
                          const int32_t* padding_before, T* col_buf);

  static void NCDHWCol2Im(const int dim_num, DeviceCtx* device_ctx, const T* col_buf,
                          const Shape& in_shape, const Shape& weight_shape, const Shape& out_shape,
                          const int32_t* strides, const int32_t* dilation_rate,
                          const int32_t* padding_before, T* in_diff_ptr);

  static void NDHWCCol2Im(const int dim_num, DeviceCtx* device_ctx, const T* col_buf,
                          const Shape& in_shape, const Shape& weight_shape, const Shape& out_shape,
                          const int32_t* strides, const int32_t* dilation_rate,
                          const int32_t* padding_before, T* in_diff_ptr);

 private:
  static void DoNCDWHFunc(const Shape& weight_shape, ColBufUtil<T>& conv_util,
                          ColBufWriter<T>* col_buf_writer);

  static void DoNDWHCFunc(const Shape& weight_shape, ColBufUtil<T>& conv_util,
                          ColBufWriter<T>* col_buf_writer);
};

template<typename T>
struct ConvKernelUtil<DeviceType::kGPU, T> final {
 public:
  static void NCDHWIm2Col(const int dim_num, DeviceCtx* device_ctx, const T* in_dptr,
                          const Shape& in_shape, const Shape& weight_shape, const Shape& out_shape,
                          const int32_t* strides, const int32_t* dilation_rate,
                          const int32_t* padding_before, T* col_buf);

  static void NDHWCIm2Col(const int dim_num, DeviceCtx* device_ctx, const T* in_dptr,
                          const Shape& in_shape, const Shape& weight_shape, const Shape& out_shape,
                          const int32_t* strides, const int32_t* dilation_rate,
                          const int32_t* padding_before, T* col_buf);

  static void NCDHWCol2Im(const int dim_num, DeviceCtx* device_ctx, const T* col_buf,
                          const Shape& in_shape, const Shape& weight_shape, const Shape& out_shape,
                          const int32_t* strides, const int32_t* dilation_rate,
                          const int32_t* padding_before, T* in_diff_ptr);

  static void NDHWCCol2Im(const int dim_num, DeviceCtx* device_ctx, const T* col_buf,
                          const Shape& in_shape, const Shape& weight_shape, const Shape& out_shape,
                          const int32_t* strides, const int32_t* dilation_rate,
                          const int32_t* padding_before, T* in_diff_ptr);

 private:
};

}  // namespace oneflow

#endif  // ONEFLOW_CORE_KERNEL_CONV_KERNEL_H_<|MERGE_RESOLUTION|>--- conflicted
+++ resolved
@@ -32,20 +32,6 @@
  protected:
   void ForwardDataContent(const KernelCtx&,
                           std::function<Blob*(const std::string&)> BnInOp2Blob) const override;
-<<<<<<< HEAD
-  void BackwardDataContent(const KernelCtx&,
-                           std::function<Blob*(const std::string&)> BnInOp2Blob) const override;
-=======
-  void InitConstBufBlobs(DeviceCtx*,
-                         std::function<Blob*(const std::string&)> BnInOp2Blob) const override;
-  void InitModelBlobsWithRandomSeed(
-      DeviceCtx*, std::mt19937* random_seed_gen,
-      std::function<Blob*(const std::string&)> BnInOp2Blob) const override;
-  void InitModelBlobsWithDir(DeviceCtx*, int32_t part_id, int32_t part_num,
-                             const std::string& model_load_dir,
-                             std::function<Blob*(const std::string&)> BnInOp2Blob) const override;
->>>>>>> b12b778a
-
   virtual void DoForwardDataContent(DeviceCtx*, const Blob* in_blob, const Blob* weight_blob,
                                     Blob* out_blob,
                                     std::function<Blob*(const std::string&)> BnInOp2Blob) const = 0;
