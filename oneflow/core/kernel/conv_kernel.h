#ifndef ONEFLOW_CORE_KERNEL_CONV_KERNEL_H_
#define ONEFLOW_CORE_KERNEL_CONV_KERNEL_H_

#include "oneflow/core/kernel/kernel.h"
#include "oneflow/core/operator/conv_op.h"
#include "oneflow/core/device/cudnn_util.h"

namespace oneflow {

template<DeviceType device_type, typename T>
class ConvKernelIf : public KernelIf<device_type> {
 public:
  OF_DISALLOW_COPY_AND_MOVE(ConvKernelIf);
  ConvKernelIf() = default;
  virtual ~ConvKernelIf() = default;

 protected:
  void BackwardDataContent(
      const KernelCtx&,
      std::function<Blob*(const std::string&)> BnInOp2Blob) const override;
  void InitPureModelTmpBlobs(
      DeviceCtx*,
      std::function<Blob*(const std::string&)> BnInOp2Blob) const override;
  void InitModelBlobsWithRandomSeed(
      DeviceCtx*, std::mt19937* random_seed_gen,
      std::function<Blob*(const std::string&)> BnInOp2Blob) const override;
  void InitModelBlobsWithDir(
      DeviceCtx*, int32_t part_id, int32_t part_num,
      const std::string& model_load_dir,
      std::function<Blob*(const std::string&)> BnInOp2Blob) const override;

<<<<<<< HEAD
  virtual void WeightBackward(
      DeviceCtx*,
      std::function<Blob*(const std::string&)> BnInOp2Blob) const = 0;
  virtual void BiasBackward(
      DeviceCtx*,
      std::function<Blob*(const std::string&)> BnInOp2Blob) const = 0;
=======
  virtual void WeightForward(
      DeviceCtx*, const Blob* in, const Blob* weight, Blob* out,
      std::function<Blob*(const std::string&)> BnInOp2Blob) const = 0;
  virtual void BiasForward(DeviceCtx*, const Blob* bias, Blob* out) const = 0;
  virtual void DataBackward(
      DeviceCtx*, const Blob* out_diff, const Blob* weight, Blob* in_diff,
      std::function<Blob*(const std::string&)> BnInOp2Blob) const = 0;
  virtual void WeightBackward(
      DeviceCtx*, const Blob* out_diff, const Blob* in, Blob* weight_diff,
      std::function<Blob*(const std::string&)> BnInOp2Blob) const = 0;
  virtual void BiasBackward(DeviceCtx*, const Blob* out_diff,
                            Blob* bias_diff) const = 0;
>>>>>>> 27b27409

  const PbMessage& GetCustomizedOpConf() const override;
  const ConvKernelConf& GetConvKernelConf() const;
  const int32_t OpKernelDim() const;
};

template<typename T>
using Im2ColFunc = void (*)(DeviceCtx* device_ctx, const T* in_dptr,
                            const Shape& in_shape, const Shape& weight_shape,
                            const Shape& out_shape, const int32_t* strides,
                            const int32_t* dilation_rate,
                            const int32_t* padding_before, T* col_buf);

template<typename T>
using Col2ImFunc = void (*)(DeviceCtx* device_ctx, const T* col_buf,
                            const Shape& in_shape, const Shape& weight_shape,
                            const Shape& out_shape, const int32_t* strides,
                            const int32_t* dilation_rate,
                            const int32_t* padding_before, T* in_diff_ptr);

template<DeviceType device_type, typename T>
class ConvKernel;

template<typename T>
class ConvKernel<DeviceType::kCPU, T> final
    : public ConvKernelIf<DeviceType::kCPU, T> {
 public:
  OF_DISALLOW_COPY_AND_MOVE(ConvKernel);
  ConvKernel() = default;
  ~ConvKernel() = default;

 private:
<<<<<<< HEAD
  void VirtualKernelInit(const ParallelContext*) override;
  void ForwardDataContent(
      const KernelCtx&,
      std::function<Blob*(const std::string&)> BnInOp2Blob) const override;
  void WeightBackward(
      DeviceCtx*,
      std::function<Blob*(const std::string&)> BnInOp2Blob) const override;
  void BiasBackward(
      DeviceCtx*,
      std::function<Blob*(const std::string&)> BnInOp2Blob) const override;
  Im2ColFunc<T> im2col_func_;
  Col2ImFunc<T> col2im_func_;
  enum CBLAS_TRANSPOSE forward_order_;
=======
  void WeightForward(
      DeviceCtx*, const Blob* in, const Blob* weight, Blob* out,
      std::function<Blob*(const std::string&)> BnInOp2Blob) const override;
  void BiasForward(DeviceCtx*, const Blob* bias, Blob* out) const override;
  void DataBackward(
      DeviceCtx*, const Blob* out_diff, const Blob* weight, Blob* in_diff,
      std::function<Blob*(const std::string&)> BnInOp2Blob) const override;
  void WeightBackward(
      DeviceCtx*, const Blob* out_diff, const Blob* in, Blob* weight_diff,
      std::function<Blob*(const std::string&)> BnInOp2Blob) const override;
  void BiasBackward(DeviceCtx*, const Blob* out_diff,
                    Blob* bias_diff) const override;
>>>>>>> 27b27409
};

template<typename T>
class ConvKernel<DeviceType::kGPU, T> final
    : public ConvKernelIf<DeviceType::kGPU, T> {
 public:
  OF_DISALLOW_COPY_AND_MOVE(ConvKernel);
  ConvKernel() = default;
  ~ConvKernel() = default;

 private:
  void VirtualKernelInit(const ParallelContext*) override;
<<<<<<< HEAD
  void ForwardDataContent(
      const KernelCtx&,
      std::function<Blob*(const std::string&)> BnInOp2Blob) const override;
  void WeightBackward(
      DeviceCtx*,
      std::function<Blob*(const std::string&)> BnInOp2Blob) const override;
  void BiasBackward(
      DeviceCtx*,
      std::function<Blob*(const std::string&)> BnInOp2Blob) const override;
=======
  void WeightForward(
      DeviceCtx*, const Blob* in, const Blob* weight, Blob* out,
      std::function<Blob*(const std::string&)> BnInOp2Blob) const override;
  void BiasForward(DeviceCtx*, const Blob* bias, Blob* out) const override;
  void DataBackward(
      DeviceCtx*, const Blob* out_diff, const Blob* weight, Blob* in_diff,
      std::function<Blob*(const std::string&)> BnInOp2Blob) const override;
  void WeightBackward(
      DeviceCtx*, const Blob* out_diff, const Blob* in, Blob* weight_diff,
      std::function<Blob*(const std::string&)> BnInOp2Blob) const override;
  void BiasBackward(DeviceCtx*, const Blob* out_diff,
                    Blob* bias_diff) const override;
>>>>>>> 27b27409

  std::unique_ptr<CudnnTensorDesc> in_desc_;
  std::unique_ptr<CudnnTensorDesc> out_desc_;
  std::unique_ptr<CudnnFilterDesc> filter_desc_;
  std::unique_ptr<CudnnConvDesc> conv_desc_;
  std::unique_ptr<CudnnTensorDesc> bias_desc_;
};

template<typename T>
class ColBufWriter final {
 public:
  ColBufWriter(const T* src_ptr, T* dst_ptr, int64_t id_size, int64_t ih_size,
               int64_t iw_size, int64_t c_size);
  void Im2ColDHWCWrite(int64_t c, int64_t id, int64_t ih, int64_t iw);
  void Im2ColCDHWWrite(int64_t c, int64_t id, int64_t ih, int64_t iw);
  void WriteZero() { *(dst_ptr_++) = 0; }
  void CleanIdSize();
  void CleanIhSize();
  void CleanIwSize();
  void SkipIdSize() { dst_ptr_ += id_size_; }
  void SkipIhSize() { dst_ptr_ += ih_size_; }
  void SkipIwSize() { dst_ptr_ += iw_size_; }
  void Col2ImDHWCWrite(int64_t c, int64_t id, int64_t ih, int64_t iw);
  void Col2ImCDHWWrite(int64_t c, int64_t id, int64_t ih, int64_t iw);
  void NextCSize() { src_ptr_ += c_size_; }

 private:
  const T* src_ptr_;
  T* dst_ptr_;
  int64_t id_size_;
  int64_t ih_size_;
  int64_t iw_size_;
  int64_t c_size_;
};

template<typename T>
using DHWInvalidFunc = void (ColBufWriter<T>::*)();

template<typename T>
using DHWValidFunc = void (ColBufWriter<T>::*)(int64_t c, int64_t kd,
                                               int64_t kh, int64_t kw);

template<typename T>
class ColBufUtil final {
 public:
  ColBufUtil(const Shape& in_shape, const Shape& out_shape, int32_t dhw_offset,
             bool is_im2col, const int32_t* strides,
             const int32_t* dilation_rate, const int32_t* padding_before);
  void operator()(ColBufWriter<T>& col_buf_writer, int64_t c, int64_t kd,
                  int64_t kh, int64_t kw);

 private:
  int64_t id_size_;
  int64_t ih_size_;
  int64_t iw_size_;
  int64_t od_size_;
  int64_t oh_size_;
  int64_t ow_size_;
  const int32_t* strides_;
  const int32_t* dilation_rate_;
  const int32_t* padding_before_;
  DHWInvalidFunc<T> d_invalid_func_;
  DHWInvalidFunc<T> h_invalid_func_;
  DHWInvalidFunc<T> w_invalid_func_;
  DHWValidFunc<T> dhw_valid_func_;
};

template<typename T>
struct ConvKernelUtil final {
 public:
  static void NCDHWIm2Col(DeviceCtx* device_ctx, const T* in_dptr,
                          const Shape& in_shape, const Shape& weight_shape,
                          const Shape& out_shape, const int32_t* strides,
                          const int32_t* dilation_rate,
                          const int32_t* padding_before, T* col_buf);

  static void NDHWCIm2Col(DeviceCtx* device_ctx, const T* in_dptr,
                          const Shape& in_shape, const Shape& weight_shape,
                          const Shape& out_shape, const int32_t* strides,
                          const int32_t* dilation_rate,
                          const int32_t* padding_before, T* col_buf);

  static void NCDHWCol2Im(DeviceCtx* device_ctx, const T* col_buf,
                          const Shape& in_shape, const Shape& weight_shape,
                          const Shape& out_shape, const int32_t* strides,
                          const int32_t* dilation_rate,
                          const int32_t* padding_before, T* in_diff_ptr);

  static void NDHWCCol2Im(DeviceCtx* device_ctx, const T* col_buf,
                          const Shape& in_shape, const Shape& weight_shape,
                          const Shape& out_shape, const int32_t* strides,
                          const int32_t* dilation_rate,
                          const int32_t* padding_before, T* in_diff_ptr);

  static void DoNCDWHFunc(const Shape& weight_shape, ColBufUtil<T>& conv_util,
                          ColBufWriter<T>& col_buf_writer);

  static void DoNDWHCFunc(const Shape& weight_shape, ColBufUtil<T>& conv_util,
                          ColBufWriter<T>& col_buf_writer);
};

}  // namespace oneflow

#endif  // ONEFLOW_CORE_KERNEL_CONV_KERNEL_H_<|MERGE_RESOLUTION|>--- conflicted
+++ resolved
@@ -29,27 +29,12 @@
       const std::string& model_load_dir,
       std::function<Blob*(const std::string&)> BnInOp2Blob) const override;
 
-<<<<<<< HEAD
   virtual void WeightBackward(
       DeviceCtx*,
       std::function<Blob*(const std::string&)> BnInOp2Blob) const = 0;
   virtual void BiasBackward(
       DeviceCtx*,
       std::function<Blob*(const std::string&)> BnInOp2Blob) const = 0;
-=======
-  virtual void WeightForward(
-      DeviceCtx*, const Blob* in, const Blob* weight, Blob* out,
-      std::function<Blob*(const std::string&)> BnInOp2Blob) const = 0;
-  virtual void BiasForward(DeviceCtx*, const Blob* bias, Blob* out) const = 0;
-  virtual void DataBackward(
-      DeviceCtx*, const Blob* out_diff, const Blob* weight, Blob* in_diff,
-      std::function<Blob*(const std::string&)> BnInOp2Blob) const = 0;
-  virtual void WeightBackward(
-      DeviceCtx*, const Blob* out_diff, const Blob* in, Blob* weight_diff,
-      std::function<Blob*(const std::string&)> BnInOp2Blob) const = 0;
-  virtual void BiasBackward(DeviceCtx*, const Blob* out_diff,
-                            Blob* bias_diff) const = 0;
->>>>>>> 27b27409
 
   const PbMessage& GetCustomizedOpConf() const override;
   const ConvKernelConf& GetConvKernelConf() const;
@@ -82,7 +67,6 @@
   ~ConvKernel() = default;
 
  private:
-<<<<<<< HEAD
   void VirtualKernelInit(const ParallelContext*) override;
   void ForwardDataContent(
       const KernelCtx&,
@@ -96,20 +80,6 @@
   Im2ColFunc<T> im2col_func_;
   Col2ImFunc<T> col2im_func_;
   enum CBLAS_TRANSPOSE forward_order_;
-=======
-  void WeightForward(
-      DeviceCtx*, const Blob* in, const Blob* weight, Blob* out,
-      std::function<Blob*(const std::string&)> BnInOp2Blob) const override;
-  void BiasForward(DeviceCtx*, const Blob* bias, Blob* out) const override;
-  void DataBackward(
-      DeviceCtx*, const Blob* out_diff, const Blob* weight, Blob* in_diff,
-      std::function<Blob*(const std::string&)> BnInOp2Blob) const override;
-  void WeightBackward(
-      DeviceCtx*, const Blob* out_diff, const Blob* in, Blob* weight_diff,
-      std::function<Blob*(const std::string&)> BnInOp2Blob) const override;
-  void BiasBackward(DeviceCtx*, const Blob* out_diff,
-                    Blob* bias_diff) const override;
->>>>>>> 27b27409
 };
 
 template<typename T>
@@ -122,7 +92,6 @@
 
  private:
   void VirtualKernelInit(const ParallelContext*) override;
-<<<<<<< HEAD
   void ForwardDataContent(
       const KernelCtx&,
       std::function<Blob*(const std::string&)> BnInOp2Blob) const override;
@@ -132,20 +101,6 @@
   void BiasBackward(
       DeviceCtx*,
       std::function<Blob*(const std::string&)> BnInOp2Blob) const override;
-=======
-  void WeightForward(
-      DeviceCtx*, const Blob* in, const Blob* weight, Blob* out,
-      std::function<Blob*(const std::string&)> BnInOp2Blob) const override;
-  void BiasForward(DeviceCtx*, const Blob* bias, Blob* out) const override;
-  void DataBackward(
-      DeviceCtx*, const Blob* out_diff, const Blob* weight, Blob* in_diff,
-      std::function<Blob*(const std::string&)> BnInOp2Blob) const override;
-  void WeightBackward(
-      DeviceCtx*, const Blob* out_diff, const Blob* in, Blob* weight_diff,
-      std::function<Blob*(const std::string&)> BnInOp2Blob) const override;
-  void BiasBackward(DeviceCtx*, const Blob* out_diff,
-                    Blob* bias_diff) const override;
->>>>>>> 27b27409
 
   std::unique_ptr<CudnnTensorDesc> in_desc_;
   std::unique_ptr<CudnnTensorDesc> out_desc_;
