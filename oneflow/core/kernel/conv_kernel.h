--- conflicted
+++ resolved
@@ -33,22 +33,6 @@
       std::function<Blob*(const std::string&)> BnInOp2Blob) const override;
 
   virtual void WeightForward(
-<<<<<<< HEAD
-      DeviceCtx*,
-      std::function<Blob*(const std::string&)> BnInOp2Blob) const = 0;
-  virtual void BiasForward(
-      DeviceCtx*,
-      std::function<Blob*(const std::string&)> BnInOp2Blob) const = 0;
-  virtual void DataBackward(
-      DeviceCtx*,
-      std::function<Blob*(const std::string&)> BnInOp2Blob) const = 0;
-  virtual void WeightBackward(
-      DeviceCtx*,
-      std::function<Blob*(const std::string&)> BnInOp2Blob) const = 0;
-  virtual void BiasBackward(
-      DeviceCtx*,
-      std::function<Blob*(const std::string&)> BnInOp2Blob) const = 0;
-=======
       DeviceCtx*, const Blob* in, const Blob* weight, Blob* out,
       std::function<Blob*(const std::string&)> BnInOp2Blob) const = 0;
   virtual void BiasForward(DeviceCtx*, const Blob* bias, Blob* out) const = 0;
@@ -60,10 +44,9 @@
       std::function<Blob*(const std::string&)> BnInOp2Blob) const = 0;
   virtual void BiasBackward(DeviceCtx*, const Blob* out_diff,
                             Blob* bias_diff) const = 0;
->>>>>>> ecbfcd37
 
   const PbMessage& GetCustomizedOpConf() const override;
-  const PbMessage& GetCustomizedKernelConf() const override;
+  const ConvKernelConf& GetConvKernelConf() const;
   const int32_t KernelDim() const;
 };
 
@@ -80,22 +63,6 @@
 
  private:
   void WeightForward(
-<<<<<<< HEAD
-      DeviceCtx*,
-      std::function<Blob*(const std::string&)> BnInOp2Blob) const override;
-  void BiasForward(
-      DeviceCtx*,
-      std::function<Blob*(const std::string&)> BnInOp2Blob) const override;
-  void DataBackward(
-      DeviceCtx*,
-      std::function<Blob*(const std::string&)> BnInOp2Blob) const override;
-  void WeightBackward(
-      DeviceCtx*,
-      std::function<Blob*(const std::string&)> BnInOp2Blob) const override;
-  void BiasBackward(
-      DeviceCtx*,
-      std::function<Blob*(const std::string&)> BnInOp2Blob) const override;
-=======
       DeviceCtx*, const Blob* in, const Blob* weight, Blob* out,
       std::function<Blob*(const std::string&)> BnInOp2Blob) const override;
   void BiasForward(DeviceCtx*, const Blob* bias, Blob* out) const override;
@@ -107,7 +74,6 @@
       std::function<Blob*(const std::string&)> BnInOp2Blob) const override;
   void BiasBackward(DeviceCtx*, const Blob* out_diff,
                     Blob* bias_diff) const override;
->>>>>>> ecbfcd37
 };
 
 template<typename T>
@@ -121,22 +87,6 @@
  private:
   void VirtualKernelInit(const ParallelContext*) override;
   void WeightForward(
-<<<<<<< HEAD
-      DeviceCtx*,
-      std::function<Blob*(const std::string&)> BnInOp2Blob) const override;
-  void BiasForward(
-      DeviceCtx*,
-      std::function<Blob*(const std::string&)> BnInOp2Blob) const override;
-  void DataBackward(
-      DeviceCtx*,
-      std::function<Blob*(const std::string&)> BnInOp2Blob) const override;
-  void WeightBackward(
-      DeviceCtx*,
-      std::function<Blob*(const std::string&)> BnInOp2Blob) const override;
-  void BiasBackward(
-      DeviceCtx*,
-      std::function<Blob*(const std::string&)> BnInOp2Blob) const override;
-=======
       DeviceCtx*, const Blob* in, const Blob* weight, Blob* out,
       std::function<Blob*(const std::string&)> BnInOp2Blob) const override;
   void BiasForward(DeviceCtx*, const Blob* bias, Blob* out) const override;
@@ -148,7 +98,6 @@
       std::function<Blob*(const std::string&)> BnInOp2Blob) const override;
   void BiasBackward(DeviceCtx*, const Blob* out_diff,
                     Blob* bias_diff) const override;
->>>>>>> ecbfcd37
 
   std::unique_ptr<CudnnTensorDesc> in_desc_;
   std::unique_ptr<CudnnTensorDesc> out_desc_;
