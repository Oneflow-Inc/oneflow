--- conflicted
+++ resolved
@@ -8,11 +8,7 @@
 namespace oneflow {
 
 template<DeviceType device_type, typename T>
-<<<<<<< HEAD
-class ConvKernelIf : public KernelIf<device_type, T> {
-=======
 class ConvKernelIf : public KernelIfWithModel<device_type, T> {
->>>>>>> c5be9717
  public:
   OF_DISALLOW_COPY_AND_MOVE(ConvKernelIf);
   ConvKernelIf() = default;
