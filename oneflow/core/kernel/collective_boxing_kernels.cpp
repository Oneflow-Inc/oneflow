/*
Copyright 2020 The OneFlow Authors. All rights reserved.

Licensed under the Apache License, Version 2.0 (the "License");
you may not use this file except in compliance with the License.
You may obtain a copy of the License at

    http://www.apache.org/licenses/LICENSE-2.0

Unless required by applicable law or agreed to in writing, software
distributed under the License is distributed on an "AS IS" BASIS,
WITHOUT WARRANTIES OR CONDITIONS OF ANY KIND, either express or implied.
See the License for the specific language governing permissions and
limitations under the License.
*/
#include "oneflow/core/kernel/kernel.h"
#include "oneflow/core/job/collective_boxing/scheduler.h"
#include "oneflow/core/common/blocking_counter.h"
#include "oneflow/core/graph/boxing/collective_boxing_util.h"
#include "oneflow/core/lazy/actor/collective_boxing_actor_context.h"

namespace oneflow {

using namespace boxing::collective;

namespace {

CollectiveBoxingActorContext* GetCollectiveBoxingActorContext(KernelContext* kernel_ctx) {
  auto* actor_context_provider = CHECK_NOTNULL(dynamic_cast<ActorContextProvider*>(kernel_ctx));
  return CHECK_NOTNULL(
      dynamic_cast<CollectiveBoxingActorContext*>(actor_context_provider->GetActorContext()));
}

class CollectiveBoxingKernelState final : public KernelState {
 public:
  OF_DISALLOW_COPY_AND_MOVE(CollectiveBoxingKernelState);
  explicit CollectiveBoxingKernelState(const RankDesc& rank_desc)
      : request_handle_(Singleton<Scheduler>::Get()->CreateRequestHandle(rank_desc)) {}
  ~CollectiveBoxingKernelState() override {
    Singleton<Scheduler>::Get()->DestroyRequestHandle(request_handle_);
  }
  RequestHandle* request_handle() { return request_handle_; }

 private:
  RequestHandle* request_handle_ = nullptr;
};

class CollectiveBoxingGenericKernel final : public Kernel {
 public:
  OF_DISALLOW_COPY_AND_MOVE(CollectiveBoxingGenericKernel);
  CollectiveBoxingGenericKernel() = default;
  ~CollectiveBoxingGenericKernel() override = default;

 private:
  void VirtualKernelInit(KernelContext* ctx) override;
  bool IsKernelLaunchSynchronized() const override { return false; }
  void ForwardDataContent(KernelContext* ctx) const override;
};

void CollectiveBoxingGenericKernel::VirtualKernelInit(KernelContext* ctx) {
  const RankDesc& rank_desc = this->op_conf().collective_boxing_generic_conf().rank_desc();
  ctx->set_state(std::make_shared<CollectiveBoxingKernelState>(rank_desc));
}

void CollectiveBoxingGenericKernel::ForwardDataContent(KernelContext* ctx) const {
  RequestHandle* request_handle =
      CHECK_NOTNULL(dynamic_cast<CollectiveBoxingKernelState*>(ctx->state().get()))
          ->request_handle();
  const void* send_buff = nullptr;
  void* recv_buff = nullptr;
  const RankDesc& rank_desc = this->op_conf().collective_boxing_generic_conf().rank_desc();
  const DataType data_type = rank_desc.op_desc().data_type();
  if (GenericOpHasInput(rank_desc)) {
    const Blob* in = ctx->BnInOp2Blob("in");
    CHECK_EQ(in->data_type(), data_type);
    CHECK(in->shape() == ShapeView(GenericOpGetInputShape(rank_desc)));
    send_buff = in->dptr();
  }
  if (GenericOpHasOutput(rank_desc)) {
    Blob* out = ctx->BnInOp2Blob("out");
    CHECK_EQ(out->data_type(), data_type);
    CHECK(out->shape() == ShapeView(GenericOpGetOutputShape(rank_desc)));
    recv_buff = out->mut_dptr();
  }
  auto* actor_ctx = GetCollectiveBoxingActorContext(ctx);
<<<<<<< HEAD
  LOG(INFO) << " collective boxing schedule op " << this->op_conf().name();
=======
#ifdef OF_DEBUG_LAZY_RUNTIME
  LOG(INFO) << " Collective boxing kernel schedule op " << this->op_conf().name();
#endif  // OF_DEBUG_LAZY_RUNTIME
>>>>>>> b2ec5fd8
  actor_ctx->Schedule(request_handle, send_buff, recv_buff);
}

REGISTER_KERNEL(OperatorConf::kCollectiveBoxingGenericConf, CollectiveBoxingGenericKernel);

}  // namespace

}  // namespace oneflow<|MERGE_RESOLUTION|>--- conflicted
+++ resolved
@@ -83,13 +83,9 @@
     recv_buff = out->mut_dptr();
   }
   auto* actor_ctx = GetCollectiveBoxingActorContext(ctx);
-<<<<<<< HEAD
-  LOG(INFO) << " collective boxing schedule op " << this->op_conf().name();
-=======
 #ifdef OF_DEBUG_LAZY_RUNTIME
   LOG(INFO) << " Collective boxing kernel schedule op " << this->op_conf().name();
 #endif  // OF_DEBUG_LAZY_RUNTIME
->>>>>>> b2ec5fd8
   actor_ctx->Schedule(request_handle, send_buff, recv_buff);
 }
 
