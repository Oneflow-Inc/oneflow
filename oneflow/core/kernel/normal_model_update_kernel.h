#ifndef ONEFLOW_CORE_KERNEL_NORMAL_MODEL_UPDATE_KERNEL_H_
#define ONEFLOW_CORE_KERNEL_NORMAL_MODEL_UPDATE_KERNEL_H_

#include "oneflow/core/kernel/kernel.h"

namespace oneflow {

template<DeviceType device_type, typename T>
class NormalMdUpdateKernel : public KernelIf<device_type> {
 public:
  OF_DISALLOW_COPY_AND_MOVE(NormalMdUpdateKernel);
  virtual ~NormalMdUpdateKernel() = default;

  void Forward(const KernelCtx& ctx,
               std::function<Blob*(const std::string&)> BnInOp2Blob) const override;

 protected:
  NormalMdUpdateKernel() = default;
  virtual void UpdateModel(DeviceCtx* ctx, int64_t batch_size, T learning_rate, T l1, T l2,
                           const Blob* pre_model_blob, const Blob* model_diff_blob,
                           int64_t next_model_vid,
                           std::function<Blob*(const std::string&)> BnInOp2Blob) const = 0;
};

<<<<<<< HEAD
template<DeviceType device_type, typename T>
class NormalMdUpdateKernelUtil final {
 public:
  static void UpdateModel(DeviceCtx*, int64_t n, int64_t batch_size, T momentum_beta,
                          T learning_rate, T l1, T l2, const T* model_diff, const T* pre_model,
                          T* momentum, T* model);
};

template<typename T>
class NormalMdUpdateKernelUtil<DeviceType::kCPU, T> final {
 public:
  static void UpdateModel(DeviceCtx*, int64_t n, int64_t batch_size, T momentum_beta,
                          T learning_rate, T l1, T l2, const T* model_diff, const T* pre_model,
                          T* momentum, T* model);
};

template<typename T>
class NormalMdUpdateKernelUtil<DeviceType::kGPU, T> final {
 public:
  static void UpdateModel(DeviceCtx*, int64_t n, int64_t batch_size, T momentum_beta,
                          T learning_rate, T l1, T l2, const T* model_diff, const T* pre_model,
                          T* momentum, T* model);
};

double GetDecayedLearningRate(const LearningRateDecayConf&, double lr, int64_t now_batch_num);
=======
bool TriggerWarmup(const NormalModelUpdateOpUserConf& conf, double lr, int64_t cur_batch_num);
double GetWarmupLearningRate(const WarmupConf&, double lr, int64_t cur_batch_num);
double GetDecayedLearningRate(const LearningRateDecayConf&, double lr, int64_t cur_batch_num);
>>>>>>> 55b46427

#define DECLARE_MDUPDT_KERNEL_CREATOR(x) Kernel* Create##x##MdUpdtKernel(const KernelConf&);

#define DEFINE_MDUPDT_KERNEL_CREATOR(x)                                                  \
  Kernel* Create##x##MdUpdtKernel(const KernelConf& kernel_conf) {                       \
    static const HashMap<std::string, std::function<Kernel*()>> creators = {             \
        OF_PP_SEQ_PRODUCT_FOR_EACH_TUPLE(MAKE_KERNEL_CREATOR_ENTRY, (x##MdUpdateKernel), \
                                         DEVICE_TYPE_SEQ, FLOATING_DATA_TYPE_SEQ)};      \
    return creators.at(GetHashKey(kernel_conf.op_attribute().op_conf().device_type(),    \
                                  kernel_conf.data_type()))();                           \
  }

}  // namespace oneflow

#endif  // ONEFLOW_CORE_KERNEL_NORMAL_MODEL_UPDATE_KERNEL_H_<|MERGE_RESOLUTION|>--- conflicted
+++ resolved
@@ -2,6 +2,7 @@
 #define ONEFLOW_CORE_KERNEL_NORMAL_MODEL_UPDATE_KERNEL_H_
 
 #include "oneflow/core/kernel/kernel.h"
+#include "oneflow/core/kernel/normal_model_update_kernel.cuh"
 
 namespace oneflow {
 
@@ -22,7 +23,6 @@
                            std::function<Blob*(const std::string&)> BnInOp2Blob) const = 0;
 };
 
-<<<<<<< HEAD
 template<DeviceType device_type, typename T>
 class NormalMdUpdateKernelUtil final {
  public:
@@ -47,12 +47,9 @@
                           T* momentum, T* model);
 };
 
-double GetDecayedLearningRate(const LearningRateDecayConf&, double lr, int64_t now_batch_num);
-=======
 bool TriggerWarmup(const NormalModelUpdateOpUserConf& conf, double lr, int64_t cur_batch_num);
 double GetWarmupLearningRate(const WarmupConf&, double lr, int64_t cur_batch_num);
 double GetDecayedLearningRate(const LearningRateDecayConf&, double lr, int64_t cur_batch_num);
->>>>>>> 55b46427
 
 #define DECLARE_MDUPDT_KERNEL_CREATOR(x) Kernel* Create##x##MdUpdtKernel(const KernelConf&);
 
