--- conflicted
+++ resolved
@@ -130,7 +130,6 @@
     } else {
       status->is_eof = true;
       CHECK_EQ(read_status, -1);
-<<<<<<< HEAD
       FillBlobRowsWithZero(buffer_blob, i, piece_size);
       break;
     }
@@ -170,13 +169,6 @@
     } else {
       FOR_RANGE(int64_t, j, 0, out_blob->shape().Count(1)) {
         *each_out_dptr++ = static_cast<T>(0);
-=======
-      CHECK(out_blob->has_data_id_field());
-      memset(out_blob->mut_data_id(i), '\0',
-             JobDesc::Singleton()->SizeOfOneDataId());
-      for (int64_t j = 0; j < out_blob->shape().Count(1); ++j) {
-        *out_dptr++ = static_cast<T>(0);
->>>>>>> 160367a8
       }
     }
   }
