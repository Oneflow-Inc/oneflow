--- conflicted
+++ resolved
@@ -59,15 +59,9 @@
 
   const Blob* in_blob = BnInOp2Blob("in");
   Blob* out_blob = BnInOp2Blob("out");
-<<<<<<< HEAD
-  size_t out_size = out_blob->shape().At(0);
-  for (size_t i = 0; i < out_size; ++i) {
-    out_blob->set_dim1_valid_num(i, in_blob->dim1_valid_num(i + out_index * out_size));
-=======
   for (size_t i = 0; i < out_blob->shape().At(0); ++i) {
     out_blob->set_dim1_valid_num(
         i, in_blob->dim1_valid_num(i + out_index * out_blob->static_shape().At(0)));
->>>>>>> cabbde48
   }
 }
 
@@ -79,12 +73,7 @@
 
   const Blob* in_blob = BnInOp2Blob("in");
   Blob* out_blob = BnInOp2Blob("out");
-<<<<<<< HEAD
-  size_t out_size = out_blob->shape().At(0);
-  for (size_t i = 0; i < out_size; ++i) {
-=======
   for (size_t i = 0; i < out_blob->shape().At(0); ++i) {
->>>>>>> cabbde48
     out_blob->set_record_id_in_device_piece(
         i, in_blob->record_id_in_device_piece(i + out_index * out_blob->static_shape().At(0)));
   }
@@ -98,12 +87,7 @@
 
   const Blob* in_blob = BnInOp2Blob("in");
   Blob* out_blob = BnInOp2Blob("out");
-<<<<<<< HEAD
-  size_t out_size = out_blob->shape().At(0);
-  for (size_t i = 0; i < out_size; ++i) {
-=======
   for (size_t i = 0; i < out_blob->shape().At(0); ++i) {
->>>>>>> cabbde48
     Memcpy<DeviceType::kCPU>(ctx.device_ctx, out_blob->mut_data_id(i),
                              in_blob->data_id(i + out_index * out_blob->static_shape().At(0)),
                              Global<JobDesc>::Get()->other_conf().max_data_id_length());
