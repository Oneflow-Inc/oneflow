--- conflicted
+++ resolved
@@ -10,11 +10,7 @@
   CHECK_EQ(GetDataType<T>::val, blob->data_type());
   const T* dptr = blob->dptr<T>();
   for (int64_t i = 0; i < blob->shape().At(0); ++i) {
-<<<<<<< HEAD
-    if (blob->has_data_id()) {
-=======
     if (blob->has_data_id_field()) {
->>>>>>> 18d81860
       size_t data_id_size = 0;
       for (; data_id_size != JobDesc::Singleton()->SizeOfOneDataId();
            ++data_id_size) {
