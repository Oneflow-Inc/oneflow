#include "oneflow/core/kernel/boxing_kernel.h"
#include "oneflow/core/kernel/kernel_util.h"
#include "oneflow/core/operator/op_conf.pb.h"
#include "oneflow/core/common/balanced_splitter.h"
#include "oneflow/core/thread/thread_manager.h"
#include "oneflow/core/common/data_type.h"

namespace oneflow {

void BoxingKernelUtil::CopyFromFirstToOtherBlobs(
    DeviceCtx* ctx, std::function<Blob*(const std::string&)> BnInOp2Blob,
    const PbRpf<std::string>& bns, CopyBlobFieldMthd Copy) {
  const Blob* blob_0 = BnInOp2Blob(bns.Get(0));
  FOR_RANGE(size_t, i, 1, bns.size()) { (BnInOp2Blob(bns.Get(i))->*Copy)(ctx, blob_0); }
}

PbRpf<std::string> BoxingKernelUtil::ConstructPbRpf(const std::string& s) {
  PbRpf<std::string> ret;
  ret.Reserve(1);
  ret.Add()->assign(s);
  return ret;
}

<<<<<<< HEAD
namespace {
=======
template<typename T>
void CalcSumOfBlobs(DeviceCtx* ctx, std::function<Blob*(const std::string&)> BnInOp2Blob,
                    const PbRpf<std::string>& src_bns, const std::string& dst_bn) {
  const Blob* src_blob_0 = BnInOp2Blob(src_bns.Get(0));
  Blob* dst_blob = BnInOp2Blob(dst_bn);
  Memcpy<DeviceType::kCPU>(ctx, dst_blob->mut_dptr(), src_blob_0->dptr(),
                           src_blob_0->ByteSizeOfDataContentField());
  FOR_RANGE(size_t, i, 1, src_bns.size()) {
    Blob* src_blob_i = BnInOp2Blob(src_bns.Get(i));
    KernelUtil<DeviceType::kCPU, T>::Axpy(ctx, dst_blob->static_shape().elem_cnt(), 1.0,
                                          src_blob_i->dptr<T>(), 1, dst_blob->mut_dptr<T>(), 1);
  }
}

void CopyFromFirstToOtherBlobs(DeviceCtx* ctx, std::function<Blob*(const std::string&)> BnInOp2Blob,
                               const PbRpf<std::string>& bns, CopyBlobFieldMthd Copy) {
  const Blob* blob_0 = BnInOp2Blob(bns.Get(0));
  FOR_RANGE(size_t, i, 1, bns.size()) { (BnInOp2Blob(bns.Get(i))->*Copy)(ctx, blob_0); }
}

class DataContentDesc final {
 public:
  OF_DISALLOW_COPY_AND_MOVE(DataContentDesc);
  DataContentDesc() = delete;
  ~DataContentDesc() = default;

  DataContentDesc(std::function<Blob*(const std::string&)> BnInOp2Blob,
                  const PbRpf<std::string>* bns, int32_t axis) {
    BnInOp2Blob_ = BnInOp2Blob;
    seg_num_ = BnInOp2Blob(bns->Get(0))->static_shape().Count(0, axis);
    elem_sum_.assign(bns->size(), 0);
    FOR_RANGE(size_t, i, 0, elem_sum_.size()) {
      elem_sum_[i] = BnInOp2Blob(bns->Get(i))->static_shape().Count(axis);
      if (i > 0) { elem_sum_[i] += elem_sum_[i - 1]; }
    }
    bns_ = bns;
    axis_ = axis;
  }

  size_t OneElemSize() const { return GetSizeOfDataType(BnInOp2Blob_(bns_->Get(0))->data_type()); }

  int64_t TotalElemNum() const { return seg_num_ * elem_sum_.back(); }

  std::tuple<int64_t, char*> CalcContinuousElemNumStartFrom(int64_t idx) const {
    std::tuple<int64_t, char*> ret(0, nullptr);
    int64_t seg_idx = idx / elem_sum_.back();
    int64_t idx_in_seg = idx % elem_sum_.back();
    auto elem_sum_it = std::upper_bound(elem_sum_.begin(), elem_sum_.end(), idx_in_seg);
    CHECK(elem_sum_it != elem_sum_.end());
    std::get<0>(ret) = *elem_sum_it - idx_in_seg;
    int64_t bn_idx = elem_sum_it - elem_sum_.begin();
    int64_t idx_in_blob = idx_in_seg;
    if (bn_idx > 0) { idx_in_blob -= elem_sum_[bn_idx - 1]; }
    Blob* blob = BnInOp2Blob_(bns_->Get(bn_idx));
    std::get<1>(ret) = blob->mut_dptr<char>()
                       + (seg_idx * blob->static_shape().Count(axis_) + idx_in_blob)
                             * GetSizeOfDataType(blob->data_type());
    return ret;
  }

 private:
  std::function<Blob*(const std::string&)> BnInOp2Blob_;
  int64_t seg_num_;
  std::vector<int64_t> elem_sum_;
  const PbRpf<std::string>* bns_;
  int32_t axis_;
};

void ConcatSplitPartDataContent(DeviceCtx* ctx, const DataContentDesc& in_desc,
                                const DataContentDesc& out_desc, int32_t part_id,
                                int32_t part_num) {
  size_t one_elem_size = in_desc.OneElemSize();
  BalancedSplitter bs(in_desc.TotalElemNum(), part_num);
  Range range = bs.At(part_id);
  int64_t in_idx = range.begin();
  int64_t in_elem_num = 0;
  char* in_ptr = nullptr;
  int64_t out_idx = range.begin();
  int64_t out_elem_num = 0;
  char* out_ptr = nullptr;
  while (in_elem_num > 0 || out_elem_num > 0 || in_idx < range.end() || out_idx < range.end()) {
    if (in_elem_num == 0) {
      std::tie(in_elem_num, in_ptr) = in_desc.CalcContinuousElemNumStartFrom(in_idx);
      in_elem_num = std::min(in_elem_num, range.end() - in_idx);
      if (in_elem_num == 0) { break; }
      in_idx += in_elem_num;
    }
    if (out_elem_num == 0) {
      std::tie(out_elem_num, out_ptr) = out_desc.CalcContinuousElemNumStartFrom(out_idx);
      out_elem_num = std::min(out_elem_num, range.end() - out_idx);
      if (out_elem_num == 0) { break; }
      out_idx += out_elem_num;
    }
    int64_t copy_elem_num = std::min(in_elem_num, out_elem_num);
    size_t copy_size = copy_elem_num * one_elem_size;
    Memcpy<DeviceType::kCPU>(ctx, out_ptr, in_ptr, copy_size);
    in_elem_num -= copy_elem_num;
    out_elem_num -= copy_elem_num;
    in_ptr += copy_size;
    out_ptr += copy_size;
  }
  CHECK_EQ(in_elem_num, 0);
  CHECK_EQ(out_elem_num, 0);
  CHECK_EQ(in_idx, range.end());
  CHECK_EQ(out_idx, range.end());
}

void ConcatSplitDataContent(DeviceCtx* ctx, std::function<Blob*(const std::string&)> BnInOp2Blob,
                            const PbRpf<std::string>& concat_bns, int32_t concat_axis,
                            const PbRpf<std::string>& split_bns, int32_t split_axis) {
  DataContentDesc in_desc(BnInOp2Blob, &concat_bns, concat_axis);
  DataContentDesc out_desc(BnInOp2Blob, &split_bns, split_axis);
  CHECK_EQ(in_desc.TotalElemNum(), out_desc.TotalElemNum());
  CHECK_EQ(in_desc.OneElemSize(), out_desc.OneElemSize());
  static const size_t min_byte_one_part = 128;
  int32_t part_num = in_desc.TotalElemNum() * in_desc.OneElemSize() / min_byte_one_part;
  part_num = std::min(part_num, Global<ThreadMgr>::Get()->compute_thread_pool()->thread_num());
  if (part_num >= 2) {
    BlockingCounter bc(part_num);
    FOR_RANGE(int32_t, part_id, 0, part_num) {
      Global<ThreadMgr>::Get()->compute_thread_pool()->AddWork(
          [&ctx, &in_desc, &out_desc, part_id, &part_num, &bc]() {
            ConcatSplitPartDataContent(ctx, in_desc, out_desc, part_id, part_num);
            bc.Decrease();
          });
    }
    bc.WaitUntilCntEqualZero();
  } else {
    ConcatSplitPartDataContent(ctx, in_desc, out_desc, 0, 1);
  }
}
>>>>>>> 07deedaf

template<typename Iter>
void ConcatSplitField(DeviceCtx* ctx, std::function<Blob*(const std::string&)> BnInOp2Blob,
                      const PbRpf<std::string>& concat_bns, int32_t concat_axis,
                      const PbRpf<std::string>& split_bns, int32_t split_axis) {
  Iter concat_it(BnInOp2Blob, &concat_bns, concat_axis);
  Iter split_it(BnInOp2Blob, &split_bns, split_axis);
  CopyFromIterToIter<DeviceType::kCPU>(ctx, concat_it, split_it);
  if (split_axis != 0) {
    BoxingKernelUtil::CopyFromFirstToOtherBlobs(ctx, BnInOp2Blob, split_bns,
                                                Iter::GetCopyBlobFieldMthd());
  }
}

int32_t MaxColIdInBlobs(std::function<Blob*(const std::string&)> BnInOp2Blob,
                        const PbRpf<std::string>& bns) {
  int32_t max_col_id_in_bns = 0;
  for (const std::string& bn : bns) {
    Blob* blob = BnInOp2Blob(bn);
    max_col_id_in_bns = std::max(max_col_id_in_bns, blob->col_id());
  }
  return max_col_id_in_bns;
}

void SetBlobsColId(std::function<Blob*(const std::string&)> BnInOp2Blob,
                   const PbRpf<std::string>& bns, int32_t col_id) {
  for (const std::string& bn : bns) { BnInOp2Blob(bn)->set_col_id(col_id); }
}

void ConcatSplitColId(std::function<Blob*(const std::string&)> BnInOp2Blob,
                      const PbRpf<std::string>& input_bns, const PbRpf<std::string>& output_bns) {
  auto in_iter = input_bns.begin();
  auto out_iter = output_bns.begin();
  int64_t in_data_num = BnInOp2Blob(*in_iter)->static_shape().At(0);
  int64_t out_data_num = BnInOp2Blob(*out_iter)->static_shape().At(0);
  int32_t max_col_id = BnInOp2Blob(*in_iter)->col_id();
  while (in_iter != input_bns.end() && out_iter != input_bns.end()) {
    if (in_data_num < out_data_num) {
      ++in_iter;
      in_data_num += BnInOp2Blob(*in_iter)->static_shape().At(0);
      max_col_id = std::max(max_col_id, BnInOp2Blob(*in_iter)->col_id());
    } else if (in_data_num > out_data_num) {
      BnInOp2Blob(*out_iter)->set_col_id(max_col_id);
      max_col_id = BnInOp2Blob(*in_iter)->col_id();
      ++out_iter;
      out_data_num += BnInOp2Blob(*out_iter)->static_shape().At(0);
    } else {
      BnInOp2Blob(*out_iter)->set_col_id(max_col_id);
      ++in_iter;
      in_data_num += BnInOp2Blob(*in_iter)->static_shape().At(0);
      max_col_id = BnInOp2Blob(*in_iter)->col_id();
      ++out_iter;
      out_data_num += BnInOp2Blob(*out_iter)->static_shape().At(0);
    }
  }
}

}  // namespace

template<typename T>
void BoxingKernel<T>::VirtualKernelInit(const ParallelContext*) {
  const std::string& ibn_0 = InputBns().Get(0);
  const std::string& obn_0 = OutputBns().Get(0);
  ibn_0_ = BoxingKernelUtil::ConstructPbRpf(ibn_0);
  obn_0_ = BoxingKernelUtil::ConstructPbRpf(obn_0);
  CHECK_EQ(kernel_conf().need_do_opaque_header(), false);
}

template<typename T>
template<typename Iter>
void BoxingKernel<T>::ForwardField(const KernelCtx& ctx,
                                   std::function<Blob*(const std::string&)> BnInOp2Blob) const {
  if (boxing_conf().in_box_case() == BoxingOpConf::kConcatBox) {
    if (boxing_conf().out_box_case() == BoxingOpConf::kSplitBox) {
      ConcatSplitField<Iter>(ctx.device_ctx, BnInOp2Blob, InputBns(),
                             boxing_conf().concat_box().axis(), OutputBns(),
                             boxing_conf().split_box().axis());
    } else if (boxing_conf().out_box_case() == BoxingOpConf::kCloneBox) {
      ConcatSplitField<Iter>(ctx.device_ctx, BnInOp2Blob, InputBns(),
                             boxing_conf().concat_box().axis(), obn_0_, 0);
      BoxingKernelUtil::CopyFromFirstToOtherBlobs(ctx.device_ctx, BnInOp2Blob, OutputBns(),
                                                  Iter::GetCopyBlobFieldMthd());
    } else {
      UNIMPLEMENTED();
    }
  } else if (boxing_conf().in_box_case() == BoxingOpConf::kAddBox) {
    if (boxing_conf().out_box_case() == BoxingOpConf::kSplitBox) {
      ConcatSplitField<Iter>(ctx.device_ctx, BnInOp2Blob, ibn_0_, 0, OutputBns(),
                             boxing_conf().split_box().axis());
    } else if (boxing_conf().out_box_case() == BoxingOpConf::kCloneBox) {
      CopyField(ctx.device_ctx, BnInOp2Blob, BnInOp2Blob(ibn_0_.Get(0)), OutputBns(),
                Iter::GetCopyBlobFieldMthd());
    } else {
      UNIMPLEMENTED();
    }
  } else {
    UNIMPLEMENTED();
  }
}

template<typename T>
void BoxingKernel<T>::ForwardDataId(const KernelCtx& ctx,
                                    std::function<Blob*(const std::string&)> BnInOp2Blob) const {
  ForwardField<DataIdIterator>(ctx, BnInOp2Blob);
}

template<typename T>
void BoxingKernel<T>::ForwardColNum(const KernelCtx& ctx,
                                    std::function<Blob*(const std::string&)> BnInOp2Blob) const {
  ForwardField<ColNumIterator>(ctx, BnInOp2Blob);
  SetMaxColId(ctx, BnInOp2Blob);
  SetColId(ctx, BnInOp2Blob);
}

template<typename T>
void BoxingKernel<T>::ForwardVaryingInstanceNum(
    const KernelCtx& ctx, std::function<Blob*(const std::string&)> BnInOp2Blob) const {
  ForwardField<VaryingInstanceNumIterator>(ctx, BnInOp2Blob);
}

template<typename T>
void BoxingKernel<T>::ForwardInstanceVaryingElemCnt(
    const KernelCtx& ctx, std::function<Blob*(const std::string&)> BnInOp2Blob) const {
  ForwardField<InstanceVaryingElemCntIterator>(ctx, BnInOp2Blob);
}

template<typename T>
void BoxingKernel<T>::SetColId(const KernelCtx& ctx,
                               std::function<Blob*(const std::string&)> BnInOp2Blob) const {
  if (boxing_conf().in_box_case() == BoxingOpConf::kConcatBox
      && boxing_conf().concat_box().axis() == 0) {
    if (boxing_conf().out_box_case() == BoxingOpConf::kSplitBox
        && boxing_conf().split_box().axis() == 0) {
      ConcatSplitColId(BnInOp2Blob, InputBns(), OutputBns());
    } else {
      SetBlobsColId(BnInOp2Blob, OutputBns(), MaxColIdInBlobs(BnInOp2Blob, InputBns()));
    }
  } else {
    SetBlobsColId(BnInOp2Blob, OutputBns(), BnInOp2Blob(InputBns().Get(0))->col_id());
  }
}

template<typename T>
void BoxingKernel<T>::SetMaxColId(const KernelCtx& ctx,
                                  std::function<Blob*(const std::string&)> BnInOp2Blob) const {
  for (const std::string& obn : OutputBns()) {
    int32_t max_col_num_in_blob = 0;
    Blob* out_blob = BnInOp2Blob(obn);
    FOR_RANGE(int32_t, i, 0, out_blob->static_shape().At(0)) {
      max_col_num_in_blob = std::max(max_col_num_in_blob, out_blob->col_num(i));
    }
    out_blob->set_max_col_id(max_col_num_in_blob - 1);
  }
}

#define INIT_BOXING_KERNEL(type_cpp, type_proto) template class BoxingKernel<type_cpp>;
OF_PP_FOR_EACH_TUPLE(INIT_BOXING_KERNEL, ARITHMETIC_DATA_TYPE_SEQ PB_LIST_DATA_TYPE_SEQ);

}  // namespace oneflow<|MERGE_RESOLUTION|>--- conflicted
+++ resolved
@@ -21,141 +21,7 @@
   return ret;
 }
 
-<<<<<<< HEAD
 namespace {
-=======
-template<typename T>
-void CalcSumOfBlobs(DeviceCtx* ctx, std::function<Blob*(const std::string&)> BnInOp2Blob,
-                    const PbRpf<std::string>& src_bns, const std::string& dst_bn) {
-  const Blob* src_blob_0 = BnInOp2Blob(src_bns.Get(0));
-  Blob* dst_blob = BnInOp2Blob(dst_bn);
-  Memcpy<DeviceType::kCPU>(ctx, dst_blob->mut_dptr(), src_blob_0->dptr(),
-                           src_blob_0->ByteSizeOfDataContentField());
-  FOR_RANGE(size_t, i, 1, src_bns.size()) {
-    Blob* src_blob_i = BnInOp2Blob(src_bns.Get(i));
-    KernelUtil<DeviceType::kCPU, T>::Axpy(ctx, dst_blob->static_shape().elem_cnt(), 1.0,
-                                          src_blob_i->dptr<T>(), 1, dst_blob->mut_dptr<T>(), 1);
-  }
-}
-
-void CopyFromFirstToOtherBlobs(DeviceCtx* ctx, std::function<Blob*(const std::string&)> BnInOp2Blob,
-                               const PbRpf<std::string>& bns, CopyBlobFieldMthd Copy) {
-  const Blob* blob_0 = BnInOp2Blob(bns.Get(0));
-  FOR_RANGE(size_t, i, 1, bns.size()) { (BnInOp2Blob(bns.Get(i))->*Copy)(ctx, blob_0); }
-}
-
-class DataContentDesc final {
- public:
-  OF_DISALLOW_COPY_AND_MOVE(DataContentDesc);
-  DataContentDesc() = delete;
-  ~DataContentDesc() = default;
-
-  DataContentDesc(std::function<Blob*(const std::string&)> BnInOp2Blob,
-                  const PbRpf<std::string>* bns, int32_t axis) {
-    BnInOp2Blob_ = BnInOp2Blob;
-    seg_num_ = BnInOp2Blob(bns->Get(0))->static_shape().Count(0, axis);
-    elem_sum_.assign(bns->size(), 0);
-    FOR_RANGE(size_t, i, 0, elem_sum_.size()) {
-      elem_sum_[i] = BnInOp2Blob(bns->Get(i))->static_shape().Count(axis);
-      if (i > 0) { elem_sum_[i] += elem_sum_[i - 1]; }
-    }
-    bns_ = bns;
-    axis_ = axis;
-  }
-
-  size_t OneElemSize() const { return GetSizeOfDataType(BnInOp2Blob_(bns_->Get(0))->data_type()); }
-
-  int64_t TotalElemNum() const { return seg_num_ * elem_sum_.back(); }
-
-  std::tuple<int64_t, char*> CalcContinuousElemNumStartFrom(int64_t idx) const {
-    std::tuple<int64_t, char*> ret(0, nullptr);
-    int64_t seg_idx = idx / elem_sum_.back();
-    int64_t idx_in_seg = idx % elem_sum_.back();
-    auto elem_sum_it = std::upper_bound(elem_sum_.begin(), elem_sum_.end(), idx_in_seg);
-    CHECK(elem_sum_it != elem_sum_.end());
-    std::get<0>(ret) = *elem_sum_it - idx_in_seg;
-    int64_t bn_idx = elem_sum_it - elem_sum_.begin();
-    int64_t idx_in_blob = idx_in_seg;
-    if (bn_idx > 0) { idx_in_blob -= elem_sum_[bn_idx - 1]; }
-    Blob* blob = BnInOp2Blob_(bns_->Get(bn_idx));
-    std::get<1>(ret) = blob->mut_dptr<char>()
-                       + (seg_idx * blob->static_shape().Count(axis_) + idx_in_blob)
-                             * GetSizeOfDataType(blob->data_type());
-    return ret;
-  }
-
- private:
-  std::function<Blob*(const std::string&)> BnInOp2Blob_;
-  int64_t seg_num_;
-  std::vector<int64_t> elem_sum_;
-  const PbRpf<std::string>* bns_;
-  int32_t axis_;
-};
-
-void ConcatSplitPartDataContent(DeviceCtx* ctx, const DataContentDesc& in_desc,
-                                const DataContentDesc& out_desc, int32_t part_id,
-                                int32_t part_num) {
-  size_t one_elem_size = in_desc.OneElemSize();
-  BalancedSplitter bs(in_desc.TotalElemNum(), part_num);
-  Range range = bs.At(part_id);
-  int64_t in_idx = range.begin();
-  int64_t in_elem_num = 0;
-  char* in_ptr = nullptr;
-  int64_t out_idx = range.begin();
-  int64_t out_elem_num = 0;
-  char* out_ptr = nullptr;
-  while (in_elem_num > 0 || out_elem_num > 0 || in_idx < range.end() || out_idx < range.end()) {
-    if (in_elem_num == 0) {
-      std::tie(in_elem_num, in_ptr) = in_desc.CalcContinuousElemNumStartFrom(in_idx);
-      in_elem_num = std::min(in_elem_num, range.end() - in_idx);
-      if (in_elem_num == 0) { break; }
-      in_idx += in_elem_num;
-    }
-    if (out_elem_num == 0) {
-      std::tie(out_elem_num, out_ptr) = out_desc.CalcContinuousElemNumStartFrom(out_idx);
-      out_elem_num = std::min(out_elem_num, range.end() - out_idx);
-      if (out_elem_num == 0) { break; }
-      out_idx += out_elem_num;
-    }
-    int64_t copy_elem_num = std::min(in_elem_num, out_elem_num);
-    size_t copy_size = copy_elem_num * one_elem_size;
-    Memcpy<DeviceType::kCPU>(ctx, out_ptr, in_ptr, copy_size);
-    in_elem_num -= copy_elem_num;
-    out_elem_num -= copy_elem_num;
-    in_ptr += copy_size;
-    out_ptr += copy_size;
-  }
-  CHECK_EQ(in_elem_num, 0);
-  CHECK_EQ(out_elem_num, 0);
-  CHECK_EQ(in_idx, range.end());
-  CHECK_EQ(out_idx, range.end());
-}
-
-void ConcatSplitDataContent(DeviceCtx* ctx, std::function<Blob*(const std::string&)> BnInOp2Blob,
-                            const PbRpf<std::string>& concat_bns, int32_t concat_axis,
-                            const PbRpf<std::string>& split_bns, int32_t split_axis) {
-  DataContentDesc in_desc(BnInOp2Blob, &concat_bns, concat_axis);
-  DataContentDesc out_desc(BnInOp2Blob, &split_bns, split_axis);
-  CHECK_EQ(in_desc.TotalElemNum(), out_desc.TotalElemNum());
-  CHECK_EQ(in_desc.OneElemSize(), out_desc.OneElemSize());
-  static const size_t min_byte_one_part = 128;
-  int32_t part_num = in_desc.TotalElemNum() * in_desc.OneElemSize() / min_byte_one_part;
-  part_num = std::min(part_num, Global<ThreadMgr>::Get()->compute_thread_pool()->thread_num());
-  if (part_num >= 2) {
-    BlockingCounter bc(part_num);
-    FOR_RANGE(int32_t, part_id, 0, part_num) {
-      Global<ThreadMgr>::Get()->compute_thread_pool()->AddWork(
-          [&ctx, &in_desc, &out_desc, part_id, &part_num, &bc]() {
-            ConcatSplitPartDataContent(ctx, in_desc, out_desc, part_id, part_num);
-            bc.Decrease();
-          });
-    }
-    bc.WaitUntilCntEqualZero();
-  } else {
-    ConcatSplitPartDataContent(ctx, in_desc, out_desc, 0, 1);
-  }
-}
->>>>>>> 07deedaf
 
 template<typename Iter>
 void ConcatSplitField(DeviceCtx* ctx, std::function<Blob*(const std::string&)> BnInOp2Blob,
