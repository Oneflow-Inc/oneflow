--- conflicted
+++ resolved
@@ -8,17 +8,6 @@
   return this->op_conf().segment_sum_conf();
 }
 
-<<<<<<< HEAD
-template<DeviceType device_type, typename T>
-void SegmentSumKernel<device_type, T>::ForwardDataContent(
-    const KernelCtx& ctx, std::function<Blob*(const std::string&)> BnInOp2Blob) const {
-  const Blob* in = BnInOp2Blob("in");
-  const Blob* segment_ids = BnInOp2Blob("segment_ids");
-  Blob* out = BnInOp2Blob("out");
-  Memset<device_type>(ctx.device_ctx, out->mut_dptr(), 0, out->ByteSizeOfDataContentField());
-  SegmentKernelUtil<device_type, float, int32_t>::SegmentSumForward(ctx.device_ctx, in, segment_ids,
-                                                                    out);
-=======
 template <DeviceType device_type, typename T>
 void SegmentSumKernel<device_type, T>::ForwardDataContent(const KernelCtx& ctx,
     std::function<Blob*(const std::string&)> BnInOp2Blob) const {
@@ -30,7 +19,6 @@
   Memset<device_type>(ctx.device_ctx, out->mut_dptr(), 0, out->ByteSizeOfDataContentField());
   SegmentKernelUtil<device_type, float, int32_t>::SegmentSumForward(
       ctx.device_ctx, in, segment_ids, conf.unique_ids_num(), out);
->>>>>>> 7b5d318d
 }
 
 ADD_DEFAULT_KERNEL_CREATOR(OperatorConf::kSegmentSumConf, SegmentSumKernel, FLOATING_DATA_TYPE_SEQ);
