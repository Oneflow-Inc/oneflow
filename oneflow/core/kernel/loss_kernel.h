--- conflicted
+++ resolved
@@ -30,13 +30,10 @@
                            std::function<Blob*(const std::string&)> BnInOp2Blob) const override {
     UNIMPLEMENTED();
   }
-<<<<<<< HEAD
   void ForwardRecordIdInDevicePiece(
       const KernelCtx& ctx, std::function<Blob*(const std::string&)> BnInOp2Blob) const override;
-=======
   void SetLossInstanceNumBlob(const KernelCtx& ctx,
                               const std::function<Blob*(const std::string&)>& BnInOp2Blob) const;
->>>>>>> 3b3d6ec1
 };
 
 template<DeviceType device_type, typename T>
