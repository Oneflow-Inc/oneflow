#ifndef ONEFLOW_CORE_KERNEL_BOXING_KERNEL_H_
#define ONEFLOW_CORE_KERNEL_BOXING_KERNEL_H_

#include "oneflow/core/kernel/kernel.h"

namespace oneflow {

template<typename T>
class BoxingKernel final : public KernelIf<DeviceType::kCPU> {
 public:
  OF_DISALLOW_COPY_AND_MOVE(BoxingKernel);
  BoxingKernel() = default;
  ~BoxingKernel() = default;

 private:
  void VirtualKernelInit(const ParallelContext*) override;
  void ForwardDataContent(const KernelCtx&,
                          std::function<Blob*(const std::string&)>) const override;
  template<typename Iter>
  void ForwardField(const KernelCtx&, std::function<Blob*(const std::string&)>) const override;
  void ForwardDataId(const KernelCtx&, std::function<Blob*(const std::string&)>) const override;
  void ForwardColNum(const KernelCtx&, std::function<Blob*(const std::string&)>) const override;
  void ForwardDim0ValidNum(const KernelCtx& ctx,
                           std::function<Blob*(const std::string&)> BnInOp2Blob) const override;

  void ForwardDim1ValidNum(const KernelCtx& ctx,
                           std::function<Blob*(const std::string&)> BnInOp2Blob) const override;

<<<<<<< HEAD
=======
  void ForwardDim2ValidNum(const KernelCtx& ctx,
                           std::function<Blob*(const std::string&)> BnInOp2Blob) const override;

>>>>>>> 1b789672
  void SetColId(const KernelCtx&, std::function<Blob*(const std::string&)>) const;
  void SetMaxColId(const KernelCtx&, std::function<Blob*(const std::string&)>) const;

  PbRpf<std::string> ibn_0_;
  PbRpf<std::string> obn_0_;
};

}  // namespace oneflow

#endif  // ONEFLOW_CORE_KERNEL_BOXING_KERNEL_H_<|MERGE_RESOLUTION|>--- conflicted
+++ resolved
@@ -26,12 +26,9 @@
   void ForwardDim1ValidNum(const KernelCtx& ctx,
                            std::function<Blob*(const std::string&)> BnInOp2Blob) const override;
 
-<<<<<<< HEAD
-=======
   void ForwardDim2ValidNum(const KernelCtx& ctx,
                            std::function<Blob*(const std::string&)> BnInOp2Blob) const override;
 
->>>>>>> 1b789672
   void SetColId(const KernelCtx&, std::function<Blob*(const std::string&)>) const;
   void SetMaxColId(const KernelCtx&, std::function<Blob*(const std::string&)>) const;
 
