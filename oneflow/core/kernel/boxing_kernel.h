#ifndef ONEFLOW_CORE_KERNEL_BOXING_KERNEL_H_
#define ONEFLOW_CORE_KERNEL_BOXING_KERNEL_H_

#include "oneflow/core/kernel/kernel.h"

namespace oneflow {

template<typename T>
class BoxingKernel : public KernelIf<DeviceType::kCPU> {
 public:
  OF_DISALLOW_COPY_AND_MOVE(BoxingKernel);
  BoxingKernel() = default;
  virtual ~BoxingKernel() = default;

 protected:
  virtual const BoxingOpConf& boxing_conf() const = 0;
  virtual const PbRpf<std::string>& InputBns() const = 0;
  virtual const PbRpf<std::string>& OutputBns() const = 0;
  const PbRpf<std::string>& ibn_0() const { return ibn_0_; }
  const PbRpf<std::string>& obn_0() const { return obn_0_; }

 private:
  void VirtualKernelInit(const ParallelContext*) override;
  template<typename Iter>
  void ForwardField(const KernelCtx&, std::function<Blob*(const std::string&)>) const override;
  void ForwardDataId(const KernelCtx&, std::function<Blob*(const std::string&)>) const override;
  void ForwardColNum(const KernelCtx&, std::function<Blob*(const std::string&)>) const override;
<<<<<<< HEAD
  void ForwardVaryingInstanceNum(
      const KernelCtx& ctx, std::function<Blob*(const std::string&)> BnInOp2Blob) const override;

  void ForwardInstanceVaryingElemCnt(
      const KernelCtx& ctx, std::function<Blob*(const std::string&)> BnInOp2Blob) const override;
=======
  void ForwardDim0ValidNum(const KernelCtx& ctx,
                           std::function<Blob*(const std::string&)> BnInOp2Blob) const override;

  void ForwardDim1ValidNum(const KernelCtx& ctx,
                           std::function<Blob*(const std::string&)> BnInOp2Blob) const override;
>>>>>>> d52b33f1

  void SetColId(const KernelCtx&, std::function<Blob*(const std::string&)>) const;
  void SetMaxColId(const KernelCtx&, std::function<Blob*(const std::string&)>) const;

  PbRpf<std::string> ibn_0_;
  PbRpf<std::string> obn_0_;
};

struct BoxingKernelUtil {
  static void CopyFromFirstToOtherBlobs(DeviceCtx* ctx,
                                        std::function<Blob*(const std::string&)> BnInOp2Blob,
                                        const PbRpf<std::string>& bns, CopyBlobFieldMthd Copy);

  static PbRpf<std::string> ConstructPbRpf(const std::string& s);
};

}  // namespace oneflow

#endif  // ONEFLOW_CORE_KERNEL_BOXING_KERNEL_H_<|MERGE_RESOLUTION|>--- conflicted
+++ resolved
@@ -25,19 +25,11 @@
   void ForwardField(const KernelCtx&, std::function<Blob*(const std::string&)>) const override;
   void ForwardDataId(const KernelCtx&, std::function<Blob*(const std::string&)>) const override;
   void ForwardColNum(const KernelCtx&, std::function<Blob*(const std::string&)>) const override;
-<<<<<<< HEAD
-  void ForwardVaryingInstanceNum(
-      const KernelCtx& ctx, std::function<Blob*(const std::string&)> BnInOp2Blob) const override;
-
-  void ForwardInstanceVaryingElemCnt(
-      const KernelCtx& ctx, std::function<Blob*(const std::string&)> BnInOp2Blob) const override;
-=======
   void ForwardDim0ValidNum(const KernelCtx& ctx,
                            std::function<Blob*(const std::string&)> BnInOp2Blob) const override;
 
   void ForwardDim1ValidNum(const KernelCtx& ctx,
                            std::function<Blob*(const std::string&)> BnInOp2Blob) const override;
->>>>>>> d52b33f1
 
   void SetColId(const KernelCtx&, std::function<Blob*(const std::string&)>) const;
   void SetMaxColId(const KernelCtx&, std::function<Blob*(const std::string&)>) const;
