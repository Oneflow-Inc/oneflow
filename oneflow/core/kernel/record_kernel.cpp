--- conflicted
+++ resolved
@@ -44,16 +44,9 @@
           const std::string& op_name = parsed_lbn.first;
           const std::string& bn_in_op = parsed_lbn.second;
           std::string op_dir = JoinPath(root_path, op_name);
-<<<<<<< HEAD
-          OF_ONCE_GUARD(op_dir, GlobalFS()->CreateDirIfNotExist(op_dir));
-          std::string bn_in_op_dir = JoinPath(op_dir, bn_in_op);
-          OF_ONCE_GUARD(bn_in_op_dir,
-                        GlobalFS()->CreateDirIfNotExist(bn_in_op_dir));
-=======
           OF_CALL_ONCE(op_dir, GlobalFS()->CreateDir(op_dir));
           std::string bn_in_op_dir = JoinPath(op_dir, bn_in_op);
           OF_CALL_ONCE(bn_in_op_dir, GlobalFS()->CreateDir(bn_in_op_dir));
->>>>>>> 2f24c7b4
           std::string file_path =
               JoinPath(bn_in_op_dir, "part_" + std::to_string(parallel_id));
           PersistentOutStream out_stream(GlobalFS(), file_path);
