#include "oneflow/core/kernel/clone_kernel.h"
#include <random>
#include "oneflow/core/device/cpu_device_context.h"
#include "oneflow/core/device/cuda_device_context.h"

namespace oneflow {

namespace {

enum class Location { kHost, kDevice };

struct CloneKernelBlobs {
  CloneKernelBlobs(const int);
  int out_num;
  Blob* in_blob;
  Blob* in_diff_blob;
  std::vector<Blob*> out_blobs;
  std::vector<Blob*> out_diff_blobs;
};

CloneKernelBlobs::CloneKernelBlobs(const int out_num_param)
    : out_num(out_num_param),
      in_blob(nullptr),
      in_diff_blob(nullptr),
      out_blobs(out_num_param, nullptr),
      out_diff_blobs(out_num_param, nullptr) {}

template<typename FloatingPointType>
Blob* CreateBlob(const std::vector<int64_t>& dim_vec,
                 const FloatingPointType* data_vec, Location location) {
  void* dptr = nullptr;
  Shape* shape = new Shape(dim_vec);

  size_t dptr_size = shape->elem_cnt() * sizeof(FloatingPointType);
  if (location == Location::kHost) {
    CHECK_EQ(cudaMallocHost(&dptr, dptr_size), cudaSuccess);
    CHECK_EQ(cudaMemcpy(dptr, data_vec, dptr_size, cudaMemcpyHostToHost),
             cudaSuccess);
  } else {
    CHECK_EQ(cudaMalloc(&dptr, dptr_size), cudaSuccess);
    CHECK_EQ(cudaMemcpy(dptr, data_vec, dptr_size, cudaMemcpyHostToDevice),
             cudaSuccess);
  }
  return new Blob(dptr, shape);
}

template<typename FloatingPointType>
Blob* CreateBlobWithSameValue(const std::vector<int64_t>& dim_vec,
                              FloatingPointType value, Location location) {
  Shape* shape = new Shape(dim_vec);
<<<<<<< HEAD
  FloatingPointType* data_vec = new floating_point_type[shape->elem_cnt()];
=======
  FloatingPointType* data_vec = new FloatingPointType[shape->elem_cnt()];
>>>>>>> aa073255
  std::fill(data_vec, data_vec + shape->elem_cnt(), value);
  return CreateBlob<FloatingPointType>(dim_vec, data_vec, location);
}

template<typename FloatingPointType>
Blob* CreateBlobWithRandomValue(const std::vector<int64_t>& dim_vec,
                                Location location) {
  Shape* shape = new Shape(dim_vec);
  std::random_device rd;
  std::mt19937 gen(rd());
  std::uniform_real_distribution<FloatingPointType> dis(0, 10);
<<<<<<< HEAD
  FloatingPointType* data_vec = new floating_point_type[shape->elem_cnt()];
=======
  FloatingPointType* data_vec = new FloatingPointType[shape->elem_cnt()];
>>>>>>> aa073255
  for (int64_t i = 0; i != shape->elem_cnt(); ++i) { data_vec[i] = dis(gen); }
  return CreateBlob<FloatingPointType>(dim_vec, data_vec, location);
}

template<DeviceType device_type, typename FloatingPointType>
Kernel* ConstructCloneKernel(const int out_num, const std::string& lbn) {
  OperatorConf op_conf;
  op_conf.set_name("clone_test");
  CloneOpConf* clone_conf = op_conf.mutable_clone_conf();
  clone_conf->set_out_num(out_num);
  clone_conf->set_lbn(lbn);
  auto clone_op = OpMgr::Singleton().ConstructOp(op_conf);

  OperatorProto op_proto;
  clone_op->ToProto(&op_proto);

  auto clone_kernel = new CloneKernel<device_type, FloatingPointType>();
  clone_kernel->InitFromOpProto(op_proto);

  return clone_kernel;
}

template<typename FloatingPointType>
CloneKernelBlobs* CreateCloneKernelBlobsFromData(
    const std::vector<int64_t>& dim_vec, const int out_num,
    const HashMap<std::string, FloatingPointType>& init_value_map,
    Location location) {
  CloneKernelBlobs* ck_blobs = new CloneKernelBlobs(out_num);
  ck_blobs->in_blob = CreateBlobWithSameValue<FloatingPointType>(
      dim_vec, init_value_map.at("in_blob"), location);
  ck_blobs->in_diff_blob = CreateBlobWithSameValue<FloatingPointType>(
      dim_vec, init_value_map.at("in_diff_blob"), location);
  // 0 : {k. k. k...}
  // 1 : {2k, 2k, 2k...}
  // ....
  for (int i = 0; i != out_num; ++i) {
    ck_blobs->out_blobs[i] = CreateBlobWithSameValue<FloatingPointType>(
        dim_vec, init_value_map.at("out_blob") * (i + 1), location);
    ck_blobs->out_diff_blobs[i] = CreateBlobWithSameValue<FloatingPointType>(
        dim_vec, init_value_map.at("out_diff_blob") * (i + 1), location);
  }
  return ck_blobs;
}

template<typename FloatingPointType>
CloneKernelBlobs* CreateCloneKernelBlobsWithRandomValue(
    const std::vector<int64_t>& dim_vec, const int out_num, Location location) {
  CloneKernelBlobs* ck_blobs = new CloneKernelBlobs(out_num);
  ck_blobs->in_blob =
      CreateBlobWithRandomValue<FloatingPointType>(dim_vec, location);
  ck_blobs->in_diff_blob =
      CreateBlobWithRandomValue<FloatingPointType>(dim_vec, location);
  for (int i = 0; i != out_num; ++i) {
    ck_blobs->out_blobs[i] =
        CreateBlobWithSameValue<FloatingPointType>(dim_vec, 0.0f, location);
    ck_blobs->out_diff_blobs[i] =
        CreateBlobWithRandomValue<FloatingPointType>(dim_vec, location);
  }
  return ck_blobs;
}

void InitBn2BlobPtr(HashMap<std::string, Blob*>& bn2blob_ptr,
                    CloneKernelBlobs* ck_blobs) {
  bn2blob_ptr["in"] = ck_blobs->in_blob;
  bn2blob_ptr["in_diff"] = ck_blobs->in_diff_blob;
  for (size_t i = 0; i != ck_blobs->out_num; ++i) {
    bn2blob_ptr["out_" + std::to_string(i)] = ck_blobs->out_blobs[i];
    bn2blob_ptr["out_" + std::to_string(i) + "_diff"] =
        ck_blobs->out_diff_blobs[i];
  }
}

template<typename FloatingPointType>
void CPUStreamExec(int out_num, std::function<Blob*(const std::string&)> fp) {
  KernelCtx ctx;
<<<<<<< HEAD
  ctx.device_ctx = new CpuDeviceCtx(new Channel<std::function<void()>>);
=======
  ctx.device_ctx = new CpuDeviceCtx(new CpuStream);
>>>>>>> aa073255
  auto clone_kernel = ConstructCloneKernel<DeviceType::kCPU, FloatingPointType>(
      out_num, "clone_kernel_test");

  clone_kernel->Forward(ctx, fp);
  clone_kernel->Backward(ctx, fp);

  auto cpu_thread = std::thread([&] {
    std::function<void()> work;
    // Both Forward and Backward receive out_num times
    for (int i = 0; i < out_num * 2; ++i) {
      if (ctx.device_ctx->cpu_stream()->ReceiveWork(&work) == 0) { work(); }
    }
  });
  cpu_thread.join();
}

template<typename FloatingPointType>
void GPUStreamExec(int out_num, std::function<Blob*(const std::string&)> fp) {
  cudaStream_t cuda_stream;
  CHECK_EQ(cudaStreamCreate(&cuda_stream), cudaSuccess);
  cublasHandle_t cublas_handle;
  CHECK_EQ(cublasCreate(&cublas_handle), CUBLAS_STATUS_SUCCESS);
  KernelCtx ctx;
  ctx.device_ctx = new CudaDeviceCtx(&cuda_stream, &cublas_handle, nullptr);
  auto clone_kernel = ConstructCloneKernel<DeviceType::kGPU, FloatingPointType>(
      out_num, "clone_kernel_test");

  clone_kernel->Forward(ctx, fp);
  clone_kernel->Backward(ctx, fp);

  CHECK_EQ(cudaStreamSynchronize(ctx.device_ctx->cuda_stream()), cudaSuccess);
}

void* GetMemcpyDeviceToHost(const void* src, size_t count) {
  void* dst = malloc(count);
  CHECK_EQ(cudaMemcpy(dst, src, count, cudaMemcpyDeviceToHost), cudaSuccess);
  return dst;
}

template<typename FloatingPointType>
void TestForward(CloneKernelBlobs* ck_blobs, Location location) {
  const int64_t dptr_size =
      ck_blobs->in_blob->shape().elem_cnt() * sizeof(FloatingPointType);
  void* in_blob_dptr = nullptr;
  std::vector<void*> out_blobs_dptr(ck_blobs->out_num);
  if (location == Location::kHost) {
    in_blob_dptr = ck_blobs->in_blob->mut_dptr();
    for (int i = 0; i != ck_blobs->out_num; ++i) {
      out_blobs_dptr[i] = ck_blobs->out_blobs[i]->mut_dptr();
    }
  } else {
    in_blob_dptr = GetMemcpyDeviceToHost(ck_blobs->in_blob->dptr(), dptr_size);
    for (int i = 0; i != ck_blobs->out_num; ++i) {
      out_blobs_dptr[i] =
          GetMemcpyDeviceToHost(ck_blobs->out_blobs[i]->dptr(), dptr_size);
    }
  }
  for (int i = 0; i != ck_blobs->out_num; ++i) {
    ASSERT_EQ(memcmp(in_blob_dptr, out_blobs_dptr[i], dptr_size), 0);
  }
}

template<typename FloatingPointType>
void TestBackward(CloneKernelBlobs* ck_blobs, Location location) {
  const int64_t dptr_size =
      ck_blobs->in_blob->shape().elem_cnt() * sizeof(FloatingPointType);
  FloatingPointType* in_diff_blob_dptr = nullptr;
  std::vector<FloatingPointType*> out_diff_blob_dptrs(ck_blobs->out_num,
                                                      nullptr);
  if (location == Location::kHost) {
    in_diff_blob_dptr =
        static_cast<FloatingPointType*>(ck_blobs->in_diff_blob->mut_dptr());
    for (int i = 0; i != ck_blobs->out_num; ++i) {
      out_diff_blob_dptrs[i] = static_cast<FloatingPointType*>(
          ck_blobs->out_diff_blobs[i]->mut_dptr());
    }
  } else {
    in_diff_blob_dptr = static_cast<FloatingPointType*>(
        GetMemcpyDeviceToHost(ck_blobs->in_diff_blob->dptr(), dptr_size));
    for (int i = 0; i != ck_blobs->out_num; ++i) {
      out_diff_blob_dptrs[i] =
          static_cast<FloatingPointType*>(GetMemcpyDeviceToHost(
              ck_blobs->out_diff_blobs[i]->dptr(), dptr_size));
    }
  }
  for (int64_t i = 0; i != ck_blobs->in_blob->shape().elem_cnt(); ++i) {
    FloatingPointType sum = {0.0f};
    for (int out_j = 0; out_j != ck_blobs->out_num; ++out_j) {
      sum += out_diff_blob_dptrs[out_j][i];
    }
    ASSERT_FLOAT_EQ(sum, in_diff_blob_dptr[i]);
  }
}

template<typename FloatingPointType>
void CloneKernelTest(CloneKernelBlobs* ck_blobs, Location location) {
  HashMap<std::string, Blob*> bn2blob_ptr;
  InitBn2BlobPtr(bn2blob_ptr, ck_blobs);
  auto fp = [&bn2blob_ptr](const std::string& bn) {
    return bn2blob_ptr.at(bn);
  };
  if (location == Location::kHost) {
    CPUStreamExec<FloatingPointType>(ck_blobs->out_num, fp);
  } else {
    GPUStreamExec<FloatingPointType>(ck_blobs->out_num, fp);
  }
  TestForward<FloatingPointType>(ck_blobs, location);
  TestBackward<FloatingPointType>(ck_blobs, location);
}

}  // namespace

template<typename FloatingPointType>
void TestRandomData(const std::vector<int64_t> dim_vec, int out_num,
                    Location location) {
  CloneKernelBlobs* ck_blobs =
      CreateCloneKernelBlobsWithRandomValue<FloatingPointType>(dim_vec, out_num,
                                                               location);
  CloneKernelTest<FloatingPointType>(ck_blobs, location);
}

template<typename FloatingPointType>
void TestFixedData(const std::vector<int64_t> dim_vec, int out_num,
                   Location location) {
  const HashMap<std::string, FloatingPointType> init_value_map = {
      {"in_blob", 1.3},
      {"out_blob", 2.4},
      {"in_diff_blob", 3.5},
      {"out_diff_blob", 4.6}};
  CloneKernelBlobs* ck_blobs =
      CreateCloneKernelBlobsFromData<FloatingPointType>(
          dim_vec, out_num, init_value_map, location);
  CloneKernelTest<FloatingPointType>(ck_blobs, location);
}

TEST(CloneKernel, random_4x5x6x7) {
  const int out_num = 3;
  const std::vector<int64_t> dim_vec = {4, 5, 6, 7};
  TestRandomData<float>(dim_vec, out_num, Location::kHost);
  TestRandomData<double>(dim_vec, out_num, Location::kHost);
  TestRandomData<float>(dim_vec, out_num, Location::kDevice);
  TestRandomData<double>(dim_vec, out_num, Location::kDevice);
}

TEST(CloneKernel, fixed_1x3x2) {
  const int out_num = 3;
  const std::vector<int64_t> dim_vec = {1, 3, 2};
  TestFixedData<float>(dim_vec, out_num, Location::kHost);
  TestFixedData<double>(dim_vec, out_num, Location::kHost);
  TestFixedData<float>(dim_vec, out_num, Location::kDevice);
  TestFixedData<double>(dim_vec, out_num, Location::kDevice);
}

}  // namespace oneflow<|MERGE_RESOLUTION|>--- conflicted
+++ resolved
@@ -48,11 +48,7 @@
 Blob* CreateBlobWithSameValue(const std::vector<int64_t>& dim_vec,
                               FloatingPointType value, Location location) {
   Shape* shape = new Shape(dim_vec);
-<<<<<<< HEAD
-  FloatingPointType* data_vec = new floating_point_type[shape->elem_cnt()];
-=======
   FloatingPointType* data_vec = new FloatingPointType[shape->elem_cnt()];
->>>>>>> aa073255
   std::fill(data_vec, data_vec + shape->elem_cnt(), value);
   return CreateBlob<FloatingPointType>(dim_vec, data_vec, location);
 }
@@ -64,11 +60,7 @@
   std::random_device rd;
   std::mt19937 gen(rd());
   std::uniform_real_distribution<FloatingPointType> dis(0, 10);
-<<<<<<< HEAD
-  FloatingPointType* data_vec = new floating_point_type[shape->elem_cnt()];
-=======
   FloatingPointType* data_vec = new FloatingPointType[shape->elem_cnt()];
->>>>>>> aa073255
   for (int64_t i = 0; i != shape->elem_cnt(); ++i) { data_vec[i] = dis(gen); }
   return CreateBlob<FloatingPointType>(dim_vec, data_vec, location);
 }
@@ -144,11 +136,7 @@
 template<typename FloatingPointType>
 void CPUStreamExec(int out_num, std::function<Blob*(const std::string&)> fp) {
   KernelCtx ctx;
-<<<<<<< HEAD
-  ctx.device_ctx = new CpuDeviceCtx(new Channel<std::function<void()>>);
-=======
   ctx.device_ctx = new CpuDeviceCtx(new CpuStream);
->>>>>>> aa073255
   auto clone_kernel = ConstructCloneKernel<DeviceType::kCPU, FloatingPointType>(
       out_num, "clone_kernel_test");
 
