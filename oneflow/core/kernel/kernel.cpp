#include "oneflow/core/kernel/kernel.h"
#include "oneflow/core/common/gdb.h"

namespace oneflow {

namespace {

void CheckSameRecordIdInDevicePiece(const PbRpf<std::string>& bns,
                                    const std::function<Blob*(const std::string&)>& BnInOp2Blob) {
  if (bns.empty()) { return; }
  const Blob* first_blob = BnInOp2Blob(bns.Get(0));
  auto Check = [first_blob](const Blob* blob, int64_t dim0_offset, int64_t dim0_cnt) {
    CHECK_EQ(std::memcmp(blob->record_id_in_device_piece_ptr() + dim0_offset,
                         first_blob->record_id_in_device_piece_ptr() + dim0_offset,
                         sizeof(*first_blob->record_id_in_device_piece_ptr()) * dim0_cnt),
             0);

  };
  if (first_blob->has_dim0_valid_num_field()) {
    FOR_RANGE(int, i, 1, bns.size()) {
      const Blob* blob = BnInOp2Blob(bns.Get(i));
      CHECK_EQ(first_blob->dim0_inner_shape(), blob->dim0_inner_shape());
      FOR_RANGE(int, j, 0, first_blob->dim0_inner_shape().At(0)) {
        CHECK_EQ(first_blob->dim0_valid_num(j), blob->dim0_valid_num(j));
        Check(blob, j * first_blob->dim0_inner_shape().Count(1), first_blob->dim0_valid_num(j));
      }
    }
  } else {
    FOR_RANGE(int, i, 1, bns.size()) {
      const Blob* blob = BnInOp2Blob(bns.Get(i));
      CHECK_EQ(first_blob->shape().At(0), blob->shape().At(0));
      Check(blob, 0, blob->shape().At(0));
    }
  }
}

void ClearBlobDim0ValidNumIfNeed(const PbRpf<std::string>& bns,
                                 const std::function<Blob*(const std::string&)>& BnInOp2Blob) {
  for (const auto& bn : bns) {
    Blob* blob = BnInOp2Blob(bn);
    if (blob != nullptr && blob->has_dim0_valid_num_field()) {
      std::memset(blob->mut_dim0_valid_num_ptr(), 0, blob->ByteSizeOfDim0ValidNumField());
    }
  }
}

void CheckLossInstanceNumField(const PbRpf<std::string>& bns,
                               const std::function<Blob*(const std::string&)>& BnInOp2Blob,
                               bool expected) {
  for (const std::string& bn : bns) {
    const Blob* blob = BnInOp2Blob(bn);
    if (blob != nullptr) { CHECK_EQ(blob->has_loss_instance_num_field(), expected); }
  }
}

bool NeedCopyLossInstanceNum(const PbRpf<std::string>& from_bns, const PbRpf<std::string>& to_bns,
                             const std::function<Blob*(const std::string&)>& BnInOp2Blob) {
  const auto& first_bn_has_loss_instance_num_it =
      std::find_if(from_bns.cbegin(), from_bns.cend(), [&BnInOp2Blob](const std::string& bn) {
        const Blob* blob = BnInOp2Blob(bn);
        return blob != nullptr && blob->has_loss_instance_num_field();
      });
  const bool need_copy_loss_instance_num = first_bn_has_loss_instance_num_it != from_bns.end();
  CheckLossInstanceNumField(from_bns, BnInOp2Blob, need_copy_loss_instance_num);
  CheckLossInstanceNumField(to_bns, BnInOp2Blob, need_copy_loss_instance_num);
  return need_copy_loss_instance_num;
}

void NaiveCopyLossInstanceNum(const PbRpf<std::string>& from_bns, const PbRpf<std::string>& to_bns,
                              const std::function<Blob*(const std::string&)>& BnInOp2Blob) {
  CHECK_GT(from_bns.size(), 0);
  CHECK(BnInOp2Blob(from_bns.Get(0))->has_loss_instance_num_field());
  const float loss_instance_num = BnInOp2Blob(from_bns.Get(0))->loss_instance_num();
  const float loss_instance_num_epsilon = 1e-8;
  FOR_RANGE(int32_t, i, 1, from_bns.size()) {
    CHECK_LT(std::fabs(BnInOp2Blob(from_bns.Get(i))->loss_instance_num() - loss_instance_num),
             loss_instance_num_epsilon);
  }
  FOR_RANGE(int32_t, i, 0, to_bns.size()) {
    Blob* blob = BnInOp2Blob(to_bns.Get(i));
    if (blob != nullptr) { blob->set_loss_instance_num(loss_instance_num); }
  }
}

}  // namespace

void Kernel::Init(const ParallelContext* parallel_ctx, const KernelConf& kernel_conf,
                  DeviceCtx* device_ctx) {
  kernel_conf_ = kernel_conf;
  VirtualKernelInit(parallel_ctx, device_ctx);
}

void Kernel::InitModelAndConstBuf(const KernelCtx& ctx, const ParallelContext* parallel_ctx,
                                  const Snapshot* snapshot,
                                  std::function<Blob*(const std::string&)> BnInOp2Blob) const {
  InitConstBufBlobs(ctx.device_ctx, BnInOp2Blob);
  std::string model_load_dir = "";
  if (snapshot) {
    std::string snapshot_load_path = snapshot->GetDirFromOpName(op_conf().name());
    if (SnapshotFS()->IsDirectory(snapshot_load_path)) { model_load_dir = snapshot_load_path; }
  } else {
    model_load_dir = op_conf().model_load_dir();
  }
  if (model_load_dir == "") {
    std::mt19937* random_seed_gen = static_cast<std::mt19937*>(ctx.other);
    InitModelBlobsWithRandomSeed(ctx.device_ctx, random_seed_gen, BnInOp2Blob);
  } else {
    int32_t part_id = -1;
    int32_t part_num = -1;
    std::tie(part_id, part_num) = GetPartIdAndPartNumFromParallelCtx(parallel_ctx);
    InitModelBlobsWithDir(ctx.device_ctx, part_id, part_num, model_load_dir, BnInOp2Blob);
  }
}

void Kernel::Launch(const KernelCtx& ctx, std::function<Blob*(const std::string&)> BnInOp2Blob) {
  if (kernel_conf_.is_forward()) {
    gdb::ForwardEnterBreakPoint(op_attribute(), BnInOp2Blob);
    if (kernel_conf_.need_do_instance_shape()) {
      // infer instance shape need do first
      CHECK(!kernel_conf_.need_do_opaque_header());
      ForwardInstanceShape(ctx, BnInOp2Blob);
      UpdtStatusBeforeFwBw(ctx, BnInOp2Blob);
    }
    Forward(ctx, BnInOp2Blob);
    gdb::ForwardLeaveBreakPoint(op_attribute(), BnInOp2Blob);
  } else {
    gdb::BackwardEnterBreakPoint(op_attribute(), BnInOp2Blob);
    if (kernel_conf_.need_do_instance_shape()) {
      // infer instance shape need do first
      CHECK(!kernel_conf_.need_do_opaque_header());
      BackwardInstanceShape(ctx, BnInOp2Blob);
      UpdtStatusBeforeFwBw(ctx, BnInOp2Blob);
    }
    Backward(ctx, BnInOp2Blob);
    gdb::BackwardLeaveBreakPoint(op_attribute(), BnInOp2Blob);
  }
}

const LogicalBlobId& Kernel::BnInOp2Lbi(const std::string& bn_in_op) const {
  return op_attribute().bn_in_op2lbi().at(bn_in_op);
}

bool Kernel::HasEmptyShapeBlob(const PbRpf<std::string>& bns,
                               const std::function<Blob*(const std::string&)>& BnInOp2Blob) const {
  for (const auto& bn : bns) {
    Blob* blob = BnInOp2Blob(bn);
    if (blob && blob->IsShapeEmpty()) { return true; }
  }
  return false;
}

bool Kernel::HasBlob(const PbRpf<std::string>& bns,
                     const std::function<Blob*(const std::string&)>& BnInOp2Blob) const {
  for (const auto& bn : bns) {
    if (!BnInOp2Blob(bn)) { return false; }
  }
  return true;
}

void Kernel::CheckSameDim0ValidNum(
    const PbRpf<std::string>& bns,
    const std::function<Blob*(const std::string&)>& BnInOp2Blob) const {
  const void* mem_ptr = BnInOp2Blob(bns.Get(0))->dim0_valid_num_ptr();
  size_t len = BnInOp2Blob(bns.Get(0))->ByteSizeOfDim0ValidNumField();
  FOR_RANGE(int, i, 1, bns.size()) {
    CHECK_EQ(std::memcmp(BnInOp2Blob(bns.Get(i))->dim0_valid_num_ptr(), mem_ptr, len), 0);
  }
}

void Kernel::Forward(const KernelCtx& ctx,
                     std::function<Blob*(const std::string&)> BnInOp2Blob) const {
  if (kernel_conf_.need_do_dim0_valid_num()) {
    CHECK(!kernel_conf_.need_do_opaque_header());
    ForwardDim0ValidNum(ctx, BnInOp2Blob);
  }
  if (NeedForwardLossInstanceNum(ctx, BnInOp2Blob)) { ForwardLossInstanceNum(ctx, BnInOp2Blob); }
  if (HasEmptyShapeBlob(op_attribute().input_bns(), BnInOp2Blob) && !NeedForwardIfBlobEmpty()) {
    ClearBlobDim0ValidNumIfNeed(op_attribute().output_bns(), BnInOp2Blob);
    return;
  }
  if (kernel_conf_.need_do_dim1_valid_num()) {
    CHECK(!kernel_conf_.need_do_opaque_header());
    ForwardDim1ValidNum(ctx, BnInOp2Blob);
  }
  if (kernel_conf_.need_do_dim2_valid_num()) {
    CHECK(!kernel_conf_.need_do_opaque_header());
    ForwardDim2ValidNum(ctx, BnInOp2Blob);
  }
  if (kernel_conf_.need_do_record_id_in_device_piece()) {
    CHECK(!kernel_conf_.need_do_opaque_header());
    ForwardRecordIdInDevicePiece(ctx, BnInOp2Blob);
  }
  ForwardDataContent(ctx, BnInOp2Blob);
  if (GetActivationType() != ActivationType::kNone) {
    const PbRpf<std::string> obns = this->op_attribute().output_bns();
    CHECK_EQ(obns.size(), 1);

    Blob* out_blob = BnInOp2Blob(obns[0]);
    ForwardActivation(ctx, out_blob);
  }
  if (kernel_conf_.need_do_opaque_header()) {
    ForwardPackedHeader(ctx, BnInOp2Blob);
  } else {
    if (kernel_conf_.need_do_data_id()) { ForwardDataId(ctx, BnInOp2Blob); }
    if (kernel_conf_.need_do_col_num()) { ForwardColNum(ctx, BnInOp2Blob); }
  }
}

void Kernel::Backward(const KernelCtx& ctx,
                      std::function<Blob*(const std::string&)> BnInOp2Blob) const {
  if (op_attribute().model_diff_bns().size() > 0) {
    BackwardModelDiffDim0ValidNum(ctx, BnInOp2Blob);
  }
  if (kernel_conf_.need_do_dim0_valid_num() && op_attribute().input_diff_bns_size() > 0) {
    CHECK(!kernel_conf_.need_do_opaque_header());
    BackwardInDiffDim0ValidNum(ctx, BnInOp2Blob);
  }
  BackwardInDiffLossInstanceNum(ctx, BnInOp2Blob);
  if (HasEmptyShapeBlob(op_attribute().output_diff_bns(), BnInOp2Blob)
      && !NeedBackwardIfBlobEmpty()) {
    ClearBlobDim0ValidNumIfNeed(op_attribute().input_diff_bns(), BnInOp2Blob);
    return;
  }
  CHECK_EQ(false, HasEmptyShapeBlob(op_attribute().model_diff_bns(), BnInOp2Blob));
  ActivationType activation = GetActivationType();
  if (activation != ActivationType::kNone) {
    const PbRpf<std::string> obns = this->op_attribute().output_bns();
    const PbRpf<std::string> odbns = this->op_attribute().output_diff_bns();
    CHECK_EQ(obns.size(), 1);
    CHECK_EQ(odbns.size(), 1);

    const Blob* out_blob = BnInOp2Blob(obns[0]);
    const Blob* out_diff_blob = BnInOp2Blob(odbns[0]);
    Blob* bw_activation_blob = BnInOp2Blob("bw_activation");
    CHECK(bw_activation_blob != nullptr);
    BackwardActivation(ctx, out_blob, out_diff_blob, bw_activation_blob);
    BackwardDataContent(ctx, [&](const std::string& bn) -> Blob* {
      if (bn == odbns[0]) {
        return bw_activation_blob;
      } else {
        return BnInOp2Blob(bn);
      }
    });
  } else {
    BackwardDataContent(ctx, BnInOp2Blob);
  }
  if (kernel_conf_.need_do_data_id()) { BackwardDataId(ctx, BnInOp2Blob); }
  if (kernel_conf_.need_do_col_num()) { BackwardColNum(ctx, BnInOp2Blob); }
  if (this->op_attribute().model_diff_bns().size() > 0) {
    SetTotalInstanceNumDiffBlob(ctx, BnInOp2Blob);
  }
}

bool Kernel::HasModelBns() const { return op_attribute().model_bns().size() > 0; }

template<DeviceType device_type>
void KernelIf<device_type>::ForwardDataId(
    const KernelCtx& ctx, std::function<Blob*(const std::string&)> BnInOp2Blob) const {
  CopyField(ctx.device_ctx, BnInOp2Blob, op_attribute().input_bns(), op_attribute().output_bns(),
            &Blob::CopyDataIdFrom);
}

template<DeviceType device_type>
void KernelIf<device_type>::ForwardColNum(
    const KernelCtx& ctx, std::function<Blob*(const std::string&)> BnInOp2Blob) const {
  CopyField(ctx.device_ctx, BnInOp2Blob, op_attribute().input_bns(), op_attribute().output_bns(),
            &Blob::CopyColNumFrom);
}

template<DeviceType device_type>
void KernelIf<device_type>::ForwardDim0ValidNum(
    const KernelCtx& ctx, std::function<Blob*(const std::string&)> BnInOp2Blob) const {
  CHECK(kernel_conf().can_naive_do_dim0_valid_num());
  CheckSameDim0ValidNum(op_attribute().input_bns(), BnInOp2Blob);
  CopyField(ctx.device_ctx, BnInOp2Blob, BnInOp2Blob(op_attribute().input_bns(0)),
            op_attribute().output_bns(), &Blob::CopyDim0ValidNumFrom);
}

template<DeviceType device_type>
void KernelIf<device_type>::ForwardRecordIdInDevicePiece(
    const KernelCtx& ctx, std::function<Blob*(const std::string&)> BnInOp2Blob) const {
  CHECK(kernel_conf().can_naive_do_record_id_in_device_piece());
  CheckSameRecordIdInDevicePiece(op_attribute().input_bns(), BnInOp2Blob);
  CopyField(ctx.device_ctx, BnInOp2Blob, BnInOp2Blob(op_attribute().input_bns(0)),
            op_attribute().output_bns(), &Blob::CopyRecordIdInDevicePieceFrom);
}

template<DeviceType device_type>
<<<<<<< HEAD
void KernelIf<device_type>::ForwardInstanceShape(
    const KernelCtx& ctx, std::function<Blob*(const std::string&)> BnInOp2Blob) const {
  if (HasSameShapeBetweenInOut()) {
    CopyField(ctx.device_ctx, BnInOp2Blob, op_attribute().input_bns(), op_attribute().output_bns(),
              &Blob::CopyInstanceShapeFrom);
  } else {
    UNIMPLEMENTED();
  }
=======
void KernelIf<device_type>::ForwardLossInstanceNum(
    const KernelCtx& ctx, std::function<Blob*(const std::string&)> BnInOp2Blob) const {
  NaiveCopyLossInstanceNum(op_attribute().input_bns(), op_attribute().output_bns(), BnInOp2Blob);
}

template<DeviceType device_type>
bool KernelIf<device_type>::NeedForwardLossInstanceNum(
    const KernelCtx& ctx, std::function<Blob*(const std::string&)> BnInOp2Blob) const {
  return NeedCopyLossInstanceNum(op_attribute().input_bns(), op_attribute().output_bns(),
                                 BnInOp2Blob);
>>>>>>> 59eb55c1
}

template<DeviceType device_type>
void KernelIf<device_type>::BackwardModelDiffDim0ValidNum(
    const KernelCtx& ctx, std::function<Blob*(const std::string&)> BnInOp2Blob) const {
  bool is_out_diff_empty = HasEmptyShapeBlob(op_attribute().output_diff_bns(), BnInOp2Blob);
  for (const std::string& bn : op_attribute().model_diff_bns()) {
    Blob* blob = BnInOp2Blob(bn);
    CHECK(blob);
    if (blob->has_dim0_valid_num_field()) {
      CHECK(blob->has_dim0_inner_shape());
      CHECK_EQ(1, blob->dim0_inner_shape().At(0));
      blob->set_dim0_valid_num(0, is_out_diff_empty ? 0 : blob->static_shape().At(0));
    }
  }
}

template<DeviceType device_type>
void KernelIf<device_type>::BackwardInDiffDim0ValidNum(
    const KernelCtx& ctx, std::function<Blob*(const std::string&)> BnInOp2Blob) const {
  CHECK(kernel_conf().can_naive_do_dim0_valid_num());
  CheckSameDim0ValidNum(op_attribute().output_diff_bns(), BnInOp2Blob);
  PbRpf<std::string> input_diff_bns;
  for (const auto& bn : op_attribute().input_diff_bns()) {
    if (BnInOp2Blob(bn) != nullptr) { *input_diff_bns.Add() = bn; }
  }
  if (input_diff_bns.empty()) { return; }
  CopyField(ctx.device_ctx, BnInOp2Blob, BnInOp2Blob(op_attribute().output_diff_bns(0)),
            input_diff_bns, &Blob::CopyDim0ValidNumFrom);
}

template<DeviceType device_type>
void KernelIf<device_type>::BackwardInDiffLossInstanceNum(
    const KernelCtx& ctx, std::function<Blob*(const std::string&)> BnInOp2Blob) const {
  CHECK(NeedCopyLossInstanceNum(op_attribute().output_diff_bns(), op_attribute().input_diff_bns(),
                                BnInOp2Blob));
  NaiveCopyLossInstanceNum(op_attribute().output_diff_bns(), op_attribute().input_diff_bns(),
                           BnInOp2Blob);
}

template<DeviceType device_type>
void KernelIf<device_type>::ForwardPackedHeader(
    const KernelCtx& ctx, std::function<Blob*(const std::string&)> BnInOp2Blob) const {
  CopyField(ctx.device_ctx, BnInOp2Blob, op_attribute().input_bns(), op_attribute().output_bns(),
            &Blob::CopyHeaderFrom);
}

template<DeviceType device_type>
void KernelIf<device_type>::BackwardDataId(
    const KernelCtx& ctx, std::function<Blob*(const std::string&)> BnInOp2Blob) const {
  // do nothing
}

template<DeviceType device_type>
void KernelIf<device_type>::BackwardColNum(
    const KernelCtx& ctx, std::function<Blob*(const std::string&)> BnInOp2Blob) const {
  CopyField(ctx.device_ctx, BnInOp2Blob, op_attribute().output_diff_bns(),
            op_attribute().input_diff_bns(), &Blob::CopyColNumFrom);
}

template<DeviceType device_type>
void KernelIf<device_type>::BackwardInstanceShape(
    const KernelCtx& ctx, std::function<Blob*(const std::string&)> BnInOp2Blob) const {
  if (HasSameShapeBetweenInOut()) {
    if (HasBlob(op_attribute().input_diff_bns(), BnInOp2Blob)) {
      CopyField(ctx.device_ctx, BnInOp2Blob, op_attribute().output_diff_bns(),
                op_attribute().input_diff_bns(), &Blob::CopyInstanceShapeFrom);
    }
  } else {
    for (const std::string& in_diff_bn : op_attribute().input_diff_bns()) {
      Blob* in_diff_blob = BnInOp2Blob(in_diff_bn);
      if (in_diff_blob) {
        Blob* in_blob = BnInOp2Blob(GenUnDiffBn(in_diff_bn));
        if (in_blob) {
          in_diff_blob->CopyInstanceShapeFrom(ctx.device_ctx, in_blob);
        } else {
          in_diff_blob->DisableInstanceShape();
        }
      }
    }
  }
}

template<DeviceType device_type, typename T>
void KernelIfWithModel<device_type, T>::SetTotalInstanceNumDiffBlob(
    const KernelCtx& ctx, const std::function<Blob*(const std::string&)>& BnInOp2Blob) const {
  CHECK_GE(this->op_attribute().model_bns().size(), 2);
  const float loss_instance_num =
      BnInOp2Blob(this->op_attribute().output_diff_bns(0))->loss_instance_num();
  Blob* total_instance_num_diff_blob = BnInOp2Blob("total_instance_num_diff");
  KernelUtil<device_type, T>::Set(ctx.device_ctx, static_cast<T>(loss_instance_num),
                                  total_instance_num_diff_blob->mut_dptr<T>());
}

template<DeviceType device_type>
void KernelIf<device_type>::CopyField(DeviceCtx* ctx,
                                      std::function<Blob*(const std::string&)> BnInOp2Blob,
                                      const Blob* from_blob, const PbRpf<std::string>& to_bns,
                                      void (Blob::*Copy)(DeviceCtx*, const Blob*)) const {
  for (const std::string& to_bn : to_bns) { (BnInOp2Blob(to_bn)->*Copy)(ctx, from_blob); }
}

template<DeviceType device_type>
void KernelIf<device_type>::CopyField(DeviceCtx* ctx,
                                      std::function<Blob*(const std::string&)> BnInOp2Blob,
                                      const PbRpf<std::string>& from_bns,
                                      const PbRpf<std::string>& to_bns,
                                      void (Blob::*Copy)(DeviceCtx*, const Blob*)) const {
  if (from_bns.size() == 1) {
    const Blob* in_blob = BnInOp2Blob(from_bns[0]);
    CopyField(ctx, BnInOp2Blob, in_blob, to_bns, Copy);
  } else if (to_bns.size() == 1) {
    Blob* in_blob = BnInOp2Blob(from_bns[0]);
    Blob* out_blob = BnInOp2Blob(to_bns[0]);
    (out_blob->*Copy)(ctx, in_blob);
  } else {
    CHECK(from_bns.size() == 0 || to_bns.size() == 0);
  }
}

std::unique_ptr<Kernel> ConstructKernel(const ParallelContext* parallel_ctx, const KernelConf& conf,
                                        DeviceCtx* device_ctx) {
  Kernel* rptr = NewObj<Kernel>(conf.op_attribute().op_conf().op_type_case(), conf);
  rptr->Init(parallel_ctx, conf, device_ctx);
  return std::unique_ptr<Kernel>(rptr);
}

template<DeviceType device_type, typename T>
ActivationType KernelIfWithActivation<device_type, T>::GetActivationType() const {
  return static_cast<ActivationType>(this->GetEnumFromCustomizedOpConf("activation"));
}

template<DeviceType device_type, typename T>
void KernelIfWithActivation<device_type, T>::ForwardActivation(const KernelCtx& ctx,
                                                               Blob* out_blob) const {
  T* out_dptr = out_blob->mut_dptr<T>();
  int64_t elem_cnt = out_blob->shape().elem_cnt();

  switch (GetActivationType()) {
#define DEFINE_ONE_CASE(activation_type)                                                       \
  case ActivationType::k##activation_type:                                                     \
    KernelUtil<device_type, T>::activation_type(ctx.device_ctx, elem_cnt, out_dptr, out_dptr); \
    break;
    DEFINE_ONE_CASE(TanH)
    DEFINE_ONE_CASE(Sigmoid)
    DEFINE_ONE_CASE(Relu)
#undef DEFINE_ONE_CASE
    default: UNIMPLEMENTED();
  }
}

template<DeviceType device_type, typename T>
void KernelIfWithActivation<device_type, T>::BackwardActivation(const KernelCtx& ctx,
                                                                const Blob* out_blob,
                                                                const Blob* out_diff_blob,
                                                                Blob* bw_activation_blob) const {
  int64_t elem_cnt = out_blob->shape().elem_cnt();
  if (out_blob->has_instance_shape_field()) {
    CHECK(bw_activation_blob->has_instance_shape_field());
    bw_activation_blob->CopyInstanceShapeFrom(ctx.device_ctx, out_blob);
  }
  switch (GetActivationType()) {
#define DEFINE_ONE_CASE(activation_type)                                    \
  case ActivationType::k##activation_type:                                  \
    KernelUtil<device_type, T>::activation_type##Backward(                  \
        ctx.device_ctx, elem_cnt, out_blob->dptr<T>(), out_blob->dptr<T>(), \
        out_diff_blob->dptr<T>(), bw_activation_blob->mut_dptr<T>());       \
    break
    DEFINE_ONE_CASE(TanH);
    DEFINE_ONE_CASE(Sigmoid);
    DEFINE_ONE_CASE(Relu);
#undef DEFINE_ONE_CASE
    default: UNIMPLEMENTED();
  }
}

#define INSTANTIATE_KERNEL_IF(device_type) template class KernelIf<device_type>;

OF_PP_FOR_EACH_TUPLE(INSTANTIATE_KERNEL_IF, DEVICE_TYPE_SEQ);

#define INSTANTIATE_KERNEL_IF_SUBCLASS(device_type, data_type_pair)                \
  template class KernelIfWithModel<device_type, OF_PP_PAIR_FIRST(data_type_pair)>; \
  template class KernelIfWithActivation<device_type, OF_PP_PAIR_FIRST(data_type_pair)>;

OF_PP_SEQ_PRODUCT_FOR_EACH_TUPLE(INSTANTIATE_KERNEL_IF_SUBCLASS, DEVICE_TYPE_SEQ,
                                 FLOATING_DATA_TYPE_SEQ);

}  // namespace oneflow<|MERGE_RESOLUTION|>--- conflicted
+++ resolved
@@ -286,7 +286,6 @@
 }
 
 template<DeviceType device_type>
-<<<<<<< HEAD
 void KernelIf<device_type>::ForwardInstanceShape(
     const KernelCtx& ctx, std::function<Blob*(const std::string&)> BnInOp2Blob) const {
   if (HasSameShapeBetweenInOut()) {
@@ -295,7 +294,8 @@
   } else {
     UNIMPLEMENTED();
   }
-=======
+}
+
 void KernelIf<device_type>::ForwardLossInstanceNum(
     const KernelCtx& ctx, std::function<Blob*(const std::string&)> BnInOp2Blob) const {
   NaiveCopyLossInstanceNum(op_attribute().input_bns(), op_attribute().output_bns(), BnInOp2Blob);
@@ -306,7 +306,6 @@
     const KernelCtx& ctx, std::function<Blob*(const std::string&)> BnInOp2Blob) const {
   return NeedCopyLossInstanceNum(op_attribute().input_bns(), op_attribute().output_bns(),
                                  BnInOp2Blob);
->>>>>>> 59eb55c1
 }
 
 template<DeviceType device_type>
