#include "oneflow/core/kernel/kernel.h"
#include "oneflow/core/common/gdb.h"
#include "oneflow/core/kernel/runtime_blob_shape_infer_helper.h"

namespace oneflow {

namespace {

bool IsAllBlobEmpty(const PbRpf<std::string>& bns,
                    const std::function<Blob*(const std::string&)>& BnInOp2Blob) {
  for (const auto& bn : bns) {
    Blob* blob = BnInOp2Blob(bn);
    if (blob && !blob->IsBodyEmpty()) { return false; }
  }
  return true;
}

}  // namespace

Kernel::~Kernel() {
  if (shape_infer_helper_ != nullptr) { delete shape_infer_helper_; }
}

void Kernel::Init(const JobDesc* job_desc, const KernelConf& kernel_conf, DeviceCtx* device_ctx) {
  job_desc_ = job_desc;
  kernel_conf_ = kernel_conf;
  shape_infer_helper_ = new RuntimeBlobShapeInferHelper(this->op_conf(), &this->job_desc());
  VirtualKernelInit(device_ctx);
}

void Kernel::InitModelAndConstBuf(const KernelCtx& ctx,
                                  std::function<Blob*(const std::string&)> BnInOp2Blob) const {
  InitConstBufBlobs(ctx.device_ctx, BnInOp2Blob);
}

void Kernel::Launch(const KernelCtx& ctx,
                    std::function<Blob*(const std::string&)> BnInOp2Blob) const {
  gdb::ForwardEnterBreakPoint(op_attribute(), BnInOp2Blob);
  Forward(ctx, BnInOp2Blob);
  gdb::ForwardLeaveBreakPoint(op_attribute(), BnInOp2Blob);
}

const LogicalBlobId& Kernel::BnInOp2Lbi(const std::string& bn_in_op) const {
  return op_attribute().bn_in_op2lbi().at(bn_in_op);
}

<<<<<<< HEAD
bool Kernel::IsAllBlobEmpty(const PbRpf<std::string>& bns,
                            const std::function<Blob*(const std::string&)>& BnInOp2Blob) const {
  for (const auto& bn : bns) {
    Blob* blob = BnInOp2Blob(bn);
    if (blob && !blob->IsShapeEmpty()) { return false; }
  }
  return true;
}

=======
>>>>>>> dd2ed123
void Kernel::CheckSameDim0ValidNum(
    const PbRpf<std::string>& bns,
    const std::function<Blob*(const std::string&)>& BnInOp2Blob) const {
  UNIMPLEMENTED();
}

void Kernel::Forward(const KernelCtx& ctx,
                     std::function<Blob*(const std::string&)> BnInOp2Blob) const {
  ForwardHeader(ctx, BnInOp2Blob);
  if (IsAllBlobEmpty(op_attribute().output_bns(), BnInOp2Blob) && IsStateless()) { return; }
  ForwardDataContent(ctx, BnInOp2Blob);
}

void Kernel::ForwardHeader(const KernelCtx& ctx,
                           std::function<Blob*(const std::string&)> BnInOp2Blob) const {
  if (kernel_conf_.need_do_opaque_header()) {
    ForwardPackedHeader(ctx, BnInOp2Blob);
  } else {
    if (kernel_conf_.need_do_dense_shape()) { ForwardDenseShape(ctx, BnInOp2Blob); }
    if (kernel_conf_.need_do_lod()) { ForwardLoD(ctx, BnInOp2Blob); }
  }
}

void Kernel::ForwardLoD(const KernelCtx& ctx,
                        std::function<Blob*(const std::string&)> BnInOp2Blob) const {
  UNIMPLEMENTED();
}

void Kernel::ForwardDenseShape(const KernelCtx& ctx,
                               std::function<Blob*(const std::string&)> BnInOp2Blob) const {
  return shape_infer_helper_->InferDenseShape(BnInOp2Blob);
}

template<DeviceType device_type>
void KernelIf<device_type>::ForwardPackedHeader(
    const KernelCtx& ctx, std::function<Blob*(const std::string&)> BnInOp2Blob) const {
  CopyField(ctx.device_ctx, BnInOp2Blob, op_attribute().input_bns(), op_attribute().output_bns(),
            &Blob::CopyHeaderFrom);
}

template<DeviceType device_type>
void KernelIf<device_type>::CopyField(DeviceCtx* ctx,
                                      std::function<Blob*(const std::string&)> BnInOp2Blob,
                                      const Blob* from_blob, const PbRpf<std::string>& to_bns,
                                      void (Blob::*Copy)(DeviceCtx*, const Blob*)) const {
  for (const std::string& to_bn : to_bns) { (BnInOp2Blob(to_bn)->*Copy)(ctx, from_blob); }
}

template<DeviceType device_type>
void KernelIf<device_type>::CopyField(DeviceCtx* ctx,
                                      std::function<Blob*(const std::string&)> BnInOp2Blob,
                                      const PbRpf<std::string>& from_bns,
                                      const PbRpf<std::string>& to_bns,
                                      void (Blob::*Copy)(DeviceCtx*, const Blob*)) const {
  if (from_bns.size() == 1) {
    const Blob* in_blob = BnInOp2Blob(from_bns[0]);
    CopyField(ctx, BnInOp2Blob, in_blob, to_bns, Copy);
  } else if (to_bns.size() == 1) {
    Blob* in_blob = BnInOp2Blob(from_bns[0]);
    Blob* out_blob = BnInOp2Blob(to_bns[0]);
    (out_blob->*Copy)(ctx, in_blob);
  } else {
    CHECK_EQ(from_bns.size(), to_bns.size());
    FOR_RANGE(size_t, i, 0, from_bns.size()) {
      Blob* in_blob = BnInOp2Blob(from_bns[i]);
      Blob* out_blob = BnInOp2Blob(to_bns[i]);
      (out_blob->*Copy)(ctx, in_blob);
    }
  }
}

namespace {

const HashSet<OperatorConf::OpTypeCase>& OpsWithNewKernelRegistry() {
  static HashSet<OperatorConf::OpTypeCase> ops = {
      OperatorConf::kMatmulConf, OperatorConf::kCastConf, OperatorConf::kNcclTupleBroadcastConf,
      OperatorConf::kNcclTupleReduceConf, OperatorConf::kAssignConf};
  return ops;
}

}  // namespace

std::unique_ptr<const Kernel> ConstructKernel(const JobDesc* job_desc, const KernelConf& conf,
                                              DeviceCtx* device_ctx) {
  auto op_type = conf.op_attribute().op_conf().op_type_case();
  Kernel* rptr = kernel_registration::CreateKernel(conf);
  if (rptr == nullptr) { rptr = NewObj<Kernel>(op_type, conf); }
  CHECK_NOTNULL(rptr);
  rptr->Init(job_desc, conf, device_ctx);
  return std::unique_ptr<const Kernel>(rptr);
}

#define INSTANTIATE_KERNEL_IF(device_type) template class KernelIf<device_type>;

OF_PP_FOR_EACH_TUPLE(INSTANTIATE_KERNEL_IF, DEVICE_TYPE_SEQ);

}  // namespace oneflow<|MERGE_RESOLUTION|>--- conflicted
+++ resolved
@@ -44,18 +44,6 @@
   return op_attribute().bn_in_op2lbi().at(bn_in_op);
 }
 
-<<<<<<< HEAD
-bool Kernel::IsAllBlobEmpty(const PbRpf<std::string>& bns,
-                            const std::function<Blob*(const std::string&)>& BnInOp2Blob) const {
-  for (const auto& bn : bns) {
-    Blob* blob = BnInOp2Blob(bn);
-    if (blob && !blob->IsShapeEmpty()) { return false; }
-  }
-  return true;
-}
-
-=======
->>>>>>> dd2ed123
 void Kernel::CheckSameDim0ValidNum(
     const PbRpf<std::string>& bns,
     const std::function<Blob*(const std::string&)>& BnInOp2Blob) const {
