/*
Copyright 2020 The OneFlow Authors. All rights reserved.

Licensed under the Apache License, Version 2.0 (the "License");
you may not use this file except in compliance with the License.
You may obtain a copy of the License at

    http://www.apache.org/licenses/LICENSE-2.0

Unless required by applicable law or agreed to in writing, software
distributed under the License is distributed on an "AS IS" BASIS,
WITHOUT WARRANTIES OR CONDITIONS OF ANY KIND, either express or implied.
See the License for the specific language governing permissions and
limitations under the License.
*/
#include "oneflow/core/kernel/kernel.h"
#include "oneflow/core/kernel/kernel_helper.h"
#include "oneflow/core/kernel/runtime_blob_shape_infer_helper.h"
#include "oneflow/core/profiler/profiler.h"
#include "oneflow/core/profiler/kernel.h"
#include "oneflow/core/kernel/kernel_observer.h"

namespace oneflow {

Kernel::~Kernel() {
  if (shape_infer_helper_ != nullptr) { delete shape_infer_helper_; }
}

void Kernel::InitBase(const JobDesc* job_desc, const KernelConf& kernel_conf) {
  if (!(job_desc_ == nullptr || shape_infer_helper_ == nullptr)) { return; }
  job_desc_ = job_desc;
  kernel_conf_ = kernel_conf;
  shape_infer_helper_ =
      new RuntimeBlobShapeInferHelper(this->op_conf(), this->kernel_conf(), &this->job_desc());
  blob_access_checker_disabled_ =
      ParseBooleanFromEnv("ONEFLOW_KERNEL_DISABLE_BLOB_ACCESS_CHECKER", false);
}

void Kernel::Init(const JobDesc* job_desc, const KernelConf& kernel_conf, DeviceCtx* device_ctx) {
  InitBase(job_desc, kernel_conf);
  VirtualKernelInit(device_ctx);
}

void Kernel::Launch(const KernelCtx& ctx,
                    const std::function<Blob*(const std::string&)>& BnInOp2Blob) const {
  Global<KernelObserver>::Get()->WillForward(ctx, this, BnInOp2Blob);
  Forward(ctx, BnInOp2Blob);
  Global<KernelObserver>::Get()->DidForward(ctx, this, BnInOp2Blob);
}

const LogicalBlobId& Kernel::BnInOp2Lbi(const std::string& bn_in_op) const {
  return op_attribute().arg_signature().bn_in_op2lbi().at(bn_in_op);
}

void Kernel::SetOutputBlobProducerInferAccessChecker(
    const std::function<Blob*(const std::string&)>& BnInOp2Blob) const {
  ForEachObnAndIsHeaderInferedBeforeCompute(BnInOp2Blob, [&](const std::string& obn, bool _) {
    BnInOp2Blob(obn)->set_blob_access_checker(Global<BlobAccessCheckerIf<true, false>>::Get());
  });
}

void Kernel::SetOutputBlobProducerComputeAccessChecker(
    const std::function<Blob*(const std::string&)>& BnInOp2Blob) const {
  ForEachObnAndIsHeaderInferedBeforeCompute(
      BnInOp2Blob, [&](const std::string& obn, bool is_header_infered_before_compute) {
        const BlobAccessChecker* checker = nullptr;
        if (is_header_infered_before_compute) {
          checker = Global<BlobAccessCheckerIf<false, true>>::Get();
        } else {
          checker = Global<BlobAccessCheckerIf<true, true>>::Get();
        }
        BnInOp2Blob(obn)->set_blob_access_checker(checker);
      });
}

void Kernel::SetOutputBlobConsumerAccessChecker(
    const std::function<Blob*(const std::string&)>& BnInOp2Blob) const {
  ForEachObnAndIsMutableByConsumer(BnInOp2Blob, [&](const std::string& obn, bool is_mutable) {
    const BlobAccessChecker* checker = nullptr;
    if (is_mutable) {
      checker = Global<BlobAccessCheckerIf<false, true>>::Get();
    } else {
      checker = Global<BlobAccessCheckerIf<false, false>>::Get();
    }
    BnInOp2Blob(obn)->set_blob_access_checker(checker);
  });
}

void Kernel::Forward(const KernelCtx& ctx,
                     const std::function<Blob*(const std::string&)>& BnInOp2Blob) const {
  if (!blob_access_checker_disabled_) { SetOutputBlobProducerInferAccessChecker(BnInOp2Blob); }
  ForwardHeader(ctx, BnInOp2Blob);
  if ((!kernel_conf_.all_blobs_are_static())
      && IsAllBlobEmpty(op_attribute().output_bns(), BnInOp2Blob) && IsStateless()) {
    return;
  }
  if (!blob_access_checker_disabled_) { SetOutputBlobProducerComputeAccessChecker(BnInOp2Blob); }
  OF_PROFILER_ONLY_CODE(profiler::TraceKernelForwardDataContentStart(this, ctx, BnInOp2Blob));
  Global<KernelObserver>::Get()->WillForwardDataContent(ctx, this, BnInOp2Blob);
  ForwardDataContent(ctx, BnInOp2Blob);
  Global<KernelObserver>::Get()->DidForwardDataContent(ctx, this, BnInOp2Blob);
  OF_PROFILER_ONLY_CODE(profiler::TraceKernelForwardDataContentEnd(this, ctx, BnInOp2Blob));
  if (!blob_access_checker_disabled_) { SetOutputBlobConsumerAccessChecker(BnInOp2Blob); }
}

void Kernel::ForwardHeader(const KernelCtx& ctx,
                           const std::function<Blob*(const std::string&)>& BnInOp2Blob) const {
<<<<<<< HEAD
  if (kernel_conf_.need_do_shape()) {
    Global<KernelObserver>::Get()->WillForwardShape(ctx, this, BnInOp2Blob);
    ForwardShape(ctx, BnInOp2Blob);
    Global<KernelObserver>::Get()->DidForwardShape(ctx, this, BnInOp2Blob);
  }
=======
  if (!kernel_conf_.all_blobs_are_static()) { ForwardShape(ctx, BnInOp2Blob); }
>>>>>>> d847e116
}

void Kernel::ForwardShape(const KernelCtx& ctx,
                          const std::function<Blob*(const std::string&)>& BnInOp2Blob) const {
  return shape_infer_helper_->InferShape(BnInOp2Blob);
}

std::unique_ptr<const Kernel> ConstructKernel(const JobDesc* job_desc, const KernelConf& conf,
                                              DeviceCtx* device_ctx) {
  auto op_type = conf.op_attribute().op_conf().op_type_case();
  CHECK_NE(op_type, OperatorConf::OpTypeCase::OP_TYPE_NOT_SET)
      << " ERROR! KernelConf: " << conf.DebugString() << " has NOT set op_type_case";
  Kernel* rptr = kernel_registration::CreateKernel(conf);
  if (rptr == nullptr) { rptr = NewObj<int32_t, Kernel>(op_type, conf); }
  CHECK_NOTNULL(rptr);
  rptr->Init(job_desc, conf, device_ctx);
  return std::unique_ptr<const Kernel>(rptr);
}

#define INSTANTIATE_KERNEL_IF(device_type) template class KernelIf<device_type>;

OF_PP_FOR_EACH_TUPLE(INSTANTIATE_KERNEL_IF, DEVICE_TYPE_SEQ);

}  // namespace oneflow<|MERGE_RESOLUTION|>--- conflicted
+++ resolved
@@ -105,15 +105,11 @@
 
 void Kernel::ForwardHeader(const KernelCtx& ctx,
                            const std::function<Blob*(const std::string&)>& BnInOp2Blob) const {
-<<<<<<< HEAD
-  if (kernel_conf_.need_do_shape()) {
+  if (!kernel_conf_.all_blobs_are_static()) {
     Global<KernelObserver>::Get()->WillForwardShape(ctx, this, BnInOp2Blob);
     ForwardShape(ctx, BnInOp2Blob);
     Global<KernelObserver>::Get()->DidForwardShape(ctx, this, BnInOp2Blob);
   }
-=======
-  if (!kernel_conf_.all_blobs_are_static()) { ForwardShape(ctx, BnInOp2Blob); }
->>>>>>> d847e116
 }
 
 void Kernel::ForwardShape(const KernelCtx& ctx,
