#include "oneflow/core/kernel/kernel.h"
#include "oneflow/core/common/gdb.h"

namespace oneflow {

namespace {

<<<<<<< HEAD
template<typename T>
void ClearPbBlob(Blob* blob) {
  FOR_RANGE(int64_t, i, 0, blob->shape().elem_cnt()) { blob->mut_dptr<T>()[i].Clear(); }
}

void ClearPbBlob(Blob* blob) {
  switch (blob->data_type()) {
#define CLEAR_PB_BLOB_CASE(type_cpp, type_proto) \
  case type_proto: return ClearPbBlob<type_cpp>(blob);
    OF_PP_FOR_EACH_TUPLE(CLEAR_PB_BLOB_CASE, PB_DATA_TYPE_SEQ);
    default: CHECK_NE(blob->data_type(), DataType::kInvalidDataType);
=======
void CheckSameDim0ValidNum(const PbRpf<std::string>& bns,
                           const std::function<Blob*(const std::string&)>& BnInOp2Blob) {
  const void* mem_ptr = BnInOp2Blob(bns.Get(0))->dim1_valid_num();
  size_t len = BnInOp2Blob(bns.Get(0))->ByteSizeOfDim0ValidNumField();
  FOR_RANGE(int, i, 1, bns.size()) {
    CHECK_EQ(std::memcmp(BnInOp2Blob(bns.Get(i))->dim1_valid_num(), mem_ptr, len), 0);
>>>>>>> d52b33f1
  }
}

}  // namespace

void Kernel::Init(const ParallelContext* parallel_ctx, const KernelConf& kernel_conf,
                  DeviceCtx* device_ctx) {
  kernel_conf_ = kernel_conf;
  VirtualKernelInit(parallel_ctx, device_ctx);
}

void Kernel::InitModelAndConstBuf(const KernelCtx& ctx, const ParallelContext* parallel_ctx,
                                  const Snapshot* snapshot,
                                  std::function<Blob*(const std::string&)> BnInOp2Blob) const {
  InitConstBufBlobs(ctx.device_ctx, BnInOp2Blob);
  std::string model_load_dir = "";
  if (snapshot) {
    std::string snapshot_load_path = snapshot->GetDirFromOpName(op_conf().name());
    if (SnapshotFS()->IsDirectory(snapshot_load_path)) { model_load_dir = snapshot_load_path; }
  } else {
    model_load_dir = op_conf().model_load_dir();
  }
  if (model_load_dir == "") {
    std::mt19937* random_seed_gen = static_cast<std::mt19937*>(ctx.other);
    InitModelBlobsWithRandomSeed(ctx.device_ctx, random_seed_gen, BnInOp2Blob);
  } else {
    int32_t part_id = -1;
    int32_t part_num = -1;
    std::tie(part_id, part_num) = GetPartIdAndPartNumFromParallelCtx(parallel_ctx);
    InitModelBlobsWithDir(ctx.device_ctx, part_id, part_num, model_load_dir, BnInOp2Blob);
  }
}

void Kernel::Launch(const KernelCtx& ctx,
                    std::function<Blob*(const std::string&)> BnInOp2Blob) const {
  if (kernel_conf_.is_forward()) {
    gdb::ForwardEnterBreakPoint(op_attribute(), BnInOp2Blob);
    Forward(ctx, BnInOp2Blob);
    gdb::ForwardLeaveBreakPoint(op_attribute(), BnInOp2Blob);
  } else {
    gdb::BackwardEnterBreakPoint(op_attribute(), BnInOp2Blob);
    Backward(ctx, BnInOp2Blob);
    gdb::BackwardLeaveBreakPoint(op_attribute(), BnInOp2Blob);
  }
}

const LogicalBlobId& Kernel::BnInOp2Lbi(const std::string& bn_in_op) const {
  return op_attribute().bn_in_op2lbi().at(bn_in_op);
}

void Kernel::Forward(const KernelCtx& ctx,
                     std::function<Blob*(const std::string&)> BnInOp2Blob) const {
<<<<<<< HEAD
  ClearPbBlobs(ctx, BnInOp2Blob);
  if (kernel_conf_.need_do_varying_instance_num()) {
    CHECK(!kernel_conf_.need_do_opaque_header());
    ForwardVaryingInstanceNum(ctx, BnInOp2Blob);
  }
  if (kernel_conf_.need_do_instance_varying_elem_cnt()) {
    CHECK(!kernel_conf_.need_do_opaque_header());
    ForwardInstanceVaryingElemCnt(ctx, BnInOp2Blob);
=======
  if (kernel_conf_.need_do_dim0_valid_num()) {
    CHECK(!kernel_conf_.need_do_opaque_header());
    ForwardDim0ValidNum(ctx, BnInOp2Blob);
  }
  if (kernel_conf_.need_do_dim1_valid_num()) {
    CHECK(!kernel_conf_.need_do_opaque_header());
    ForwardDim1ValidNum(ctx, BnInOp2Blob);
>>>>>>> d52b33f1
  }
  ForwardDataContent(ctx, BnInOp2Blob);
  if (GetActivationType() != ActivationType::kNone) {
    const PbRpf<std::string> obns = this->op_attribute().output_bns();
    CHECK_EQ(obns.size(), 1);

    Blob* out_blob = BnInOp2Blob(obns[0]);
    ForwardActivation(ctx, out_blob);
  }
  if (kernel_conf_.need_do_opaque_header()) {
    ForwardPackedHeader(ctx, BnInOp2Blob);
  } else {
    if (kernel_conf_.need_do_data_id()) { ForwardDataId(ctx, BnInOp2Blob); }
    if (kernel_conf_.need_do_col_num()) { ForwardColNum(ctx, BnInOp2Blob); }
  }
}

void Kernel::ClearPbBlobs(const KernelCtx& ctx,
                          std::function<Blob*(const std::string&)> BnInOp2Blob) const {
  for (const auto& out_bn : op_attribute().pb_output_bns()) {
    Blob* out_blob = BnInOp2Blob(out_bn);
    CHECK_NOTNULL(out_blob);
    CHECK(IsPbDataType(out_blob->data_type()));
    ClearPbBlob(out_blob);
  }
}

void Kernel::Backward(const KernelCtx& ctx,
                      std::function<Blob*(const std::string&)> BnInOp2Blob) const {
<<<<<<< HEAD
  if (kernel_conf_.need_do_varying_instance_num()) {
    CHECK(!kernel_conf_.need_do_opaque_header());
    BackwardVaryingInstanceNum(ctx, BnInOp2Blob);
=======
  if (kernel_conf_.need_do_dim0_valid_num()) {
    CHECK(!kernel_conf_.need_do_opaque_header());
    BackwardDim0ValidNum(ctx, BnInOp2Blob);
>>>>>>> d52b33f1
  }
  ActivationType activation = GetActivationType();
  if (activation != ActivationType::kNone) {
    const PbRpf<std::string> obns = this->op_attribute().output_bns();
    const PbRpf<std::string> odbns = this->op_attribute().output_diff_bns();
    CHECK_EQ(obns.size(), 1);
    CHECK_EQ(odbns.size(), 1);

    const Blob* out_blob = BnInOp2Blob(obns[0]);
    const Blob* out_diff_blob = BnInOp2Blob(odbns[0]);
    Blob* bw_activation_blob = BnInOp2Blob("bw_activation");
    CHECK(bw_activation_blob != nullptr);
    BackwardActivation(ctx, out_blob, out_diff_blob, bw_activation_blob);
    BackwardDataContent(ctx, [&](const std::string& bn) -> Blob* {
      if (bn == odbns[0]) {
        return bw_activation_blob;
      } else {
        return BnInOp2Blob(bn);
      }
    });
  } else {
    BackwardDataContent(ctx, BnInOp2Blob);
  }
  if (kernel_conf_.need_do_data_id()) { BackwardDataId(ctx, BnInOp2Blob); }
  if (kernel_conf_.need_do_col_num()) { BackwardColNum(ctx, BnInOp2Blob); }
}

bool Kernel::HasModelBns() const { return op_attribute().model_bns().size() > 0; }

template<DeviceType device_type>
void KernelIf<device_type>::ForwardDataId(
    const KernelCtx& ctx, std::function<Blob*(const std::string&)> BnInOp2Blob) const {
  ForwardField(ctx.device_ctx, BnInOp2Blob, &Blob::CopyDataIdFrom);
}

template<DeviceType device_type>
void KernelIf<device_type>::ForwardColNum(
    const KernelCtx& ctx, std::function<Blob*(const std::string&)> BnInOp2Blob) const {
  ForwardField(ctx.device_ctx, BnInOp2Blob, &Blob::CopyColNumFrom);
}

template<DeviceType device_type>
void KernelIf<device_type>::ForwardField(DeviceCtx* ctx,
                                         std::function<Blob*(const std::string&)> BnInOp2Blob,
                                         void (Blob::*Copy)(DeviceCtx*, const Blob*)) const {
  const PbRpf<std::string>* input_bn = &op_attribute().input_bns();
  if (input_bn->empty()) { input_bn = &op_attribute().pb_input_bns(); }
  CopyField(ctx, BnInOp2Blob, *input_bn, op_attribute().output_bns(), Copy);
  CopyField(ctx, BnInOp2Blob, *input_bn, op_attribute().pb_output_bns(), Copy);
}

template<DeviceType device_type>
void KernelIf<device_type>::ForwardInstanceVaryingElemCnt(
    const KernelCtx& ctx, std::function<Blob*(const std::string&)> BnInOp2Blob) const {
  CHECK(kernel_conf().can_naive_do_instance_varying_elem_cnt());
  CopyField(ctx.device_ctx, BnInOp2Blob, op_attribute().input_bns(), op_attribute().output_bns(),
            &Blob::CopyInstanceVaryingElemCntFrom);
}

template<DeviceType device_type>
void KernelIf<device_type>::ForwardVaryingInstanceNum(
    const KernelCtx& ctx, std::function<Blob*(const std::string&)> BnInOp2Blob) const {
  CHECK(kernel_conf().can_naive_do_varying_instance_num());
  CopyField(ctx.device_ctx, BnInOp2Blob, op_attribute().input_bns(), op_attribute().output_bns(),
            &Blob::CopyVaryingInstanceNumFrom);
}

template<DeviceType device_type>
void KernelIf<device_type>::BackwardVaryingInstanceNum(
    const KernelCtx& ctx, std::function<Blob*(const std::string&)> BnInOp2Blob) const {
  CHECK(kernel_conf().can_naive_do_varying_instance_num());
  CopyField(ctx.device_ctx, BnInOp2Blob, op_attribute().output_diff_bns(),
            op_attribute().input_diff_bns(), &Blob::CopyVaryingInstanceNumFrom);
}

template<DeviceType device_type>
void KernelIf<device_type>::ForwardDim0ValidNum(
    const KernelCtx& ctx, std::function<Blob*(const std::string&)> BnInOp2Blob) const {
  CHECK(kernel_conf().can_naive_do_dim0_valid_num());
  CheckSameDim0ValidNum(op_attribute().input_bns(), BnInOp2Blob);
  CopyField(ctx.device_ctx, BnInOp2Blob, BnInOp2Blob(op_attribute().input_bns(0)),
            op_attribute().output_bns(), &Blob::CopyDim0ValidNumFrom);
}

template<DeviceType device_type>
void KernelIf<device_type>::BackwardDim0ValidNum(
    const KernelCtx& ctx, std::function<Blob*(const std::string&)> BnInOp2Blob) const {
  CHECK(kernel_conf().can_naive_do_dim0_valid_num());
  CheckSameDim0ValidNum(op_attribute().output_diff_bns(), BnInOp2Blob);
  CopyField(ctx.device_ctx, BnInOp2Blob, BnInOp2Blob(op_attribute().output_diff_bns(0)),
            op_attribute().input_diff_bns(), &Blob::CopyDim0ValidNumFrom);
}

template<DeviceType device_type>
void KernelIf<device_type>::ForwardPackedHeader(
    const KernelCtx& ctx, std::function<Blob*(const std::string&)> BnInOp2Blob) const {
  CopyField(ctx.device_ctx, BnInOp2Blob, op_attribute().input_bns(), op_attribute().output_bns(),
            &Blob::CopyHeaderFrom);
}

template<DeviceType device_type>
void KernelIf<device_type>::BackwardDataId(
    const KernelCtx& ctx, std::function<Blob*(const std::string&)> BnInOp2Blob) const {
  // do nothing
}

template<DeviceType device_type>
void KernelIf<device_type>::BackwardColNum(
    const KernelCtx& ctx, std::function<Blob*(const std::string&)> BnInOp2Blob) const {
  CopyField(ctx.device_ctx, BnInOp2Blob, op_attribute().output_diff_bns(),
            op_attribute().input_diff_bns(), &Blob::CopyColNumFrom);
}

template<DeviceType device_type>
void KernelIf<device_type>::CopyField(DeviceCtx* ctx,
                                      std::function<Blob*(const std::string&)> BnInOp2Blob,
                                      const Blob* from_blob, const PbRpf<std::string>& to_bns,
                                      void (Blob::*Copy)(DeviceCtx*, const Blob*)) const {
  for (const std::string& to_bn : to_bns) { (BnInOp2Blob(to_bn)->*Copy)(ctx, from_blob); }
}

template<DeviceType device_type>
void KernelIf<device_type>::CopyField(DeviceCtx* ctx,
                                      std::function<Blob*(const std::string&)> BnInOp2Blob,
                                      const PbRpf<std::string>& from_bns,
                                      const PbRpf<std::string>& to_bns,
                                      void (Blob::*Copy)(DeviceCtx*, const Blob*)) const {
  if (from_bns.size() == 1) {
    const Blob* in_blob = BnInOp2Blob(from_bns[0]);
    CopyField(ctx, BnInOp2Blob, in_blob, to_bns, Copy);
  } else if (to_bns.size() == 1) {
    Blob* in_blob = BnInOp2Blob(from_bns[0]);
    Blob* out_blob = BnInOp2Blob(to_bns[0]);
    (out_blob->*Copy)(ctx, in_blob);
  } else {
    CHECK(from_bns.size() == 0 || to_bns.size() == 0);
  }
}

std::unique_ptr<const Kernel> ConstructKernel(const ParallelContext* parallel_ctx,
                                              const KernelConf& conf, DeviceCtx* device_ctx) {
  Kernel* rptr = NewObj<Kernel>(conf.op_attribute().op_conf().op_type_case(), conf);
  rptr->Init(parallel_ctx, conf, device_ctx);
  return std::unique_ptr<const Kernel>(rptr);
}

template<DeviceType device_type, typename T>
ActivationType KernelIfWithActivation<device_type, T>::GetActivationType() const {
  return static_cast<ActivationType>(this->GetEnumFromCustomizedOpConf("activation"));
}

template<DeviceType device_type, typename T>
void KernelIfWithActivation<device_type, T>::ForwardActivation(const KernelCtx& ctx,
                                                               Blob* out_blob) const {
  T* out_dptr = out_blob->mut_dptr<T>();
  int64_t elem_cnt = out_blob->shape().elem_cnt();

  switch (GetActivationType()) {
#define DEFINE_ONE_CASE(activation_type)                                                       \
  case ActivationType::k##activation_type:                                                     \
    KernelUtil<device_type, T>::activation_type(ctx.device_ctx, elem_cnt, out_dptr, out_dptr); \
    break;
    DEFINE_ONE_CASE(TanH)
    DEFINE_ONE_CASE(Sigmoid)
    DEFINE_ONE_CASE(Relu)
#undef DEFINE_ONE_CASE
    default: UNIMPLEMENTED();
  }
}

template<DeviceType device_type, typename T>
void KernelIfWithActivation<device_type, T>::BackwardActivation(const KernelCtx& ctx,
                                                                const Blob* out_blob,
                                                                const Blob* out_diff_blob,
                                                                Blob* bw_activation_blob) const {
  int64_t elem_cnt = out_blob->shape().elem_cnt();
  switch (GetActivationType()) {
#define DEFINE_ONE_CASE(activation_type)                                    \
  case ActivationType::k##activation_type:                                  \
    KernelUtil<device_type, T>::activation_type##Backward(                  \
        ctx.device_ctx, elem_cnt, out_blob->dptr<T>(), out_blob->dptr<T>(), \
        out_diff_blob->dptr<T>(), bw_activation_blob->mut_dptr<T>());       \
    break
    DEFINE_ONE_CASE(TanH);
    DEFINE_ONE_CASE(Sigmoid);
    DEFINE_ONE_CASE(Relu);
#undef DEFINE_ONE_CASE
    default: UNIMPLEMENTED();
  }
}

#define INSTANTIATE_KERNEL_IF(device_type) template class KernelIf<device_type>;

OF_PP_FOR_EACH_TUPLE(INSTANTIATE_KERNEL_IF, DEVICE_TYPE_SEQ);

#define INSTANTIATE_KERNEL_IF_SUBCLASS(device_type, data_type_pair)                \
  template class KernelIfWithModel<device_type, OF_PP_PAIR_FIRST(data_type_pair)>; \
  template class KernelIfWithActivation<device_type, OF_PP_PAIR_FIRST(data_type_pair)>;

OF_PP_SEQ_PRODUCT_FOR_EACH_TUPLE(INSTANTIATE_KERNEL_IF_SUBCLASS, DEVICE_TYPE_SEQ,
                                 FLOATING_DATA_TYPE_SEQ);

}  // namespace oneflow<|MERGE_RESOLUTION|>--- conflicted
+++ resolved
@@ -5,7 +5,6 @@
 
 namespace {
 
-<<<<<<< HEAD
 template<typename T>
 void ClearPbBlob(Blob* blob) {
   FOR_RANGE(int64_t, i, 0, blob->shape().elem_cnt()) { blob->mut_dptr<T>()[i].Clear(); }
@@ -17,14 +16,15 @@
   case type_proto: return ClearPbBlob<type_cpp>(blob);
     OF_PP_FOR_EACH_TUPLE(CLEAR_PB_BLOB_CASE, PB_DATA_TYPE_SEQ);
     default: CHECK_NE(blob->data_type(), DataType::kInvalidDataType);
-=======
+  }
+}
+
 void CheckSameDim0ValidNum(const PbRpf<std::string>& bns,
                            const std::function<Blob*(const std::string&)>& BnInOp2Blob) {
   const void* mem_ptr = BnInOp2Blob(bns.Get(0))->dim1_valid_num();
   size_t len = BnInOp2Blob(bns.Get(0))->ByteSizeOfDim0ValidNumField();
   FOR_RANGE(int, i, 1, bns.size()) {
     CHECK_EQ(std::memcmp(BnInOp2Blob(bns.Get(i))->dim1_valid_num(), mem_ptr, len), 0);
->>>>>>> d52b33f1
   }
 }
 
@@ -77,16 +77,7 @@
 
 void Kernel::Forward(const KernelCtx& ctx,
                      std::function<Blob*(const std::string&)> BnInOp2Blob) const {
-<<<<<<< HEAD
   ClearPbBlobs(ctx, BnInOp2Blob);
-  if (kernel_conf_.need_do_varying_instance_num()) {
-    CHECK(!kernel_conf_.need_do_opaque_header());
-    ForwardVaryingInstanceNum(ctx, BnInOp2Blob);
-  }
-  if (kernel_conf_.need_do_instance_varying_elem_cnt()) {
-    CHECK(!kernel_conf_.need_do_opaque_header());
-    ForwardInstanceVaryingElemCnt(ctx, BnInOp2Blob);
-=======
   if (kernel_conf_.need_do_dim0_valid_num()) {
     CHECK(!kernel_conf_.need_do_opaque_header());
     ForwardDim0ValidNum(ctx, BnInOp2Blob);
@@ -94,7 +85,6 @@
   if (kernel_conf_.need_do_dim1_valid_num()) {
     CHECK(!kernel_conf_.need_do_opaque_header());
     ForwardDim1ValidNum(ctx, BnInOp2Blob);
->>>>>>> d52b33f1
   }
   ForwardDataContent(ctx, BnInOp2Blob);
   if (GetActivationType() != ActivationType::kNone) {
@@ -124,15 +114,9 @@
 
 void Kernel::Backward(const KernelCtx& ctx,
                       std::function<Blob*(const std::string&)> BnInOp2Blob) const {
-<<<<<<< HEAD
-  if (kernel_conf_.need_do_varying_instance_num()) {
-    CHECK(!kernel_conf_.need_do_opaque_header());
-    BackwardVaryingInstanceNum(ctx, BnInOp2Blob);
-=======
   if (kernel_conf_.need_do_dim0_valid_num()) {
     CHECK(!kernel_conf_.need_do_opaque_header());
     BackwardDim0ValidNum(ctx, BnInOp2Blob);
->>>>>>> d52b33f1
   }
   ActivationType activation = GetActivationType();
   if (activation != ActivationType::kNone) {
@@ -182,30 +166,6 @@
   if (input_bn->empty()) { input_bn = &op_attribute().pb_input_bns(); }
   CopyField(ctx, BnInOp2Blob, *input_bn, op_attribute().output_bns(), Copy);
   CopyField(ctx, BnInOp2Blob, *input_bn, op_attribute().pb_output_bns(), Copy);
-}
-
-template<DeviceType device_type>
-void KernelIf<device_type>::ForwardInstanceVaryingElemCnt(
-    const KernelCtx& ctx, std::function<Blob*(const std::string&)> BnInOp2Blob) const {
-  CHECK(kernel_conf().can_naive_do_instance_varying_elem_cnt());
-  CopyField(ctx.device_ctx, BnInOp2Blob, op_attribute().input_bns(), op_attribute().output_bns(),
-            &Blob::CopyInstanceVaryingElemCntFrom);
-}
-
-template<DeviceType device_type>
-void KernelIf<device_type>::ForwardVaryingInstanceNum(
-    const KernelCtx& ctx, std::function<Blob*(const std::string&)> BnInOp2Blob) const {
-  CHECK(kernel_conf().can_naive_do_varying_instance_num());
-  CopyField(ctx.device_ctx, BnInOp2Blob, op_attribute().input_bns(), op_attribute().output_bns(),
-            &Blob::CopyVaryingInstanceNumFrom);
-}
-
-template<DeviceType device_type>
-void KernelIf<device_type>::BackwardVaryingInstanceNum(
-    const KernelCtx& ctx, std::function<Blob*(const std::string&)> BnInOp2Blob) const {
-  CHECK(kernel_conf().can_naive_do_varying_instance_num());
-  CopyField(ctx.device_ctx, BnInOp2Blob, op_attribute().output_diff_bns(),
-            op_attribute().input_diff_bns(), &Blob::CopyVaryingInstanceNumFrom);
 }
 
 template<DeviceType device_type>
