#include "oneflow/core/kernel/kernel.h"

namespace oneflow {

void Kernel::Init(const ParallelContext* parallel_ctx, const KernelConf& kernel_conf,
                  DeviceCtx* device_ctx) {
  kernel_conf_ = kernel_conf;
  VirtualKernelInit(parallel_ctx, device_ctx);
}

void Kernel::InitModelAndConstBuf(const KernelCtx& ctx, const ParallelContext* parallel_ctx,
                                  const Snapshot* snapshot,
                                  std::function<Blob*(const std::string&)> BnInOp2Blob) const {
  InitConstBufBlobs(ctx.device_ctx, BnInOp2Blob);
  std::string model_load_dir = op_conf().model_load_dir();
  if (model_load_dir == "" && snapshot) {
    model_load_dir = snapshot->GetDirFromOpName(op_conf().name());
  }
  if (model_load_dir == "") {
    std::mt19937* random_seed_gen = static_cast<std::mt19937*>(ctx.other);
    InitModelBlobsWithRandomSeed(ctx.device_ctx, random_seed_gen, BnInOp2Blob);
  } else {
    int32_t part_id = -1;
    int32_t part_num = -1;
    std::tie(part_id, part_num) = GetPartIdAndPartNumFromParallelCtx(parallel_ctx);
    InitModelBlobsWithDir(ctx.device_ctx, part_id, part_num, model_load_dir, BnInOp2Blob);
  }
}

void Kernel::Launch(const KernelCtx& ctx,
                    std::function<Blob*(const std::string&)> BnInOp2Blob) const {
  if (kernel_conf_.is_forward()) {
    Forward(ctx, BnInOp2Blob);
  } else {
    Backward(ctx, BnInOp2Blob);
  }
}

const LogicalBlobId& Kernel::BnInOp2Lbi(const std::string& bn_in_op) const {
  return op_attribute().bn_in_op2lbi().at(bn_in_op);
}

void Kernel::Forward(const KernelCtx& ctx,
                     std::function<Blob*(const std::string&)> BnInOp2Blob) const {
  ForwardDataContent(ctx, BnInOp2Blob);
  if (this->GetForwardActivationType() != ActivationType::kNone) {
    const PbRpf<std::string> obns = this->op_attribute().output_bns();
    CHECK_EQ(obns.size(), 1);

    Blob* out_blob = BnInOp2Blob(obns[0]);
    PostForwardActivation(ctx, out_blob);
  }
  if (kernel_conf_.need_do_data_id()) { ForwardDataId(ctx, BnInOp2Blob); }
  if (kernel_conf_.need_do_col_num()) { ForwardColNum(ctx, BnInOp2Blob); }
}

void Kernel::Backward(const KernelCtx& ctx,
                      std::function<Blob*(const std::string&)> BnInOp2Blob) const {
  BackwardDataContent(ctx, BnInOp2Blob);
  ActivationType activation = this->GetBackwardActivationType();
  if (activation != ActivationType::kNone) {
    const PbRpf<std::string> ibns = this->op_attribute().input_bns();
    const PbRpf<std::string> idbns = this->op_attribute().input_diff_bns();
    CHECK_EQ(ibns.size(), 1);
    CHECK_EQ(idbns.size(), 1);

    const Blob* in_blob = BnInOp2Blob(ibns[0]);
    Blob* in_diff_blob = BnInOp2Blob(idbns[0]);
    PostBackwardActivation(ctx, in_blob, in_diff_blob);
  }

  if (kernel_conf_.need_do_data_id()) { BackwardDataId(ctx, BnInOp2Blob); }
  if (kernel_conf_.need_do_col_num()) { BackwardColNum(ctx, BnInOp2Blob); }
}

template<DeviceType device_type, typename T>
void ActivationForward(ActivationType activation_type, DeviceCtx* device_ctx, int64_t elem_cnt,
                       const T* x, T* y) {
  switch (activation_type) {
#define DEFINE_ONE_CASE(activation)                                     \
  case ActivationType::k##activation:                                   \
    KernelUtil<device_type, T>::activation(device_ctx, elem_cnt, x, y); \
    break;
    DEFINE_ONE_CASE(TanH);
    DEFINE_ONE_CASE(Sigmoid);
    DEFINE_ONE_CASE(Relu);
#undef DEFINE_ONE_CASE
    default: UNIMPLEMENTED();
  }
}

template<DeviceType device_type, typename T>
void ActivationBackward(ActivationType activation_type, DeviceCtx* device_ctx, int64_t elem_cnt,
                        const T* x, const T* y, const T* dy, T* dx) {
  switch (activation_type) {
#define DEFINE_ONE_CASE(activation)                                                       \
  case ActivationType::k##activation:                                                     \
    KernelUtil<device_type, T>::activation##Backward(device_ctx, elem_cnt, x, y, dy, dx); \
    break;
    DEFINE_ONE_CASE(TanH);
    DEFINE_ONE_CASE(Sigmoid);
    DEFINE_ONE_CASE(Relu);
#undef DEFINE_ONE_CASE
    default: UNIMPLEMENTED();
  }
}

template<DeviceType device_type>
void KernelIf<device_type>::PostForwardActivation(const KernelCtx& ctx, Blob* out_blob) const {
  int64_t elem_cnt = out_blob->shape().elem_cnt();
  switch (out_blob->data_type()) {
#define FORWARD_ACTIVATION_ENTRY(T, type_proto)                                                   \
  case type_proto:                                                                                \
    ActivationForward<device_type, T>(this->GetForwardActivationType(), ctx.device_ctx, elem_cnt, \
                                      out_blob->dptr<T>(), out_blob->mut_dptr<T>());              \
    break;
    OF_PP_FOR_EACH_TUPLE(FORWARD_ACTIVATION_ENTRY, FLOATING_DATA_TYPE_SEQ);
    default: UNIMPLEMENTED();
  }
}

template<DeviceType device_type>
void KernelIf<device_type>::PostBackwardActivation(const KernelCtx& ctx, const Blob* in_blob,
                                                   Blob* in_diff_blob) const {
  int64_t elem_cnt = in_blob->shape().elem_cnt();
  switch (in_blob->data_type()) {
#define BACKWARD_ACTIVATION_ENTRY(T, type_proto)                                              \
  case type_proto:                                                                            \
    ActivationBackward<device_type, T>(this->GetBackwardActivationType(), ctx.device_ctx,     \
                                       elem_cnt, in_blob->dptr<T>(), in_blob->dptr<T>(),      \
                                       in_diff_blob->dptr<T>(), in_diff_blob->mut_dptr<T>()); \
    break;
    OF_PP_FOR_EACH_TUPLE(BACKWARD_ACTIVATION_ENTRY, FLOATING_DATA_TYPE_SEQ);
    default: UNIMPLEMENTED();
  }
}

bool Kernel::HasModelBns() const { return op_attribute().model_bns().size() > 0; }

template<DeviceType device_type>
void KernelIf<device_type>::ForwardDataId(
    const KernelCtx& ctx, std::function<Blob*(const std::string&)> BnInOp2Blob) const {
  CopyField(ctx.device_ctx, BnInOp2Blob, op_attribute().input_bns(), op_attribute().output_bns(),
            &Blob::CopyDataIdFrom);
}

template<DeviceType device_type>
void KernelIf<device_type>::ForwardColNum(
    const KernelCtx& ctx, std::function<Blob*(const std::string&)> BnInOp2Blob) const {
  CopyField(ctx.device_ctx, BnInOp2Blob, op_attribute().input_bns(), op_attribute().output_bns(),
            &Blob::CopyColNumFrom);
}

template<DeviceType device_type>
void KernelIf<device_type>::BackwardDataId(
    const KernelCtx& ctx, std::function<Blob*(const std::string&)> BnInOp2Blob) const {
  // do nothing
}

template<DeviceType device_type>
void KernelIf<device_type>::BackwardColNum(
    const KernelCtx& ctx, std::function<Blob*(const std::string&)> BnInOp2Blob) const {
  CopyField(ctx.device_ctx, BnInOp2Blob, op_attribute().output_diff_bns(),
            op_attribute().input_diff_bns(), &Blob::CopyColNumFrom);
}

template<DeviceType device_type>
void KernelIf<device_type>::CopyDataId(DeviceCtx* ctx,
                                       std::function<Blob*(const std::string&)> BnInOp2Blob,
                                       const Blob* from_blob,
                                       const PbRpf<std::string>& to_bns) const {
  CopyField(ctx, BnInOp2Blob, from_blob, to_bns, &Blob::CopyDataIdFrom);
}

template<DeviceType device_type>
void KernelIf<device_type>::CopyColNum(DeviceCtx* ctx,
                                       std::function<Blob*(const std::string&)> BnInOp2Blob,
                                       const Blob* from_blob,
                                       const PbRpf<std::string>& to_bns) const {
  CopyField(ctx, BnInOp2Blob, from_blob, to_bns, &Blob::CopyColNumFrom);
}

template<DeviceType device_type>
void KernelIf<device_type>::CopyField(DeviceCtx* ctx,
                                      std::function<Blob*(const std::string&)> BnInOp2Blob,
                                      const Blob* from_blob, const PbRpf<std::string>& to_bns,
                                      void (Blob::*Copy)(DeviceCtx*, const Blob*)) const {
  for (const std::string& to_bn : to_bns) { (BnInOp2Blob(to_bn)->*Copy)(ctx, from_blob); }
}

template<DeviceType device_type>
void KernelIf<device_type>::CopyField(DeviceCtx* ctx,
                                      std::function<Blob*(const std::string&)> BnInOp2Blob,
                                      const PbRpf<std::string>& from_bns,
                                      const PbRpf<std::string>& to_bns,
                                      void (Blob::*Copy)(DeviceCtx*, const Blob*)) const {
  if (from_bns.size() == 1) {
    const Blob* in_blob = BnInOp2Blob(from_bns[0]);
    CopyField(ctx, BnInOp2Blob, in_blob, to_bns, Copy);
  } else if (to_bns.size() == 1) {
    Blob* in_blob = BnInOp2Blob(from_bns[0]);
    Blob* out_blob = BnInOp2Blob(to_bns[0]);
    (out_blob->*Copy)(ctx, in_blob);
  } else {
    CHECK_EQ(from_bns.size(), to_bns.size());
    FOR_RANGE(size_t, i, 0, from_bns.size()) {
      Blob* in_blob = BnInOp2Blob(from_bns[i]);
      Blob* out_blob = BnInOp2Blob(to_bns[i]);
      (out_blob->*Copy)(ctx, in_blob);
    }
  }
}

<<<<<<< HEAD
template<DeviceType device_type, typename T>
ActivationType KernelIfWithActivation<device_type, T>::GetActivationType() const {
  return static_cast<ActivationType>(this->GetEnumFromCustomizedOpConf("activation"));
}

template<DeviceType device_type, typename T>
void KernelIfWithActivation<device_type, T>::ForwardActivation(
    const KernelCtx& ctx, std::function<Blob*(const std::string&)> BnInOp2Blob) const {
  const PbRpf<std::string> obns = this->op_attribute().output_bns();
  CHECK_EQ(obns.size(), 1);
  Blob* out_blob = BnInOp2Blob(obns[0]);
  ActivationType activation = GetActivationType();
  if (activation != ActivationType::kNone) {
    T* out_dptr = out_blob->mut_dptr<T>();
    int64_t elem_cnt = out_blob->shape().elem_cnt();

    switch (activation) {
#define DEFINE_ONE_CASE(activation_type)                                                       \
  case ActivationType::k##activation_type:                                                     \
    KernelUtil<device_type, T>::activation_type(ctx.device_ctx, elem_cnt, out_dptr, out_dptr); \
    break;
      DEFINE_ONE_CASE(TanH)
      DEFINE_ONE_CASE(Sigmoid)
      DEFINE_ONE_CASE(Relu)
#undef DEFINE_ONE_CASE
      default: UNIMPLEMENTED();
    }
  }
}

template<DeviceType device_type, typename T>
void KernelIfWithActivation<device_type, T>::BackwardActivation(
    const KernelCtx& ctx, std::function<Blob*(const std::string&)> BnInOp2Blob,
    Blob* activation_blob) const {
  ActivationType activation = GetActivationType();
  if (activation != ActivationType::kNone) {
    const PbRpf<std::string> obns = this->op_attribute().output_bns();
    const PbRpf<std::string> odbns = this->op_attribute().output_diff_bns();
    CHECK_EQ(obns.size(), 1);
    CHECK_EQ(odbns.size(), 1);

    const Blob* out_blob = BnInOp2Blob(obns[0]);
    const Blob* out_diff_blob = BnInOp2Blob(odbns[0]);
    int64_t elem_cnt = out_blob->shape().elem_cnt();
    switch (activation) {
#define DEFINE_ONE_CASE(activation_type)                                    \
  case ActivationType::k##activation_type:                                  \
    KernelUtil<device_type, T>::activation_type##Backward(                  \
        ctx.device_ctx, elem_cnt, out_blob->dptr<T>(), out_blob->dptr<T>(), \
        out_diff_blob->dptr<T>(), activation_blob->mut_dptr<T>());          \
    break
      DEFINE_ONE_CASE(TanH);
      DEFINE_ONE_CASE(Sigmoid);
      DEFINE_ONE_CASE(Relu);
#undef DEFINE_ONE_CASE
      default: UNIMPLEMENTED();
    }
  }
}

template<DeviceType device_type, typename T>
void KernelIfWithActivation<device_type, T>::GenActivationBlob(
    std::unique_ptr<Blob>* activation_blob, void* buf_ptr,
    const BlobDesc* activation_blob_desc) const {
  activation_blob->reset(new Blob(nullptr, activation_blob_desc, static_cast<char*>(buf_ptr)));
}

=======
>>>>>>> 87ff1688
std::unique_ptr<const Kernel> ConstructKernel(const ParallelContext* parallel_ctx,
                                              const KernelConf& conf, DeviceCtx* device_ctx) {
  Kernel* rptr = NewObj<Kernel>(conf.op_attribute().op_conf().op_type_case(), conf);
  rptr->Init(parallel_ctx, conf, device_ctx);
  return std::unique_ptr<const Kernel>(rptr);
}

#define INSTANTIATE_KERNEL_IF(device_type) template class KernelIf<device_type>;

OF_PP_FOR_EACH_TUPLE(INSTANTIATE_KERNEL_IF, DEVICE_TYPE_SEQ);

#define INSTANTIATE_KERNEL_IF_SUBCLASS(device_type, data_type_pair) \
  template class KernelIfWithModel<device_type, OF_PP_PAIR_FIRST(data_type_pair)>;

OF_PP_SEQ_PRODUCT_FOR_EACH_TUPLE(INSTANTIATE_KERNEL_IF_SUBCLASS, DEVICE_TYPE_SEQ,
                                 FLOATING_DATA_TYPE_SEQ);

}  // namespace oneflow<|MERGE_RESOLUTION|>--- conflicted
+++ resolved
@@ -211,76 +211,6 @@
   }
 }
 
-<<<<<<< HEAD
-template<DeviceType device_type, typename T>
-ActivationType KernelIfWithActivation<device_type, T>::GetActivationType() const {
-  return static_cast<ActivationType>(this->GetEnumFromCustomizedOpConf("activation"));
-}
-
-template<DeviceType device_type, typename T>
-void KernelIfWithActivation<device_type, T>::ForwardActivation(
-    const KernelCtx& ctx, std::function<Blob*(const std::string&)> BnInOp2Blob) const {
-  const PbRpf<std::string> obns = this->op_attribute().output_bns();
-  CHECK_EQ(obns.size(), 1);
-  Blob* out_blob = BnInOp2Blob(obns[0]);
-  ActivationType activation = GetActivationType();
-  if (activation != ActivationType::kNone) {
-    T* out_dptr = out_blob->mut_dptr<T>();
-    int64_t elem_cnt = out_blob->shape().elem_cnt();
-
-    switch (activation) {
-#define DEFINE_ONE_CASE(activation_type)                                                       \
-  case ActivationType::k##activation_type:                                                     \
-    KernelUtil<device_type, T>::activation_type(ctx.device_ctx, elem_cnt, out_dptr, out_dptr); \
-    break;
-      DEFINE_ONE_CASE(TanH)
-      DEFINE_ONE_CASE(Sigmoid)
-      DEFINE_ONE_CASE(Relu)
-#undef DEFINE_ONE_CASE
-      default: UNIMPLEMENTED();
-    }
-  }
-}
-
-template<DeviceType device_type, typename T>
-void KernelIfWithActivation<device_type, T>::BackwardActivation(
-    const KernelCtx& ctx, std::function<Blob*(const std::string&)> BnInOp2Blob,
-    Blob* activation_blob) const {
-  ActivationType activation = GetActivationType();
-  if (activation != ActivationType::kNone) {
-    const PbRpf<std::string> obns = this->op_attribute().output_bns();
-    const PbRpf<std::string> odbns = this->op_attribute().output_diff_bns();
-    CHECK_EQ(obns.size(), 1);
-    CHECK_EQ(odbns.size(), 1);
-
-    const Blob* out_blob = BnInOp2Blob(obns[0]);
-    const Blob* out_diff_blob = BnInOp2Blob(odbns[0]);
-    int64_t elem_cnt = out_blob->shape().elem_cnt();
-    switch (activation) {
-#define DEFINE_ONE_CASE(activation_type)                                    \
-  case ActivationType::k##activation_type:                                  \
-    KernelUtil<device_type, T>::activation_type##Backward(                  \
-        ctx.device_ctx, elem_cnt, out_blob->dptr<T>(), out_blob->dptr<T>(), \
-        out_diff_blob->dptr<T>(), activation_blob->mut_dptr<T>());          \
-    break
-      DEFINE_ONE_CASE(TanH);
-      DEFINE_ONE_CASE(Sigmoid);
-      DEFINE_ONE_CASE(Relu);
-#undef DEFINE_ONE_CASE
-      default: UNIMPLEMENTED();
-    }
-  }
-}
-
-template<DeviceType device_type, typename T>
-void KernelIfWithActivation<device_type, T>::GenActivationBlob(
-    std::unique_ptr<Blob>* activation_blob, void* buf_ptr,
-    const BlobDesc* activation_blob_desc) const {
-  activation_blob->reset(new Blob(nullptr, activation_blob_desc, static_cast<char*>(buf_ptr)));
-}
-
-=======
->>>>>>> 87ff1688
 std::unique_ptr<const Kernel> ConstructKernel(const ParallelContext* parallel_ctx,
                                               const KernelConf& conf, DeviceCtx* device_ctx) {
   Kernel* rptr = NewObj<Kernel>(conf.op_attribute().op_conf().op_type_case(), conf);
