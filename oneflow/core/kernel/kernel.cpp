--- conflicted
+++ resolved
@@ -14,26 +14,6 @@
 limitations under the License.
 */
 #include "oneflow/core/kernel/kernel.h"
-<<<<<<< HEAD
-#include "oneflow/core/common/cached_caller.h"
-#include "oneflow/core/kernel/runtime_blob_shape_infer_helper.h"
-
-namespace oneflow {
-
-namespace {
-
-bool IsAllBlobEmpty(const PbRpf<std::string>& bns,
-                    const std::function<Blob*(const std::string&)>& BnInOp2Blob) {
-  for (const auto& bn : bns) {
-    Blob* blob = BnInOp2Blob(bn);
-    if (blob && !blob->IsBodyEmpty()) { return false; }
-  }
-  return true;
-}
-
-}  // namespace
-
-=======
 #include "oneflow/core/kernel/kernel_helper.h"
 #include "oneflow/core/kernel/runtime_blob_shape_infer_helper.h"
 #include "oneflow/core/profiler/profiler.h"
@@ -41,7 +21,6 @@
 
 namespace oneflow {
 
->>>>>>> 809944fc
 Kernel::~Kernel() {
   if (shape_infer_helper_ != nullptr) { delete shape_infer_helper_; }
 }
@@ -57,12 +36,6 @@
 void Kernel::Init(const JobDesc* job_desc, const KernelConf& kernel_conf, DeviceCtx* device_ctx) {
   InitBase(job_desc, kernel_conf);
   VirtualKernelInit(device_ctx);
-<<<<<<< HEAD
-}
-
-void Kernel::InitModelAndConstBuf(const KernelCtx& ctx,
-                                  std::function<Blob*(const std::string&)> BnInOp2Blob) const {
-  InitConstBufBlobs(ctx.device_ctx, BnInOp2Blob);
 }
 
 void Kernel::Launch(const KernelCtx& ctx,
@@ -80,84 +53,11 @@
   UNIMPLEMENTED();
 }
 
-=======
-}
-
-void Kernel::Launch(const KernelCtx& ctx,
-                    std::function<Blob*(const std::string&)> BnInOp2Blob) const {
-  Forward(ctx, BnInOp2Blob);
-}
-
-const LogicalBlobId& Kernel::BnInOp2Lbi(const std::string& bn_in_op) const {
-  return op_attribute().arg_signature().bn_in_op2lbi().at(bn_in_op);
-}
-
-void Kernel::CheckSameDim0ValidNum(
-    const PbRpf<std::string>& bns,
-    const std::function<Blob*(const std::string&)>& BnInOp2Blob) const {
-  UNIMPLEMENTED();
-}
-
->>>>>>> 809944fc
 void Kernel::SetOutputBlobProducerInferAccessChecker(
     std::function<Blob*(const std::string&)> BnInOp2Blob) const {
   ForEachObnAndIsHeaderInferedBeforeCompute(BnInOp2Blob, [&](const std::string& obn, bool _) {
     BnInOp2Blob(obn)->set_blob_access_checker(Global<BlobAccessCheckerIf<true, false>>::Get());
   });
-<<<<<<< HEAD
-}
-
-void Kernel::SetOutputBlobProducerComputeAccessChecker(
-    std::function<Blob*(const std::string&)> BnInOp2Blob) const {
-  ForEachObnAndIsHeaderInferedBeforeCompute(
-      BnInOp2Blob, [&](const std::string& obn, bool is_header_infered_before_compute) {
-        const BlobAccessChecker* checker = nullptr;
-        if (is_header_infered_before_compute) {
-          checker = Global<BlobAccessCheckerIf<false, true>>::Get();
-        } else {
-          checker = Global<BlobAccessCheckerIf<true, true>>::Get();
-        }
-        BnInOp2Blob(obn)->set_blob_access_checker(checker);
-      });
-}
-
-void Kernel::SetOutputBlobConsumerAccessChecker(
-    std::function<Blob*(const std::string&)> BnInOp2Blob) const {
-  ForEachObnAndIsMutableByConsumer(BnInOp2Blob, [&](const std::string& obn, bool is_mutable) {
-    const BlobAccessChecker* checker = nullptr;
-    if (is_mutable) {
-      checker = Global<BlobAccessCheckerIf<false, true>>::Get();
-    } else {
-      checker = Global<BlobAccessCheckerIf<false, false>>::Get();
-    }
-    BnInOp2Blob(obn)->set_blob_access_checker(checker);
-  });
-}
-
-void Kernel::Forward(const KernelCtx& ctx,
-                     std::function<Blob*(const std::string&)> BnInOp2Blob) const {
-  SetOutputBlobProducerInferAccessChecker(BnInOp2Blob);
-  ForwardHeader(ctx, BnInOp2Blob);
-  if (IsAllBlobEmpty(op_attribute().output_bns(), BnInOp2Blob) && IsStateless()) { return; }
-  SetOutputBlobProducerComputeAccessChecker(BnInOp2Blob);
-  ForwardDataContent(ctx, BnInOp2Blob);
-  SetOutputBlobConsumerAccessChecker(BnInOp2Blob);
-}
-
-void Kernel::ForwardHeader(const KernelCtx& ctx,
-                           std::function<Blob*(const std::string&)> BnInOp2Blob) const {
-  if (kernel_conf_.need_do_opaque_header()) {
-    ForwardPackedHeader(ctx, BnInOp2Blob);
-  } else {
-    CHECK(!this->kernel_conf().need_do_tensor_list())
-        << "Op's kernel (op_name: " << this->op_conf().name()
-        << ", op_type_case: " << this->op_conf().op_type_case()
-        << ") need to override ForwardHeader because of tensor list.";
-    if (kernel_conf_.need_do_shape()) { ForwardShape(ctx, BnInOp2Blob); }
-  }
-}
-
-=======
 }
 
 void Kernel::SetOutputBlobProducerComputeAccessChecker(
@@ -204,7 +104,6 @@
   if (kernel_conf_.need_do_shape()) { ForwardShape(ctx, BnInOp2Blob); }
 }
 
->>>>>>> 809944fc
 void Kernel::ForwardShape(const KernelCtx& ctx,
                           std::function<Blob*(const std::string&)> BnInOp2Blob) const {
   return shape_infer_helper_->InferShape(BnInOp2Blob);
