--- conflicted
+++ resolved
@@ -39,17 +39,11 @@
       DeviceCtx*, int32_t part_id, int32_t part_num,
       const std::string& model_load_dir,
       std::function<Blob*(const std::string&)> BnInOp2Blob) const override;
-<<<<<<< HEAD
-  void InitModelTmpBlobs(
-      const KernelCtx& ctx, const ParallelContext* parallel_ctx,
-      std::function<Blob*(const std::string&)> BnInOp2Blob) const override;
 
  private:
   FwActivationFunc<device_type, T> activation_fw_func_;
   BwActivationFunc<device_type, T> activation_bw_func_;
   BwActivationFunc<device_type, T> last_colnum_activation_bw_func_;
-=======
->>>>>>> 9c0c8cde
 };
 
 template<DeviceType device_type, typename T>
