#include "oneflow/core/kernel/relu_kernel.h"

namespace oneflow {

template<DeviceType device_type, typename T>
void ReluKernel<device_type, T>::Forward(
    const KernelCtx& ctx,
    std::function<Blob*(const std::string&)> BnInOp2BlobPtr) const {
  const Blob* in_data = BnInOp2BlobPtr("in");
  Blob* out_data = BnInOp2BlobPtr("out");
<<<<<<< HEAD
=======
  out_data->CopyDataIdFrom<device_type>(ctx.device_ctx, in_data);
>>>>>>> 602e312d
  ReluKernelUtil<device_type, T>::Forward(ctx, out_data->shape().elem_cnt(),
                                          in_data->dptr<T>(),
                                          out_data->mut_dptr<T>());
}

template<DeviceType device_type, typename T>
void ReluKernel<device_type, T>::Backward(
    const KernelCtx& ctx,
    std::function<Blob*(const std::string&)> BnInOp2BlobPtr) const {
  const Blob* in_data = BnInOp2BlobPtr("in");
  const Blob* out_diff = BnInOp2BlobPtr("out_diff");
  Blob* in_diff = BnInOp2BlobPtr("in_diff");
<<<<<<< HEAD
=======
  in_diff->CopyDataIdFrom<device_type>(ctx.device_ctx, out_diff);
>>>>>>> 602e312d
  ReluKernelUtil<device_type, T>::Backward(
      ctx, in_data->shape().elem_cnt(), out_diff->dptr<T>(), in_data->dptr<T>(),
      in_diff->mut_dptr<T>());
}

template<typename T>
class ReluKernelUtil<DeviceType::kCPU, T> final {
 public:
  OF_DISALLOW_COPY_AND_MOVE(ReluKernelUtil);
  ReluKernelUtil() = delete;

  static void Forward(const KernelCtx& ctx, const int64_t n, const T* in,
                      T* out) {
    ctx.device_ctx->cpu_stream()->SendWork([=]() {
      for (int64_t i = 0; i < n; ++i) {
        out[i] = std::max(in[i], static_cast<T>(0.0));
      }
    });
  }

  static void Backward(const KernelCtx& ctx, const int64_t n, const T* out_diff,
                       const T* in, T* in_diff) {
    ctx.device_ctx->cpu_stream()->SendWork([=]() {
      for (int64_t i = 0; i < n; ++i) {
        in_diff[i] = in[i] > 0 ? out_diff[i] : 0;
      }
    });
  }
};

namespace {

template<DeviceType device_type>
Kernel* CreateReluKernel(const OperatorConf& op_conf) {
  static const HashMap<int, std::function<Kernel*()>> data_type2creator = {
#define RELU_KERNEL_ENTRY(type_cpp, type_proto) \
  {type_proto, []() { return new ReluKernel<device_type, type_cpp>; }},
      OF_PP_FOR_EACH_TUPLE(RELU_KERNEL_ENTRY, ARITHMETIC_DATA_TYPE_SEQ)};
  return data_type2creator.at(op_conf.relu_conf().in().data_type())();
}

}  // namespace

REGISTER_TEMPLATE_KERNEL_CREATOR(OperatorConf::kReluConf, CreateReluKernel);

}  // namespace oneflow<|MERGE_RESOLUTION|>--- conflicted
+++ resolved
@@ -8,10 +8,7 @@
     std::function<Blob*(const std::string&)> BnInOp2BlobPtr) const {
   const Blob* in_data = BnInOp2BlobPtr("in");
   Blob* out_data = BnInOp2BlobPtr("out");
-<<<<<<< HEAD
-=======
   out_data->CopyDataIdFrom<device_type>(ctx.device_ctx, in_data);
->>>>>>> 602e312d
   ReluKernelUtil<device_type, T>::Forward(ctx, out_data->shape().elem_cnt(),
                                           in_data->dptr<T>(),
                                           out_data->mut_dptr<T>());
@@ -24,10 +21,7 @@
   const Blob* in_data = BnInOp2BlobPtr("in");
   const Blob* out_diff = BnInOp2BlobPtr("out_diff");
   Blob* in_diff = BnInOp2BlobPtr("in_diff");
-<<<<<<< HEAD
-=======
   in_diff->CopyDataIdFrom<device_type>(ctx.device_ctx, out_diff);
->>>>>>> 602e312d
   ReluKernelUtil<device_type, T>::Backward(
       ctx, in_data->shape().elem_cnt(), out_diff->dptr<T>(), in_data->dptr<T>(),
       in_diff->mut_dptr<T>());
