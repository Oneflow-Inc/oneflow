#include "oneflow/core/kernel/basic_rnn_kernel.h"

namespace oneflow {

template<DeviceType device_type, typename T>
void BasicRnnKernel<device_type, T>::VirtualKernelInit(
    const ParallelContext* parallel_ctx) {
  ActivationType activation_type =
      this->op_conf().basic_rnn_conf().activation();
  if (activation_type == kTanH) {
    activation_fw_func_ = &KernelUtil<device_type, T>::TanH;
    activation_bw_func_ = &BasicRnnKernelUtil<device_type, T>::ComputeTanHDiff;
    last_colnum_activation_bw_func_ = &KernelUtil<device_type, T>::TanHBackward;
  } else if (activation_type == kSigmoid) {
    activation_fw_func_ = &KernelUtil<device_type, T>::Sigmoid;
    activation_bw_func_ =
        &BasicRnnKernelUtil<device_type, T>::ComputeSigmoidDiff;
    last_colnum_activation_bw_func_ =
        &KernelUtil<device_type, T>::SigmoidBackward;
  } else {
    UNEXPECTED_RUN()
  }
}

template<DeviceType device_type, typename T>
const PbMessage& BasicRnnKernel<device_type, T>::GetRecurrentOpConf() const {
  return this->op_conf().basic_rnn_conf();
}

template<DeviceType device_type, typename T>
bool BasicRnnKernel<device_type, T>::HasInitHiddenInitializer() const {
  return this->op_conf().basic_rnn_conf().has_init_hidden_initializer();
}

template<DeviceType device_type, typename T>
void BasicRnnKernel<device_type, T>::ForwardDataContent(
    const KernelCtx& ctx,
    std::function<Blob*(const std::string&)> BnInOp2Blob) const {
  const Blob* hidden_blob = this->GetHiddenBlob(BnInOp2Blob);
  Blob* plus_op_out_blob = BnInOp2Blob("plus_op_out");
  Blob* out_blob = BnInOp2Blob("out");

  // plus_op_out = in * i2h_weight
  KernelUtil<device_type, T>::BlobGemm(
      ctx.device_ctx, CblasNoTrans, CblasTrans, static_cast<T>(1),
      static_cast<T>(0), BnInOp2Blob("in"), BnInOp2Blob("i2h_weight"),
      plus_op_out_blob);

  // plus_op_out += hidden * h2h_weight
  KernelUtil<device_type, T>::BlobGemm(ctx.device_ctx, CblasNoTrans, CblasTrans,
                                       static_cast<T>(1), static_cast<T>(1),
                                       hidden_blob, BnInOp2Blob("h2h_weight"),
                                       plus_op_out_blob);

  // plus_op_out += bias_multiplier * bias
  KernelUtil<device_type, T>::BlobGemm(
      ctx.device_ctx, CblasNoTrans, CblasNoTrans, static_cast<T>(1),
      static_cast<T>(1), BnInOp2Blob("bias_multiplier"), BnInOp2Blob("bias"),
      plus_op_out_blob);

<<<<<<< HEAD
  // out = activation(plus_op_out)
  (*activation_fw_func_)(ctx.device_ctx, out_blob->shape().elem_cnt(),
                         plus_op_out_blob->dptr<T>(), out_blob->mut_dptr<T>());
=======
  if (this->op_conf().basic_rnn_conf().activation() == kTanH) {
    KernelUtil<device_type, T>::TanH(
        ctx.device_ctx, out_blob->shape().elem_cnt(),
        plus_op_out_blob->dptr<T>(), out_blob->mut_dptr<T>());
  } else if (this->op_conf().basic_rnn_conf().activation() == kSigmoid) {
    KernelUtil<device_type, T>::Sigmoid(
        ctx.device_ctx, out_blob->shape().elem_cnt(),
        plus_op_out_blob->dptr<T>(), out_blob->mut_dptr<T>());
  } else {
    UNIMPLEMENTED();
  }
>>>>>>> 9c0c8cde

  // rec_out = out
  BnInOp2Blob("rec_out")->CopyDataContentFrom(ctx.device_ctx, out_blob);
}

template<DeviceType device_type, typename T>
void BasicRnnKernel<device_type, T>::BackwardDataContent(
    const KernelCtx& ctx,
    std::function<Blob*(const std::string&)> BnInOp2Blob) const {
  const Blob* in_blob = BnInOp2Blob("in");
  const Blob* out_blob = BnInOp2Blob("out");
  const Blob* hidden_blob = this->GetHiddenBlob(BnInOp2Blob);
  const Blob* out_diff_blob = BnInOp2Blob("out_diff");
  // reuse memory
  const Blob* plus_op_out_blob = BnInOp2Blob("plus_op_out");
  Blob* plus_op_out_diff_blob = BnInOp2Blob("plus_op_out");

  if (in_blob->col_id() == in_blob->max_col_id()) {
    (*last_colnum_activation_bw_func_)(
        ctx.device_ctx, out_blob->shape().elem_cnt(),
        plus_op_out_blob->dptr<T>(), out_blob->dptr<T>(),
        out_diff_blob->dptr<T>(), plus_op_out_diff_blob->mut_dptr<T>());
  } else {
<<<<<<< HEAD
    (*activation_bw_func_)(ctx.device_ctx, out_blob->shape().elem_cnt(),
                           out_blob->dptr<T>(), out_diff_blob->dptr<T>(),
                           BnInOp2Blob("rec_out_diff")->dptr<T>(),
                           plus_op_out_diff_blob->mut_dptr<T>());
=======
    UNIMPLEMENTED();
>>>>>>> 9c0c8cde
  }

  // h2h_weight_diff = plus_op_out_diff * hidden
  KernelUtil<device_type, T>::BlobGemm(ctx.device_ctx, CblasTrans, CblasNoTrans,
                                       static_cast<T>(1), static_cast<T>(0),
                                       plus_op_out_diff_blob, hidden_blob,
                                       BnInOp2Blob("h2h_weight_diff"));

  // i2h_weight_diff = plus_op_out_diff * in
  KernelUtil<device_type, T>::BlobGemm(ctx.device_ctx, CblasTrans, CblasNoTrans,
                                       static_cast<T>(1), static_cast<T>(0),
                                       plus_op_out_diff_blob, BnInOp2Blob("in"),
                                       BnInOp2Blob("i2h_weight_diff"));

  if (BnInOp2Blob("in_diff") != nullptr) {
    // in_diff = plus_op_out_diff * i2h_weight
    KernelUtil<device_type, T>::BlobGemm(
        ctx.device_ctx, CblasNoTrans, CblasNoTrans, static_cast<T>(1),
        static_cast<T>(0), plus_op_out_diff_blob, BnInOp2Blob("i2h_weight"),
        BnInOp2Blob("in_diff"));
  }

  if (BnInOp2Blob("bias_diff") != nullptr) {
    // bias_diff = bias_multiplier * plus_op_out_diff
    KernelUtil<device_type, T>::BlobGemm(
        ctx.device_ctx, CblasTrans, CblasNoTrans, static_cast<T>(1),
        static_cast<T>(0), BnInOp2Blob("bias_multiplier"),
        plus_op_out_diff_blob, BnInOp2Blob("bias_diff"));
  }

  if (BnInOp2Blob("in")->col_id() != 0 || this->NeedExternalH0()
      || this->op_conf().basic_rnn_conf().is_init_hidden_trainable()) {
    // hidden_diff = plus_op_out_diff * h2h_weight
    KernelUtil<device_type, T>::BlobGemm(
        ctx.device_ctx, CblasNoTrans, CblasNoTrans, static_cast<T>(1),
        static_cast<T>(0), plus_op_out_diff_blob, BnInOp2Blob("h2h_weight"),
        this->GetHiddenDiffBlob(BnInOp2Blob));
  }
}

template<DeviceType device_type, typename T>
void BasicRnnKernel<device_type, T>::InitPureModelTmpBlobs(
    DeviceCtx* ctx,
    std::function<Blob*(const std::string&)> BnInOp2Blob) const {
  InitializerConf bias_multiplier_fill_conf;
  bias_multiplier_fill_conf.mutable_constant_conf()->set_value(1.f);
  KernelUtil<device_type, T>::Initialize(ctx, bias_multiplier_fill_conf, 0,
                                         BnInOp2Blob("bias_multiplier"));
}

template<DeviceType device_type, typename T>
void BasicRnnKernel<device_type, T>::VirtualInitModelBlobsWithRandomSeed(
    DeviceCtx* ctx, std::mt19937* random_seed_gen,
    std::function<Blob*(const std::string&)> BnInOp2Blob) const {
  KernelUtil<device_type, T>::InitializeWithProperConf(
      ctx,
      OF_PB_POINTER_GET(this->op_conf().basic_rnn_conf(),
                        i2h_weight_initializer),
      (*random_seed_gen)(), BnInOp2Blob("i2h_weight"));
  KernelUtil<device_type, T>::InitializeWithProperConf(
      ctx,
      OF_PB_POINTER_GET(this->op_conf().basic_rnn_conf(),
                        h2h_weight_initializer),
      (*random_seed_gen)(), BnInOp2Blob("h2h_weight"));
  KernelUtil<device_type, T>::InitializeWithProperConf(
      ctx,
      OF_PB_POINTER_GET(this->op_conf().basic_rnn_conf(), bias_initializer),
      (*random_seed_gen)(), BnInOp2Blob("bias"));
}

template<DeviceType device_type, typename T>
void BasicRnnKernel<device_type, T>::VirtualInitModelBlobsWithDir(
    DeviceCtx* ctx, int32_t part_id, int32_t part_num,
    const std::string& model_load_dir,
    std::function<Blob*(const std::string&)> BnInOp2Blob) const {
  Blob* i2h_weight_blob = BnInOp2Blob("i2h_weight");
  KernelUtil<device_type, T>::InitializeWithModelDir(
      ctx, part_id, part_num, model_load_dir, i2h_weight_blob, "i2h_weight",
      i2h_weight_blob->shape().At(0), i2h_weight_blob->shape().Count(1));
  Blob* h2h_weight_blob = BnInOp2Blob("h2h_weight");
  KernelUtil<device_type, T>::InitializeWithModelDir(
      ctx, part_id, part_num, model_load_dir, h2h_weight_blob, "h2h_weight",
      h2h_weight_blob->shape().At(0), h2h_weight_blob->shape().Count(1));
  KernelUtil<device_type, T>::InitializeWithModelDir(
      ctx, part_id, part_num, model_load_dir, BnInOp2Blob("bias"), "bias",
      BnInOp2Blob("bias")->shape().At(0), 1);
}

template<typename T>
class BasicRnnKernelUtil<DeviceType::kCPU, T> final {
 public:
  static void ComputeTanHDiff(DeviceCtx* ctx, int64_t n, const T* out,
                              const T* out_diff, const T* rec_out_diff,
                              T* plus_out_diff) {
    FOR_RANGE(int64_t, i, 0, n) {
      plus_out_diff[i] =
          (1 - out[i] * out[i]) * (out_diff[i] + rec_out_diff[i]);
    }
  }
  static void ComputeSigmoidDiff(DeviceCtx* ctx, int64_t n, const T* out,
                                 const T* out_diff, const T* rec_out_diff,
                                 T* plus_out_diff) {
    FOR_RANGE(int64_t, i, 0, n) {
      plus_out_diff[i] =
          out[i] * (1 - out[i]) * (out_diff[i] + rec_out_diff[i]);
    }
  }
};

ADD_DEFAULT_KERNEL_CREATOR(OperatorConf::kBasicRnnConf, BasicRnnKernel,
                           FLOATING_DATA_TYPE_SEQ);

}  // namespace oneflow<|MERGE_RESOLUTION|>--- conflicted
+++ resolved
@@ -18,7 +18,7 @@
     last_colnum_activation_bw_func_ =
         &KernelUtil<device_type, T>::SigmoidBackward;
   } else {
-    UNEXPECTED_RUN()
+    UNIMPLEMENTED();
   }
 }
 
@@ -58,23 +58,9 @@
       static_cast<T>(1), BnInOp2Blob("bias_multiplier"), BnInOp2Blob("bias"),
       plus_op_out_blob);
 
-<<<<<<< HEAD
   // out = activation(plus_op_out)
   (*activation_fw_func_)(ctx.device_ctx, out_blob->shape().elem_cnt(),
                          plus_op_out_blob->dptr<T>(), out_blob->mut_dptr<T>());
-=======
-  if (this->op_conf().basic_rnn_conf().activation() == kTanH) {
-    KernelUtil<device_type, T>::TanH(
-        ctx.device_ctx, out_blob->shape().elem_cnt(),
-        plus_op_out_blob->dptr<T>(), out_blob->mut_dptr<T>());
-  } else if (this->op_conf().basic_rnn_conf().activation() == kSigmoid) {
-    KernelUtil<device_type, T>::Sigmoid(
-        ctx.device_ctx, out_blob->shape().elem_cnt(),
-        plus_op_out_blob->dptr<T>(), out_blob->mut_dptr<T>());
-  } else {
-    UNIMPLEMENTED();
-  }
->>>>>>> 9c0c8cde
 
   // rec_out = out
   BnInOp2Blob("rec_out")->CopyDataContentFrom(ctx.device_ctx, out_blob);
@@ -98,14 +84,10 @@
         plus_op_out_blob->dptr<T>(), out_blob->dptr<T>(),
         out_diff_blob->dptr<T>(), plus_op_out_diff_blob->mut_dptr<T>());
   } else {
-<<<<<<< HEAD
     (*activation_bw_func_)(ctx.device_ctx, out_blob->shape().elem_cnt(),
                            out_blob->dptr<T>(), out_diff_blob->dptr<T>(),
                            BnInOp2Blob("rec_out_diff")->dptr<T>(),
                            plus_op_out_diff_blob->mut_dptr<T>());
-=======
-    UNIMPLEMENTED();
->>>>>>> 9c0c8cde
   }
 
   // h2h_weight_diff = plus_op_out_diff * hidden
