--- conflicted
+++ resolved
@@ -18,23 +18,6 @@
                 std::function<Blob*(const std::string&)>) const override;
 };
 
-<<<<<<< HEAD
-template<typename floating_point_type>
-class CloneKernel<DeviceType::kGPU, floating_point_type> final : public Kernel {
- public:
-  OF_DISALLOW_COPY_AND_MOVE(CloneKernel);
-  CloneKernel() = default;
-  ~CloneKernel() = default;
-
-  void Forward(const KernelCtx&,
-               std::function<Blob*(const std::string&)>) const override;
-  void Backward(const KernelCtx&,
-                std::function<Blob*(const std::string&)>) const override;
-
-};
-
-=======
->>>>>>> 0856b7cb
 } // namespace oneflow
 
 #endif // ONEFLOW_CORE_KERNEL_CLONE_KERNEL_H_