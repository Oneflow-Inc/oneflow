--- conflicted
+++ resolved
@@ -19,8 +19,6 @@
                                      out_blob->shape().At(0), out_blob->shape().At(1), 1,
                                      GetOneVal<T>(), bias_mul_blob->dptr<T>(), b_blob->dptr<T>(),
                                      GetOneVal<T>(), out_blob->mut_dptr<T>());
-<<<<<<< HEAD
-=======
 }
 
 template<DeviceType device_type, typename T>
@@ -30,7 +28,6 @@
   bias_multiplier_initializer_conf.mutable_constant_conf()->set_value(1.0f);
   KernelUtil<device_type, T>::InitializeWithConf(ctx, bias_multiplier_initializer_conf, 0,
                                                  BnInOp2Blob("bias_multiplier"));
->>>>>>> 717cdea6
 }
 
 template<DeviceType device_type, typename T>
