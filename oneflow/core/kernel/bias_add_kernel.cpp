--- conflicted
+++ resolved
@@ -11,37 +11,6 @@
   const Blob* a_blob = BnInOp2Blob("a");
   const Blob* b_blob = BnInOp2Blob("b");
   Blob* out_blob = BnInOp2Blob("out");
-<<<<<<< HEAD
-
-  const BiasAddOpConf& op_conf = this->op_conf().bias_add_conf();
-  if (op_conf.axis() == a_blob->shape().NumAxes() - 1) {
-    // out = bias_multiplier * b + a
-    const Blob* bias_mul_blob = BnInOp2Blob("bias_multiplier");
-    Memcpy<device_type>(ctx.device_ctx, out_blob->mut_dptr<T>(), a_blob->dptr<T>(),
-                        a_blob->ByteSizeOfBlobBody());
-    NewKernelUtil<device_type>::OFGemm(
-        ctx.device_ctx, CblasNoTrans, CblasNoTrans, bias_mul_blob->shape().elem_cnt(),
-        b_blob->shape().elem_cnt(), 1, GetOneVal<T>(), bias_mul_blob->dptr<T>(), b_blob->dptr<T>(),
-        GetOneVal<T>(), out_blob->mut_dptr<T>());
-  } else {
-    const int32_t bias_add_axis = this->op_conf().bias_add_conf().axis();
-    BiasAddUtil<device_type, T>::BiasAddNCX(ctx.device_ctx, a_blob->shape(), bias_add_axis,
-                                            a_blob->dptr<T>(), b_blob->dptr<T>(),
-                                            out_blob->mut_dptr<T>());
-  }
-}
-
-template<DeviceType device_type, typename T>
-void BiasAddKernel<device_type, T>::InitConstBufBlobs(
-    DeviceCtx* ctx, std::function<Blob*(const std::string&)> BnInOp2Blob) const {
-  Blob* bias_mul_blob = BnInOp2Blob("bias_multiplier");
-  if (bias_mul_blob) {
-    InitializerConf bias_multiplier_initializer_conf;
-    bias_multiplier_initializer_conf.mutable_constant_conf()->set_value(1.0f);
-    NewKernelUtil<device_type>::InitializeWithConstConf(
-        ctx, bias_multiplier_initializer_conf.constant_conf(), bias_mul_blob);
-  }
-=======
   const BiasAddOpConf& conf = this->op_conf().bias_add_conf();
   const int32_t bias_add_axis = conf.axis();
   const int64_t outer_size = a_blob->shape().Count(0, bias_add_axis);
@@ -50,7 +19,6 @@
   BiasAddUtil<device_type, T>::BiasAdd(ctx.device_ctx, outer_size, bias_size, inner_size,
                                        a_blob->dptr<T>(), b_blob->dptr<T>(),
                                        out_blob->mut_dptr<T>());
->>>>>>> f384f796
 }
 
 template<DeviceType device_type, typename T>
@@ -60,21 +28,12 @@
 
 template<typename T>
 struct BiasAddUtil<DeviceType::kCPU, T> {
-<<<<<<< HEAD
-  static void BiasAddNCX(DeviceCtx* ctx, const DenseShapeView& shape, const int32_t bias_axis,
-                         const T* input, const T* bias, T* output) {
-    Shape bias_shape = Shape::Ones(shape.NumAxes());
-    bias_shape.Set(bias_axis, shape.At(bias_axis));
-    NdarrayUtil<DeviceType::kCPU, T>::BroadcastAdd(ctx, XpuVarNdarray<T>(shape, output),
-                                                   XpuVarNdarray<const T>(shape, input),
-=======
   static void BiasAdd(DeviceCtx* ctx, int64_t outer_size, int64_t bias_size, int64_t inner_size,
                       const T* x, const T* bias, T* y) {
     const Shape in_out_shape({outer_size, bias_size, inner_size});
     const Shape bias_shape({1, bias_size, 1});
     NdarrayUtil<DeviceType::kCPU, T>::BroadcastAdd(ctx, XpuVarNdarray<T>(in_out_shape, y),
                                                    XpuVarNdarray<const T>(in_out_shape, x),
->>>>>>> f384f796
                                                    XpuVarNdarray<const T>(bias_shape, bias));
   }
 };
