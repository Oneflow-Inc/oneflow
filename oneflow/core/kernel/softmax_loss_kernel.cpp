#include "oneflow/core/kernel/softmax_loss_kernel.h"
#include "oneflow/core/kernel/kernel_manager.h"
#include "oneflow/core/kernel/softmax_kernel.h"

namespace oneflow {

<<<<<<< HEAD
template<DeviceType device_type, typename T>
void SoftmaxLossKernel<device_type, T>::Forward(
=======
template<DeviceType device_type, typename PredType, typename LabelType>
void SoftmaxLossKernel<device_type, PredType, LabelType>::Forward(
>>>>>>> 602e312d
    const KernelCtx& ctx,
    std::function<Blob*(const std::string&)> BnInOp2BlobPtr) const {
  const Blob* prediction_blob = BnInOp2BlobPtr("prediction");
  const Blob* label_blob = BnInOp2BlobPtr("label");
  Blob* prob_blob = BnInOp2BlobPtr("prob");
  Blob* tmp_blob = BnInOp2BlobPtr("tmp_1D");
  Blob* loss_blob = BnInOp2BlobPtr("loss");
  const int64_t n = prediction_blob->shape().At(0);
  const int64_t w = prediction_blob->shape().Count(1);
<<<<<<< HEAD
  const T* in = prediction_blob->dptr<T>();
  const int32_t* label = label_blob->dptr<int32_t>();
  T* tmp = tmp_blob->mut_dptr<T>();
  T* prob = prob_blob->mut_dptr<T>();
  T* loss = loss_blob->mut_dptr<T>();
  // forward
  SoftmaxComputeProb<device_type, T>(ctx.device_ctx, n, w, in, tmp, prob);
  SoftmaxLossKernelUtil<device_type, T>::ComputeLoss(ctx.device_ctx, n, w,
                                                     label, prob, tmp, loss);
=======
  const PredType* in = prediction_blob->dptr<PredType>();
  const LabelType* label = label_blob->dptr<LabelType>();
  PredType* tmp = tmp_blob->mut_dptr<PredType>();
  PredType* prob = prob_blob->mut_dptr<PredType>();
  PredType* loss = loss_blob->mut_dptr<PredType>();
  // forward
  SoftmaxComputeProb<device_type, PredType>(ctx.device_ctx, n, w, in, tmp,
                                            prob);
  SoftmaxLossKernelUtil<device_type, PredType, LabelType>::ComputeLoss(
      ctx.device_ctx, n, w, label, prob, tmp, loss);
>>>>>>> 602e312d
  // backward
  // if prediction_diff_blob is not null , then do backward
  Blob* prediction_diff_blob = BnInOp2BlobPtr(GenDiffBn("prediction"));
  if (prediction_diff_blob != nullptr) {
<<<<<<< HEAD
    T* in_diff = prediction_diff_blob->mut_dptr<T>();
    KernelUtil<device_type, T>::BlasCopy(ctx.device_ctx, n * w, prob, 1,
                                         in_diff, 1);
    SoftmaxLossKernelUtil<device_type, T>::BackwardSub(ctx.device_ctx, n, w,
                                                       label, in_diff);
  }
}

template<typename T>
class SoftmaxLossKernelUtil<DeviceType::kCPU, T> final {
=======
    PredType* in_diff = prediction_diff_blob->mut_dptr<PredType>();
    KernelUtil<device_type, PredType>::BlasCopy(ctx.device_ctx, n * w, prob, 1,
                                                in_diff, 1);
    SoftmaxLossKernelUtil<device_type, PredType, LabelType>::BackwardSub(
        ctx.device_ctx, n, w, label, in_diff);
  }
}

template<typename PredType, typename LabelType>
class SoftmaxLossKernelUtil<DeviceType::kCPU, PredType, LabelType> final {
>>>>>>> 602e312d
 public:
  OF_DISALLOW_COPY_AND_MOVE(SoftmaxLossKernelUtil);
  SoftmaxLossKernelUtil() = delete;

  static void ComputeLoss(DeviceCtx* ctx, const int64_t n, const int64_t w,
<<<<<<< HEAD
                          const int32_t* label, const T* prob, T* tmp,
                          T* loss) {
=======
                          const LabelType* label, const PredType* prob,
                          PredType* tmp, PredType* loss) {
>>>>>>> 602e312d
    ctx->cpu_stream()->SendWork([=]() {
      *loss = 0;
      for (int64_t i = 0; i < n; ++i) {
        *loss -= SAFE_LOG(prob[i * w + static_cast<int64_t>(label[i])]);
      }
    });
  }

  static void BackwardSub(DeviceCtx* ctx, const int64_t n, const int64_t w,
<<<<<<< HEAD
                          const int32_t* label, T* in_diff) {
=======
                          const LabelType* label, PredType* in_diff) {
>>>>>>> 602e312d
    ctx->cpu_stream()->SendWork([=]() {
      for (int64_t i = 0; i < n; ++i) {
        in_diff[i * w + static_cast<int64_t>(label[i])] -= 1;
      }
    });
  }
};

namespace {

template<DeviceType device_type>
Kernel* CreateSoftmaxLossKernel(const OperatorConf& op_conf) {
<<<<<<< HEAD
  static const HashMap<int, std::function<Kernel*()>> data_type2creator = {
#define SOFTMAX_LOSS_KERNEL_ENTRY(type_cpp, type_proto) \
  {type_proto, []() { return new SoftmaxLossKernel<device_type, type_cpp>; }},
      OF_PP_FOR_EACH_TUPLE(SOFTMAX_LOSS_KERNEL_ENTRY, FLOATING_DATA_TYPE_SEQ)};
  return data_type2creator.at(
      op_conf.softmax_loss_conf().prediction().data_type())();
=======
  static const HashMap<std::string, std::function<Kernel*()>>
      data_type2creator = {
#define SOFTMAX_LOSS_KERNEL_ENTRY(data_type_pair, label_type_pair)    \
  {GetHashKey(OF_PP_PAIR_SECOND(data_type_pair),                      \
              OF_PP_PAIR_SECOND(label_type_pair)),                    \
   []() {                                                             \
     return new SoftmaxLossKernel<device_type,                        \
                                  OF_PP_PAIR_FIRST(data_type_pair),   \
                                  OF_PP_PAIR_FIRST(label_type_pair)>; \
   }},
          OF_PP_SEQ_PRODUCT_FOR_EACH_TUPLE(SOFTMAX_LOSS_KERNEL_ENTRY,
                                           FLOATING_DATA_TYPE_SEQ,
                                           INT_DATA_TYPE_SEQ)};
  return data_type2creator.at(
      GetHashKey(op_conf.softmax_loss_conf().prediction().data_type(),
                 op_conf.softmax_loss_conf().label().data_type()))();
>>>>>>> 602e312d
}

}  // namespace

REGISTER_TEMPLATE_KERNEL_CREATOR(OperatorConf::kSoftmaxLossConf,
                                 CreateSoftmaxLossKernel);

}  // namespace oneflow<|MERGE_RESOLUTION|>--- conflicted
+++ resolved
@@ -4,13 +4,8 @@
 
 namespace oneflow {
 
-<<<<<<< HEAD
-template<DeviceType device_type, typename T>
-void SoftmaxLossKernel<device_type, T>::Forward(
-=======
 template<DeviceType device_type, typename PredType, typename LabelType>
 void SoftmaxLossKernel<device_type, PredType, LabelType>::Forward(
->>>>>>> 602e312d
     const KernelCtx& ctx,
     std::function<Blob*(const std::string&)> BnInOp2BlobPtr) const {
   const Blob* prediction_blob = BnInOp2BlobPtr("prediction");
@@ -20,17 +15,6 @@
   Blob* loss_blob = BnInOp2BlobPtr("loss");
   const int64_t n = prediction_blob->shape().At(0);
   const int64_t w = prediction_blob->shape().Count(1);
-<<<<<<< HEAD
-  const T* in = prediction_blob->dptr<T>();
-  const int32_t* label = label_blob->dptr<int32_t>();
-  T* tmp = tmp_blob->mut_dptr<T>();
-  T* prob = prob_blob->mut_dptr<T>();
-  T* loss = loss_blob->mut_dptr<T>();
-  // forward
-  SoftmaxComputeProb<device_type, T>(ctx.device_ctx, n, w, in, tmp, prob);
-  SoftmaxLossKernelUtil<device_type, T>::ComputeLoss(ctx.device_ctx, n, w,
-                                                     label, prob, tmp, loss);
-=======
   const PredType* in = prediction_blob->dptr<PredType>();
   const LabelType* label = label_blob->dptr<LabelType>();
   PredType* tmp = tmp_blob->mut_dptr<PredType>();
@@ -41,23 +25,10 @@
                                             prob);
   SoftmaxLossKernelUtil<device_type, PredType, LabelType>::ComputeLoss(
       ctx.device_ctx, n, w, label, prob, tmp, loss);
->>>>>>> 602e312d
   // backward
   // if prediction_diff_blob is not null , then do backward
   Blob* prediction_diff_blob = BnInOp2BlobPtr(GenDiffBn("prediction"));
   if (prediction_diff_blob != nullptr) {
-<<<<<<< HEAD
-    T* in_diff = prediction_diff_blob->mut_dptr<T>();
-    KernelUtil<device_type, T>::BlasCopy(ctx.device_ctx, n * w, prob, 1,
-                                         in_diff, 1);
-    SoftmaxLossKernelUtil<device_type, T>::BackwardSub(ctx.device_ctx, n, w,
-                                                       label, in_diff);
-  }
-}
-
-template<typename T>
-class SoftmaxLossKernelUtil<DeviceType::kCPU, T> final {
-=======
     PredType* in_diff = prediction_diff_blob->mut_dptr<PredType>();
     KernelUtil<device_type, PredType>::BlasCopy(ctx.device_ctx, n * w, prob, 1,
                                                 in_diff, 1);
@@ -68,19 +39,13 @@
 
 template<typename PredType, typename LabelType>
 class SoftmaxLossKernelUtil<DeviceType::kCPU, PredType, LabelType> final {
->>>>>>> 602e312d
  public:
   OF_DISALLOW_COPY_AND_MOVE(SoftmaxLossKernelUtil);
   SoftmaxLossKernelUtil() = delete;
 
   static void ComputeLoss(DeviceCtx* ctx, const int64_t n, const int64_t w,
-<<<<<<< HEAD
-                          const int32_t* label, const T* prob, T* tmp,
-                          T* loss) {
-=======
                           const LabelType* label, const PredType* prob,
                           PredType* tmp, PredType* loss) {
->>>>>>> 602e312d
     ctx->cpu_stream()->SendWork([=]() {
       *loss = 0;
       for (int64_t i = 0; i < n; ++i) {
@@ -90,11 +55,7 @@
   }
 
   static void BackwardSub(DeviceCtx* ctx, const int64_t n, const int64_t w,
-<<<<<<< HEAD
-                          const int32_t* label, T* in_diff) {
-=======
                           const LabelType* label, PredType* in_diff) {
->>>>>>> 602e312d
     ctx->cpu_stream()->SendWork([=]() {
       for (int64_t i = 0; i < n; ++i) {
         in_diff[i * w + static_cast<int64_t>(label[i])] -= 1;
@@ -107,14 +68,6 @@
 
 template<DeviceType device_type>
 Kernel* CreateSoftmaxLossKernel(const OperatorConf& op_conf) {
-<<<<<<< HEAD
-  static const HashMap<int, std::function<Kernel*()>> data_type2creator = {
-#define SOFTMAX_LOSS_KERNEL_ENTRY(type_cpp, type_proto) \
-  {type_proto, []() { return new SoftmaxLossKernel<device_type, type_cpp>; }},
-      OF_PP_FOR_EACH_TUPLE(SOFTMAX_LOSS_KERNEL_ENTRY, FLOATING_DATA_TYPE_SEQ)};
-  return data_type2creator.at(
-      op_conf.softmax_loss_conf().prediction().data_type())();
-=======
   static const HashMap<std::string, std::function<Kernel*()>>
       data_type2creator = {
 #define SOFTMAX_LOSS_KERNEL_ENTRY(data_type_pair, label_type_pair)    \
@@ -131,7 +84,6 @@
   return data_type2creator.at(
       GetHashKey(op_conf.softmax_loss_conf().prediction().data_type(),
                  op_conf.softmax_loss_conf().label().data_type()))();
->>>>>>> 602e312d
 }
 
 }  // namespace
