--- conflicted
+++ resolved
@@ -153,14 +153,10 @@
   const Shape& in_shape = in_blob->shape();
   const int64_t in_im_sz = in_shape.Count(1);
   Blob* weight_diff_blob = BnInOp2Blob("weight_diff");
-<<<<<<< HEAD
   Blob* col_buf_blob = BnInOp2Blob("col_buf");
-=======
->>>>>>> 6f0ac43f
   const Blob* out_diff_blob = BnInOp2Blob("out_diff");
   auto conv_conf = op()->op_conf().convolution_conf();
 
-  const Blob* col_buf_blob = BnInOp2Blob("col_buf");
   const int64_t out_im_sz = out_diff_blob->shape().Count(1);
   const int64_t col_im_sz = col_buf_blob->shape().Count(1);
   const int64_t data_num = out_diff_blob->shape().At(0);
@@ -168,7 +164,6 @@
 
   Memset<device_type>(ctx.device_ctx, weight_diff_blob->mut_dptr(), 0,
                       weight_diff_blob->ByteSizeOfDataField());
-  auto conv_conf = op()->op_conf().convolution_conf();
   for (size_t i = 0; i < data_num; ++i) {
     ConvolutionKernelUtil<device_type, T>::Im2Col(
         ctx, in_blob->dptr<T>() + i * in_im_sz, in_shape.At(1), in_shape.At(2),
