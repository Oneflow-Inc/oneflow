--- conflicted
+++ resolved
@@ -34,15 +34,9 @@
     if (abs_x < beta) {
       in_diff[i] = x / beta;
     } else {
-<<<<<<< HEAD
-      in_diff[i] = (x > PredType(0)) - (x < PredType(0));
-    }
-    in_diff[i] *= scale * outside_weights[i];
-=======
       in_diff[i] = (x > ZeroVal<T>::value) - (x < ZeroVal<T>::value);
     }
     in_diff[i] *= scale * inside_weights[i] * outside_weights[i];
->>>>>>> 5a5f6768
   }
 }
 
