--- conflicted
+++ resolved
@@ -1,150 +1,3 @@
-<<<<<<< HEAD
-//#include "oneflow/core/kernel/pooling_kernel.h"
-//#include "oneflow/core/device/cpu_device_context.h"
-//#include "oneflow/core/device/cuda_device_context.h"
-//#include "oneflow/core/kernel/kernel_test_common.h"
-//
-// namespace oneflow {
-//
-// namespace test {
-//
-// namespace {
-//
-// template<DeviceType device_type, typename FloatingPointType>
-// Kernel* BuildPoolingKernel(const PoolingOpConf::PoolMethod& pooling_method) {
-//  OperatorConf op_conf;
-//  op_conf.set_name("pooling_test");
-//  PoolingOpConf* pooling_conf = op_conf.mutable_pooling_conf();
-//  pooling_conf->set_in("pooling_in");
-//  pooling_conf->set_out("pooling_out");
-//  pooling_conf->set_pool(pooling_method);
-//  pooling_conf->set_pad_h(1);
-//  pooling_conf->set_pad_w(1);
-//  pooling_conf->set_kernel_size_h(3);
-//  pooling_conf->set_kernel_size_w(3);
-//  pooling_conf->set_stride_h(2);
-//  pooling_conf->set_stride_w(2);
-//
-//  auto pooling_op = ConstructOp(op_conf);
-//  OperatorProto op_proto;
-//  pooling_op->ToProto(&op_proto);
-//  auto pooling_kernel = new PoolingKernel<device_type, FloatingPointType>();
-//  pooling_kernel->InitFromOpProto(op_proto);
-//  return pooling_kernel;
-//}
-//
-// template<DeviceType device_type, typename FloatingPointType>
-// std::function<Blob*(const std::string&)> BuildBnInOp2BlobPtr(
-//    const PoolingOpConf::PoolMethod& pooling_method) {
-//  using KTCommon = KernelTestCommon<device_type, FloatingPointType>;
-//  FloatingPointType in_mat[] = {1,  2,  3,  4,  5,  6,  7,  8,  9,
-//                                10, 11, 12, 13, 14, 15, 16, 17, 18,
-//                                19, 20, 21, 22, 23, 24, 25};
-//  FloatingPointType expected_max_out_mat[] = {7, 9, 10, 17, 19, 20, 22, 24,
-//  25}; FloatingPointType expected_max_in_diff_mat[] = {
-//      0, 0, 0, 0,  0, 0,  7,  0, 9,  10, 0,  0, 0,
-//      0, 0, 0, 17, 0, 19, 20, 0, 22, 0,  24, 25};
-//  FloatingPointType expected_ave_out_mat[] = {16.0 / 9, 33.0 / 9,  28.0 / 9,
-//                                              69.0 / 9, 13,        87.0 / 9,
-//                                              76.0 / 9, 123.0 / 9, 88.0 / 9};
-//  FloatingPointType expected_ave_in_diff_mat[] = {
-//      16.0 / 9 / 9,
-//      16.0 / 9 / 9 + 33.0 / 9 / 9,
-//      33.0 / 9 / 9,
-//      33.0 / 9 / 9 + 28.0 / 9 / 9,
-//      28.0 / 9 / 9,
-//      16.0 / 9 / 9 + 69.0 / 9 / 9,
-//      16.0 / 9 / 9 + 33.0 / 9 / 9 + 69.0 / 9 / 9 + 13.0 / 9,
-//      33.0 / 9 / 9 + 13.0 / 9,
-//      33.0 / 9 / 9 + 28.0 / 9 / 9 + 13.0 / 9 + 87.0 / 9 / 9,
-//      28.0 / 9 / 9 + 87.0 / 9 / 9,
-//      69.0 / 9 / 9,
-//      69.0 / 9 / 9 + 13.0 / 9,
-//      13.0 / 9,
-//      13.0 / 9 + 87.0 / 9 / 9,
-//      87.0 / 9 / 9,
-//      69.0 / 9 / 9 + 76.0 / 9 / 9,
-//      69.0 / 9 / 9 + 13.0 / 9 + 76.0 / 9 / 9 + 123.0 / 9 / 9,
-//      13.0 / 9 + 123.0 / 9 / 9,
-//      13.0 / 9 + 87.0 / 9 / 9 + 123.0 / 9 / 9 + 88.0 / 9 / 9,
-//      87.0 / 9 / 9 + 88.0 / 9 / 9,
-//      76.0 / 9 / 9,
-//      76.0 / 9 / 9 + 123.0 / 9 / 9,
-//      123.0 / 9 / 9,
-//      123.0 / 9 / 9 + 88.0 / 9 / 9,
-//      88.0 / 9 / 9};
-//
-//  auto bn2blob_ptr = new HashMap<std::string, Blob*>;
-//  (*bn2blob_ptr)["in"] = KTCommon::CreateBlobWithVector({1, 1, 5, 5}, in_mat);
-//  (*bn2blob_ptr)["out"] = KTCommon::CreateBlobWithSameValue({1, 1, 3, 3}, 0);
-//  (*bn2blob_ptr)["idx"] = KTCommon::CreateBlobWithSameValue({1, 1, 5, 5}, 0);
-//  (*bn2blob_ptr)["out_diff"] = (*bn2blob_ptr)["out"];
-//  (*bn2blob_ptr)["in_diff"] =
-//      KTCommon::CreateBlobWithSameValue({1, 1, 5, 5}, 0);
-//  if (pooling_method == PoolingOpConf::kMax) {
-//    (*bn2blob_ptr)["expected_out"] =
-//        KTCommon::CreateBlobWithVector({1, 1, 3, 3}, expected_max_out_mat);
-//    (*bn2blob_ptr)["expected_in_diff"] =
-//        KTCommon::CreateBlobWithVector({1, 1, 5, 5},
-//        expected_max_in_diff_mat);
-//  } else if (pooling_method == PoolingOpConf::kAve) {
-//    (*bn2blob_ptr)["expected_out"] =
-//        KTCommon::CreateBlobWithVector({1, 1, 3, 3}, expected_ave_out_mat);
-//    (*bn2blob_ptr)["expected_in_diff"] =
-//        KTCommon::CreateBlobWithVector({1, 1, 5, 5},
-//        expected_ave_in_diff_mat);
-//  } else {
-//    TODO();
-//  }
-//
-//  return [bn2blob_ptr](const std::string& bn) { return bn2blob_ptr->at(bn); };
-//}
-//
-// template<DeviceType device_type, typename FloatingPointType>
-// void TestPoolingKernel(const PoolingOpConf::PoolMethod& pooling_method) {
-//  using KTCommon = KernelTestCommon<device_type, FloatingPointType>;
-//  KernelCtx ctx;
-//  KTCommon::BuildKernelCtx(&ctx);
-//
-//  auto BnInOp2BlobPtr =
-//      BuildBnInOp2BlobPtr<device_type, FloatingPointType>(pooling_method);
-//  auto pooling_kernel =
-//      BuildPoolingKernel<device_type, FloatingPointType>(pooling_method);
-//
-//  pooling_kernel->Forward(ctx, BnInOp2BlobPtr);
-//  pooling_kernel->Backward(ctx, BnInOp2BlobPtr);
-//  KTCommon::SyncStream(&ctx);
-//
-//  KTCommon::CheckResult(BnInOp2BlobPtr, "out", "expected_out");
-//  KTCommon::CheckResult(BnInOp2BlobPtr, "in_diff", "expected_in_diff");
-//}
-//
-//}  // namespace
-//
-//}  // namespace test
-//
-// TEST(PoolingKernel, pooling_max_cpu) {
-//  test::TestPoolingKernel<DeviceType::kCPU, float>(PoolingOpConf::kMax);
-//  test::TestPoolingKernel<DeviceType::kCPU, double>(PoolingOpConf::kMax);
-//}
-//
-// TEST(PoolingKernel, pooling_ave_cpu) {
-//  test::TestPoolingKernel<DeviceType::kCPU, float>(PoolingOpConf::kAve);
-//  test::TestPoolingKernel<DeviceType::kCPU, double>(PoolingOpConf::kAve);
-//}
-//
-// TEST(PoolingKernel, pooling_max_gpu) {
-//  test::TestPoolingKernel<DeviceType::kGPU, float>(PoolingOpConf::kMax);
-//  test::TestPoolingKernel<DeviceType::kGPU, double>(PoolingOpConf::kMax);
-//}
-//
-// TEST(PoolingKernel, pooling_ave_gpu) {
-//  test::TestPoolingKernel<DeviceType::kGPU, float>(PoolingOpConf::kAve);
-//  test::TestPoolingKernel<DeviceType::kGPU, double>(PoolingOpConf::kAve);
-//}
-//
-//}  // namespace oneflow
-=======
 #include "oneflow/core/kernel/pooling_kernel.h"
 #include "oneflow/core/device/cpu_device_context.h"
 #include "oneflow/core/device/cuda_device_context.h"
@@ -273,5 +126,4 @@
                                    FLOATING_DATA_TYPE_SEQ, POOLINGOPCONF)
 }
 
-}  // namespace oneflow
->>>>>>> 602e312d
+}  // namespace oneflow