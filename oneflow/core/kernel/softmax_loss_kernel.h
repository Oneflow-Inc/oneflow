--- conflicted
+++ resolved
@@ -5,11 +5,7 @@
 
 namespace oneflow {
 
-<<<<<<< HEAD
-template<DeviceType device_type, typename T>
-=======
 template<DeviceType device_type, typename PredType, typename LabelType>
->>>>>>> 602e312d
 class SoftmaxLossKernel final : public Kernel {
  public:
   OF_DISALLOW_COPY_AND_MOVE(SoftmaxLossKernel);
@@ -24,29 +20,18 @@
   }
 };
 
-<<<<<<< HEAD
-template<DeviceType device_type, typename T>
-=======
 template<DeviceType device_type, typename PredType, typename LabelType>
->>>>>>> 602e312d
 class SoftmaxLossKernelUtil final {
  public:
   OF_DISALLOW_COPY_AND_MOVE(SoftmaxLossKernelUtil);
   SoftmaxLossKernelUtil() = delete;
 
   static void ComputeLoss(DeviceCtx* ctx, const int64_t n, const int64_t w,
-<<<<<<< HEAD
-                          const int32_t* label, const T* prob, T* tmp, T* loss);
-
-  static void BackwardSub(DeviceCtx* ctx, const int64_t n, const int64_t w,
-                          const int32_t* label, T* in_diff);
-=======
                           const LabelType* label, const PredType* prob,
                           PredType* tmp, PredType* loss);
 
   static void BackwardSub(DeviceCtx* ctx, const int64_t n, const int64_t w,
                           const LabelType* label, PredType* in_diff);
->>>>>>> 602e312d
 };
 
 }  // namespace oneflow
