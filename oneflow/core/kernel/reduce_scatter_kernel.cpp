#include "oneflow/core/kernel/reduce_scatter_kernel.h"

namespace oneflow {

template<DeviceType device_type>
void ReduceScatterKernel<device_type>::ForwardDataContent(
    const KernelCtx& ctx, std::function<Blob*(const std::string&)> BnInOp2Blob) const {
<<<<<<< HEAD
  if (device_type == DeviceType::kGPU) { return; }
=======
  bool is_inplace = *static_cast<bool*>(ctx.other);
  if (is_inplace) { return; }
>>>>>>> 32053d84
  const Blob* in_blob = BnInOp2Blob("in");
  const char* src_cur_dptr = in_blob->dptr<char>();
  for (const std::string& obn : this->op_attribute().output_bns()) {
    Blob* out_blob = BnInOp2Blob(obn);
    size_t out_byte_size = out_blob->ByteSizeOfDataContentField();
<<<<<<< HEAD
    Memcpy<DeviceType::kCPU>(ctx.device_ctx, out_blob->mut_dptr<char>(), src_cur_dptr,
                             out_byte_size);
=======
    Memcpy<device_type>(ctx.device_ctx, out_blob->mut_dptr<char>(), src_cur_dptr, out_byte_size);
>>>>>>> 32053d84
    src_cur_dptr += out_byte_size;
  }
}

ADD_DEVICE_TYPE_KERNEL_CREATOR(OperatorConf::kReduceScatterConf, ReduceScatterKernel);

}  // namespace oneflow<|MERGE_RESOLUTION|>--- conflicted
+++ resolved
@@ -5,23 +5,14 @@
 template<DeviceType device_type>
 void ReduceScatterKernel<device_type>::ForwardDataContent(
     const KernelCtx& ctx, std::function<Blob*(const std::string&)> BnInOp2Blob) const {
-<<<<<<< HEAD
-  if (device_type == DeviceType::kGPU) { return; }
-=======
   bool is_inplace = *static_cast<bool*>(ctx.other);
   if (is_inplace) { return; }
->>>>>>> 32053d84
   const Blob* in_blob = BnInOp2Blob("in");
   const char* src_cur_dptr = in_blob->dptr<char>();
   for (const std::string& obn : this->op_attribute().output_bns()) {
     Blob* out_blob = BnInOp2Blob(obn);
     size_t out_byte_size = out_blob->ByteSizeOfDataContentField();
-<<<<<<< HEAD
-    Memcpy<DeviceType::kCPU>(ctx.device_ctx, out_blob->mut_dptr<char>(), src_cur_dptr,
-                             out_byte_size);
-=======
     Memcpy<device_type>(ctx.device_ctx, out_blob->mut_dptr<char>(), src_cur_dptr, out_byte_size);
->>>>>>> 32053d84
     src_cur_dptr += out_byte_size;
   }
 }
