syntax = "proto2";
package oneflow;

import "oneflow/core/common/shape.proto";
import "oneflow/core/common/data_type.proto";
import "oneflow/core/common/dtype_signature.proto";
import "oneflow/core/operator/op_attribute.proto";
import "oneflow/core/operator/op_conf.proto";
import "oneflow/core/job/placement.proto";
import "oneflow/core/register/blob_desc.proto";

message ConvKernelConf {
  required ShapeProto in = 1;
  required ShapeProto out = 2;
  required ShapeProto weight = 3;
  optional ShapeProto bias = 4;
  required int32 dim = 5;
  repeated int32 pad_small_side = 6;
  repeated int32 pad_large_side = 7;
  repeated int32 dilation_rate = 8;
  repeated int32 strides = 9;
  optional int32 cudnn_fwd_algo = 10 [default = -1];
  optional int32 cudnn_bwd_filter_algo = 11 [default = -1];
  optional int32 cudnn_bwd_data_algo = 12 [default = -1];
}

message LossKernelConf {
  required DataType prediction_type = 1;
  required DataType label_type = 2;
  required float weight_scalar = 3;
  required ScalarReductionType reduction = 4;
}

message SparseSoftmaxCrossEntropyLossKernelConf {
  required LossKernelConf loss_conf = 1;
}

message SparseCrossEntropyLossKernelConf {
  required LossKernelConf loss_conf = 1;
}

message SigmoidCrossEntropyLossKernelConf {
    required LossKernelConf loss_conf = 1;
}

message SigmoidCrossEntropyLossGradKernelConf {
    required LossKernelConf loss_conf = 1;
}

message IdentityLossKernelConf {
  required LossKernelConf loss_conf = 1;
}

message PoolingKernelConf {
  required ShapeProto in = 1;
  required ShapeProto out = 2;
  required int32 dim = 3;
  repeated int32 padding_before = 4;
  repeated int32 padding_after = 5;
  repeated int32 pool_size = 6;
  repeated int32 strides = 7;
  required string data_format = 8;
  optional bool need_infer_cudnn_desc_each_forward = 9 [default = false];
}

message AveragePoolingKernelConf {
  required PoolingKernelConf pooling_conf = 1;
}

message MaxPoolingKernelConf {
  required PoolingKernelConf pooling_conf = 1;
}

message ReduceSumKernelConf {
  required ShapeProto kept_dims_shape = 1;
}

message SoftmaxKernelConf {
  required int32 axis = 1;
  required int64 transpose_rows = 2;
  required int64 transpose_cols = 3;
  required bool need_transpose = 4;
  repeated int32 perm = 5;
}

message TransposeKernelConf {
  repeated int32 perm = 1;
  repeated int32 invert_perm = 2;
}

message LocalResponseNormalizationKernelConf {
  required ShapeProto batch = 1;
}

message DecodeRandomKernelConf {
  required uint32 random_seed = 1;
}

message DecodeOFRecordKernelConf {
  required uint32 random_seed = 1;
}

message ReduceGatherKernelConf {
  repeated int64 data_offset = 1;
}

message AccuracyKernelConf {
  required DataType prediction_type = 1;
  required DataType label_type = 2;
}

message HingeLossKernelConf {
  required LossKernelConf loss_conf = 1;
}

message SliceKernelConf {
  required ShapeProto in_shape = 1;
}

message ConstantKernelConf {
  required InitializerConf initializer = 1;
  required uint32 random_seed = 2;
}

message GatherKernelConf {
  required int64 axis = 1;
}

message VariableKernelConf {
  required bool is_fw_inplace = 1;
  required bool is_bw_inplace = 2;
}

message RecordLoadKernelConf {
  required int64 device_piece_size = 1;
  required int64 parallel_id = 2;
  required int64 parallel_num = 3;
}

message PReluAlphaGradKernelConf {
  repeated int32 perm = 1;
}

message ShapeElemCntKernelConf {
  repeated int32 axis = 1;
}

message GatherMs0KernelConf {
  required int64 offset = 1;
}

message GatherMs0GradKernelConf {
  required int64 offset = 1;
  required DataType indices_data_type = 2;
}

message NcclTupleReduceConf {
  required ParallelContext parallel_ctx = 1;
}

message NcclTupleBroadcastConf {
  required ParallelContext parallel_ctx = 1;
}

message UserKernelConf {
  map<string, BlobDescProto> bn_in_op2blob_desc = 1;
  required ParallelContext parallel_ctx = 2;
}

message XrtLaunchKernelConf {
  required ParallelContext parallel_ctx = 1;
}

message UniqueWithCountsKernelConf {
  required DataType indices_data_type = 1;
}

message IndexedSlicesReduceSumKernelConf {
  required DataType indices_data_type = 1;
}

message UnsortedSegmentSumKernelConf {
  required DataType indices_data_type = 1;
  required int64 axis = 2;
}

message IndexedSlicesNaiveModelUpdateKernelConf {
  required DataType indices_data_type = 1;
  required int64 lower_bound = 2;
  required int64 upper_bound = 3;
}

message IndexedSlicesMomentumModelUpdateKernelConf {
  required DataType indices_data_type = 1;
  required int64 lower_bound = 2;
  required int64 upper_bound = 3;
}

message IndexedSlicesLazyAdamModelUpdateKernelConf {
  required DataType indices_data_type = 1;
  required int64 lower_bound = 2;
  required int64 upper_bound = 3;
}

<<<<<<< HEAD
message BroadcastToCompatibleWithKernelConf {
  repeated int64 broadcast_axes = 1;
=======
message SyncDynamicResizeKernelConf {
  required DataType size_data_type = 1;
>>>>>>> 2bc90baa
}

message KernelConf {
  required OpAttribute op_attribute = 1;
  required DataType data_type = 2;
  optional bool need_do_opaque_header = 4 [default = false];
  optional bool need_do_tensor_list = 5 [default = false];
  optional bool need_do_shape = 6 [default = false];
  required DTypeSignature dtype_signature = 7;

  oneof kernel_type {
    UserKernelConf user_conf = 100;
    SparseSoftmaxCrossEntropyLossKernelConf sparse_softmax_cross_entropy_loss_conf = 101;
    SparseCrossEntropyLossKernelConf sparse_cross_entropy_loss_conf = 102;
    DecodeRandomKernelConf decode_random_conf = 103;
    DecodeOFRecordKernelConf decode_ofrecord_conf = 104;
    HingeLossKernelConf hinge_loss_conf = 105;
    SoftmaxKernelConf softmax_conf = 116;
    TransposeKernelConf transpose_conf = 117;
    ReduceSumKernelConf reduce_sum_conf = 120;
    ConvKernelConf conv_conf = 127;
    AveragePoolingKernelConf average_pooling_conf = 204;
    MaxPoolingKernelConf max_pooling_conf = 205;
    LocalResponseNormalizationKernelConf local_response_normalization_conf = 300;
    ReduceGatherKernelConf reduce_gather_conf = 350;
    XrtLaunchKernelConf xrt_launch_conf = 353;
    UniqueWithCountsKernelConf unique_with_counts_conf = 354;
    IndexedSlicesReduceSumKernelConf indexed_slices_reduce_sum_conf = 355;
    UnsortedSegmentSumKernelConf unsorted_segment_sum_conf = 356;
    IndexedSlicesNaiveModelUpdateKernelConf indexed_slices_naive_model_update_conf = 357;
    IndexedSlicesMomentumModelUpdateKernelConf indexed_slices_momentum_model_update_conf = 358;
    IndexedSlicesLazyAdamModelUpdateKernelConf indexed_slices_lazy_adam_model_update_conf = 359;
    SyncDynamicResizeKernelConf sync_dynamic_resize_conf = 360;

    AccuracyKernelConf accuracy_conf = 401;
    SliceKernelConf slice_conf = 402;
    ConstantKernelConf constant_conf = 403;
    SigmoidCrossEntropyLossKernelConf sigmoid_cross_entropy_loss_conf = 404;
    IdentityLossKernelConf identity_loss_conf = 405;
    GatherKernelConf gather_conf = 406;
    VariableKernelConf variable_conf = 407;
    RecordLoadKernelConf record_load_conf = 408;
    PReluAlphaGradKernelConf prelu_alpha_grad_conf = 409;
    ShapeElemCntKernelConf shape_elem_cnt_conf = 412;
    SigmoidCrossEntropyLossGradKernelConf sigmoid_cross_entropy_loss_grad_conf = 413;
    GatherMs0KernelConf gather_ms0_conf = 414;
    GatherMs0GradKernelConf gather_ms0_grad_conf = 415;
    NcclTupleReduceConf nccl_tuple_reduce_conf = 426;
    NcclTupleBroadcastConf nccl_tuple_broadcast_conf = 427;
    BroadcastToCompatibleWithKernelConf broadcast_to_compatible_with_conf = 428;
  }
}<|MERGE_RESOLUTION|>--- conflicted
+++ resolved
@@ -202,13 +202,12 @@
   required int64 upper_bound = 3;
 }
 
-<<<<<<< HEAD
+message SyncDynamicResizeKernelConf {
+  required DataType size_data_type = 1;
+}
+
 message BroadcastToCompatibleWithKernelConf {
   repeated int64 broadcast_axes = 1;
-=======
-message SyncDynamicResizeKernelConf {
-  required DataType size_data_type = 1;
->>>>>>> 2bc90baa
 }
 
 message KernelConf {
