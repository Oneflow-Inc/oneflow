--- conflicted
+++ resolved
@@ -7,11 +7,8 @@
 import "oneflow/core/operator/op_attribute.proto";
 import "oneflow/core/operator/op_conf.proto";
 import "oneflow/core/job/placement.proto";
-<<<<<<< HEAD
 import "oneflow/core/register/tensor_slice_view.proto";
-=======
 import "oneflow/core/job/sbp_parallel.proto";
->>>>>>> 064b1ed2
 import "oneflow/core/register/blob_desc.proto";
 
 message ConvKernelConf {
@@ -130,22 +127,11 @@
   required DataType indices_data_type = 2;
 }
 
-<<<<<<< HEAD
-message NcclTupleReduceConf {
-  required ParallelContext parallel_ctx = 1;
-}
-
-message NcclTupleBroadcastConf {
-  required ParallelContext parallel_ctx = 1;
-}
-
 message ModelIoV2KernelConf {
   repeated TensorSliceViewProto slice_view = 1;
   required ParallelContext parallel_ctx = 2;
 }
 
-=======
->>>>>>> 064b1ed2
 message UserKernelConf {
   map<string, BlobDescProto> bn_in_op2blob_desc = 1;
   required ParallelContext parallel_ctx = 2;
@@ -240,12 +226,7 @@
     ShapeElemCntKernelConf shape_elem_cnt_conf = 412;
     GatherMs0KernelConf gather_ms0_conf = 414;
     GatherMs0GradKernelConf gather_ms0_grad_conf = 415;
-<<<<<<< HEAD
-    NcclTupleReduceConf nccl_tuple_reduce_conf = 416;
-    NcclTupleBroadcastConf nccl_tuple_broadcast_conf = 417;
     ModelIoV2KernelConf model_io_v2_conf = 418;
-=======
     BroadcastToCompatibleWithKernelConf broadcast_to_compatible_with_conf = 428;
->>>>>>> 064b1ed2
   }
 }