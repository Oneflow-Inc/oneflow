syntax = "proto2";
package oneflow;

import "oneflow/core/common/shape.proto";
import "oneflow/core/common/data_type.proto";
import "oneflow/core/common/dtype_signature.proto";
import "oneflow/core/operator/op_attribute.proto";
import "oneflow/core/operator/op_conf.proto";
import "oneflow/core/job/placement.proto";
<<<<<<< HEAD
import "oneflow/core/data/data.proto";
=======
import "oneflow/core/register/blob_desc.proto";
>>>>>>> f04c7fe1

message ConvKernelConf {
  required ShapeProto in = 1;
  required ShapeProto out = 2;
  required ShapeProto weight = 3;
  optional ShapeProto bias = 4;
  required int32 dim = 5;
  repeated int32 pad_small_side = 6;
  repeated int32 pad_large_side = 7;
  repeated int32 dilation_rate = 8;
  repeated int32 strides = 9;
  optional int32 cudnn_fwd_algo = 10 [default = -1];
  optional int32 cudnn_bwd_filter_algo = 11 [default = -1];
  optional int32 cudnn_bwd_data_algo = 12 [default = -1];
}

message LossKernelConf {
  required DataType prediction_type = 1;
  required DataType label_type = 2;
  required float weight_scalar = 3;
  required ScalarReductionType reduction = 4;
}

message SparseSoftmaxCrossEntropyLossKernelConf {
  required LossKernelConf loss_conf = 1;
}

message SparseCrossEntropyLossKernelConf {
  required LossKernelConf loss_conf = 1;
}

message SigmoidCrossEntropyLossKernelConf {
    required LossKernelConf loss_conf = 1;
}

message SigmoidCrossEntropyLossGradKernelConf {
    required LossKernelConf loss_conf = 1;
}

message IdentityLossKernelConf {
  required LossKernelConf loss_conf = 1;
}

message PoolingKernelConf {
  required ShapeProto in = 1;
  required ShapeProto out = 2;
  required int32 dim = 3;
  repeated int32 padding_before = 4;
  repeated int32 padding_after = 5;
  repeated int32 pool_size = 6;
  repeated int32 strides = 7;
  required string data_format = 8;
  optional bool need_infer_cudnn_desc_each_forward = 9 [default = false];
}

message AveragePoolingKernelConf {
  required PoolingKernelConf pooling_conf = 1;
}

message MaxPoolingKernelConf {
  required PoolingKernelConf pooling_conf = 1;
}

message ReduceSumKernelConf {
  required ShapeProto kept_dims_shape = 1;
}

message SoftmaxKernelConf {
  required int32 axis = 1;
  required int64 transpose_rows = 2;
  required int64 transpose_cols = 3;
  required bool need_transpose = 4;
  repeated int32 perm = 5;
}

message TransposeKernelConf {
  repeated int32 perm = 1;
  repeated int32 invert_perm = 2;
}

message LocalResponseNormalizationKernelConf {
  required ShapeProto batch = 1;
}

message DecodeRandomKernelConf {
  required uint32 random_seed = 1;
}

message DecodeOFRecordKernelConf {
  required uint32 random_seed = 1;
}

message ReduceGatherKernelConf {
  repeated int64 data_offset = 1;
}

message AccuracyKernelConf {
  required DataType prediction_type = 1;
  required DataType label_type = 2;
}

message HingeLossKernelConf {
  required LossKernelConf loss_conf = 1;
}

message SliceKernelConf {
  required ShapeProto in_shape = 1;
}

message ConstantKernelConf {
  required InitializerConf initializer = 1;
  required uint32 random_seed = 2;
}

message GatherKernelConf {
  required int64 axis = 1;
}

message VariableKernelConf {
  required bool is_fw_inplace = 1;
  required bool is_bw_inplace = 2;
}

message RecordLoadKernelConf {
  required int64 device_piece_size = 1;
  required int64 parallel_id = 2;
  required int64 parallel_num = 3;
}

message PReluAlphaGradKernelConf {
  repeated int32 perm = 1;
}

message ShapeElemCntKernelConf {
  repeated int32 axis = 1;
}

message GatherMs0KernelConf {
  required int64 offset = 1;
}

message GatherMs0GradKernelConf {
  required int64 offset = 1;
}

message DeconvKernelConf {
  required ShapeProto in = 1;
  required ShapeProto out = 2;
  required ShapeProto weight = 3;
  required int32 dim = 4;
  repeated int32 pad_small_side = 5;
  repeated int32 pad_large_side = 6;
  repeated int32 strides = 7;
  optional int32 cudnn_bwd_data_algo = 8 [default = -1];
}

message TopKConf {
  required int32 temp_storage_bytes = 1;
}

message SortConf {
  required int32 temp_storage_bytes = 1;
}

message ArgSortConf {
  required int32 temp_storage_bytes = 1;
}

message NcclTupleReduceConf {
  required ParallelContext parallel_ctx = 1;
}

message NcclTupleBroadcastConf {
  required ParallelContext parallel_ctx = 1;
}

<<<<<<< HEAD
message DataLoadKernelConf {
  required DataInstanceProto data_instance = 1;
  required int32 device_batch_size = 3;
  required int32 parallel_num = 4;
  required int32 parallel_id = 5;
}

message WhereKernelConf {
  required DataType cond_type = 1;
  required DataType value_type = 2;
}

message ScatterNdUpdateKernelConf {
  required DataType idx_type = 1;
}

message GatherNdUpdateKernelConf {
  required DataType idx_type = 1;
}

message NonzeroGpuKernelConf {
  required int32 num_axes = 1;
=======
message UserKernelConf {
  map<string, BlobDescProto> bn_in_op2blob_desc = 1;
  required ParallelContext parallel_ctx = 2;
}

message XrtLaunchKernelConf {
  required ParallelContext parallel_ctx = 1;
>>>>>>> f04c7fe1
}

message KernelConf {
  required OpAttribute op_attribute = 1;
  required DataType data_type = 2;
  optional bool need_do_opaque_header = 4 [default = false];
  optional bool need_do_tensor_list = 5 [default = false];
  optional bool need_do_shape = 6 [default = false];
  required DTypeSignature dtype_signature = 7;

  oneof kernel_type {
    UserKernelConf user_conf = 100;
    SparseSoftmaxCrossEntropyLossKernelConf sparse_softmax_cross_entropy_loss_conf = 101;
    SparseCrossEntropyLossKernelConf sparse_cross_entropy_loss_conf = 102;
    DecodeRandomKernelConf decode_random_conf = 103;
    DecodeOFRecordKernelConf decode_ofrecord_conf = 104;
    HingeLossKernelConf hinge_loss_conf = 105;
    SoftmaxKernelConf softmax_conf = 116;
    TransposeKernelConf transpose_conf = 117;
    ReduceSumKernelConf reduce_sum_conf = 120;
    ConvKernelConf conv_conf = 127;
    AveragePoolingKernelConf average_pooling_conf = 204;
    MaxPoolingKernelConf max_pooling_conf = 205;
    LocalResponseNormalizationKernelConf local_response_normalization_conf = 300;
    ReduceGatherKernelConf reduce_gather_conf = 350;
    XrtLaunchKernelConf xrt_launch_conf = 353;

    AccuracyKernelConf accuracy_conf = 401;
    SliceKernelConf slice_conf = 402;
    ConstantKernelConf constant_conf = 403;
    SigmoidCrossEntropyLossKernelConf sigmoid_cross_entropy_loss_conf = 404;
    IdentityLossKernelConf identity_loss_conf = 405;
    GatherKernelConf gather_conf = 406;
    VariableKernelConf variable_conf = 407;
    RecordLoadKernelConf record_load_conf = 408;
    PReluAlphaGradKernelConf prelu_alpha_grad_conf = 409;
    ShapeElemCntKernelConf shape_elem_cnt_conf = 412;
    GatherMs0KernelConf gather_ms0_conf = 413;
    GatherMs0GradKernelConf gather_ms0_grad_conf = 414;
    DeconvKernelConf deconv_conf = 415;
    TopKConf top_k_conf = 416;
    SortConf sort_conf = 417;
    ArgSortConf arg_sort_conf = 418;
    SigmoidCrossEntropyLossGradKernelConf sigmoid_cross_entropy_loss_grad_conf = 419;
    NcclTupleReduceConf nccl_tuple_reduce_conf = 420;
    NcclTupleBroadcastConf nccl_tuple_broadcast_conf = 421;
    WhereKernelConf where_conf = 422;
    ScatterNdUpdateKernelConf scatter_nd_update_conf = 423;
    GatherNdUpdateKernelConf gather_nd_update_conf = 424;
    NonzeroGpuKernelConf nonzero_gpu_kernel_conf = 425;
    DataLoadKernelConf data_load_conf = 426;
  }
}<|MERGE_RESOLUTION|>--- conflicted
+++ resolved
@@ -7,11 +7,8 @@
 import "oneflow/core/operator/op_attribute.proto";
 import "oneflow/core/operator/op_conf.proto";
 import "oneflow/core/job/placement.proto";
-<<<<<<< HEAD
 import "oneflow/core/data/data.proto";
-=======
 import "oneflow/core/register/blob_desc.proto";
->>>>>>> f04c7fe1
 
 message ConvKernelConf {
   required ShapeProto in = 1;
@@ -188,7 +185,6 @@
   required ParallelContext parallel_ctx = 1;
 }
 
-<<<<<<< HEAD
 message DataLoadKernelConf {
   required DataInstanceProto data_instance = 1;
   required int32 device_batch_size = 3;
@@ -211,7 +207,8 @@
 
 message NonzeroGpuKernelConf {
   required int32 num_axes = 1;
-=======
+}
+
 message UserKernelConf {
   map<string, BlobDescProto> bn_in_op2blob_desc = 1;
   required ParallelContext parallel_ctx = 2;
@@ -219,7 +216,6 @@
 
 message XrtLaunchKernelConf {
   required ParallelContext parallel_ctx = 1;
->>>>>>> f04c7fe1
 }
 
 message KernelConf {
