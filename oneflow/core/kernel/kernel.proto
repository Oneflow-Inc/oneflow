--- conflicted
+++ resolved
@@ -206,14 +206,13 @@
   required DataType size_data_type = 1;
 }
 
-<<<<<<< HEAD
 message ArgWhereKernelConf {
   required int32 num_axes = 1;
   required DataType in_data_type = 2;
-=======
+}
+
 message BroadcastToCompatibleWithKernelConf {
   repeated int64 broadcast_axes = 1;
->>>>>>> 5bdda340
 }
 
 message KernelConf {
