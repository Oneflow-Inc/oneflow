--- conflicted
+++ resolved
@@ -79,13 +79,10 @@
 
 message NormalizationKernelConf {
   required float inv_inputs_elem_cnt = 1;
-<<<<<<< HEAD
-=======
 }
 
 message DecodeRandomKernelConf {
   required uint32 random_seed = 1;
->>>>>>> 4c216390
 }
 
 message KernelConf {
