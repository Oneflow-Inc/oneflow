--- conflicted
+++ resolved
@@ -216,11 +216,8 @@
     ConvFilterGradKernelConf conv_filter_grad_conf = 410;
     ConvDataGradKernelConf conv_data_grad_conf = 411;
     ShapeElemCntKernelConf shape_elem_cnt_conf = 412;
-<<<<<<< HEAD
     SigmoidCrossEntropyLossGradKernelConf sigmoid_cross_entropy_loss_grad_conf = 413;
-=======
-    GatherMs0KernelConf gather_ms0_conf = 413;
-    GatherMs0GradKernelConf gather_ms0_grad_conf = 414;
->>>>>>> b364372e
+    GatherMs0KernelConf gather_ms0_conf = 414;
+    GatherMs0GradKernelConf gather_ms0_grad_conf = 415;
   }
 }