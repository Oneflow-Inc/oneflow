syntax = "proto2";
package oneflow;

import "oneflow/core/common/shape.proto";
import "oneflow/core/common/data_type.proto";
import "oneflow/core/common/dtype_signature.proto";
import "oneflow/core/operator/op_attribute.proto";
import "oneflow/core/operator/op_conf.proto";
import "oneflow/core/job/placement.proto";
import "oneflow/core/register/blob_desc.proto";

message ConvKernelConf {
  required ShapeProto in = 1;
  required ShapeProto out = 2;
  required ShapeProto weight = 3;
  optional ShapeProto bias = 4;
  required int32 dim = 5;
  repeated int32 pad_small_side = 6;
  repeated int32 pad_large_side = 7;
  repeated int32 dilation_rate = 8;
  repeated int32 strides = 9;
  optional int32 cudnn_fwd_algo = 10 [default = -1];
  optional int32 cudnn_bwd_filter_algo = 11 [default = -1];
  optional int32 cudnn_bwd_data_algo = 12 [default = -1];
}

message LossKernelConf {
  required DataType prediction_type = 1;
  required DataType label_type = 2;
  required float weight_scalar = 3;
  required ScalarReductionType reduction = 4;
}

message SparseSoftmaxCrossEntropyLossKernelConf {
  required LossKernelConf loss_conf = 1;
}

message SparseCrossEntropyLossKernelConf {
  required LossKernelConf loss_conf = 1;
}

message SigmoidCrossEntropyLossKernelConf {
    required LossKernelConf loss_conf = 1;
}

message SigmoidCrossEntropyLossGradKernelConf {
    required LossKernelConf loss_conf = 1;
}

message IdentityLossKernelConf {
  required LossKernelConf loss_conf = 1;
}

message PoolingKernelConf {
  required ShapeProto in = 1;
  required ShapeProto out = 2;
  required int32 dim = 3;
  repeated int32 padding_before = 4;
  repeated int32 padding_after = 5;
  repeated int32 pool_size = 6;
  repeated int32 strides = 7;
  required string data_format = 8;
  optional bool need_infer_cudnn_desc_each_forward = 9 [default = false];
}

message AveragePoolingKernelConf {
  required PoolingKernelConf pooling_conf = 1;
}

message MaxPoolingKernelConf {
  required PoolingKernelConf pooling_conf = 1;
}

message ReduceSumKernelConf {
  required ShapeProto kept_dims_shape = 1;
}

message SoftmaxKernelConf {
  required int32 axis = 1;
  required int64 transpose_rows = 2;
  required int64 transpose_cols = 3;
  required bool need_transpose = 4;
  repeated int32 perm = 5;
}

message TransposeKernelConf {
  repeated int32 perm = 1;
  repeated int32 invert_perm = 2;
}

message LocalResponseNormalizationKernelConf {
  required ShapeProto batch = 1;
}

message DecodeRandomKernelConf {
  required uint32 random_seed = 1;
}

message DecodeOFRecordKernelConf {
  required uint32 random_seed = 1;
}

message ReduceGatherKernelConf {
  repeated int64 data_offset = 1;
}

message AccuracyKernelConf {
  required DataType prediction_type = 1;
  required DataType label_type = 2;
}

message HingeLossKernelConf {
  required LossKernelConf loss_conf = 1;
}

message SliceKernelConf {
  required ShapeProto in_shape = 1;
}

message ConstantKernelConf {
  required InitializerConf initializer = 1;
  required uint32 random_seed = 2;
}

message GatherKernelConf {
  required int64 axis = 1;
}

message VariableKernelConf {
  required bool is_fw_inplace = 1;
  required bool is_bw_inplace = 2;
}

message RecordLoadKernelConf {
  required int64 device_piece_size = 1;
  required int64 parallel_id = 2;
  required int64 parallel_num = 3;
}

message PReluAlphaGradKernelConf {
  repeated int32 perm = 1;
}

message ShapeElemCntKernelConf {
  repeated int32 axis = 1;
}

message GatherMs0KernelConf {
  required int64 offset = 1;
}

message GatherMs0GradKernelConf {
  required int64 offset = 1;
}

message NcclTupleReduceConf {
  required ParallelContext parallel_ctx = 1;
}

message NcclTupleBroadcastConf {
  required ParallelContext parallel_ctx = 1;
}

<<<<<<< HEAD
message UserKernelConf {
  map<string, BlobDescProto> bn_in_op2blob_desc = 1;
  required ParallelContext parallel_ctx = 2;
=======
message XrtLaunchKernelConf {
  required ParallelContext parallel_ctx = 1;
>>>>>>> 21b127c7
}

message KernelConf {
  required OpAttribute op_attribute = 1;
  required DataType data_type = 2;
  optional bool need_do_opaque_header = 4 [default = false];
  optional bool need_do_tensor_list = 5 [default = false];
  optional bool need_do_shape = 6 [default = false];
  required DTypeSignature dtype_signature = 7;

  oneof kernel_type {
    UserKernelConf user_conf = 100;
    SparseSoftmaxCrossEntropyLossKernelConf sparse_softmax_cross_entropy_loss_conf = 101;
    SparseCrossEntropyLossKernelConf sparse_cross_entropy_loss_conf = 102;
    DecodeRandomKernelConf decode_random_conf = 103;
    DecodeOFRecordKernelConf decode_ofrecord_conf = 104;
    HingeLossKernelConf hinge_loss_conf = 105;
    SoftmaxKernelConf softmax_conf = 116;
    TransposeKernelConf transpose_conf = 117;
    ReduceSumKernelConf reduce_sum_conf = 120;
    ConvKernelConf conv_conf = 127;
    AveragePoolingKernelConf average_pooling_conf = 204;
    MaxPoolingKernelConf max_pooling_conf = 205;
    LocalResponseNormalizationKernelConf local_response_normalization_conf = 300;
    ReduceGatherKernelConf reduce_gather_conf = 350;
    XrtLaunchKernelConf xrt_launch_conf = 353;

    AccuracyKernelConf accuracy_conf = 401;
    SliceKernelConf slice_conf = 402;
    ConstantKernelConf constant_conf = 403;
    SigmoidCrossEntropyLossKernelConf sigmoid_cross_entropy_loss_conf = 404;
    IdentityLossKernelConf identity_loss_conf = 405;
    GatherKernelConf gather_conf = 406;
    VariableKernelConf variable_conf = 407;
    RecordLoadKernelConf record_load_conf = 408;
    PReluAlphaGradKernelConf prelu_alpha_grad_conf = 409;
    ShapeElemCntKernelConf shape_elem_cnt_conf = 412;
    SigmoidCrossEntropyLossGradKernelConf sigmoid_cross_entropy_loss_grad_conf = 413;
    GatherMs0KernelConf gather_ms0_conf = 414;
    GatherMs0GradKernelConf gather_ms0_grad_conf = 415;
    NcclTupleReduceConf nccl_tuple_reduce_conf = 426;
    NcclTupleBroadcastConf nccl_tuple_broadcast_conf = 427;
  }
}<|MERGE_RESOLUTION|>--- conflicted
+++ resolved
@@ -161,14 +161,13 @@
   required ParallelContext parallel_ctx = 1;
 }
 
-<<<<<<< HEAD
 message UserKernelConf {
   map<string, BlobDescProto> bn_in_op2blob_desc = 1;
   required ParallelContext parallel_ctx = 2;
-=======
+}
+
 message XrtLaunchKernelConf {
   required ParallelContext parallel_ctx = 1;
->>>>>>> 21b127c7
 }
 
 message KernelConf {
