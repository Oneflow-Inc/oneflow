--- conflicted
+++ resolved
@@ -19,7 +19,6 @@
   required DataType label_type = 2;
 }
 
-<<<<<<< HEAD
 message PoolingKernelConf {
   optional int32 padding_top = 1 [default = 0];
   optional int32 padding_bottom = 2 [default = 0];
@@ -27,12 +26,8 @@
   optional int32 padding_right = 4 [default = 0];
 }
 
-message SumKernelConf {
-  required int32 axis = 1;
-=======
 message ReduceSumKernelConf {
   optional int32 axis = 1;
->>>>>>> d55b3234
 }
 
 message KernelConf {
