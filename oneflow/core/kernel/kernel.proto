syntax = "proto2";
package oneflow;

import "oneflow/core/operator/op_conf.proto";
import "oneflow/core/common/data_type.proto";

message ConvolutionKernelConf {
  required DataType data_type = 1;
}

message InnerProductKernelConf {
  required DataType data_type = 1;
}

message MultinomialLogisticLossKernelConf {
  required DataType pred_type = 1;
  required DataType label_type = 2;
}

message KernelConf {
  required OperatorConf op_conf = 1;
  map<string, string> bn_in_op2lbn = 2;
  
  repeated string data_tmp_bns = 3;
  repeated string input_bns = 4;
  repeated string input_diff_bns = 5;
  repeated string output_bns = 6;
  repeated string output_diff_bns = 7;

  repeated string model_bns = 8;
  repeated string model_diff_bns = 9;
  repeated string model_tmp_bns = 10;

  required bool need_do_data_id = 12;
  required bool is_forward = 13;

  oneof kernel_type {
    ConvolutionKernelConf convolution_conf = 100;
    InnerProductKernelConf innerproduct_conf = 101;
<<<<<<< HEAD
    DataLoaderKernelConf data_loader_conf = 102;
    MultinomialLogisticLossKernelConf multinomial_logistic_loss_conf = 106;
=======
>>>>>>> 7c5d82f1
  }
}<|MERGE_RESOLUTION|>--- conflicted
+++ resolved
@@ -37,10 +37,6 @@
   oneof kernel_type {
     ConvolutionKernelConf convolution_conf = 100;
     InnerProductKernelConf innerproduct_conf = 101;
-<<<<<<< HEAD
-    DataLoaderKernelConf data_loader_conf = 102;
     MultinomialLogisticLossKernelConf multinomial_logistic_loss_conf = 106;
-=======
->>>>>>> 7c5d82f1
   }
 }