--- conflicted
+++ resolved
@@ -8,13 +8,12 @@
   required DataType data_type = 1;
 }
 
-<<<<<<< HEAD
 message DataLoaderKernelConf {
   required int64 parallel_id = 1;
-=======
+}
+
 message InnerProductKernelConf {
   required DataType data_type = 1;
->>>>>>> f99504f2
 }
 
 message KernelConf {
@@ -35,10 +34,7 @@
 
   oneof kernel_type {
     ConvolutionKernelConf convolution_conf = 100;
-<<<<<<< HEAD
-    DataLoaderKernelConf data_loader_conf = 101;
-=======
     InnerProductKernelConf innerproduct_conf = 101;
->>>>>>> f99504f2
+    DataLoaderKernelConf data_loader_conf = 102;
   }
 }