syntax = "proto2";
package oneflow;

import "oneflow/core/common/shape.proto";
import "oneflow/core/common/data_type.proto";
import "oneflow/core/register/logical_blob_id.proto";
import "oneflow/core/operator/op_conf.proto";

message ConvKernelConf {
  required ShapeProto in = 1;
  required ShapeProto out = 2;
  required ShapeProto weight = 3;
  required int32 dim = 4;
  repeated int32 pad_small_side = 5;
  repeated int32 pad_large_side = 6;
  repeated int32 dilation_rate = 7;
  repeated int32 strides = 8;
  optional int32 cudnn_fwd_algo = 9 [default = -1];
  optional int32 cudnn_bwd_filter_algo = 10 [default = -1];
  optional int32 cudnn_bwd_data_algo = 11 [default = -1];
}

message DropoutKernelConf {
  required ShapeProto in = 1;
  required ShapeProto random_mask = 2;
  required ShapeProto out = 3;
};

message LossKernelConf {
  required DataType prediction_type = 1;
  required DataType label_type = 2;
  required float weight_scalar = 3;
  required LossReductionType reduction = 4;
}

message SparseSoftmaxCrossEntropyLossKernelConf {
  required LossKernelConf loss_conf = 1;
}

message SparseCrossEntropyLossKernelConf {
  required LossKernelConf loss_conf = 1;
}

message SigmoidCrossEntropyLossKernelConf {
    required LossKernelConf loss_conf = 1;
}

message PoolingKernelConf {
  required ShapeProto in = 1;
  required ShapeProto out = 2;
  required int32 dim = 3;
  repeated int32 padding_before = 4;
  repeated int32 padding_after = 5;
  repeated int32 pool_size = 6;
  repeated int32 strides = 7;
  required string data_format = 8;
}

message AveragePoolingKernelConf {
  required PoolingKernelConf pooling_conf = 1;
}

message MaxPoolingKernelConf {
  required PoolingKernelConf pooling_conf = 1;
}

message ReduceSumKernelConf {
  optional int32 axis = 1;
}

message SoftmaxKernelConf {
  required int32 axis = 1;
  required int64 transpose_rows = 2;
  required int64 transpose_cols = 3;
  required bool need_transpose = 4;
  repeated int32 perm = 5;
}

message TransposeKernelConf {
  repeated int32 perm = 1;
  repeated int32 invert_perm = 2;
}

message LocalResponseNormalizationKernelConf {
  required ShapeProto batch = 1;
}

message NormalizationKernelConf {
  optional int32 axis = 1;
  optional int64 transpose_rows = 2;
  optional int64 transpose_cols = 3;
  optional bool need_transpose = 4;
  repeated int32 perm = 5;

  required bool use_cudnn = 6;
  optional ShapeProto in = 7;
  optional int32 cudnn_bn_mode = 8;
}

message DecodeRandomKernelConf {
  required uint32 random_seed = 1;
}

message DecodeOFRecordKernelConf {
  required uint32 random_seed = 1;
}

message ReduceGatherKernelConf {
  repeated int64 data_offset = 1;
}

message ReduceConcatKernelConf {
  repeated int64 data_offset = 1;
}

message ReduceSplitKernelConf {
  repeated int64 data_offset = 1;
}

message AccuracyKernelConf {
  required DataType prediction_type = 1;
  required DataType label_type = 2;
}

message OpAttribute {
  required OperatorConf op_conf = 1;
  map<string, LogicalBlobId> bn_in_op2lbi = 2;

  repeated string input_bns = 3;
  repeated string input_diff_bns = 4;
  repeated string output_bns = 5;
  repeated string output_diff_bns = 6;
  repeated string data_tmp_bns = 7;
  repeated string fw_buf_bns = 8;
  repeated string bw_buf_bns = 9;

  repeated string model_bns = 10;
  repeated string model_diff_bns = 11;
  repeated string const_model_bns = 12;

  repeated string forward_model_bns = 13;
  repeated string const_buf_bns = 14;
}

message HingeLossKernelConf {
  required LossKernelConf loss_conf = 1;
}

message SliceKernelConf {
  required ShapeProto in_shape = 1;
}

message ConstantKernelConf {
  required InitializerConf initializer = 1;
  required uint32 random_seed = 2;
}

message GatherKernelConf {
  required int64 axis = 1;
}

message KernelConf {
  required OpAttribute op_attribute = 1;
  required bool is_forward = 2;
  required DataType data_type = 3;
  optional ActivationType forward_activation = 4 [default = kNone];
  optional ActivationType backward_activation = 5 [default = kNone];
  optional bool need_do_data_id = 6 [default = false];
  optional bool need_do_col_num = 7 [default = false];
  optional bool need_do_opaque_header = 8 [default = false];
  optional bool need_do_dim0_valid_num = 9 [default = false];
  optional bool need_do_dim1_valid_num = 10 [default = false];
  optional bool need_do_dim2_valid_num = 11 [default = false];
  optional bool need_do_record_id_in_device_piece = 12 [default = false];
  optional bool can_naive_do_dim0_valid_num = 13 [default = false];
  optional bool can_naive_do_record_id_in_device_piece = 14 [default = false];

  oneof kernel_type {
    SparseSoftmaxCrossEntropyLossKernelConf sparse_softmax_cross_entropy_loss_conf = 101;
    SparseCrossEntropyLossKernelConf sparse_cross_entropy_loss_conf = 102;
    DecodeRandomKernelConf decode_random_conf = 103;
    DecodeOFRecordKernelConf decode_ofrecord_conf = 104;
    HingeLossKernelConf hinge_loss_conf = 105;
    SoftmaxKernelConf softmax_conf = 116;
    TransposeKernelConf transpose_conf = 117;
    ReduceSumKernelConf reduce_sum_conf = 120;
    ConvKernelConf conv_conf = 127;
    DropoutKernelConf dropout_conf = 140;
    AveragePoolingKernelConf average_pooling_conf = 204;
    MaxPoolingKernelConf max_pooling_conf = 205;
    NormalizationKernelConf normalization_conf = 250;
    LocalResponseNormalizationKernelConf local_response_normalization_conf = 300;
    ReduceGatherKernelConf reduce_gather_conf = 350;
    ReduceConcatKernelConf reduce_concat_conf = 351;
    ReduceSplitKernelConf reduce_split_conf = 352;
    AccuracyKernelConf accuracy_conf = 401;
    SliceKernelConf slice_conf = 402;
    ConstantKernelConf constant_conf = 403;
<<<<<<< HEAD
    GatherKernelConf gather_conf = 404;
=======
    SigmoidCrossEntropyLossKernelConf sigmoid_cross_entropy_loss_conf = 404;
>>>>>>> fdd2b1b6
  }
}<|MERGE_RESOLUTION|>--- conflicted
+++ resolved
@@ -196,10 +196,7 @@
     AccuracyKernelConf accuracy_conf = 401;
     SliceKernelConf slice_conf = 402;
     ConstantKernelConf constant_conf = 403;
-<<<<<<< HEAD
-    GatherKernelConf gather_conf = 404;
-=======
     SigmoidCrossEntropyLossKernelConf sigmoid_cross_entropy_loss_conf = 404;
->>>>>>> fdd2b1b6
+    GatherKernelConf gather_conf = 405;
   }
 }