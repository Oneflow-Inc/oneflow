--- conflicted
+++ resolved
@@ -68,11 +68,7 @@
 
   oneof kernel_type {
     MultinomialLogisticLossKernelConf multinomial_logistic_loss_conf = 106;
-<<<<<<< HEAD
-    ConcatKernelConf concat_conf = 113;
     SoftmaxKernelConf softmax_conf = 116;
-=======
->>>>>>> 62f7eb00
     SoftmaxLossKernelConf softmax_loss_conf = 117;
     ReduceSumKernelConf reduce_sum_conf = 120;
     AveragePooling3DKernelConf average_pooling_3d_conf = 204;
