--- conflicted
+++ resolved
@@ -12,24 +12,27 @@
 }
 
 message Conv1DKernelConf {
-  repeated Pad pad = 1;
-  optional int32 cudnn_fwd_algo = 2 [default = 0];
-  optional int32 cudnn_bwd_filter_algo = 3 [default = 0];
-  optional int32 cudnn_bwd_data_algo = 4 [default = 0];
+  repeated int32 pad_small_side = 1;
+  repeated int32 pad_large_side = 2;
+  optional int32 cudnn_fwd_algo = 3 [default = 0];
+  optional int32 cudnn_bwd_filter_algo = 4 [default = 0];
+  optional int32 cudnn_bwd_data_algo = 5 [default = 0];
 }
 
 message Conv2DKernelConf {
-  repeated Pad pad = 1;
-  optional int32 cudnn_fwd_algo = 2 [default = 0];
-  optional int32 cudnn_bwd_filter_algo = 3 [default = 0];
-  optional int32 cudnn_bwd_data_algo = 4 [default = 0];
+  repeated int32 pad_small_side = 1;
+  repeated int32 pad_large_side = 2;
+  optional int32 cudnn_fwd_algo = 3 [default = 0];
+  optional int32 cudnn_bwd_filter_algo = 4 [default = 0];
+  optional int32 cudnn_bwd_data_algo = 5 [default = 0];
 }
 
 message Conv3DKernelConf {
-  repeated Pad pad = 1;
-  optional int32 cudnn_fwd_algo = 2 [default = 0];
-  optional int32 cudnn_bwd_filter_algo = 3 [default = 0];
-  optional int32 cudnn_bwd_data_algo = 4 [default = 0];
+  repeated int32 pad_small_side = 1;
+  repeated int32 pad_large_side = 2;
+  optional int32 cudnn_fwd_algo = 3 [default = 0];
+  optional int32 cudnn_bwd_filter_algo = 4 [default = 0];
+  optional int32 cudnn_bwd_data_algo = 5 [default = 0];
 }
 
 message ConcatKernelConf {
@@ -94,15 +97,10 @@
     ConcatKernelConf concat_conf = 113;
     SoftmaxLossKernelConf softmax_loss_conf = 117;
     ReduceSumKernelConf reduce_sum_conf = 120;
-<<<<<<< HEAD
     Conv1DKernelConf conv_1d_conf = 125;
     Conv2DKernelConf conv_2d_conf = 126;
     Conv3DKernelConf conv_3d_conf = 127;
-    AveragePooling2DKernelConf average_pooling_2d_conf = 200;
-    MaxPooling2DKernelConf max_pooling_2d_conf = 201;
-=======
     AveragePooling3DKernelConf average_pooling_3d_conf = 204;
     MaxPooling3DKernelConf max_pooling_3d_conf = 205;
->>>>>>> 241c0149
   }
 }