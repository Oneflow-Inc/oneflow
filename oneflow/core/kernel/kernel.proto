syntax = "proto2";
package oneflow;

import "oneflow/core/common/shape.proto";
import "oneflow/core/common/data_type.proto";
import "oneflow/core/register/logical_blob_id.proto";
import "oneflow/core/operator/op_conf.proto";

message ConvKernelConf {
  required ShapeProto in = 1;
  required ShapeProto out = 2;
  required ShapeProto weight = 3;
  required int32 dim = 4;
  repeated int32 pad_small_side = 5;
  repeated int32 pad_large_side = 6;
  repeated int32 dilation_rate = 7;
  repeated int32 strides = 8;
  optional int32 cudnn_fwd_algo = 9 [default = -1];
  optional int32 cudnn_bwd_filter_algo = 10 [default = -1];
  optional int32 cudnn_bwd_data_algo = 11 [default = -1];
}

message DropoutKernelConf {
  required ShapeProto in = 1;
  required ShapeProto random_mask = 2;
  required ShapeProto out = 3;
};

message LossKernelConf {
  required DataType prediction_type = 1;
  required DataType label_type = 2;
  required float weight_scalar = 3;
  required LossReductionType reduction = 4;
}

message SparseSoftmaxCrossEntropyLossKernelConf {
  required LossKernelConf loss_conf = 1;
}

message SparseCrossEntropyLossKernelConf {
  required LossKernelConf loss_conf = 1;
}

message SigmoidCrossEntropyLossKernelConf {
    required LossKernelConf loss_conf = 1;
}

message IdentityLossKernelConf {
  required LossKernelConf loss_conf = 1;
}

message PoolingKernelConf {
  required ShapeProto in = 1;
  required ShapeProto out = 2;
  required int32 dim = 3;
  repeated int32 padding_before = 4;
  repeated int32 padding_after = 5;
  repeated int32 pool_size = 6;
  repeated int32 strides = 7;
  required string data_format = 8;
}

message AveragePoolingKernelConf {
  required PoolingKernelConf pooling_conf = 1;
}

message MaxPoolingKernelConf {
  required PoolingKernelConf pooling_conf = 1;
}

message ReduceSumKernelConf {
  required ShapeProto kept_dims_shape = 1;
}

message SoftmaxKernelConf {
  required int32 axis = 1;
  required int64 transpose_rows = 2;
  required int64 transpose_cols = 3;
  required bool need_transpose = 4;
  repeated int32 perm = 5;
}

message TransposeKernelConf {
  repeated int32 perm = 1;
  repeated int32 invert_perm = 2;
}

message LocalResponseNormalizationKernelConf {
  required ShapeProto batch = 1;
}

message NormalizationKernelConf {
  optional int32 axis = 1;
  optional int64 transpose_rows = 2;
  optional int64 transpose_cols = 3;
  optional bool need_transpose = 4;
  repeated int32 perm = 5;

  required bool use_cudnn = 6;
  optional ShapeProto in = 7;
  optional int32 cudnn_bn_mode = 8;
}

message DecodeRandomKernelConf {
  required uint32 random_seed = 1;
}

message DecodeOFRecordKernelConf {
  required uint32 random_seed = 1;
}

message ReduceGatherKernelConf {
  repeated int64 data_offset = 1;
}

message ReduceConcatKernelConf {
  repeated int64 data_offset = 1;
}

message ReduceSplitKernelConf {
  repeated int64 data_offset = 1;
}

message AccuracyKernelConf {
  required DataType prediction_type = 1;
  required DataType label_type = 2;
}

message OpAttribute {
  required OperatorConf op_conf = 1;
  map<string, LogicalBlobId> bn_in_op2lbi = 2;

  repeated string input_bns = 3;
  repeated string input_diff_bns = 4;
  repeated string output_bns = 5;
  repeated string output_diff_bns = 6;
  repeated string data_tmp_bns = 7;
  repeated string fw_buf_bns = 8;
  repeated string bw_buf_bns = 9;

  repeated string model_bns = 10;
  repeated string model_diff_bns = 11;
  repeated string const_model_bns = 12;

  repeated string forward_model_bns = 13;
  repeated string const_buf_bns = 14;
}

message HingeLossKernelConf {
  required LossKernelConf loss_conf = 1;
}

message SliceKernelConf {
  required ShapeProto in_shape = 1;
}

message ConstantKernelConf {
  required InitializerConf initializer = 1;
  required uint32 random_seed = 2;
}

message GatherKernelConf {
  required int64 axis = 1;
}

message KernelConf {
  required OpAttribute op_attribute = 1;
  required bool is_forward = 2;
  required DataType data_type = 3;
  optional ActivationType forward_activation = 4 [default = kNone];
  optional ActivationType backward_activation = 5 [default = kNone];
  optional bool need_do_data_id = 6 [default = false];
  optional bool need_do_col_num = 7 [default = false];
  optional bool need_do_opaque_header = 8 [default = false];
  optional bool need_do_dim0_valid_num = 9 [default = false];
  optional bool need_do_dim1_valid_num = 10 [default = false];
  optional bool need_do_dim2_valid_num = 11 [default = false];
  optional bool need_do_record_id_in_device_piece = 12 [default = false];
  optional bool can_naive_do_dim0_valid_num = 13 [default = false];
  optional bool can_naive_do_record_id_in_device_piece = 14 [default = false];

  oneof kernel_type {
    SparseSoftmaxCrossEntropyLossKernelConf sparse_softmax_cross_entropy_loss_conf = 101;
    SparseCrossEntropyLossKernelConf sparse_cross_entropy_loss_conf = 102;
    DecodeRandomKernelConf decode_random_conf = 103;
    DecodeOFRecordKernelConf decode_ofrecord_conf = 104;
    HingeLossKernelConf hinge_loss_conf = 105;
    SoftmaxKernelConf softmax_conf = 116;
    TransposeKernelConf transpose_conf = 117;
    ReduceSumKernelConf reduce_sum_conf = 120;
    ConvKernelConf conv_conf = 127;
    DropoutKernelConf dropout_conf = 140;
    AveragePoolingKernelConf average_pooling_conf = 204;
    MaxPoolingKernelConf max_pooling_conf = 205;
    NormalizationKernelConf normalization_conf = 250;
    LocalResponseNormalizationKernelConf local_response_normalization_conf = 300;
    ReduceGatherKernelConf reduce_gather_conf = 350;
    ReduceConcatKernelConf reduce_concat_conf = 351;
    ReduceSplitKernelConf reduce_split_conf = 352;
    AccuracyKernelConf accuracy_conf = 401;
    SliceKernelConf slice_conf = 402;
    ConstantKernelConf constant_conf = 403;
    SigmoidCrossEntropyLossKernelConf sigmoid_cross_entropy_loss_conf = 404;
<<<<<<< HEAD
    GatherKernelConf gather_conf = 405;
=======
    IdentityLossKernelConf identity_loss_conf = 405;
>>>>>>> c7239fd3
  }
}<|MERGE_RESOLUTION|>--- conflicted
+++ resolved
@@ -201,10 +201,7 @@
     SliceKernelConf slice_conf = 402;
     ConstantKernelConf constant_conf = 403;
     SigmoidCrossEntropyLossKernelConf sigmoid_cross_entropy_loss_conf = 404;
-<<<<<<< HEAD
-    GatherKernelConf gather_conf = 405;
-=======
     IdentityLossKernelConf identity_loss_conf = 405;
->>>>>>> c7239fd3
+    GatherKernelConf gather_conf = 406;
   }
 }