--- conflicted
+++ resolved
@@ -52,10 +52,7 @@
   oneof kernel_type {
     BoxingKernelConf boxing_conf = 103;
     MultinomialLogisticLossKernelConf multinomial_logistic_loss_conf = 106;
-<<<<<<< HEAD
     ConcatKernelConf concat_conf = 113; 
-=======
     SoftmaxLossKernelConf softmax_loss_conf = 117;
->>>>>>> 001e5631
   }
 }