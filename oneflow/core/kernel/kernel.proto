syntax = "proto2";
package oneflow;

import "oneflow/core/common/data_type.proto";
import "oneflow/core/common/dtype_signature.proto";
import "oneflow/core/operator/op_attribute.proto";
import "oneflow/core/job/placement.proto";
import "oneflow/core/register/blob_desc.proto";

message DecodeRandomKernelConf {
  required uint32 random_seed = 1;
}

message VariableKernelConf {
  required bool is_fw_inplace = 1;
  required bool is_bw_inplace = 2;
}

message ShapeElemCntKernelConf {
  repeated int32 axis = 1;
}

message UserKernelConf {
  map<string, BlobDescProto> bn_in_op2blob_desc = 1;
}

message XrtLaunchKernelConf {
  required ParallelContext parallel_ctx = 1;
}

message SyncDynamicResizeKernelConf {
  required DataType size_data_type = 1;
}

message BroadcastToCompatibleWithKernelConf {
  repeated int64 broadcast_axes = 1;
}

message ImageDecoderRandomCropResizeKernelConf {
  required int64 seed = 1;
  required int64 batch_size = 2;
}

message KernelConf {
<<<<<<< HEAD
  required DataType data_type = 1;
  optional bool need_do_opaque_header = 2 [default = false];
  optional bool need_do_shape = 3 [default = false];
  required DTypeSignature dtype_signature = 4;
  optional ParallelContext parallel_ctx = 5;
  optional OpAttribute op_attribute = 6;
  optional string op_attribute_ref = 7;
=======
  required OpAttribute op_attribute = 1;
  required DataType data_type = 2;
  optional bool need_do_shape = 6 [default = false];
  required DTypeSignature dtype_signature = 7;
  optional ParallelContext parallel_ctx = 8;
>>>>>>> a3966624

  oneof kernel_type {
    UserKernelConf user_conf = 100;
    DecodeRandomKernelConf decode_random_conf = 103;
    XrtLaunchKernelConf xrt_launch_conf = 353;
    SyncDynamicResizeKernelConf sync_dynamic_resize_conf = 360;

    VariableKernelConf variable_conf = 407;
    ShapeElemCntKernelConf shape_elem_cnt_conf = 412;
    BroadcastToCompatibleWithKernelConf broadcast_to_compatible_with_conf = 428;
    ImageDecoderRandomCropResizeKernelConf image_decoder_random_crop_resize_conf = 429;
  }
}<|MERGE_RESOLUTION|>--- conflicted
+++ resolved
@@ -42,21 +42,12 @@
 }
 
 message KernelConf {
-<<<<<<< HEAD
-  required DataType data_type = 1;
-  optional bool need_do_opaque_header = 2 [default = false];
-  optional bool need_do_shape = 3 [default = false];
-  required DTypeSignature dtype_signature = 4;
-  optional ParallelContext parallel_ctx = 5;
-  optional OpAttribute op_attribute = 6;
-  optional string op_attribute_ref = 7;
-=======
-  required OpAttribute op_attribute = 1;
   required DataType data_type = 2;
   optional bool need_do_shape = 6 [default = false];
   required DTypeSignature dtype_signature = 7;
   optional ParallelContext parallel_ctx = 8;
->>>>>>> a3966624
+  optional OpAttribute op_attribute = 9;
+  optional string op_attribute_ref = 10;
 
   oneof kernel_type {
     UserKernelConf user_conf = 100;
