--- conflicted
+++ resolved
@@ -119,11 +119,6 @@
     DecodeRandomKernelConf decode_random_conf = 103;
     DecodeOFRecordKernelConf decode_ofrecord_conf = 104;
     ReduceSumKernelConf reduce_sum_conf = 120;
-<<<<<<< HEAD
-    LocalResponseNormalizationKernelConf local_response_normalization_conf = 300;
-=======
-    ReduceGatherKernelConf reduce_gather_conf = 350;
->>>>>>> 395f5cf6
     XrtLaunchKernelConf xrt_launch_conf = 353;
     UniqueWithCountsKernelConf unique_with_counts_conf = 354;
     IndexedSlicesReduceSumKernelConf indexed_slices_reduce_sum_conf = 355;
