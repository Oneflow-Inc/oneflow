--- conflicted
+++ resolved
@@ -204,13 +204,13 @@
   required ParallelContext parallel_ctx = 1;
 }
 
-<<<<<<< HEAD
 message DataLoadKernelConf {
   required DataInstanceProto data_instance = 1;
   required int32 device_batch_size = 3;
   required int32 parallel_num = 4;
   required int32 parallel_id = 5;
-=======
+}
+
 message WhereKernelConf {
   required DataType cond_type = 1;
   required DataType value_type = 2;
@@ -226,7 +226,6 @@
 
 message NonzeroGpuKernelConf {
   required int32 num_axes = 1;
->>>>>>> 8a49a930
 }
 
 message KernelConf {
@@ -265,14 +264,6 @@
     ConvFilterGradKernelConf conv_filter_grad_conf = 410;
     ConvDataGradKernelConf conv_data_grad_conf = 411;
     ShapeElemCntKernelConf shape_elem_cnt_conf = 412;
-<<<<<<< HEAD
-    SigmoidCrossEntropyLossGradKernelConf sigmoid_cross_entropy_loss_grad_conf = 413;
-    GatherMs0KernelConf gather_ms0_conf = 414;
-    GatherMs0GradKernelConf gather_ms0_grad_conf = 415;
-    NcclTupleReduceConf nccl_tuple_reduce_conf = 416;	
-    NcclTupleBroadcastConf nccl_tuple_broadcast_conf = 417;
-    DataLoadKernelConf data_load_conf = 418;
-=======
     GatherMs0KernelConf gather_ms0_conf = 413;
     GatherMs0GradKernelConf gather_ms0_grad_conf = 414;
     DeconvKernelConf deconv_conf = 415;
@@ -286,6 +277,6 @@
     ScatterNdUpdateKernelConf scatter_nd_update_conf = 423;
     GatherNdUpdateKernelConf gather_nd_update_conf = 424;
     NonzeroGpuKernelConf nonzero_gpu_kernel_conf = 425;
->>>>>>> 8a49a930
+    DataLoadKernelConf data_load_conf = 426;
   }
 }