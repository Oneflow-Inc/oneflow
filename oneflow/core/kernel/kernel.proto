syntax = "proto2";
package oneflow;

import "oneflow/core/operator/op_conf.proto";
import "oneflow/core/common/data_type.proto";

<<<<<<< HEAD
message ConvolutionKernelConf {
  required DataType data_type = 1;
}

message ConcatKernelConf {
  required DataType data_type = 1;

  required int64 fw_concat_element_cnt = 2;
  required int64 fw_concat_num_each_blob = 3;
  repeated int64 fw_cp_szs = 4;

  required int64 bw_concat_element_cnt = 5;
  required int64 bw_concat_num_each_blob = 6;
  repeated int64 bw_cp_szs = 7;
}

=======
>>>>>>> dbfafb13
message KernelConf {
  required OperatorConf op_conf = 1;
  map<string, string> bn_in_op2lbn = 2;
  
  repeated string data_tmp_bns = 3;
  repeated string input_bns = 4;
  repeated string input_diff_bns = 5;
  repeated string output_bns = 6;
  repeated string output_diff_bns = 7;

  repeated string model_bns = 8;
  repeated string model_diff_bns = 9;
  repeated string model_tmp_bns = 10;

  required bool need_do_data_id = 12;
<<<<<<< HEAD
  
  oneof kernel_type {
    ConvolutionKernelConf convolution_conf = 100;
    ConcatKernelConf concat_conf = 113; 
  }
=======
  required bool is_forward = 13;
  required DataType data_type = 14;

>>>>>>> dbfafb13
}<|MERGE_RESOLUTION|>--- conflicted
+++ resolved
@@ -4,25 +4,16 @@
 import "oneflow/core/operator/op_conf.proto";
 import "oneflow/core/common/data_type.proto";
 
-<<<<<<< HEAD
-message ConvolutionKernelConf {
-  required DataType data_type = 1;
+message ConcatKernelConf {
+  required int64 fw_concat_element_cnt = 1;
+  required int64 fw_concat_num_each_blob = 2;
+  repeated int64 fw_cp_szs = 3;
+
+  required int64 bw_concat_element_cnt = 4;
+  required int64 bw_concat_num_each_blob = 5;
+  repeated int64 bw_cp_szs = 6;
 }
 
-message ConcatKernelConf {
-  required DataType data_type = 1;
-
-  required int64 fw_concat_element_cnt = 2;
-  required int64 fw_concat_num_each_blob = 3;
-  repeated int64 fw_cp_szs = 4;
-
-  required int64 bw_concat_element_cnt = 5;
-  required int64 bw_concat_num_each_blob = 6;
-  repeated int64 bw_cp_szs = 7;
-}
-
-=======
->>>>>>> dbfafb13
 message KernelConf {
   required OperatorConf op_conf = 1;
   map<string, string> bn_in_op2lbn = 2;
@@ -38,15 +29,10 @@
   repeated string model_tmp_bns = 10;
 
   required bool need_do_data_id = 12;
-<<<<<<< HEAD
-  
-  oneof kernel_type {
-    ConvolutionKernelConf convolution_conf = 100;
-    ConcatKernelConf concat_conf = 113; 
-  }
-=======
   required bool is_forward = 13;
   required DataType data_type = 14;
 
->>>>>>> dbfafb13
+  oneof kernel_type {
+    ConcatKernelConf concat_conf = 113; 
+  }
 }