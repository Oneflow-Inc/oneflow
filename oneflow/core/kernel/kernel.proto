syntax = "proto2";
package oneflow;

import "oneflow/core/common/shape.proto";
import "oneflow/core/operator/op_conf.proto";
import "oneflow/core/common/data_type.proto";
import "oneflow/core/job/resource.proto";

<<<<<<< HEAD
message Pad {
  required int32 small_side = 1;
  required int32 large_side = 2;
}

message Conv1DKernelConf {
  repeated int32 pad_small_side = 1;
  repeated int32 pad_large_side = 2;
  optional int32 cudnn_fwd_algo = 3 [default = 0];
  optional int32 cudnn_bwd_filter_algo = 4 [default = 0];
  optional int32 cudnn_bwd_data_algo = 5 [default = 0];
}

message Conv2DKernelConf {
  repeated int32 pad_small_side = 1;
  repeated int32 pad_large_side = 2;
  optional int32 cudnn_fwd_algo = 3 [default = 0];
  optional int32 cudnn_bwd_filter_algo = 4 [default = 0];
  optional int32 cudnn_bwd_data_algo = 5 [default = 0];
}

message Conv3DKernelConf {
  repeated int32 pad_small_side = 1;
  repeated int32 pad_large_side = 2;
  optional int32 cudnn_fwd_algo = 3 [default = 0];
  optional int32 cudnn_bwd_filter_algo = 4 [default = 0];
  optional int32 cudnn_bwd_data_algo = 5 [default = 0];
}

message ConcatKernelConf {
  required int64 total_cp_num = 1;
  repeated int64 per_cp_bytesize = 2;
}

=======
>>>>>>> a4163817
message MultinomialLogisticLossKernelConf { 
  required DataType prediction_type = 1;
  required DataType label_type = 2;
}

message SoftmaxLossKernelConf { 
  required DataType prediction_type = 1;
  required DataType label_type = 2;
}

message Pooling3DKernelConf {
  required ShapeProto in= 1;
  required ShapeProto out= 2;
  required ShapeProto padding_before = 3;
  required ShapeProto padding_after = 4;
  required ShapeProto pool_size = 5;
  required ShapeProto strides = 6;
  required string data_format = 7;
}

message AveragePooling3DKernelConf {
  required Pooling3DKernelConf pooling_3d_conf = 1;
}

message MaxPooling3DKernelConf {
  required Pooling3DKernelConf pooling_3d_conf = 1;
}

message ReduceSumKernelConf {
  optional int32 axis = 1;
}

message KernelConf {
  required OperatorConf op_conf = 1;
  map<string, string> bn_in_op2lbn = 2;
  
  repeated string data_tmp_bns = 3;
  repeated string input_bns = 4;
  repeated string input_diff_bns = 5;
  repeated string output_bns = 6;
  repeated string output_diff_bns = 7;

  repeated string model_bns = 8;
  repeated string model_diff_bns = 9;
  repeated string model_tmp_bns = 10;

  required bool need_do_data_id = 12;
  required bool need_do_col_num = 13;
  required bool is_forward = 14;
  required DataType data_type = 15;
  required DeviceType device_type = 16;

  oneof kernel_type {
    MultinomialLogisticLossKernelConf multinomial_logistic_loss_conf = 106;
    SoftmaxLossKernelConf softmax_loss_conf = 117;
    ReduceSumKernelConf reduce_sum_conf = 120;
    Conv1DKernelConf conv_1d_conf = 125;
    Conv2DKernelConf conv_2d_conf = 126;
    Conv3DKernelConf conv_3d_conf = 127;
    AveragePooling3DKernelConf average_pooling_3d_conf = 204;
    MaxPooling3DKernelConf max_pooling_3d_conf = 205;
  }
}<|MERGE_RESOLUTION|>--- conflicted
+++ resolved
@@ -5,12 +5,6 @@
 import "oneflow/core/operator/op_conf.proto";
 import "oneflow/core/common/data_type.proto";
 import "oneflow/core/job/resource.proto";
-
-<<<<<<< HEAD
-message Pad {
-  required int32 small_side = 1;
-  required int32 large_side = 2;
-}
 
 message Conv1DKernelConf {
   repeated int32 pad_small_side = 1;
@@ -36,13 +30,6 @@
   optional int32 cudnn_bwd_data_algo = 5 [default = 0];
 }
 
-message ConcatKernelConf {
-  required int64 total_cp_num = 1;
-  repeated int64 per_cp_bytesize = 2;
-}
-
-=======
->>>>>>> a4163817
 message MultinomialLogisticLossKernelConf { 
   required DataType prediction_type = 1;
   required DataType label_type = 2;
