syntax = "proto2";
package oneflow;

import "oneflow/core/common/shape.proto";
import "oneflow/core/common/data_type.proto";
import "oneflow/core/register/logical_blob_id.proto";
import "oneflow/core/operator/op_conf.proto";

message ConvKernelConf {
  required ShapeProto in = 1;
  required ShapeProto out = 2;
  required ShapeProto weight = 3;
  required int32 dim = 4;
  repeated int32 pad_small_side = 5;
  repeated int32 pad_large_side = 6;
  repeated int32 dilation_rate = 7;
  repeated int32 strides = 8;
  optional int32 cudnn_fwd_algo = 9 [default = -1];
  optional int32 cudnn_bwd_filter_algo = 10 [default = -1];
  optional int32 cudnn_bwd_data_algo = 11 [default = -1];
}

message DropoutKernelConf {
  required ShapeProto in = 1;
  required ShapeProto random_mask = 2;
  required ShapeProto out = 3;
};

message LossKernelConf { 
  required DataType prediction_type = 1;
  required DataType label_type = 2;
  required float weight_scalar = 3;
  required LossReductionType reduction = 4;
}

message SparseSoftmaxCrossEntropyLossKernelConf {
  required LossKernelConf loss_conf = 1;
}

message SparseCrossEntropyLossKernelConf {
  required LossKernelConf loss_conf = 1;
}

message PoolingKernelConf {
  required ShapeProto in = 1;
  required ShapeProto out = 2;
  required int32 dim = 3;
  repeated int32 padding_before = 4;
  repeated int32 padding_after = 5;
  repeated int32 pool_size = 6;
  repeated int32 strides = 7;
  required string data_format = 8;
}

message AveragePoolingKernelConf {
  required PoolingKernelConf pooling_conf = 1;
}

message MaxPoolingKernelConf {
  required PoolingKernelConf pooling_conf = 1;
}

message ReduceSumKernelConf {
  optional int32 axis = 1;
}

message SoftmaxKernelConf {
  required int32 axis = 1;
  required int64 transpose_rows = 2;
  required int64 transpose_cols = 3;
  required bool need_transpose = 4;
  repeated int32 perm = 5;
}

message TransposeKernelConf {
  repeated int32 perm = 1;
  repeated int32 invert_perm = 2; 
}

message LocalResponseNormalizationKernelConf {
  required ShapeProto batch = 1;
}

message NormalizationKernelConf {
  optional int32 axis = 1;
  optional int64 transpose_rows = 2;
  optional int64 transpose_cols = 3;
  optional bool need_transpose = 4;
  repeated int32 perm = 5;

  required bool use_cudnn = 6;
  optional ShapeProto in = 7;
  optional int32 cudnn_bn_mode = 8;
}

message DecodeRandomKernelConf {
  required uint32 random_seed = 1;
}

message DecodeOFRecordKernelConf {
  required uint32 random_seed = 1;
}

message ReduceGatherKernelConf {
  repeated int64 data_offset = 1;
}

message ReduceConcatKernelConf {
  repeated int64 data_offset = 1;
}

message ReduceSplitKernelConf {
  repeated int64 data_offset = 1;
}

message AccuracyKernelConf { 
  required DataType prediction_type = 1;
  required DataType label_type = 2;
}

message OpAttribute {
  required OperatorConf op_conf = 1;
  map<string, LogicalBlobId> bn_in_op2lbi = 2;
  
  repeated string input_bns = 3;
  repeated string input_diff_bns = 4;
  repeated string output_bns = 5;
  repeated string output_diff_bns = 6;
  repeated string data_tmp_bns = 7;
  repeated string fw_buf_bns = 8;
  repeated string bw_buf_bns = 9;

  repeated string model_bns = 10;
  repeated string model_diff_bns = 11;
  repeated string const_model_bns = 12;
  
  repeated string forward_model_bns = 13;
  repeated string const_buf_bns = 14;
}

message HingeLossKernelConf {
  required LossKernelConf loss_conf = 1;
}

message KernelConf {
  required OpAttribute op_attribute = 1; 
  required bool is_forward = 2;
  required DataType data_type = 3;
  optional ActivationType forward_activation = 4 [default = kNone];
  optional ActivationType backward_activation = 5 [default = kNone];
  optional bool need_do_data_id = 6 [default = false];
  optional bool need_do_col_num = 7 [default = false];
  optional bool need_do_opaque_header = 8 [default = false];
<<<<<<< HEAD
  optional bool need_do_dim1_valid_num = 9 [default = false];
  optional bool need_do_dim0_valid_num = 10 [default = false];
  optional bool can_naive_do_dim1_valid_num = 11 [default = false];
=======
  optional bool need_do_dim0_valid_num = 9 [default = false];
  optional bool need_do_dim1_valid_num = 10 [default = false];
  optional bool need_do_dim2_valid_num = 11 [default = false];
>>>>>>> 1b789672
  optional bool can_naive_do_dim0_valid_num = 12 [default = false];

  oneof kernel_type {
    SparseSoftmaxCrossEntropyLossKernelConf sparse_softmax_cross_entropy_loss_conf = 101;
    SparseCrossEntropyLossKernelConf sparse_cross_entropy_loss_conf = 102;
    DecodeRandomKernelConf decode_random_conf = 103;
    DecodeOFRecordKernelConf decode_ofrecord_conf = 104;
    HingeLossKernelConf hinge_loss_conf = 105;
    SoftmaxKernelConf softmax_conf = 116;
    TransposeKernelConf transpose_conf = 117;
    ReduceSumKernelConf reduce_sum_conf = 120;
    ConvKernelConf conv_conf = 127;
    DropoutKernelConf dropout_conf = 140;
    AveragePoolingKernelConf average_pooling_conf = 204;
    MaxPoolingKernelConf max_pooling_conf = 205;
    NormalizationKernelConf normalization_conf = 250;
    LocalResponseNormalizationKernelConf local_response_normalization_conf = 300;
    ReduceGatherKernelConf reduce_gather_conf = 350;
    ReduceConcatKernelConf reduce_concat_conf = 351;
    ReduceSplitKernelConf reduce_split_conf = 352;
    AccuracyKernelConf accuracy_conf = 401;
  }
}<|MERGE_RESOLUTION|>--- conflicted
+++ resolved
@@ -151,15 +151,9 @@
   optional bool need_do_data_id = 6 [default = false];
   optional bool need_do_col_num = 7 [default = false];
   optional bool need_do_opaque_header = 8 [default = false];
-<<<<<<< HEAD
-  optional bool need_do_dim1_valid_num = 9 [default = false];
-  optional bool need_do_dim0_valid_num = 10 [default = false];
-  optional bool can_naive_do_dim1_valid_num = 11 [default = false];
-=======
   optional bool need_do_dim0_valid_num = 9 [default = false];
   optional bool need_do_dim1_valid_num = 10 [default = false];
   optional bool need_do_dim2_valid_num = 11 [default = false];
->>>>>>> 1b789672
   optional bool can_naive_do_dim0_valid_num = 12 [default = false];
 
   oneof kernel_type {
