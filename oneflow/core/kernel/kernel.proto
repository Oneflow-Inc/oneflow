--- conflicted
+++ resolved
@@ -101,14 +101,12 @@
   required uint32 random_seed = 1;
 }
 
-<<<<<<< HEAD
 message ReduceGatherKernelConf {
   repeated int64 data_offset = 1;
-=======
+}
 message AccuracyKernelConf { 
   required DataType prediction_type = 1;
   required DataType label_type = 2;
->>>>>>> 7db6b07b
 }
 
 message OpAttribute {
@@ -151,10 +149,7 @@
     MaxPoolingKernelConf max_pooling_conf = 205;
     NormalizationKernelConf normalization_conf = 250;
     LocalResponseNormalizationKernelConf local_response_normalization_conf = 300;
-<<<<<<< HEAD
     ReduceGatherKernelConf reduce_gather_conf = 350;
-=======
     AccuracyKernelConf accuracy_conf = 401;
->>>>>>> 7db6b07b
   }
 }