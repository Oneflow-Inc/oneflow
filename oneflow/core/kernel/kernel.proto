syntax = "proto2";
package oneflow;

import "oneflow/core/operator/op_conf.proto";
import "oneflow/core/common/data_type.proto";
import "oneflow/core/kernel/boxing_info.proto";

message MultinomialLogisticLossKernelConf { 
  required DataType prediction_type = 1;
  required DataType label_type = 2;
}

<<<<<<< HEAD
message BoxingKernelConf {
  required BoxingInfo in_info = 1;
  required BoxingInfo out_info = 2;
=======
message SoftmaxLossKernelConf { 
  required DataType prediction_type = 1;
  required DataType label_type = 2;
>>>>>>> f627ac22
}

message KernelConf {
  required OperatorConf op_conf = 1;
  map<string, string> bn_in_op2lbn = 2;
  
  repeated string data_tmp_bns = 3;
  repeated string input_bns = 4;
  repeated string input_diff_bns = 5;
  repeated string output_bns = 6;
  repeated string output_diff_bns = 7;

  repeated string model_bns = 8;
  repeated string model_diff_bns = 9;
  repeated string model_tmp_bns = 10;

  required bool need_do_data_id = 12;
  required bool is_forward = 13;
  required DataType data_type = 14;
 
  oneof kernel_type {
    BoxingKernelConf boxing_conf = 103;
    MultinomialLogisticLossKernelConf multinomial_logistic_loss_conf = 106;
    SoftmaxLossKernelConf softmax_loss_conf = 117;
  }
}<|MERGE_RESOLUTION|>--- conflicted
+++ resolved
@@ -3,22 +3,27 @@
 
 import "oneflow/core/operator/op_conf.proto";
 import "oneflow/core/common/data_type.proto";
-import "oneflow/core/kernel/boxing_info.proto";
 
 message MultinomialLogisticLossKernelConf { 
   required DataType prediction_type = 1;
   required DataType label_type = 2;
 }
 
-<<<<<<< HEAD
+message BoxingInfo {
+  required int64 total_seg_num = 1;
+  required int64 size_of_per_seg = 2;
+  repeated int64 offset_of_subseg = 3;
+  repeated int64 size_of_subseg = 4;
+}
+
 message BoxingKernelConf {
   required BoxingInfo in_info = 1;
   required BoxingInfo out_info = 2;
-=======
+}
+
 message SoftmaxLossKernelConf { 
   required DataType prediction_type = 1;
   required DataType label_type = 2;
->>>>>>> f627ac22
 }
 
 message KernelConf {
