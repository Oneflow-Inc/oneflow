#include "oneflow/core/kernel/faster_rcnn_util.h"
#include "oneflow/core/common/data_type.h"

namespace oneflow {

template<typename T>
void FasterRcnnUtil<T>::GenerateAnchors(const AnchorGeneratorConf& conf, Blob* anchors_blob) {
  // anchors_blob shape (h, w, a, 4)
  const int32_t height = anchors_blob->shape().At(0);
  const int32_t width = anchors_blob->shape().At(1);
  const int32_t scales_size = conf.anchor_scales_size();
  const int32_t ratios_size = conf.aspect_ratios_size();
  const int32_t fm_stride = conf.feature_map_stride();
  const int32_t num_anchors = scales_size * ratios_size;
  CHECK_EQ(num_anchors, anchors_blob->shape().At(2));

  const float base_ctr = 0.5 * (fm_stride - 1);
  std::vector<T> base_anchors(num_anchors * 4);
  BBox<T>* base_anchor_bbox = BBox<T>::MutCast(base_anchors.data());
  FOR_RANGE(int32_t, i, 0, ratios_size) {
    FOR_RANGE(int32_t, j, 0, scales_size) {
      const int32_t size = conf.anchor_scales(j) * conf.anchor_scales(j);
      const int32_t w = std::round(std::sqrt(size / conf.aspect_ratios(i)));
      const int32_t h = std::round(w * conf.aspect_ratios(i));
      BBox<T>* cur_anchor_bbox = base_anchor_bbox + i * scales_size + j;
      cur_anchor_bbox->set_x1(std::round(base_ctr - 0.5 * (w - 1)));
      cur_anchor_bbox->set_y1(std::round(base_ctr - 0.5 * (h - 1)));
      cur_anchor_bbox->set_x2(std::round(base_ctr + 0.5 * (w - 1)));
      cur_anchor_bbox->set_y2(std::round(base_ctr + 0.5 * (h - 1)));
    }
  }

  const BBox<T>* const_base_anchor_bbox = BBox<T>::Cast(base_anchors.data());
  FOR_RANGE(int32_t, h, 0, height) {
    FOR_RANGE(int32_t, w, 0, width) {
      BBox<T>* anchor_bbox = BBox<T>::MutCast(anchors_blob->mut_dptr<T>(h, w));
      FOR_RANGE(int32_t, i, 0, num_anchors) {
        anchor_bbox[i].set_x1(const_base_anchor_bbox[i].x1() + w * fm_stride);
        anchor_bbox[i].set_y1(const_base_anchor_bbox[i].y1() + h * fm_stride);
        anchor_bbox[i].set_x2(const_base_anchor_bbox[i].x2() + w * fm_stride);
        anchor_bbox[i].set_y2(const_base_anchor_bbox[i].y2() + h * fm_stride);
      }
    }
  }
}

template<typename T>
void FasterRcnnUtil<T>::BboxTransform(int64_t boxes_num, const T* bboxes, const T* deltas,
                                      const BBoxRegressionWeights& bbox_reg_ws, T* pred_bboxes) {
  FOR_RANGE(int64_t, i, 0, boxes_num) {
    BBox<T>::MutCast(pred_bboxes)[i].Transform(BBox<T>::Cast(bboxes) + i,
                                               BBoxDelta<T>::Cast(deltas) + i, bbox_reg_ws);
  }
}

template<typename T>
void FasterRcnnUtil<T>::BboxTransformInv(int64_t boxes_num, const T* bboxes, const T* target_bboxes,
                                         const BBoxRegressionWeights& bbox_reg_ws, T* deltas) {
  FOR_RANGE(int64_t, i, 0, boxes_num) {
    BBoxDelta<T>::MutCast(deltas)[i].TransformInverse(
        BBox<T>::Cast(bboxes) + i, BBox<T>::Cast(target_bboxes) + i, bbox_reg_ws);
  }
}

template<typename T>
void FasterRcnnUtil<T>::ClipBoxes(int64_t boxes_num, const int64_t image_height,
                                  const int64_t image_width, T* bboxes) {
  BBox<T>* bbox_ptr = BBox<T>::MutCast(bboxes);
  FOR_RANGE(int64_t, i, 0, boxes_num) { bbox_ptr[i].Clip(image_height, image_width); }
}

#define INITIATE_FASTER_RCNN_UTIL(T, type_cpp) template struct FasterRcnnUtil<T>;
OF_PP_FOR_EACH_TUPLE(INITIATE_FASTER_RCNN_UTIL, FLOATING_DATA_TYPE_SEQ);

template<typename T>
void ScoredBBoxSlice<T>::Truncate(int32_t len) {
  CHECK_GE(len, 0);
  if (len < available_len_) { available_len_ = len; }
}

template<typename T>
<<<<<<< HEAD
void ScoredBBoxSlice<T>::TruncateByThreshold(float thresh) {
  int32_t keep_num = available_len_;
  FOR_RANGE(int32_t, i, 0, available_len_) {
    if (score_ptr_[index_slice_[i]] <= thresh) {
      keep_num = i;
      break;
    }
=======
void ScoredBBoxSlice<T>::TruncateByThreshold(const float thresh) {
  Truncate(FindByThreshold(thresh));
}

// Find first index which score less than threshold.
template<typename T>
int64_t ScoredBBoxSlice<T>::FindByThreshold(const float thresh) {
  FOR_RANGE(int64_t, i, 0, available_len_) {
    if (score_ptr_[index_slice_[i]] < thresh) { return i; }
>>>>>>> 76a35d9d
  }
  return available_len_;
}

template<typename T>
void ScoredBBoxSlice<T>::Concat(const ScoredBBoxSlice& other) {
  CHECK_LE(other.available_len(), len_ - available_len_);
  FOR_RANGE(int32_t, i, 0, other.available_len()) {
    index_slice_[available_len_ + i] = other.index_slice()[i];
  }
  available_len_ += other.available_len();
}

template<typename T>
void ScoredBBoxSlice<T>::DescSortByScore(bool init_index) {
  if (init_index) { std::iota(index_slice_, index_slice_ + available_len_, 0); }
  std::sort(index_slice_, index_slice_ + available_len_,
            [&](int32_t lhs, int32_t rhs) { return score_ptr_[lhs] > score_ptr_[rhs]; });
}

template<typename T>
void ScoredBBoxSlice<T>::Sort(
    const std::function<bool(const T, const T, const BBox<T>&, const BBox<T>&)>& Compare) {
  std::sort(index_slice_, index_slice_ + available_len_, [&](int32_t l_idx, int32_t r_idx) {
    const BBox<T>* bbox = BBox<T>::Cast(bbox_ptr_);
    return Compare(score_ptr_[l_idx], score_ptr_[r_idx], bbox[l_idx], bbox[r_idx]);
  });
}

template<typename T>
void ScoredBBoxSlice<T>::Filter(const std::function<bool(const T, const BBox<T>*)>& IsFiltered) {
  int32_t keep_num = 0;
  FOR_RANGE(int32_t, i, 0, available_len_) {
    if (!IsFiltered(GetScore(i), GetBBox(i))) {
      // keep_num <= i so index_slice_ never be written before read
      index_slice_[keep_num++] = index_slice_[i];
    }
  }
  available_len_ = keep_num;
}

template<typename T>
ScoredBBoxSlice<T> ScoredBBoxSlice<T>::Slice(const int64_t begin, const int64_t end) {
  CHECK_GT(end, begin);
  CHECK_GE(begin, 0);
  CHECK_LE(end, available_len_);
  return ScoredBBoxSlice(end - begin, bbox_ptr_, score_ptr_, index_slice_ + begin);
}

template<typename T>
void ScoredBBoxSlice<T>::Shuffle() {
  std::random_device rd;
  std::mt19937 gen(rd());
  std::shuffle(index_slice_, index_slice_ + available_len_, gen);
}

template<typename T>
void ScoredBBoxSlice<T>::NmsFrom(float nms_threshold, const ScoredBBoxSlice<T>& pre_nms_slice) {
  CHECK_NE(index_slice(), pre_nms_slice.index_slice());
  CHECK_EQ(bbox_ptr(), pre_nms_slice.bbox_ptr());
  CHECK_EQ(score_ptr(), pre_nms_slice.score_ptr());

  int32_t keep_num = 0;
  auto IsSuppressed = [&](int32_t pre_nms_slice_index) -> bool {
    const BBox<T>* cur_bbox = pre_nms_slice.GetBBox(pre_nms_slice_index);
    FOR_RANGE(int32_t, post_nms_slice_i, 0, keep_num) {
      const BBox<T>* keep_bbox = GetBBox(post_nms_slice_i);
      if (keep_bbox->InterOverUnion(cur_bbox) >= nms_threshold) { return true; }
    }
    return false;
  };
  FOR_RANGE(int32_t, pre_nms_slice_i, 0, pre_nms_slice.available_len()) {
    if (IsSuppressed(pre_nms_slice_i)) { continue; }
    index_slice_[keep_num++] = pre_nms_slice.GetSlice(pre_nms_slice_i);
    if (keep_num == available_len_) { break; }
  }
  Truncate(keep_num);

  CHECK_LE(available_len_, pre_nms_slice.available_len());
}

#define INITIATE_SCORED_BBOX_SLICE(T, type_cpp) template class ScoredBBoxSlice<T>;
OF_PP_FOR_EACH_TUPLE(INITIATE_SCORED_BBOX_SLICE, FLOATING_DATA_TYPE_SEQ);

}  // namespace oneflow<|MERGE_RESOLUTION|>--- conflicted
+++ resolved
@@ -79,15 +79,6 @@
 }
 
 template<typename T>
-<<<<<<< HEAD
-void ScoredBBoxSlice<T>::TruncateByThreshold(float thresh) {
-  int32_t keep_num = available_len_;
-  FOR_RANGE(int32_t, i, 0, available_len_) {
-    if (score_ptr_[index_slice_[i]] <= thresh) {
-      keep_num = i;
-      break;
-    }
-=======
 void ScoredBBoxSlice<T>::TruncateByThreshold(const float thresh) {
   Truncate(FindByThreshold(thresh));
 }
@@ -97,7 +88,6 @@
 int64_t ScoredBBoxSlice<T>::FindByThreshold(const float thresh) {
   FOR_RANGE(int64_t, i, 0, available_len_) {
     if (score_ptr_[index_slice_[i]] < thresh) { return i; }
->>>>>>> 76a35d9d
   }
   return available_len_;
 }
