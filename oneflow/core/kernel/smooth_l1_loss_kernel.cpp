#include "oneflow/core/kernel/smooth_l1_loss_kernel.h"
#include "oneflow/core/register/blob_desc.h"

namespace oneflow {

template<DeviceType device_type, typename PredType, typename LabelType>
void SmoothL1LossKernel<device_type, PredType, LabelType>::VirtualLossForwardDataContent(
    const KernelCtx& ctx, std::function<Blob*(const std::string&)> BnInOp2Blob) const {
  const Blob* prediction = BnInOp2Blob("prediction");
  const Blob* label = BnInOp2Blob("label");
  const Blob* inside_weights = BnInOp2Blob("inside_weights");
  const Blob* outside_weights = BnInOp2Blob("outside_weights");
  Blob* loss = BnInOp2Blob("loss");
  Blob* pred_diff_blob = BnInOp2Blob(GenDiffBn("prediction"));
  auto kernel_conf = this->kernel_conf();
  const float beta = kernel_conf.op_attribute().op_conf().smooth_l1_loss_conf().beta();
  const float scale = kernel_conf.op_attribute().op_conf().smooth_l1_loss_conf().scale();
  int64_t instance_num = BnInOp2Blob("prediction")->shape().At(0);
  int64_t instance_dim = BnInOp2Blob("prediction")->shape().Count(1);
<<<<<<< HEAD
=======

  Memset<device_type>(ctx.device_ctx, loss->mut_dptr(), 0, loss->ByteSizeOfDataContentField());
  Memset<device_type>(ctx.device_ctx, pred_diff_blob->mut_dptr(), 0,
                      pred_diff_blob->ByteSizeOfDataContentField());
>>>>>>> c93cd918

  SmoothL1LossKernelUtil<device_type, PredType, LabelType>::Forward(
      ctx.device_ctx, instance_num, instance_dim, prediction->dptr<PredType>(),
      label->dptr<LabelType>(), inside_weights->dptr<PredType>(), outside_weights->dptr<PredType>(),
      beta, scale, loss->mut_dptr<PredType>());

  SmoothL1LossKernelUtil<device_type, PredType, LabelType>::Backward(
      ctx.device_ctx, instance_num, instance_dim, prediction->dptr<PredType>(),
      label->dptr<LabelType>(), inside_weights->dptr<PredType>(), outside_weights->dptr<PredType>(),
      beta, scale, pred_diff_blob->mut_dptr<PredType>());
}

template<typename PredType, typename LabelType>
struct SmoothL1LossKernelUtil<DeviceType::kCPU, PredType, LabelType> {
  static void Forward(DeviceCtx* ctx, const int64_t instance_num, const int64_t instance_dim,
                      const PredType* prediction, const LabelType* label,
                      const PredType* inside_weights, const PredType* outside_weights,
                      const float beta, const float scale, PredType* loss) {
    int64_t elem_cnt = instance_num * instance_dim;
    for (int i = 0; i < elem_cnt; i++) {
      PredType x = inside_weights[i] * (prediction[i] - label[i]);
      PredType abs_x = abs(x);
      if (abs_x < beta) {
        loss[i] = 0.5 * x * x / beta;
      } else {
        loss[i] = abs_x - 0.5 * beta;
      }
      loss[i] *= scale * outside_weights[i];
    }
  }
  static void Backward(DeviceCtx* ctx, const int64_t instance_num, const int64_t instance_dim,
                       const PredType* prediction, const LabelType* label,
                       const PredType* inside_weights, const PredType* outside_weights,
                       const float beta, const float scale, PredType* in_diff) {
    int64_t elem_cnt = instance_num * instance_dim;
    for (int i = 0; i < elem_cnt; i++) {
      PredType x = inside_weights[i] * (prediction[i] - label[i]);
      PredType abs_x = abs(x);
      if (abs_x < beta) {
        in_diff[i] = x / beta;
      } else {
        in_diff[i] = (x > PredType(0)) - (x < PredType(0));
      }
<<<<<<< HEAD
      in_diff[i] *= scale * outside_weights[i];
=======
      in_diff[i] *= scale;
>>>>>>> c93cd918
    }
  }
};

template<DeviceType device_type, typename PredType, typename LabelType>
const LossKernelConf& SmoothL1LossKernel<device_type, PredType, LabelType>::GetLossKernelConf(
    const KernelConf& kernel_conf) const {
  return kernel_conf.smooth_l1_loss_conf().loss_conf();
}

namespace {

Kernel* CreateSmoothL1LossKernel(const KernelConf& kernel_conf) {
  static const HashMap<std::string, std::function<Kernel*()>> creators = {
#define SMOOTH_L1_LOSS_KERNEL_ENTRY(device_type, pred_type_pair, label_type_pair)                  \
  {GetHashKey(device_type, OF_PP_PAIR_SECOND(pred_type_pair), OF_PP_PAIR_SECOND(label_type_pair)), \
   []() {                                                                                          \
     return new SmoothL1LossKernel<device_type, OF_PP_PAIR_FIRST(pred_type_pair),                  \
                                   OF_PP_PAIR_FIRST(label_type_pair)>();                           \
   }},
      OF_PP_SEQ_PRODUCT_FOR_EACH_TUPLE(SMOOTH_L1_LOSS_KERNEL_ENTRY, DEVICE_TYPE_SEQ,
                                       FLOATING_DATA_TYPE_SEQ, FLOATING_DATA_TYPE_SEQ)};
  return creators.at(GetHashKey(kernel_conf.op_attribute().op_conf().device_type(),
                                kernel_conf.smooth_l1_loss_conf().loss_conf().prediction_type(),
                                kernel_conf.smooth_l1_loss_conf().loss_conf().label_type()))();
}

}  // namespace

REGISTER_KERNEL_CREATOR(OperatorConf::kSmoothL1LossConf, CreateSmoothL1LossKernel);

}  // namespace oneflow<|MERGE_RESOLUTION|>--- conflicted
+++ resolved
@@ -17,13 +17,10 @@
   const float scale = kernel_conf.op_attribute().op_conf().smooth_l1_loss_conf().scale();
   int64_t instance_num = BnInOp2Blob("prediction")->shape().At(0);
   int64_t instance_dim = BnInOp2Blob("prediction")->shape().Count(1);
-<<<<<<< HEAD
-=======
 
   Memset<device_type>(ctx.device_ctx, loss->mut_dptr(), 0, loss->ByteSizeOfDataContentField());
   Memset<device_type>(ctx.device_ctx, pred_diff_blob->mut_dptr(), 0,
                       pred_diff_blob->ByteSizeOfDataContentField());
->>>>>>> c93cd918
 
   SmoothL1LossKernelUtil<device_type, PredType, LabelType>::Forward(
       ctx.device_ctx, instance_num, instance_dim, prediction->dptr<PredType>(),
@@ -67,11 +64,7 @@
       } else {
         in_diff[i] = (x > PredType(0)) - (x < PredType(0));
       }
-<<<<<<< HEAD
       in_diff[i] *= scale * outside_weights[i];
-=======
-      in_diff[i] *= scale;
->>>>>>> c93cd918
     }
   }
 };
