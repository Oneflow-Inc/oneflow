#include "oneflow/core/kernel/proposal_target_kernel.h"
#include "oneflow/core/kernel/kernel_util.h"
#include "oneflow/core/kernel/faster_rcnn_util.h"
#include "oneflow/core/common/auto_registration_factory.h"

namespace oneflow {

namespace {

template<typename T1, typename T2>
void CopyBoxes(const BBox<T2>* input, BBox<T1>* output) {
  output->set_x1(static_cast<T1>(input->x1()));
  output->set_y1(static_cast<T1>(input->y1()));
  output->set_x2(static_cast<T1>(input->x2()));
  output->set_y2(static_cast<T1>(input->y2()));
}

template<typename T1, typename T2, typename T3>
void ComputeBoxesDelta(const BBox<T2>* box, const BBox<T3>* target_box,
                       const BBoxRegressionWeights& bbox_reg_ws, BBoxDelta<T1>* delta) {
  delta->TransformInverse(box, target_box, bbox_reg_ws);
}

template<typename T>
<<<<<<< HEAD
void SetBoxesAndBoxesTarget(int32_t index, int32_t gt_index, const BoxesIndex<T>& boxes,
                            const GtBoxes& gt_boxes, const BBoxRegressionWeights& bbox_reg_ws,
                            BBox<T>* roi_boxes, BBoxDelta<T>* roi_boxes_target) {
=======
void CopyToRoi(int32_t index, const BoxesSlice<T>& boxes, const GtBoxes<FloatList16>& gt_boxes,
               BBox<T>* roi_boxes) {
>>>>>>> 84a4abd8
  if (index >= 0) {
    const BBox<T>* box = boxes.bbox(index);
    CopyBoxes(box, roi_boxes);
  } else {
    const BBox<float>* box = gt_boxes.GetBBox<float>(-index - 1);
    CopyBoxes(box, roi_boxes);
  }
}

template<typename T>
void ComputeBBoxTargets(int32_t index, int32_t gt_index, const BoxesSlice<T>& boxes,
                        const GtBoxes<FloatList16>& gt_boxes,
                        const BBoxRegressionWeights& bbox_reg_ws, BBoxDelta<T>* roi_bbox_target) {
  if (gt_index >= 0) {
    if (index >= 0) {
      const BBox<T>* box = boxes.bbox(index);
      const BBox<float>* gt_box = gt_boxes.GetBBox<float>(gt_index);
      ComputeBoxesDelta(box, gt_box, bbox_reg_ws, roi_bbox_target);
    } else {
      const BBox<float>* box = gt_boxes.GetBBox<float>(-index - 1);
      const BBox<float>* gt_box = gt_boxes.GetBBox<float>(gt_index);
      ComputeBoxesDelta(box, gt_box, bbox_reg_ws, roi_bbox_target);
    }
  }
}

}  // namespace

template<typename T>
void ProposalTargetKernel<T>::ForwardDataContent(
    const KernelCtx& ctx, std::function<Blob*(const std::string&)> BnInOp2Blob) const {
  ClearOutputBlob(ctx, BnInOp2Blob);
  FOR_RANGE(int64_t, i, 0, BnInOp2Blob("rpn_rois")->shape().At(0)) {
    auto gt_boxes = GetImageGtBoxes(i, BnInOp2Blob);
    auto all_boxes = GetImageRoiBoxes(i, BnInOp2Blob);
    ComputeRoiBoxesAndGtBoxesOverlaps(gt_boxes, all_boxes);
    ConcatGtBoxesToRoiBoxes(gt_boxes, all_boxes);
    SubsampleForegroundAndBackground(all_boxes);
    ComputeAndWriteOutput(i, gt_boxes, all_boxes, BnInOp2Blob);
  }
}

template<typename T>
<<<<<<< HEAD
GtBoxesAndLabels ProposalTargetKernel<T>::GetImageGtBoxes(
=======
void ProposalTargetKernel<T>::ClearOutputBlob(
    const KernelCtx& ctx, std::function<Blob*(const std::string&)> BnInOp2Blob) const {
  Blob* rois_blob = BnInOp2Blob("rois");
  Blob* labels_blob = BnInOp2Blob("labels");
  Blob* bbox_targets_blob = BnInOp2Blob("bbox_targets");
  Blob* bbox_inside_weights_blob = BnInOp2Blob("bbox_inside_weights");
  Blob* bbox_outside_weights_blob = BnInOp2Blob("bbox_outside_weights");
  std::memset(rois_blob->mut_dptr<T>(), 0, rois_blob->shape().elem_cnt() * sizeof(T));
  std::memset(labels_blob->mut_dptr<int32_t>(), 0,
              labels_blob->shape().elem_cnt() * sizeof(int32_t));
  std::memset(bbox_targets_blob->mut_dptr<T>(), 0,
              bbox_targets_blob->shape().elem_cnt() * sizeof(T));
  std::memset(bbox_inside_weights_blob->mut_dptr<T>(), 0,
              bbox_inside_weights_blob->shape().elem_cnt() * sizeof(T));
  std::memset(bbox_outside_weights_blob->mut_dptr<T>(), 0,
              bbox_outside_weights_blob->shape().elem_cnt() * sizeof(T));
}

template<typename T>
typename ProposalTargetKernel<T>::GtBoxesWithLabelsType
ProposalTargetKernel<T>::GetImageGtBoxesWithLabels(
>>>>>>> 84a4abd8
    size_t im_index, const std::function<Blob*(const std::string&)>& BnInOp2Blob) const {
  const ProposalTargetOpConf& conf = op_conf().proposal_target_conf();
  const FloatList16* gt_boxes = BnInOp2Blob("gt_boxes")->dptr<FloatList16>(im_index);
  const Int32List16* gt_labels = BnInOp2Blob("gt_labels")->dptr<Int32List16>(im_index);
  GtBoxesAndLabels gt_boxes_and_labels(*gt_boxes, *gt_labels);

  Int32List invalid_indices;
  gt_boxes_and_labels.ForEachBox<float>([&invalid_indices](int32_t index, const BBox<float>* box) {
    if (box->Area() <= 0) { invalid_indices.add_value(index); }
  });
  gt_boxes_and_labels.Filter(invalid_indices);

  invalid_indices.Clear();
  gt_boxes_and_labels.ForEachLabel([&](int32_t index, int32_t label) {
    if (label > conf.num_classes()) { invalid_indices.add_value(index); }
  });
  gt_boxes_and_labels.Filter(invalid_indices);

  gt_boxes_and_labels.ConvertFromNormalToAbsCoord<float>(conf.image_height(), conf.image_width());
  CHECK_LE(gt_boxes_and_labels.size(), conf.max_gt_boxes_num());
  return gt_boxes_and_labels;
}

template<typename T>
typename ProposalTargetKernel<T>::BoxesWithMaxOverlap ProposalTargetKernel<T>::GetImageRoiBoxes(
    size_t im_index, const std::function<Blob*(const std::string&)>& BnInOp2Blob) const {
  Blob* rpn_rois_blob = BnInOp2Blob("rpn_rois");
  Blob* boxes_index_blob = BnInOp2Blob("boxes_index");
  auto boxes_slice =
      GenBoxesIndex(boxes_index_blob->shape().elem_cnt(), boxes_index_blob->mut_dptr<int32_t>(),
                    rpn_rois_blob->dptr<T>(im_index));
  boxes_slice.Truncate(rpn_rois_blob->shape().At(1));

  Blob* max_overlaps_blob = BnInOp2Blob("max_overlaps");
  std::memset(max_overlaps_blob->mut_dptr(), 0,
              max_overlaps_blob->shape().elem_cnt() * sizeof(float));
  BoxesWithMaxOverlap boxes_with_max_overlap_slice(
      boxes_slice, max_overlaps_blob->mut_dptr<float>(),
      BnInOp2Blob("max_overlaps_gt_boxes_index")->mut_dptr<int32_t>());

  return boxes_with_max_overlap_slice;
}

template<typename T>
void ProposalTargetKernel<T>::ComputeRoiBoxesAndGtBoxesOverlaps(
    const GtBoxesAndLabels& gt_boxes, BoxesWithMaxOverlap& roi_boxes) const {
  FasterRcnnUtil<T>::ForEachOverlapBetweenBoxesAndGtBoxes(
      roi_boxes, gt_boxes, [&](int32_t index, int32_t gt_index, float overlap) {
        roi_boxes.UpdateMaxOverlap(index, gt_index, overlap);
      });
}

template<typename T>
void ProposalTargetKernel<T>::ConcatGtBoxesToRoiBoxes(const GtBoxesAndLabels& gt_boxes,
                                                      BoxesWithMaxOverlap& all_boxes) const {
  FOR_RANGE(size_t, i, 0, gt_boxes.size()) { all_boxes.PushBack(-(i + 1)); }
}

template<typename T>
void ProposalTargetKernel<T>::SubsampleForegroundAndBackground(BoxesWithMaxOverlap& boxes) const {
  const ProposalTargetOpConf& conf = op_conf().proposal_target_conf();
  int32_t fg_end = -1;
  int32_t bg_begin = -1;
  int32_t bg_end = -1;
  boxes.SortByMaxOverlap(
      [](float lhs_overlap, float rhs_overlap) { return lhs_overlap > rhs_overlap; });
  boxes.ForEachMaxOverlap([&](float overlap, size_t n, int32_t index) {
    if (overlap < conf.foreground_threshold() && fg_end == -1) { fg_end = n; }
    if (overlap < conf.background_threshold_high()) {
      if (bg_begin == -1) { bg_begin = n; }
      boxes.set_max_overlap_gt_index(index, -1);
    }
    if (overlap < conf.background_threshold_low()) {
      bg_end = n;
      return false;
    }
    return true;
  });
  if (fg_end <= 0) {
    boxes.Truncate(0);
    return;
  }
<<<<<<< HEAD
  if (bg_end == -1) { bg_end = boxes.size(); }
=======
  if (bg_end == -1) { bg_end = boxes_max_overlap.size(); }
>>>>>>> 84a4abd8
  CHECK_GE(bg_begin, fg_end);
  CHECK_GE(bg_end, bg_begin);

  size_t total_sample_cnt = conf.num_rois_per_image();
  size_t fg_cnt = total_sample_cnt * conf.foreground_fraction();
  size_t bg_cnt = 0;
  Indexes sampled_inds(total_sample_cnt, 0, boxes.mut_index_ptr(), false);
  if (fg_cnt < fg_end) {
    boxes.Shuffle(0, fg_end);
  } else {
    fg_cnt = fg_end;
  }
  sampled_inds.Concat(boxes.Slice(0, fg_cnt));
  bg_cnt = total_sample_cnt - fg_cnt;
  if (bg_cnt < bg_end - bg_begin) {
    boxes.Shuffle(bg_begin, bg_end);
  } else {
    bg_cnt = bg_end - bg_begin;
  }
  sampled_inds.Concat(boxes.Slice(bg_begin, bg_begin + bg_cnt));
  boxes.Assign(sampled_inds);
}

template<typename T>
void ProposalTargetKernel<T>::ComputeAndWriteOutput(
<<<<<<< HEAD
    size_t im_index, const GtBoxesAndLabels& gt_boxes, const BoxesWithMaxOverlap& boxes,
=======
    size_t im_index, const BoxesWithMaxOverlapSlice& boxes, const GtBoxesWithLabelsType& gt_boxes,
>>>>>>> 84a4abd8
    const std::function<Blob*(const std::string&)>& BnInOp2Blob) const {
  const ProposalTargetOpConf& conf = op_conf().proposal_target_conf();
  const BBoxRegressionWeights& bbox_reg_ws = conf.bbox_reg_weights();
  int64_t output_num = conf.num_rois_per_image();
  Blob* rois_blob = BnInOp2Blob("rois");
  Blob* labels_blob = BnInOp2Blob("labels");
  Blob* bbox_targets_blob = BnInOp2Blob("bbox_targets");
  Blob* bbox_inside_weights_blob = BnInOp2Blob("bbox_inside_weights");
  Blob* bbox_outside_weights_blob = BnInOp2Blob("bbox_outside_weights");

  BBox<T>* rois_bbox = BBox<T>::MutCast(rois_blob->mut_dptr<T>(im_index));
  FOR_RANGE(size_t, i, 0, boxes.size()) {
    int32_t index = boxes.GetIndex(i);
<<<<<<< HEAD
    int32_t gt_index = boxes.GetMaxOverlapGtIndex(i);
    int32_t label = gt_boxes.GetLabel(gt_index);
    labels_blob->mut_dptr<int32_t>(im_index)[i] = label;
    int64_t bbox_offset = im_index * output_num + i;
    BBoxDelta<T>* bbox_targets = BBoxDelta<T>::MutCast(bbox_targets_blob->mut_dptr<T>(bbox_offset));
    SetBoxesAndBoxesTarget(index, gt_index, boxes, gt_boxes, bbox_reg_ws, &rois_bbox[i],
                           &bbox_targets[label]);
    BBoxWeights<T>* inside_weights =
        BBoxWeights<T>::MutCast(bbox_inside_weights_blob->mut_dptr<T>(bbox_offset));
    BBoxWeights<T>* outside_weights =
        BBoxWeights<T>::MutCast(bbox_outside_weights_blob->mut_dptr<T>(bbox_offset));
    inside_weights[label].set_weight_x(1.0);
    inside_weights[label].set_weight_y(1.0);
    inside_weights[label].set_weight_w(1.0);
    inside_weights[label].set_weight_h(1.0);
    outside_weights[label].set_weight_x(1.0);
    outside_weights[label].set_weight_y(1.0);
    outside_weights[label].set_weight_w(1.0);
    outside_weights[label].set_weight_h(1.0);
=======
    int32_t gt_index = boxes.GetMaxOverlapGtBoxIndex(i);
    int32_t label = gt_boxes.GetLabel(gt_index);
    CopyToRoi(index, boxes, gt_boxes, rois_bbox + i);
    if (label > 0) {
      labels_blob->mut_dptr<int32_t>(im_index)[i] = label;
      int64_t bbox_offset = im_index * output_num + i;
      BBoxDelta<T>* bbox_targets =
          BBoxDelta<T>::MutCast(bbox_targets_blob->mut_dptr<T>(bbox_offset));
      ComputeBBoxTargets(index, gt_index, boxes, gt_boxes, bbox_reg_ws, bbox_targets + label);
      BBoxWeights<T>* inside_weights =
          BBoxWeights<T>::MutCast(bbox_inside_weights_blob->mut_dptr<T>(bbox_offset));
      BBoxWeights<T>* outside_weights =
          BBoxWeights<T>::MutCast(bbox_outside_weights_blob->mut_dptr<T>(bbox_offset));
      inside_weights[label].set_weight_x(1.0);
      inside_weights[label].set_weight_y(1.0);
      inside_weights[label].set_weight_w(1.0);
      inside_weights[label].set_weight_h(1.0);
      outside_weights[label].set_weight_x(1.0);
      outside_weights[label].set_weight_y(1.0);
      outside_weights[label].set_weight_w(1.0);
      outside_weights[label].set_weight_h(1.0);
    }
>>>>>>> 84a4abd8
  }
}

template<typename T>
void ProposalTargetKernel<T>::ForwardDataId(
    const KernelCtx& ctx, std::function<Blob*(const std::string&)> BnInOp2Blob) const {
  BnInOp2Blob("rois")->CopyDataIdFrom(ctx.device_ctx, BnInOp2Blob("rpn_rois"));
  BnInOp2Blob("bbox_targets")->CopyDataIdFrom(ctx.device_ctx, BnInOp2Blob("rpn_rois"));
}

ADD_CPU_DEFAULT_KERNEL_CREATOR(OperatorConf::kProposalTargetConf, ProposalTargetKernel,
                               FLOATING_DATA_TYPE_SEQ);
}  // namespace oneflow<|MERGE_RESOLUTION|>--- conflicted
+++ resolved
@@ -8,7 +8,7 @@
 namespace {
 
 template<typename T1, typename T2>
-void CopyBoxes(const BBox<T2>* input, BBox<T1>* output) {
+void CopyBBox(const BBox<T2>* input, BBox<T1>* output) {
   output->set_x1(static_cast<T1>(input->x1()));
   output->set_y1(static_cast<T1>(input->y1()));
   output->set_x2(static_cast<T1>(input->x2()));
@@ -16,42 +16,36 @@
 }
 
 template<typename T1, typename T2, typename T3>
-void ComputeBoxesDelta(const BBox<T2>* box, const BBox<T3>* target_box,
-                       const BBoxRegressionWeights& bbox_reg_ws, BBoxDelta<T1>* delta) {
+void BBoxTransformInverse(const BBox<T2>* box, const BBox<T3>* target_box,
+                          const BBoxRegressionWeights& bbox_reg_ws, BBoxDelta<T1>* delta) {
   delta->TransformInverse(box, target_box, bbox_reg_ws);
 }
 
 template<typename T>
-<<<<<<< HEAD
-void SetBoxesAndBoxesTarget(int32_t index, int32_t gt_index, const BoxesIndex<T>& boxes,
-                            const GtBoxes& gt_boxes, const BBoxRegressionWeights& bbox_reg_ws,
-                            BBox<T>* roi_boxes, BBoxDelta<T>* roi_boxes_target) {
-=======
-void CopyToRoi(int32_t index, const BoxesSlice<T>& boxes, const GtBoxes<FloatList16>& gt_boxes,
-               BBox<T>* roi_boxes) {
->>>>>>> 84a4abd8
+void CopySampledBoxesToRois(int32_t index, const BoxesIndex<T>& boxes, const GtBoxes& gt_boxes,
+                            BBox<T>* roi_boxes) {
   if (index >= 0) {
     const BBox<T>* box = boxes.bbox(index);
-    CopyBoxes(box, roi_boxes);
+    CopyBBox(box, roi_boxes);
   } else {
     const BBox<float>* box = gt_boxes.GetBBox<float>(-index - 1);
-    CopyBoxes(box, roi_boxes);
-  }
-}
-
-template<typename T>
-void ComputeBBoxTargets(int32_t index, int32_t gt_index, const BoxesSlice<T>& boxes,
-                        const GtBoxes<FloatList16>& gt_boxes,
-                        const BBoxRegressionWeights& bbox_reg_ws, BBoxDelta<T>* roi_bbox_target) {
+    CopyBBox(box, roi_boxes);
+  }
+}
+
+template<typename T>
+void ComputeBBoxTargets(int32_t index, int32_t gt_index, const BoxesIndex<T>& boxes,
+                        const GtBoxes& gt_boxes, const BBoxRegressionWeights& bbox_reg_ws,
+                        BBoxDelta<T>* roi_bbox_target) {
   if (gt_index >= 0) {
     if (index >= 0) {
       const BBox<T>* box = boxes.bbox(index);
       const BBox<float>* gt_box = gt_boxes.GetBBox<float>(gt_index);
-      ComputeBoxesDelta(box, gt_box, bbox_reg_ws, roi_bbox_target);
+      BBoxTransformInverse(box, gt_box, bbox_reg_ws, roi_bbox_target);
     } else {
       const BBox<float>* box = gt_boxes.GetBBox<float>(-index - 1);
       const BBox<float>* gt_box = gt_boxes.GetBBox<float>(gt_index);
-      ComputeBoxesDelta(box, gt_box, bbox_reg_ws, roi_bbox_target);
+      BBoxTransformInverse(box, gt_box, bbox_reg_ws, roi_bbox_target);
     }
   }
 }
@@ -73,9 +67,6 @@
 }
 
 template<typename T>
-<<<<<<< HEAD
-GtBoxesAndLabels ProposalTargetKernel<T>::GetImageGtBoxes(
-=======
 void ProposalTargetKernel<T>::ClearOutputBlob(
     const KernelCtx& ctx, std::function<Blob*(const std::string&)> BnInOp2Blob) const {
   Blob* rois_blob = BnInOp2Blob("rois");
@@ -95,9 +86,7 @@
 }
 
 template<typename T>
-typename ProposalTargetKernel<T>::GtBoxesWithLabelsType
-ProposalTargetKernel<T>::GetImageGtBoxesWithLabels(
->>>>>>> 84a4abd8
+GtBoxesAndLabels ProposalTargetKernel<T>::GetImageGtBoxes(
     size_t im_index, const std::function<Blob*(const std::string&)>& BnInOp2Blob) const {
   const ProposalTargetOpConf& conf = op_conf().proposal_target_conf();
   const FloatList16* gt_boxes = BnInOp2Blob("gt_boxes")->dptr<FloatList16>(im_index);
@@ -180,11 +169,7 @@
     boxes.Truncate(0);
     return;
   }
-<<<<<<< HEAD
   if (bg_end == -1) { bg_end = boxes.size(); }
-=======
-  if (bg_end == -1) { bg_end = boxes_max_overlap.size(); }
->>>>>>> 84a4abd8
   CHECK_GE(bg_begin, fg_end);
   CHECK_GE(bg_end, bg_begin);
 
@@ -210,58 +195,32 @@
 
 template<typename T>
 void ProposalTargetKernel<T>::ComputeAndWriteOutput(
-<<<<<<< HEAD
-    size_t im_index, const GtBoxesAndLabels& gt_boxes, const BoxesWithMaxOverlap& boxes,
-=======
-    size_t im_index, const BoxesWithMaxOverlapSlice& boxes, const GtBoxesWithLabelsType& gt_boxes,
->>>>>>> 84a4abd8
+    size_t im_index, const GtBoxesAndLabels& gt_boxes, const BoxesWithMaxOverlap& sampled_boxes,
     const std::function<Blob*(const std::string&)>& BnInOp2Blob) const {
   const ProposalTargetOpConf& conf = op_conf().proposal_target_conf();
   const BBoxRegressionWeights& bbox_reg_ws = conf.bbox_reg_weights();
   int64_t output_num = conf.num_rois_per_image();
-  Blob* rois_blob = BnInOp2Blob("rois");
-  Blob* labels_blob = BnInOp2Blob("labels");
-  Blob* bbox_targets_blob = BnInOp2Blob("bbox_targets");
-  Blob* bbox_inside_weights_blob = BnInOp2Blob("bbox_inside_weights");
-  Blob* bbox_outside_weights_blob = BnInOp2Blob("bbox_outside_weights");
-
-  BBox<T>* rois_bbox = BBox<T>::MutCast(rois_blob->mut_dptr<T>(im_index));
-  FOR_RANGE(size_t, i, 0, boxes.size()) {
-    int32_t index = boxes.GetIndex(i);
-<<<<<<< HEAD
-    int32_t gt_index = boxes.GetMaxOverlapGtIndex(i);
+  int64_t class_num = conf.num_classes();
+  int64_t bbox_im_offset = im_index * output_num;
+  BBox<T>* rois_bbox = BBox<T>::MutCast(BnInOp2Blob("rois")->mut_dptr<T>(im_index));
+  int32_t* labels_ptr = BnInOp2Blob("labels")->mut_dptr<int32_t>(im_index);
+  T* bbox_targets_ptr = BnInOp2Blob("bbox_targets")->mut_dptr<T>(bbox_im_offset);
+  T* inside_weights_ptr = BnInOp2Blob("bbox_targets")->mut_dptr<T>(bbox_im_offset);
+  T* outside_weights_ptr = BnInOp2Blob("bbox_targets")->mut_dptr<T>(bbox_im_offset);
+
+  FOR_RANGE(size_t, i, 0, sampled_boxes.size()) {
+    int32_t index = sampled_boxes.GetIndex(i);
+    int32_t gt_index = sampled_boxes.GetMaxOverlapGtIndex(i);
     int32_t label = gt_boxes.GetLabel(gt_index);
-    labels_blob->mut_dptr<int32_t>(im_index)[i] = label;
-    int64_t bbox_offset = im_index * output_num + i;
-    BBoxDelta<T>* bbox_targets = BBoxDelta<T>::MutCast(bbox_targets_blob->mut_dptr<T>(bbox_offset));
-    SetBoxesAndBoxesTarget(index, gt_index, boxes, gt_boxes, bbox_reg_ws, &rois_bbox[i],
-                           &bbox_targets[label]);
-    BBoxWeights<T>* inside_weights =
-        BBoxWeights<T>::MutCast(bbox_inside_weights_blob->mut_dptr<T>(bbox_offset));
-    BBoxWeights<T>* outside_weights =
-        BBoxWeights<T>::MutCast(bbox_outside_weights_blob->mut_dptr<T>(bbox_offset));
-    inside_weights[label].set_weight_x(1.0);
-    inside_weights[label].set_weight_y(1.0);
-    inside_weights[label].set_weight_w(1.0);
-    inside_weights[label].set_weight_h(1.0);
-    outside_weights[label].set_weight_x(1.0);
-    outside_weights[label].set_weight_y(1.0);
-    outside_weights[label].set_weight_w(1.0);
-    outside_weights[label].set_weight_h(1.0);
-=======
-    int32_t gt_index = boxes.GetMaxOverlapGtBoxIndex(i);
-    int32_t label = gt_boxes.GetLabel(gt_index);
-    CopyToRoi(index, boxes, gt_boxes, rois_bbox + i);
+    CopySampledBoxesToRois(index, sampled_boxes, gt_boxes, rois_bbox + i);
     if (label > 0) {
-      labels_blob->mut_dptr<int32_t>(im_index)[i] = label;
-      int64_t bbox_offset = im_index * output_num + i;
-      BBoxDelta<T>* bbox_targets =
-          BBoxDelta<T>::MutCast(bbox_targets_blob->mut_dptr<T>(bbox_offset));
-      ComputeBBoxTargets(index, gt_index, boxes, gt_boxes, bbox_reg_ws, bbox_targets + label);
-      BBoxWeights<T>* inside_weights =
-          BBoxWeights<T>::MutCast(bbox_inside_weights_blob->mut_dptr<T>(bbox_offset));
-      BBoxWeights<T>* outside_weights =
-          BBoxWeights<T>::MutCast(bbox_outside_weights_blob->mut_dptr<T>(bbox_offset));
+      labels_ptr[i] = label;
+      int64_t bbox_cls_offset = i * class_num;
+      auto* bbox_targets = BBoxDelta<T>::MutCast(bbox_targets_ptr) + bbox_cls_offset;
+      auto* inside_weights = BBoxWeights<T>::MutCast(inside_weights_ptr) + bbox_cls_offset;
+      auto* outside_weights = BBoxWeights<T>::MutCast(outside_weights_ptr) + bbox_cls_offset;
+      ComputeBBoxTargets(index, gt_index, sampled_boxes, gt_boxes, bbox_reg_ws,
+                         bbox_targets + label);
       inside_weights[label].set_weight_x(1.0);
       inside_weights[label].set_weight_y(1.0);
       inside_weights[label].set_weight_w(1.0);
@@ -271,7 +230,6 @@
       outside_weights[label].set_weight_w(1.0);
       outside_weights[label].set_weight_h(1.0);
     }
->>>>>>> 84a4abd8
   }
 }
 
