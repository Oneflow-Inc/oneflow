#include "oneflow/core/kernel/kernel_test_common.h"
#include <random>
#include "oneflow/core/common/data_type.h"
#include "oneflow/core/device/cpu_device_context.h"

namespace oneflow {

namespace test {

template<>
Blob* CreateBlob<DeviceType::kCPU>(const BlobDesc* blob_desc) {
  void* mem_ptr = nullptr;
  CudaCheck(cudaMallocHost(&mem_ptr, blob_desc->TotalByteSize()));
  return new Blob(blob_desc, static_cast<char*>(mem_ptr));
}
<<<<<<< HEAD

template<>
void BuildKernelCtx<DeviceType::kCPU>(KernelCtx* ctx) {
  auto cpu_stream = new AsyncCpuStream;
  ctx->device_ctx = new CpuDeviceCtx(cpu_stream);
}

template<>
void SyncStream<DeviceType::kCPU>(KernelCtx* ctx) {
  ctx->device_ctx->cpu_stream()->CloseSendEnd();
  auto cpu_thread = std::thread([&] {
    std::function<void()> work;
    while (ctx->device_ctx->cpu_stream()->ReceiveWork(&work) == 0) { work(); }
  });
  cpu_thread.join();
  ctx->device_ctx->cpu_stream()->CloseReceiveEnd();
}

template<typename T>
class KTCommon<DeviceType::kCPU, T> final {
=======

template<>
void BuildKernelCtx<DeviceType::kCPU>(KernelCtx* ctx) {
  auto cpu_stream = new AsyncCpuStream;
  ctx->device_ctx = new CpuDeviceCtx(cpu_stream);
}

template<>
void SyncStream<DeviceType::kCPU>(KernelCtx* ctx) {
  ctx->device_ctx->cpu_stream()->CloseSendEnd();
  auto cpu_thread = std::thread([&] {
    std::function<void()> work;
    while (ctx->device_ctx->cpu_stream()->ReceiveWork(&work) == 0) { work(); }
  });
  cpu_thread.join();
  ctx->device_ctx->cpu_stream()->CloseReceiveEnd();
}

template<typename T>
class KTCommon<DeviceType::kCPU, T> final {
 public:
>>>>>>> 602e312d
  static Blob* CreateBlobWithSpecifiedVal(const BlobDesc* blob_desc, T* val) {
    Blob* ret = CreateBlob<DeviceType::kCPU>(blob_desc);
    CudaCheck(cudaMemcpy(ret->mut_dptr(), val, ret->ByteSizeOfDataField(),
                         cudaMemcpyHostToHost));
    return ret;
  }

  static void BlobCmp(const Blob* lhs, const Blob* rhs) {
<<<<<<< HEAD
    ASSERT_TRUE(lhs->blob_desc() == rhs->blob_desc());
    CHECK_EQ(lhs->data_type(), GetDataType<T>::val);
    if (IsFloatingPoint(lhs->data_type())) {
      for (int64_t i = 0; i < lhs->shape().elem_cnt(); ++i) {
        ASSERT_DOUBLE_EQ(lhs->dptr<T>()[i], rhs->dptr<T>()[i]);
=======
    ASSERT_EQ(lhs->blob_desc(), rhs->blob_desc());
    CHECK_EQ(lhs->data_type(), GetDataType<T>::val);
    if (IsFloatingPoint(lhs->data_type())) {
      for (int64_t i = 0; i < lhs->shape().elem_cnt(); ++i) {
        ASSERT_FLOAT_EQ(lhs->dptr<T>()[i], rhs->dptr<T>()[i]);
>>>>>>> 602e312d
      }
    } else {
      ASSERT_EQ(memcmp(lhs->dptr(), rhs->dptr(), lhs->ByteSizeOfDataField()),
                0);
    }
  }

  static void CheckFillResult(const Blob* blob, const FillConf& fill_conf) {
    if (fill_conf.has_constant_conf()) {
      for (int64_t i = 0; i < blob->shape().elem_cnt(); ++i) {
<<<<<<< HEAD
        ASSERT_DOUBLE_EQ(blob->dptr<T>()[i], fill_conf.constant_conf().value());
=======
        ASSERT_FLOAT_EQ(blob->dptr<T>()[i], fill_conf.constant_conf().value());
>>>>>>> 602e312d
      }
    } else if (fill_conf.has_uniform_conf()) {
      TODO();
    } else if (fill_conf.has_gaussian_conf()) {
      TODO();
    } else {
      UNEXPECTED_RUN();
    }
  }
};

#define INSTANTIATE_KTCOMMON(type_cpp, type_proto) \
  template class KTCommon<DeviceType::kCPU, type_cpp>;
OF_PP_FOR_EACH_TUPLE(INSTANTIATE_KTCOMMON, ALL_DATA_TYPE_SEQ)

}  // namespace test

}  // namespace oneflow<|MERGE_RESOLUTION|>--- conflicted
+++ resolved
@@ -13,28 +13,6 @@
   CudaCheck(cudaMallocHost(&mem_ptr, blob_desc->TotalByteSize()));
   return new Blob(blob_desc, static_cast<char*>(mem_ptr));
 }
-<<<<<<< HEAD
-
-template<>
-void BuildKernelCtx<DeviceType::kCPU>(KernelCtx* ctx) {
-  auto cpu_stream = new AsyncCpuStream;
-  ctx->device_ctx = new CpuDeviceCtx(cpu_stream);
-}
-
-template<>
-void SyncStream<DeviceType::kCPU>(KernelCtx* ctx) {
-  ctx->device_ctx->cpu_stream()->CloseSendEnd();
-  auto cpu_thread = std::thread([&] {
-    std::function<void()> work;
-    while (ctx->device_ctx->cpu_stream()->ReceiveWork(&work) == 0) { work(); }
-  });
-  cpu_thread.join();
-  ctx->device_ctx->cpu_stream()->CloseReceiveEnd();
-}
-
-template<typename T>
-class KTCommon<DeviceType::kCPU, T> final {
-=======
 
 template<>
 void BuildKernelCtx<DeviceType::kCPU>(KernelCtx* ctx) {
@@ -56,7 +34,6 @@
 template<typename T>
 class KTCommon<DeviceType::kCPU, T> final {
  public:
->>>>>>> 602e312d
   static Blob* CreateBlobWithSpecifiedVal(const BlobDesc* blob_desc, T* val) {
     Blob* ret = CreateBlob<DeviceType::kCPU>(blob_desc);
     CudaCheck(cudaMemcpy(ret->mut_dptr(), val, ret->ByteSizeOfDataField(),
@@ -65,19 +42,11 @@
   }
 
   static void BlobCmp(const Blob* lhs, const Blob* rhs) {
-<<<<<<< HEAD
-    ASSERT_TRUE(lhs->blob_desc() == rhs->blob_desc());
-    CHECK_EQ(lhs->data_type(), GetDataType<T>::val);
-    if (IsFloatingPoint(lhs->data_type())) {
-      for (int64_t i = 0; i < lhs->shape().elem_cnt(); ++i) {
-        ASSERT_DOUBLE_EQ(lhs->dptr<T>()[i], rhs->dptr<T>()[i]);
-=======
     ASSERT_EQ(lhs->blob_desc(), rhs->blob_desc());
     CHECK_EQ(lhs->data_type(), GetDataType<T>::val);
     if (IsFloatingPoint(lhs->data_type())) {
       for (int64_t i = 0; i < lhs->shape().elem_cnt(); ++i) {
         ASSERT_FLOAT_EQ(lhs->dptr<T>()[i], rhs->dptr<T>()[i]);
->>>>>>> 602e312d
       }
     } else {
       ASSERT_EQ(memcmp(lhs->dptr(), rhs->dptr(), lhs->ByteSizeOfDataField()),
@@ -88,11 +57,7 @@
   static void CheckFillResult(const Blob* blob, const FillConf& fill_conf) {
     if (fill_conf.has_constant_conf()) {
       for (int64_t i = 0; i < blob->shape().elem_cnt(); ++i) {
-<<<<<<< HEAD
-        ASSERT_DOUBLE_EQ(blob->dptr<T>()[i], fill_conf.constant_conf().value());
-=======
         ASSERT_FLOAT_EQ(blob->dptr<T>()[i], fill_conf.constant_conf().value());
->>>>>>> 602e312d
       }
     } else if (fill_conf.has_uniform_conf()) {
       TODO();
