/*
Copyright 2020 The OneFlow Authors. All rights reserved.

Licensed under the Apache License, Version 2.0 (the "License");
you may not use this file except in compliance with the License.
You may obtain a copy of the License at

    http://www.apache.org/licenses/LICENSE-2.0

Unless required by applicable law or agreed to in writing, software
distributed under the License is distributed on an "AS IS" BASIS,
WITHOUT WARRANTIES OR CONDITIONS OF ANY KIND, either express or implied.
See the License for the specific language governing permissions and
limitations under the License.
*/
#include "oneflow/core/kernel/kernel.h"
#include "oneflow/core/job/resource_desc.h"
#include "oneflow/core/job/global_for.h"
#include "oneflow/core/persistence/tee_persistent_log_stream.h"

namespace oneflow {

class LearningRateScheduleKernel final : public Kernel {
 public:
  OF_DISALLOW_COPY_AND_MOVE(LearningRateScheduleKernel);
  LearningRateScheduleKernel() = default;
  ~LearningRateScheduleKernel() override = default;

 private:
  void VirtualKernelInit(KernelContext* ctx) override {
    if (Global<ResourceDesc, ForSession>::Get()->enable_debug_mode()) {
      log_stream_ = TeePersistentLogStream::Create("train_step2lr.csv");
      (*log_stream_) << "train_step, lr\n";
    }

    if (FLAGS_v >= 1) { print_step_lr_ = true; }
  }

  void ForwardDataContent(KernelContext* ctx) const override;
  bool print_step_lr_ = false;
  std::unique_ptr<TeePersistentLogStream> log_stream_;
};

namespace {

double GetDecayedLearningRate(const LearningRateDecayConf& conf, double base_lr, int64_t step);

double ConstantLearningRate(double base_lr, double factor, int64_t total_step, int64_t cur_step) {
  CHECK_GE(total_step, 0);
  CHECK_GE(factor, 0.0);
  CHECK_LE(factor, 1.0);
  if (cur_step < total_step) { return base_lr * factor; }
  return base_lr;
}

double LinearLearningRate(double base_lr, double start_factor, double end_factor,
                          int64_t total_step, int64_t cur_step) {
  CHECK_GE(total_step, 0);
  CHECK_GE(start_factor, 0.0);
  CHECK_LE(start_factor, 1.0);
  CHECK_GE(end_factor, 0.0);
  CHECK_LE(end_factor, 1.0);
  double multiplier = 1.0;
  double c_step_f = float(cur_step);
  double t_step_f = float(total_step);
  if (cur_step < total_step) {
    multiplier = start_factor + (end_factor - start_factor) * (c_step_f / t_step_f);
  }
  return base_lr * multiplier;
}

double ExponentialDecayedLearningRate(const ExponentialDecayConf& conf, double lr,
                                      int64_t cur_batch_num) {
  CHECK_GT(conf.decay_batches(), 0);
  double p = static_cast<double>(cur_batch_num) / static_cast<double>(conf.decay_batches());
  if (conf.staircase()) { p = std::floor(p); }
  return lr * std::pow(conf.decay_rate(), p);
}

double InverseTimeDecayedLearningRate(const InverseTimeDecayConf& conf, double lr,
                                      int64_t cur_batch_num) {
  CHECK_GT(conf.decay_batches(), 0);
  double p = static_cast<double>(cur_batch_num) / static_cast<double>(conf.decay_batches());
  if (conf.staircase()) { p = std::floor(p); }
  return lr / (1.0 + conf.decay_rate() * p);
}

double NaturalExpDecayedLearningRate(const NaturalExpDecayConf& conf, double lr,
                                     int64_t cur_batch_num) {
  CHECK_GT(conf.decay_batches(), 0);
  double p = static_cast<double>(cur_batch_num) / static_cast<double>(conf.decay_batches());
  if (conf.staircase()) { p = std::floor(p); }
  return lr * std::exp(-conf.decay_rate() * p);
}

double PiecewiseConstantLearningRate(const PiecewiseConstantConf& conf, double lr,
                                     int64_t cur_batch_num) {
  const PbRf<int64_t>& boundaries = conf.boundaries();
  const PbRf<double>& values = conf.values();
  CHECK_EQ(boundaries.size() + 1, values.size());
  size_t i = 0;
  for (; i < boundaries.size(); ++i) {
    if (cur_batch_num <= boundaries[i]) { break; }
  }
  return values[i];
}

double PolynomialDecayedLearningRate(const PolynomialDecayConf& conf, double lr,
                                     int64_t cur_batch_num) {
  CHECK_GT(conf.decay_batches(), 0);
  double decay_start = ParseIntegerFromEnv("DECAY_START", 0);
  double cur_batch = static_cast<double>(cur_batch_num) - decay_start;
  double decay_batches = static_cast<double>(conf.decay_batches());
  if (cur_batch <= 0) {
    return lr;
  } else if (cur_batch <= decay_batches) {
    double lr_factor = std::pow(1.0 - (cur_batch / decay_batches), conf.power());
    return lr * lr_factor;
  } else {
    return conf.end_learning_rate();
  }
}

double CosineDecayedLearningRate(const CosineDecayConf& conf, double lr, int64_t cur_batch_num) {
  CHECK_GT(conf.decay_batches(), 0);
  const double PI = std::atan(1.0) * 4.0;
  double cur_batch = static_cast<double>(cur_batch_num);
  double decay_batches = static_cast<double>(conf.decay_batches());
  cur_batch = std::min(cur_batch, decay_batches);
  double cosine_decay = 0.5 * (1.0 + std::cos(PI * cur_batch / decay_batches));
  double decayed = (1.0 - conf.alpha()) * cosine_decay + conf.alpha();
  return lr * decayed;
}

double CosineAnnealingDecayedLearningRate(const CosineAnnealingDecayConf& conf, double lr,
                                          int64_t cur_batch_num) {
  CHECK_GT(conf.t_max(), 0);
  if (0 == cur_batch_num) { return lr; }

  const double PI = std::atan(1.0) * 4.0;
  const double eta_min = conf.eta_min();
  CHECK_LT(eta_min, lr);
  const double t_max_d = static_cast<double>(conf.t_max());
  const double cur_batch_num_d = static_cast<double>(cur_batch_num);

  return eta_min + (((lr - eta_min) * (1 + std::cos(PI * (cur_batch_num_d / t_max_d)))) / 2);
}

double LinearCosineDecayedLearningRate(const LinearCosineDecayConf& conf, double lr,
                                       int64_t cur_batch_num) {
  CHECK_GT(conf.decay_batches(), 0);
  const double PI = std::atan(1.0) * 4.0;
  double cur_batch = static_cast<double>(cur_batch_num);
  double decay_batches = static_cast<double>(conf.decay_batches());
  cur_batch = std::min(cur_batch, decay_batches);
  double linear_decay = (decay_batches - cur_batch) / decay_batches;
  double cosine_decay =
      0.5 * (1.0 + std::cos(PI * 2.0 * conf.num_periods() * cur_batch / decay_batches));
  double decayed = (conf.alpha() + linear_decay) * cosine_decay + conf.beta();
  return lr * decayed;
}

double PiecewiseScalingLearningRate(const PiecewiseScalingConf& conf, double lr,
                                    int64_t cur_batch_num) {
  const PbRf<int64_t>& boundaries = conf.boundaries();
  const PbRf<double>& scales = conf.scales();
  CHECK_EQ(boundaries.size() + 1, scales.size());
  size_t i = 0;
  for (; i < boundaries.size(); ++i) {
    if (cur_batch_num <= boundaries[i]) { break; }
  }
  return scales[i] * lr;
}

double StepLearningRate(const StepConf& conf, double lr, int64_t cur_batch_num) {
  const int64_t step_size = conf.step_size();
  CHECK_GE(step_size, 1);
  const double gamma = conf.gamma();

  double cur_batch = static_cast<double>(cur_batch_num);
  double step = static_cast<double>(step_size);
  size_t i = std::floor(cur_batch / step);

  return lr * std::pow(gamma, i);
}

double MultiStepLearningRate(const MultiStepConf& conf, double lr, int64_t cur_batch_num) {
  const PbRf<int64_t>& milestones = conf.milestones();
  CHECK_GE(milestones.size(), 1);
  const double gamma = conf.gamma();

  size_t i = 0;
  if (cur_batch_num < milestones[milestones.size() - 1]) {
    for (; i < milestones.size(); ++i) {
      if (cur_batch_num < milestones[i]) { break; }
    }
  } else {
    i = milestones.size();
  }

  return lr * std::pow(gamma, i);
}

double CosineAnnealingWarmRestartsLearningRate(const CosineAnnealingWarmRestartsConf& conf,
                                               const double base_lr, const int64_t step) {
  int64_t epoch_steps = conf.t_initial();
  int64_t epoch = step / epoch_steps;
  int64_t step_in_epoch = step - (epoch_steps * epoch);
  if (conf.t_mult() > 1) {
    epoch = static_cast<int64_t>(std::floor(
        std::log(1 - step / conf.t_initial() * (1 - conf.t_mult())) / std::log(conf.t_mult())));
    int64_t interval = std::pow(conf.t_mult(), epoch);
    epoch_steps = interval * conf.t_initial();
    step_in_epoch = step
                    - static_cast<int64_t>(std::floor(static_cast<double>(1 - interval)
                                                      / (1 - conf.t_mult()) * conf.t_initial()));
  }
  double lr = conf.eta_min();
  if (conf.restart_limit() == 0 || (conf.restart_limit() > 0 && epoch < conf.restart_limit())) {
    double gamma = std::pow(conf.decay_rate(), epoch);
    lr = lr + 0.5 * (base_lr * gamma - lr) * (1 + std::cos(M_PI * step_in_epoch / epoch_steps));
  }
  return lr;
}

double SequentialScheduler(const SequentialSchedulerConf& conf, const double base_lr,
                           const int64_t step) {
  CHECK_GE(conf.schedulers_size(), 1);
  CHECK_EQ(conf.milestones_size(), conf.schedulers_size() - 1);
  CHECK_EQ(conf.interval_rescaling_size(), conf.milestones_size());

  int64_t cur_step = step;
  size_t scheduler_idx = 0;
  for (size_t i = 0; i < conf.milestones_size(); ++i) {
    if (step < conf.milestones(i)) {
      break;
    } else {
      if (conf.interval_rescaling(i)) { cur_step = step - conf.milestones(i); }
      scheduler_idx++;
    }
  }
  return GetDecayedLearningRate(conf.schedulers(scheduler_idx), base_lr, cur_step);
}

double GetDecayedLearningRate(const LearningRateDecayConf& conf, double lr, int64_t cur_batch_num) {
  if (conf.has_exponential_conf()) {
    return ExponentialDecayedLearningRate(conf.exponential_conf(), lr, cur_batch_num);
  } else if (conf.has_inverse_time_conf()) {
    return InverseTimeDecayedLearningRate(conf.inverse_time_conf(), lr, cur_batch_num);
  } else if (conf.has_natural_exp_conf()) {
    return NaturalExpDecayedLearningRate(conf.natural_exp_conf(), lr, cur_batch_num);
  } else if (conf.has_piecewise_constant_conf()) {
    return PiecewiseConstantLearningRate(conf.piecewise_constant_conf(), lr, cur_batch_num);
  } else if (conf.has_polynomial_conf()) {
    return PolynomialDecayedLearningRate(conf.polynomial_conf(), lr, cur_batch_num);
  } else if (conf.has_cosine_conf()) {
    return CosineDecayedLearningRate(conf.cosine_conf(), lr, cur_batch_num);
  } else if (conf.has_cosine_annealing_conf()) {
    return CosineAnnealingDecayedLearningRate(conf.cosine_annealing_conf(), lr, cur_batch_num);
  } else if (conf.has_linear_cosine_conf()) {
    return LinearCosineDecayedLearningRate(conf.linear_cosine_conf(), lr, cur_batch_num);
  } else if (conf.has_piecewise_scaling_conf()) {
    return PiecewiseScalingLearningRate(conf.piecewise_scaling_conf(), lr, cur_batch_num);
  } else if (conf.has_step_conf()) {
    return StepLearningRate(conf.step_conf(), lr, cur_batch_num);
  } else if (conf.has_multi_step_conf()) {
    return MultiStepLearningRate(conf.multi_step_conf(), lr, cur_batch_num);
  } else if (conf.has_constant_lr_conf()) {
    return ConstantLearningRate(lr, conf.constant_lr_conf().factor(),
                                conf.constant_lr_conf().total_iters(), cur_batch_num);
  } else if (conf.has_linear_lr_conf()) {
    return LinearLearningRate(lr, conf.linear_lr_conf().start_factor(),
                              conf.linear_lr_conf().end_factor(),
                              conf.linear_lr_conf().total_iters(), cur_batch_num);
  } else if (conf.has_cosine_annealing_warm_restarts_conf()) {
    return CosineAnnealingWarmRestartsLearningRate(conf.cosine_annealing_warm_restarts_conf(), lr,
                                                   cur_batch_num);
  } else if (conf.has_sequential_scheduler_conf()) {
    return SequentialScheduler(conf.sequential_scheduler_conf(), lr, cur_batch_num);
  } else {
    UNIMPLEMENTED();
  }
}

}  // namespace

void LearningRateScheduleKernel::ForwardDataContent(KernelContext* ctx) const {
  const LearningRateScheduleOpConf& conf = this->op_conf().learning_rate_schedule_conf();
  const int64_t train_step = *ctx->BnInOp2Blob("train_step")->dptr<int64_t>();
  float learning_rate = conf.learning_rate();
  if (conf.has_learning_rate_decay()) {
    learning_rate = GetDecayedLearningRate(conf.learning_rate_decay(), learning_rate, train_step);
  }
<<<<<<< HEAD
  LOG(INFO) << " iter: " << train_step << " learning_rate: " << learning_rate;
=======
  // NOTE(lixiang): nn.Graph.debug(1) will print step and lr.
  if (print_step_lr_) {
    std::cout << "Last step " << train_step << " adjusting learning rate to " << learning_rate
              << std::endl;
  }
>>>>>>> 8895a6e0
  *ctx->BnInOp2Blob("out")->mut_dptr<float>() = learning_rate;
  if (Global<ResourceDesc, ForSession>::Get()->enable_debug_mode()) {
    (*log_stream_) << std::to_string(train_step) << ", " << std::to_string(learning_rate) << "\n";
    log_stream_->Flush();
  }
}

REGISTER_KERNEL(OperatorConf::kLearningRateScheduleConf, LearningRateScheduleKernel);

}  // namespace oneflow<|MERGE_RESOLUTION|>--- conflicted
+++ resolved
@@ -291,15 +291,7 @@
   if (conf.has_learning_rate_decay()) {
     learning_rate = GetDecayedLearningRate(conf.learning_rate_decay(), learning_rate, train_step);
   }
-<<<<<<< HEAD
   LOG(INFO) << " iter: " << train_step << " learning_rate: " << learning_rate;
-=======
-  // NOTE(lixiang): nn.Graph.debug(1) will print step and lr.
-  if (print_step_lr_) {
-    std::cout << "Last step " << train_step << " adjusting learning rate to " << learning_rate
-              << std::endl;
-  }
->>>>>>> 8895a6e0
   *ctx->BnInOp2Blob("out")->mut_dptr<float>() = learning_rate;
   if (Global<ResourceDesc, ForSession>::Get()->enable_debug_mode()) {
     (*log_stream_) << std::to_string(train_step) << ", " << std::to_string(learning_rate) << "\n";
