<<<<<<< HEAD
//#include "oneflow/core/kernel/copy_hd_kernel.h"
//#include "oneflow/core/device/cuda_device_context.h"
//#include "oneflow/core/kernel/kernel_test_common.h"
//
// namespace oneflow {
//
// namespace test {
//
// namespace {
//
// template<typename FloatingPointType>
// std::function<Blob*(const std::string&)> BuildBnInOp2BlobPtr(
//    CopyHdOpConf::Type hd_type) {
//  using KTCommonCpu = KernelTestCommon<DeviceType::kCPU, FloatingPointType>;
//  using KTCommonGpu = KernelTestCommon<DeviceType::kGPU, FloatingPointType>;
//
//  std::vector<int64_t> dim_vec = {3, 4, 5, 6};
//
//  auto bn2blob_ptr = new HashMap<std::string, Blob*>;
//
//  if (hd_type == CopyHdOpConf::H2D) {
//    (*bn2blob_ptr)["in"] = KTCommonCpu::CreateBlobWithSameValue(dim_vec, 1);
//    (*bn2blob_ptr)["out"] = KTCommonGpu::CreateBlobWithSameValue(dim_vec, 2);
//    (*bn2blob_ptr)["in_diff"] =
//        KTCommonCpu::CreateBlobWithSameValue(dim_vec, 3);
//    (*bn2blob_ptr)["out_diff"] = (*bn2blob_ptr)["out"];
//  } else {
//    (*bn2blob_ptr)["in"] = KTCommonGpu::CreateBlobWithSameValue(dim_vec, 1);
//    (*bn2blob_ptr)["out"] = KTCommonCpu::CreateBlobWithSameValue(dim_vec, 2);
//    (*bn2blob_ptr)["in_diff"] =
//        KTCommonGpu::CreateBlobWithSameValue(dim_vec, 3);
//    (*bn2blob_ptr)["out_diff"] = (*bn2blob_ptr)["out"];
//  }
//  return [bn2blob_ptr](const std::string& bn) { return bn2blob_ptr->at(bn); };
//}
//
// template<typename FloatingPointType>
// Kernel* BuildCopyHdKernel(CopyHdOpConf::Type hd_type) {
//  OperatorConf op_conf;
//  op_conf.set_name("copy_hd_test");
//  CopyHdOpConf* copy_hd_conf = op_conf.mutable_copy_hd_conf();
//  copy_hd_conf->set_type(hd_type);
//  auto copy_hd_op = ConstructOp(op_conf);
//
//  OperatorProto op_proto;
//  copy_hd_op->ToProto(&op_proto);
//  auto copy_hd_kernel = new CopyHdKernel<kGPU, FloatingPointType>();
//  copy_hd_kernel->InitFromOpProto(op_proto);
//  return copy_hd_kernel;
//}
//
// template<typename FloatingPointType>
// void TestCopyHdKernel(CopyHdOpConf::Type hd_type) {
//  using KTCommonCpu = KernelTestCommon<DeviceType::kCPU, FloatingPointType>;
//  using KTCommonGpu = KernelTestCommon<DeviceType::kGPU, FloatingPointType>;
//
//  KernelCtx ctx;
//  KTCommonGpu::BuildKernelCtx(&ctx);
//
//  auto BnInOp2BlobPtr = BuildBnInOp2BlobPtr<FloatingPointType>(hd_type);
//
//  auto copy_hd_kernel = BuildCopyHdKernel<FloatingPointType>(hd_type);
//
//  copy_hd_kernel->Forward(ctx, BnInOp2BlobPtr);
//  copy_hd_kernel->Backward(ctx, BnInOp2BlobPtr);
//  KTCommonGpu::SyncStream(&ctx);
//
//  if (hd_type == CopyHdOpConf::H2D) {
//    KTCommonCpu::CheckResult(BnInOp2BlobPtr, "in", "in_diff");
//  } else {
//    KTCommonGpu::CheckResult(BnInOp2BlobPtr, "in", "in_diff");
//  }
//}
//
//}  // namespace
//
//}  // namespace test
//
// TEST(CopyHdKernel, copy_d2h) {
//  test::TestCopyHdKernel<float>(CopyHdOpConf::D2H);
//  test::TestCopyHdKernel<double>(CopyHdOpConf::D2H);
//}
//
// TEST(CopyHdKernel, copy_h2d) {
//  test::TestCopyHdKernel<float>(CopyHdOpConf::H2D);
//  test::TestCopyHdKernel<double>(CopyHdOpConf::H2D);
//}
//
//}  // namespace oneflow
=======
#include "oneflow/core/kernel/copy_hd_kernel.h"
#include "oneflow/core/device/cuda_device_context.h"
#include "oneflow/core/kernel/kernel_test_common.h"

namespace oneflow {

namespace test {

namespace {

template<typename T>
std::function<Blob*(const std::string&)> BuildBnInOp2BlobFunc(
    CopyHdOpConf::Type hd_type) {
  BlobDesc* blob_desc =
      new BlobDesc(Shape({3, 4, 5, 6}), GetDataType<T>::val, false);

  auto bn2blob = new HashMap<std::string, Blob*>;

  if (hd_type == CopyHdOpConf::H2D) {
    (*bn2blob)["in"] =
        KTCommon<DeviceType::kCPU, T>::CreateBlobWithRandomVal(blob_desc);
    (*bn2blob)["out"] =
        KTCommon<DeviceType::kGPU, T>::CreateBlobWithRandomVal(blob_desc);
    (*bn2blob)[GenDiffBn("in")] =
        KTCommon<DeviceType::kCPU, T>::CreateBlobWithRandomVal(blob_desc);
  } else {
    (*bn2blob)["in"] =
        KTCommon<DeviceType::kGPU, T>::CreateBlobWithRandomVal(blob_desc);
    (*bn2blob)["out"] =
        KTCommon<DeviceType::kCPU, T>::CreateBlobWithRandomVal(blob_desc);
    (*bn2blob)[GenDiffBn("in")] =
        KTCommon<DeviceType::kGPU, T>::CreateBlobWithRandomVal(blob_desc);
  }
  (*bn2blob)["out_diff"] = (*bn2blob)["out"];
  return [bn2blob](const std::string& bn) { return bn2blob->at(bn); };
}

template<typename T>
Kernel* BuildCopyHdKernel(CopyHdOpConf::Type hd_type) {
  OperatorConf op_conf;
  op_conf.set_name("copy_hd_test");
  CopyHdOpConf* copy_hd_conf = op_conf.mutable_copy_hd_conf();
  copy_hd_conf->set_type(hd_type);
  auto copy_hd_op = ConstructOp(op_conf);

  OperatorProto op_proto;
  copy_hd_op->ToProto(&op_proto);
  auto copy_hd_kernel = new CopyHdKernel();
  copy_hd_kernel->InitFromOpProto(op_proto);
  return copy_hd_kernel;
}

template<typename T>
void TestCopyHdKernel(CopyHdOpConf::Type hd_type) {
  KernelCtx ctx;
  BuildKernelCtx<DeviceType::kGPU>(&ctx);
  auto BnInOp2BlobFunc = BuildBnInOp2BlobFunc<T>(hd_type);
  auto copy_hd_kernel = BuildCopyHdKernel<T>(hd_type);

  copy_hd_kernel->Forward(ctx, BnInOp2BlobFunc);
  copy_hd_kernel->Backward(ctx, BnInOp2BlobFunc);
  SyncStream<DeviceType::kGPU>(&ctx);
  if (hd_type == CopyHdOpConf::H2D) {
    KTCommon<DeviceType::kCPU, T>::CheckResult(BnInOp2BlobFunc, "in",
                                               "in_diff");
  } else {
    KTCommon<DeviceType::kGPU, T>::CheckResult(BnInOp2BlobFunc, "in",
                                               "in_diff");
  }
}

}  // namespace

}  // namespace test

TEST(CopyHdKernel, copy_d2h) {
#define COPY_TYPE_SEQ (CopyHdOpConf::D2H)(CopyHdOpConf::H2D)
#define MAKE_ENTRY(x, y) test::TestCopyHdKernel<OF_PP_PAIR_FIRST(x)>(y);
  OF_PP_SEQ_PRODUCT_FOR_EACH_TUPLE(MAKE_ENTRY, ALL_DATA_TYPE_SEQ, COPY_TYPE_SEQ)
}

}  // namespace oneflow
>>>>>>> 602e312d
<|MERGE_RESOLUTION|>--- conflicted
+++ resolved
@@ -1,94 +1,3 @@
-<<<<<<< HEAD
-//#include "oneflow/core/kernel/copy_hd_kernel.h"
-//#include "oneflow/core/device/cuda_device_context.h"
-//#include "oneflow/core/kernel/kernel_test_common.h"
-//
-// namespace oneflow {
-//
-// namespace test {
-//
-// namespace {
-//
-// template<typename FloatingPointType>
-// std::function<Blob*(const std::string&)> BuildBnInOp2BlobPtr(
-//    CopyHdOpConf::Type hd_type) {
-//  using KTCommonCpu = KernelTestCommon<DeviceType::kCPU, FloatingPointType>;
-//  using KTCommonGpu = KernelTestCommon<DeviceType::kGPU, FloatingPointType>;
-//
-//  std::vector<int64_t> dim_vec = {3, 4, 5, 6};
-//
-//  auto bn2blob_ptr = new HashMap<std::string, Blob*>;
-//
-//  if (hd_type == CopyHdOpConf::H2D) {
-//    (*bn2blob_ptr)["in"] = KTCommonCpu::CreateBlobWithSameValue(dim_vec, 1);
-//    (*bn2blob_ptr)["out"] = KTCommonGpu::CreateBlobWithSameValue(dim_vec, 2);
-//    (*bn2blob_ptr)["in_diff"] =
-//        KTCommonCpu::CreateBlobWithSameValue(dim_vec, 3);
-//    (*bn2blob_ptr)["out_diff"] = (*bn2blob_ptr)["out"];
-//  } else {
-//    (*bn2blob_ptr)["in"] = KTCommonGpu::CreateBlobWithSameValue(dim_vec, 1);
-//    (*bn2blob_ptr)["out"] = KTCommonCpu::CreateBlobWithSameValue(dim_vec, 2);
-//    (*bn2blob_ptr)["in_diff"] =
-//        KTCommonGpu::CreateBlobWithSameValue(dim_vec, 3);
-//    (*bn2blob_ptr)["out_diff"] = (*bn2blob_ptr)["out"];
-//  }
-//  return [bn2blob_ptr](const std::string& bn) { return bn2blob_ptr->at(bn); };
-//}
-//
-// template<typename FloatingPointType>
-// Kernel* BuildCopyHdKernel(CopyHdOpConf::Type hd_type) {
-//  OperatorConf op_conf;
-//  op_conf.set_name("copy_hd_test");
-//  CopyHdOpConf* copy_hd_conf = op_conf.mutable_copy_hd_conf();
-//  copy_hd_conf->set_type(hd_type);
-//  auto copy_hd_op = ConstructOp(op_conf);
-//
-//  OperatorProto op_proto;
-//  copy_hd_op->ToProto(&op_proto);
-//  auto copy_hd_kernel = new CopyHdKernel<kGPU, FloatingPointType>();
-//  copy_hd_kernel->InitFromOpProto(op_proto);
-//  return copy_hd_kernel;
-//}
-//
-// template<typename FloatingPointType>
-// void TestCopyHdKernel(CopyHdOpConf::Type hd_type) {
-//  using KTCommonCpu = KernelTestCommon<DeviceType::kCPU, FloatingPointType>;
-//  using KTCommonGpu = KernelTestCommon<DeviceType::kGPU, FloatingPointType>;
-//
-//  KernelCtx ctx;
-//  KTCommonGpu::BuildKernelCtx(&ctx);
-//
-//  auto BnInOp2BlobPtr = BuildBnInOp2BlobPtr<FloatingPointType>(hd_type);
-//
-//  auto copy_hd_kernel = BuildCopyHdKernel<FloatingPointType>(hd_type);
-//
-//  copy_hd_kernel->Forward(ctx, BnInOp2BlobPtr);
-//  copy_hd_kernel->Backward(ctx, BnInOp2BlobPtr);
-//  KTCommonGpu::SyncStream(&ctx);
-//
-//  if (hd_type == CopyHdOpConf::H2D) {
-//    KTCommonCpu::CheckResult(BnInOp2BlobPtr, "in", "in_diff");
-//  } else {
-//    KTCommonGpu::CheckResult(BnInOp2BlobPtr, "in", "in_diff");
-//  }
-//}
-//
-//}  // namespace
-//
-//}  // namespace test
-//
-// TEST(CopyHdKernel, copy_d2h) {
-//  test::TestCopyHdKernel<float>(CopyHdOpConf::D2H);
-//  test::TestCopyHdKernel<double>(CopyHdOpConf::D2H);
-//}
-//
-// TEST(CopyHdKernel, copy_h2d) {
-//  test::TestCopyHdKernel<float>(CopyHdOpConf::H2D);
-//  test::TestCopyHdKernel<double>(CopyHdOpConf::H2D);
-//}
-//
-//}  // namespace oneflow
-=======
 #include "oneflow/core/kernel/copy_hd_kernel.h"
 #include "oneflow/core/device/cuda_device_context.h"
 #include "oneflow/core/kernel/kernel_test_common.h"
@@ -170,5 +79,4 @@
   OF_PP_SEQ_PRODUCT_FOR_EACH_TUPLE(MAKE_ENTRY, ALL_DATA_TYPE_SEQ, COPY_TYPE_SEQ)
 }
 
-}  // namespace oneflow
->>>>>>> 602e312d
+}  // namespace oneflow