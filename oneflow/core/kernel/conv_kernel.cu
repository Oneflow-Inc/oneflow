#include "oneflow/core/kernel/conv_kernel.h"
#include "oneflow/core/kernel/kernel_util.h"

namespace oneflow {

template<typename T>
void ConvKernel<DeviceType::kGPU, T>::VirtualKernelInit(
    const ParallelContext* parallel_ctx) {
  Shape in_shape(this->GetConvKernelConf().in());
  Shape out_shape(this->GetConvKernelConf().out());
  Shape weight_shape(this->GetConvKernelConf().weight());

  this->in_desc_.reset(
<<<<<<< HEAD
      new CudnnTensorDesc(GetDataType<T>::val, in_shape,
                          this->GetStringFromCustomizedOpConf("data_format")));
  this->out_desc_.reset(
      new CudnnTensorDesc(GetDataType<T>::val, out_shape,
                          this->GetStringFromCustomizedOpConf("data_format")));
=======
      new CudnnTensorDesc(GetDataType<T>::value, this->OpKernelDim() + 2,
                          in_dim.data(), stride_of_in_tensor.data()));
  this->out_desc_.reset(
      new CudnnTensorDesc(GetDataType<T>::value, this->OpKernelDim() + 2,
                          out_dim.data(), stride_of_out_tensor.data()));
>>>>>>> c47f37f6
  this->filter_desc_.reset(
      new CudnnFilterDesc(GetDataType<T>::value, weight_shape,
                          this->GetStringFromCustomizedOpConf("data_format")));
  this->conv_desc_.reset(new CudnnConvDesc(GetDataType<T>::value, in_shape,
                                           this->GetCustomizedOpConf()));

  if (this->GetBoolFromCustomizedOpConf("use_bias")) {
    int32_t filters = this->GetInt32FromCustomizedOpConf("filters");
    std::vector<int32_t> bias_dim(this->OpKernelDim() + 2, 1);
    std::vector<int32_t> stride_of_bias_tensor(this->OpKernelDim() + 2, 1);
    bias_dim[1] = filters;
    stride_of_bias_tensor[0] = filters;

    this->bias_desc_.reset(
        new CudnnTensorDesc(GetDataType<T>::value, this->OpKernelDim() + 2,
                            bias_dim.data(), stride_of_bias_tensor.data()));
  }
}

template<typename T>
void ConvKernel<DeviceType::kGPU, T>::WeightForward(
    DeviceCtx* device_ctx, const Blob* in, const Blob* weight, Blob* out,
    std::function<Blob*(const std::string&)> BnInOp2Blob) const {
  Blob* cudnn_buf = BnInOp2Blob("cudnn_buf");
  int64_t cudnn_buf_size = 0;
  T* cudnn_buf_dptr = nullptr;
  if (cudnn_buf) {
    cudnn_buf_size = cudnn_buf->shape().At(0);
    cudnn_buf_dptr = cudnn_buf->mut_dptr<T>();
  }
  CudaCheck(cudnnConvolutionForward(
      device_ctx->cudnn_handle(), OnePtr<T>::value, this->in_desc_->Get(),
      in->dptr<T>(), this->filter_desc_->Get(), weight->dptr<T>(),
      this->conv_desc_->Get(),
      static_cast<cudnnConvolutionFwdAlgo_t>(
          this->GetConvKernelConf().cudnn_fwd_algo()),
<<<<<<< HEAD
      cudnn_buf_dptr, cudnn_buf_size, CudnnDataType<T>::zero,
=======
      cudnn_buf->mut_dptr<T>(), cudnn_buf->shape().At(0), ZeroPtr<T>::value,
>>>>>>> c47f37f6
      this->out_desc_->Get(), out->mut_dptr<T>()));
}

template<typename T>
void ConvKernel<DeviceType::kGPU, T>::BiasForward(DeviceCtx* device_ctx,
                                                  const Blob* bias,
                                                  Blob* out) const {
  CudaCheck(cudnnAddTensor(device_ctx->cudnn_handle(), OnePtr<T>::value,
                           this->bias_desc_->Get(), bias->dptr<T>(),
                           OnePtr<T>::value, this->out_desc_->Get(),
                           out->mut_dptr<T>()));
}

template<typename T>
void ConvKernel<DeviceType::kGPU, T>::DataBackward(
    DeviceCtx* device_ctx, const Blob* out_diff, const Blob* weight,
    Blob* in_diff, std::function<Blob*(const std::string&)> BnInOp2Blob) const {
  Blob* cudnn_buf = BnInOp2Blob("cudnn_buf");
  int64_t cudnn_buf_size = 0;
  T* cudnn_buf_dptr = nullptr;
  if (cudnn_buf) {
    cudnn_buf_size = cudnn_buf->shape().At(0);
    cudnn_buf_dptr = cudnn_buf->mut_dptr<T>();
  }
  CudaCheck(cudnnConvolutionBackwardData(
      device_ctx->cudnn_handle(), OnePtr<T>::value, this->filter_desc_->Get(),
      weight->dptr<T>(), this->out_desc_->Get(), out_diff->dptr<T>(),
      this->conv_desc_->Get(),
      static_cast<cudnnConvolutionBwdDataAlgo_t>(
          this->GetConvKernelConf().cudnn_bwd_data_algo()),
<<<<<<< HEAD
      cudnn_buf_dptr, cudnn_buf_size, CudnnDataType<T>::zero,
=======
      cudnn_buf->mut_dptr<T>(), cudnn_buf->shape().At(0), ZeroPtr<T>::value,
>>>>>>> c47f37f6
      this->in_desc_->Get(), in_diff->mut_dptr<T>()));
}

template<typename T>
void ConvKernel<DeviceType::kGPU, T>::WeightBackward(
    DeviceCtx* device_ctx, const Blob* out_diff, const Blob* in,
    Blob* weight_diff,
    std::function<Blob*(const std::string&)> BnInOp2Blob) const {
  Blob* cudnn_buf = BnInOp2Blob("cudnn_buf");
  int64_t cudnn_buf_size = 0;
  T* cudnn_buf_dptr = nullptr;
  if (cudnn_buf) {
    cudnn_buf_size = cudnn_buf->shape().At(0);
    cudnn_buf_dptr = cudnn_buf->mut_dptr<T>();
  }
  CudaCheck(cudnnConvolutionBackwardFilter(
      device_ctx->cudnn_handle(), OnePtr<T>::value, this->in_desc_->Get(),
      in->dptr<T>(), this->out_desc_->Get(), out_diff->dptr<T>(),
      this->conv_desc_->Get(),
      static_cast<cudnnConvolutionBwdFilterAlgo_t>(
          this->GetConvKernelConf().cudnn_bwd_filter_algo()),
<<<<<<< HEAD
      cudnn_buf_dptr, cudnn_buf_size, CudnnDataType<T>::zero,
=======
      cudnn_buf->mut_dptr<T>(), cudnn_buf->shape().At(0), ZeroPtr<T>::value,
>>>>>>> c47f37f6
      this->filter_desc_->Get(), weight_diff->mut_dptr<T>()));
}

template<typename T>
void ConvKernel<DeviceType::kGPU, T>::BiasBackward(DeviceCtx* device_ctx,
                                                   const Blob* out_diff,
                                                   Blob* bias_diff) const {
  CudaCheck(cudnnConvolutionBackwardBias(
      device_ctx->cudnn_handle(), OnePtr<T>::value, this->out_desc_->Get(),
      out_diff->dptr<T>(), ZeroPtr<T>::value, this->bias_desc_->Get(),
      bias_diff->mut_dptr<T>()));
}

#define INSTANTIATE_CONV_KERNEL(type_cpp, type_proto) \
  template class ConvKernel<DeviceType::kGPU, type_cpp>;
OF_PP_FOR_EACH_TUPLE(INSTANTIATE_CONV_KERNEL, FLOATING_DATA_TYPE_SEQ)

}  // namespace oneflow<|MERGE_RESOLUTION|>--- conflicted
+++ resolved
@@ -11,19 +11,11 @@
   Shape weight_shape(this->GetConvKernelConf().weight());
 
   this->in_desc_.reset(
-<<<<<<< HEAD
-      new CudnnTensorDesc(GetDataType<T>::val, in_shape,
+      new CudnnTensorDesc(GetDataType<T>::value, in_shape,
                           this->GetStringFromCustomizedOpConf("data_format")));
   this->out_desc_.reset(
-      new CudnnTensorDesc(GetDataType<T>::val, out_shape,
+      new CudnnTensorDesc(GetDataType<T>::value, out_shape,
                           this->GetStringFromCustomizedOpConf("data_format")));
-=======
-      new CudnnTensorDesc(GetDataType<T>::value, this->OpKernelDim() + 2,
-                          in_dim.data(), stride_of_in_tensor.data()));
-  this->out_desc_.reset(
-      new CudnnTensorDesc(GetDataType<T>::value, this->OpKernelDim() + 2,
-                          out_dim.data(), stride_of_out_tensor.data()));
->>>>>>> c47f37f6
   this->filter_desc_.reset(
       new CudnnFilterDesc(GetDataType<T>::value, weight_shape,
                           this->GetStringFromCustomizedOpConf("data_format")));
@@ -60,12 +52,8 @@
       this->conv_desc_->Get(),
       static_cast<cudnnConvolutionFwdAlgo_t>(
           this->GetConvKernelConf().cudnn_fwd_algo()),
-<<<<<<< HEAD
-      cudnn_buf_dptr, cudnn_buf_size, CudnnDataType<T>::zero,
-=======
-      cudnn_buf->mut_dptr<T>(), cudnn_buf->shape().At(0), ZeroPtr<T>::value,
->>>>>>> c47f37f6
-      this->out_desc_->Get(), out->mut_dptr<T>()));
+      cudnn_buf_dptr, cudnn_buf_size, ZeroPtr<T>::value, this->out_desc_->Get(),
+      out->mut_dptr<T>()));
 }
 
 template<typename T>
@@ -95,12 +83,8 @@
       this->conv_desc_->Get(),
       static_cast<cudnnConvolutionBwdDataAlgo_t>(
           this->GetConvKernelConf().cudnn_bwd_data_algo()),
-<<<<<<< HEAD
-      cudnn_buf_dptr, cudnn_buf_size, CudnnDataType<T>::zero,
-=======
-      cudnn_buf->mut_dptr<T>(), cudnn_buf->shape().At(0), ZeroPtr<T>::value,
->>>>>>> c47f37f6
-      this->in_desc_->Get(), in_diff->mut_dptr<T>()));
+      cudnn_buf_dptr, cudnn_buf_size, ZeroPtr<T>::value, this->in_desc_->Get(),
+      in_diff->mut_dptr<T>()));
 }
 
 template<typename T>
@@ -121,11 +105,7 @@
       this->conv_desc_->Get(),
       static_cast<cudnnConvolutionBwdFilterAlgo_t>(
           this->GetConvKernelConf().cudnn_bwd_filter_algo()),
-<<<<<<< HEAD
-      cudnn_buf_dptr, cudnn_buf_size, CudnnDataType<T>::zero,
-=======
-      cudnn_buf->mut_dptr<T>(), cudnn_buf->shape().At(0), ZeroPtr<T>::value,
->>>>>>> c47f37f6
+      cudnn_buf_dptr, cudnn_buf_size, ZeroPtr<T>::value,
       this->filter_desc_->Get(), weight_diff->mut_dptr<T>()));
 }
 
