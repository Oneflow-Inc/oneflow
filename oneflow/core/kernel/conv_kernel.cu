#include "oneflow/core/kernel/conv_kernel.h"
#include "oneflow/core/kernel/kernel_util.h"

namespace oneflow {

template<typename T>
void ConvKernel<DeviceType::kGPU, T>::VirtualKernelInit(
    const ParallelContext* parallel_ctx) {
  Shape in_shape(static_cast<const ShapeProto&>(
      this->GetMessageFromCustomizedKernelConf("in")));
  Shape out_shape(static_cast<const ShapeProto&>(
      this->GetMessageFromCustomizedKernelConf("out")));
  Shape weight_shape(static_cast<const ShapeProto&>(
      this->GetMessageFromCustomizedKernelConf("weight")));

  std::vector<int32_t> stride_of_in_tensor(this->KernelDim() + 2, 1);
  std::vector<int32_t> stride_of_out_tensor(this->KernelDim() + 2, 1);
  for (int32_t i = this->KernelDim() + 2 - 2; i >= 0; --i) {
    stride_of_in_tensor[i] = stride_of_in_tensor[i + 1] * in_shape.At(i + 1);
    stride_of_out_tensor[i] = stride_of_out_tensor[i + 1] * out_shape.At(i + 1);
  }
  std::vector<int32_t> in_dim(in_shape.dim_vec().begin(),
                              in_shape.dim_vec().end());
  std::vector<int32_t> out_dim(out_shape.dim_vec().begin(),
                               out_shape.dim_vec().end());

  this->in_desc_.reset(new CudnnTensorDesc(GetDataType<T>::val,
                                           this->KernelDim() + 2, in_dim.data(),
                                           stride_of_in_tensor.data()));
  this->out_desc_.reset(
      new CudnnTensorDesc(GetDataType<T>::val, this->KernelDim() + 2,
                          out_dim.data(), stride_of_out_tensor.data()));
  this->filter_desc_.reset(
      new CudnnFilterDesc(GetDataType<T>::val, weight_shape,
                          this->GetStringFromCustomizedOpConf("data_format")));
  this->conv_desc_.reset(new CudnnConvDesc(GetDataType<T>::val, in_shape,
                                           this->GetCustomizedOpConf()));

  if (this->GetBoolFromCustomizedOpConf("use_bias")) {
    int32_t filters = this->GetInt32FromCustomizedOpConf("filters");
    std::vector<int32_t> bias_dim(this->KernelDim() + 2, 1);
    std::vector<int32_t> stride_of_bias_tensor(this->KernelDim() + 2, 1);
    bias_dim[1] = filters;
    stride_of_bias_tensor[0] = filters;

    this->bias_desc_.reset(
        new CudnnTensorDesc(GetDataType<T>::val, this->KernelDim() + 2,
                            bias_dim.data(), stride_of_bias_tensor.data()));
  }
}

template<typename T>
void ConvKernel<DeviceType::kGPU, T>::WeightForward(
<<<<<<< HEAD
    DeviceCtx* device_ctx,
    std::function<Blob*(const std::string&)> BnInOp2Blob) const {
  CudaCheck(cudnnConvolutionForward(
      device_ctx->cudnn_handle(), CudnnDataType<T>::one, this->in_desc_->Get(),
      BnInOp2Blob("in")->dptr<T>(), this->filter_desc_->Get(),
      BnInOp2Blob("weight")->dptr<T>(), this->conv_desc_->Get(),
      static_cast<cudnnConvolutionFwdAlgo_t>(
          this->GetInt32FromCustomizedKernelConf("cudnn_fwd_algo")),
      BnInOp2Blob("cudnn_workspace")->mut_dptr<T>(),
      BnInOp2Blob("cudnn_workspace")->shape().At(0), CudnnDataType<T>::zero,
      this->out_desc_->Get(), BnInOp2Blob("out")->mut_dptr<T>()));
}

template<typename T>
void ConvKernel<DeviceType::kGPU, T>::BiasForward(
    DeviceCtx* device_ctx,
    std::function<Blob*(const std::string&)> BnInOp2Blob) const {
  CudaCheck(cudnnAddTensor(device_ctx->cudnn_handle(), CudnnDataType<T>::one,
                           this->bias_desc_->Get(),
                           BnInOp2Blob("bias")->dptr<T>(),
                           CudnnDataType<T>::one, this->out_desc_->Get(),
                           BnInOp2Blob("out")->mut_dptr<T>()));
=======
    DeviceCtx* device_ctx, const Blob* in, const Blob* weight, Blob* out,
    std::function<Blob*(const std::string&)> BnInOp2Blob) const {
  Blob* cudnn_buf = BnInOp2Blob("cudnn_buf");
  CudaCheck(cudnnConvolutionForward(
      device_ctx->cudnn_handle(), CudnnDataType<T>::one, this->in_desc_->Get(),
      in->dptr<T>(), this->filter_desc_->Get(), weight->dptr<T>(),
      this->conv_desc_->Get(),
      static_cast<cudnnConvolutionFwdAlgo_t>(
          this->GetInt32FromCustomizedKernelConf("cudnn_fwd_algo")),
      cudnn_buf->mut_dptr<T>(), cudnn_buf->shape().At(0),
      CudnnDataType<T>::zero, this->out_desc_->Get(), out->mut_dptr<T>()));
}

template<typename T>
void ConvKernel<DeviceType::kGPU, T>::BiasForward(DeviceCtx* device_ctx,
                                                  const Blob* bias,
                                                  Blob* out) const {
  CudaCheck(cudnnAddTensor(device_ctx->cudnn_handle(), CudnnDataType<T>::one,
                           this->bias_desc_->Get(), bias->dptr<T>(),
                           CudnnDataType<T>::one, this->out_desc_->Get(),
                           out->mut_dptr<T>()));
>>>>>>> ecbfcd37
}

template<typename T>
void ConvKernel<DeviceType::kGPU, T>::DataBackward(
<<<<<<< HEAD
    DeviceCtx* device_ctx,
    std::function<Blob*(const std::string&)> BnInOp2Blob) const {
  Blob* in_diff_blob = BnInOp2Blob("in_diff");

  if (in_diff_blob) {
    CudaCheck(cudnnConvolutionBackwardData(
        device_ctx->cudnn_handle(), CudnnDataType<T>::one,
        this->filter_desc_->Get(), BnInOp2Blob("weight")->dptr<T>(),
        this->out_desc_->Get(), BnInOp2Blob("out_diff")->dptr<T>(),
        this->conv_desc_->Get(),
        static_cast<cudnnConvolutionBwdDataAlgo_t>(
            this->GetInt32FromCustomizedKernelConf("cudnn_bwd_data_algo")),
        BnInOp2Blob("cudnn_workspace")->mut_dptr<T>(),
        BnInOp2Blob("cudnn_workspace")->shape().At(0), CudnnDataType<T>::zero,
        this->in_desc_->Get(), in_diff_blob->mut_dptr<T>()));
  }
=======
    DeviceCtx* device_ctx, const Blob* out_diff, const Blob* weight,
    Blob* in_diff, std::function<Blob*(const std::string&)> BnInOp2Blob) const {
  Blob* cudnn_buf = BnInOp2Blob("cudnn_buf");
  CudaCheck(cudnnConvolutionBackwardData(
      device_ctx->cudnn_handle(), CudnnDataType<T>::one,
      this->filter_desc_->Get(), weight->dptr<T>(), this->out_desc_->Get(),
      out_diff->dptr<T>(), this->conv_desc_->Get(),
      static_cast<cudnnConvolutionBwdDataAlgo_t>(
          this->GetInt32FromCustomizedKernelConf("cudnn_bwd_data_algo")),
      cudnn_buf->mut_dptr<T>(), cudnn_buf->shape().At(0),
      CudnnDataType<T>::zero, this->in_desc_->Get(), in_diff->mut_dptr<T>()));
>>>>>>> ecbfcd37
}

template<typename T>
void ConvKernel<DeviceType::kGPU, T>::WeightBackward(
<<<<<<< HEAD
    DeviceCtx* device_ctx,
    std::function<Blob*(const std::string&)> BnInOp2Blob) const {
  CudaCheck(cudnnConvolutionBackwardFilter(
      device_ctx->cudnn_handle(), CudnnDataType<T>::one, this->in_desc_->Get(),
      BnInOp2Blob("in")->dptr<T>(), this->out_desc_->Get(),
      BnInOp2Blob("out_diff")->dptr<T>(), this->conv_desc_->Get(),
      static_cast<cudnnConvolutionBwdFilterAlgo_t>(
          this->GetInt32FromCustomizedKernelConf("cudnn_bwd_filter_algo")),
      BnInOp2Blob("cudnn_workspace")->mut_dptr<T>(),
      BnInOp2Blob("cudnn_workspace")->shape().At(0), CudnnDataType<T>::zero,
      this->filter_desc_->Get(), BnInOp2Blob("weight_diff")->mut_dptr<T>()));
}

template<typename T>
void ConvKernel<DeviceType::kGPU, T>::BiasBackward(
    DeviceCtx* device_ctx,
    std::function<Blob*(const std::string&)> BnInOp2Blob) const {
  CudaCheck(cudnnConvolutionBackwardBias(
      device_ctx->cudnn_handle(), CudnnDataType<T>::one, this->out_desc_->Get(),
      BnInOp2Blob("out_diff")->dptr<T>(), CudnnDataType<T>::zero,
      this->bias_desc_->Get(), BnInOp2Blob("bias_diff")->mut_dptr<T>()));
=======
    DeviceCtx* device_ctx, const Blob* out_diff, const Blob* in,
    Blob* weight_diff,
    std::function<Blob*(const std::string&)> BnInOp2Blob) const {
  Blob* cudnn_buf = BnInOp2Blob("cudnn_buf");
  CudaCheck(cudnnConvolutionBackwardFilter(
      device_ctx->cudnn_handle(), CudnnDataType<T>::one, this->in_desc_->Get(),
      in->dptr<T>(), this->out_desc_->Get(), out_diff->dptr<T>(),
      this->conv_desc_->Get(),
      static_cast<cudnnConvolutionBwdFilterAlgo_t>(
          this->GetInt32FromCustomizedKernelConf("cudnn_bwd_filter_algo")),
      cudnn_buf->mut_dptr<T>(), cudnn_buf->shape().At(0), CudnnDataType<T>::one,
      this->filter_desc_->Get(), weight_diff->mut_dptr<T>()));
}

template<typename T>
void ConvKernel<DeviceType::kGPU, T>::BiasBackward(DeviceCtx* device_ctx,
                                                   const Blob* out_diff,
                                                   Blob* bias_diff) const {
  CudaCheck(cudnnConvolutionBackwardBias(
      device_ctx->cudnn_handle(), CudnnDataType<T>::one, this->out_desc_->Get(),
      out_diff->dptr<T>(), CudnnDataType<T>::one, this->bias_desc_->Get(),
      bias_diff->mut_dptr<T>()));
>>>>>>> ecbfcd37
}

#define INSTANTIATE_CONV_KERNEL(type_cpp, type_proto) \
  template class ConvKernel<DeviceType::kGPU, type_cpp>;
OF_PP_FOR_EACH_TUPLE(INSTANTIATE_CONV_KERNEL, FLOATING_DATA_TYPE_SEQ)

}  // namespace oneflow<|MERGE_RESOLUTION|>--- conflicted
+++ resolved
@@ -51,30 +51,6 @@
 
 template<typename T>
 void ConvKernel<DeviceType::kGPU, T>::WeightForward(
-<<<<<<< HEAD
-    DeviceCtx* device_ctx,
-    std::function<Blob*(const std::string&)> BnInOp2Blob) const {
-  CudaCheck(cudnnConvolutionForward(
-      device_ctx->cudnn_handle(), CudnnDataType<T>::one, this->in_desc_->Get(),
-      BnInOp2Blob("in")->dptr<T>(), this->filter_desc_->Get(),
-      BnInOp2Blob("weight")->dptr<T>(), this->conv_desc_->Get(),
-      static_cast<cudnnConvolutionFwdAlgo_t>(
-          this->GetInt32FromCustomizedKernelConf("cudnn_fwd_algo")),
-      BnInOp2Blob("cudnn_workspace")->mut_dptr<T>(),
-      BnInOp2Blob("cudnn_workspace")->shape().At(0), CudnnDataType<T>::zero,
-      this->out_desc_->Get(), BnInOp2Blob("out")->mut_dptr<T>()));
-}
-
-template<typename T>
-void ConvKernel<DeviceType::kGPU, T>::BiasForward(
-    DeviceCtx* device_ctx,
-    std::function<Blob*(const std::string&)> BnInOp2Blob) const {
-  CudaCheck(cudnnAddTensor(device_ctx->cudnn_handle(), CudnnDataType<T>::one,
-                           this->bias_desc_->Get(),
-                           BnInOp2Blob("bias")->dptr<T>(),
-                           CudnnDataType<T>::one, this->out_desc_->Get(),
-                           BnInOp2Blob("out")->mut_dptr<T>()));
-=======
     DeviceCtx* device_ctx, const Blob* in, const Blob* weight, Blob* out,
     std::function<Blob*(const std::string&)> BnInOp2Blob) const {
   Blob* cudnn_buf = BnInOp2Blob("cudnn_buf");
@@ -83,7 +59,7 @@
       in->dptr<T>(), this->filter_desc_->Get(), weight->dptr<T>(),
       this->conv_desc_->Get(),
       static_cast<cudnnConvolutionFwdAlgo_t>(
-          this->GetInt32FromCustomizedKernelConf("cudnn_fwd_algo")),
+          this->GetConvKernelConf().cudnn_fwd_algo()),
       cudnn_buf->mut_dptr<T>(), cudnn_buf->shape().At(0),
       CudnnDataType<T>::zero, this->out_desc_->Get(), out->mut_dptr<T>()));
 }
@@ -96,29 +72,10 @@
                            this->bias_desc_->Get(), bias->dptr<T>(),
                            CudnnDataType<T>::one, this->out_desc_->Get(),
                            out->mut_dptr<T>()));
->>>>>>> ecbfcd37
 }
 
 template<typename T>
 void ConvKernel<DeviceType::kGPU, T>::DataBackward(
-<<<<<<< HEAD
-    DeviceCtx* device_ctx,
-    std::function<Blob*(const std::string&)> BnInOp2Blob) const {
-  Blob* in_diff_blob = BnInOp2Blob("in_diff");
-
-  if (in_diff_blob) {
-    CudaCheck(cudnnConvolutionBackwardData(
-        device_ctx->cudnn_handle(), CudnnDataType<T>::one,
-        this->filter_desc_->Get(), BnInOp2Blob("weight")->dptr<T>(),
-        this->out_desc_->Get(), BnInOp2Blob("out_diff")->dptr<T>(),
-        this->conv_desc_->Get(),
-        static_cast<cudnnConvolutionBwdDataAlgo_t>(
-            this->GetInt32FromCustomizedKernelConf("cudnn_bwd_data_algo")),
-        BnInOp2Blob("cudnn_workspace")->mut_dptr<T>(),
-        BnInOp2Blob("cudnn_workspace")->shape().At(0), CudnnDataType<T>::zero,
-        this->in_desc_->Get(), in_diff_blob->mut_dptr<T>()));
-  }
-=======
     DeviceCtx* device_ctx, const Blob* out_diff, const Blob* weight,
     Blob* in_diff, std::function<Blob*(const std::string&)> BnInOp2Blob) const {
   Blob* cudnn_buf = BnInOp2Blob("cudnn_buf");
@@ -127,37 +84,13 @@
       this->filter_desc_->Get(), weight->dptr<T>(), this->out_desc_->Get(),
       out_diff->dptr<T>(), this->conv_desc_->Get(),
       static_cast<cudnnConvolutionBwdDataAlgo_t>(
-          this->GetInt32FromCustomizedKernelConf("cudnn_bwd_data_algo")),
+          this->GetConvKernelConf().cudnn_bwd_data_algo()),
       cudnn_buf->mut_dptr<T>(), cudnn_buf->shape().At(0),
       CudnnDataType<T>::zero, this->in_desc_->Get(), in_diff->mut_dptr<T>()));
->>>>>>> ecbfcd37
 }
 
 template<typename T>
 void ConvKernel<DeviceType::kGPU, T>::WeightBackward(
-<<<<<<< HEAD
-    DeviceCtx* device_ctx,
-    std::function<Blob*(const std::string&)> BnInOp2Blob) const {
-  CudaCheck(cudnnConvolutionBackwardFilter(
-      device_ctx->cudnn_handle(), CudnnDataType<T>::one, this->in_desc_->Get(),
-      BnInOp2Blob("in")->dptr<T>(), this->out_desc_->Get(),
-      BnInOp2Blob("out_diff")->dptr<T>(), this->conv_desc_->Get(),
-      static_cast<cudnnConvolutionBwdFilterAlgo_t>(
-          this->GetInt32FromCustomizedKernelConf("cudnn_bwd_filter_algo")),
-      BnInOp2Blob("cudnn_workspace")->mut_dptr<T>(),
-      BnInOp2Blob("cudnn_workspace")->shape().At(0), CudnnDataType<T>::zero,
-      this->filter_desc_->Get(), BnInOp2Blob("weight_diff")->mut_dptr<T>()));
-}
-
-template<typename T>
-void ConvKernel<DeviceType::kGPU, T>::BiasBackward(
-    DeviceCtx* device_ctx,
-    std::function<Blob*(const std::string&)> BnInOp2Blob) const {
-  CudaCheck(cudnnConvolutionBackwardBias(
-      device_ctx->cudnn_handle(), CudnnDataType<T>::one, this->out_desc_->Get(),
-      BnInOp2Blob("out_diff")->dptr<T>(), CudnnDataType<T>::zero,
-      this->bias_desc_->Get(), BnInOp2Blob("bias_diff")->mut_dptr<T>()));
-=======
     DeviceCtx* device_ctx, const Blob* out_diff, const Blob* in,
     Blob* weight_diff,
     std::function<Blob*(const std::string&)> BnInOp2Blob) const {
@@ -167,9 +100,10 @@
       in->dptr<T>(), this->out_desc_->Get(), out_diff->dptr<T>(),
       this->conv_desc_->Get(),
       static_cast<cudnnConvolutionBwdFilterAlgo_t>(
-          this->GetInt32FromCustomizedKernelConf("cudnn_bwd_filter_algo")),
-      cudnn_buf->mut_dptr<T>(), cudnn_buf->shape().At(0), CudnnDataType<T>::one,
-      this->filter_desc_->Get(), weight_diff->mut_dptr<T>()));
+          this->GetConvKernelConf().cudnn_bwd_filter_algo()),
+      cudnn_buf->mut_dptr<T>(), cudnn_buf->shape().At(0),
+      CudnnDataType<T>::zero, this->filter_desc_->Get(),
+      weight_diff->mut_dptr<T>()));
 }
 
 template<typename T>
@@ -178,9 +112,8 @@
                                                    Blob* bias_diff) const {
   CudaCheck(cudnnConvolutionBackwardBias(
       device_ctx->cudnn_handle(), CudnnDataType<T>::one, this->out_desc_->Get(),
-      out_diff->dptr<T>(), CudnnDataType<T>::one, this->bias_desc_->Get(),
+      out_diff->dptr<T>(), CudnnDataType<T>::zero, this->bias_desc_->Get(),
       bias_diff->mut_dptr<T>()));
->>>>>>> ecbfcd37
 }
 
 #define INSTANTIATE_CONV_KERNEL(type_cpp, type_proto) \
