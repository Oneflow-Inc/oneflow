--- conflicted
+++ resolved
@@ -2,25 +2,6 @@
 
 namespace oneflow {
 
-<<<<<<< HEAD
-template<DeviceType device_type, typename T>
-void VariableKernel<device_type, T>::ForwardDataContent(
-    const KernelCtx& ctx, std::function<Blob*(const std::string&)> BnInOp2Blob) const {
-  ++(*tick_);
-}
-
-template<DeviceType device_type, typename T>
-const PbMessage& VariableKernel<device_type, T>::GetCustomizedOpConf() const {
-  return this->op_conf().variable_conf();
-}
-
-template<DeviceType device_type, typename T>
-const std::string& VariableKernel<device_type, T>::ModelName() const {
-  return this->op_conf().variable_conf().model_name();
-}
-
-=======
->>>>>>> 50aaa83d
 ADD_DEFAULT_KERNEL_CREATOR(OperatorConf::kVariableConf, VariableKernel, FLOATING_DATA_TYPE_SEQ);
 
 }  // namespace oneflow