#ifndef ONEFLOW_CORE_KERNEL_NORMALIZATION_KERNEL_H_
#define ONEFLOW_CORE_KERNEL_NORMALIZATION_KERNEL_H_

#include "oneflow/core/kernel/kernel.h"
#include "oneflow/core/persistence/snapshot_manager.h"

namespace oneflow {

class NormalizationCtx final {
 public:
  NormalizationCtx(const KernelConf&, DataType);
  ~NormalizationCtx() = default;

#ifdef WITH_CUDA
  const cudnnBatchNormMode_t& cudnn_batch_norm_mode() const;
  const cudnnTensorDescriptor_t& cudnn_in_tensor_desc() const;
  const cudnnTensorDescriptor_t& cudnn_param_tensor_desc() const;

 private:
  cudnnBatchNormMode_t mode_;
  std::unique_ptr<CudnnTensorDesc> in_desc_;
  std::unique_ptr<CudnnTensorDesc> param_desc_;
#endif  // WITH_CUDA
};

template<DeviceType device_type, typename T>
class NormalizationKernel final : public KernelIfWithActivation<device_type, T>,
                                  public KernelIfWithModel<device_type, T> {
 public:
  OF_DISALLOW_COPY_AND_MOVE(NormalizationKernel);
  NormalizationKernel() = default;
  ~NormalizationKernel() = default;

 private:
  std::unique_ptr<NormalizationCtx> normalization_ctx_;
#ifdef WITH_CUDA
  void VirtualKernelInit(const ParallelContext*) override {
    if (this->kernel_conf().normalization_conf().use_cudnn()) {
      normalization_ctx_.reset(
          new NormalizationCtx(this->kernel_conf(), GetDataType<T>::value));
    }
  }
#endif  // WITH_CUDA
  void InitModelBlobsWithRandomSeed(
      DeviceCtx* ctx, std::mt19937* random_seed_gen,
      std::function<Blob*(const std::string&)> BnInOp2Blob) const override;
  void InitModelBlobsWithDir(
      DeviceCtx* ctx, int32_t part_id, int32_t part_num,
      const std::string& model_load_dir,
      std::function<Blob*(const std::string&)> BnInOp2Blob) const override;
  void ForwardDataContent(
      const KernelCtx&,
      std::function<Blob*(const std::string&)>) const override;
  void BackwardDataContent(
      const KernelCtx&,
      std::function<Blob*(const std::string&)>) const override;

  void CalcAboutGammaDiff(const KernelCtx&,
                          const std::function<Blob*(const std::string&)>,
                          const Blob* out_diff_blob,
                          bool need_comp_in_diff) const;
  void CalcAboutBetaDiff(const KernelCtx&,
                         const std::function<Blob*(const std::string&)>,
                         const Blob* out_diff_blob,
                         bool need_comp_in_diff) const;
  void CalcInDiff(const KernelCtx&,
                  const std::function<Blob*(const std::string&)>,
                  const Blob* out_diff_blob, Blob* in_diff_blob) const;
  void Normalize(const KernelCtx&,
                 const std::function<Blob*(const std::string&)>&,
                 const Blob* mean_blob, const Blob* variance_blob,
                 const Blob* in_blob, Blob* out_blob) const;
  void CalcMeanAndVariance(const KernelCtx&,
                           const std::function<Blob*(const std::string&)>&,
                           const Blob* in_blob) const;
  void UpdateMovingMeanAndMovingVariance(
      const KernelCtx&, const std::function<Blob*(const std::string&)>&) const;
<<<<<<< HEAD
  void InitMovingMeanAndMovingVariance(
      const KernelCtx& ctx,
      const std::function<Blob*(const std::string&)>& BnInOp2Blob,
      bool use_new) const;

  void NormalizationCudnnForward(
      const KernelCtx&, const std::function<Blob*(const std::string&)>&) const {
    UNIMPLEMENTED();
  }
  void NormalizationCudnnBackward(
      const KernelCtx&, const std::function<Blob*(const std::string&)>&) const {
    UNIMPLEMENTED();
  }
=======
  const PbMessage& GetCustomizedOpConf() const override;
>>>>>>> 326d3066
};

}  // namespace oneflow

#endif  // ONEFLOW_CORE_KERNEL_NORMALIZATION_KERNEL_H_<|MERGE_RESOLUTION|>--- conflicted
+++ resolved
@@ -75,11 +75,11 @@
                            const Blob* in_blob) const;
   void UpdateMovingMeanAndMovingVariance(
       const KernelCtx&, const std::function<Blob*(const std::string&)>&) const;
-<<<<<<< HEAD
   void InitMovingMeanAndMovingVariance(
       const KernelCtx& ctx,
       const std::function<Blob*(const std::string&)>& BnInOp2Blob,
       bool use_new) const;
+  const PbMessage& GetCustomizedOpConf() const override;
 
   void NormalizationCudnnForward(
       const KernelCtx&, const std::function<Blob*(const std::string&)>&) const {
@@ -89,9 +89,6 @@
       const KernelCtx&, const std::function<Blob*(const std::string&)>&) const {
     UNIMPLEMENTED();
   }
-=======
-  const PbMessage& GetCustomizedOpConf() const override;
->>>>>>> 326d3066
 };
 
 }  // namespace oneflow
