--- conflicted
+++ resolved
@@ -76,7 +76,6 @@
       const KernelCtx&, const std::function<Blob*(const std::string&)>&) const;
   void UpdateMovingMeanAndMovingVariance(
       const KernelCtx&, const std::function<Blob*(const std::string&)>&) const;
-<<<<<<< HEAD
   void ComputeAxisSum(
       const KernelCtx& ctx,
       const std::function<Blob*(const std::string&)>& BnInOp2Blob,
@@ -95,12 +94,10 @@
                     Blob* z_blob) const;
   void AxisSliceMul(const KernelCtx&, const Blob* x_blob, const Blob* y_blob,
                     Blob* z_blob) const;
-=======
   void InitMovingMeanAndMovingVariance(
       const KernelCtx& ctx,
       const std::function<Blob*(const std::string&)>& BnInOp2Blob,
       bool use_new) const;
->>>>>>> 65fac7b5
   const PbMessage& GetCustomizedOpConf() const override;
 
   void NormalizationCudnnForward(
