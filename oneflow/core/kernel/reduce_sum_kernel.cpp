--- conflicted
+++ resolved
@@ -20,26 +20,7 @@
       XpuVarNdarray<T>(fw_tmp_blob, in_blob->shape().NumAxes()));
 }
 
-<<<<<<< HEAD
-template<DeviceType device_type, typename T>
-void ReduceSumKernel<device_type, T>::BackwardDataContent(
-    const KernelCtx& ctx, std::function<Blob*(const std::string&)> BnInOp2Blob) const {
-  const Blob* out_diff_blob = BnInOp2Blob("out_diff");
-  Blob* in_diff_blob = BnInOp2Blob("in_diff");
-  const ReduceSumOpConf& conf = this->op_conf().reduce_sum_conf();
-  const Shape& reduced_shape =
-      conf.axis().empty()
-          ? Shape::Ones(in_diff_blob->shape().NumAxes())
-          : in_diff_blob->shape().CreateReducedShape({conf.axis().begin(), conf.axis().end()});
-  NdarrayUtil<device_type, T>::BroadcastTo(
-      ctx.device_ctx, XpuVarNdarray<T>(in_diff_blob, in_diff_blob->shape().NumAxes()),
-      XpuVarNdarray<const T>(reduced_shape, out_diff_blob->dptr<T>()));
-}
-
 ADD_DEFAULT_KERNEL_CREATOR_WITH_GPU_HALF(OperatorConf::kReduceSumConf, ReduceSumKernel,
                                          ARITHMETIC_DATA_TYPE_SEQ);
-=======
-ADD_DEFAULT_KERNEL_CREATOR(OperatorConf::kReduceSumConf, ReduceSumKernel, ARITHMETIC_DATA_TYPE_SEQ);
->>>>>>> b12b778a
 
 }  // namespace oneflow