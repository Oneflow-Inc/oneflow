--- conflicted
+++ resolved
@@ -34,19 +34,14 @@
                      const int m, const int n, const int k, const double alpha, const double* a,
                      const double* b, const double beta, double* c);
   static void OFGemm(DeviceCtx* ctx, enum CBLAS_TRANSPOSE trans_a, enum CBLAS_TRANSPOSE trans_b,
-<<<<<<< HEAD
                      const int m, const int n, const int k, const float16 alpha, const float16* a,
                      const float16* b, const float16 beta, float16* c);
-=======
-                     const int m, const int n, const int k, const float16 alpha, const float16* a, const float16* b,
-                     const float16 beta, float16* c);
   static void Relu(DeviceCtx* ctx, const int64_t n, const float* x, float* y);
   static void Relu(DeviceCtx* ctx, const int64_t n, const double* x, double* y);
-  static void ReluBackward(DeviceCtx* ctx, const int64_t n, const float* x, const float* y, const float* dy,
-                           float* dx);
-  static void ReluBackward(DeviceCtx* ctx, const int64_t n, const double* x, const double* y, const double* dy,
-                           double* dx);
->>>>>>> 7187911c
+  static void ReluBackward(DeviceCtx* ctx, const int64_t n, const float* x, const float* y,
+                           const float* dy, float* dx);
+  static void ReluBackward(DeviceCtx* ctx, const int64_t n, const double* x, const double* y,
+                           const double* dy, double* dx);
 };
 
 template<>
@@ -65,22 +60,17 @@
                      const int m, const int n, const int k, const double alpha, const double* a,
                      const double* b, const double beta, double* c);
   static void OFGemm(DeviceCtx* ctx, enum CBLAS_TRANSPOSE trans_a, enum CBLAS_TRANSPOSE trans_b,
-<<<<<<< HEAD
                      const int m, const int n, const int k, const float16 alpha, const float16* a,
                      const float16* b, const float16 beta, float16* c);
-=======
-                     const int m, const int n, const int k, const float16 alpha, const float16* a, const float16* b,
-                     const float16 beta, float16* c);
   static void Relu(DeviceCtx* ctx, const int64_t n, const float* x, float* y);
   static void Relu(DeviceCtx* ctx, const int64_t n, const double* x, double* y);
   static void Relu(DeviceCtx* ctx, const int64_t n, const float16* x, float16* y);
-  static void ReluBackward(DeviceCtx* ctx, const int64_t n, const float* x, const float* y, const float* dy,
-                           float* dx);
-  static void ReluBackward(DeviceCtx* ctx, const int64_t n, const double* x, const double* y, const double* dy,
-                           double* dx);
-  static void ReluBackward(DeviceCtx* ctx, const int64_t n, const float16* x, const float16* y, const float16* dy,
-                           float16* dx);
->>>>>>> 7187911c
+  static void ReluBackward(DeviceCtx* ctx, const int64_t n, const float* x, const float* y,
+                           const float* dy, float* dx);
+  static void ReluBackward(DeviceCtx* ctx, const int64_t n, const double* x, const double* y,
+                           const double* dy, double* dx);
+  static void ReluBackward(DeviceCtx* ctx, const int64_t n, const float16* x, const float16* y,
+                           const float16* dy, float16* dx);
 };
 
 }  // namespace oneflow
