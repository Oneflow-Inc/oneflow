#ifndef ONEFLOW_CORE_KERNEL_NEW_KERNEL_UTIL_H_
#define ONEFLOW_CORE_KERNEL_NEW_KERNEL_UTIL_H_

#include "oneflow/core/common/blas.h"
#include "oneflow/core/common/data_type.h"
#include "oneflow/core/common/str_util.h"
#include "oneflow/core/device/cudnn_util.h"
#include "oneflow/core/job/job_desc.h"
#include "oneflow/core/job/resource.pb.h"
#include "oneflow/core/kernel/kernel_context.h"
#include "oneflow/core/operator/op_conf.pb.h"
#include "oneflow/core/persistence/snapshot.h"
#include "oneflow/core/register/blob.h"
#include "oneflow/core/common/switch_func.h"
#include "oneflow/core/kernel/kernel_util.h"

namespace oneflow {

template<DeviceType device_type, typename T, typename U = void>
<<<<<<< HEAD
struct NewKernelUtilIf {
  static void InitializeWithConf(DeviceCtx* ctx, const InitializerConf& initializer_conf,
                                 uint32_t random_seed, Blob* blob, const std::string& data_format);
  static void InitializeWithConf(DeviceCtx* ctx, const InitializerConf& initializer_conf,
                                 uint32_t random_seed, Blob* blob);
  static void InitializeWithDir(DeviceCtx* ctx, int32_t part_id, int32_t part_num,
                                const std::string& model_dir, Blob* blob,
                                const std::string& bn_in_op, int32_t dim_num,
                                int64_t num_in_each_dim);
  static void Transpose(DeviceCtx* ctx, const int32_t num_axis, const Shape& x_shape,
                        const Shape& y_shape, const PbRf<int32_t>& permutation,
                        const int64_t elem_cnt, const T* x, T* y);
};
=======
struct NewKernelUtilIf;
>>>>>>> f9f87c16

template<typename T, typename U = void>
struct CpuNewKernelUtilIf {};

template<typename T, typename U = void>
struct GpuNewKernelUtilIf {};

template<DeviceType device_type, typename T>
struct FloatingNewKernelUtilIf {
  static void Gemm(DeviceCtx* ctx, const enum CBLAS_ORDER order, const enum CBLAS_TRANSPOSE trans_a,
                   const enum CBLAS_TRANSPOSE trans_b, const int m, const int n, const int k,
                   const T alpha, const T* a, const int lda, const T* b, const int ldb,
                   const T beta, T* c, const int ldc);
};

template<DeviceType device_type, typename T>
struct IntegralNewKernelUtilIf {};

template<DeviceType device_type, typename T>
struct Float16NewKernelUtilIf {
  static void HGemm(DeviceCtx* ctx, const enum CBLAS_ORDER order,
                    const enum CBLAS_TRANSPOSE trans_a, const enum CBLAS_TRANSPOSE trans_b,
                    const int m, const int n, const int k, const T alpha, const T* a, const int lda,
                    const T* b, const int ldb, const T beta, T* c, const int ldc);
};

template<DeviceType device_type, typename T, typename U = void>
struct NewKernelUtil;

// CPU && Floating
template<typename T>
struct NewKernelUtil<DeviceType::kCPU, T, typename std::enable_if<IsFloating<T>::value>::type>
    : public NewKernelUtilIf<DeviceType::kCPU, T>,
      public CpuNewKernelUtilIf<T>,
      public FloatingNewKernelUtilIf<DeviceType::kCPU, T> {};

// CPU && Integral
template<typename T>
struct NewKernelUtil<DeviceType::kCPU, T, typename std::enable_if<IsIntegral<T>::value>::type>
    : public NewKernelUtilIf<DeviceType::kCPU, T>,
      public CpuNewKernelUtilIf<T>,
      public IntegralNewKernelUtilIf<DeviceType::kCPU, T> {};

// CPU && Float16
template<typename T>
struct NewKernelUtil<DeviceType::kCPU, T, typename std::enable_if<IsFloat16<T>::value>::type>
    : public NewKernelUtilIf<DeviceType::kCPU, T>,
      public CpuNewKernelUtilIf<T>,
      public Float16NewKernelUtilIf<DeviceType::kCPU, T> {};

// GPU && Floating
template<typename T>
struct NewKernelUtil<DeviceType::kGPU, T, typename std::enable_if<IsFloating<T>::value>::type>
    : public NewKernelUtilIf<DeviceType::kGPU, T>,
      public GpuNewKernelUtilIf<T>,
      public FloatingNewKernelUtilIf<DeviceType::kGPU, T> {};

// GPU && Integral
template<typename T>
struct NewKernelUtil<DeviceType::kGPU, T, typename std::enable_if<IsIntegral<T>::value>::type>
    : public NewKernelUtilIf<DeviceType::kGPU, T>,
      public GpuNewKernelUtilIf<T>,
      public IntegralNewKernelUtilIf<DeviceType::kGPU, T> {};

// GPU && Float16
template<typename T>
struct NewKernelUtil<DeviceType::kGPU, T, typename std::enable_if<IsFloat16<T>::value>::type>
    : public NewKernelUtilIf<DeviceType::kGPU, T>,
      public CpuNewKernelUtilIf<T>,
      public Float16NewKernelUtilIf<DeviceType::kGPU, T> {};

// Functions that do not fit other classes stay here
template<DeviceType device_type, typename T, typename U>
struct NewKernelUtilIf {
  static void BlobGemm(DeviceCtx* ctx, enum CBLAS_TRANSPOSE trans_a, enum CBLAS_TRANSPOSE trans_b,
                       T alpha, T beta, const Blob* a, const Blob* b, Blob* c) {
    const int m = c->shape().At(0);
    const int n = c->shape().Count(1);
    const int k = (trans_a == CblasNoTrans) ? a->shape().Count(1) : a->shape().At(0);

    OFGemm(ctx, trans_a, trans_b, m, n, k, alpha, a->dptr<T>(), b->dptr<T>(), beta,
           c->mut_dptr<T>());
  }
  static void OFGemmTrans(DeviceCtx* ctx, enum CBLAS_TRANSPOSE trans_a,
                          enum CBLAS_TRANSPOSE trans_b, const int m, const int n, const int k,
                          const T alpha, const T* a, const T* b, const T beta, T* c) {
    trans_a = (trans_a == CblasNoTrans) ? CblasTrans : CblasNoTrans;
    trans_b = (trans_b == CblasNoTrans) ? CblasTrans : CblasNoTrans;
    OFGemm(ctx, trans_b, trans_a, n, m, k, alpha, b, a, beta, c);
  }
  static void InitializeWithProperConf(DeviceCtx* ctx, const InitializerConf* initializer_conf,
                                       uint32_t random_seed, Blob* blob,
                                       const std::string& data_format = "") {
    if (initializer_conf == nullptr) {
      initializer_conf = Global<JobDesc>::Get()->DefaultInitializerConf();
    }
    InitializeWithConf(ctx, *initializer_conf, random_seed, blob, data_format);
  }
  static void InitializeWithProperConf(DeviceCtx* ctx, const PbMessage* initializer_conf,
                                       uint32_t random_seed, Blob* blob,
                                       const std::string& data_format = "") {
    InitializeWithProperConf(ctx, static_cast<const InitializerConf*>(initializer_conf),
                             random_seed, blob, data_format);
  }
  static void InitializeWithConf(DeviceCtx* ctx, const InitializerConf& initializer_conf,
                                 uint32_t random_seed, Blob* blob) {
    InitializeWithConf(ctx, initializer_conf, random_seed, blob, "");
  }
  static void OFGemm(DeviceCtx* ctx, enum CBLAS_TRANSPOSE trans_a, enum CBLAS_TRANSPOSE trans_b,
                     const int m, const int n, const int k, const T alpha, const T* a, const T* b,
                     const T beta, T* c);
  static void InitializeWithConf(DeviceCtx* ctx, const InitializerConf& initializer_conf,
                                 uint32_t random_seed, Blob* blob, const std::string& data_format);
  static void InitializeWithDir(DeviceCtx* ctx, int32_t part_id, int32_t part_num,
                                const std::string& model_dir, Blob* blob,
                                const std::string& bn_in_op, int32_t dim_num,
                                int64_t num_in_each_dim);
  static void Sigmoid(DeviceCtx* ctx, const int64_t n, const T* x, T* y);
  static void SigmoidBackward(DeviceCtx* ctx, const int64_t n, const T* x, const T* y, const T* dy,
                              T* dx);
  static void TanH(DeviceCtx* ctx, const int64_t n, const T* x, T* y);
  static void TanHBackward(DeviceCtx* ctx, const int64_t n, const T* x, const T* y, const T* dy,
                           T* dx);
  static void Relu(DeviceCtx* ctx, const int64_t n, const T* x, T* y);
  static void ReluBackward(DeviceCtx* ctx, const int64_t n, const T* x, const T* y, const T* dy,
                           T* dx);
  static void Set(DeviceCtx* ctx, const T value, T* addr);
};

}  // namespace oneflow

#endif  // ONEFLOW_CORE_KERNEL_KERNEL_UTIL_H_<|MERGE_RESOLUTION|>--- conflicted
+++ resolved
@@ -17,7 +17,6 @@
 namespace oneflow {
 
 template<DeviceType device_type, typename T, typename U = void>
-<<<<<<< HEAD
 struct NewKernelUtilIf {
   static void InitializeWithConf(DeviceCtx* ctx, const InitializerConf& initializer_conf,
                                  uint32_t random_seed, Blob* blob, const std::string& data_format);
@@ -31,9 +30,7 @@
                         const Shape& y_shape, const PbRf<int32_t>& permutation,
                         const int64_t elem_cnt, const T* x, T* y);
 };
-=======
 struct NewKernelUtilIf;
->>>>>>> f9f87c16
 
 template<typename T, typename U = void>
 struct CpuNewKernelUtilIf {};
