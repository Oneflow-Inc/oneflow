#ifndef ONEFLOW_CORE_KERNEL_NEW_KERNEL_UTIL_H_
#define ONEFLOW_CORE_KERNEL_NEW_KERNEL_UTIL_H_

#include "oneflow/core/common/blas.h"
#include "oneflow/core/common/data_type.h"
#include "oneflow/core/common/str_util.h"
#include "oneflow/core/device/cudnn_util.h"
#include "oneflow/core/job/job_desc.h"
#include "oneflow/core/job/resource.pb.h"
#include "oneflow/core/kernel/kernel_context.h"
#include "oneflow/core/operator/op_conf.pb.h"
#include "oneflow/core/persistence/snapshot.h"
#include "oneflow/core/register/blob.h"
#include "oneflow/core/common/switch_func.h"

namespace oneflow {

template<DeviceType>
class NewKernelUtil;

template<>
class NewKernelUtil<DeviceType::kCPU> {
 public:
  static void BlobGemm(DeviceCtx* ctx, enum CBLAS_TRANSPOSE trans_a, enum CBLAS_TRANSPOSE trans_b,
                       float alpha, float beta, const Blob* a, const Blob* b, Blob* c);
  static void BlobGemm(DeviceCtx* ctx, enum CBLAS_TRANSPOSE trans_a, enum CBLAS_TRANSPOSE trans_b,
                       double alpha, double beta, const Blob* a, const Blob* b, Blob* c) ;
  static void BlobGemm(DeviceCtx* ctx, enum CBLAS_TRANSPOSE trans_a, enum CBLAS_TRANSPOSE trans_b,
                       float16 alpha, float16 beta, const Blob* a, const Blob* b, Blob* c);
  static void OFGemm(DeviceCtx* ctx, enum CBLAS_TRANSPOSE trans_a, enum CBLAS_TRANSPOSE trans_b,
                     const int m, const int n, const int k, const float alpha, const float* a, const float* b,
                     const float beta, float* c);
  static void OFGemm(DeviceCtx* ctx, enum CBLAS_TRANSPOSE trans_a, enum CBLAS_TRANSPOSE trans_b,
                     const int m, const int n, const int k, const double alpha, const double* a, const double* b,
                     const double beta, double* c);
  static void OFGemm(DeviceCtx* ctx, enum CBLAS_TRANSPOSE trans_a, enum CBLAS_TRANSPOSE trans_b,
                     const int m, const int n, const int k, const float16 alpha, const float16* a, const float16* b,
                     const float16 beta, float16* c);
<<<<<<< HEAD
  static void Addition(DeviceCtx* ctx, const int64_t n, float* out, const float* in_0);
  static void Addition(DeviceCtx* ctx, const int64_t n, double* out, const double* in_0);
  static void Addition(DeviceCtx* ctx, const int64_t n, float* out, const float* in_0, const float* in_1);
  static void Addition(DeviceCtx* ctx, const int64_t n, double* out, const double* in_0, const double* in_1);
  static void Addition(DeviceCtx* ctx, const int64_t n, float* out, const float* in_0, const float* in_1,
                       const float* in_2);
  static void Addition(DeviceCtx* ctx, const int64_t n, double* out, const double* in_0, const double* in_1,
                       const double* in_2);
  static void Addition(DeviceCtx* ctx, const int64_t n, float* out, const float* in_0, const float* in_1,
                       const float* in_2, const float* in_3);
  static void Addition(DeviceCtx* ctx, const int64_t n, double* out, const double* in_0, const double* in_1,
                       const double* in_2, const double* in_3);
  static void Addition(DeviceCtx* ctx, const int64_t n, float* out, const float* in_0, const float* in_1,
                       const float* in_2, const float* in_3, const float* in_4);
  static void Addition(DeviceCtx* ctx, const int64_t n, double* out, const double* in_0, const double* in_1,
                       const double* in_2, const double* in_3, const double* in_4);
  static void Addition(DeviceCtx* ctx, const int64_t n, float* out, const float* in_0, const float* in_1,
                       const float* in_2, const float* in_3, const float* in_4, const float* in_5);
  static void Addition(DeviceCtx* ctx, const int64_t n, double* out, const double* in_0, const double* in_1,
                       const double* in_2, const double* in_3, const double* in_4, const double* in_5);
  static void Addition(DeviceCtx* ctx, const int64_t n, float* out, const float* in_0, const float* in_1,
                       const float* in_2, const float* in_3, const float* in_4, const float* in_5, const float* in_6);
  static void Addition(DeviceCtx* ctx, const int64_t n, double* out, const double* in_0, const double* in_1,
                       const double* in_2, const double* in_3, const double* in_4, const double* in_5, const double* in_6);
  static void Addition(DeviceCtx* ctx, const int64_t n, float* out, const float* in_0, const float* in_1,
                       const float* in_2, const float* in_3, const float* in_4, const float* in_5, const float* in_6,
                       const float* in_7);
  static void Addition(DeviceCtx* ctx, const int64_t n, double* out, const double* in_0, const double* in_1,
                       const double* in_2, const double* in_3, const double* in_4, const double* in_5, const double* in_6,
                       const double* in_7);
  static void Addition(DeviceCtx* ctx, const int64_t n, float* out, const float* in_0, const float* in_1,
                       const float* in_2, const float* in_3, const float* in_4, const float* in_5, const float* in_6,
                       const float* in_7, const float* in_8);
  static void Addition(DeviceCtx* ctx, const int64_t n, double* out, const double* in_0, const double* in_1,
                       const double* in_2, const double* in_3, const double* in_4, const double* in_5, const double* in_6,
                       const double* in_7, const double* in_8);
=======
  static void Relu(DeviceCtx* ctx, const int64_t n, const float* x, float* y);
  static void Relu(DeviceCtx* ctx, const int64_t n, const double* x, double* y);
  static void ReluBackward(DeviceCtx* ctx, const int64_t n, const float* x, const float* y, const float* dy,
                           float* dx);
  static void ReluBackward(DeviceCtx* ctx, const int64_t n, const double* x, const double* y, const double* dy,
                           double* dx);
>>>>>>> 7187911c
};

template<>
class NewKernelUtil<DeviceType::kGPU> {
 public:
  static void BlobGemm(DeviceCtx* ctx, enum CBLAS_TRANSPOSE trans_a, enum CBLAS_TRANSPOSE trans_b,
                       float alpha, float beta, const Blob* a, const Blob* b, Blob* c);
  static void BlobGemm(DeviceCtx* ctx, enum CBLAS_TRANSPOSE trans_a, enum CBLAS_TRANSPOSE trans_b,
                       double alpha, double beta, const Blob* a, const Blob* b, Blob* c) ;
  static void BlobGemm(DeviceCtx* ctx, enum CBLAS_TRANSPOSE trans_a, enum CBLAS_TRANSPOSE trans_b,
                       float16 alpha, float16 beta, const Blob* a, const Blob* b, Blob* c);
  static void OFGemm(DeviceCtx* ctx, enum CBLAS_TRANSPOSE trans_a, enum CBLAS_TRANSPOSE trans_b,
                     const int m, const int n, const int k, const float alpha, const float* a, const float* b,
                     const float beta, float* c);
  static void OFGemm(DeviceCtx* ctx, enum CBLAS_TRANSPOSE trans_a, enum CBLAS_TRANSPOSE trans_b,
                     const int m, const int n, const int k, const double alpha, const double* a, const double* b,
                     const double beta, double* c);
  static void OFGemm(DeviceCtx* ctx, enum CBLAS_TRANSPOSE trans_a, enum CBLAS_TRANSPOSE trans_b,
                     const int m, const int n, const int k, const float16 alpha, const float16* a, const float16* b,
                     const float16 beta, float16* c);
<<<<<<< HEAD
  static void Addition(DeviceCtx* ctx, const int64_t n, float* out, const float* in_0);
  static void Addition(DeviceCtx* ctx, const int64_t n, double* out, const double* in_0);
  static void Addition(DeviceCtx* ctx, const int64_t n, float16* out, const float16* in_0);
  static void Addition(DeviceCtx* ctx, const int64_t n, float* out, const float* in_0, const float* in_1);
  static void Addition(DeviceCtx* ctx, const int64_t n, double* out, const double* in_0, const double* in_1);
  static void Addition(DeviceCtx* ctx, const int64_t n, float16* out, const float16* in_0, const float16* in_1);
  static void Addition(DeviceCtx* ctx, const int64_t n, float* out, const float* in_0, const float* in_1,
                       const float* in_2);
  static void Addition(DeviceCtx* ctx, const int64_t n, double* out, const double* in_0, const double* in_1,
                       const double* in_2);
  static void Addition(DeviceCtx* ctx, const int64_t n, float16* out, const float16* in_0, const float16* in_1,
                       const float16* in_2);
  static void Addition(DeviceCtx* ctx, const int64_t n, float* out, const float* in_0, const float* in_1,
                       const float* in_2, const float* in_3);
  static void Addition(DeviceCtx* ctx, const int64_t n, double* out, const double* in_0, const double* in_1,
                       const double* in_2, const double* in_3);
  static void Addition(DeviceCtx* ctx, const int64_t n, float* out, const float* in_0, const float* in_1,
                       const float* in_2, const float* in_3, const float* in_4);
  static void Addition(DeviceCtx* ctx, const int64_t n, double* out, const double* in_0, const double* in_1,
                       const double* in_2, const double* in_3, const double* in_4);
  static void Addition(DeviceCtx* ctx, const int64_t n, float* out, const float* in_0, const float* in_1,
                       const float* in_2, const float* in_3, const float* in_4, const float* in_5);
  static void Addition(DeviceCtx* ctx, const int64_t n, double* out, const double* in_0, const double* in_1,
                       const double* in_2, const double* in_3, const double* in_4, const double* in_5);
  static void Addition(DeviceCtx* ctx, const int64_t n, float* out, const float* in_0, const float* in_1,
                       const float* in_2, const float* in_3, const float* in_4, const float* in_5, const float* in_6);
  static void Addition(DeviceCtx* ctx, const int64_t n, double* out, const double* in_0, const double* in_1,
                       const double* in_2, const double* in_3, const double* in_4, const double* in_5, const double* in_6);
  static void Addition(DeviceCtx* ctx, const int64_t n, float* out, const float* in_0, const float* in_1,
                       const float* in_2, const float* in_3, const float* in_4, const float* in_5, const float* in_6,
                       const float* in_7);
  static void Addition(DeviceCtx* ctx, const int64_t n, double* out, const double* in_0, const double* in_1,
                       const double* in_2, const double* in_3, const double* in_4, const double* in_5, const double* in_6,
                       const double* in_7);
  static void Addition(DeviceCtx* ctx, const int64_t n, float* out, const float* in_0, const float* in_1,
                       const float* in_2, const float* in_3, const float* in_4, const float* in_5, const float* in_6,
                       const float* in_7, const float* in_8);
  static void Addition(DeviceCtx* ctx, const int64_t n, double* out, const double* in_0, const double* in_1,
                       const double* in_2, const double* in_3, const double* in_4, const double* in_5, const double* in_6,
                       const double* in_7, const double* in_8);
 
=======
  static void Relu(DeviceCtx* ctx, const int64_t n, const float* x, float* y);
  static void Relu(DeviceCtx* ctx, const int64_t n, const double* x, double* y);
  static void Relu(DeviceCtx* ctx, const int64_t n, const float16* x, float16* y);
  static void ReluBackward(DeviceCtx* ctx, const int64_t n, const float* x, const float* y, const float* dy,
                           float* dx);
  static void ReluBackward(DeviceCtx* ctx, const int64_t n, const double* x, const double* y, const double* dy,
                           double* dx);
  static void ReluBackward(DeviceCtx* ctx, const int64_t n, const float16* x, const float16* y, const float16* dy,
                           float16* dx);
>>>>>>> 7187911c
};

} // namespace oneflow

#endif // ONEFLOW_CORE_KERNEL_NEW_KERNEL_UTIL_H_<|MERGE_RESOLUTION|>--- conflicted
+++ resolved
@@ -36,7 +36,6 @@
   static void OFGemm(DeviceCtx* ctx, enum CBLAS_TRANSPOSE trans_a, enum CBLAS_TRANSPOSE trans_b,
                      const int m, const int n, const int k, const float16 alpha, const float16* a, const float16* b,
                      const float16 beta, float16* c);
-<<<<<<< HEAD
   static void Addition(DeviceCtx* ctx, const int64_t n, float* out, const float* in_0);
   static void Addition(DeviceCtx* ctx, const int64_t n, double* out, const double* in_0);
   static void Addition(DeviceCtx* ctx, const int64_t n, float* out, const float* in_0, const float* in_1);
@@ -73,14 +72,12 @@
   static void Addition(DeviceCtx* ctx, const int64_t n, double* out, const double* in_0, const double* in_1,
                        const double* in_2, const double* in_3, const double* in_4, const double* in_5, const double* in_6,
                        const double* in_7, const double* in_8);
-=======
   static void Relu(DeviceCtx* ctx, const int64_t n, const float* x, float* y);
   static void Relu(DeviceCtx* ctx, const int64_t n, const double* x, double* y);
   static void ReluBackward(DeviceCtx* ctx, const int64_t n, const float* x, const float* y, const float* dy,
                            float* dx);
   static void ReluBackward(DeviceCtx* ctx, const int64_t n, const double* x, const double* y, const double* dy,
                            double* dx);
->>>>>>> 7187911c
 };
 
 template<>
@@ -101,7 +98,6 @@
   static void OFGemm(DeviceCtx* ctx, enum CBLAS_TRANSPOSE trans_a, enum CBLAS_TRANSPOSE trans_b,
                      const int m, const int n, const int k, const float16 alpha, const float16* a, const float16* b,
                      const float16 beta, float16* c);
-<<<<<<< HEAD
   static void Addition(DeviceCtx* ctx, const int64_t n, float* out, const float* in_0);
   static void Addition(DeviceCtx* ctx, const int64_t n, double* out, const double* in_0);
   static void Addition(DeviceCtx* ctx, const int64_t n, float16* out, const float16* in_0);
@@ -143,7 +139,6 @@
                        const double* in_2, const double* in_3, const double* in_4, const double* in_5, const double* in_6,
                        const double* in_7, const double* in_8);
  
-=======
   static void Relu(DeviceCtx* ctx, const int64_t n, const float* x, float* y);
   static void Relu(DeviceCtx* ctx, const int64_t n, const double* x, double* y);
   static void Relu(DeviceCtx* ctx, const int64_t n, const float16* x, float16* y);
@@ -153,7 +148,6 @@
                            double* dx);
   static void ReluBackward(DeviceCtx* ctx, const int64_t n, const float16* x, const float16* y, const float16* dy,
                            float16* dx);
->>>>>>> 7187911c
 };
 
 } // namespace oneflow
