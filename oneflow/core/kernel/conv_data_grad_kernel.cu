--- conflicted
+++ resolved
@@ -4,7 +4,6 @@
 namespace oneflow {
 
 template<typename T>
-<<<<<<< HEAD
 class ConvDataGradGpuKernel final : public KernelIf<DeviceType::kGPU> {
  public:
   OF_DISALLOW_COPY_AND_MOVE(ConvDataGradGpuKernel);
@@ -22,7 +21,8 @@
                        ctx.device_ctx->cudnn_handle(), BnInOp2Blob("dx"), BnInOp2Blob("dy"),
                        BnInOp2Blob("filter"), BnInOp2Blob("buf"),
                        this->job_desc().job_conf().cudnn_conv_use_deterministic_algo_only(),
-                       this->job_desc().job_conf().cudnn_conv_heuristic_search_algo());
+                       this->job_desc().job_conf().cudnn_conv_heuristic_search_algo(),
+                       this->job_desc().cudnn_conv_enable_true_half());
     cudnnConvolutionBwdDataAlgo_t algo;
     size_t work_space_size = 0;
     if (this->job_desc().job_conf().has_cudnn_conv_force_bwd_data_algo()) {
@@ -39,23 +39,6 @@
                                            args.w_dptr, args.ydesc.Get(), args.y_dptr,
                                            args.cdesc.Get(), algo, args.work_space, work_space_size,
                                            CudnnSPZeroPtr<T>(), args.xdesc.Get(), args.x_dptr));
-=======
-struct ConvDataGradKernelUtil<DeviceType::kGPU, T> final {
-  static void Compute(DeviceCtx* ctx, const ConvDataGradKernelConf& kernel_conf,
-                      const ConvConf& conf, const Blob* dy, const Blob* filter, Blob* dx, Blob* buf,
-                      const bool enable_true_half) {
-    CudnnTensorDesc dy_desc(dy->data_type(), dy->shape(), conf.data_format());
-    CudnnFilterDesc filter_desc(filter->data_type(), filter->shape(), conf.data_format());
-    CudnnTensorDesc dx_desc(dx->data_type(), dx->shape(), conf.data_format());
-    CudnnConvDesc conv_desc(GetConvDescDataType(dx->data_type(), enable_true_half), dx->shape(),
-                            conf);
-    CudaCheck(cudnnConvolutionBackwardData(
-        ctx->cudnn_handle(), CudnnSPOnePtr<T>(), filter_desc.Get(), filter->dptr<T>(),
-        dy_desc.Get(), dy->dptr<T>(), conv_desc.Get(),
-        static_cast<cudnnConvolutionBwdDataAlgo_t>(kernel_conf.cudnn_bwd_data_algo()),
-        buf->mut_dptr(), buf->ByteSizeOfDataContentField(), CudnnSPZeroPtr<T>(), dx_desc.Get(),
-        dx->mut_dptr<T>()));
->>>>>>> 7de29d23
   }
 };
 
