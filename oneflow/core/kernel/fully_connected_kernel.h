#ifndef ONEFLOW_CORE_KERNEL_FULLY_CONNECTED_KERNEL_H_
#define ONEFLOW_CORE_KERNEL_FULLY_CONNECTED_KERNEL_H_

#include "oneflow/core/kernel/kernel.h"

namespace oneflow {

template<DeviceType device_type, typename T>
class FullyConnectedKernel final : public KernelIfWithModel<device_type, T>,
                                   public KernelIfWithActivation<device_type, T> {
 public:
  OF_DISALLOW_COPY_AND_MOVE(FullyConnectedKernel);
  FullyConnectedKernel() = default;
  ~FullyConnectedKernel() = default;

 private:
  void ForwardDataContent(const KernelCtx&,
                          std::function<Blob*(const std::string&)>) const override;
<<<<<<< HEAD
  void BackwardDataContent(const KernelCtx&,
                           std::function<Blob*(const std::string&)>) const override;
=======
  void InitConstBufBlobs(DeviceCtx*,
                         std::function<Blob*(const std::string&)> BnInOp2Blob) const override;
  void InitModelBlobsWithRandomSeed(DeviceCtx*, std::mt19937*,
                                    std::function<Blob*(const std::string&)>) const override;
  void InitModelBlobsWithDir(DeviceCtx*, int32_t part_id, int32_t part_num,
                             const std::string& model_load_dir,
                             std::function<Blob*(const std::string&)> BnInOp2Blob) const override;
>>>>>>> b12b778a
  const PbMessage& GetCustomizedOpConf() const override;
};

}  // namespace oneflow

#endif  // ONEFLOW_CORE_KERNEL_FULLY_CONNECTED_KERNEL_H_<|MERGE_RESOLUTION|>--- conflicted
+++ resolved
@@ -16,18 +16,6 @@
  private:
   void ForwardDataContent(const KernelCtx&,
                           std::function<Blob*(const std::string&)>) const override;
-<<<<<<< HEAD
-  void BackwardDataContent(const KernelCtx&,
-                           std::function<Blob*(const std::string&)>) const override;
-=======
-  void InitConstBufBlobs(DeviceCtx*,
-                         std::function<Blob*(const std::string&)> BnInOp2Blob) const override;
-  void InitModelBlobsWithRandomSeed(DeviceCtx*, std::mt19937*,
-                                    std::function<Blob*(const std::string&)>) const override;
-  void InitModelBlobsWithDir(DeviceCtx*, int32_t part_id, int32_t part_num,
-                             const std::string& model_load_dir,
-                             std::function<Blob*(const std::string&)> BnInOp2Blob) const override;
->>>>>>> b12b778a
   const PbMessage& GetCustomizedOpConf() const override;
 };
 
