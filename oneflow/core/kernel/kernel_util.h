--- conflicted
+++ resolved
@@ -50,20 +50,12 @@
 
 // CPU, Integral, Floating
 template<typename T, typename Derived>
-struct CpuKernelUtilIf {
-<<<<<<< HEAD
-  static void Set(DeviceCtx* ctx, const T value, T* addr);
-=======
-  static void Axpy(DeviceCtx* ctx, const int n, const T* alpha, const T* x, const int incx, T* y,
-                   const int incy);
->>>>>>> 4ef3ffa4
-};
+struct CpuKernelUtilIf {};
 
 // CPU, Floating
 template<typename T>
 struct KernelUtil<DeviceType::kCPU, T, typename std::enable_if<IsFloating<T>::value>::type>
     : public CpuKernelUtilIf<T, KernelUtil<DeviceType::kCPU, T>> {
-
   static void InitializeWithConf(DeviceCtx* ctx, const InitializerConf& initializer_conf,
                                  uint32_t random_seed, Blob* blob);
 };
@@ -86,8 +78,7 @@
 // GPU, Floating
 template<typename T>
 struct KernelUtil<DeviceType::kGPU, T, typename std::enable_if<IsFloating<T>::value>::type>
-    : public GpuKernelUtilIf<T, KernelUtil<DeviceType::kGPU, T>> {
-};
+    : public GpuKernelUtilIf<T, KernelUtil<DeviceType::kGPU, T>> {};
 
 // GPU, Integral
 template<typename T>
