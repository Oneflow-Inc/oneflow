#ifndef ONEFLOW_CORE_KERNEL_KERNEL_UTIL_H_
#define ONEFLOW_CORE_KERNEL_KERNEL_UTIL_H_

#include "oneflow/core/common/blas.h"
#include "oneflow/core/common/data_type.h"
#include "oneflow/core/common/str_util.h"
#include "oneflow/core/device/cudnn_util.h"
#include "oneflow/core/job/job_desc.h"
#include "oneflow/core/job/resource.pb.h"
#include "oneflow/core/kernel/kernel_context.h"
#include "oneflow/core/operator/op_conf.pb.h"
#include "oneflow/core/persistence/snapshot.h"
#include "oneflow/core/register/blob.h"

namespace oneflow {

#ifdef WITH_CUDA
template<DeviceType device_type>
struct GetCudaMemcpyKind;
template<>
struct GetCudaMemcpyKind<DeviceType::kCPU> {
  static const cudaMemcpyKind val = cudaMemcpyKind::cudaMemcpyHostToHost;
};
template<>
struct GetCudaMemcpyKind<DeviceType::kGPU> {
  static const cudaMemcpyKind val = cudaMemcpyKind::cudaMemcpyDeviceToDevice;
};
#endif

template<DeviceType device_type>
void Memcpy(DeviceCtx*, void* dst, const void* src, size_t sz
#ifdef WITH_CUDA
            ,
            cudaMemcpyKind kind = GetCudaMemcpyKind<device_type>::val
#endif
);

template<DeviceType device_type>
void Memset(DeviceCtx*, void* dst, const char value, size_t sz);

template<DeviceType device_type, typename T>
struct KernelUtil final {
  // Blas
  static void Dot(DeviceCtx* ctx, const int n, const T* x, const int incx,
                  const T* y, const int incy, T* result);
  static void Copy(DeviceCtx* ctx, const int n, const T* x, const int incx,
                   T* y, const int incy);
  static void Axpy(DeviceCtx* ctx, const int n, const T alpha, const T* x,
                   const int incx, T* y, const int incy);
  static void Axpy(DeviceCtx* ctx, const int n, const T* alpha, const T* x,
                   const int incx, T* y, const int incy);
  static void Scal(DeviceCtx* ctx, const int n, const T alpha, T* x,
                   const int incx);
  static void Scal(DeviceCtx* ctx, const int n, const T* alpha, T* x,
                   const int incx);
  static void Gemv(DeviceCtx* ctx, const enum CBLAS_TRANSPOSE trans, int m,
                   int n, const T alpha, const T* a, int lda, const T* x,
                   const int incx, const T beta, T* y, const int incy);
  static void Gemm(DeviceCtx* ctx, const enum CBLAS_ORDER order,
                   const enum CBLAS_TRANSPOSE trans_a,
                   const enum CBLAS_TRANSPOSE trans_b, const int m, const int n,
                   const int k, const T alpha, const T* a, const int lda,
                   const T* b, const int ldb, const T beta, T* c,
                   const int ldc);
  static void Gemm(DeviceCtx* ctx, enum CBLAS_TRANSPOSE trans_a,
                   enum CBLAS_TRANSPOSE trans_b, T alpha, T beta, const Blob* a,
                   const Blob* b, Blob* c) {
    const int m = c->shape().At(0);
    const int n = c->shape().Count(1);
    const int k =
        (trans_a == CblasNoTrans) ? a->shape().Count(1) : a->shape().At(0);

    const int lda = (trans_a == CblasNoTrans) ? k : m;
    const int ldb = (trans_b == CblasNoTrans) ? n : k;
    const int ldc = n;

    Gemm(ctx, CblasRowMajor, trans_a, trans_b, m, n, k, alpha, a->dptr<T>(),
         lda, b->dptr<T>(), ldb, beta, c->mut_dptr<T>(), ldc);
  }

  // Math
  static void Max(DeviceCtx* ctx, const int64_t n, const T* x, T* max_ptr);
  static void Max(DeviceCtx* ctx, const int64_t n, const T* x, T* max_ptr,
                  T* temp_storage, size_t temp_storage_bytes);
  static void Exp(DeviceCtx* ctx, const int64_t n, const T* x, T* y);
  static void Sum(DeviceCtx* ctx, const int64_t n, const T* x, T* sum_ptr);
  static void Sum(DeviceCtx* ctx, const int64_t n, const T* x, T* sum_ptr,
                  T* temp_storage, size_t temp_storage_bytes);
  static void Div(DeviceCtx* ctx, const int64_t n, T* x, const T* alpha);
  static void Mul(DeviceCtx* ctx, const int64_t n, const T* x, const T* y,
                  T* z);

  // Activation
  static void Sigmoid(DeviceCtx* ctx, const int64_t n, const T* x, T* y);
  static void SigmoidBackward(DeviceCtx* ctx, const int64_t n, const T* x,
                              const T* y, const T* dy, T* dx);
  static void TanH(DeviceCtx* ctx, const int64_t n, const T* x, T* y);
  static void TanHBackward(DeviceCtx* ctx, const int64_t n, const T* x,
                           const T* y, const T* dy, T* dx);
  static void Relu(DeviceCtx* ctx, const int64_t n, const T* x, T* y);
  static void ReluBackward(DeviceCtx* ctx, const int64_t n, const T* x,
                           const T* y, const T* dy, T* dx);

  // Initialize
  static void Initialize(DeviceCtx* ctx,
                         const InitializerConf& initializer_conf,
                         uint32_t random_seed, Blob* blob);
  static void Initialize(DeviceCtx* ctx,
                         const InitializerConf* initializer_conf,
                         uint32_t random_seed, Blob* blob) {
    if (initializer_conf == nullptr) {
      initializer_conf = Global<JobDesc>::Get()->DefaultInitializerConf();
    }
    Initialize(ctx, *initializer_conf, random_seed, blob);
  }
<<<<<<< HEAD
  static void InitializeWithProperConf(DeviceCtx* ctx,
                                       const PbMessage* initializer_conf,
                                       uint32_t random_seed, Blob* blob) {
    InitializeWithProperConf(
        ctx, static_cast<const InitializerConf*>(initializer_conf), random_seed,
        blob);
  }

  // initialize blob with model dir
  static void InitializeWithModelDir(DeviceCtx* ctx, int32_t part_id,
                                     int32_t part_num,
                                     const std::string& model_dir, Blob* blob,
                                     const std::string& bn_in_op,
                                     int32_t dim_num, int64_t num_in_each_dim);

  static void OFGemm(DeviceCtx* ctx, enum CBLAS_TRANSPOSE trans_a,
                     enum CBLAS_TRANSPOSE trans_b, const int m, const int n,
                     const int k, const T alpha, const T* a, const T* b,
                     const T beta, T* c) {
    const int lda = (trans_a == CblasNoTrans) ? k : m;
    const int ldb = (trans_b == CblasNoTrans) ? n : k;
    const int ldc = n;

    Gemm(ctx, CblasRowMajor, trans_a, trans_b, m, n, k, alpha, a, lda, b, ldb,
         beta, c, ldc);
  }

  static void OFGemmTrans(DeviceCtx* ctx, enum CBLAS_TRANSPOSE trans_a,
                          enum CBLAS_TRANSPOSE trans_b, const int m,
                          const int n, const int k, const T alpha, const T* a,
                          const T* b, const T beta, T* c) {
    trans_a = (trans_a == CblasNoTrans) ? CblasTrans : CblasNoTrans;
    trans_b = (trans_b == CblasNoTrans) ? CblasTrans : CblasNoTrans;
    OFGemm(ctx, trans_b, trans_a, n, m, k, alpha, b, a, beta, c);
  }

#define GEN_BLOB_GEMM_FUNC(type)                                              \
  static void BlobGemm(DeviceCtx* ctx, enum CBLAS_TRANSPOSE trans_a,          \
                       enum CBLAS_TRANSPOSE trans_b, type alpha, type beta,   \
                       const Blob* a, const Blob* b, Blob* c) {               \
    const int m = c->shape().At(0);                                           \
    const int n = c->shape().Count(1);                                        \
    const int k =                                                             \
        (trans_a == CblasNoTrans) ? a->shape().Count(1) : a->shape().At(0);   \
                                                                              \
    OFGemm(ctx, trans_a, trans_b, m, n, k, alpha, a->dptr<T>(), b->dptr<T>(), \
           beta, c->mut_dptr<T>());                                           \
=======
  static void Initialize(DeviceCtx* ctx, const PbMessage* initializer_conf,
                         uint32_t random_seed, Blob* blob) {
    Initialize(ctx, static_cast<const InitializerConf*>(initializer_conf),
               random_seed, blob);
>>>>>>> e3b01684
  }
  static void Initialize(DeviceCtx* ctx, int32_t part_id, int32_t part_num,
                         const std::string& model_dir, Blob* blob,
                         const std::string& bn_in_op, int32_t dim_num,
                         int64_t num_in_each_dim);
};

using CopyBlobFieldMthd = void (Blob::*)(DeviceCtx*, const Blob*);

template<DeviceType device_type, typename Iter>
void CopyFromIterToIter(DeviceCtx* ctx, Iter& src_it, Iter& dst_it) {
  const char* src_ptr = nullptr;
  size_t src_size = 0;
  char* dst_ptr = nullptr;
  size_t dst_size = 0;
  while (true) {
    if (src_size == 0) { std::tie(src_ptr, src_size) = src_it.GetNext(); }
    if (dst_size == 0) { std::tie(dst_ptr, dst_size) = dst_it.GetNext(); }
    if (src_size == 0) {
      CHECK_EQ(src_size, dst_size);
      break;
    }
    size_t cp_size = std::min(src_size, dst_size);
    if (dst_ptr != nullptr) {
      if (src_ptr != nullptr) {
        Memcpy<device_type>(ctx, dst_ptr, src_ptr, cp_size);
      } else {
        Memset<device_type>(ctx, dst_ptr, 0, cp_size);
      }
      dst_ptr += cp_size;
    }
    if (src_ptr != nullptr) { src_ptr += cp_size; }
    src_size -= cp_size;
    dst_size -= cp_size;
  }
}

class DataContentIterator final {
 public:
  OF_DISALLOW_COPY_AND_MOVE(DataContentIterator);
  DataContentIterator() = delete;
  ~DataContentIterator() = default;

  DataContentIterator(std::function<Blob*(const std::string&)> BnInOp2Blob,
                      const PbRpf<std::string>* bns, int32_t axis) {
    BnInOp2Blob_ = BnInOp2Blob;
    seg_num_ = BnInOp2Blob(bns->Get(0))->shape().Count(0, axis);
    seg_idx_ = 0;
    bns_ = bns;
    bn_idx_ = 0;
    axis_ = axis;
  }

  std::tuple<char*, size_t> GetNext() {
    std::tuple<char*, size_t> ret(nullptr, 0);
    if (seg_idx_ == seg_num_) { return ret; }
    Blob* blob = BnInOp2Blob_(bns_->Get(bn_idx_));
    int64_t elem_num = blob->shape().Count(axis_);
    std::get<1>(ret) = elem_num * GetSizeOfDataType(blob->data_type());
    if (blob->IsColValid()) {
      std::get<0>(ret) = blob->mut_dptr<char>() + seg_idx_ * std::get<1>(ret);
    }
    bn_idx_ += 1;
    if (bn_idx_ == bns_->size()) {
      bn_idx_ = 0;
      seg_idx_ += 1;
    }
    return ret;
  }

  static CopyBlobFieldMthd GetCopyBlobFieldMthd() {
    return &Blob::CopyDataContentFrom;
  }

 private:
  std::function<Blob*(const std::string&)> BnInOp2Blob_;
  int64_t seg_num_;
  int64_t seg_idx_;
  const PbRpf<std::string>* bns_;
  int32_t bn_idx_;
  int32_t axis_;
};

class FieldIterator {
 public:
  OF_DISALLOW_COPY_AND_MOVE(FieldIterator);
  FieldIterator() = delete;
  virtual ~FieldIterator() = default;

  FieldIterator(std::function<Blob*(const std::string&)> BnInOp2Blob,
                const PbRpf<std::string>* bns, int32_t axis) {
    BnInOp2Blob_ = BnInOp2Blob;
    bns_ = bns;
    bn_idx_ = 0;
    if (axis == 0) {
      bn_num_ = bns_->size();
    } else {
      bn_num_ = 1;
    }
  }

  std::tuple<char*, size_t> GetNext() {
    std::tuple<char*, size_t> ret(nullptr, 0);
    if (bn_idx_ == bn_num_) { return ret; }
    Blob* blob = BnInOp2Blob_(bns_->Get(bn_idx_++));
    std::get<0>(ret) = GetMutPtr(blob);
    std::get<1>(ret) = GetSizeOfField(blob);
    return ret;
  }

 protected:
  virtual char* GetMutPtr(Blob* blob) = 0;
  virtual size_t GetSizeOfField(Blob* blob) const = 0;

  std::function<Blob*(const std::string&)> BnInOp2Blob_;
  const PbRpf<std::string>* bns_;
  int32_t bn_idx_;
  int32_t bn_num_;
};

class DataIdIterator final : public FieldIterator {
 public:
  DataIdIterator(std::function<Blob*(const std::string&)> BnInOp2Blob,
                 const PbRpf<std::string>* bns, int32_t axis)
      : FieldIterator(BnInOp2Blob, bns, axis) {}
  static CopyBlobFieldMthd GetCopyBlobFieldMthd() {
    return &Blob::CopyDataIdFrom;
  }

 private:
  char* GetMutPtr(Blob* blob) override { return blob->mut_data_id(); }

  size_t GetSizeOfField(Blob* blob) const override {
    return blob->ByteSizeOfDataIdField();
  }
};

class ColNumIterator final : public FieldIterator {
 public:
  ColNumIterator(std::function<Blob*(const std::string&)> BnInOp2Blob,
                 const PbRpf<std::string>* bns, int32_t axis)
      : FieldIterator(BnInOp2Blob, bns, axis) {}
  static CopyBlobFieldMthd GetCopyBlobFieldMthd() {
    return &Blob::CopyColNumFrom;
  }

 private:
  char* GetMutPtr(Blob* blob) override {
    return reinterpret_cast<char*>(blob->mut_col_num());
  }

  size_t GetSizeOfField(Blob* blob) const override {
    return blob->ByteSizeOfColNumField();
  }
};

}  // namespace oneflow

#endif  // ONEFLOW_CORE_KERNEL_KERNEL_UTIL_H_<|MERGE_RESOLUTION|>--- conflicted
+++ resolved
@@ -113,21 +113,16 @@
     }
     Initialize(ctx, *initializer_conf, random_seed, blob);
   }
-<<<<<<< HEAD
-  static void InitializeWithProperConf(DeviceCtx* ctx,
-                                       const PbMessage* initializer_conf,
-                                       uint32_t random_seed, Blob* blob) {
-    InitializeWithProperConf(
-        ctx, static_cast<const InitializerConf*>(initializer_conf), random_seed,
-        blob);
-  }
-
-  // initialize blob with model dir
-  static void InitializeWithModelDir(DeviceCtx* ctx, int32_t part_id,
-                                     int32_t part_num,
-                                     const std::string& model_dir, Blob* blob,
-                                     const std::string& bn_in_op,
-                                     int32_t dim_num, int64_t num_in_each_dim);
+
+  static void Initialize(DeviceCtx* ctx, const PbMessage* initializer_conf,
+                         uint32_t random_seed, Blob* blob) {
+    Initialize(ctx, static_cast<const InitializerConf*>(initializer_conf),
+               random_seed, blob);
+  }
+  static void Initialize(DeviceCtx* ctx, int32_t part_id, int32_t part_num,
+                         const std::string& model_dir, Blob* blob,
+                         const std::string& bn_in_op, int32_t dim_num,
+                         int64_t num_in_each_dim);
 
   static void OFGemm(DeviceCtx* ctx, enum CBLAS_TRANSPOSE trans_a,
                      enum CBLAS_TRANSPOSE trans_b, const int m, const int n,
@@ -160,18 +155,7 @@
         (trans_a == CblasNoTrans) ? a->shape().Count(1) : a->shape().At(0);   \
                                                                               \
     OFGemm(ctx, trans_a, trans_b, m, n, k, alpha, a->dptr<T>(), b->dptr<T>(), \
-           beta, c->mut_dptr<T>());                                           \
-=======
-  static void Initialize(DeviceCtx* ctx, const PbMessage* initializer_conf,
-                         uint32_t random_seed, Blob* blob) {
-    Initialize(ctx, static_cast<const InitializerConf*>(initializer_conf),
-               random_seed, blob);
->>>>>>> e3b01684
-  }
-  static void Initialize(DeviceCtx* ctx, int32_t part_id, int32_t part_num,
-                         const std::string& model_dir, Blob* blob,
-                         const std::string& bn_in_op, int32_t dim_num,
-                         int64_t num_in_each_dim);
+           beta, c->mut_dptr<T>());
 };
 
 using CopyBlobFieldMthd = void (Blob::*)(DeviceCtx*, const Blob*);
