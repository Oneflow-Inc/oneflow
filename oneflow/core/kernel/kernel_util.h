--- conflicted
+++ resolved
@@ -58,34 +58,6 @@
 template<typename T>
 struct KernelUtil<DeviceType::kCPU, T, typename std::enable_if<IsFloating<T>::value>::type>
     : public CpuKernelUtilIf<T, KernelUtil<DeviceType::kCPU, T>> {
-<<<<<<< HEAD
-  static void Dot(DeviceCtx* ctx, const int n, const T* x, const int incx, const T* y,
-                  const int incy, T* result);
-
-  static void Sqrt(DeviceCtx* ctx, const int64_t n, const T* x, T* y);
-=======
-  static void Axpy(DeviceCtx* ctx, const int n, const T alpha, const T* x, const int incx, T* y,
-                   const int incy);
-
-  static void Addition(DeviceCtx* ctx, const int64_t n, T* out, const T* in_0);
-  static void Addition(DeviceCtx* ctx, const int64_t n, T* out, const T* in_0, const T* in_1);
-  static void Addition(DeviceCtx* ctx, const int64_t n, T* out, const T* in_0, const T* in_1,
-                       const T* in_2);
-  static void Addition(DeviceCtx* ctx, const int64_t n, T* out, const T* in_0, const T* in_1,
-                       const T* in_2, const T* in_3);
-  static void Addition(DeviceCtx* ctx, const int64_t n, T* out, const T* in_0, const T* in_1,
-                       const T* in_2, const T* in_3, const T* in_4);
-  static void Addition(DeviceCtx* ctx, const int64_t n, T* out, const T* in_0, const T* in_1,
-                       const T* in_2, const T* in_3, const T* in_4, const T* in_5);
-  static void Addition(DeviceCtx* ctx, const int64_t n, T* out, const T* in_0, const T* in_1,
-                       const T* in_2, const T* in_3, const T* in_4, const T* in_5, const T* in_6);
-  static void Addition(DeviceCtx* ctx, const int64_t n, T* out, const T* in_0, const T* in_1,
-                       const T* in_2, const T* in_3, const T* in_4, const T* in_5, const T* in_6,
-                       const T* in_7);
-  static void Addition(DeviceCtx* ctx, const int64_t n, T* out, const T* in_0, const T* in_1,
-                       const T* in_2, const T* in_3, const T* in_4, const T* in_5, const T* in_6,
-                       const T* in_7, const T* in_8);
->>>>>>> 840bbe91
 
   static void InitializeWithConf(DeviceCtx* ctx, const InitializerConf& initializer_conf,
                                  uint32_t random_seed, Blob* blob);
@@ -111,36 +83,6 @@
 template<typename T>
 struct KernelUtil<DeviceType::kGPU, T, typename std::enable_if<IsFloating<T>::value>::type>
     : public GpuKernelUtilIf<T, KernelUtil<DeviceType::kGPU, T>> {
-<<<<<<< HEAD
-  static void Dot(DeviceCtx* ctx, const int n, const T* x, const int incx, const T* y,
-                  const int incy, T* result);
-
-  static void Sqrt(DeviceCtx* ctx, const int64_t n, const T* x, T* y);
-=======
-  static void Axpy(DeviceCtx* ctx, const int n, const T alpha, const T* x, const int incx, T* y,
-                   const int incy);
-  static void Axpy(DeviceCtx* ctx, const int n, const T* alpha, const T* x, const int incx, T* y,
-                   const int incy);
-
-  static void Addition(DeviceCtx* ctx, const int64_t n, T* out, const T* in_0);
-  static void Addition(DeviceCtx* ctx, const int64_t n, T* out, const T* in_0, const T* in_1);
-  static void Addition(DeviceCtx* ctx, const int64_t n, T* out, const T* in_0, const T* in_1,
-                       const T* in_2);
-  static void Addition(DeviceCtx* ctx, const int64_t n, T* out, const T* in_0, const T* in_1,
-                       const T* in_2, const T* in_3);
-  static void Addition(DeviceCtx* ctx, const int64_t n, T* out, const T* in_0, const T* in_1,
-                       const T* in_2, const T* in_3, const T* in_4);
-  static void Addition(DeviceCtx* ctx, const int64_t n, T* out, const T* in_0, const T* in_1,
-                       const T* in_2, const T* in_3, const T* in_4, const T* in_5);
-  static void Addition(DeviceCtx* ctx, const int64_t n, T* out, const T* in_0, const T* in_1,
-                       const T* in_2, const T* in_3, const T* in_4, const T* in_5, const T* in_6);
-  static void Addition(DeviceCtx* ctx, const int64_t n, T* out, const T* in_0, const T* in_1,
-                       const T* in_2, const T* in_3, const T* in_4, const T* in_5, const T* in_6,
-                       const T* in_7);
-  static void Addition(DeviceCtx* ctx, const int64_t n, T* out, const T* in_0, const T* in_1,
-                       const T* in_2, const T* in_3, const T* in_4, const T* in_5, const T* in_6,
-                       const T* in_7, const T* in_8);
->>>>>>> 840bbe91
 };
 
 // GPU, Integral
