--- conflicted
+++ resolved
@@ -34,16 +34,10 @@
 
 void AutoMemcpy(DeviceCtx* ctx, void* dst, const void* src, size_t sz,
                 const MemoryCase& dst_mem_case, const MemoryCase& src_mem_case);
-<<<<<<< HEAD
-
-auto AutoMemcpyFn(const MemoryCase& dst_mem_case, const MemoryCase& src_mem_case)
-    -> void (*)(DeviceCtx*, void* dst, const void* src, size_t sz);
-=======
 void AutoMemcpy(DeviceCtx* ctx, Blob* dst, const Blob* src);
 void AutoMemcpy(StreamContext* stream_ctx, void* dst, const void* src, size_t sz,
                 const MemoryCase& dst_mem_case, const MemoryCase& src_mem_case);
 void AutoMemcpy(StreamContext* stream_ctx, Blob* dst, const Blob* src);
->>>>>>> 7388d218
 void SyncAutoMemcpy(DeviceCtx* ctx, void* dst, const void* src, size_t sz,
                     const MemoryCase& dst_mem_case, const MemoryCase& src_mem_case);
 void AutoMemset(DeviceCtx* ctx, void* dst, const char value, size_t sz,
