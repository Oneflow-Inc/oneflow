--- conflicted
+++ resolved
@@ -133,17 +133,10 @@
 
   static void Exp(DeviceCtx* ctx, const int64_t n, const T* x, T* y);
   static void Div(DeviceCtx* ctx, const int64_t n, T* x, const T* alpha);
-<<<<<<< HEAD
-  static void Div(DeviceCtx* ctx, const int64_t n, const T* x, const T* y,
-                  T* z);
-  static void Mul(DeviceCtx* ctx, const int64_t n, const T* x, const T* y,
-                  T* z);
-=======
+  static void Div(DeviceCtx* ctx, const int64_t n, const T* x, const T* y, T* z);
   static void Mul(DeviceCtx* ctx, const int64_t n, const T* x, const T* y, T* z);
->>>>>>> 417759c8
   static void Rsqrt(DeviceCtx* ctx, const int64_t n, T* x, const float epsilon);
-  static void Powx(DeviceCtx* ctx, const int64_t n, const T* x,
-                   const float power, T* y);
+  static void Powx(DeviceCtx* ctx, const int64_t n, const T* x, const float power, T* y);
 
   static void Sigmoid(DeviceCtx* ctx, const int64_t n, const T* x, T* y);
   static void SigmoidBackward(DeviceCtx* ctx, const int64_t n, const T* x, const T* y, const T* dy,
