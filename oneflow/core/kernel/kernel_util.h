#ifndef ONEFLOW_CORE_KERNEL_KERNEL_UTIL_H_
#define ONEFLOW_CORE_KERNEL_KERNEL_UTIL_H_

#include "oneflow/core/common/blas.h"
#include "oneflow/core/common/data_type.h"
#include "oneflow/core/common/str_util.h"
#include "oneflow/core/device/cudnn_util.h"
#include "oneflow/core/job/job_desc.h"
#include "oneflow/core/job/resource.pb.h"
#include "oneflow/core/kernel/kernel_context.h"
#include "oneflow/core/operator/op_conf.pb.h"
#include "oneflow/core/persistence/snapshot.h"
#include "oneflow/core/register/blob.h"

namespace oneflow {

#ifdef WITH_CUDA
template<DeviceType device_type>
struct GetCudaMemcpyKind;
template<>
struct GetCudaMemcpyKind<DeviceType::kCPU> {
  static const cudaMemcpyKind val = cudaMemcpyKind::cudaMemcpyHostToHost;
};
template<>
struct GetCudaMemcpyKind<DeviceType::kGPU> {
  static const cudaMemcpyKind val = cudaMemcpyKind::cudaMemcpyDeviceToDevice;
};
#endif

template<DeviceType device_type>
void Memcpy(DeviceCtx*, void* dst, const void* src, size_t sz
#ifdef WITH_CUDA
            ,
            cudaMemcpyKind kind = GetCudaMemcpyKind<device_type>::val
#endif
);

template<DeviceType device_type>
void Memset(DeviceCtx*, void* dst, const char value, size_t sz);

template<DeviceType device_type, typename T, typename Derived>
struct KernelUtilIf {
  static void BlobGemm(DeviceCtx* ctx, enum CBLAS_TRANSPOSE trans_a,
                       enum CBLAS_TRANSPOSE trans_b, T alpha, T beta,
                       const Blob* a, const Blob* b, Blob* c) {
    const int m = c->shape().At(0);
    const int n = c->shape().Count(1);
    const int k =
        (trans_a == CblasNoTrans) ? a->shape().Count(1) : a->shape().At(0);

    const int lda = (trans_a == CblasNoTrans) ? k : m;
    const int ldb = (trans_b == CblasNoTrans) ? n : k;
    const int ldc = n;

    Derived::Gemm(ctx, CblasRowMajor, trans_a, trans_b, m, n, k, alpha,
                  a->dptr<T>(), lda, b->dptr<T>(), ldb, beta, c->mut_dptr<T>(),
                  ldc);
  }

  static void InitializeWithProperConf(DeviceCtx* ctx,
                                       const InitializerConf* initializer_conf,
                                       uint32_t random_seed, Blob* blob) {
    if (initializer_conf == nullptr) {
      initializer_conf = Global<JobDesc>::Get()->DefaultInitializerConf();
    }
    Derived::InitializeWithConf(ctx, *initializer_conf, random_seed, blob);
  }
  static void InitializeWithProperConf(DeviceCtx* ctx,
                                       const PbMessage* initializer_conf,
                                       uint32_t random_seed, Blob* blob) {
    InitializeWithProperConf(
        ctx, static_cast<const InitializerConf*>(initializer_conf), random_seed,
        blob);
  }
};

template<DeviceType device_type, typename T, typename U = void>
struct KernelUtil;

template<typename T, typename Derived>
struct CpuKernelUtilIf {
  static void Axpy(DeviceCtx* ctx, const int n, const T* alpha, const T* x,
                   const int incx, T* y, const int incy);
  static void Max(DeviceCtx* ctx, const int64_t n, const T* x, T* max_ptr);
  static void Max(DeviceCtx* ctx, const int64_t n, const T* x, T* max_ptr,
                  T* temp_storage, size_t temp_storage_bytes);
  static void Sum(DeviceCtx* ctx, const int64_t n, const T* x, T* sum_ptr);
  static void Sum(DeviceCtx* ctx, const int64_t n, const T* x, T* sum_ptr,
                  T* temp_storage, size_t temp_storage_bytes);
};

template<typename T>
struct KernelUtil<DeviceType::kCPU, T,
                  typename std::enable_if<IsFloating<T>::value>::type>
    : public KernelUtilIf<DeviceType::kCPU, T, KernelUtil<DeviceType::kCPU, T>>,
      public CpuKernelUtilIf<T, KernelUtil<DeviceType::kCPU, T>> {
  static void Dot(DeviceCtx* ctx, const int n, const T* x, const int incx,
                  const T* y, const int incy, T* result);
  static void Copy(DeviceCtx* ctx, const int n, const T* x, const int incx,
                   T* y, const int incy);
  static void Axpy(DeviceCtx* ctx, const int n, const T alpha, const T* x,
                   const int incx, T* y, const int incy);
  static void Scal(DeviceCtx* ctx, const int n, const T alpha, T* x,
                   const int incx);
  static void Scal(DeviceCtx* ctx, const int n, const T* alpha, T* x,
                   const int incx);
  static void Gemv(DeviceCtx* ctx, const enum CBLAS_TRANSPOSE trans, int m,
                   int n, const T alpha, const T* a, int lda, const T* x,
                   const int incx, const T beta, T* y, const int incy);
  static void Gemm(DeviceCtx* ctx, const enum CBLAS_ORDER order,
                   const enum CBLAS_TRANSPOSE trans_a,
                   const enum CBLAS_TRANSPOSE trans_b, const int m, const int n,
                   const int k, const T alpha, const T* a, const int lda,
                   const T* b, const int ldb, const T beta, T* c,
                   const int ldc);

  static void Exp(DeviceCtx* ctx, const int64_t n, const T* x, T* y);
  static void Div(DeviceCtx* ctx, const int64_t n, T* x, const T* alpha);
  static void Mul(DeviceCtx* ctx, const int64_t n, const T* x, const T* y,
                  T* z);

  static void Sigmoid(DeviceCtx* ctx, const int64_t n, const T* x, T* y);
  static void SigmoidBackward(DeviceCtx* ctx, const int64_t n, const T* x,
                              const T* y, const T* dy, T* dx);
  static void TanH(DeviceCtx* ctx, const int64_t n, const T* x, T* y);
  static void TanHBackward(DeviceCtx* ctx, const int64_t n, const T* x,
                           const T* y, const T* dy, T* dx);
  static void Relu(DeviceCtx* ctx, const int64_t n, const T* x, T* y);
  static void ReluBackward(DeviceCtx* ctx, const int64_t n, const T* x,
                           const T* y, const T* dy, T* dx);

  static void InitializeWithConf(DeviceCtx* ctx,
                                 const InitializerConf& initializer_conf,
                                 uint32_t random_seed, Blob* blob);
  static void InitializeWithDir(DeviceCtx* ctx, int32_t part_id,
                                int32_t part_num, const std::string& model_dir,
                                Blob* blob, const std::string& bn_in_op,
                                int32_t dim_num, int64_t num_in_each_dim);
};

template<typename T>
struct KernelUtil<DeviceType::kCPU, T,
                  typename std::enable_if<IsIntegral<T>::value>::type>
    : public KernelUtilIf<DeviceType::kCPU, T, KernelUtil<DeviceType::kCPU, T>>,
      public CpuKernelUtilIf<T, KernelUtil<DeviceType::kCPU, T>> {
  static void Axpy(DeviceCtx* ctx, const int n, const T alpha, const T* x,
                   const int incx, T* y, const int incy);
};

template<typename T, typename Derived>
struct GpuKernelUtilIf {
  static void Max(DeviceCtx* ctx, const int64_t n, const T* x, T* max_ptr,
                  T* temp_storage, size_t temp_storage_bytes);
  static void Sum(DeviceCtx* ctx, const int64_t n, const T* x, T* sum_ptr,
                  T* temp_storage, size_t temp_storage_bytes);
};

template<typename T>
struct KernelUtil<DeviceType::kGPU, T,
                  typename std::enable_if<IsFloating<T>::value>::type>
    : public KernelUtilIf<DeviceType::kGPU, T, KernelUtil<DeviceType::kGPU, T>>,
      public GpuKernelUtilIf<T, KernelUtil<DeviceType::kGPU, T>> {
  static void Dot(DeviceCtx* ctx, const int n, const T* x, const int incx,
                  const T* y, const int incy, T* result);
  static void Copy(DeviceCtx* ctx, const int n, const T* x, const int incx,
                   T* y, const int incy);
  static void Axpy(DeviceCtx* ctx, const int n, const T alpha, const T* x,
                   const int incx, T* y, const int incy);
  static void Axpy(DeviceCtx* ctx, const int n, const T* alpha, const T* x,
                   const int incx, T* y, const int incy);
  static void Scal(DeviceCtx* ctx, const int n, const T alpha, T* x,
                   const int incx);
  static void Scal(DeviceCtx* ctx, const int n, const T* alpha, T* x,
                   const int incx);
  static void Gemv(DeviceCtx* ctx, const enum CBLAS_TRANSPOSE trans, int m,
                   int n, const T alpha, const T* a, int lda, const T* x,
                   const int incx, const T beta, T* y, const int incy);
  static void Gemm(DeviceCtx* ctx, const enum CBLAS_ORDER order,
                   const enum CBLAS_TRANSPOSE trans_a,
                   const enum CBLAS_TRANSPOSE trans_b, const int m, const int n,
                   const int k, const T alpha, const T* a, const int lda,
                   const T* b, const int ldb, const T beta, T* c,
                   const int ldc);

  static void Exp(DeviceCtx* ctx, const int64_t n, const T* x, T* y);
  static void Div(DeviceCtx* ctx, const int64_t n, T* x, const T* alpha);
  static void Mul(DeviceCtx* ctx, const int64_t n, const T* x, const T* y,
                  T* z);

  static void Sigmoid(DeviceCtx* ctx, int64_t n, const T* x, T* y);
  static void SigmoidBackward(DeviceCtx* ctx, const int64_t n, const T* x,
                              const T* y, const T* dy, T* dx);
  static void TanH(DeviceCtx* ctx, int64_t n, const T* x, T* y);
  static void TanHBackward(DeviceCtx* ctx, const int64_t n, const T* x,
                           const T* y, const T* dy, T* dx);
  static void Relu(DeviceCtx* ctx, int64_t n, const T* x, T* y);
  static void ReluBackward(DeviceCtx* ctx, const int64_t n, const T* x,
                           const T* y, const T* dy, T* dx);

  static void InitializeWithConf(DeviceCtx* ctx,
                                 const InitializerConf& initializer_conf,
                                 uint32_t random_seed, Blob* blob);
  static void InitializeWithDir(DeviceCtx* ctx, int32_t part_id,
                                int32_t part_num, const std::string& model_dir,
                                Blob* blob, const std::string& bn_in_op,
                                int32_t dim_num, int64_t num_in_each_dim);
};

template<typename T>
struct KernelUtil<DeviceType::kGPU, T,
                  typename std::enable_if<IsIntegral<T>::value>::type>
    : public KernelUtilIf<DeviceType::kGPU, T, KernelUtil<DeviceType::kGPU, T>>,
      public GpuKernelUtilIf<T, KernelUtil<DeviceType::kGPU, T>> {
  static void Axpy(DeviceCtx* ctx, const int n, const T alpha, const T* x,
                   const int incx, T* y, const int incy) {
    TODO();
  }
<<<<<<< HEAD

  static void Initialize(DeviceCtx* ctx, const PbMessage* initializer_conf,
                         uint32_t random_seed, Blob* blob) {
    Initialize(ctx, static_cast<const InitializerConf*>(initializer_conf),
               random_seed, blob);
  }
  static void Initialize(DeviceCtx* ctx, int32_t part_id, int32_t part_num,
                         const std::string& model_dir, Blob* blob,
                         const std::string& bn_in_op, int32_t dim_num,
                         int64_t num_in_each_dim);

  static void OFGemm(DeviceCtx* ctx, enum CBLAS_TRANSPOSE trans_a,
                     enum CBLAS_TRANSPOSE trans_b, const int m, const int n,
                     const int k, const T alpha, const T* a, const T* b,
                     const T beta, T* c) {
    const int lda = (trans_a == CblasNoTrans) ? k : m;
    const int ldb = (trans_b == CblasNoTrans) ? n : k;
    const int ldc = n;

    Gemm(ctx, CblasRowMajor, trans_a, trans_b, m, n, k, alpha, a, lda, b, ldb,
         beta, c, ldc);
  }

  static void OFGemmTrans(DeviceCtx* ctx, enum CBLAS_TRANSPOSE trans_a,
                          enum CBLAS_TRANSPOSE trans_b, const int m,
                          const int n, const int k, const T alpha, const T* a,
                          const T* b, const T beta, T* c) {
    trans_a = (trans_a == CblasNoTrans) ? CblasTrans : CblasNoTrans;
    trans_b = (trans_b == CblasNoTrans) ? CblasTrans : CblasNoTrans;
    OFGemm(ctx, trans_b, trans_a, n, m, k, alpha, b, a, beta, c);
  }

#define GEN_BLOB_GEMM_FUNC(type)                                              \
  static void BlobGemm(DeviceCtx* ctx, enum CBLAS_TRANSPOSE trans_a,          \
                       enum CBLAS_TRANSPOSE trans_b, type alpha, type beta,   \
                       const Blob* a, const Blob* b, Blob* c) {               \
    const int m = c->shape().At(0);                                           \
    const int n = c->shape().Count(1);                                        \
    const int k =                                                             \
        (trans_a == CblasNoTrans) ? a->shape().Count(1) : a->shape().At(0);   \
                                                                              \
    OFGemm(ctx, trans_a, trans_b, m, n, k, alpha, a->dptr<T>(), b->dptr<T>(), \
           beta, c->mut_dptr<T>());
=======
};

template<DeviceType device_type, typename T>
struct KernelUtil<device_type, T,
                  typename std::enable_if<std::is_same<T, char>::value>::type> {
  static void Axpy(DeviceCtx* ctx, const int n, const T alpha, const T* x,
                   const int incx, T* y, const int incy) {
    UNIMPLEMENTED();
  }
>>>>>>> 16795696
};

using CopyBlobFieldMthd = void (Blob::*)(DeviceCtx*, const Blob*);

template<DeviceType device_type, typename Iter>
void CopyFromIterToIter(DeviceCtx* ctx, Iter& src_it, Iter& dst_it) {
  const char* src_ptr = nullptr;
  size_t src_size = 0;
  char* dst_ptr = nullptr;
  size_t dst_size = 0;
  while (true) {
    if (src_size == 0) { std::tie(src_ptr, src_size) = src_it.GetNext(); }
    if (dst_size == 0) { std::tie(dst_ptr, dst_size) = dst_it.GetNext(); }
    if (src_size == 0) {
      CHECK_EQ(src_size, dst_size);
      break;
    }
    size_t cp_size = std::min(src_size, dst_size);
    if (dst_ptr != nullptr) {
      if (src_ptr != nullptr) {
        Memcpy<device_type>(ctx, dst_ptr, src_ptr, cp_size);
      } else {
        Memset<device_type>(ctx, dst_ptr, 0, cp_size);
      }
      dst_ptr += cp_size;
    }
    if (src_ptr != nullptr) { src_ptr += cp_size; }
    src_size -= cp_size;
    dst_size -= cp_size;
  }
}

class DataContentIterator final {
 public:
  OF_DISALLOW_COPY_AND_MOVE(DataContentIterator);
  DataContentIterator() = delete;
  ~DataContentIterator() = default;

  DataContentIterator(std::function<Blob*(const std::string&)> BnInOp2Blob,
                      const PbRpf<std::string>* bns, int32_t axis) {
    BnInOp2Blob_ = BnInOp2Blob;
    seg_num_ = BnInOp2Blob(bns->Get(0))->shape().Count(0, axis);
    seg_idx_ = 0;
    bns_ = bns;
    bn_idx_ = 0;
    axis_ = axis;
  }

  std::tuple<char*, size_t> GetNext() {
    std::tuple<char*, size_t> ret(nullptr, 0);
    if (seg_idx_ == seg_num_) { return ret; }
    Blob* blob = BnInOp2Blob_(bns_->Get(bn_idx_));
    int64_t elem_num = blob->shape().Count(axis_);
    std::get<1>(ret) = elem_num * GetSizeOfDataType(blob->data_type());
    if (blob->IsColValid()) {
      std::get<0>(ret) = blob->mut_dptr<char>() + seg_idx_ * std::get<1>(ret);
    }
    bn_idx_ += 1;
    if (bn_idx_ == bns_->size()) {
      bn_idx_ = 0;
      seg_idx_ += 1;
    }
    return ret;
  }

  static CopyBlobFieldMthd GetCopyBlobFieldMthd() {
    return &Blob::CopyDataContentFrom;
  }

 private:
  std::function<Blob*(const std::string&)> BnInOp2Blob_;
  int64_t seg_num_;
  int64_t seg_idx_;
  const PbRpf<std::string>* bns_;
  int32_t bn_idx_;
  int32_t axis_;
};

class FieldIterator {
 public:
  OF_DISALLOW_COPY_AND_MOVE(FieldIterator);
  FieldIterator() = delete;
  virtual ~FieldIterator() = default;

  FieldIterator(std::function<Blob*(const std::string&)> BnInOp2Blob,
                const PbRpf<std::string>* bns, int32_t axis) {
    BnInOp2Blob_ = BnInOp2Blob;
    bns_ = bns;
    bn_idx_ = 0;
    if (axis == 0) {
      bn_num_ = bns_->size();
    } else {
      bn_num_ = 1;
    }
  }

  std::tuple<char*, size_t> GetNext() {
    std::tuple<char*, size_t> ret(nullptr, 0);
    if (bn_idx_ == bn_num_) { return ret; }
    Blob* blob = BnInOp2Blob_(bns_->Get(bn_idx_++));
    std::get<0>(ret) = GetMutPtr(blob);
    std::get<1>(ret) = GetSizeOfField(blob);
    return ret;
  }

 protected:
  virtual char* GetMutPtr(Blob* blob) = 0;
  virtual size_t GetSizeOfField(Blob* blob) const = 0;

  std::function<Blob*(const std::string&)> BnInOp2Blob_;
  const PbRpf<std::string>* bns_;
  int32_t bn_idx_;
  int32_t bn_num_;
};

class DataIdIterator final : public FieldIterator {
 public:
  DataIdIterator(std::function<Blob*(const std::string&)> BnInOp2Blob,
                 const PbRpf<std::string>* bns, int32_t axis)
      : FieldIterator(BnInOp2Blob, bns, axis) {}
  static CopyBlobFieldMthd GetCopyBlobFieldMthd() {
    return &Blob::CopyDataIdFrom;
  }

 private:
  char* GetMutPtr(Blob* blob) override { return blob->mut_data_id(); }

  size_t GetSizeOfField(Blob* blob) const override {
    return blob->ByteSizeOfDataIdField();
  }
};

class ColNumIterator final : public FieldIterator {
 public:
  ColNumIterator(std::function<Blob*(const std::string&)> BnInOp2Blob,
                 const PbRpf<std::string>* bns, int32_t axis)
      : FieldIterator(BnInOp2Blob, bns, axis) {}
  static CopyBlobFieldMthd GetCopyBlobFieldMthd() {
    return &Blob::CopyColNumFrom;
  }

 private:
  char* GetMutPtr(Blob* blob) override {
    return reinterpret_cast<char*>(blob->mut_col_num());
  }

  size_t GetSizeOfField(Blob* blob) const override {
    return blob->ByteSizeOfColNumField();
  }
};

}  // namespace oneflow

#endif  // ONEFLOW_CORE_KERNEL_KERNEL_UTIL_H_<|MERGE_RESOLUTION|>--- conflicted
+++ resolved
@@ -40,6 +40,27 @@
 
 template<DeviceType device_type, typename T, typename Derived>
 struct KernelUtilIf {
+  static void OFGemm(DeviceCtx* ctx, enum CBLAS_TRANSPOSE trans_a,
+                     enum CBLAS_TRANSPOSE trans_b, const int m, const int n,
+                     const int k, const T alpha, const T* a, const T* b,
+                     const T beta, T* c) {
+    const int lda = (trans_a == CblasNoTrans) ? k : m;
+    const int ldb = (trans_b == CblasNoTrans) ? n : k;
+    const int ldc = n;
+
+    Derived::Gemm(ctx, CblasRowMajor, trans_a, trans_b, m, n, k, alpha, a, lda,
+                  b, ldb, beta, c, ldc);
+  }
+
+  static void OFGemmTrans(DeviceCtx* ctx, enum CBLAS_TRANSPOSE trans_a,
+                          enum CBLAS_TRANSPOSE trans_b, const int m,
+                          const int n, const int k, const T alpha, const T* a,
+                          const T* b, const T beta, T* c) {
+    trans_a = (trans_a == CblasNoTrans) ? CblasTrans : CblasNoTrans;
+    trans_b = (trans_b == CblasNoTrans) ? CblasTrans : CblasNoTrans;
+    OFGemm(ctx, trans_b, trans_a, n, m, k, alpha, b, a, beta, c);
+  }
+
   static void BlobGemm(DeviceCtx* ctx, enum CBLAS_TRANSPOSE trans_a,
                        enum CBLAS_TRANSPOSE trans_b, T alpha, T beta,
                        const Blob* a, const Blob* b, Blob* c) {
@@ -48,13 +69,8 @@
     const int k =
         (trans_a == CblasNoTrans) ? a->shape().Count(1) : a->shape().At(0);
 
-    const int lda = (trans_a == CblasNoTrans) ? k : m;
-    const int ldb = (trans_b == CblasNoTrans) ? n : k;
-    const int ldc = n;
-
-    Derived::Gemm(ctx, CblasRowMajor, trans_a, trans_b, m, n, k, alpha,
-                  a->dptr<T>(), lda, b->dptr<T>(), ldb, beta, c->mut_dptr<T>(),
-                  ldc);
+    OFGemm(ctx, trans_a, trans_b, m, n, k, alpha, a->dptr<T>(), b->dptr<T>(),
+           beta, c->mut_dptr<T>());
   }
 
   static void InitializeWithProperConf(DeviceCtx* ctx,
@@ -215,51 +231,6 @@
                    const int incx, T* y, const int incy) {
     TODO();
   }
-<<<<<<< HEAD
-
-  static void Initialize(DeviceCtx* ctx, const PbMessage* initializer_conf,
-                         uint32_t random_seed, Blob* blob) {
-    Initialize(ctx, static_cast<const InitializerConf*>(initializer_conf),
-               random_seed, blob);
-  }
-  static void Initialize(DeviceCtx* ctx, int32_t part_id, int32_t part_num,
-                         const std::string& model_dir, Blob* blob,
-                         const std::string& bn_in_op, int32_t dim_num,
-                         int64_t num_in_each_dim);
-
-  static void OFGemm(DeviceCtx* ctx, enum CBLAS_TRANSPOSE trans_a,
-                     enum CBLAS_TRANSPOSE trans_b, const int m, const int n,
-                     const int k, const T alpha, const T* a, const T* b,
-                     const T beta, T* c) {
-    const int lda = (trans_a == CblasNoTrans) ? k : m;
-    const int ldb = (trans_b == CblasNoTrans) ? n : k;
-    const int ldc = n;
-
-    Gemm(ctx, CblasRowMajor, trans_a, trans_b, m, n, k, alpha, a, lda, b, ldb,
-         beta, c, ldc);
-  }
-
-  static void OFGemmTrans(DeviceCtx* ctx, enum CBLAS_TRANSPOSE trans_a,
-                          enum CBLAS_TRANSPOSE trans_b, const int m,
-                          const int n, const int k, const T alpha, const T* a,
-                          const T* b, const T beta, T* c) {
-    trans_a = (trans_a == CblasNoTrans) ? CblasTrans : CblasNoTrans;
-    trans_b = (trans_b == CblasNoTrans) ? CblasTrans : CblasNoTrans;
-    OFGemm(ctx, trans_b, trans_a, n, m, k, alpha, b, a, beta, c);
-  }
-
-#define GEN_BLOB_GEMM_FUNC(type)                                              \
-  static void BlobGemm(DeviceCtx* ctx, enum CBLAS_TRANSPOSE trans_a,          \
-                       enum CBLAS_TRANSPOSE trans_b, type alpha, type beta,   \
-                       const Blob* a, const Blob* b, Blob* c) {               \
-    const int m = c->shape().At(0);                                           \
-    const int n = c->shape().Count(1);                                        \
-    const int k =                                                             \
-        (trans_a == CblasNoTrans) ? a->shape().Count(1) : a->shape().At(0);   \
-                                                                              \
-    OFGemm(ctx, trans_a, trans_b, m, n, k, alpha, a->dptr<T>(), b->dptr<T>(), \
-           beta, c->mut_dptr<T>());
-=======
 };
 
 template<DeviceType device_type, typename T>
@@ -269,7 +240,6 @@
                    const int incx, T* y, const int incy) {
     UNIMPLEMENTED();
   }
->>>>>>> 16795696
 };
 
 using CopyBlobFieldMthd = void (Blob::*)(DeviceCtx*, const Blob*);
