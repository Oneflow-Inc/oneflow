--- conflicted
+++ resolved
@@ -3,13 +3,8 @@
 
 namespace oneflow {
 
-<<<<<<< HEAD
-template<DeviceType device_type, typename T>
-void MultinomialLogisticLossKernel<device_type, T>::Forward(
-=======
 template<DeviceType device_type, typename PredType, typename LabelType>
 void MultinomialLogisticLossKernel<device_type, PredType, LabelType>::Forward(
->>>>>>> 602e312d
     const KernelCtx& ctx,
     std::function<Blob*(const std::string&)> BnInOp2BlobPtr) const {
   const Blob* prediction = BnInOp2BlobPtr("prediction");
@@ -17,26 +12,6 @@
   Blob* loss = BnInOp2BlobPtr("loss");
   Blob* loss_buff = BnInOp2BlobPtr("loss_buffer");
 
-<<<<<<< HEAD
-  MultinomialLogisticLossKernelUtil<device_type, T>::Forward(
-      ctx.device_ctx, prediction->shape().At(0), prediction->shape().At(1),
-      prediction->dptr<T>(), label->dptr<int32_t>(), loss->mut_dptr<T>(),
-      loss_buff->mut_dptr<T>());
-
-  Blob* prediction_diff = BnInOp2BlobPtr(GenDiffBn("prediction"));
-  if (prediction_diff != nullptr) {
-    Memset<device_type>(ctx.device_ctx, prediction_diff->mut_dptr<T>(), 0,
-                        prediction_diff->TotalByteSize());
-    MultinomialLogisticLossKernelUtil<device_type, T>::Backward(
-        ctx.device_ctx, prediction->shape().At(0), prediction->shape().At(1),
-        prediction->dptr<T>(), label->dptr<int32_t>(),
-        prediction_diff->mut_dptr<T>());
-  }
-}
-
-template<typename T>
-class MultinomialLogisticLossKernelUtil<DeviceType::kCPU, T> final {
-=======
   MultinomialLogisticLossKernelUtil<device_type, PredType, LabelType>::Forward(
       ctx.device_ctx, prediction->shape().At(0), prediction->shape().At(1),
       prediction->dptr<PredType>(), label->dptr<LabelType>(),
@@ -57,20 +32,11 @@
 template<typename PredType, typename LabelType>
 class MultinomialLogisticLossKernelUtil<DeviceType::kCPU, PredType, LabelType>
     final {
->>>>>>> 602e312d
  public:
   OF_DISALLOW_COPY_AND_MOVE(MultinomialLogisticLossKernelUtil);
   MultinomialLogisticLossKernelUtil() = delete;
 
   static void Forward(DeviceCtx* ctx, const int64_t instance_num,
-<<<<<<< HEAD
-                      const int64_t num_of_classes, const T* prediction,
-                      const int32_t* labels, T* loss, T* loss_buff) {
-    ctx->cpu_stream()->SendWork([=]() {
-      loss[0] = 0;
-      for (int64_t i = 0; i < instance_num; ++i) {
-        T prob =
-=======
                       const int64_t num_of_classes, const PredType* prediction,
                       const LabelType* labels, PredType* loss,
                       PredType* loss_buff) {
@@ -78,7 +44,6 @@
       loss[0] = 0;
       for (int64_t i = 0; i < instance_num; ++i) {
         PredType prob =
->>>>>>> 602e312d
             prediction[i * num_of_classes + static_cast<int64_t>(labels[i])];
         loss[0] -= SAFE_LOG(prob);
       }
@@ -86,14 +51,6 @@
   }
 
   static void Backward(DeviceCtx* ctx, const int64_t instance_num,
-<<<<<<< HEAD
-                       const int64_t num_of_classes, const T* prediction,
-                       const int32_t* labels, T* prediction_diff) {
-    ctx->cpu_stream()->SendWork([=]() {
-      for (int64_t i = 0; i < instance_num; ++i) {
-        int64_t label = static_cast<int64_t>(labels[i]);
-        T prob = MAX_WITH_LOG_THRESHOLD(prediction[i * num_of_classes + label]);
-=======
                        const int64_t num_of_classes, const PredType* prediction,
                        const LabelType* labels, PredType* prediction_diff) {
     ctx->cpu_stream()->SendWork([=]() {
@@ -101,7 +58,6 @@
         int64_t label = static_cast<int64_t>(labels[i]);
         PredType prob =
             MAX_WITH_LOG_THRESHOLD(prediction[i * num_of_classes + label]);
->>>>>>> 602e312d
         prediction_diff[i * num_of_classes + label] = -1 / prob;
       }
     });
@@ -112,16 +68,6 @@
 
 template<DeviceType device_type>
 Kernel* CreateMultinomialLogisticLossKernel(const OperatorConf& op_conf) {
-<<<<<<< HEAD
-  static const HashMap<int, std::function<Kernel*()>> data_type2creator = {
-#define MULTINOMIAL_LOGISTIC_LOSS_KERNEL_ENTRY(type_cpp, type_proto) \
-  {type_proto,                                                       \
-   []() { return new MultinomialLogisticLossKernel<device_type, type_cpp>; }},
-      OF_PP_FOR_EACH_TUPLE(MULTINOMIAL_LOGISTIC_LOSS_KERNEL_ENTRY,
-                           FLOATING_DATA_TYPE_SEQ)};
-  return data_type2creator.at(
-      op_conf.multinomial_logistic_loss_conf().prediction().data_type())();
-=======
   static const HashMap<std::string, std::function<Kernel*()>>
       data_type2creator = {
 #define MULTI_LOG_LOSS_KERNEL_ENTRY(data_type_pair, label_type_pair) \
@@ -138,7 +84,6 @@
   return data_type2creator.at(GetHashKey(
       op_conf.multinomial_logistic_loss_conf().prediction().data_type(),
       op_conf.multinomial_logistic_loss_conf().label().data_type()))();
->>>>>>> 602e312d
 }
 
 }  // namespace
