--- conflicted
+++ resolved
@@ -36,13 +36,8 @@
 #undef MAKE_INITIALIZE_SWITCH_ENTRY
 };
 
-<<<<<<< HEAD
-const cfg::ParallelDistribution& GetParallelDistribution(const KernelConf& kernel_conf,
-                                                         const std::string& bn_in_op) {
-=======
 const cfg::ParallelDistribution GetParallelDistribution(const KernelConf& kernel_conf,
                                                         const std::string& bn_in_op) {
->>>>>>> 041b8354
   const auto& parallel_distribution_map =
       kernel_conf.op_attribute().parallel_distribution_signature().bn_in_op2parallel_distribution();
   const auto& it = parallel_distribution_map.find(bn_in_op);
