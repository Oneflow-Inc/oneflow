/*
Copyright 2020 The OneFlow Authors. All rights reserved.

Licensed under the Apache License, Version 2.0 (the "License");
you may not use this file except in compliance with the License.
You may obtain a copy of the License at

    http://www.apache.org/licenses/LICENSE-2.0

Unless required by applicable law or agreed to in writing, software
distributed under the License is distributed on an "AS IS" BASIS,
WITHOUT WARRANTIES OR CONDITIONS OF ANY KIND, either express or implied.
See the License for the specific language governing permissions and
limitations under the License.
*/
#include "oneflow/core/control/global_process_ctx.h"
#include "oneflow/core/kernel/kernel.h"
#include "oneflow/core/register/tensor_slice_copier.h"
#include "oneflow/core/device/cpu_device_context.h"
#include "oneflow/core/common/nd_index_offset_helper.h"
#include "oneflow/core/job/nd_sbp_util.h"

namespace oneflow {

namespace {

template<typename T>
void InitializeWithConf(const InitializerConf& conf, const uint32_t random_seed, Blob* blob) {
  KernelUtil<DeviceType::kCPU, T>::InitializeWithConf(nullptr, conf, random_seed, blob);
}

struct InitializeWithConfUtil final {
#define MAKE_INITIALIZE_SWITCH_ENTRY(func_name, T) func_name<T>
  DEFINE_STATIC_SWITCH_FUNC(void, InitializeWithConf, MAKE_INITIALIZE_SWITCH_ENTRY,
                            MAKE_DATA_TYPE_CTRV_SEQ(ARITHMETIC_DATA_TYPE_SEQ));
#undef MAKE_INITIALIZE_SWITCH_ENTRY
};

cfg::NdSbp GetNdSbp(const KernelConf& kernel_conf,
                                                  const std::string& bn_in_op) {
<<<<<<< HEAD
  const auto& parallel_distribution_map =
      kernel_conf.op_attribute().parallel_distribution_signature().bn_in_op2parallel_distribution();
  const auto& it = parallel_distribution_map.find(bn_in_op);
  CHECK(it != parallel_distribution_map.end());
  return cfg::NdSbp(it->second);
=======
  const auto& nd_sbp_map = kernel_conf.op_attribute().nd_sbp_signature().bn_in_op2nd_sbp();
  const auto& it = nd_sbp_map.find(bn_in_op);
  CHECK(it != nd_sbp_map.end());
  return cfg::ParallelDistribution(it->second);
>>>>>>> 131d3bb4
}

class OnDemandHostBlob final {
 public:
  OF_DISALLOW_COPY_AND_MOVE(OnDemandHostBlob);
  explicit OnDemandHostBlob(const Blob* like) {
    Shape shape;
    like->shape().ToShape(&shape);
    blob_desc_.reset(new BlobDesc(shape, like->data_type()));
    Init();
  }
  explicit OnDemandHostBlob(const BlobDesc& blob_desc) {
    blob_desc_.reset(new BlobDesc(blob_desc));
    Init();
  }
  explicit OnDemandHostBlob(const Shape& shape, DataType data_type) {
    blob_desc_.reset(new BlobDesc(shape, data_type));
    Init();
  }
  ~OnDemandHostBlob() = default;

  Blob* blob() const { return blob_.get(); }

 private:
  void Init() {
    header.resize(blob_desc_->AlignedByteSizeOfBlobHeader());
    data.resize(blob_desc_->AlignedByteSizeOfBlobBody());
    MemoryCase host_mem_case;
    host_mem_case.mutable_host_mem();
    blob_.reset(new Blob(host_mem_case, blob_desc_.get(), header.data(), data.data()));
  }

  std::vector<char> header;
  std::vector<char> data;
  std::unique_ptr<Blob> blob_;
  std::unique_ptr<const BlobDesc> blob_desc_;
};

template<DeviceType device_type>
void SyncCopyToHost(DeviceCtx* ctx, const void* src, void* dst, size_t size);

template<>
void SyncCopyToHost<DeviceType::kCPU>(DeviceCtx* ctx, const void* src, void* dst, size_t size) {
  std::memcpy(dst, src, size);
}

#ifdef WITH_CUDA
template<>
void SyncCopyToHost<DeviceType::kGPU>(DeviceCtx* ctx, const void* src, void* dst, size_t size) {
  OF_CUDA_CHECK(cudaStreamSynchronize(ctx->cuda_stream()));
  OF_CUDA_CHECK(cudaMemcpyAsync(dst, src, size, cudaMemcpyDefault, ctx->cuda_stream()));
  OF_CUDA_CHECK(cudaStreamSynchronize(ctx->cuda_stream()));
}
#endif

template<DeviceType device_type>
void SyncCopyToDevice(DeviceCtx* ctx, const void* src, void* dst, size_t size);

template<>
void SyncCopyToDevice<DeviceType::kCPU>(DeviceCtx* ctx, const void* src, void* dst, size_t size) {
  std::memcpy(dst, src, size);
}

#ifdef WITH_CUDA
template<>
void SyncCopyToDevice<DeviceType::kGPU>(DeviceCtx* ctx, const void* src, void* dst, size_t size) {
  OF_CUDA_CHECK(cudaStreamSynchronize(ctx->cuda_stream()));
  OF_CUDA_CHECK(cudaMemcpyAsync(dst, src, size, cudaMemcpyDefault, ctx->cuda_stream()));
  OF_CUDA_CHECK(cudaStreamSynchronize(ctx->cuda_stream()));
}
#endif

template<DeviceType device_type>
std::string SyncReadStringFromBlob(DeviceCtx* ctx, const Blob* blob) {
  std::vector<char> content;
  const int64_t size = blob->shape().elem_cnt();
  content.resize(size);
  SyncCopyToHost<device_type>(ctx, blob->dptr(), content.data(), size);
  return std::string(content.data(), content.size());
}

std::string GetTmpPartKey(const std::string& base, const int64_t parallel_id,
                          const int64_t parallel_num) {
  return "tmp-part-" + std::to_string(parallel_id) + "-" + std::to_string(parallel_num) + "-"
         + base;
}

std::string GetTmpPartKey(const std::string& base, const ParallelContext& parallel_ctx) {
  return GetTmpPartKey(base, parallel_ctx.parallel_id(), parallel_ctx.parallel_num());
}

void HostSliceCopy(Blob* dst, const TensorSliceView& dst_slice, const Blob* src,
                   const TensorSliceView& src_slice) {
  CpuDeviceCtx cpu_device_ctx;
  std::unique_ptr<MemoryCopier> host_memory_copier(NewDefaultMemoryCopier(DeviceType::kCPU));
  TensorSliceCopier copier(dst_slice, src_slice, dst->data_type());
  copier.Copy(&cpu_device_ctx, *host_memory_copier, dst, src);
}

template<DeviceType device_type>
class AutoSyncBlobAccessor final {
 public:
  OF_DISALLOW_COPY_AND_MOVE(AutoSyncBlobAccessor);
  AutoSyncBlobAccessor(DeviceCtx* ctx, Blob* underlying, bool read_sync, bool write_sync)
      : device_ctx_(ctx),
        underlying_(underlying),
        read_sync_(read_sync),
        write_sync_(write_sync),
        host_blob_(underlying) {
    if (read_sync_) {
      SyncCopyToHost<device_type>(device_ctx_, underlying_->dptr(), host_blob_.blob()->mut_dptr(),
                                  underlying_->ByteSizeOfBlobBody());
    }
  }
  ~AutoSyncBlobAccessor() {
    if (write_sync_) {
      SyncCopyToDevice<device_type>(device_ctx_, host_blob_.blob()->dptr(), underlying_->mut_dptr(),
                                    underlying_->ByteSizeOfBlobBody());
    }
  }

  Blob* host_blob() { return host_blob_.blob(); }

 private:
  DeviceCtx* device_ctx_;
  Blob* underlying_;
  bool read_sync_;
  bool write_sync_;
  OnDemandHostBlob host_blob_;
};

template<>
class AutoSyncBlobAccessor<DeviceType::kCPU> final {
 public:
  OF_DISALLOW_COPY_AND_MOVE(AutoSyncBlobAccessor);
  AutoSyncBlobAccessor(DeviceCtx* ctx, Blob* underlying, bool read_sync, bool write_sync)
      : underlying_(underlying) {}
  ~AutoSyncBlobAccessor() = default;

  Blob* host_blob() { return underlying_; }

 private:
  Blob* underlying_;
};

}  // namespace

template<DeviceType device_type>
class ModelInitV2Kernel final : public KernelIf<device_type> {
 public:
  OF_DISALLOW_COPY_AND_MOVE(ModelInitV2Kernel);
  ModelInitV2Kernel() = default;
  ~ModelInitV2Kernel() override = default;

 private:
  void VirtualKernelInit() override {
    const ParallelContext& parallel_ctx = this->kernel_conf().parallel_ctx();
    const auto& hierarchy =
        ParallelDesc(
            this->kernel_conf().op_attribute().parallel_conf_signature().op_parallel_conf())
            .hierarchy();
    NdIndexOffsetHelper<int64_t, SHAPE_MAX_AXIS_SIZE> hierarchy_index_helper(
        hierarchy->dim_vec().data(), hierarchy->NumAxes());
    std::vector<int64_t> parallel_rank(SHAPE_MAX_AXIS_SIZE);
    hierarchy_index_helper.OffsetToNdIndex(parallel_ctx.parallel_id(), parallel_rank.data());
    const auto& model_init_v2_conf = this->op_conf().model_init_v2_conf();
    const int64_t num_var = model_init_v2_conf.variable_op_name_size();
    CHECK_EQ(model_init_v2_conf.ref_size(), num_var);
    CHECK_EQ(model_init_v2_conf.original_variable_conf_size(), num_var);
    seeds_.reserve(num_var);
    tensor_slice_views_.reserve(num_var);
    FOR_RANGE(int64_t, i, 0, num_var) {
      int64_t seed_num = 1;
      int64_t seed_offset = 0;
      const auto& original_variable_conf = model_init_v2_conf.original_variable_conf(i);
<<<<<<< HEAD
      const cfg::NdSbp& parallel_distribution =
          GetNdSbp(this->kernel_conf(), GenRepeatedBn("ref", i));
=======
      const cfg::ParallelDistribution& nd_sbp =
          GetParallelDistribution(this->kernel_conf(), GenRepeatedBn("ref", i));
>>>>>>> 131d3bb4
      FOR_RANGE(int64_t, j, 0, hierarchy->NumAxes()) {
        cfg::SbpParallel sbp_parallel = nd_sbp.sbp_parallel(j);
        CHECK(sbp_parallel.has_split_parallel() || sbp_parallel.has_broadcast_parallel());
        if (sbp_parallel.has_split_parallel()) {
          seed_num *= hierarchy->At(j);
          seed_offset = seed_offset * hierarchy->At(j) + parallel_rank.at(j);
        }
      }
      std::seed_seq seq{original_variable_conf.random_seed()};
      std::vector<int64_t> seeds(seed_num);
      seq.generate(seeds.begin(), seeds.end());
      seeds_.push_back(seeds.at(seed_offset));
      const Shape logical_blob_shape(original_variable_conf.shape());
      tensor_slice_views_.push_back(GetTensorSliceView4ParallelId(
          *hierarchy, nd_sbp, logical_blob_shape, parallel_ctx.parallel_id()));
    }
  }
  void Forward(const KernelCtx& ctx,
               const std::function<Blob*(const std::string&)>& BnInOp2Blob) const override {
    ForwardDataContent(ctx, BnInOp2Blob);
  }
  void ForwardDataContent(
      const KernelCtx& ctx,
      const std::function<Blob*(const std::string&)>& BnInOp2Blob) const override {
    const ModelInitV2OpConf& conf = this->op_conf().model_init_v2_conf();

    FOR_RANGE(int64_t, i, 0, conf.variable_op_name_size()) {
      Blob* ref = BnInOp2Blob(GenRepeatedBn("ref", i));
      const DataType data_type = ref->data_type();
      const VariableOpConf& original_variable_conf = conf.original_variable_conf(i);
      AutoSyncBlobAccessor<device_type> ref_accessor(ctx.device_ctx, ref, false, true);
      if (original_variable_conf.has_initializer()) {
        std::mt19937 random_seed_gen(seeds_.at(i));
        InitializeWithConfUtil::SwitchInitializeWithConf(
            SwitchCase(data_type), original_variable_conf.initializer(), random_seed_gen(),
            ref_accessor.host_blob());
      } else if (original_variable_conf.has_initialize_with_snapshot()) {
        const auto& snapshot_conf = original_variable_conf.initialize_with_snapshot();
        const std::string& var_lbn =
            GenLogicalBlobName(conf.variable_op_name(i), original_variable_conf.out());
        const std::string key = snapshot_conf.has_key() ? snapshot_conf.key() : var_lbn;
        const Shape logical_blob_shape(original_variable_conf.shape());
        const SnapshotReader reader(snapshot_conf.path());
        reader.Read(key, logical_blob_shape, tensor_slice_views_.at(i), ref_accessor.host_blob());
      } else {
        UNIMPLEMENTED();
      }
    }
  }

  std::vector<int64_t> seeds_;
  std::vector<TensorSliceView> tensor_slice_views_;
};

ADD_DEVICE_TYPE_KERNEL_CREATOR(OperatorConf::kModelInitV2Conf, ModelInitV2Kernel);

template<DeviceType device_type>
class ModelLoadV2Kernel final : public KernelIf<device_type> {
 public:
  OF_DISALLOW_COPY_AND_MOVE(ModelLoadV2Kernel);
  ModelLoadV2Kernel() = default;
  ~ModelLoadV2Kernel() override = default;

 private:
  void VirtualKernelInit() override {
    const auto& hierarchy =
        ParallelDesc(
            this->kernel_conf().op_attribute().parallel_conf_signature().op_parallel_conf())
            .hierarchy();
    const auto& model_load_v2_conf = this->op_conf().model_load_v2_conf();
    const int64_t num_var = model_load_v2_conf.variable_op_name_size();
    CHECK_EQ(model_load_v2_conf.ref_size(), num_var);
    CHECK_EQ(model_load_v2_conf.original_variable_conf_size(), num_var);
    tensor_slice_views_.reserve(num_var);
    FOR_RANGE(int64_t, i, 0, num_var) {
<<<<<<< HEAD
      const cfg::NdSbp& parallel_distribution =
          GetNdSbp(this->kernel_conf(), GenRepeatedBn("ref", i));
=======
      const cfg::ParallelDistribution& nd_sbp =
          GetParallelDistribution(this->kernel_conf(), GenRepeatedBn("ref", i));
>>>>>>> 131d3bb4
      const Shape logical_blob_shape(model_load_v2_conf.original_variable_conf(i).shape());
      tensor_slice_views_.push_back(
          GetTensorSliceView4ParallelId(*hierarchy, nd_sbp, logical_blob_shape,
                                        this->kernel_conf().parallel_ctx().parallel_id()));
    }
  }
  void Forward(const KernelCtx& ctx,
               const std::function<Blob*(const std::string&)>& BnInOp2Blob) const override {
    ForwardDataContent(ctx, BnInOp2Blob);
  }
  void ForwardDataContent(
      const KernelCtx& ctx,
      const std::function<Blob*(const std::string&)>& BnInOp2Blob) const override {
    const ModelLoadV2OpConf& conf = this->op_conf().model_load_v2_conf();
    const Blob* path = BnInOp2Blob("path");
    const std::string snapshot_path = SyncReadStringFromBlob<device_type>(ctx.device_ctx, path);
    SnapshotReader reader(snapshot_path);
    FOR_RANGE(int64_t, i, 0, conf.variable_op_name_size()) {
      Blob* ref = BnInOp2Blob(GenRepeatedBn("ref", i));
      const VariableOpConf& original_variable_conf = conf.original_variable_conf(i);
      const Shape logical_blob_shape(original_variable_conf.shape());
      const std::string& var_lbn =
          GenLogicalBlobName(conf.variable_op_name(i), original_variable_conf.out());
      AutoSyncBlobAccessor<device_type> ref_accessor(ctx.device_ctx, ref, false, true);
      reader.Read(var_lbn, logical_blob_shape, tensor_slice_views_.at(i), ref_accessor.host_blob());
    }
  }
  std::vector<TensorSliceView> tensor_slice_views_;
};

ADD_DEVICE_TYPE_KERNEL_CREATOR(OperatorConf::kModelLoadV2Conf, ModelLoadV2Kernel);

template<DeviceType device_type>
class ModelSaveV2Kernel final : public KernelIf<device_type> {
 public:
  OF_DISALLOW_COPY_AND_MOVE(ModelSaveV2Kernel);
  ModelSaveV2Kernel() = default;
  ~ModelSaveV2Kernel() override = default;

 private:
  void VirtualKernelInit() override {
    const auto& hierarchy =
        ParallelDesc(
            this->kernel_conf().op_attribute().parallel_conf_signature().op_parallel_conf())
            .hierarchy();
    const auto NeedDoSave = [&](const std::vector<int64_t>& parallel_rank,
<<<<<<< HEAD
                                const cfg::NdSbp& parallel_distribution) -> bool {
=======
                                const cfg::ParallelDistribution& nd_sbp) -> bool {
>>>>>>> 131d3bb4
      FOR_RANGE(int64_t, j, 0, hierarchy->NumAxes()) {
        const cfg::SbpParallel& sbp_parallel = nd_sbp.sbp_parallel(j);
        if (sbp_parallel.has_broadcast_parallel() && parallel_rank.at(j) != 0) { return false; }
      }
      return true;
    };
    NdIndexOffsetHelper<int64_t, SHAPE_MAX_AXIS_SIZE> hierarchy_index_helper(
        hierarchy->dim_vec().data(), hierarchy->NumAxes());
    std::vector<int64_t> parallel_rank(SHAPE_MAX_AXIS_SIZE);
    const auto& model_save_v2_conf = this->op_conf().model_save_v2_conf();
    const int64_t num_var = model_save_v2_conf.variable_op_name_size();
    CHECK_EQ(model_save_v2_conf.in_size(), num_var);
    CHECK_EQ(model_save_v2_conf.original_variable_conf_size(), num_var);
    counters_.reserve(num_var);
    part_id2slice_views_.reserve(num_var);
    need_do_saves_.reserve(num_var);
    part_ids_.reserve(num_var);
    FOR_RANGE(int64_t, i, 0, num_var) {
      counters_.emplace_back(new int64_t(0));
<<<<<<< HEAD
      const cfg::NdSbp& parallel_distribution =
          GetNdSbp(this->kernel_conf(), GenRepeatedBn("in", i));
=======
      const cfg::ParallelDistribution& nd_sbp =
          GetParallelDistribution(this->kernel_conf(), GenRepeatedBn("in", i));
>>>>>>> 131d3bb4
      const Shape logical_blob_shape(model_save_v2_conf.original_variable_conf(i).shape());
      bool variable_need_do_save;
      int64_t variable_part_id;
      std::vector<TensorSliceView> variable_part_id2slice_views;
      FOR_RANGE(int64_t, j, 0, hierarchy->elem_cnt()) {
        hierarchy_index_helper.OffsetToNdIndex(j, parallel_rank.data());
        bool cur_id_need_do_save = NeedDoSave(parallel_rank, nd_sbp);
        if (j == this->kernel_conf().parallel_ctx().parallel_id()) {
          variable_need_do_save = cur_id_need_do_save;
          variable_part_id = variable_part_id2slice_views.size();
        }
        if (cur_id_need_do_save) {
          variable_part_id2slice_views.push_back(GetTensorSliceView4ParallelRank(
              *hierarchy, nd_sbp, logical_blob_shape, parallel_rank));
        }
      }
      need_do_saves_.push_back(variable_need_do_save);
      part_ids_.push_back(variable_part_id);
      part_id2slice_views_.push_back(variable_part_id2slice_views);
    }
  }

  void Forward(const KernelCtx& ctx,
               const std::function<Blob*(const std::string&)>& BnInOp2Blob) const override {
    ForwardDataContent(ctx, BnInOp2Blob);
  }
  void ForwardDataContent(
      const KernelCtx& ctx,
      const std::function<Blob*(const std::string&)>& BnInOp2Blob) const override {
    const ModelSaveV2OpConf& conf = this->op_conf().model_save_v2_conf();
    const Blob* path_blob = BnInOp2Blob("path");
    const std::string snapshot_path =
        SyncReadStringFromBlob<device_type>(ctx.device_ctx, path_blob);
    SnapshotWriter writer(snapshot_path);
    SnapshotReader reader(snapshot_path);
    FOR_RANGE(int64_t, i, 0, conf.variable_op_name_size()) {
      if (!need_do_saves_.at(i)) { continue; }
      *(counters_.at(i)) += 1;
      const std::vector<TensorSliceView>& variable_part_id2slice_views = part_id2slice_views_.at(i);
      Blob* in_blob = BnInOp2Blob(GenRepeatedBn("in", i));
      const VariableOpConf& original_variable_conf = conf.original_variable_conf(i);
      const Shape logical_blob_shape(original_variable_conf.shape());
      const DataType data_type = original_variable_conf.data_type();
      AutoSyncBlobAccessor<device_type> in_accessor(ctx.device_ctx, in_blob, true, false);
      const std::string var_lbn =
          GenLogicalBlobName(conf.variable_op_name(i), original_variable_conf.out());
      const bool is_broadcast = ShapeView(logical_blob_shape) == in_blob->shape();
      if (is_broadcast) { CHECK_EQ(variable_part_id2slice_views.size(), 1); }
      const std::string key = is_broadcast ? var_lbn
                                           : GetTmpPartKey(var_lbn, part_ids_.at(i),
                                                           variable_part_id2slice_views.size());
      writer.Write(key, in_accessor.host_blob());
      if (!is_broadcast) {
        const std::string rpc_key =
            snapshot_path + "-" + var_lbn + "-Counter-" + std::to_string(*(counters_.at(i)));
        int32_t counter = Global<CtrlClient>::Get()->IncreaseCount(rpc_key);
        if (counter < variable_part_id2slice_views.size()) { continue; }
        TensorSliceView total_slice(logical_blob_shape);
        OnDemandHostBlob total_blob(logical_blob_shape, data_type);
        FOR_RANGE(int64_t, j, 0, variable_part_id2slice_views.size()) {
          const TensorSliceView part_slice = variable_part_id2slice_views.at(j);
          const std::string part_key =
              GetTmpPartKey(var_lbn, j, variable_part_id2slice_views.size());
          OnDemandHostBlob part_blob(part_slice.shape(), data_type);
          reader.Read(part_key, part_blob.blob());
          HostSliceCopy(total_blob.blob(), total_slice, part_blob.blob(), part_slice);
          SnapshotFS()->RecursivelyDeleteDir(Dirname(JoinPath(snapshot_path, part_key)));
        }
        writer.Write(var_lbn, total_blob.blob());
        Global<CtrlClient>::Get()->EraseCount(rpc_key);
      }
    }
  }
  std::vector<std::unique_ptr<int64_t>> counters_;
  std::vector<std::vector<TensorSliceView>> part_id2slice_views_;
  std::vector<bool> need_do_saves_;
  std::vector<int64_t> part_ids_;
};

ADD_DEVICE_TYPE_KERNEL_CREATOR(OperatorConf::kModelSaveV2Conf, ModelSaveV2Kernel);

}  // namespace oneflow<|MERGE_RESOLUTION|>--- conflicted
+++ resolved
@@ -36,20 +36,12 @@
 #undef MAKE_INITIALIZE_SWITCH_ENTRY
 };
 
-cfg::NdSbp GetNdSbp(const KernelConf& kernel_conf,
+cfg::ParallelDistribution GetParallelDistribution(const KernelConf& kernel_conf,
                                                   const std::string& bn_in_op) {
-<<<<<<< HEAD
-  const auto& parallel_distribution_map =
-      kernel_conf.op_attribute().parallel_distribution_signature().bn_in_op2parallel_distribution();
-  const auto& it = parallel_distribution_map.find(bn_in_op);
-  CHECK(it != parallel_distribution_map.end());
-  return cfg::NdSbp(it->second);
-=======
   const auto& nd_sbp_map = kernel_conf.op_attribute().nd_sbp_signature().bn_in_op2nd_sbp();
   const auto& it = nd_sbp_map.find(bn_in_op);
   CHECK(it != nd_sbp_map.end());
   return cfg::ParallelDistribution(it->second);
->>>>>>> 131d3bb4
 }
 
 class OnDemandHostBlob final {
@@ -225,13 +217,8 @@
       int64_t seed_num = 1;
       int64_t seed_offset = 0;
       const auto& original_variable_conf = model_init_v2_conf.original_variable_conf(i);
-<<<<<<< HEAD
-      const cfg::NdSbp& parallel_distribution =
-          GetNdSbp(this->kernel_conf(), GenRepeatedBn("ref", i));
-=======
       const cfg::ParallelDistribution& nd_sbp =
           GetParallelDistribution(this->kernel_conf(), GenRepeatedBn("ref", i));
->>>>>>> 131d3bb4
       FOR_RANGE(int64_t, j, 0, hierarchy->NumAxes()) {
         cfg::SbpParallel sbp_parallel = nd_sbp.sbp_parallel(j);
         CHECK(sbp_parallel.has_split_parallel() || sbp_parallel.has_broadcast_parallel());
@@ -307,13 +294,8 @@
     CHECK_EQ(model_load_v2_conf.original_variable_conf_size(), num_var);
     tensor_slice_views_.reserve(num_var);
     FOR_RANGE(int64_t, i, 0, num_var) {
-<<<<<<< HEAD
-      const cfg::NdSbp& parallel_distribution =
-          GetNdSbp(this->kernel_conf(), GenRepeatedBn("ref", i));
-=======
       const cfg::ParallelDistribution& nd_sbp =
           GetParallelDistribution(this->kernel_conf(), GenRepeatedBn("ref", i));
->>>>>>> 131d3bb4
       const Shape logical_blob_shape(model_load_v2_conf.original_variable_conf(i).shape());
       tensor_slice_views_.push_back(
           GetTensorSliceView4ParallelId(*hierarchy, nd_sbp, logical_blob_shape,
@@ -360,11 +342,7 @@
             this->kernel_conf().op_attribute().parallel_conf_signature().op_parallel_conf())
             .hierarchy();
     const auto NeedDoSave = [&](const std::vector<int64_t>& parallel_rank,
-<<<<<<< HEAD
-                                const cfg::NdSbp& parallel_distribution) -> bool {
-=======
                                 const cfg::ParallelDistribution& nd_sbp) -> bool {
->>>>>>> 131d3bb4
       FOR_RANGE(int64_t, j, 0, hierarchy->NumAxes()) {
         const cfg::SbpParallel& sbp_parallel = nd_sbp.sbp_parallel(j);
         if (sbp_parallel.has_broadcast_parallel() && parallel_rank.at(j) != 0) { return false; }
@@ -384,13 +362,8 @@
     part_ids_.reserve(num_var);
     FOR_RANGE(int64_t, i, 0, num_var) {
       counters_.emplace_back(new int64_t(0));
-<<<<<<< HEAD
-      const cfg::NdSbp& parallel_distribution =
-          GetNdSbp(this->kernel_conf(), GenRepeatedBn("in", i));
-=======
       const cfg::ParallelDistribution& nd_sbp =
           GetParallelDistribution(this->kernel_conf(), GenRepeatedBn("in", i));
->>>>>>> 131d3bb4
       const Shape logical_blob_shape(model_save_v2_conf.original_variable_conf(i).shape());
       bool variable_need_do_save;
       int64_t variable_part_id;
