/*
Copyright 2020 The OneFlow Authors. All rights reserved.

Licensed under the Apache License, Version 2.0 (the "License");
you may not use this file except in compliance with the License.
You may obtain a copy of the License at

    http://www.apache.org/licenses/LICENSE-2.0

Unless required by applicable law or agreed to in writing, software
distributed under the License is distributed on an "AS IS" BASIS,
WITHOUT WARRANTIES OR CONDITIONS OF ANY KIND, either express or implied.
See the License for the specific language governing permissions and
limitations under the License.
*/

#include "oneflow/core/kernel/kernel.h"
#include "oneflow/core/common/tensor_buffer.h"
#include "oneflow/core/common/channel.h"
#include "oneflow/core/common/blocking_counter.h"
#include "oneflow/core/profiler/profiler.h"
#include "oneflow/user/image/random_crop_generator.h"
#include <opencv2/opencv.hpp>

#if defined(WITH_CUDA) && CUDA_VERSION >= 10020

#include <nvjpeg.h>
#include <npp.h>

#endif

namespace oneflow {

namespace {

constexpr int kNumChannels = 3;

struct Task {
  const unsigned char* data;
  size_t length;
  unsigned char* dst;
  RandomCropGenerator* crop_generator;
};

struct Work {
  std::shared_ptr<std::vector<Task>> tasks;
  unsigned char* workspace = nullptr;
  size_t workspace_size = 0;
  std::shared_ptr<BlockingCounter> done_counter;
  std::shared_ptr<std::atomic<int>> task_counter;
};

struct ROI {
  int x;
  int y;
  int w;
  int h;
};

class ROIGenerator {
 public:
  virtual ~ROIGenerator() = default;
  virtual void Generate(int width, int height, ROI* roi) const = 0;
};

class RandomCropROIGenerator : public ROIGenerator {
 public:
  RandomCropROIGenerator(RandomCropGenerator* crop_generator) : crop_generator_(crop_generator) {}
  ~RandomCropROIGenerator() override = default;

  void Generate(int width, int height, ROI* roi) const override {
    CropWindow window;
    crop_generator_->GenerateCropWindow({height, width}, &window);
    roi->x = window.anchor.At(1);
    roi->y = window.anchor.At(0);
    roi->w = window.shape.At(1);
    roi->h = window.shape.At(0);
  }

 private:
  RandomCropGenerator* crop_generator_;
};

class NoChangeROIGenerator : public ROIGenerator {
 public:
  ~NoChangeROIGenerator() override = default;

  void Generate(int width, int height, ROI* roi) const override {
    roi->x = 0;
    roi->y = 0;
    roi->w = width;
    roi->h = height;
  }
};

void GenerateRandomCropRoi(RandomCropGenerator* crop_generator, int width, int height, int* roi_x,
                           int* roi_y, int* roi_width, int* roi_height) {
  CropWindow window;
  crop_generator->GenerateCropWindow({height, width}, &window);
  *roi_x = window.anchor.At(1);
  *roi_y = window.anchor.At(0);
  *roi_width = window.shape.At(1);
  *roi_height = window.shape.At(0);
}

class DecodeHandle {
 public:
  DecodeHandle() = default;
  virtual ~DecodeHandle() = default;

  virtual void DecodeRandomCropResize(const unsigned char* data, size_t length,
                                      RandomCropGenerator* crop_generator, unsigned char* workspace,
                                      size_t workspace_size, unsigned char* dst, int target_width,
                                      int target_height) = 0;
  virtual void WarmupOnce(int warmup_size, unsigned char* workspace, size_t workspace_size) = 0;
  virtual void Synchronize() = 0;
};

using DecodeHandleFactory = std::function<std::shared_ptr<DecodeHandle>()>;
template<DeviceType device_type>
DecodeHandleFactory CreateDecodeHandleFactory(int target_width, int target_height);

class CpuDecodeHandle final : public DecodeHandle {
 public:
  OF_DISALLOW_COPY_AND_MOVE(CpuDecodeHandle);
  CpuDecodeHandle() = default;
  ~CpuDecodeHandle() override = default;

  void DecodeRandomCropResize(const unsigned char* data, size_t length,
                              RandomCropGenerator* crop_generator, unsigned char* workspace,
                              size_t workspace_size, unsigned char* dst, int target_width,
                              int target_height) override;
  void WarmupOnce(int warmup_size, unsigned char* workspace, size_t workspace_size) override {
    // do nothing
  }
  void Synchronize() override {
    // do nothing
  }
};

void CpuDecodeHandle::DecodeRandomCropResize(const unsigned char* data, size_t length,
                                             RandomCropGenerator* crop_generator,
                                             unsigned char* workspace, size_t workspace_size,
                                             unsigned char* dst, int target_width,
                                             int target_height) {
  cv::Mat image =
      cv::imdecode(cv::Mat(1, length, CV_8UC1, const_cast<unsigned char*>(data)), cv::IMREAD_COLOR);
  cv::Mat cropped;
  if (crop_generator) {
    cv::Rect roi;
    GenerateRandomCropRoi(crop_generator, image.cols, image.rows, &roi.x, &roi.y, &roi.width,
                          &roi.height);
    image(roi).copyTo(cropped);
  } else {
    cropped = image;
  }
  cv::Mat resized;
  cv::resize(cropped, resized, cv::Size(target_width, target_height), 0, 0, cv::INTER_LINEAR);
  cv::Mat dst_mat(target_height, target_width, CV_8UC3, dst, cv::Mat::AUTO_STEP);
  cv::cvtColor(resized, dst_mat, cv::COLOR_BGR2RGB);
}

template<>
DecodeHandleFactory CreateDecodeHandleFactory<DeviceType::kCPU>(int target_width,
                                                                int target_height) {
  return []() -> std::shared_ptr<DecodeHandle> { return std::make_shared<CpuDecodeHandle>(); };
}

#if defined(WITH_CUDA) && CUDA_VERSION >= 10020

int GpuDeviceMalloc(void** p, size_t s) { return (int)cudaMalloc(p, s); }

int GpuDeviceFree(void* p) { return (int)cudaFree(p); }

int GpuPinnedMalloc(void** p, size_t s, unsigned int flags) {
  return (int)cudaHostAlloc(p, s, flags);
}

int GpuPinnedFree(void* p) { return (int)cudaFreeHost(p); }

void InitNppStreamContext(NppStreamContext* ctx, int dev, cudaStream_t stream) {
  ctx->hStream = stream;
  ctx->nCudaDeviceId = dev;
  OF_CUDA_CHECK(
      cudaDeviceGetAttribute(&ctx->nMultiProcessorCount, cudaDevAttrMultiProcessorCount, dev));
  OF_CUDA_CHECK(cudaDeviceGetAttribute(&ctx->nMaxThreadsPerMultiProcessor,
                                       cudaDevAttrMaxThreadsPerMultiProcessor, dev));
  OF_CUDA_CHECK(
      cudaDeviceGetAttribute(&ctx->nMaxThreadsPerBlock, cudaDevAttrMaxThreadsPerBlock, dev));
  int smem_per_block;
  OF_CUDA_CHECK(cudaDeviceGetAttribute(&smem_per_block, cudaDevAttrMaxSharedMemoryPerBlock, dev));
  ctx->nSharedMemPerBlock = smem_per_block;
  OF_CUDA_CHECK(cudaDeviceGetAttribute(&ctx->nCudaDevAttrComputeCapabilityMajor,
                                       cudaDevAttrComputeCapabilityMajor, dev));
  OF_CUDA_CHECK(cudaDeviceGetAttribute(&ctx->nCudaDevAttrComputeCapabilityMinor,
                                       cudaDevAttrComputeCapabilityMinor, dev));
  OF_CUDA_CHECK(cudaStreamGetFlags(stream, &ctx->nStreamFlags));
}

class GpuDecodeHandle final : public DecodeHandle {
 public:
  OF_DISALLOW_COPY_AND_MOVE(GpuDecodeHandle);
  explicit GpuDecodeHandle(int dev, int target_width, int target_height);
  ~GpuDecodeHandle() override;

  void DecodeRandomCropResize(const unsigned char* data, size_t length,
                              RandomCropGenerator* crop_generator, unsigned char* workspace,
                              size_t workspace_size, unsigned char* dst, int target_width,
                              int target_height) override;
  void WarmupOnce(int warmup_size, unsigned char* workspace, size_t workspace_size) override;
  void Synchronize() override;

 private:
  void DecodeRandomCrop(const unsigned char* data, size_t length, ROIGenerator* roi_generator,
                        unsigned char* dst, size_t dst_max_length, int* dst_width, int* dst_height);
  void Decode(const unsigned char* data, size_t length, unsigned char* dst, size_t dst_max_length,
              int* dst_width, int* dst_height);
  void CropResize(const unsigned char* src, int src_width, int src_height,
                  ROIGenerator* roi_generator, unsigned char* dst, int dst_width, int dst_height);

  cudaStream_t cuda_stream_ = nullptr;
  nvjpegHandle_t jpeg_handle_ = nullptr;
  nvjpegJpegState_t jpeg_state_ = nullptr;
  nvjpegJpegState_t hw_jpeg_state_ = nullptr;
  nvjpegBufferPinned_t jpeg_pinned_buffer_ = nullptr;
  nvjpegBufferDevice_t jpeg_device_buffer_ = nullptr;
  nvjpegDecodeParams_t jpeg_decode_params_ = nullptr;
  nvjpegJpegDecoder_t jpeg_decoder_ = nullptr;
  nvjpegJpegDecoder_t hw_jpeg_decoder_ = nullptr;
  nvjpegJpegStream_t jpeg_stream_ = nullptr;
  NppStreamContext npp_stream_ctx_{};
  nvjpegDevAllocator_t dev_allocator_{};
  nvjpegPinnedAllocator_t pinned_allocator_{};
  CpuDecodeHandle fallback_handle_;
  unsigned char* fallback_buffer_;
  size_t fallback_buffer_size_;
  bool warmup_done_;
  bool use_hardware_acceleration_;
};

GpuDecodeHandle::GpuDecodeHandle(int dev, int target_width, int target_height)
    : warmup_done_(false), use_hardware_acceleration_(false) {
  OF_CUDA_CHECK(cudaStreamCreateWithFlags(&cuda_stream_, cudaStreamNonBlocking));
  dev_allocator_.dev_malloc = &GpuDeviceMalloc;
  dev_allocator_.dev_free = &GpuDeviceFree;
  pinned_allocator_.pinned_malloc = &GpuPinnedMalloc;
  pinned_allocator_.pinned_free = &GpuPinnedFree;
  OF_NVJPEG_CHECK(nvjpegCreateEx(NVJPEG_BACKEND_DEFAULT, &dev_allocator_, &pinned_allocator_, 0,
                                 &jpeg_handle_));
  OF_NVJPEG_CHECK(nvjpegDecoderCreate(jpeg_handle_, NVJPEG_BACKEND_DEFAULT, &jpeg_decoder_));
  OF_NVJPEG_CHECK(nvjpegDecoderStateCreate(jpeg_handle_, jpeg_decoder_, &jpeg_state_));
#if NVJPEG_VER_MAJOR >= 11
  if (ParseBooleanFromEnv("ONEFLOW_DECODER_ENABLE_NVJPEG_HARDWARE_ACCELERATION", true)
      && nvjpegDecoderCreate(jpeg_handle_, NVJPEG_BACKEND_HARDWARE, &hw_jpeg_decoder_)
             == NVJPEG_STATUS_SUCCESS) {
    OF_NVJPEG_CHECK(nvjpegDecoderStateCreate(jpeg_handle_, hw_jpeg_decoder_, &hw_jpeg_state_));
    use_hardware_acceleration_ = true;
  } else {
    hw_jpeg_decoder_ = nullptr;
    hw_jpeg_state_ = nullptr;
  }
#endif
  OF_NVJPEG_CHECK(nvjpegBufferPinnedCreate(jpeg_handle_, &pinned_allocator_, &jpeg_pinned_buffer_));
  OF_NVJPEG_CHECK(nvjpegBufferDeviceCreate(jpeg_handle_, &dev_allocator_, &jpeg_device_buffer_));
  OF_NVJPEG_CHECK(nvjpegDecodeParamsCreate(jpeg_handle_, &jpeg_decode_params_));
  OF_NVJPEG_CHECK(nvjpegJpegStreamCreate(jpeg_handle_, &jpeg_stream_));
  InitNppStreamContext(&npp_stream_ctx_, dev, cuda_stream_);
  fallback_buffer_size_ = target_width * target_height * kNumChannels;
  OF_CUDA_CHECK(cudaMallocHost(&fallback_buffer_, fallback_buffer_size_));
}

GpuDecodeHandle::~GpuDecodeHandle() {
  OF_CUDA_CHECK(cudaStreamSynchronize(cuda_stream_));
  OF_NVJPEG_CHECK(nvjpegJpegStreamDestroy(jpeg_stream_));
  OF_NVJPEG_CHECK(nvjpegDecodeParamsDestroy(jpeg_decode_params_));
  OF_NVJPEG_CHECK(nvjpegBufferDeviceDestroy(jpeg_device_buffer_));
  OF_NVJPEG_CHECK(nvjpegBufferPinnedDestroy(jpeg_pinned_buffer_));
  OF_NVJPEG_CHECK(nvjpegJpegStateDestroy(jpeg_state_));
  OF_NVJPEG_CHECK(nvjpegDecoderDestroy(jpeg_decoder_));
  if (use_hardware_acceleration_) {
    OF_NVJPEG_CHECK(nvjpegJpegStateDestroy(hw_jpeg_state_));
    OF_NVJPEG_CHECK(nvjpegDecoderDestroy(hw_jpeg_decoder_));
  }
  OF_NVJPEG_CHECK(nvjpegDestroy(jpeg_handle_));
  OF_CUDA_CHECK(cudaStreamDestroy(cuda_stream_));
  OF_CUDA_CHECK(cudaFreeHost(fallback_buffer_));
}

void GpuDecodeHandle::DecodeRandomCrop(const unsigned char* data, size_t length,
                                       ROIGenerator* roi_generator, unsigned char* dst,
                                       size_t dst_max_length, int* dst_width, int* dst_height) {
  // https://docs.nvidia.com/cuda/archive/10.2/nvjpeg/index.html#nvjpeg-decoupled-decode-api
  OF_NVJPEG_CHECK(nvjpegJpegStreamParse(jpeg_handle_, data, length, 0, 0, jpeg_stream_));
  unsigned int orig_width;
  unsigned int orig_height;
  OF_NVJPEG_CHECK(nvjpegJpegStreamGetFrameDimensions(jpeg_stream_, &orig_width, &orig_height));
  ROI roi;
  roi_generator->Generate(static_cast<int>(orig_width), static_cast<int>(orig_height), &roi);
  CHECK_LE(roi.w * roi.h * kNumChannels, dst_max_length);
  nvjpegImage_t image;
  image.channel[0] = dst;
  image.pitch[0] = roi.w * kNumChannels;
  OF_NVJPEG_CHECK(nvjpegDecodeParamsSetOutputFormat(jpeg_decode_params_, NVJPEG_OUTPUT_RGBI));

  nvjpegJpegDecoder_t jpeg_decoder;
  nvjpegJpegState_t jpeg_state;
  int is_hardware_acceleration_supported = -1;
  if (use_hardware_acceleration_) {
    nvjpegDecoderJpegSupported(hw_jpeg_decoder_, jpeg_stream_, jpeg_decode_params_,
                               &is_hardware_acceleration_supported);
  }
  if (is_hardware_acceleration_supported == 0) {
    jpeg_decoder = hw_jpeg_decoder_;
    jpeg_state = hw_jpeg_state_;
  } else {
    jpeg_decoder = jpeg_decoder_;
    jpeg_state = jpeg_state_;
  }
  if (roi.x != 0 || roi.y != 0 || roi.w != orig_width || roi.h != orig_height) {
    // hardware_acceleration not support nvjpegDecodeParamsSetROI
    OF_NVJPEG_CHECK(nvjpegDecodeParamsSetROI(jpeg_decode_params_, roi.x, roi.y, roi.w, roi.h));
  }
  OF_NVJPEG_CHECK(nvjpegStateAttachPinnedBuffer(jpeg_state, jpeg_pinned_buffer_));
  OF_NVJPEG_CHECK(nvjpegStateAttachDeviceBuffer(jpeg_state, jpeg_device_buffer_));
  OF_PROFILER_RANGE_PUSH("nvjpeg decode host");
  OF_NVJPEG_CHECK(nvjpegDecodeJpegHost(jpeg_handle_, jpeg_decoder, jpeg_state, jpeg_decode_params_,
                                       jpeg_stream_));
  OF_PROFILER_RANGE_POP();
  OF_PROFILER_RANGE_PUSH("nvjpeg h2d");
  OF_NVJPEG_CHECK(nvjpegDecodeJpegTransferToDevice(jpeg_handle_, jpeg_decoder, jpeg_state,
                                                   jpeg_stream_, cuda_stream_));
  OF_PROFILER_RANGE_POP();
  OF_PROFILER_RANGE_PUSH("nvjpeg decode gpu");
  OF_NVJPEG_CHECK(
      nvjpegDecodeJpegDevice(jpeg_handle_, jpeg_decoder, jpeg_state, &image, cuda_stream_));
  OF_PROFILER_RANGE_POP();
  *dst_width = roi.w;
  *dst_height = roi.h;
}

void GpuDecodeHandle::Decode(const unsigned char* data, size_t length, unsigned char* dst,
                             size_t dst_max_length, int* dst_width, int* dst_height) {
  NoChangeROIGenerator no_change_roi_generator;
  DecodeRandomCrop(data, length, &no_change_roi_generator, dst, dst_max_length, dst_width,
                   dst_height);
}

void GpuDecodeHandle::CropResize(const unsigned char* src, int src_width, int src_height,
                                 ROIGenerator* roi_generator, unsigned char* dst, int dst_width,
                                 int dst_height) {
  ROI roi;
  roi_generator->Generate(static_cast<int>(src_width), static_cast<int>(src_height), &roi);
  const NppiSize src_size{
      .width = src_width,
      .height = src_height,
  };
  const NppiRect src_rect{
      .x = roi.x,
      .y = roi.y,
      .width = roi.w,
      .height = roi.h,
  };
  const NppiSize dst_size{
      .width = dst_width,
      .height = dst_height,
  };
  const NppiRect dst_rect{
      .x = 0,
      .y = 0,
      .width = dst_width,
      .height = dst_height,
  };
  NppStatus status =
      nppiResize_8u_C3R_Ctx(src, src_width * kNumChannels, src_size, src_rect, dst, dst_width * 3,
                            dst_size, dst_rect, NPPI_INTER_LINEAR, npp_stream_ctx_);
  CHECK_GE(status, NPP_SUCCESS);
}

void GpuDecodeHandle::DecodeRandomCropResize(const unsigned char* data, size_t length,
                                             RandomCropGenerator* crop_generator,
                                             unsigned char* workspace, size_t workspace_size,
                                             unsigned char* dst, int target_width,
                                             int target_height) {
  int width;
  int height;
  nvjpegChromaSubsampling_t subsampling;
  int num_components;
  nvjpegStatus_t status = nvjpegGetImageInfo(jpeg_handle_, data, length, &num_components,
                                             &subsampling, &width, &height);
  if (status != NVJPEG_STATUS_SUCCESS) {
    CHECK_LE(target_width * target_height * kNumChannels, fallback_buffer_size_);
    fallback_handle_.DecodeRandomCropResize(data, length, crop_generator, nullptr, 0,
                                            fallback_buffer_, target_width, target_height);
    OF_CUDA_CHECK(cudaMemcpyAsync(dst, fallback_buffer_,
                                  target_width * target_height * kNumChannels, cudaMemcpyDefault,
                                  cuda_stream_));
    return;
  }
  NoChangeROIGenerator no_change_roi_generator;
  RandomCropROIGenerator random_crop_roi_generator(crop_generator);
  if (use_hardware_acceleration_) {
    DecodeRandomCrop(data, length, &no_change_roi_generator, workspace, workspace_size, &width,
                     &height);
    CropResize(workspace, width, height, &random_crop_roi_generator, dst, target_width,
               target_height);
  } else {
    DecodeRandomCrop(data, length, &random_crop_roi_generator, workspace, workspace_size, &width,
                     &height);
    CropResize(workspace, width, height, &no_change_roi_generator, dst, target_width,
               target_height);
  }
}

void GpuDecodeHandle::WarmupOnce(int warmup_size, unsigned char* workspace, size_t workspace_size) {
  if (warmup_done_) { return; }
  warmup_size = std::min(static_cast<int>(std::sqrt(workspace_size / kNumChannels)), warmup_size);
  cv::Mat image = cv::Mat::zeros(cv::Size(warmup_size, warmup_size), CV_8UC3);
  cv::randu(image, cv::Scalar(0, 0, 0), cv::Scalar(255, 255, 255));
  std::vector<unsigned char> data;
  cv::imencode(".jpg", image, data, {});
  int decoded_width;
  int decoded_height;
  Decode(data.data(), data.size(), workspace, workspace_size, &decoded_width, &decoded_height);
  Synchronize();
  if (use_hardware_acceleration_ == true) {
    // Note(guoran): hardware acceleration jpeg decoder support baseline decoding only, use
    // progressive to warmup jpeg decoder.
    cv::imencode(".jpg", image, data, {cv::IMWRITE_JPEG_PROGRESSIVE, 1});
    Decode(data.data(), data.size(), workspace, workspace_size, &decoded_width, &decoded_height);
    Synchronize();
  }
  warmup_done_ = true;
}

void GpuDecodeHandle::Synchronize() { OF_CUDA_CHECK(cudaStreamSynchronize(cuda_stream_)); }

template<>
DecodeHandleFactory CreateDecodeHandleFactory<DeviceType::kGPU>(int target_width,
                                                                int target_height) {
  int dev;
  OF_CUDA_CHECK(cudaGetDevice(&dev));
  return [dev, target_width, target_height]() -> std::shared_ptr<DecodeHandle> {
    OF_CUDA_CHECK(cudaSetDevice(dev));
    return std::make_shared<GpuDecodeHandle>(dev, target_width, target_height);
  };
}

#endif

class Worker final {
 public:
  OF_DISALLOW_COPY_AND_MOVE(Worker);
  Worker(const std::function<std::shared_ptr<DecodeHandle>()>& handle_factory, int target_width,
         int target_height, int warmup_size) {
    worker_thread_ = std::thread(&Worker::PollWork, this, handle_factory, target_width,
                                 target_height, warmup_size);
  }
  ~Worker() {
    work_queue_.Close();
    worker_thread_.join();
  }

  void Enqueue(std::shared_ptr<Work>& work) { work_queue_.Send(work); }

 private:
  Channel<std::shared_ptr<Work>> work_queue_;
  std::thread worker_thread_;

  void PollWork(const std::function<std::shared_ptr<DecodeHandle>()>& handle_factory,
                int target_width, int target_height, int warmup_size) {
<<<<<<< HEAD
    OF_PROFILER_NAME_THIS_HOST_THREAD("__GPU image decoder");
=======
    OF_PROFILER_NAME_THIS_HOST_THREAD("_GPU image decoder");
>>>>>>> 66bbf527
    std::shared_ptr<DecodeHandle> handle = handle_factory();
    std::shared_ptr<Work> work;
    while (true) {
      ChannelStatus status = work_queue_.Receive(&work);
      if (status == ChannelStatus::kChannelStatusErrorClosed) { break; }
      CHECK_EQ(status, ChannelStatus::kChannelStatusSuccess);
      handle->WarmupOnce(warmup_size, work->workspace, work->workspace_size);
      while (true) {
        OF_PROFILER_RANGE_PUSH("Decode 1 image");
        const int task_id = work->task_counter->fetch_add(1, std::memory_order_relaxed);
        if (task_id >= work->tasks->size()) { break; }
        const Task& task = work->tasks->at(task_id);
        handle->DecodeRandomCropResize(task.data, task.length, task.crop_generator, work->workspace,
                                       work->workspace_size, task.dst, target_width, target_height);
        handle->Synchronize();
        OF_PROFILER_RANGE_POP();
      }
      work->done_counter->Decrease();
    }
  }
};

}  // namespace

template<DeviceType device_type>
class ImageDecoderRandomCropResizeKernel final : public Kernel {
 public:
  OF_DISALLOW_COPY_AND_MOVE(ImageDecoderRandomCropResizeKernel);
  ImageDecoderRandomCropResizeKernel() = default;
  ~ImageDecoderRandomCropResizeKernel() override = default;

 private:
  void VirtualKernelInit(KernelContext* ctx) override;
  void ForwardDataContent(KernelContext* ctx) const override;

  std::vector<std::unique_ptr<RandomCropGenerator>> random_crop_generators_;
  std::vector<std::unique_ptr<Worker>> workers_;
};

template<DeviceType device_type>
void ImageDecoderRandomCropResizeKernel<device_type>::VirtualKernelInit(KernelContext* ctx) {
  const ImageDecoderRandomCropResizeOpConf& conf =
      this->op_conf().image_decoder_random_crop_resize_conf();
  const int64_t batch_size =
      this->kernel_conf().image_decoder_random_crop_resize_conf().batch_size();
  random_crop_generators_.resize(batch_size);
  std::seed_seq seq{this->kernel_conf().image_decoder_random_crop_resize_conf().seed()};
  std::vector<int> seeds(batch_size);
  seq.generate(seeds.begin(), seeds.end());
  AspectRatioRange aspect_ratio_range{
      conf.random_aspect_ratio_min(),
      conf.random_aspect_ratio_max(),
  };
  AreaRange area_range{
      conf.random_area_min(),
      conf.random_area_max(),
  };
  for (int64_t i = 0; i < batch_size; ++i) {
    random_crop_generators_.at(i).reset(
        new RandomCropGenerator(aspect_ratio_range, area_range, seeds.at(i), conf.num_attempts()));
  }
  workers_.resize(conf.num_workers());
  for (int64_t i = 0; i < conf.num_workers(); ++i) {
    workers_.at(i).reset(new Worker(
        CreateDecodeHandleFactory<device_type>(conf.target_width(), conf.target_height()),
        conf.target_width(), conf.target_height(), conf.warmup_size()));
  }
}

template<DeviceType device_type>
void ImageDecoderRandomCropResizeKernel<device_type>::ForwardDataContent(KernelContext* ctx) const {
  const ImageDecoderRandomCropResizeOpConf& conf =
      this->op_conf().image_decoder_random_crop_resize_conf();
  const Blob* in = ctx->BnInOp2Blob("in");
  Blob* out = ctx->BnInOp2Blob("out");
  Blob* tmp = ctx->BnInOp2Blob("tmp");
  CHECK_EQ(in->data_type(), DataType::kTensorBuffer);
  CHECK_EQ(out->data_type(), DataType::kUInt8);
  const ShapeView& in_shape = in->shape();
  const int64_t num_in_axes = in_shape.NumAxes();
  const ShapeView& out_shape = out->shape();
  const int64_t num_out_axes = out_shape.NumAxes();
  CHECK_EQ(num_out_axes, num_in_axes + 3);
  for (int i = 0; i < num_in_axes; ++i) { CHECK_EQ(out_shape.At(i), in_shape.At(i)); }
  CHECK_EQ(out_shape.At(num_in_axes), conf.target_height());
  CHECK_EQ(out_shape.At(num_in_axes + 1), conf.target_width());
  CHECK_EQ(out_shape.At(num_in_axes + 2), kNumChannels);
  CHECK_EQ(tmp->data_type(), DataType::kUInt8);
  const int64_t batch_size = in_shape.elem_cnt();
  const auto* buffers = in->dptr<TensorBuffer>();
  auto* out_ptr = out->mut_dptr<unsigned char>();
  const int64_t out_instance_size = conf.target_height() * conf.target_width() * kNumChannels;
  auto* workspace_ptr = tmp->mut_dptr<unsigned char>();
  size_t workspace_size_per_worker = tmp->shape().elem_cnt() / workers_.size();
  std::shared_ptr<BlockingCounter> done_counter(new BlockingCounter(workers_.size()));
  std::shared_ptr<std::atomic<int>> task_counter(new std::atomic<int>(0));
  std::shared_ptr<std::vector<Task>> tasks(new std::vector<Task>(batch_size));
  for (int64_t task_id = 0; task_id < batch_size; ++task_id) {
    const TensorBuffer* buffer = buffers + task_id;
    CHECK_EQ(buffer->data_type(), DataType::kUInt8);
    tasks->at(task_id).data = buffer->data<unsigned char>();
    tasks->at(task_id).length = buffer->elem_cnt();
    tasks->at(task_id).dst = out_ptr + task_id * out_instance_size;
    tasks->at(task_id).crop_generator = random_crop_generators_.at(task_id).get();
  }
  // Larger images will be processed first, balancing the work time of the workers.
  std::sort(tasks->begin(), tasks->end(),
            [](const Task& a, const Task& b) { return b.length < a.length; });
  for (int64_t worker_id = 0; worker_id < workers_.size(); ++worker_id) {
    std::shared_ptr<Work> work(new Work());
    work->tasks = tasks;
    work->workspace = workspace_ptr + worker_id * workspace_size_per_worker;
    work->workspace_size = workspace_size_per_worker;
    work->done_counter = done_counter;
    work->task_counter = task_counter;
    workers_.at(worker_id)->Enqueue(work);
  }
  done_counter->WaitUntilCntEqualZero();
}

NEW_REGISTER_KERNEL(OperatorConf::kImageDecoderRandomCropResizeConf,
                    ImageDecoderRandomCropResizeKernel<DeviceType::kCPU>)
    .SetIsMatchedPred([](const KernelConf& conf) -> bool {
      return conf.op_attribute().op_conf().device_tag() == "cpu";
    });

#if defined(WITH_CUDA) && CUDA_VERSION >= 10020

NEW_REGISTER_KERNEL(OperatorConf::kImageDecoderRandomCropResizeConf,
                    ImageDecoderRandomCropResizeKernel<DeviceType::kGPU>)
    .SetIsMatchedPred([](const KernelConf& conf) -> bool {
      return conf.op_attribute().op_conf().device_tag() == "gpu";
    });

#endif

}  // namespace oneflow<|MERGE_RESOLUTION|>--- conflicted
+++ resolved
@@ -322,18 +322,12 @@
   }
   OF_NVJPEG_CHECK(nvjpegStateAttachPinnedBuffer(jpeg_state, jpeg_pinned_buffer_));
   OF_NVJPEG_CHECK(nvjpegStateAttachDeviceBuffer(jpeg_state, jpeg_device_buffer_));
-  OF_PROFILER_RANGE_PUSH("nvjpeg decode host");
   OF_NVJPEG_CHECK(nvjpegDecodeJpegHost(jpeg_handle_, jpeg_decoder, jpeg_state, jpeg_decode_params_,
                                        jpeg_stream_));
-  OF_PROFILER_RANGE_POP();
-  OF_PROFILER_RANGE_PUSH("nvjpeg h2d");
   OF_NVJPEG_CHECK(nvjpegDecodeJpegTransferToDevice(jpeg_handle_, jpeg_decoder, jpeg_state,
                                                    jpeg_stream_, cuda_stream_));
-  OF_PROFILER_RANGE_POP();
-  OF_PROFILER_RANGE_PUSH("nvjpeg decode gpu");
   OF_NVJPEG_CHECK(
       nvjpegDecodeJpegDevice(jpeg_handle_, jpeg_decoder, jpeg_state, &image, cuda_stream_));
-  OF_PROFILER_RANGE_POP();
   *dst_width = roi.w;
   *dst_height = roi.h;
 }
@@ -468,11 +462,7 @@
 
   void PollWork(const std::function<std::shared_ptr<DecodeHandle>()>& handle_factory,
                 int target_width, int target_height, int warmup_size) {
-<<<<<<< HEAD
-    OF_PROFILER_NAME_THIS_HOST_THREAD("__GPU image decoder");
-=======
     OF_PROFILER_NAME_THIS_HOST_THREAD("_GPU image decoder");
->>>>>>> 66bbf527
     std::shared_ptr<DecodeHandle> handle = handle_factory();
     std::shared_ptr<Work> work;
     while (true) {
@@ -481,14 +471,12 @@
       CHECK_EQ(status, ChannelStatus::kChannelStatusSuccess);
       handle->WarmupOnce(warmup_size, work->workspace, work->workspace_size);
       while (true) {
-        OF_PROFILER_RANGE_PUSH("Decode 1 image");
         const int task_id = work->task_counter->fetch_add(1, std::memory_order_relaxed);
         if (task_id >= work->tasks->size()) { break; }
         const Task& task = work->tasks->at(task_id);
         handle->DecodeRandomCropResize(task.data, task.length, task.crop_generator, work->workspace,
                                        work->workspace_size, task.dst, target_width, target_height);
         handle->Synchronize();
-        OF_PROFILER_RANGE_POP();
       }
       work->done_counter->Decrease();
     }
