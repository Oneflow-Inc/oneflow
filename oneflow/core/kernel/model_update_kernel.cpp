--- conflicted
+++ resolved
@@ -35,18 +35,11 @@
 }
 
 template<typename T>
-<<<<<<< HEAD
 class MdUpdateKernelUtil<DeviceType::kCPU, T> final {
  public:
   static void DiffAveragingAndL1Regularization(DeviceCtx* ctx, int64_t n,
                                                float l1, const T* model,
                                                T* model_diff_acc) {
-=======
-struct MdUpdateKernelUtil<DeviceType::kCPU, T> {
-  static void DiffAveragingAndRegularization(DeviceCtx* ctx, int64_t n,
-                                             float l1, float l2, const T* model,
-                                             T* model_diff_acc) {
->>>>>>> 1adf8fc5
     T zero = static_cast<T>(0);
     for (int64_t i = 0; i != n; ++i) {
       model_diff_acc[i] /= JobDesc::Singleton()->BatchSize();
