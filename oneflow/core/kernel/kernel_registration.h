#ifndef ONEFLOW_CORE_KERNEL_KERNEL_REGISTRATION_H_
#define ONEFLOW_CORE_KERNEL_KERNEL_REGISTRATION_H_

#include "oneflow/core/common/data_type.pb.h"
#include "oneflow/core/common/device_type.pb.h"
#include "oneflow/core/common/util.h"
#include "oneflow/core/common/str_util.h"
#include "oneflow/core/common/data_type.h"
#include "oneflow/core/operator/op_conf.pb.h"
#include "oneflow/core/kernel/kernel.pb.h"

namespace oneflow {

class Kernel;

namespace kernel_registration {

using CreateFn = std::function<Kernel*()>;
using IsMatchedPredicator = std::function<bool(const KernelConf&)>;

class KernelConstraint final {
 public:
  KernelConstraint() = default;
  ~KernelConstraint() = default;

  bool IsMatched(const KernelConf& conf) const { return predicator_(conf); }
  void SetIsMatchedPred(IsMatchedPredicator pred) { predicator_ = pred; }

 private:
  IsMatchedPredicator predicator_;
};

struct KernelRegistryVal final {
  KernelRegistryVal() : func(), cons() {}

  CreateFn func;
  KernelConstraint cons;
};

class KernelRegistrarBuilder final {
 public:
  explicit KernelRegistrarBuilder(OperatorConf::OpTypeCase op_type)
      : op_type_(op_type), registry_val_() {}
  KernelRegistrarBuilder& SetCreateFn(CreateFn fn);
  KernelRegistrarBuilder& SetIsMatchedPred(IsMatchedPredicator fn);

  void Finalize(OperatorConf::OpTypeCase* op_type, KernelRegistryVal* val) const;

 private:
  OperatorConf::OpTypeCase op_type_;
  KernelRegistryVal registry_val_;
};

struct KernelRegistrar final {
  KernelRegistrar(const KernelRegistrarBuilder&);
};

Kernel* CreateKernel(const KernelConf& kernel_conf);

}  // namespace kernel_registration

<<<<<<< HEAD
#define REGISTER_KERNEL_WITH_DEVICE_AND_DTYPE(op_type, device, dtype, ...)                      \
  namespace {                                                                                   \
  static kernel_registration::KernelRegistrar OF_PP_CAT(g_registrar, __COUNTER__)(              \
      op_type,                                                                                  \
      new kernel_registration::constraint::DeviceAndDTypeConstraint(device,                     \
                                                                    GetDataType<dtype>::value), \
      []() { return new __VA_ARGS__(); });                                                      \
  }  // namespace

#define REGISTER_KERNEL_WITH_DEVICE(op_type, device, ...)                          \
  namespace {                                                                      \
  static kernel_registration::KernelRegistrar OF_PP_CAT(g_registrar, __COUNTER__)( \
      op_type, new kernel_registration::constraint::DeviceConstraint(device),      \
      []() { return new __VA_ARGS__(); });                                         \
  }  // namespace
=======
#define NEW_REGISTER_KERNEL(op_type, ...)                                           \
  static kernel_registration::KernelRegistrar OF_PP_CAT(g_registrar, __COUNTER__) = \
      kernel_registration::KernelRegistrarBuilder(op_type).SetCreateFn(             \
          []() { return new __VA_ARGS__(); })

#define REGISTER_KERNEL_WITH_NOTHING(op_type, ...)                                   \
  NEW_REGISTER_KERNEL(op_type, __VA_ARGS__).SetIsMatchedPred([](const KernelConf&) { \
    return true;                                                                     \
  });

#define REGISTER_KERNEL_WITH_DEVICE_AND_DTYPE(op_type, device, dtype, ...)                \
  NEW_REGISTER_KERNEL(op_type, __VA_ARGS__).SetIsMatchedPred([](const KernelConf& conf) { \
    return (device == conf.op_attribute().op_conf().device_type())                        \
           && (GetDataType<dtype>::value == conf.data_type());                            \
  });

#define REGISTER_KERNEL_WITH_DEVICE(op_type, device, ...)                                 \
  NEW_REGISTER_KERNEL(op_type, __VA_ARGS__).SetIsMatchedPred([](const KernelConf& conf) { \
    return (device == conf.op_attribute().op_conf().device_type());                       \
  });

#define REGISTER_KERNEL_HELPER_CPU_FLOATING(op_type, kernel)               \
  REGISTER_KERNEL_WITH_DEVICE_AND_DTYPE(op_type, DeviceType::kCPU, float,  \
                                        kernel<DeviceType::kCPU, float>)   \
  REGISTER_KERNEL_WITH_DEVICE_AND_DTYPE(op_type, DeviceType::kCPU, double, \
                                        kernel<DeviceType::kCPU, double>)

#define REGISTER_KERNEL_HELPER_GPU_FLOATING(op_type, kernel)               \
  REGISTER_KERNEL_WITH_DEVICE_AND_DTYPE(op_type, DeviceType::kGPU, float,  \
                                        kernel<DeviceType::kGPU, float>)   \
  REGISTER_KERNEL_WITH_DEVICE_AND_DTYPE(op_type, DeviceType::kGPU, double, \
                                        kernel<DeviceType::kGPU, double>)

#define REGISTER_KERNEL_HELPER_GPU_HALF(op_type, kernel)                    \
  REGISTER_KERNEL_WITH_DEVICE_AND_DTYPE(op_type, DeviceType::kGPU, float16, \
                                        kernel<DeviceType::kGPU, float16>)
>>>>>>> 73ff47eb

}  // namespace oneflow

#endif  // ONEFLOW_CORE_KERNEL_KERNEL_REGISTRATION_H_<|MERGE_RESOLUTION|>--- conflicted
+++ resolved
@@ -59,23 +59,6 @@
 
 }  // namespace kernel_registration
 
-<<<<<<< HEAD
-#define REGISTER_KERNEL_WITH_DEVICE_AND_DTYPE(op_type, device, dtype, ...)                      \
-  namespace {                                                                                   \
-  static kernel_registration::KernelRegistrar OF_PP_CAT(g_registrar, __COUNTER__)(              \
-      op_type,                                                                                  \
-      new kernel_registration::constraint::DeviceAndDTypeConstraint(device,                     \
-                                                                    GetDataType<dtype>::value), \
-      []() { return new __VA_ARGS__(); });                                                      \
-  }  // namespace
-
-#define REGISTER_KERNEL_WITH_DEVICE(op_type, device, ...)                          \
-  namespace {                                                                      \
-  static kernel_registration::KernelRegistrar OF_PP_CAT(g_registrar, __COUNTER__)( \
-      op_type, new kernel_registration::constraint::DeviceConstraint(device),      \
-      []() { return new __VA_ARGS__(); });                                         \
-  }  // namespace
-=======
 #define NEW_REGISTER_KERNEL(op_type, ...)                                           \
   static kernel_registration::KernelRegistrar OF_PP_CAT(g_registrar, __COUNTER__) = \
       kernel_registration::KernelRegistrarBuilder(op_type).SetCreateFn(             \
@@ -112,7 +95,6 @@
 #define REGISTER_KERNEL_HELPER_GPU_HALF(op_type, kernel)                    \
   REGISTER_KERNEL_WITH_DEVICE_AND_DTYPE(op_type, DeviceType::kGPU, float16, \
                                         kernel<DeviceType::kGPU, float16>)
->>>>>>> 73ff47eb
 
 }  // namespace oneflow
 
