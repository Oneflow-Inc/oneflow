#include "oneflow/core/kernel/softmax_kernel.h"
#include "oneflow/core/kernel/kernel_manager.h"

namespace oneflow {

template<DeviceType device_type, typename FloatingPointType>
void SoftmaxKernel<device_type, FloatingPointType>::Forward(
    const KernelCtx& ctx,
    std::function<Blob*(const std::string&)> BnInOp2BlobPtr) const {
  Blob* in_blob = BnInOp2BlobPtr(op()->SoleIbn());
  Blob* out_blob = BnInOp2BlobPtr(op()->SoleObn());
  Blob* tmp_blob = BnInOp2BlobPtr(op()->SoleDtbn());
  const int64_t n = out_blob->shape().At(0);
  const int64_t w = out_blob->shape().At(1);
<<<<<<< HEAD
  const FloatingPointType* in =
      static_cast<const FloatingPointType*>(in_blob->dptr());
  FloatingPointType* tmp =
      static_cast<FloatingPointType*>(tmp_blob->mut_dptr());
  FloatingPointType* out =
      static_cast<FloatingPointType*>(out_blob->mut_dptr());
  SoftmaxComputeProb<device_type, FloatingPointType>(ctx, n, w, in, tmp, out);
=======
  const FloatingPointType* in = in_blob->dptr<FloatingPointType>();
  FloatingPointType* tmp = tmp_blob->mut_dptr<FloatingPointType>();
  FloatingPointType* out = out_blob->mut_dptr<FloatingPointType>();
  // copy in blob to out blob
  KernelUtil<device_type, FloatingPointType>::BlasCopy(ctx, n * w, in, 1, out,
                                                       1);
  // max | calculate max of every sample vector out[i], store in tmp[i]
  //       the out[i] now is store the data of in[i]
  SoftmaxKernelUtil<device_type, FloatingPointType>::ForwardMax(ctx, n, w, out,
                                                                tmp);
  // sub | every element of out blob subract the max value of the same sample
  SoftmaxKernelUtil<device_type, FloatingPointType>::Sub(ctx, n, w, out, tmp);
  // exp | exponentiation every element
  KernelUtil<device_type, FloatingPointType>::Exp(ctx, n * w, out, out);
  // sum | calculate sum of every sample vector out[i], store in tmp[i]
  //       the out[i] now is store the tmp data after exp
  SoftmaxKernelUtil<device_type, FloatingPointType>::ForwardSum(ctx, n, w, out,
                                                                tmp);
  // div | every element of out[i] divided by the data of tmp[i] (the sum value)
  for (int64_t i = 0; i < n; ++i) {
    KernelUtil<device_type, FloatingPointType>::Div(ctx, w, out + i * w,
                                                    tmp + i);
  }
>>>>>>> ca2ad8e4
}

template<DeviceType device_type, typename FloatingPointType>
void SoftmaxKernel<device_type, FloatingPointType>::Backward(
    const KernelCtx& ctx,
    std::function<Blob*(const std::string&)> BnInOp2BlobPtr) const {
  Blob* out_blob = BnInOp2BlobPtr(op()->SoleObn());
  Blob* out_diff_blob = BnInOp2BlobPtr(op()->SoleOdbn());
  Blob* in_diff_blob = BnInOp2BlobPtr(op()->SoleIdbn());
  Blob* tmp_blob = BnInOp2BlobPtr(op()->SoleDtbn());
  const int64_t n = out_blob->shape().At(0);
  const int64_t w = out_blob->shape().At(1);
  FloatingPointType* in_diff = in_diff_blob->mut_dptr<FloatingPointType>();
  FloatingPointType* tmp = tmp_blob->mut_dptr<FloatingPointType>();
  const FloatingPointType* out = out_blob->dptr<FloatingPointType>();
  const FloatingPointType* out_diff = out_diff_blob->dptr<FloatingPointType>();
  // copy out_diff to in_diff
  KernelUtil<device_type, FloatingPointType>::BlasCopy(ctx, n * w, out_diff, 1,
                                                       in_diff, 1);
  // dot product | get dot product tmp[i] from out[i] * out_diff[i]
  SoftmaxKernelUtil<device_type, FloatingPointType>::BackwardDot(ctx, n, w, out,
                                                                 out_diff, tmp);
  // sub | in_diff[i][j] -= tmp[i]
  SoftmaxKernelUtil<device_type, FloatingPointType>::Sub(ctx, n, w, in_diff,
                                                         tmp);
  // elementwise multiplication | in_diff[i][j] *= out[i][j]
  KernelUtil<device_type, FloatingPointType>::Mul(ctx, n * w, in_diff, out,
                                                  in_diff);
}

template<typename FloatingPointType>
class SoftmaxKernelUtil<DeviceType::kCPU, FloatingPointType> final {
 public:
  OF_DISALLOW_COPY_AND_MOVE(SoftmaxKernelUtil);
  SoftmaxKernelUtil() = delete;

  static void ForwardMax(const KernelCtx& ctx, const int64_t n, const int64_t w,
                         const FloatingPointType* out, FloatingPointType* tmp) {
    for (int64_t i = 0; i < n; ++i) {
      KernelUtil<DeviceType::kCPU, FloatingPointType>::Max(ctx, w, out + i * w,
                                                           tmp + i);
    }
  }

  static void ForwardSum(const KernelCtx& ctx, const int64_t n, const int64_t w,
                         const FloatingPointType* out, FloatingPointType* tmp) {
    for (int64_t i = 0; i < n; ++i) {
      KernelUtil<DeviceType::kCPU, FloatingPointType>::Sum(ctx, w, out + i * w,
                                                           tmp + i);
    }
  }

  static void Sub(const KernelCtx& ctx, const int64_t n, const int64_t w,
                  FloatingPointType* matrix, const FloatingPointType* vector) {
    for (int64_t i = 0; i < w; ++i) {
      KernelUtil<DeviceType::kCPU, FloatingPointType>::BlasAxpy(
          ctx, n, static_cast<FloatingPointType>(-1.0), vector, 1, matrix + i,
          w);
    }
  }

  static void BackwardDot(const KernelCtx& ctx, const int64_t n,
                          const int64_t w, const FloatingPointType* out,
                          const FloatingPointType* out_diff,
                          FloatingPointType* tmp) {
    for (int64_t i = 0; i < n; ++i) {
      KernelUtil<DeviceType::kCPU, FloatingPointType>::BlasDot(
          ctx, w, out + i * w, 1, out_diff + i * w, 1, tmp + i);
    }
  }
};

INSTANTIATE_CPU_KERNEL_UTIL_CLASS(SoftmaxKernelUtil);
INSTANTIATE_KERNEL_CLASS(SoftmaxKernel);
REGISTER_KERNEL(OperatorConf::kSoftmaxConf, SoftmaxKernel);

}  // namespace oneflow<|MERGE_RESOLUTION|>--- conflicted
+++ resolved
@@ -12,39 +12,10 @@
   Blob* tmp_blob = BnInOp2BlobPtr(op()->SoleDtbn());
   const int64_t n = out_blob->shape().At(0);
   const int64_t w = out_blob->shape().At(1);
-<<<<<<< HEAD
-  const FloatingPointType* in =
-      static_cast<const FloatingPointType*>(in_blob->dptr());
-  FloatingPointType* tmp =
-      static_cast<FloatingPointType*>(tmp_blob->mut_dptr());
-  FloatingPointType* out =
-      static_cast<FloatingPointType*>(out_blob->mut_dptr());
-  SoftmaxComputeProb<device_type, FloatingPointType>(ctx, n, w, in, tmp, out);
-=======
   const FloatingPointType* in = in_blob->dptr<FloatingPointType>();
   FloatingPointType* tmp = tmp_blob->mut_dptr<FloatingPointType>();
   FloatingPointType* out = out_blob->mut_dptr<FloatingPointType>();
-  // copy in blob to out blob
-  KernelUtil<device_type, FloatingPointType>::BlasCopy(ctx, n * w, in, 1, out,
-                                                       1);
-  // max | calculate max of every sample vector out[i], store in tmp[i]
-  //       the out[i] now is store the data of in[i]
-  SoftmaxKernelUtil<device_type, FloatingPointType>::ForwardMax(ctx, n, w, out,
-                                                                tmp);
-  // sub | every element of out blob subract the max value of the same sample
-  SoftmaxKernelUtil<device_type, FloatingPointType>::Sub(ctx, n, w, out, tmp);
-  // exp | exponentiation every element
-  KernelUtil<device_type, FloatingPointType>::Exp(ctx, n * w, out, out);
-  // sum | calculate sum of every sample vector out[i], store in tmp[i]
-  //       the out[i] now is store the tmp data after exp
-  SoftmaxKernelUtil<device_type, FloatingPointType>::ForwardSum(ctx, n, w, out,
-                                                                tmp);
-  // div | every element of out[i] divided by the data of tmp[i] (the sum value)
-  for (int64_t i = 0; i < n; ++i) {
-    KernelUtil<device_type, FloatingPointType>::Div(ctx, w, out + i * w,
-                                                    tmp + i);
-  }
->>>>>>> ca2ad8e4
+  SoftmaxComputeProb<device_type, FloatingPointType>(ctx, n, w, in, tmp, out);
 }
 
 template<DeviceType device_type, typename FloatingPointType>
