--- conflicted
+++ resolved
@@ -8,13 +8,8 @@
                                                         const PoolingCtx& pooling_ctx,
                                                         const Blob* in_blob, Blob* out_blob) const {
   CudaCheck(cudnnPoolingForward(
-<<<<<<< HEAD
-      kernel_ctx.device_ctx->cudnn_handle(), pooling_ctx.cudnn_pooling_desc(), GetOnePtr<T>(),
-      pooling_ctx.cudnn_in_tensor_desc(), in_blob->dptr(), GetZeroPtr<T>(),
-=======
       kernel_ctx.device_ctx->cudnn_handle(), pooling_ctx.cudnn_pooling_desc(), CudnnSPOnePtr<T>(),
       pooling_ctx.cudnn_in_tensor_desc(), in_blob->dptr(), CudnnSPZeroPtr<T>(),
->>>>>>> 3cb24f2d
       pooling_ctx.cudnn_out_tensor_desc(), out_blob->mut_dptr()));
 }
 
@@ -25,17 +20,10 @@
                                                          const Blob* out_blob, const Blob* in_blob,
                                                          Blob* in_diff_blob) const {
   CudaCheck(cudnnPoolingBackward(
-<<<<<<< HEAD
-      kernel_ctx.device_ctx->cudnn_handle(), pooling_ctx.cudnn_pooling_desc(), GetOnePtr<T>(),
-      pooling_ctx.cudnn_out_tensor_desc(), out_blob->dptr(), pooling_ctx.cudnn_out_tensor_desc(),
-      out_diff_blob->dptr(), pooling_ctx.cudnn_in_tensor_desc(), in_blob->dptr(), GetZeroPtr<T>(),
-      pooling_ctx.cudnn_in_tensor_desc(), in_diff_blob->mut_dptr()));
-=======
       kernel_ctx.device_ctx->cudnn_handle(), pooling_ctx.cudnn_pooling_desc(), CudnnSPOnePtr<T>(),
       pooling_ctx.cudnn_out_tensor_desc(), out_blob->dptr(), pooling_ctx.cudnn_out_tensor_desc(),
       out_diff_blob->dptr(), pooling_ctx.cudnn_in_tensor_desc(), in_blob->dptr(),
       CudnnSPZeroPtr<T>(), pooling_ctx.cudnn_in_tensor_desc(), in_diff_blob->mut_dptr()));
->>>>>>> 3cb24f2d
 }
 
 #define INSTANTIATE_POOLING_KERNEL(type_cpp, type_proto) \
