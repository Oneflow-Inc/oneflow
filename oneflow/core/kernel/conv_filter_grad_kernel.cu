#include "oneflow/core/kernel/conv_filter_grad_kernel.h"
#include "oneflow/core/operator/conv_op.h"

namespace oneflow {

template<typename T>
struct ConvFilterGradKernelUtil<DeviceType::kGPU, T> final {
  static void Compute(DeviceCtx *ctx, const ConvFilterGradKernelConf &kernel_conf,
                      const ConvConf &conf, const Blob *x, const Blob *dy, Blob *filter_diff,
                      Blob *buf) {
    CudnnTensorDesc x_desc(x->data_type(), x->shape(), conf.data_format());
    CudnnTensorDesc dy_desc(dy->data_type(), dy->shape(), conf.data_format());
    CudnnFilterDesc filter_diff_desc(filter_diff->data_type(), filter_diff->shape(),
                                     conf.data_format());
    CudnnConvDesc conv_desc(GetConvDescDataType(x->data_type()), x->shape(), conf);
    CudaCheck(cudnnConvolutionBackwardFilter(
<<<<<<< HEAD
        ctx->cudnn_handle(), GetOnePtr<T>(), x_desc.Get(), x->dptr<T>(), dy_desc.Get(),
        dy->dptr<T>(), conv_desc.Get(),
        static_cast<cudnnConvolutionBwdFilterAlgo_t>(kernel_conf.cudnn_bwd_filter_algo()),
        buf->mut_dptr(), buf->ByteSizeOfDataContentField(), GetZeroPtr<T>(), filter_diff_desc.Get(),
        filter_diff->mut_dptr<T>()));
=======
        ctx->cudnn_handle(), CudnnSPOnePtr<T>(), x_desc.Get(), x->dptr<T>(), dy_desc.Get(),
        dy->dptr<T>(), conv_desc.Get(),
        static_cast<cudnnConvolutionBwdFilterAlgo_t>(kernel_conf.cudnn_bwd_filter_algo()),
        buf->mut_dptr(), buf->ByteSizeOfDataContentField(), CudnnSPZeroPtr<T>(),
        filter_diff_desc.Get(), filter_diff->mut_dptr<T>()));
>>>>>>> 3cb24f2d
  }
};

#define INSTANTIATE_CONV_FILTER_GRAD_KERNEL_UTIL(type_cpp, type_proto) \
  template struct ConvFilterGradKernelUtil<DeviceType::kGPU, type_cpp>;
OF_PP_FOR_EACH_TUPLE(INSTANTIATE_CONV_FILTER_GRAD_KERNEL_UTIL,
                     FLOATING_DATA_TYPE_SEQ FLOAT16_DATA_TYPE_SEQ)

}  // namespace oneflow<|MERGE_RESOLUTION|>--- conflicted
+++ resolved
@@ -14,19 +14,11 @@
                                      conf.data_format());
     CudnnConvDesc conv_desc(GetConvDescDataType(x->data_type()), x->shape(), conf);
     CudaCheck(cudnnConvolutionBackwardFilter(
-<<<<<<< HEAD
-        ctx->cudnn_handle(), GetOnePtr<T>(), x_desc.Get(), x->dptr<T>(), dy_desc.Get(),
-        dy->dptr<T>(), conv_desc.Get(),
-        static_cast<cudnnConvolutionBwdFilterAlgo_t>(kernel_conf.cudnn_bwd_filter_algo()),
-        buf->mut_dptr(), buf->ByteSizeOfDataContentField(), GetZeroPtr<T>(), filter_diff_desc.Get(),
-        filter_diff->mut_dptr<T>()));
-=======
         ctx->cudnn_handle(), CudnnSPOnePtr<T>(), x_desc.Get(), x->dptr<T>(), dy_desc.Get(),
         dy->dptr<T>(), conv_desc.Get(),
         static_cast<cudnnConvolutionBwdFilterAlgo_t>(kernel_conf.cudnn_bwd_filter_algo()),
         buf->mut_dptr(), buf->ByteSizeOfDataContentField(), CudnnSPZeroPtr<T>(),
         filter_diff_desc.Get(), filter_diff->mut_dptr<T>()));
->>>>>>> 3cb24f2d
   }
 };
 
