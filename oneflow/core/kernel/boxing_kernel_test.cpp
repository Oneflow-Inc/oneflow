--- conflicted
+++ resolved
@@ -1,388 +1,3 @@
-<<<<<<< HEAD
-//#include "oneflow/core/kernel/boxing_kernel.h"
-//#include "oneflow/core/kernel/kernel_test_common.h"
-//
-// namespace oneflow {
-//
-// namespace test {
-//
-// namespace {
-//
-// template<typename FloatingPointType>
-// BoxingKernel<DeviceType::kCPU, FloatingPointType>* BuildBoxingKernel(
-//    int32_t in_num, int32_t out_num, int kernel_name,
-//    BoxingOpConf::InBoxCase in_box_case, BoxingOpConf::OutBoxCase
-//    out_box_case, int32_t concat_axis = 1) {
-//  // config boxing operator from box cases
-//  OperatorConf op_conf;
-//  op_conf.set_name("boxing_test" + std::to_string(kernel_name));
-//  BoxingOpConf* boxing_conf = op_conf.mutable_boxing_conf();
-//  boxing_conf->set_in_num(in_num);
-//  boxing_conf->set_out_num(out_num);
-//  if (in_box_case == BoxingOpConf::kConcatBox) {
-//    boxing_conf->mutable_concat_box()->set_axis(concat_axis);
-//  } else {
-//    boxing_conf->mutable_add_box();
-//  }
-//  if (out_box_case == BoxingOpConf::kDataSplitBox) {
-//    boxing_conf->mutable_data_split_box();
-//  } else {
-//    boxing_conf->mutable_clone_box();
-//  }
-//
-//  // Build boxing kernel from configured box
-//  auto boxing_op = ConstructOp(op_conf);
-//  OperatorProto op_proto;
-//  boxing_op->ToProto(&op_proto);
-//  auto boxing_kernel = new BoxingKernel<DeviceType::kCPU, FloatingPointType>;
-//  boxing_kernel->InitFromOpProto(op_proto);
-//  return boxing_kernel;
-//}
-//
-// template<typename FloatingPointType>
-// std::function<Blob*(const std::string&)> ConstructBnInOp2BlobPtr(
-//    const std::vector<std::vector<int64_t>>& in_dim_vecs,
-//    const std::vector<std::vector<int64_t>>& out_dim_vecs,
-//    const std::vector<int64_t> middle_dim = {0, 0, 0, 0}) {
-//  int32_t in_num = in_dim_vecs.size();
-//  int32_t out_num = out_dim_vecs.size();
-//  using KTCommon = KernelTestCommon<DeviceType::kCPU, FloatingPointType>;
-//  // construct mapping from bns to blobs
-//  auto bn2blob_ptr = new std::map<std::string, Blob*>;
-//  for (size_t i = 0; i < in_num; ++i) {
-//    bn2blob_ptr->emplace(
-//        "in_" + std::to_string(i),
-//        KTCommon::CreateBlobWithSameValue(in_dim_vecs[i], (i + 1) * 1.0));
-//    bn2blob_ptr->emplace("in_" + std::to_string(i) + "_diff",
-//                         KTCommon::CreateBlobWithRandomValue(in_dim_vecs[i]));
-//  }
-//  for (size_t i = 0; i < out_num; ++i) {
-//    bn2blob_ptr->emplace(
-//        "out_" + std::to_string(i),
-//        KTCommon::CreateBlobWithSameValue(out_dim_vecs[i], (i + 1) * 10.0));
-//    bn2blob_ptr->emplace(
-//        "out_" + std::to_string(i) + "_diff",
-//        KTCommon::CreateBlobWithSameValue(out_dim_vecs[i], (i + 1) * 1.0));
-//  }
-//  bn2blob_ptr->emplace(std::string("middle"),
-//                       KTCommon::CreateBlobWithRandomValue(middle_dim));
-//
-//  return [bn2blob_ptr](const std::string& bn) { return bn2blob_ptr->at(bn); };
-//}
-//
-//// This version use the output blobs in BnInOp2BlobPtr as the input blobs
-// template<typename FloatingPointType>
-// std::function<Blob*(const std::string&)> ConstructBnInOp2BlobPtr(
-//    std::function<Blob*(const std::string&)> bn2bptr,
-//    const std::vector<std::vector<int64_t>>& in_dim_vecs,
-//    const std::vector<std::vector<int64_t>>& out_dim_vecs,
-//    const std::vector<int64_t> middle_dim = {0, 0, 0, 0}) {
-//  using KTCommon = KernelTestCommon<DeviceType::kCPU, FloatingPointType>;
-//  auto bn2blob_ptr = new std::map<std::string, Blob*>;
-//  for (size_t i = 0; i < out_dim_vecs.size(); ++i) {
-//    Blob* b = bn2bptr("out_" + std::to_string(i));
-//    bn2blob_ptr->emplace("in_" + std::to_string(i), b);
-//
-//    b = bn2bptr("out_" + std::to_string(i) + "_diff");
-//    bn2blob_ptr->emplace("in_" + std::to_string(i) + "_diff", b);
-//  }
-//
-//  bn2blob_ptr->emplace(std::string("middle"),
-//                       KTCommon::CreateBlobWithRandomValue(middle_dim));
-//
-//  for (size_t i = 0; i < in_dim_vecs.size(); ++i) {
-//    bn2blob_ptr->emplace("out_" + std::to_string(i),
-//                         KTCommon::CreateBlobWithRandomValue(in_dim_vecs[i]));
-//    bn2blob_ptr->emplace(
-//        "out_" + std::to_string(i) + "_diff",
-//        KTCommon::CreateBlobWithSameValue(in_dim_vecs[i], (i + 1) * 10.0));
-//  }
-//
-//  return [bn2blob_ptr](const std::string& bn) { return bn2blob_ptr->at(bn); };
-//}
-//
-// template<typename FloatingPointType>
-// void TestBoxingKernelConcatClone() {
-//  using KTCommon = KernelTestCommon<DeviceType::kCPU, FloatingPointType>;
-//  KernelCtx ctx;
-//  KTCommon::BuildKernelCtx(&ctx);
-//
-//  auto boxing_kernel_0 = BuildBoxingKernel<FloatingPointType>(
-//      4, 1, 0, BoxingOpConf::kConcatBox, BoxingOpConf::kDataSplitBox);
-//  auto boxing_kernel_1 = BuildBoxingKernel<FloatingPointType>(
-//      4, 5, 1, BoxingOpConf::kConcatBox, BoxingOpConf::kCloneBox);
-//
-//  // Build mapping bns->blobs with first kernel
-//  std::vector<std::vector<int64_t>> in_dim_vecs = {
-//      {3, 4, 5, 5}, {3, 2, 5, 5}, {3, 1, 5, 5}, {3, 7, 5, 5}};
-//  std::vector<std::vector<int64_t>> out_dim_vecs_0 = {{3, 14, 5, 5}};
-//  std::vector<std::vector<int64_t>> out_dim_vecs_1 = {{3, 14, 5, 5},
-//                                                      {3, 14, 5, 5},
-//                                                      {3, 14, 5, 5},
-//                                                      {3, 14, 5, 5},
-//                                                      {3, 14, 5, 5}};
-//  auto BnInOp2BlobPtr_0 = ConstructBnInOp2BlobPtr<FloatingPointType>(
-//      in_dim_vecs, out_dim_vecs_0, out_dim_vecs_0[0]);
-//
-//  auto BnInOp2BlobPtr_1 = ConstructBnInOp2BlobPtr<FloatingPointType>(
-//      in_dim_vecs, out_dim_vecs_1, out_dim_vecs_0[0]);
-//
-//  // Run forward && backward test
-//  boxing_kernel_0->Forward(ctx, BnInOp2BlobPtr_0);
-//  boxing_kernel_1->Forward(ctx, BnInOp2BlobPtr_1);
-//  boxing_kernel_1->Backward(ctx, BnInOp2BlobPtr_1);
-//  boxing_kernel_0->Backward(ctx, BnInOp2BlobPtr_0);
-//
-//  KTCommon::SyncStream(&ctx);
-//
-//  for (size_t i = 0; i < in_dim_vecs.size(); ++i) {
-//    Blob* expected_in_diff = KTCommon::CreateBlobWithSameValue(
-//        in_dim_vecs[i], static_cast<FloatingPointType>(15));
-//    Blob* in_i_diff = BnInOp2BlobPtr_1("in_" + std::to_string(i) + "_diff");
-//    KTCommon::BlobCmp(in_i_diff, expected_in_diff);
-//  }
-//
-//  Blob* out_0 = BnInOp2BlobPtr_0("out_0");
-//  for (size_t i = 1; i < out_dim_vecs_1.size(); ++i) {
-//    Blob* out_i = BnInOp2BlobPtr_1("out_" + std::to_string(i));
-//    KTCommon::BlobCmp(out_i, out_0);
-//  }
-//}
-//
-// template<typename FloatingPointType>
-// void TestBoxingKernelConcatSplit_1() {
-//  // Create cpu_device and kernel contexts
-//  using KTCommon = KernelTestCommon<DeviceType::kCPU, FloatingPointType>;
-//
-//  KernelCtx ctx;
-//  KTCommon::BuildKernelCtx(&ctx);
-//
-//  // Build boxing kernels
-//  auto boxing_kernel = BuildBoxingKernel<FloatingPointType>(
-//      4, 2, 0, BoxingOpConf::kConcatBox, BoxingOpConf::kDataSplitBox, 0);
-//
-//  // Build blobs
-//  std::vector<std::vector<int64_t>> in_dim_vecs = {
-//      {1, 1, 2, 1}, {2, 1, 2, 1}, {1, 1, 2, 1}, {3, 1, 2, 1}};
-//  std::vector<std::vector<int64_t>> out_dim_vecs = {{3, 1, 2, 1}, {4, 1, 2,
-//  1}}; auto BnInOp2BlobPtr = ConstructBnInOp2BlobPtr<FloatingPointType>(
-//      in_dim_vecs, out_dim_vecs, {7, 1, 2, 1});
-//
-//  // Run forward && backward test
-//  boxing_kernel->Forward(ctx, BnInOp2BlobPtr);
-//  boxing_kernel->Backward(ctx, BnInOp2BlobPtr);
-//
-//  KTCommon::SyncStream(&ctx);
-//
-//  // Check input && output blobs in this graph should be the same
-//  FloatingPointType ex_out_0_mat[] = {1, 1, 2, 2, 2, 2};
-//  FloatingPointType ex_out_1_mat[] = {3, 3, 4, 4, 4, 4, 4, 4};
-//  Blob* expected_out_0 =
-//      KTCommon::CreateBlobWithVector({3, 1, 2, 1}, ex_out_0_mat);
-//  Blob* expected_out_1 =
-//      KTCommon::CreateBlobWithVector({4, 1, 2, 1}, ex_out_1_mat);
-//  KTCommon::BlobCmp(BnInOp2BlobPtr("out_0"), expected_out_0);
-//  KTCommon::BlobCmp(BnInOp2BlobPtr("out_1"), expected_out_1);
-//
-//  FloatingPointType ex_in_diff_0_mat[] = {1, 1};
-//  FloatingPointType ex_in_diff_1_mat[] = {1, 1, 1, 1};
-//  FloatingPointType ex_in_diff_2_mat[] = {2, 2};
-//  FloatingPointType ex_in_diff_3_mat[] = {2, 2, 2, 2, 2, 2};
-//  Blob* expected_in_diff_0 =
-//      KTCommon::CreateBlobWithVector({1, 1, 2, 1}, ex_in_diff_0_mat);
-//  Blob* expected_in_diff_1 =
-//      KTCommon::CreateBlobWithVector({2, 1, 2, 1}, ex_in_diff_1_mat);
-//  Blob* expected_in_diff_2 =
-//      KTCommon::CreateBlobWithVector({1, 1, 2, 1}, ex_in_diff_2_mat);
-//  Blob* expected_in_diff_3 =
-//      KTCommon::CreateBlobWithVector({3, 1, 2, 1}, ex_in_diff_3_mat);
-//  KTCommon::BlobCmp(BnInOp2BlobPtr("in_0_diff"), expected_in_diff_0);
-//  KTCommon::BlobCmp(BnInOp2BlobPtr("in_1_diff"), expected_in_diff_1);
-//  KTCommon::BlobCmp(BnInOp2BlobPtr("in_2_diff"), expected_in_diff_2);
-//  KTCommon::BlobCmp(BnInOp2BlobPtr("in_3_diff"), expected_in_diff_3);
-//}
-//
-// template<typename FloatingPointType>
-// void TestBoxingKernelConcatSplit() {
-//  // Create cpu_device and kernel contexts
-//  using KTCommon = KernelTestCommon<DeviceType::kCPU, FloatingPointType>;
-//
-//  KernelCtx ctx;
-//  KTCommon::BuildKernelCtx(&ctx);
-//
-//  // Build boxing kernels
-//  auto boxing_kernel = BuildBoxingKernel<FloatingPointType>(
-//      4, 2, 0, BoxingOpConf::kConcatBox, BoxingOpConf::kDataSplitBox);
-//
-//  // Build blobs
-//  std::vector<std::vector<int64_t>> in_dim_vecs = {
-//      {3, 1, 2, 1}, {3, 2, 2, 1}, {3, 3, 2, 1}, {3, 4, 2, 1}};
-//  std::vector<std::vector<int64_t>> out_dim_vecs = {{2, 10, 2, 1},
-//                                                    {1, 10, 2, 1}};
-//  auto BnInOp2BlobPtr = ConstructBnInOp2BlobPtr<FloatingPointType>(
-//      in_dim_vecs, out_dim_vecs, {3, 10, 2, 1});
-//
-//  // Run forward && backward test
-//  boxing_kernel->Forward(ctx, BnInOp2BlobPtr);
-//  boxing_kernel->Backward(ctx, BnInOp2BlobPtr);
-//
-//  KTCommon::SyncStream(&ctx);
-//
-//  // Check input && output blobs in this graph should be the same
-//  FloatingPointType ex_out_0_mat[] = {1, 1, 2, 2, 2, 2, 3, 3, 3, 3, 3, 3, 4,
-//  4,
-//                                      4, 4, 4, 4, 4, 4, 1, 1, 2, 2, 2, 2, 3,
-//                                      3, 3, 3, 3, 3, 4, 4, 4, 4, 4, 4, 4, 4};
-//  FloatingPointType ex_out_1_mat[] = {1, 1, 2, 2, 2, 2, 3, 3, 3, 3,
-//                                      3, 3, 4, 4, 4, 4, 4, 4, 4, 4};
-//  Blob* expected_out_0 =
-//      KTCommon::CreateBlobWithVector({2, 10, 2, 1}, ex_out_0_mat);
-//  Blob* expected_out_1 =
-//      KTCommon::CreateBlobWithVector({1, 10, 2, 1}, ex_out_1_mat);
-//  KTCommon::BlobCmp(BnInOp2BlobPtr("out_0"), expected_out_0);
-//  KTCommon::BlobCmp(BnInOp2BlobPtr("out_1"), expected_out_1);
-//
-//  FloatingPointType ex_in_diff_0_mat[] = {1, 1, 1, 1, 2, 2};
-//  FloatingPointType ex_in_diff_1_mat[] = {1, 1, 1, 1, 1, 1, 1, 1, 2, 2, 2, 2};
-//  FloatingPointType ex_in_diff_2_mat[] = {1, 1, 1, 1, 1, 1, 1, 1, 1,
-//                                          1, 1, 1, 2, 2, 2, 2, 2, 2};
-//  FloatingPointType ex_in_diff_3_mat[] = {1, 1, 1, 1, 1, 1, 1, 1, 1, 1, 1, 1,
-//                                          1, 1, 1, 1, 2, 2, 2, 2, 2, 2, 2, 2};
-//  Blob* expected_in_diff_0 =
-//      KTCommon::CreateBlobWithVector({3, 1, 2, 1}, ex_in_diff_0_mat);
-//  Blob* expected_in_diff_1 =
-//      KTCommon::CreateBlobWithVector({3, 2, 2, 1}, ex_in_diff_1_mat);
-//  Blob* expected_in_diff_2 =
-//      KTCommon::CreateBlobWithVector({3, 3, 2, 1}, ex_in_diff_2_mat);
-//  Blob* expected_in_diff_3 =
-//      KTCommon::CreateBlobWithVector({3, 4, 2, 1}, ex_in_diff_3_mat);
-//  KTCommon::BlobCmp(BnInOp2BlobPtr("in_0_diff"), expected_in_diff_0);
-//  KTCommon::BlobCmp(BnInOp2BlobPtr("in_1_diff"), expected_in_diff_1);
-//  KTCommon::BlobCmp(BnInOp2BlobPtr("in_2_diff"), expected_in_diff_2);
-//  KTCommon::BlobCmp(BnInOp2BlobPtr("in_3_diff"), expected_in_diff_3);
-//}
-//
-// template<typename FloatingPointType>
-// void TestBoxingKernelConcatSplitNull() {
-//  // Create cpu_device and kernel contexts
-//  using KTCommon = KernelTestCommon<DeviceType::kCPU, FloatingPointType>;
-//
-//  KernelCtx ctx;
-//  KTCommon::BuildKernelCtx(&ctx);
-//
-//  // Build boxing kernels
-//  auto boxing_kernel = BuildBoxingKernel<FloatingPointType>(
-//      4, 2, 0, BoxingOpConf::kConcatBox, BoxingOpConf::kDataSplitBox);
-//
-//  // Build blobs
-//  std::vector<std::vector<int64_t>> in_dim_vecs = {
-//      {3, 1, 2, 1}, {3, 2, 2, 1}, {3, 3, 2, 1}, {3, 4, 2, 1}, {3, 0, 2, 1}};
-//  std::vector<std::vector<int64_t>> out_dim_vecs = {
-//      {2, 10, 2, 1}, {1, 10, 2, 1}, {2, 0, 3, 1}};
-//  auto BnInOp2BlobPtr = ConstructBnInOp2BlobPtr<FloatingPointType>(
-//      in_dim_vecs, out_dim_vecs, {3, 10, 2, 1});
-//
-//  // Run forward && backward test
-//  boxing_kernel->Forward(ctx, BnInOp2BlobPtr);
-//  boxing_kernel->Backward(ctx, BnInOp2BlobPtr);
-//
-//  KTCommon::SyncStream(&ctx);
-//
-//  // Check input && output blobs in this graph should be the same
-//  FloatingPointType ex_out_0_mat[] = {1, 1, 2, 2, 2, 2, 3, 3, 3, 3, 3, 3, 4,
-//  4,
-//                                      4, 4, 4, 4, 4, 4, 1, 1, 2, 2, 2, 2, 3,
-//                                      3, 3, 3, 3, 3, 4, 4, 4, 4, 4, 4, 4, 4};
-//  FloatingPointType ex_out_1_mat[] = {1, 1, 2, 2, 2, 2, 3, 3, 3, 3,
-//                                      3, 3, 4, 4, 4, 4, 4, 4, 4, 4};
-//  Blob* expected_out_0 =
-//      KTCommon::CreateBlobWithVector({2, 10, 2, 1}, ex_out_0_mat);
-//  Blob* expected_out_1 =
-//      KTCommon::CreateBlobWithVector({1, 10, 2, 1}, ex_out_1_mat);
-//  KTCommon::BlobCmp(BnInOp2BlobPtr("out_0"), expected_out_0);
-//  KTCommon::BlobCmp(BnInOp2BlobPtr("out_1"), expected_out_1);
-//
-//  FloatingPointType ex_in_diff_0_mat[] = {1, 1, 1, 1, 2, 2};
-//  FloatingPointType ex_in_diff_1_mat[] = {1, 1, 1, 1, 1, 1, 1, 1, 2, 2, 2, 2};
-//  FloatingPointType ex_in_diff_2_mat[] = {1, 1, 1, 1, 1, 1, 1, 1, 1,
-//                                          1, 1, 1, 2, 2, 2, 2, 2, 2};
-//  FloatingPointType ex_in_diff_3_mat[] = {1, 1, 1, 1, 1, 1, 1, 1, 1, 1, 1, 1,
-//                                          1, 1, 1, 1, 2, 2, 2, 2, 2, 2, 2, 2};
-//  Blob* expected_in_diff_0 =
-//      KTCommon::CreateBlobWithVector({3, 1, 2, 1}, ex_in_diff_0_mat);
-//  Blob* expected_in_diff_1 =
-//      KTCommon::CreateBlobWithVector({3, 2, 2, 1}, ex_in_diff_1_mat);
-//  Blob* expected_in_diff_2 =
-//      KTCommon::CreateBlobWithVector({3, 3, 2, 1}, ex_in_diff_2_mat);
-//  Blob* expected_in_diff_3 =
-//      KTCommon::CreateBlobWithVector({3, 4, 2, 1}, ex_in_diff_3_mat);
-//  KTCommon::BlobCmp(BnInOp2BlobPtr("in_0_diff"), expected_in_diff_0);
-//  KTCommon::BlobCmp(BnInOp2BlobPtr("in_1_diff"), expected_in_diff_1);
-//  KTCommon::BlobCmp(BnInOp2BlobPtr("in_2_diff"), expected_in_diff_2);
-//  KTCommon::BlobCmp(BnInOp2BlobPtr("in_3_diff"), expected_in_diff_3);
-//}
-//
-// template<typename FloatingPointType>
-// void TestBoxingKernelAddClone() {
-//  // Create cpu_device and kernel contexts
-//  KernelCtx ctx;
-//  using KTCommon = KernelTestCommon<DeviceType::kCPU, FloatingPointType>;
-//  KTCommon::BuildKernelCtx(&ctx);
-//
-//  // Build boxing kernel
-//  auto boxing_kernel = BuildBoxingKernel<FloatingPointType>(
-//      4, 3, 0, BoxingOpConf::kAddBox, BoxingOpConf::kCloneBox);
-//
-//  // Build mapping bns->blobs
-//  std::vector<std::vector<int64_t>> in_dim_vecs = {
-//      {3, 4, 5, 5}, {3, 4, 5, 5}, {3, 4, 5, 5}, {3, 4, 5, 5}};
-//  std::vector<std::vector<int64_t>> out_dim_vecs = {
-//      {3, 4, 5, 5}, {3, 4, 5, 5}, {3, 4, 5, 5}};
-//  auto BnInOp2BlobPtr = ConstructBnInOp2BlobPtr<FloatingPointType>(
-//      in_dim_vecs, out_dim_vecs, {3, 4, 5, 5});
-//
-//  // Run forward && backward
-//  boxing_kernel->Forward(ctx, BnInOp2BlobPtr);
-//
-//  KTCommon::SyncStream(&ctx);
-//
-//  // check if add-results is the same as expected.
-//  Blob* expected_add_b =
-//      KTCommon::CreateBlobWithSameValue(out_dim_vecs[0], 10.0);
-//  for (size_t i = 0; i < out_dim_vecs.size(); ++i) {
-//    KTCommon::BlobCmp(BnInOp2BlobPtr("out_" + std::to_string(i)),
-//                      expected_add_b);
-//  }
-//}
-//
-//}  // namespace
-//
-//}  // namespace test
-//
-// TEST(boxingkernel, boxing_add_clone_box) {
-//  test::TestBoxingKernelAddClone<float>();
-//  test::TestBoxingKernelAddClone<double>();
-//}
-//
-// TEST(boxingKernel, boxing_concat_clone_box) {
-//  test::TestBoxingKernelConcatClone<float>();
-//  test::TestBoxingKernelConcatClone<double>();
-//}
-//
-// TEST(boxingKernel, boxing_concat_split_box) {
-//  test::TestBoxingKernelConcatSplit<float>();
-//  test::TestBoxingKernelConcatSplit<double>();
-//  test::TestBoxingKernelConcatSplit_1<double>();
-//  test::TestBoxingKernelConcatSplit_1<double>();
-//}
-//
-// TEST(boxingKernel, boxing_concat_split_box_with_null) {
-//  test::TestBoxingKernelConcatSplitNull<float>();
-//  test::TestBoxingKernelConcatSplitNull<double>();
-//}
-//
-//}  // namespace oneflow
-=======
 #include "oneflow/core/kernel/boxing_kernel.h"
 #include "oneflow/core/kernel/kernel_test_common.h"
 
@@ -769,5 +384,4 @@
 #undef MAKE_ENTRY
 }
 
-}  // namespace oneflow
->>>>>>> 602e312d
+}  // namespace oneflow