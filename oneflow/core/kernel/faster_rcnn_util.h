#ifndef ONEFLOW_CORE_KERNEL_FASTER_RCNN_UTIL_H_
#define ONEFLOW_CORE_KERNEL_FASTER_RCNN_UTIL_H_

#include "oneflow/core/common/util.h"
#include "oneflow/core/register/blob.h"
#include "oneflow/core/operator/op_conf.pb.h"

namespace oneflow {

template<typename T>
class BBoxDelta;

template<typename T>
class BBox final {
 public:
  OF_DISALLOW_COPY_AND_MOVE(BBox);
  BBox() = delete;
  ~BBox() = delete;

  static const BBox* Cast(const T* ptr) { return reinterpret_cast<const BBox*>(ptr); }
  static BBox* MutCast(T* ptr) { return reinterpret_cast<BBox*>(ptr); }

  const std::array<T, 4>& bbox() const { return bbox_; }
  std::array<T, 4>& mut_bbox() { return bbox_; }

  inline T x1() const { return bbox_[0]; }
  inline T y1() const { return bbox_[1]; }
  inline T x2() const { return bbox_[2]; }
  inline T y2() const { return bbox_[3]; }
  inline void set_x1(T x1) { bbox_[0] = x1; }
  inline void set_y1(T y1) { bbox_[1] = y1; }
  inline void set_x2(T x2) { bbox_[2] = x2; }
  inline void set_y2(T y2) { bbox_[3] = y2; }

  inline T width() const { return x2() - x1() + static_cast<T>(1); }
  inline T height() const { return y2() - y1() + static_cast<T>(1); }
  inline T Area() const { return width() * height(); }

  template<typename U>
  inline float InterOverUnion(const BBox<U>* other) const {
    const float iw = std::min<float>(x2(), other->x2()) - std::max<float>(x1(), other->x1()) + 1.f;
    if (iw <= 0) { return 0; }
    const float ih = std::min<float>(y2(), other->y2()) - std::max<float>(y1(), other->y1()) + 1.f;
    if (ih <= 0) { return 0; }
    const float inter = iw * ih;
    return inter / (Area() + other->Area() - inter);
  }

  void Transform(const BBox<T>* bbox, const BBoxDelta<T>* delta,
                 const BBoxRegressionWeights& bbox_reg_ws) {
    const float w = bbox->x2() - bbox->x1() + 1.0f;
    const float h = bbox->y2() - bbox->y1() + 1.0f;
    const float ctr_x = bbox->x1() + 0.5f * w;
    const float ctr_y = bbox->y1() + 0.5f * h;

    const float dx = delta->dx() / bbox_reg_ws.weight_x();
    const float dy = delta->dy() / bbox_reg_ws.weight_y();
    const float dw = delta->dw() / bbox_reg_ws.weight_w();
    const float dh = delta->dh() / bbox_reg_ws.weight_h();

    const float pred_ctr_x = dx * w + ctr_x;
    const float pred_ctr_y = dy * h + ctr_y;
    const float pred_w = std::exp(dw) * w;
    const float pred_h = std::exp(dh) * h;

    set_x1(pred_ctr_x - 0.5f * pred_w);
    set_y1(pred_ctr_y - 0.5f * pred_h);
    set_x2(pred_ctr_x + 0.5f * pred_w - 1.f);
    set_y2(pred_ctr_y + 0.5f * pred_h - 1.f);
  }

  void Clip(const int64_t height, const int64_t width) {
    set_x1(std::max<T>(std::min<T>(x1(), width - 1), 0));
    set_y1(std::max<T>(std::min<T>(y1(), height - 1), 0));
    set_x2(std::max<T>(std::min<T>(x2(), width - 1), 0));
    set_y2(std::max<T>(std::min<T>(y2(), height - 1), 0));
  }

 private:
  std::array<T, 4> bbox_;
};

template<typename T>
class BBoxDelta final {
 public:
  OF_DISALLOW_COPY_AND_MOVE(BBoxDelta);
  BBoxDelta() = delete;
  ~BBoxDelta() = delete;

  static const BBoxDelta* Cast(const T* ptr) { return reinterpret_cast<const BBoxDelta*>(ptr); }
  static BBoxDelta* MutCast(T* ptr) { return reinterpret_cast<BBoxDelta*>(ptr); }

  inline T dx() const { return delta_[0]; }
  inline T dy() const { return delta_[1]; }
  inline T dw() const { return delta_[2]; }
  inline T dh() const { return delta_[3]; }

  inline void set_dx(T dx) { delta_[0] = dx; }
  inline void set_dy(T dy) { delta_[1] = dy; }
  inline void set_dw(T dw) { delta_[2] = dw; }
  inline void set_dh(T dh) { delta_[3] = dh; }

  template<typename U, typename K>
  void TransformInverse(const BBox<U>* bbox, const BBox<K>* target_bbox,
                        const BBoxRegressionWeights& bbox_reg_ws) {
    float w = bbox->x2() - bbox->x1() + 1.0f;
    float h = bbox->y2() - bbox->y1() + 1.0f;
    float ctr_x = bbox->x1() + 0.5f * w;
    float ctr_y = bbox->y1() + 0.5f * h;

    float t_w = target_bbox->x2() - target_bbox->x1() + 1.0f;
    float t_h = target_bbox->y2() - target_bbox->y1() + 1.0f;
    float t_ctr_x = target_bbox->x1() + 0.5f * t_w;
    float t_ctr_y = target_bbox->y1() + 0.5f * t_h;

    set_dx(bbox_reg_ws.weight_x() * (t_ctr_x - ctr_x) / w);
    set_dy(bbox_reg_ws.weight_y() * (t_ctr_y - ctr_y) / h);
    set_dw(bbox_reg_ws.weight_w() * std::log(t_w / w));
    set_dh(bbox_reg_ws.weight_h() * std::log(t_h / h));
  }

 private:
  std::array<T, 4> delta_;
};

template<typename T>
class BBoxWeights final {
 public:
  OF_DISALLOW_COPY_AND_MOVE(BBoxWeights);
  BBoxWeights() = delete;
  ~BBoxWeights() = delete;

  static const BBoxWeights* Cast(const T* ptr) { return reinterpret_cast<const BBoxWeights*>(ptr); }
  static BBoxWeights* MutCast(T* ptr) { return reinterpret_cast<BBoxWeights*>(ptr); }

  inline T weight_x() const { return weights_[0]; }
  inline T weight_y() const { return weights_[1]; }
  inline T weight_w() const { return weights_[2]; }
  inline T weight_h() const { return weights_[3]; }

  inline void set_weight_x(T weight_x) { weights_[0] = weight_x; }
  inline void set_weight_y(T weight_y) { weights_[1] = weight_y; }
  inline void set_weight_w(T weight_w) { weights_[2] = weight_w; }
  inline void set_weight_h(T weight_h) { weights_[3] = weight_h; }

 private:
  std::array<T, 4> weights_;
};

class Slice {
 public:
  Slice(size_t capacity, int32_t* index_ptr, bool init_index = true)
      : capacity_(capacity), size_(capacity), index_ptr_(index_ptr) {
    if (init_index) { std::iota(index_ptr_, index_ptr_ + size_, 0); }
  }

  void Truncate(size_t size) {
    CHECK_GE(size, 0);
    if (size < capacity_) { size_ = size; }
  }

  void Fill(const Slice& other) {
    CHECK_LE(other.size(), capacity_);
    FOR_RANGE(int32_t, i, 0, other.size()) { index_ptr_[i] = other.GetIndex(i); }
    size_ = other.size();
  }

  void Concat(const Slice& other) {
    CHECK_LE(other.size(), capacity_ - size_);
    FOR_RANGE(int32_t, i, 0, other.size()) { index_ptr_[size_ + i] = other.GetIndex(i); }
    size_ += other.size();
  }

  Slice Sub(size_t begin, size_t end) const {
    CHECK_GT(end, begin);
    CHECK_GE(begin, 0);
    CHECK_LE(end, size_);
    return Slice(end - begin, index_ptr_ + begin, false);
  }

  void PushBack(int32_t index) {
    CHECK_LT(size_, capacity_);
    index_ptr_[size_] = index;
    ++size_;
  }

  void Sort(const std::function<bool(int32_t, int32_t)>& Compare) {
    std::sort(index_ptr_, index_ptr_ + size_,
              [&](int32_t lhs_index, int32_t rhs_index) { return Compare(lhs_index, rhs_index); });
  }

  void Shuffle(size_t begin, size_t end) {
    CHECK_LE(end, size_);
    std::random_device rd;
    std::mt19937 gen(rd());
    std::shuffle(index_ptr_ + begin, index_ptr_ + end, gen);
  }

  void Shuffle() { Shuffle(0, size_); }

  int32_t GetIndex(size_t n) const {
    CHECK_LT(n, size_);
    return index_ptr_[n];
  }

  size_t capacity() const { return capacity_; }
  size_t size() const { return size_; };
  const int32_t* index_ptr() const { return index_ptr_; }
  int32_t* mut_index_ptr() { return index_ptr_; }

 private:
  const size_t capacity_;
  size_t size_;
  int32_t* index_ptr_;
};

template<typename T>
class BoxesSlice : public Slice {
 public:
  BoxesSlice(size_t capacity, int32_t* index_ptr, const T* boxes_ptr, bool init_index = true)
      : Slice(capacity, index_ptr, init_index), boxes_ptr_(boxes_ptr) {}
  BoxesSlice(const Slice& slice, const T* boxes_ptr) : Slice(slice), boxes_ptr_(boxes_ptr) {}

  void FilterByBox(const std::function<bool(const BBox<T>*)>& FilterBox) {
    size_t keep_num = 0;
    FOR_RANGE(size_t, i, 0, this->size()) {
      if (!FilterBox(GetBBox(i))) {
        // keep_num <= i so index_ptr_ never be written before read
        this->mut_index_ptr()[keep_num++] = this->index_ptr()[i];
      }
    }
    this->Truncate(keep_num);
  }

  void SortByBox(const std::function<bool(const BBox<T>&, const BBox<T>&)>& Compare) {
    std::sort(this->mut_index_ptr(), this->mut_index_ptr() + this->size(),
              [&](int32_t lhs_index, int32_t rhs_index) {
                const BBox<T>* bbox = BBox<T>::Cast(boxes_ptr_);
                return Compare(bbox[lhs_index], bbox[rhs_index]);
              });
  }

  inline const BBox<T>* GetBBox(size_t n) const {
    CHECK_LT(n, this->size());
    return BBox<T>::Cast(boxes_ptr_) + this->GetIndex(n);
  }

  const T* boxes_ptr() const { return boxes_ptr_; }
  const BBox<T>* bbox(int32_t box_index) const { return BBox<T>::Cast(boxes_ptr_) + box_index; }

 private:
  const T* boxes_ptr_;
};

struct GroupLabel {
  int32_t label;
  size_t begin;
  size_t size;
};

template<typename SliceType>
class LabelSlice : public SliceType {
 public:
  LabelSlice(const SliceType& slice, int32_t* label_ptr, bool init_label = true)
      : SliceType(slice), label_ptr_(label_ptr) {
    if (init_label) { std::fill(label_ptr_, label_ptr_ + this->capacity(), -1); }
  }

  int32_t GetLabel(size_t n) const {
    CHECK_LT(n, this->size());
    return label_ptr_[this->GetIndex(n)];
  }

  void SetLabel(size_t n, int32_t label) {
    CHECK_LT(n, this->size());
    label_ptr_[this->GetIndex(n)] = label;
  }

  void SortByLabel(const std::function<bool(int32_t, int32_t)>& Compare) {
    std::sort(this->mut_index_ptr(), this->mut_index_ptr() + this->size(),
              [&](int32_t lhs_index, int32_t rhs_index) {
                return Compare(label_ptr_[lhs_index], label_ptr_[rhs_index]);
              });
  }

  size_t FindByLabel(const std::function<bool(int32_t)>& Condition) const {
    FOR_RANGE(size_t, i, 0, this->size()) {
      if (Condition(label_ptr_[this->GetIndex(i)])) { return i; }
    }
    return this->size();
  }

  const int32_t* label_ptr() const { return label_ptr_; }
  int32_t* mut_label_ptr() { return label_ptr_; }
  int32_t label(int32_t box_index) const { return label_ptr_[box_index]; }
  void set_label(int32_t box_index, int32_t label) { label_ptr_[box_index] = label; }

 private:
  int32_t* label_ptr_;
};

template<typename SliceType>
LabelSlice<SliceType> GenLabelSlice(const SliceType& slice, int32_t* label_ptr,
                                    bool init_label = true) {
  return LabelSlice<SliceType>(slice, label_ptr, init_label);
}

template<typename SliceType>
class BoxesToNearestGtBoxesSlice : public SliceType {
 public:
  BoxesToNearestGtBoxesSlice(const SliceType& slice, float* max_overlap_ptr,
                             int32_t* gt_box_index_ptr)
      : SliceType(slice),
        max_overlap_ptr_(max_overlap_ptr),
        max_overlap_gt_box_index_ptr_(gt_box_index_ptr) {}

  float GetMaxOverlap(size_t n) const {
    CHECK_LT(n, this->size());
    return this->max_overlap(this->GetIndex(n));
  }
  int32_t GetMaxOverlapGtBoxIndex(size_t n) const {
    CHECK_LT(n, this->size());
    return this->max_overlap_gt_box_index(this->GetIndex(n));
  }

  void UpdateMaxOverlapGtBox(int32_t box_index, int32_t gt_box_index, float overlap,
<<<<<<< HEAD
                             const std::function<void()>& DoUpdateHandle = []() {}) {
    CHECK_GE(box_index, 0);
    if (overlap >= max_overlap_ptr_[box_index]) {
=======
                             const std::function<void()>& DoUpdateHandle) {
    if (overlap > max_overlap_ptr_[box_index]) {
>>>>>>> 5a5f6768
      max_overlap_ptr_[box_index] = overlap;
      max_overlap_gt_box_index_ptr_[box_index] = gt_box_index;
      DoUpdateHandle();
    }
  }

  void SortByOverlap(const std::function<bool(float, float)>& Compare) {
    std::sort(this->mut_index_ptr(), this->mut_index_ptr() + this->size(),
              [&](int32_t lhs_index, int32_t rhs_index) {
                return Compare(this->max_overlap(lhs_index), this->max_overlap(rhs_index));
              });
  }

  size_t FindByOverlap(const std::function<bool(float)>& Condition) {
    FOR_RANGE(size_t, i, 0, this->size()) {
      if (Condition(this->max_overlap(this->GetIndex(i)))) { return i; }
    }
    return this->size();
  }

  void ForEachOverlap(const std::function<bool(float, size_t, int32_t)>& Hanlder) {
    FOR_RANGE(size_t, i, 0, this->size()) {
      int32_t index = this->GetIndex(i);
      if (!Hanlder(max_overlap(index), i, index)) { break; }
    }
  }

  float max_overlap(int32_t index) const {
    if (index < 0) { return 1; }
    return max_overlap_ptr_[index];
  }
  int32_t max_overlap_gt_box_index(int32_t index) const {
    if (index < 0) { return -index - 1; }
    return max_overlap_gt_box_index_ptr_[index];
  }
  void set_max_overlap_gt_box_index(int32_t index, int32_t gt_index) {
    max_overlap_gt_box_index_ptr_[index] = gt_index;
  }

 private:
  float* max_overlap_ptr_;
  int32_t* max_overlap_gt_box_index_ptr_;
};

template<typename SliceType>
BoxesToNearestGtBoxesSlice<SliceType> GenBoxesToNearestGtBoxesSlice(const SliceType& slice,
                                                                    float* max_overlap_ptr,
                                                                    int32_t* gt_box_index_ptr) {
  return BoxesToNearestGtBoxesSlice<SliceType>(slice, max_overlap_ptr, gt_box_index_ptr);
}

template<typename SliceType>
class GtBoxesToNearestBoxesSlice : public SliceType {
 public:
  GtBoxesToNearestBoxesSlice(const SliceType& slice, float* gt_max_overlaps_ptr,
                             int32_t* nearest_boxes_index_ptr)
      : SliceType(slice),
        gt_max_overlaps_ptr_(gt_max_overlaps_ptr),
        nearest_boxes_index_ptr_(nearest_boxes_index_ptr),
        last_gt_box_index_(-1),
        last_gt_box_nearest_boxes_index_end_(0),
        nearest_boxes_count_(0) {}

  void UpdateNearestBox(int32_t gt_box_index, int32_t box_index, float overlap) {
    if (gt_box_index != last_gt_box_index_) {
      last_gt_box_nearest_boxes_index_end_ = nearest_boxes_count_;
      last_gt_box_index_ = gt_box_index;
    }
    if (overlap >= gt_max_overlaps_ptr_[gt_box_index]) {
      if (overlap > gt_max_overlaps_ptr_[gt_box_index]) {
        nearest_boxes_count_ = last_gt_box_nearest_boxes_index_end_;
      }
      nearest_boxes_index_ptr_[nearest_boxes_count_++] = box_index;
      gt_max_overlaps_ptr_[gt_box_index] = overlap;
    }
  }

  void ForEachNearestBox(const std::function<void(int32_t)>& Handler) const {
    FOR_RANGE(size_t, i, 0, nearest_boxes_count_) { Handler(nearest_boxes_index_ptr_[i]); }
  }

 private:
  float* gt_max_overlaps_ptr_;
  int32_t* nearest_boxes_index_ptr_;
  int32_t last_gt_box_index_;
  int32_t last_gt_box_nearest_boxes_index_end_;
  size_t nearest_boxes_count_;
};

template<typename SliceType>
GtBoxesToNearestBoxesSlice<SliceType> GenGtBoxesToNearestBoxesSlice(
    const SliceType& slice, float* gt_max_overlaps_ptr, int32_t* nearest_boxes_index_ptr) {
  return GtBoxesToNearestBoxesSlice<SliceType>(slice, gt_max_overlaps_ptr, nearest_boxes_index_ptr);
}

template<typename T>
class ScoredBBoxSlice final {
 public:
  ScoredBBoxSlice(int32_t len, const T* bbox_ptr, const T* score_ptr, int32_t* index_slice)
      : len_(len),
        bbox_ptr_(bbox_ptr),
        score_ptr_(score_ptr),
        index_slice_(index_slice),
        available_len_(len) {}

  void Sort(const std::function<bool(const T, const T, const BBox<T>&, const BBox<T>&)>& Compare);
  void DescSortByScore(bool init_index);
  void DescSortByScore() { DescSortByScore(true); }
  void NmsFrom(float nms_threshold, const ScoredBBoxSlice<T>& pre_nms_slice);

  void Truncate(int32_t len);
  void TruncateByThreshold(float thresh);
  int32_t FindByThreshold(const float thresh);
  void Concat(const ScoredBBoxSlice& other);
  void Filter(const std::function<bool(const T, const BBox<T>*)>& IsFiltered);
  ScoredBBoxSlice<T> Slice(const int32_t begin, const int32_t end);
  void Shuffle();

  inline int32_t GetSlice(int32_t i) const {
    CHECK_LT(i, available_len_);
    return index_slice_[i];
  }
  inline const BBox<T>* GetBBox(int32_t i) const {
    CHECK_LT(i, available_len_);
    return BBox<T>::Cast(bbox_ptr_) + index_slice_[i];
  }
  inline T GetScore(int32_t i) const {
    CHECK_LT(i, available_len_);
    return score_ptr_[index_slice_[i]];
  }

  // Getters
  int32_t len() const { return len_; }
  const T* bbox_ptr() const { return bbox_ptr_; }
  const T* score_ptr() const { return score_ptr_; }
  const int32_t* index_slice() const { return index_slice_; }
  int32_t available_len() const { return available_len_; }
  // Setters
  int32_t* mut_index_slice() { return index_slice_; }

 private:
  const int32_t len_;
  const T* bbox_ptr_;
  const T* score_ptr_;
  int32_t* index_slice_;
  int32_t available_len_;
};

template<typename ListType>
class GtBoxes {
 public:
  GtBoxes(const ListType& box_list) : box_list_(box_list) {
    CHECK_EQ(box_list.value().value_size() % 4, 0);
  }

  template<typename T>
  void ConvertNormalToAbsCoord(int32_t im_h, int32_t im_w) {
    BBox<T>* bbox = BBox<T>::MutCast(box_list_.mutable_value()->mutable_value()->mutable_data());
    FOR_RANGE(size_t, i, 0, size()) {
      bbox[i].set_x1(bbox[i].x1() * im_w);
      bbox[i].set_y1(bbox[i].y1() * im_h);
      bbox[i].set_x2(bbox[i].x2() * im_w - 1);
      bbox[i].set_y2(bbox[i].y2() * im_h - 1);
    }
  }

  template<typename T>
  const BBox<T>* GetBBox(size_t index) const {
    return BBox<T>::Cast(box_list_.value().value().data() + index * 4);
  }

  size_t size() const { return box_list_.value().value_size() / 4; }
  const ListType& box_list() const { return box_list_; }

 private:
  ListType box_list_;
};

template<typename BoxListType, typename LabelListType>
class GtBoxesWithLabels : public GtBoxes<BoxListType> {
 public:
  GtBoxesWithLabels(const BoxListType& box_list, const LabelListType& label_list)
      : GtBoxes<BoxListType>(box_list), label_list_(label_list) {
    size_t size = label_list.value().value_size();
    CHECK_EQ(this->size(), size);
  }

  int32_t GetLabel(int32_t index) const {
    if (index < 0) { return 0; }
    return label_list_.value().value(index);
  }

  const LabelListType& label_list() const { return label_list_; }

 private:
  LabelListType label_list_;
};

template<typename T>
struct FasterRcnnUtil final {
  static void GenerateAnchors(const AnchorGeneratorConf& conf, Blob* anchors_blob);
  static void BboxTransform(int64_t boxes_num, const T* bboxes, const T* deltas,
                            const BBoxRegressionWeights& bbox_reg_ws, T* pred_bboxes);
  static void BboxTransformInv(int64_t boxes_num, const T* bboxes, const T* target_bboxes,
                               const BBoxRegressionWeights& bbox_reg_ws, T* deltas);
  static void ClipBoxes(int64_t boxes_num, const int64_t image_height, const int64_t image_width,
                        T* bboxes);
  static size_t ConvertGtBoxesToAbsoluteCoord(const FloatList16* gt_boxes,
                                              const size_t image_height, const size_t image_width,
                                              T* converted_gt_boxes);
  static void ForEachOverlapBetweenBoxesAndGtBoxes(
      const BoxesSlice<T>& boxes_slice, const BoxesSlice<T>& gt_boxes_slice,
      const std::function<void(int32_t, int32_t, float)>& Handler);
  static void ForEachOverlapBetweenBoxesAndGtBoxes(
      const BoxesSlice<T>& boxes, const GtBoxes<FloatList16>& gt_boxes,
      const std::function<void(int32_t, int32_t, float)>& Handler);
};

}  // namespace oneflow

#endif  // ONEFLOW_CORE_KERNEL_FASTER_RCNN_UTIL_H_<|MERGE_RESOLUTION|>--- conflicted
+++ resolved
@@ -324,14 +324,9 @@
   }
 
   void UpdateMaxOverlapGtBox(int32_t box_index, int32_t gt_box_index, float overlap,
-<<<<<<< HEAD
                              const std::function<void()>& DoUpdateHandle = []() {}) {
     CHECK_GE(box_index, 0);
-    if (overlap >= max_overlap_ptr_[box_index]) {
-=======
-                             const std::function<void()>& DoUpdateHandle) {
     if (overlap > max_overlap_ptr_[box_index]) {
->>>>>>> 5a5f6768
       max_overlap_ptr_[box_index] = overlap;
       max_overlap_gt_box_index_ptr_[box_index] = gt_box_index;
       DoUpdateHandle();
