--- conflicted
+++ resolved
@@ -36,32 +36,18 @@
 
   // out_data = in_data * weight.t
   BlasMatrixMatrix<device_type, FloatingPointType>(
-<<<<<<< HEAD
-      ctx, CblasNoTrans, CblasTrans,
-      static_cast<FloatingPointType>(1.0),
-      static_cast<FloatingPointType>(0.0),
-      in_data, weight, out_data);
-  
+      ctx, CblasNoTrans, CblasTrans, static_cast<FloatingPointType>(1.0),
+      static_cast<FloatingPointType>(0.0), in_data, weight, out_data);
+
   if (op()->GetBoolFromSpecialConf("has_bias_term")) {
     Blob* bias = BnInOp2BlobPtr("bias");
     Blob* bias_multiplier = BnInOp2BlobPtr("bias_multiplier");
-    
+
     // out_data = bias_multiplier * bias + out_data
     BlasMatrixMatrix<device_type, FloatingPointType>(
-        ctx, CblasNoTrans, CblasNoTrans,
-        static_cast<FloatingPointType>(1.0),
-        static_cast<FloatingPointType>(1.0),
-        bias_multiplier, bias, out_data);
+        ctx, CblasNoTrans, CblasNoTrans, static_cast<FloatingPointType>(1.0),
+        static_cast<FloatingPointType>(1.0), bias_multiplier, bias, out_data);
   }
-=======
-      ctx, CblasNoTrans, CblasTrans, static_cast<FloatingPointType>(1.0),
-      static_cast<FloatingPointType>(0.0), in_data, weight, out_data);
-
-  // out_data = bias_multiplier * bias + out_data
-  BlasMatrixMatrix<device_type, FloatingPointType>(
-      ctx, CblasNoTrans, CblasNoTrans, static_cast<FloatingPointType>(1.0),
-      static_cast<FloatingPointType>(1.0), bias_multiplier, bias, out_data);
->>>>>>> 03db51d7
 }
 
 template<DeviceType device_type, typename FloatingPointType>
@@ -84,41 +70,27 @@
 
   // weight_diff = out_diff.t * in_data
   BlasMatrixMatrix<device_type, FloatingPointType>(
-<<<<<<< HEAD
-      ctx, CblasTrans, CblasNoTrans,
-      static_cast<FloatingPointType>(1.0),
-      static_cast<FloatingPointType>(0.0),
-      out_diff, in_data, weight_diff);
-  
+      ctx, CblasTrans, CblasNoTrans, static_cast<FloatingPointType>(1.0),
+      static_cast<FloatingPointType>(0.0), out_diff, in_data, weight_diff);
+
   if (op()->GetBoolFromSpecialConf("has_bias_term")) {
     Blob* bias_diff = BnInOp2BlobPtr("bias_diff");
     Blob* bias_multiplier = BnInOp2BlobPtr("bias_multiplier");
 
-    // bias_diff = bias_multiplier.t * out_diff 
+    // bias_diff = bias_multiplier.t * out_diff
     BlasMatrixMatrix<device_type, FloatingPointType>(
-        ctx, CblasTrans, CblasNoTrans,
-        static_cast<FloatingPointType>(1.0),
-        static_cast<FloatingPointType>(0.0),
-        bias_multiplier, out_diff, bias_diff);
+        ctx, CblasTrans, CblasNoTrans, static_cast<FloatingPointType>(1.0),
+        static_cast<FloatingPointType>(0.0), bias_multiplier, out_diff,
+        bias_diff);
   }
 }
 
 template<DeviceType device_type, typename FloatingPointType>
 void InnerProductKernel<device_type, FloatingPointType>::
-  InitModelAndModelTmpBlobsWithoutSnapshot(
-    const KernelCtx& ctx,
-    std::function<Blob*(const std::string&)> BnInOp2Blob) const {
+    InitModelAndModelTmpBlobsWithoutSnapshot(
+        const KernelCtx& ctx,
+        std::function<Blob*(const std::string&)> BnInOp2Blob) const {
   TODO();
-=======
-      ctx, CblasTrans, CblasNoTrans, static_cast<FloatingPointType>(1.0),
-      static_cast<FloatingPointType>(0.0), out_diff, in_data, weight_diff);
-
-  // bias_diff = bias_multiplier.t * out_diff
-  BlasMatrixMatrix<device_type, FloatingPointType>(
-      ctx, CblasTrans, CblasNoTrans, static_cast<FloatingPointType>(1.0),
-      static_cast<FloatingPointType>(0.0), bias_multiplier, out_diff,
-      bias_diff);
->>>>>>> 03db51d7
 }
 
 INSTANTIATE_KERNEL_CLASS(InnerProductKernel);
