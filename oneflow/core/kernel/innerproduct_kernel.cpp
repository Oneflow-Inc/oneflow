--- conflicted
+++ resolved
@@ -26,9 +26,8 @@
 
 }  // namespace
 
-<<<<<<< HEAD
-template<DeviceType device_type, typename floating_point_type>
-void InnerProductKernel<device_type, floating_point_type>::InitFromOpProto(
+template<DeviceType device_type, typename FloatingPointType>
+void InnerProductKernel<device_type, FloatingPointType>::InitFromOpProto(
     const OperatorProto& op_proto) {
   Kernel::InitFromOpProto(op_proto);
 
@@ -37,12 +36,8 @@
   has_bias_term_ = inner_product_conf.has_bias_term();
 }
 
-template<DeviceType device_type, typename floating_point_type>
-void InnerProductKernel<device_type, floating_point_type>::Forward(
-=======
 template<DeviceType device_type, typename FloatingPointType>
 void InnerProductKernel<device_type, FloatingPointType>::Forward(
->>>>>>> 3cb2c870
     const KernelCtx& ctx,
     std::function<Blob*(const std::string&)> BnInOp2BlobPtr) const {
   Blob* in_data  = BnInOp2BlobPtr("in");
@@ -56,26 +51,17 @@
       static_cast<FloatingPointType>(0.0),
       in_data, weight, out_data);
   
-<<<<<<< HEAD
   if (has_bias_term_) {
     Blob* bias = BnInOp2BlobPtr("bias");
     Blob* bias_multiplier = BnInOp2BlobPtr("bias_multiplier");
     
     // out_data = bias_multiplier * bias + out_data
-    BlasMatrixMatrix<device_type, floating_point_type>(
+    BlasMatrixMatrix<device_type, FloatingPointType>(
         ctx, CblasNoTrans, CblasNoTrans,
-        static_cast<floating_point_type>(1.0),
-        static_cast<floating_point_type>(1.0),
+        static_cast<FloatingPointType>(1.0),
+        static_cast<FloatingPointType>(1.0),
         bias_multiplier, bias, out_data);
   }
-=======
-  // out_data = bias_multiplier * bias + out_data
-  BlasMatrixMatrix<device_type, FloatingPointType>(
-      ctx, CblasNoTrans, CblasNoTrans,
-      static_cast<FloatingPointType>(1.0),
-      static_cast<FloatingPointType>(1.0),
-      bias_multiplier, bias, out_data);
->>>>>>> 3cb2c870
 }
 
 template<DeviceType device_type, typename FloatingPointType>
@@ -105,34 +91,25 @@
       static_cast<FloatingPointType>(0.0),
       out_diff, in_data, weight_diff);
   
-<<<<<<< HEAD
   if (has_bias_term_) {
     Blob* bias_diff = BnInOp2BlobPtr("bias_diff");
     Blob* bias_multiplier = BnInOp2BlobPtr("bias_multiplier");
 
     // bias_diff = bias_multiplier.t * out_diff 
-    BlasMatrixMatrix<device_type, floating_point_type>(
+    BlasMatrixMatrix<device_type, FloatingPointType>(
         ctx, CblasTrans, CblasNoTrans,
-        static_cast<floating_point_type>(1.0),
-        static_cast<floating_point_type>(0.0),
+        static_cast<FloatingPointType>(1.0),
+        static_cast<FloatingPointType>(0.0),
         bias_multiplier, out_diff, bias_diff);
   }
 }
 
-template<DeviceType device_type, typename floating_point_type>
-void InnerProductKernel<device_type, floating_point_type>::
+template<DeviceType device_type, typename FloatingPointType>
+void InnerProductKernel<device_type, FloatingPointType>::
   InitModelAndModelTmpBlobsWithoutSnapshot(
     const KernelCtx& ctx,
     std::function<Blob*(const std::string&)> BnInOp2Blob) const {
   TODO();
-=======
-  // bias_diff = bias_multiplier.t * out_diff 
-  BlasMatrixMatrix<device_type, FloatingPointType>(
-      ctx, CblasTrans, CblasNoTrans,
-      static_cast<FloatingPointType>(1.0),
-      static_cast<FloatingPointType>(0.0),
-      bias_multiplier, out_diff, bias_diff);
->>>>>>> 3cb2c870
 }
 
 INSTANTIATE_KERNEL_CLASS(InnerProductKernel);
