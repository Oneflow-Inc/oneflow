<<<<<<< HEAD
//#include "oneflow/core/kernel/softmax_loss_kernel.h"
//#include "oneflow/core/device/cpu_device_context.h"
//#include "oneflow/core/device/cuda_device_context.h"
//#include "oneflow/core/kernel/kernel_test_common.h"
//
// namespace oneflow {
//
// namespace test {
//
// namespace {
//
// template<DeviceType device_type, typename FloatingPointType>
// std::function<Blob*(const std::string&)> BuildBnInOp2BlobPtr() {
//  using KTCommon = KernelTestCommon<device_type, FloatingPointType>;
//  FloatingPointType prediction_mat[8] = {1, 2, 3, 4, 0, 0, 0, 0};
//  FloatingPointType label_mat[2] = {2, 0};
//  FloatingPointType expected_loss_mat[1] = {2.826484};
//  FloatingPointType expected_prediction_diff_mat[8] = {
//      0.0320586, 0.0871443, -0.7631172, 0.6439143, -0.75, 0.25, 0.25, 0.25};
//  auto bn2blob_ptr = new HashMap<std::string, Blob*>;
//  (*bn2blob_ptr)["prediction"] =
//      KTCommon::CreateBlobWithVector({2, 4}, prediction_mat);
//  (*bn2blob_ptr)["label"] = KTCommon::CreateBlobWithVector({2}, label_mat);
//  (*bn2blob_ptr)["prob"] = KTCommon::CreateBlobWithRandomValue({2, 4});
//  (*bn2blob_ptr)["tmp_1D"] = KTCommon::CreateBlobWithRandomValue({2});
//  (*bn2blob_ptr)["loss"] = KTCommon::CreateBlobWithRandomValue({1});
//  (*bn2blob_ptr)["prediction_diff"] =
//      KTCommon::CreateBlobWithRandomValue({2, 4});
//  (*bn2blob_ptr)["expected_loss"] =
//      KTCommon::CreateBlobWithVector({1}, expected_loss_mat);
//  (*bn2blob_ptr)["expected_prediction_diff"] =
//      KTCommon::CreateBlobWithVector({2, 4}, expected_prediction_diff_mat);
//  return [bn2blob_ptr](const std::string& bn) { return bn2blob_ptr->at(bn); };
//}
//
// template<DeviceType device_type, typename FloatingPointType>
// Kernel* BuildSoftmaxLossKernel() {
//  OperatorConf op_conf;
//  op_conf.set_name("softmax_loss_op_test");
//  SoftmaxLossOpConf* softmax_loss_conf = op_conf.mutable_softmax_loss_conf();
//  softmax_loss_conf->set_prediction("softmax_loss/prediction");
//  softmax_loss_conf->set_label("softmax_loss/label");
//  softmax_loss_conf->set_loss("softmax_loss/loss");
//  auto softmax_loss_op = ConstructOp(op_conf);
//  OperatorProto op_proto;
//  softmax_loss_op->ToProto(&op_proto);
//  auto softmax_loss_kernel =
//      new SoftmaxLossKernel<device_type, FloatingPointType>();
//  softmax_loss_kernel->InitFromOpProto(op_proto);
//  return softmax_loss_kernel;
//}
//
// template<DeviceType device_type, typename FloatingPointType>
// void TestSoftmaxLossKernel() {
//  using KTCommon = KernelTestCommon<device_type, FloatingPointType>;
//  KernelCtx ctx;
//  KTCommon::BuildKernelCtx(&ctx);
//  auto BnInOp2BlobPtr = BuildBnInOp2BlobPtr<device_type, FloatingPointType>();
//  auto softmax_loss_kernel =
//      BuildSoftmaxLossKernel<device_type, FloatingPointType>();
//  softmax_loss_kernel->Forward(ctx, BnInOp2BlobPtr);
//  KTCommon::SyncStream(&ctx);
//  KTCommon::CheckResult(BnInOp2BlobPtr, "loss", "expected_loss");
//  KTCommon::CheckResult(BnInOp2BlobPtr, "prediction_diff",
//                        "expected_prediction_diff");
//}
//
//}  // namespace
//
//}  // namespace test
//
// TEST(SoftmaxLossKernel, softmax_loss_kernel_cpu) {
//  test::TestSoftmaxLossKernel<DeviceType::kCPU, float>();
//  test::TestSoftmaxLossKernel<DeviceType::kCPU, double>();
//}
//
// TEST(SoftmaxLossKernel, softmax_loss_kernel_gpu) {
//  test::TestSoftmaxLossKernel<DeviceType::kGPU, float>();
//  test::TestSoftmaxLossKernel<DeviceType::kGPU, double>();
//}
//
//}  // namespace oneflow
=======
#include "oneflow/core/kernel/softmax_loss_kernel.h"
#include "oneflow/core/device/cpu_device_context.h"
#include "oneflow/core/device/cuda_device_context.h"
#include "oneflow/core/kernel/kernel_test_common.h"

namespace oneflow {

namespace test {

namespace {

template<DeviceType device_type, typename PredType, typename LabelType>
std::function<Blob*(const std::string&)> BuildBnInOp2BlobPtr() {
  auto bn2blob_ptr = new HashMap<std::string, Blob*>;
  BlobDesc* blob_desc24 =
      new BlobDesc(Shape({2, 4}), GetDataType<PredType>::val, false);
  BlobDesc* blob_desc2 =
      new BlobDesc(Shape({2}), GetDataType<PredType>::val, false);
  BlobDesc* blob_desc1 =
      new BlobDesc(Shape({1}), GetDataType<PredType>::val, false);
  (*bn2blob_ptr)["prediction"] =
      KTCommon<device_type, PredType>::CreateBlobWithSpecifiedVal(
          blob_desc24, {1, 2, 3, 4, 0, 0, 0, 0});
  (*bn2blob_ptr)["label"] =
      KTCommon<device_type, LabelType>::CreateBlobWithSpecifiedVal(
          new BlobDesc(Shape({2}), GetDataType<LabelType>::val, false), {2, 0});
  (*bn2blob_ptr)["prob"] =
      KTCommon<device_type, PredType>::CreateBlobWithRandomVal(blob_desc24);
  (*bn2blob_ptr)["tmp_1D"] =
      KTCommon<device_type, PredType>::CreateBlobWithRandomVal(blob_desc2);
  (*bn2blob_ptr)["loss"] =
      KTCommon<device_type, PredType>::CreateBlobWithRandomVal(blob_desc1);
  (*bn2blob_ptr)["prediction_diff"] =
      KTCommon<device_type, PredType>::CreateBlobWithRandomVal(blob_desc24);
  (*bn2blob_ptr)["expected_loss"] =
      KTCommon<device_type, PredType>::CreateBlobWithSpecifiedVal(blob_desc1,
                                                                  {2.826484f});
  (*bn2blob_ptr)["expected_prediction_diff"] =
      KTCommon<device_type, PredType>::CreateBlobWithSpecifiedVal(
          blob_desc24, {0.0320586f, 0.0871443f, -0.7631172f, 0.6439143f, -0.75f,
                        0.25f, 0.25f, 0.25f});
  return [bn2blob_ptr](const std::string& bn) { return bn2blob_ptr->at(bn); };
}

template<DeviceType device_type, typename PredType, typename LabelType>
Kernel* BuildSoftmaxLossKernel() {
  OperatorConf op_conf;
  op_conf.set_name("softmax_loss_op_test");
  SoftmaxLossOpConf* softmax_loss_conf = op_conf.mutable_softmax_loss_conf();
  softmax_loss_conf->mutable_prediction()->set_name("softmax_loss/prediction");
  softmax_loss_conf->mutable_prediction()->set_data_type(
      GetDataType<PredType>::val);
  softmax_loss_conf->mutable_label()->set_name("softmax_loss/label");
  softmax_loss_conf->mutable_label()->set_data_type(
      GetDataType<LabelType>::val);
  softmax_loss_conf->mutable_loss()->set_name("softmax_loss/loss");
  softmax_loss_conf->mutable_loss()->set_data_type(GetDataType<PredType>::val);
  auto softmax_loss_op = ConstructOp(op_conf);
  OperatorProto op_proto;
  softmax_loss_op->ToProto(&op_proto);
  auto softmax_loss_kernel =
      new SoftmaxLossKernel<device_type, PredType, LabelType>();
  softmax_loss_kernel->InitFromOpProto(op_proto);
  return softmax_loss_kernel;
}

template<DeviceType device_type, typename PredType, typename LabelType>
void TestSoftmaxLossKernel() {
  KernelCtx ctx;
  BuildKernelCtx<device_type>(&ctx);
  auto BnInOp2BlobPtr = BuildBnInOp2BlobPtr<device_type, PredType, LabelType>();
  auto softmax_loss_kernel =
      BuildSoftmaxLossKernel<device_type, PredType, LabelType>();
  softmax_loss_kernel->Forward(ctx, BnInOp2BlobPtr);
  SyncStream<device_type>(&ctx);
  KTCommon<device_type, PredType>::CheckResult(BnInOp2BlobPtr, "loss",
                                               "expected_loss");
  KTCommon<device_type, PredType>::CheckResult(
      BnInOp2BlobPtr, "prediction_diff", "expected_prediction_diff");
}

}  // namespace

}  // namespace test

TEST(SoftmaxLossKernel, softmax_loss_kernel_fw_and_bp) {
#define MAKE_ENTRY(device_type, pred_type_pair, label_type_pair)             \
  test::TestSoftmaxLossKernel<device_type, OF_PP_PAIR_FIRST(pred_type_pair), \
                              OF_PP_PAIR_FIRST(label_type_pair)>();
  OF_PP_SEQ_PRODUCT_FOR_EACH_TUPLE(MAKE_ENTRY, DEVICE_TYPE_SEQ,
                                   FLOATING_DATA_TYPE_SEQ, INT_DATA_TYPE_SEQ)
#undef MAKE_ENTRY
}

}  // namespace oneflow
>>>>>>> 602e312d
<|MERGE_RESOLUTION|>--- conflicted
+++ resolved
@@ -1,87 +1,3 @@
-<<<<<<< HEAD
-//#include "oneflow/core/kernel/softmax_loss_kernel.h"
-//#include "oneflow/core/device/cpu_device_context.h"
-//#include "oneflow/core/device/cuda_device_context.h"
-//#include "oneflow/core/kernel/kernel_test_common.h"
-//
-// namespace oneflow {
-//
-// namespace test {
-//
-// namespace {
-//
-// template<DeviceType device_type, typename FloatingPointType>
-// std::function<Blob*(const std::string&)> BuildBnInOp2BlobPtr() {
-//  using KTCommon = KernelTestCommon<device_type, FloatingPointType>;
-//  FloatingPointType prediction_mat[8] = {1, 2, 3, 4, 0, 0, 0, 0};
-//  FloatingPointType label_mat[2] = {2, 0};
-//  FloatingPointType expected_loss_mat[1] = {2.826484};
-//  FloatingPointType expected_prediction_diff_mat[8] = {
-//      0.0320586, 0.0871443, -0.7631172, 0.6439143, -0.75, 0.25, 0.25, 0.25};
-//  auto bn2blob_ptr = new HashMap<std::string, Blob*>;
-//  (*bn2blob_ptr)["prediction"] =
-//      KTCommon::CreateBlobWithVector({2, 4}, prediction_mat);
-//  (*bn2blob_ptr)["label"] = KTCommon::CreateBlobWithVector({2}, label_mat);
-//  (*bn2blob_ptr)["prob"] = KTCommon::CreateBlobWithRandomValue({2, 4});
-//  (*bn2blob_ptr)["tmp_1D"] = KTCommon::CreateBlobWithRandomValue({2});
-//  (*bn2blob_ptr)["loss"] = KTCommon::CreateBlobWithRandomValue({1});
-//  (*bn2blob_ptr)["prediction_diff"] =
-//      KTCommon::CreateBlobWithRandomValue({2, 4});
-//  (*bn2blob_ptr)["expected_loss"] =
-//      KTCommon::CreateBlobWithVector({1}, expected_loss_mat);
-//  (*bn2blob_ptr)["expected_prediction_diff"] =
-//      KTCommon::CreateBlobWithVector({2, 4}, expected_prediction_diff_mat);
-//  return [bn2blob_ptr](const std::string& bn) { return bn2blob_ptr->at(bn); };
-//}
-//
-// template<DeviceType device_type, typename FloatingPointType>
-// Kernel* BuildSoftmaxLossKernel() {
-//  OperatorConf op_conf;
-//  op_conf.set_name("softmax_loss_op_test");
-//  SoftmaxLossOpConf* softmax_loss_conf = op_conf.mutable_softmax_loss_conf();
-//  softmax_loss_conf->set_prediction("softmax_loss/prediction");
-//  softmax_loss_conf->set_label("softmax_loss/label");
-//  softmax_loss_conf->set_loss("softmax_loss/loss");
-//  auto softmax_loss_op = ConstructOp(op_conf);
-//  OperatorProto op_proto;
-//  softmax_loss_op->ToProto(&op_proto);
-//  auto softmax_loss_kernel =
-//      new SoftmaxLossKernel<device_type, FloatingPointType>();
-//  softmax_loss_kernel->InitFromOpProto(op_proto);
-//  return softmax_loss_kernel;
-//}
-//
-// template<DeviceType device_type, typename FloatingPointType>
-// void TestSoftmaxLossKernel() {
-//  using KTCommon = KernelTestCommon<device_type, FloatingPointType>;
-//  KernelCtx ctx;
-//  KTCommon::BuildKernelCtx(&ctx);
-//  auto BnInOp2BlobPtr = BuildBnInOp2BlobPtr<device_type, FloatingPointType>();
-//  auto softmax_loss_kernel =
-//      BuildSoftmaxLossKernel<device_type, FloatingPointType>();
-//  softmax_loss_kernel->Forward(ctx, BnInOp2BlobPtr);
-//  KTCommon::SyncStream(&ctx);
-//  KTCommon::CheckResult(BnInOp2BlobPtr, "loss", "expected_loss");
-//  KTCommon::CheckResult(BnInOp2BlobPtr, "prediction_diff",
-//                        "expected_prediction_diff");
-//}
-//
-//}  // namespace
-//
-//}  // namespace test
-//
-// TEST(SoftmaxLossKernel, softmax_loss_kernel_cpu) {
-//  test::TestSoftmaxLossKernel<DeviceType::kCPU, float>();
-//  test::TestSoftmaxLossKernel<DeviceType::kCPU, double>();
-//}
-//
-// TEST(SoftmaxLossKernel, softmax_loss_kernel_gpu) {
-//  test::TestSoftmaxLossKernel<DeviceType::kGPU, float>();
-//  test::TestSoftmaxLossKernel<DeviceType::kGPU, double>();
-//}
-//
-//}  // namespace oneflow
-=======
 #include "oneflow/core/kernel/softmax_loss_kernel.h"
 #include "oneflow/core/device/cpu_device_context.h"
 #include "oneflow/core/device/cuda_device_context.h"
@@ -176,5 +92,4 @@
 #undef MAKE_ENTRY
 }
 
-}  // namespace oneflow
->>>>>>> 602e312d
+}  // namespace oneflow