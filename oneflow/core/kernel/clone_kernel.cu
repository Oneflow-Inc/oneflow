#include "oneflow/core/kernel/clone_kernel.h"
#include <string>
#include <typeinfo>

namespace oneflow {

<<<<<<< HEAD
=======
namespace {

template<typename T>
cublasStatus_t cublas_axpy(cublasHandle_t handle, int n,
                           const T *alpha,
                           const T *x, int incx,
                           T *y, int incy){
  LOG(FATAL) << "floating_point_type should be flaot or double";
}

template<>
cublasStatus_t cublas_axpy<float>(cublasHandle_t handle, int n,
                                  const float *alpha,
                                  const float *x, int incx,
                                  float *y, int incy){
  return cublasSaxpy(handle, n, alpha, x, incx, y, incy);
}

template<>
cublasStatus_t cublas_axpy<double>(cublasHandle_t handle, int n,
                                   const double *alpha,
                                   const double *x, int incx,
                                   double *y, int incy){
  return cublasDaxpy(handle, n, alpha, x, incx, y, incy);
}

} // namespace

>>>>>>> c9d5a9fc
template<typename floating_point_type>
void CloneKernel<DeviceType::kGPU, floating_point_type>::Forward(
    const KernelCtx& ctx,
    std::function<Blob*(const std::string&)> BnInOp2BlobPtr) const {
  const Blob* in_blob = BnInOp2BlobPtr(op()->SoleIbn());
  for(const std::string& obn : op()->output_bns()) {
    Blob* out_blob = BnInOp2BlobPtr(obn);
    CHECK_EQ(cudaMemcpyAsync(out_blob->mut_dptr(),
                             in_blob->dptr(),
                             in_blob->shape().elem_cnt() * sizeof(floating_point_type),
                             cudaMemcpyDeviceToDevice,
                             ctx.device_ctx->cuda_stream()),
             cudaSuccess);
  }
}

template<typename floating_point_type>
void CloneKernel<DeviceType::kGPU, floating_point_type>::Backward(
    const KernelCtx& ctx,
    std::function<Blob*(const std::string&)> BnInOp2BlobPtr) const {
  Blob* idbn_blob = BnInOp2BlobPtr(op()->SoleIdbn());
  const std::vector<std::string>& odbns = op()->output_diff_bns();
  if (odbns.size() == 0) return;
  CHECK_EQ(cudaMemcpyAsync(idbn_blob->mut_dptr(),
                           BnInOp2BlobPtr(odbns[0])->dptr(),
                           idbn_blob->shape().elem_cnt() * sizeof(floating_point_type),
                           cudaMemcpyDeviceToDevice,
                           ctx.device_ctx->cuda_stream()),
           cudaSuccess);
  const floating_point_type alpha = {1.0f};
  for(size_t i = 1; i != odbns.size(); ++i) {
<<<<<<< HEAD
    const Blob* out_blob = BnInOp2BlobPtr(odbns[i]);
    cublas_axpy<floating_point_type>(
        ctx.device_ctx->cublas_handle(),
        idbn_blob->shape().elem_cnt(), &alpha,
        static_cast<const floating_point_type*>(out_blob->dptr()), 1,
        static_cast<floating_point_type*>(idbn_blob->mut_dptr()), 1);
=======
    const Blob* odbn_blob = BnInOp2BlobPtr(odbns[i]);
    CHECK_EQ(cublas_axpy<floating_point_type>(
                 ctx.device_ctx->cublas_handle(),
                 idbn_blob->shape().elem_cnt(), &alpha,
                 static_cast<const floating_point_type*>(odbn_blob->dptr()), 1,
                 static_cast<floating_point_type*>(idbn_blob->mut_dptr()), 1),
             cudaSuccess);
>>>>>>> c9d5a9fc
  }
}

INSTANTIATE_GPU_KERNEL_CLASS(CloneKernel);
REGISTER_GPU_KERNEL(OperatorConf::kCloneConf, CloneKernel);

}  // namespace oneflow<|MERGE_RESOLUTION|>--- conflicted
+++ resolved
@@ -4,37 +4,6 @@
 
 namespace oneflow {
 
-<<<<<<< HEAD
-=======
-namespace {
-
-template<typename T>
-cublasStatus_t cublas_axpy(cublasHandle_t handle, int n,
-                           const T *alpha,
-                           const T *x, int incx,
-                           T *y, int incy){
-  LOG(FATAL) << "floating_point_type should be flaot or double";
-}
-
-template<>
-cublasStatus_t cublas_axpy<float>(cublasHandle_t handle, int n,
-                                  const float *alpha,
-                                  const float *x, int incx,
-                                  float *y, int incy){
-  return cublasSaxpy(handle, n, alpha, x, incx, y, incy);
-}
-
-template<>
-cublasStatus_t cublas_axpy<double>(cublasHandle_t handle, int n,
-                                   const double *alpha,
-                                   const double *x, int incx,
-                                   double *y, int incy){
-  return cublasDaxpy(handle, n, alpha, x, incx, y, incy);
-}
-
-} // namespace
-
->>>>>>> c9d5a9fc
 template<typename floating_point_type>
 void CloneKernel<DeviceType::kGPU, floating_point_type>::Forward(
     const KernelCtx& ctx,
@@ -66,22 +35,12 @@
            cudaSuccess);
   const floating_point_type alpha = {1.0f};
   for(size_t i = 1; i != odbns.size(); ++i) {
-<<<<<<< HEAD
     const Blob* out_blob = BnInOp2BlobPtr(odbns[i]);
     cublas_axpy<floating_point_type>(
         ctx.device_ctx->cublas_handle(),
         idbn_blob->shape().elem_cnt(), &alpha,
         static_cast<const floating_point_type*>(out_blob->dptr()), 1,
         static_cast<floating_point_type*>(idbn_blob->mut_dptr()), 1);
-=======
-    const Blob* odbn_blob = BnInOp2BlobPtr(odbns[i]);
-    CHECK_EQ(cublas_axpy<floating_point_type>(
-                 ctx.device_ctx->cublas_handle(),
-                 idbn_blob->shape().elem_cnt(), &alpha,
-                 static_cast<const floating_point_type*>(odbn_blob->dptr()), 1,
-                 static_cast<floating_point_type*>(idbn_blob->mut_dptr()), 1),
-             cudaSuccess);
->>>>>>> c9d5a9fc
   }
 }
 
