--- conflicted
+++ resolved
@@ -30,7 +30,6 @@
 }
 
 template<DeviceType device_type, typename FloatingPointType>
-<<<<<<< HEAD
 std::function<Blob*(const std::string&)> BuildBnInOp2BlobPtr(
     bool has_bias_term) {
   Location loc;
@@ -39,27 +38,6 @@
   } else {
     loc = Location::kDevice;
   }
-=======
-Kernel* BuildInnerProductKernel() {
-  // Config InnerProduct operator
-  OperatorConf op_conf;
-  op_conf.set_name("inner_product_test");
-  InnerProductOpConf* inner_product_conf = op_conf.mutable_innerproduct_conf();
-  inner_product_conf->set_in("ip_in");
-  inner_product_conf->set_out("ip_out");
-  inner_product_conf->set_out_num(40);
-  auto inner_product_op = OpMgr::Singleton().ConstructOp(op_conf);
-
-  OperatorProto op_proto;
-  inner_product_op->ToProto(&op_proto);
-
-  auto inner_product_kernel =
-      new InnerProductKernel<device_type, FloatingPointType>();
-  inner_product_kernel->InitFromOpProto(op_proto);
-
-  return inner_product_kernel;
-}
->>>>>>> 03db51d7
 
   // Create matrix
   float in_mat[] = {1, 2, 3, 4, 5, 6, 7, 8};
@@ -72,10 +50,10 @@
   float bias_diff_mat[3] = {0};
 
   float expected_out_without_bias_mat[] = {40, 25, 62, 108, 65, 138};
-  float expected_in_diff_without_bias_mat[] = {312, 247, 933, 616, 808, 635,
-                                                2237, 1428};
+  float expected_in_diff_without_bias_mat[] = {312, 247, 933,  616,
+                                               808, 635, 2237, 1428};
   float expected_weight_diff_without_bias_mat[] = {
-    580, 728, 876, 1024, 350, 440, 530, 620, 752, 952, 1152, 1352};
+      580, 728, 876, 1024, 350, 440, 530, 620, 752, 952, 1152, 1352};
 
   float expected_out_mat[] = {42, 28, 67, 110, 68, 143};
   float expected_in_diff_mat[] = {333, 263, 1009, 662, 829, 651, 2313, 1474};
@@ -88,55 +66,33 @@
   // Build blob for test
   (*bn2blob_ptr)["in"] = CreateBlob({2, 4}, in_mat, loc);
   (*bn2blob_ptr)["weight"] = CreateBlob({3, 4}, weight_mat, loc);
-<<<<<<< HEAD
-=======
-  (*bn2blob_ptr)["bias"] = CreateBlob({1, 3}, bias_mat, loc);
-  (*bn2blob_ptr)["bias_multiplier"] =
-      CreateBlob({2, 1}, bias_multiplier_mat, loc);
->>>>>>> 03db51d7
 
   (*bn2blob_ptr)["out"] = CreateBlob({2, 3}, out_mat, loc);
   (*bn2blob_ptr)["out_diff"] = (*bn2blob_ptr)["out"];
   (*bn2blob_ptr)["in_diff"] = CreateBlob({2, 4}, in_diff_mat, loc);
   (*bn2blob_ptr)["weight_diff"] = CreateBlob({3, 4}, weight_diff_mat, loc);
-<<<<<<< HEAD
 
   if (has_bias_term) {
     (*bn2blob_ptr)["bias"] = CreateBlob({1, 3}, bias_mat, loc);
     (*bn2blob_ptr)["bias_multiplier"] =
-      CreateBlob({2, 1}, bias_multiplier_mat, loc);
+        CreateBlob({2, 1}, bias_multiplier_mat, loc);
     (*bn2blob_ptr)["bias_diff"] = CreateBlob({1, 3}, bias_diff_mat, loc);
     (*bn2blob_ptr)["expected_bias_diff"] =
-      CreateBlob({1, 3}, expected_bias_diff_mat, loc);
+        CreateBlob({1, 3}, expected_bias_diff_mat, loc);
     (*bn2blob_ptr)["expected_out"] = CreateBlob({2, 3}, expected_out_mat, loc);
     (*bn2blob_ptr)["expected_in_diff"] =
-      CreateBlob({2, 4}, expected_in_diff_mat, loc);
+        CreateBlob({2, 4}, expected_in_diff_mat, loc);
     (*bn2blob_ptr)["expected_weight_diff"] =
-      CreateBlob({3, 4}, expected_weight_diff_mat, loc);
+        CreateBlob({3, 4}, expected_weight_diff_mat, loc);
   } else {
-    (*bn2blob_ptr)["expected_out"] = CreateBlob({2, 3},
-        expected_out_without_bias_mat, loc);
+    (*bn2blob_ptr)["expected_out"] =
+        CreateBlob({2, 3}, expected_out_without_bias_mat, loc);
     (*bn2blob_ptr)["expected_in_diff"] =
-      CreateBlob({2, 4}, expected_in_diff_without_bias_mat, loc);
+        CreateBlob({2, 4}, expected_in_diff_without_bias_mat, loc);
     (*bn2blob_ptr)["expected_weight_diff"] =
-      CreateBlob({3, 4}, expected_weight_diff_without_bias_mat, loc);
-  }
-  return [bn2blob_ptr](const std::string& bn) {
-    return bn2blob_ptr->at(bn);
-  };
-=======
-  (*bn2blob_ptr)["bias_diff"] = CreateBlob({1, 3}, bias_diff_mat, loc);
-
-  (*bn2blob_ptr)["expected_out"] = CreateBlob({2, 3}, expected_out_mat, loc);
-  (*bn2blob_ptr)["expected_in_diff"] =
-      CreateBlob({2, 4}, expected_in_diff_mat, loc);
-  (*bn2blob_ptr)["expected_weight_diff"] =
-      CreateBlob({3, 4}, expected_weight_diff_mat, loc);
-  (*bn2blob_ptr)["expected_bias_diff"] =
-      CreateBlob({1, 3}, expected_bias_diff_mat, loc);
-
+        CreateBlob({3, 4}, expected_weight_diff_without_bias_mat, loc);
+  }
   return [bn2blob_ptr](const std::string& bn) { return bn2blob_ptr->at(bn); };
->>>>>>> 03db51d7
 }
 
 template<DeviceType device_type, typename FloatingPointType>
@@ -144,8 +100,7 @@
   // Config InnerProduct operator
   OperatorConf op_conf;
   op_conf.set_name("inner_product_test");
-  InnerProductOpConf* inner_product_conf =
-    op_conf.mutable_innerproduct_conf();
+  InnerProductOpConf* inner_product_conf = op_conf.mutable_innerproduct_conf();
   inner_product_conf->set_in("ip_in");
   inner_product_conf->set_out("ip_out");
   inner_product_conf->set_out_num(40);
@@ -156,7 +111,7 @@
   inner_product_op->ToProto(&op_proto);
 
   auto inner_product_kernel =
-    new InnerProductKernel<device_type, FloatingPointType>();
+      new InnerProductKernel<device_type, FloatingPointType>();
   inner_product_kernel->InitFromOpProto(op_proto);
 
   return inner_product_kernel;
@@ -194,18 +149,12 @@
                  bool has_bias_term) {
   CmpFunc(BnInOp2BlobPtr("out"), BnInOp2BlobPtr("expected_out"));
   CmpFunc(BnInOp2BlobPtr("in_diff"), BnInOp2BlobPtr("expected_in_diff"));
-<<<<<<< HEAD
-  CmpFunc(
-      BnInOp2BlobPtr("weight_diff"), BnInOp2BlobPtr("expected_weight_diff"));
+  CmpFunc(BnInOp2BlobPtr("weight_diff"),
+          BnInOp2BlobPtr("expected_weight_diff"));
 
   if (has_bias_term) {
     CmpFunc(BnInOp2BlobPtr("bias_diff"), BnInOp2BlobPtr("expected_bias_diff"));
   }
-=======
-  CmpFunc(BnInOp2BlobPtr("weight_diff"),
-          BnInOp2BlobPtr("expected_weight_diff"));
-  CmpFunc(BnInOp2BlobPtr("bias_diff"), BnInOp2BlobPtr("expected_bias_diff"));
->>>>>>> 03db51d7
 }
 
 }  // namespace
@@ -220,10 +169,10 @@
 
   // Build function pointer of blob name to blob
   auto BnInOp2BlobPtr =
-    BuildBnInOp2BlobPtr<DeviceType::kCPU, float>(has_bias_term);
-
-  auto inner_product_kernel =
-    BuildInnerProductKernel<DeviceType::kCPU, float>(has_bias_term);
+      BuildBnInOp2BlobPtr<DeviceType::kCPU, float>(has_bias_term);
+
+  auto inner_product_kernel =
+      BuildInnerProductKernel<DeviceType::kCPU, float>(has_bias_term);
 
   inner_product_kernel->Forward(ctx, BnInOp2BlobPtr);
   inner_product_kernel->Backward(ctx, BnInOp2BlobPtr);
@@ -232,9 +181,7 @@
 
   auto cpu_thread = std::thread([&] {
     std::function<void()> work;
-    while (ctx.device_ctx->cpu_stream()->Receive(&work) == 0) {
-        work();
-    }
+    while (ctx.device_ctx->cpu_stream()->Receive(&work) == 0) { work(); }
   });
   cpu_thread.join();
 
@@ -249,18 +196,12 @@
   auto cpu_stream = new Channel<std::function<void()>>;
   ctx.device_ctx = new CpuDeviceCtx(cpu_stream);
 
-<<<<<<< HEAD
-  // Build function pointer of blob name to blob
-  auto BnInOp2BlobPtr =
-    BuildBnInOp2BlobPtr<DeviceType::kCPU, float>(has_bias_term);
-=======
-  // build InnerProductKernel
-  auto inner_product_cpu_kernel =
-      BuildInnerProductKernel<DeviceType::kCPU, float>();
->>>>>>> 03db51d7
-
-  auto inner_product_kernel =
-    BuildInnerProductKernel<DeviceType::kCPU, float>(has_bias_term);
+  // Build function pointer of blob name to blob
+  auto BnInOp2BlobPtr =
+      BuildBnInOp2BlobPtr<DeviceType::kCPU, float>(has_bias_term);
+
+  auto inner_product_kernel =
+      BuildInnerProductKernel<DeviceType::kCPU, float>(has_bias_term);
 
   inner_product_kernel->Forward(ctx, BnInOp2BlobPtr);
   inner_product_kernel->Backward(ctx, BnInOp2BlobPtr);
@@ -269,14 +210,7 @@
 
   auto cpu_thread = std::thread([&] {
     std::function<void()> work;
-<<<<<<< HEAD
-    while (ctx.device_ctx->cpu_stream()->Receive(&work) == 0) {
-        work();
-=======
-    for (int i = 0; i < 5; ++i) {
-      if (ctx.device_ctx->cpu_stream()->Receive(&work) == 0) { work(); }
->>>>>>> 03db51d7
-    }
+    while (ctx.device_ctx->cpu_stream()->Receive(&work) == 0) { work(); }
   });
   cpu_thread.join();
 
@@ -298,10 +232,10 @@
 
   // Build function pointer of blob name to blob
   auto BnInOp2BlobPtr =
-    BuildBnInOp2BlobPtr<DeviceType::kGPU, float>(has_bias_term);
-
-  auto inner_product_kernel =
-    BuildInnerProductKernel<DeviceType::kGPU, float>(has_bias_term);
+      BuildBnInOp2BlobPtr<DeviceType::kGPU, float>(has_bias_term);
+
+  auto inner_product_kernel =
+      BuildInnerProductKernel<DeviceType::kGPU, float>(has_bias_term);
 
   inner_product_kernel->Forward(ctx, BnInOp2BlobPtr);
   inner_product_kernel->Backward(ctx, BnInOp2BlobPtr);
@@ -315,7 +249,6 @@
   bool has_bias_term = false;
 
   // Build InnerProductKernel
-<<<<<<< HEAD
   KernelCtx ctx;
   cudaStream_t* cuda_stream = new cudaStream_t;
   cublasHandle_t* cublas_handle = new cublasHandle_t;
@@ -324,17 +257,13 @@
   CHECK_EQ(cublasSetStream(*cublas_handle, *cuda_stream),
            CUBLAS_STATUS_SUCCESS);
   ctx.device_ctx = new CudaDeviceCtx(cuda_stream, cublas_handle, nullptr);
-=======
-  auto inner_product_gpu_kernel =
-      BuildInnerProductKernel<DeviceType::kGPU, float>();
->>>>>>> 03db51d7
-
-  // Build function pointer of blob name to blob
-  auto BnInOp2BlobPtr =
-    BuildBnInOp2BlobPtr<DeviceType::kGPU, float>(has_bias_term);
-
-  auto inner_product_kernel =
-    BuildInnerProductKernel<DeviceType::kGPU, float>(has_bias_term);
+
+  // Build function pointer of blob name to blob
+  auto BnInOp2BlobPtr =
+      BuildBnInOp2BlobPtr<DeviceType::kGPU, float>(has_bias_term);
+
+  auto inner_product_kernel =
+      BuildInnerProductKernel<DeviceType::kGPU, float>(has_bias_term);
 
   inner_product_kernel->Forward(ctx, BnInOp2BlobPtr);
   inner_product_kernel->Backward(ctx, BnInOp2BlobPtr);
