#include "oneflow/core/kernel/opkernel_test_case.h"

namespace oneflow {

namespace test {

<<<<<<< HEAD
template<DeviceType device_type, typename T>
void NormalizationTestCase_second_piece_transpose(
    OpKernelTestCase* norm_test_case, const std::string& job_type,
    const std::string& fw_or_bw) {
  norm_test_case->InitJobConf([](JobConf* job_conf) {
    job_conf->set_default_data_type(GetDataType<T>::value);
  });
  bool is_train = (job_type == "train");
  norm_test_case->set_is_train(is_train);
  norm_test_case->set_is_forward(fw_or_bw == "forward");
  auto* conf = norm_test_case->mut_op_conf()->mutable_normalization_conf();
  bool scale = true;
  bool center = true;
  conf->set_scale(scale);
  conf->set_center(center);
  conf->set_axis(1);

  BlobDesc* blob_desc =
      new BlobDesc(Shape({5, 2}), GetDataType<T>::value, false, false, 1);
  BlobDesc* one_blob_desc =
      new BlobDesc(Shape({2}), GetDataType<T>::value, false, false, 1);
  norm_test_case->template InitBlob<T>("in", blob_desc,
                                       {1, 2, 2, 12, 3, 0.5, 4, 8, 5, -7.05});
  Blob* mmean_blob;
  Blob* mvariance_blob;
  if (is_train) {
    mmean_blob = norm_test_case->template InitBlob<T>("moving_mean",
                                                      one_blob_desc, {3.0, 0});
    mvariance_blob = norm_test_case->template InitBlob<T>(
        "moving_variance", one_blob_desc, {2.0, 1.0});
  } else {
    mmean_blob = norm_test_case->template InitBlob<T>(
        "moving_mean", one_blob_desc, {3.0, 3.09});
    mvariance_blob = norm_test_case->template InitBlob<T>(
        "moving_variance", one_blob_desc, {2.0, 42.8424});
  }

  if (center)
    norm_test_case->template InitBlob<T>("beta", one_blob_desc, {1, -8});
  if (scale) {
    norm_test_case->template InitBlob<T>("gamma", one_blob_desc, {10, 15});
  }
  norm_test_case->template InitBlob<T>(
      GenDiffBn("out"), blob_desc, {1, 0.1, 2, -2, 2, -2.2, 6, 6.6666, 3, 39});

  std::tuple<int64_t,
             std::function<const Blob*(const std::string&)>>* other_val =
      new std::tuple<int64_t, std::function<const Blob*(const std::string&)>>(
          1, [=](const std::string& lbn) -> const Blob* {
            if (lbn.find("mean") != std::string::npos) {
              return mmean_blob;
            } else {
              return mvariance_blob;
            }
          });
  norm_test_case->mut_kernel_ctx()->other = other_val;

  if (is_train) {
    norm_test_case->template ForwardCheckBlob<T>("new_mean", one_blob_desc,
                                                 {3.0, 3.090000});
  }
  if (is_train) {
    norm_test_case->template ForwardCheckBlob<T>("new_variance", one_blob_desc,
                                                 {2.0, 42.842400});
  }
  norm_test_case->template ForwardCheckBlob<T>("inv_var", one_blob_desc,
                                               {0.706930, 0.152777});
  norm_test_case->template ForwardCheckBlob<T>(
      "out", blob_desc,
      {-13.138601, -10.497904, -6.069301, 12.418649, 1.000000, -13.935387,
       8.069301, 3.252028, 15.138601, -31.237385});
  if (is_train) {
    norm_test_case->template ForwardCheckBlob<T>("moving_mean", one_blob_desc,
                                                 {3.0, 0.0309}, false);
    norm_test_case->template ForwardCheckBlob<T>(
        "moving_variance", one_blob_desc, {2.0, 1.418424}, false);
  } else {
    norm_test_case->template ForwardCheckBlob<T>("moving_mean", one_blob_desc,
                                                 {3.0, 3.09}, false);
    norm_test_case->template ForwardCheckBlob<T>(
        "moving_variance", one_blob_desc, {2.0, 42.8424}, false);
  }

  norm_test_case->template BackwardCheckBlob<T>(
      GenDiffBn("in"), blob_desc,
      {-1.419513, -23.194343, -0.002826, 12.105519, -5.655441, -34.482001,
       16.969148, 15.921443, -9.891368, 29.649382});
  if (center) {
    norm_test_case->template BackwardCheckBlob<T>(
        GenDiffBn("beta"), one_blob_desc, {14, 41.566600});
  }
  if (scale) {
    norm_test_case->template BackwardCheckBlob<T>(
        GenDiffBn("gamma"), one_blob_desc, {5.655440, -57.284965});
  }
}

TEST_CPU_AND_GPU_OPKERNEL(NormalizationTestCase_second_piece_transpose,
                          FLOATING_DATA_TYPE_SEQ, (train)(predict),
                          (forward)(backward));
=======
DiffKernelImplTestCase* DiffNormalizationKernelCudnnImpl(
    const std::string& job_type, const std::string& fw_or_bw,
    const std::string& cpp_type, const std::string& scale,
    const std::string& center, const std::string& axis) {
  auto* test_case =
      new DiffKernelImplTestCase(job_type == "train", fw_or_bw == "forward",
                                 DataType4CppTypeString(cpp_type));
  auto* conf = test_case->mut_op_conf()->mutable_normalization_conf();
  bool use_scale = (scale == "scale");
  bool use_center = (center == "center");
  conf->set_scale(use_scale);
  conf->set_center(use_center);
  conf->set_axis(std::stoi(axis));
  conf->set_use_first_piece_init_moving(true);
  test_case->set_initiate_kernel_ctx(
      [=](const std::function<Blob*(const std::string&)>& BnInOp2Blob) {
        std::tuple<int64_t, std::function<const Blob*(const std::string&)>>*
            other_val =
                new std::tuple<int64_t,
                               std::function<const Blob*(const std::string&)>>(
                    0, [&](const std::string& lbn) -> const Blob* {
                      if (lbn.find("mean") != std::string::npos) {
                        return BnInOp2Blob("moving_mean");
                      } else {
                        return BnInOp2Blob("moving_variance");
                      }
                    });
        test_case->mut_kernel_ctx()->other = other_val;
      });
  Shape shape({20, 30, 28, 28});
  std::list<std::string> input_or_weight_bns{"in"};
  std::list<std::string> input_diff_or_weight_diff_bns{GenDiffBn("in")};
  if (use_scale) {
    input_or_weight_bns.push_back("gamma");
    input_diff_or_weight_diff_bns.push_back(GenDiffBn("gamma"));
  }
  if (use_center) {
    input_or_weight_bns.push_back("beta");
    input_diff_or_weight_diff_bns.push_back(GenDiffBn("beta"));
  }
  test_case->SetBlobNames(input_or_weight_bns, {"out"}, {GenDiffBn("out")},
                          input_diff_or_weight_diff_bns);
  test_case->SetInputBlobDesc("in", shape, DataType4CppTypeString(cpp_type));
  test_case->SetInputBlobDesc(GenDiffBn("out"), shape,
                              DataType4CppTypeString(cpp_type));
  return test_case;
}
TEST_DIFF_KERNEL_IMPL(DiffNormalizationKernelCudnnImpl, (train)(predict),
                      (forward)(backward), (float), (scale), (center), (1)(3));
>>>>>>> 65fac7b5

DiffKernelImplTestCase* DiffNormalizationKernelImpl(const std::string& job_type,
                                                    const std::string& fw_or_bw,
                                                    const std::string& cpp_type,
                                                    const std::string& scale,
                                                    const std::string& center,
                                                    const std::string& axis) {
  auto* test_case =
      new DiffKernelImplTestCase(job_type == "train", fw_or_bw == "forward",
                                 DataType4CppTypeString(cpp_type));
  auto* conf = test_case->mut_op_conf()->mutable_normalization_conf();
  bool use_scale = (scale == "scale");
  bool use_center = (center == "center");
  conf->set_scale(use_scale);
  conf->set_center(use_center);
  conf->set_axis(std::stoi(axis));
  conf->set_use_first_piece_init_moving(true);
  test_case->set_initiate_kernel_ctx(
      [=](const std::function<Blob*(const std::string&)>& BnInOp2Blob) {
        std::tuple<int64_t, std::function<const Blob*(const std::string&)>>*
            other_val =
                new std::tuple<int64_t,
                               std::function<const Blob*(const std::string&)>>(
                    0, [&](const std::string& lbn) -> const Blob* {
                      if (lbn.find("mean") != std::string::npos) {
                        return BnInOp2Blob("moving_mean");
                      } else {
                        return BnInOp2Blob("moving_variance");
                      }
                    });
        test_case->mut_kernel_ctx()->other = other_val;
      });
  Shape shape({10, 30, 28, 28});
  std::list<std::string> input_or_weight_bns{"in"};
  std::list<std::string> input_diff_or_weight_diff_bns{GenDiffBn("in")};
  if (use_scale) {
    input_or_weight_bns.push_back("gamma");
    input_diff_or_weight_diff_bns.push_back(GenDiffBn("gamma"));
  }
  if (use_center) {
    input_or_weight_bns.push_back("beta");
    input_diff_or_weight_diff_bns.push_back(GenDiffBn("beta"));
  }
  test_case->SetBlobNames(input_or_weight_bns, {"out"}, {GenDiffBn("out")},
                          input_diff_or_weight_diff_bns);
  test_case->SetInputBlobDesc("in", shape, DataType4CppTypeString(cpp_type));
  test_case->SetInputBlobDesc(GenDiffBn("out"), shape,
                              DataType4CppTypeString(cpp_type));
  return test_case;
}
TEST_DIFF_KERNEL_IMPL(DiffNormalizationKernelImpl, (train)(predict),
                      (forward)(backward),
                      OF_PP_SEQ_MAP(OF_PP_PAIR_FIRST, FLOATING_DATA_TYPE_SEQ),
                      (scale)(no_scale), (center)(no_center), (0)(2));

template<DeviceType device_type, typename T>
void NormalizationTestCase_single_number(OpKernelTestCase* norm_test_case,
                                         const std::string& job_type,
                                         const std::string& fw_or_bw) {
  norm_test_case->InitJobConf([](JobConf* job_conf) {
    job_conf->set_default_data_type(GetDataType<T>::value);
  });
  bool is_train = (job_type == "train");
  bool is_forward = (fw_or_bw == "forward");
  norm_test_case->set_is_train(is_train);
  norm_test_case->set_is_forward(is_forward);
  auto* conf = norm_test_case->mut_op_conf()->mutable_normalization_conf();
  bool scale = true;
  bool center = true;
  conf->set_axis(0);
  conf->set_scale(scale);
  conf->set_center(center);

  BlobDesc* one_blob_desc =
      new BlobDesc(Shape({1}), GetDataType<T>::value, false, false, 1);
  CHECK(one_blob_desc->shape().elem_cnt() == 1);
  norm_test_case->template InitBlob<T>("in", one_blob_desc, {1});

  Blob* mmean_blob =
      norm_test_case->template InitBlob<T>("moving_mean", one_blob_desc, {0});
  Blob* mvariance_blob = norm_test_case->template InitBlob<T>(
      "moving_variance", one_blob_desc, {1});

  if (center) {
    norm_test_case->template InitBlob<T>("beta", one_blob_desc, {0});
  }
  if (scale) {
    norm_test_case->template InitBlob<T>("gamma", one_blob_desc, {1});
  }
  norm_test_case->template InitBlob<T>(GenDiffBn("out"), one_blob_desc, {1});

  std::tuple<int64_t,
             std::function<const Blob*(const std::string&)>>* other_val =
      new std::tuple<int64_t, std::function<const Blob*(const std::string&)>>(
          1, [=](const std::string& lbn) -> const Blob* {
            if (lbn.find("mean") != std::string::npos) {
              return mmean_blob;
            } else {
              return mvariance_blob;
            }
          });
  norm_test_case->mut_kernel_ctx()->other = other_val;

  if (is_train) {
    norm_test_case->template ForwardCheckBlob<T>("new_mean", one_blob_desc,
                                                 {1});
  }
  if (is_train) {
    norm_test_case->template ForwardCheckBlob<T>("new_variance", one_blob_desc,
                                                 {0});
  }
  if (is_train) {
    norm_test_case->template ForwardCheckBlob<T>("inv_var", one_blob_desc,
                                                 {31.622776});
    norm_test_case->template ForwardCheckBlob<T>("out", one_blob_desc, {0});
    norm_test_case->template ForwardCheckBlob<T>("moving_mean", one_blob_desc,
                                                 {0.01}, false);
    norm_test_case->template ForwardCheckBlob<T>("moving_variance",
                                                 one_blob_desc, {0.99}, false);
  } else {
    norm_test_case->template ForwardCheckBlob<T>("inv_var", one_blob_desc,
                                                 {0.9995003});
    norm_test_case->template ForwardCheckBlob<T>("out", one_blob_desc,
                                                 {0.9995003});
    norm_test_case->template ForwardCheckBlob<T>("moving_mean", one_blob_desc,
                                                 {0}, false);
    norm_test_case->template ForwardCheckBlob<T>("moving_variance",
                                                 one_blob_desc, {1}, false);
  }

  norm_test_case->template BackwardCheckBlob<T>(GenDiffBn("in"), one_blob_desc,
                                                {0});
  if (center) {
    norm_test_case->template BackwardCheckBlob<T>(GenDiffBn("beta"),
                                                  one_blob_desc, {1});
  }
  if (scale) {
    norm_test_case->template BackwardCheckBlob<T>(GenDiffBn("gamma"),
                                                  one_blob_desc, {0});
  }
}

TEST_GPU_ONLY_OPKERNEL(NormalizationTestCase_single_number,
                       FLOATING_DATA_TYPE_SEQ, (train)(predict),
                       (forward)(backward));

template<DeviceType device_type, typename T>
void NormalizationTestCase_first_piece(OpKernelTestCase* norm_test_case,
                                       const std::string& job_type,
                                       const std::string& fw_or_bw) {
  norm_test_case->InitJobConf([](JobConf* job_conf) {
    job_conf->set_default_data_type(GetDataType<T>::value);
  });
  bool is_train = (job_type == "train");
  norm_test_case->set_is_train(is_train);
  norm_test_case->set_is_forward(fw_or_bw == "forward");
  auto* conf = norm_test_case->mut_op_conf()->mutable_normalization_conf();
  bool scale = true;
  bool center = true;
  conf->set_scale(scale);
  conf->set_center(center);
  conf->set_axis(0);
  conf->set_use_first_piece_init_moving(true);

  BlobDesc* blob_desc =
      new BlobDesc(Shape({1, 5}), GetDataType<T>::value, false, false, 1);
  BlobDesc* one_blob_desc =
      new BlobDesc(Shape({1}), GetDataType<T>::value, false, false, 1);
  norm_test_case->template InitBlob<T>("in", blob_desc, {1, 2, 3, 4, 5});

  Blob* mmean_blob;
  Blob* mvariance_blob;
  if (is_train) {
    mmean_blob =
        norm_test_case->template InitBlob<T>("moving_mean", one_blob_desc, {0});
    mvariance_blob = norm_test_case->template InitBlob<T>("moving_variance",
                                                          one_blob_desc, {1});
  } else {
    mmean_blob = norm_test_case->template InitBlob<T>("moving_mean",
                                                      one_blob_desc, {3.0});
    mvariance_blob = norm_test_case->template InitBlob<T>("moving_variance",
                                                          one_blob_desc, {2.0});
  }

  if (center) norm_test_case->template InitBlob<T>("beta", one_blob_desc, {0});
  if (scale) {
    norm_test_case->template InitBlob<T>("gamma", one_blob_desc, {10});
  }
  norm_test_case->template InitBlob<T>(GenDiffBn("out"), blob_desc,
                                       {1, 2, 2, 6, 3});

  std::tuple<int64_t,
             std::function<const Blob*(const std::string&)>>* other_val =
      new std::tuple<int64_t, std::function<const Blob*(const std::string&)>>(
          0, [=](const std::string& lbn) -> const Blob* {
            if (lbn.find("mean") != std::string::npos) {
              return mmean_blob;
            } else {
              return mvariance_blob;
            }
          });
  norm_test_case->mut_kernel_ctx()->other = other_val;

  if (is_train) {
    norm_test_case->template ForwardCheckBlob<T>("new_mean", one_blob_desc,
                                                 {3.0});
  }
  if (is_train) {
    norm_test_case->template ForwardCheckBlob<T>("new_variance", one_blob_desc,
                                                 {2.0});
  }
  norm_test_case->template ForwardCheckBlob<T>("inv_var", one_blob_desc,
                                               {0.706930});
  norm_test_case->template ForwardCheckBlob<T>(
      "out", blob_desc, {-14.13860, -7.06930, 0, 7.06930, 14.13860});
  norm_test_case->template ForwardCheckBlob<T>("moving_mean", one_blob_desc,
                                               {3.0}, false);
  norm_test_case->template ForwardCheckBlob<T>("moving_variance", one_blob_desc,
                                               {2.0}, false);

  norm_test_case->template BackwardCheckBlob<T>(
      GenDiffBn("in"), blob_desc,
      {-1.419513, -0.002826, -5.655441, 16.969148, -9.891368});
  if (center) {
    norm_test_case->template BackwardCheckBlob<T>(GenDiffBn("beta"),
                                                  one_blob_desc, {14});
  }
  if (scale) {
    norm_test_case->template BackwardCheckBlob<T>(GenDiffBn("gamma"),
                                                  one_blob_desc, {5.655440});
  }
}

TEST_CPU_AND_GPU_OPKERNEL(NormalizationTestCase_first_piece,
                          FLOATING_DATA_TYPE_SEQ, (train)(predict),
                          (forward)(backward));

template<DeviceType device_type, typename T>
void NormalizationTestCase_second_piece_train_different_preblob(
    OpKernelTestCase* norm_test_case, const std::string& job_type,
    const std::string& fw_or_bw) {
  norm_test_case->InitJobConf([](JobConf* job_conf) {
    job_conf->set_default_data_type(GetDataType<T>::value);
  });
  bool is_train = (job_type == "train");
  norm_test_case->set_is_train(is_train);
  norm_test_case->set_is_forward(fw_or_bw == "forward");
  auto* conf = norm_test_case->mut_op_conf()->mutable_normalization_conf();
  bool scale = true;
  bool center = true;
  conf->set_scale(scale);
  conf->set_center(center);
  conf->set_axis(0);

  BlobDesc* blob_desc =
      new BlobDesc(Shape({1, 5}), GetDataType<T>::value, false, false, 1);
  BlobDesc* one_blob_desc =
      new BlobDesc(Shape({1}), GetDataType<T>::value, false, false, 1);
  norm_test_case->template InitBlob<T>("in", blob_desc, {1, 2, 3, 4, 5});

  norm_test_case->template InitBlob<T>("moving_mean", one_blob_desc, {11.0});
  norm_test_case->template InitBlob<T>("moving_variance", one_blob_desc,
                                       {20.0});

  Blob* pre_mean_blob = norm_test_case->template InitBlob<T>(
      "pre_moving_mean", one_blob_desc, {3.0});
  Blob* pre_variance_blob = norm_test_case->template InitBlob<T>(
      "pre_moving_variance", one_blob_desc, {2.0});

  if (center) norm_test_case->template InitBlob<T>("beta", one_blob_desc, {0});
  if (scale) {
    norm_test_case->template InitBlob<T>("gamma", one_blob_desc, {10});
  }
  norm_test_case->template InitBlob<T>(GenDiffBn("out"), blob_desc,
                                       {1, 2, 2, 6, 3});

  std::tuple<int64_t,
             std::function<const Blob*(const std::string&)>>* other_val =
      new std::tuple<int64_t, std::function<const Blob*(const std::string&)>>(
          1, [=](const std::string& lbn) -> const Blob* {
            if (lbn.find("mean") != std::string::npos) {
              return pre_mean_blob;
            } else {
              return pre_variance_blob;
            }
          });
  norm_test_case->mut_kernel_ctx()->other = other_val;

  if (is_train) {
    norm_test_case->template ForwardCheckBlob<T>("new_mean", one_blob_desc,
                                                 {3.0});
  }
  if (is_train) {
    norm_test_case->template ForwardCheckBlob<T>("new_variance", one_blob_desc,
                                                 {2.0});
  }
  norm_test_case->template ForwardCheckBlob<T>("inv_var", one_blob_desc,
                                               {0.706930});
  norm_test_case->template ForwardCheckBlob<T>(
      "out", blob_desc, {-14.13860, -7.06930, 0, 7.06930, 14.13860});
  norm_test_case->template ForwardCheckBlob<T>("moving_mean", one_blob_desc,
                                               {3.0}, false);
  norm_test_case->template ForwardCheckBlob<T>("moving_variance", one_blob_desc,
                                               {2.0}, false);

  norm_test_case->template BackwardCheckBlob<T>(
      GenDiffBn("in"), blob_desc,
      {-1.419513, -0.002826, -5.655441, 16.969148, -9.891368});
  if (center) {
    norm_test_case->template BackwardCheckBlob<T>(GenDiffBn("beta"),
                                                  one_blob_desc, {14});
  }
  if (scale) {
    norm_test_case->template BackwardCheckBlob<T>(GenDiffBn("gamma"),
                                                  one_blob_desc, {5.655440});
  }
}

TEST_CPU_AND_GPU_OPKERNEL(
    NormalizationTestCase_second_piece_train_different_preblob,
    FLOATING_DATA_TYPE_SEQ, (train), (forward)(backward));

template<DeviceType device_type, typename T>
void NormalizationTestCase_second_piece_without_gamma(
    OpKernelTestCase* norm_test_case, const std::string& job_type,
    const std::string& fw_or_bw) {
  norm_test_case->InitJobConf([](JobConf* job_conf) {
    job_conf->set_default_data_type(GetDataType<T>::value);
  });
  bool is_train = (job_type == "train");
  norm_test_case->set_is_train(is_train);
  norm_test_case->set_is_forward(fw_or_bw == "forward");
  auto* conf = norm_test_case->mut_op_conf()->mutable_normalization_conf();
  bool scale = false;
  bool center = true;
  conf->set_scale(scale);
  conf->set_center(center);
  conf->set_axis(0);

  BlobDesc* blob_desc =
      new BlobDesc(Shape({1, 5}), GetDataType<T>::value, false, false, 1);
  BlobDesc* one_blob_desc =
      new BlobDesc(Shape({1}), GetDataType<T>::value, false, false, 1);
  norm_test_case->template InitBlob<T>("in", blob_desc, {1, 2, 3, 4, 5});

  Blob* mmean_blob =
      norm_test_case->template InitBlob<T>("moving_mean", one_blob_desc, {3.0});
  Blob* mvariance_blob = norm_test_case->template InitBlob<T>(
      "moving_variance", one_blob_desc, {2.0});

  if (center) norm_test_case->template InitBlob<T>("beta", one_blob_desc, {1});
  if (scale) {
    norm_test_case->template InitBlob<T>("gamma", one_blob_desc, {10});
  }
  norm_test_case->template InitBlob<T>(GenDiffBn("out"), blob_desc,
                                       {1, 2, 2, 6, 3});

  std::tuple<int64_t,
             std::function<const Blob*(const std::string&)>>* other_val =
      new std::tuple<int64_t, std::function<const Blob*(const std::string&)>>(
          1, [=](const std::string& lbn) -> const Blob* {
            if (lbn.find("mean") != std::string::npos) {
              return mmean_blob;
            } else {
              return mvariance_blob;
            }
          });
  norm_test_case->mut_kernel_ctx()->other = other_val;

  if (is_train) {
    norm_test_case->template ForwardCheckBlob<T>("new_mean", one_blob_desc,
                                                 {3.0});
  }
  if (is_train) {
    norm_test_case->template ForwardCheckBlob<T>("new_variance", one_blob_desc,
                                                 {2.0});
  }
  norm_test_case->template ForwardCheckBlob<T>("inv_var", one_blob_desc,
                                               {0.706930});
  norm_test_case->template ForwardCheckBlob<T>(
      "out", blob_desc, {1 - 1.413860, 1 - 0.706930, 1, 1.706930, 2.413860});
  norm_test_case->template ForwardCheckBlob<T>("moving_mean", one_blob_desc,
                                               {3.0}, false);
  norm_test_case->template ForwardCheckBlob<T>("moving_variance", one_blob_desc,
                                               {2.0}, false);

  norm_test_case->template BackwardCheckBlob<T>(
      GenDiffBn("in"), blob_desc,
      {-0.141951, -0.000283, -0.565544, 1.696915, -0.989137});
  if (center) {
    norm_test_case->template BackwardCheckBlob<T>(GenDiffBn("beta"),
                                                  one_blob_desc, {14});
  }
  if (scale) {
    norm_test_case->template BackwardCheckBlob<T>(GenDiffBn("gamma"),
                                                  one_blob_desc, {5.655440});
  }
}

TEST_CPU_AND_GPU_OPKERNEL(NormalizationTestCase_second_piece_without_gamma,
                          FLOATING_DATA_TYPE_SEQ, (train)(predict),
                          (forward)(backward));

template<DeviceType device_type, typename T>
void NormalizationTestCase_second_piece_without_beta(
    OpKernelTestCase* norm_test_case, const std::string& job_type,
    const std::string& fw_or_bw) {
  norm_test_case->InitJobConf([](JobConf* job_conf) {
    job_conf->set_default_data_type(GetDataType<T>::value);
  });
  bool is_train = (job_type == "train");
  norm_test_case->set_is_train(is_train);
  norm_test_case->set_is_forward(fw_or_bw == "forward");
  auto* conf = norm_test_case->mut_op_conf()->mutable_normalization_conf();
  bool scale = true;
  bool center = false;
  conf->set_scale(scale);
  conf->set_center(center);
  conf->set_axis(0);

  BlobDesc* blob_desc =
      new BlobDesc(Shape({1, 5}), GetDataType<T>::value, false, false, 1);
  BlobDesc* one_blob_desc =
      new BlobDesc(Shape({1}), GetDataType<T>::value, false, false, 1);
  norm_test_case->template InitBlob<T>("in", blob_desc, {1, 2, 3, 4, 5});

  Blob* mmean_blob =
      norm_test_case->template InitBlob<T>("moving_mean", one_blob_desc, {3.0});
  Blob* mvariance_blob = norm_test_case->template InitBlob<T>(
      "moving_variance", one_blob_desc, {2.0});

  if (center) norm_test_case->template InitBlob<T>("beta", one_blob_desc, {1});
  if (scale) {
    norm_test_case->template InitBlob<T>("gamma", one_blob_desc, {10});
  }
  norm_test_case->template InitBlob<T>(GenDiffBn("out"), blob_desc,
                                       {1, 2, 2, 6, 3});

  std::tuple<int64_t,
             std::function<const Blob*(const std::string&)>>* other_val =
      new std::tuple<int64_t, std::function<const Blob*(const std::string&)>>(
          1, [=](const std::string& lbn) -> const Blob* {
            if (lbn.find("mean") != std::string::npos) {
              return mmean_blob;
            } else {
              return mvariance_blob;
            }
          });
  norm_test_case->mut_kernel_ctx()->other = other_val;

  if (is_train) {
    norm_test_case->template ForwardCheckBlob<T>("new_mean", one_blob_desc,
                                                 {3.0});
  }
  if (is_train) {
    norm_test_case->template ForwardCheckBlob<T>("new_variance", one_blob_desc,
                                                 {2.0});
  }
  norm_test_case->template ForwardCheckBlob<T>("inv_var", one_blob_desc,
                                               {0.706930});
  norm_test_case->template ForwardCheckBlob<T>(
      "out", blob_desc, {-14.13860, -7.06930, 0, 7.06930, 14.13860});
  norm_test_case->template ForwardCheckBlob<T>("moving_mean", one_blob_desc,
                                               {3.0}, false);
  norm_test_case->template ForwardCheckBlob<T>("moving_variance", one_blob_desc,
                                               {2.0}, false);

  norm_test_case->template BackwardCheckBlob<T>(
      GenDiffBn("in"), blob_desc,
      {-1.419513, -0.002826, -5.655441, 16.969148, -9.891368});
  if (center) {
    norm_test_case->template BackwardCheckBlob<T>(GenDiffBn("beta"),
                                                  one_blob_desc, {14});
  }
  if (scale) {
    norm_test_case->template BackwardCheckBlob<T>(GenDiffBn("gamma"),
                                                  one_blob_desc, {5.655440});
  }
}

TEST_CPU_AND_GPU_OPKERNEL(NormalizationTestCase_second_piece_without_beta,
                          FLOATING_DATA_TYPE_SEQ, (train)(predict),
                          (forward)(backward));

template<DeviceType device_type, typename T>
void NormalizationTestCase_second_piece_without_beta_and_gamma(
    OpKernelTestCase* norm_test_case, const std::string& job_type,
    const std::string& fw_or_bw) {
  norm_test_case->InitJobConf([](JobConf* job_conf) {
    job_conf->set_default_data_type(GetDataType<T>::value);
  });
  bool is_train = (job_type == "train");
  norm_test_case->set_is_train(is_train);
  norm_test_case->set_is_forward(fw_or_bw == "forward");
  auto* conf = norm_test_case->mut_op_conf()->mutable_normalization_conf();
  bool scale = false;
  bool center = false;
  conf->set_scale(scale);
  conf->set_center(center);
  conf->set_axis(0);

  BlobDesc* blob_desc =
      new BlobDesc(Shape({1, 5}), GetDataType<T>::value, false, false, 1);
  BlobDesc* one_blob_desc =
      new BlobDesc(Shape({1}), GetDataType<T>::value, false, false, 1);
  norm_test_case->template InitBlob<T>("in", blob_desc, {1, 2, 3, 4, 5});

  Blob* mmean_blob =
      norm_test_case->template InitBlob<T>("moving_mean", one_blob_desc, {3.0});
  Blob* mvariance_blob = norm_test_case->template InitBlob<T>(
      "moving_variance", one_blob_desc, {2.0});

  if (center) norm_test_case->template InitBlob<T>("beta", one_blob_desc, {1});
  if (scale) {
    norm_test_case->template InitBlob<T>("gamma", one_blob_desc, {10});
  }
  norm_test_case->template InitBlob<T>(GenDiffBn("out"), blob_desc,
                                       {1, 2, 2, 6, 3});

  std::tuple<int64_t,
             std::function<const Blob*(const std::string&)>>* other_val =
      new std::tuple<int64_t, std::function<const Blob*(const std::string&)>>(
          1, [=](const std::string& lbn) -> const Blob* {
            if (lbn.find("mean") != std::string::npos) {
              return mmean_blob;
            } else {
              return mvariance_blob;
            }
          });
  norm_test_case->mut_kernel_ctx()->other = other_val;

  if (is_train) {
    norm_test_case->template ForwardCheckBlob<T>("new_mean", one_blob_desc,
                                                 {3.0});
  }
  if (is_train) {
    norm_test_case->template ForwardCheckBlob<T>("new_variance", one_blob_desc,
                                                 {2.0});
  }
  norm_test_case->template ForwardCheckBlob<T>("inv_var", one_blob_desc,
                                               {0.706930});
  norm_test_case->template ForwardCheckBlob<T>(
      "out", blob_desc, {-1.413860, -0.706930, 0, 0.706930, 1.413860});
  norm_test_case->template ForwardCheckBlob<T>("moving_mean", one_blob_desc,
                                               {3.0}, false);
  norm_test_case->template ForwardCheckBlob<T>("moving_variance", one_blob_desc,
                                               {2.0}, false);

  norm_test_case->template BackwardCheckBlob<T>(
      GenDiffBn("in"), blob_desc,
      {-0.141951, -0.000283, -0.565544, 1.696915, -0.989137});
  if (center) {
    norm_test_case->template BackwardCheckBlob<T>(GenDiffBn("beta"),
                                                  one_blob_desc, {14});
  }
  if (scale) {
    norm_test_case->template BackwardCheckBlob<T>(GenDiffBn("gamma"),
                                                  one_blob_desc, {5.655440});
  }
}

TEST_CPU_AND_GPU_OPKERNEL(
    NormalizationTestCase_second_piece_without_beta_and_gamma,
    FLOATING_DATA_TYPE_SEQ, (train)(predict), (forward)(backward));

}  // namespace test

}  // namespace oneflow<|MERGE_RESOLUTION|>--- conflicted
+++ resolved
@@ -4,7 +4,6 @@
 
 namespace test {
 
-<<<<<<< HEAD
 template<DeviceType device_type, typename T>
 void NormalizationTestCase_second_piece_transpose(
     OpKernelTestCase* norm_test_case, const std::string& job_type,
@@ -101,11 +100,10 @@
         GenDiffBn("gamma"), one_blob_desc, {5.655440, -57.284965});
   }
 }
-
 TEST_CPU_AND_GPU_OPKERNEL(NormalizationTestCase_second_piece_transpose,
                           FLOATING_DATA_TYPE_SEQ, (train)(predict),
                           (forward)(backward));
-=======
+
 DiffKernelImplTestCase* DiffNormalizationKernelCudnnImpl(
     const std::string& job_type, const std::string& fw_or_bw,
     const std::string& cpp_type, const std::string& scale,
@@ -155,7 +153,6 @@
 }
 TEST_DIFF_KERNEL_IMPL(DiffNormalizationKernelCudnnImpl, (train)(predict),
                       (forward)(backward), (float), (scale), (center), (1)(3));
->>>>>>> 65fac7b5
 
 DiffKernelImplTestCase* DiffNormalizationKernelImpl(const std::string& job_type,
                                                     const std::string& fw_or_bw,
