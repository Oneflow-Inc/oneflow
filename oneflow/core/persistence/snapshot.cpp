#include "oneflow/core/common/str_util.h"
#include "oneflow/core/operator/operator.h"
#include "oneflow/core/persistence/snapshot_manager.h"

namespace oneflow {

<<<<<<< HEAD
Snapshot::Snapshot(const std::string& snapshot_root_path) {
  CHECK(SnapshotFS()->IsDirectory(snapshot_root_path))
      << "root directory of model snapshot not found, path: " << snapshot_root_path;
  root_path_ = snapshot_root_path;
=======
Snapshot::Snapshot(const std::string& snapshot_root_path) : root_path_(snapshot_root_path) {
  CHECK(SnapshotFS()->IsDirectory(snapshot_root_path));
>>>>>>> 6d8a3285
}

std::unique_ptr<PersistentOutStream> Snapshot::GetOutStream(const LogicalBlobId& lbi) {
  const std::string op_name_dir = JoinPath(root_path_, lbi.op_name());
  SnapshotFS()->CreateDir(op_name_dir);
  return std::make_unique<PersistentOutStream>(SnapshotFS(),
                                               JoinPath(op_name_dir, lbi.blob_name()));
}

void Snapshot::Done() {
  PersistentOutStream out_stream(SnapshotFS(), JoinPath(root_path_, "snapshot_done"));
}

}  // namespace oneflow<|MERGE_RESOLUTION|>--- conflicted
+++ resolved
@@ -4,15 +4,9 @@
 
 namespace oneflow {
 
-<<<<<<< HEAD
 Snapshot::Snapshot(const std::string& snapshot_root_path) {
   CHECK(SnapshotFS()->IsDirectory(snapshot_root_path))
       << "root directory of model snapshot not found, path: " << snapshot_root_path;
-  root_path_ = snapshot_root_path;
-=======
-Snapshot::Snapshot(const std::string& snapshot_root_path) : root_path_(snapshot_root_path) {
-  CHECK(SnapshotFS()->IsDirectory(snapshot_root_path));
->>>>>>> 6d8a3285
 }
 
 std::unique_ptr<PersistentOutStream> Snapshot::GetOutStream(const LogicalBlobId& lbi) {
