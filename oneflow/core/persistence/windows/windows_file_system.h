#ifndef ONEFLOW_CORE_PERSISTENCE_WINDOWS_WINDOWS_FILE_SYSTEM_H_
#define ONEFLOW_CORE_PERSISTENCE_WINDOWS_WINDOWS_FILE_SYSTEM_H_

#include "oneflow/core/persistence/file_system.h"

#ifdef PLATFORM_WINDOWS

#include <Windows.h>

#undef DeleteFile

namespace oneflow {

namespace fs {

class WindowsFileSystem final : public FileSystem {
 public:
  OF_DISALLOW_COPY_AND_MOVE(WindowsFileSystem);
  WindowsFileSystem() = default;
  ~WindowsFileSystem() = default;

<<<<<<< HEAD
  void NewRandomAccessFile(const std::string& fname,
                           std::unique_ptr<RandomAccessFile>* result) override;

  void NewWritableFile(const std::string& fname,
                       std::unique_ptr<WritableFile>* result) override;

  void NewAppendableFile(const std::string& fname,
                         std::unique_ptr<WritableFile>* result) override;
=======
  void NewRandomAccessFile(
      const std::string& fname,
      std::unique_ptr<RandomAccessFile>* result) override;

  void NewWritableFile(const std::string& fname,
                         std::unique_ptr<WritableFile>* result) override;

  void NewAppendableFile(const std::string& fname,
                           std::unique_ptr<WritableFile>* result) override;
>>>>>>> 2b188193

  bool FileExists(const std::string& fname) override;

  std::vector<std::string> ListDir(const std::string& dir) override;

  void DeleteFile(const std::string& fname) override;

  void CreateDir(const std::string& dirname) override;

  void DeleteDir(const std::string& dirname) override;

  uint64_t GetFileSize(const std::string& fname) override;

<<<<<<< HEAD
  void RenameFile(const std::string& src, const std::string& target) override;
=======
  void RenameFile(const std::string& old_name, const std::string& new_name) override;
>>>>>>> 2b188193

  bool IsDirectory(const std::string& fname) override;

  static std::wstring Utf8ToWideChar(const std::string& utf8str) {
    int size_required = MultiByteToWideChar(CP_UTF8, 0, utf8str.c_str(),
                                            (int)utf8str.size(), NULL, 0);
    std::wstring ws_translated_str(size_required, 0);
    MultiByteToWideChar(CP_UTF8, 0, utf8str.c_str(), (int)utf8str.size(),
                        &ws_translated_str[0], size_required);
    return ws_translated_str;
  }

  static std::string WideCharToUtf8(const std::wstring& wstr) {
    if (wstr.empty()) return std::string();
    int size_required = WideCharToMultiByte(
        CP_UTF8, 0, wstr.c_str(), (int)wstr.size(), NULL, 0, NULL, NULL);
    std::string utf8_translated_str(size_required, 0);
    WideCharToMultiByte(CP_UTF8, 0, wstr.c_str(), (int)wstr.size(),
                        &utf8_translated_str[0], size_required, NULL, NULL);
    return utf8_translated_str;
  }

 private:
};

}  // namespace fs

}  // namespace oneflow

#endif  // PLATFORM_WINDOWS

#endif  // ONEFLOW_CORE_PERSISTENCE_WINDOWS_WINDOWS_FILE_SYSTEM_H_<|MERGE_RESOLUTION|>--- conflicted
+++ resolved
@@ -19,7 +19,6 @@
   WindowsFileSystem() = default;
   ~WindowsFileSystem() = default;
 
-<<<<<<< HEAD
   void NewRandomAccessFile(const std::string& fname,
                            std::unique_ptr<RandomAccessFile>* result) override;
 
@@ -28,17 +27,6 @@
 
   void NewAppendableFile(const std::string& fname,
                          std::unique_ptr<WritableFile>* result) override;
-=======
-  void NewRandomAccessFile(
-      const std::string& fname,
-      std::unique_ptr<RandomAccessFile>* result) override;
-
-  void NewWritableFile(const std::string& fname,
-                         std::unique_ptr<WritableFile>* result) override;
-
-  void NewAppendableFile(const std::string& fname,
-                           std::unique_ptr<WritableFile>* result) override;
->>>>>>> 2b188193
 
   bool FileExists(const std::string& fname) override;
 
@@ -52,11 +40,8 @@
 
   uint64_t GetFileSize(const std::string& fname) override;
 
-<<<<<<< HEAD
-  void RenameFile(const std::string& src, const std::string& target) override;
-=======
-  void RenameFile(const std::string& old_name, const std::string& new_name) override;
->>>>>>> 2b188193
+  void RenameFile(const std::string& old_name,
+                  const std::string& new_name) override;
 
   bool IsDirectory(const std::string& fname) override;
 
