--- conflicted
+++ resolved
@@ -141,13 +141,8 @@
   virtual uint64_t GetFileSize(const std::string& fname) = 0;
 
   // Overwrites the target if it exists.
-<<<<<<< HEAD
-  virtual void RenameFile(const std::string& src,
-                          const std::string& target) = 0;
-=======
   virtual void RenameFile(const std::string& old_name,
                           const std::string& new_name) = 0;
->>>>>>> 2b188193
 
   // Translate an URI to a filename for the FileSystem implementation.
   //
