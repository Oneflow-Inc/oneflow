#ifndef ONEFLOW_CORE_PERSISTENCE_HADOOP_HADOOP_FILE_SYSTEM_H_
#define ONEFLOW_CORE_PERSISTENCE_HADOOP_HADOOP_FILE_SYSTEM_H_

#include "oneflow/core/job/plan.pb.h"
#include "oneflow/core/persistence/file_system.h"
#include "oneflow/core/persistence/hadoop/hdfs.h"

extern "C" {
struct hdfs_internal;
typedef hdfs_internal* hdfsFS;
}

namespace oneflow {

namespace fs {

class LibHDFS {
 public:
  static LibHDFS* Load() {
    static LibHDFS* lib = []() -> LibHDFS* {
      LibHDFS* lib = new LibHDFS;
      lib->LoadAndBind();
      return lib;
    }();
    return lib;
  }

  // The status, if any, from failure to load.
  bool status() { return status_; }

  std::function<hdfsFS(hdfsBuilder*)> hdfsBuilderConnect;
  std::function<hdfsBuilder*()> hdfsNewBuilder;
  std::function<void(hdfsBuilder*, const char*)> hdfsBuilderSetNameNode;
  std::function<int(const char*, char**)> hdfsConfGetStr;
  std::function<void(hdfsBuilder*, const char* kerbTicketCachePath)>
      hdfsBuilderSetKerbTicketCachePath;
  std::function<int(hdfsFS, hdfsFile)> hdfsCloseFile;
  std::function<tSize(hdfsFS, hdfsFile, tOffset, void*, tSize)> hdfsPread;
  std::function<tSize(hdfsFS, hdfsFile, const void*, tSize)> hdfsWrite;
  std::function<int(hdfsFS, hdfsFile)> hdfsHFlush;
  std::function<int(hdfsFS, hdfsFile)> hdfsHSync;
  std::function<hdfsFile(hdfsFS, const char*, int, int, short, tSize)>
      hdfsOpenFile;
  std::function<int(hdfsFS, const char*)> hdfsExists;
  std::function<hdfsFileInfo*(hdfsFS, const char*, int*)> hdfsListDirectory;
  std::function<void(hdfsFileInfo*, int)> hdfsFreeFileInfo;
  std::function<int(hdfsFS, const char*, int recursive)> hdfsDelete;
  std::function<int(hdfsFS, const char*)> hdfsCreateDirectory;
  std::function<hdfsFileInfo*(hdfsFS, const char*)> hdfsGetPathInfo;
  std::function<int(hdfsFS, const char*, const char*)> hdfsRename;

 private:
  void LoadAndBind();
  bool status_;
  void* handle_ = nullptr;
};

class HadoopFileSystem final : public FileSystem {
 public:
  OF_DISALLOW_COPY_AND_MOVE(HadoopFileSystem);
  HadoopFileSystem() = delete;
  ~HadoopFileSystem() = default;

  HadoopFileSystem(const HdfsConf&);

  void NewRandomAccessFile(const std::string& fname,
                           std::unique_ptr<RandomAccessFile>* result) override;

  void NewWritableFile(const std::string& fname,
                       std::unique_ptr<WritableFile>* result) override;

  void NewAppendableFile(const std::string& fname,
                         std::unique_ptr<WritableFile>* result) override;

  bool FileExists(const std::string& fname) override;

  std::vector<std::string> ListDir(const std::string& dir) override;

  void DeleteFile(const std::string& fname) override;

  void CreateDir(const std::string& dirname) override;

  void DeleteDir(const std::string& dirname) override;

  uint64_t GetFileSize(const std::string& fname) override;

<<<<<<< HEAD
  void RenameFile(const std::string& src, const std::string& target) override;
=======
  void RenameFile(const std::string& old_name,
                  const std::string& new_name) override;
>>>>>>> 2b188193

  bool IsDirectory(const std::string& fname) override;

 private:
  bool Connect(hdfsFS* fs);
  std::string namenode_;
  LibHDFS* hdfs_;
};

}  // namespace fs

}  // namespace oneflow

#endif  // ONEFLOW_CORE_PERSISTENCE_HADOOP_HADOOP_FILE_SYSTEM_H_<|MERGE_RESOLUTION|>--- conflicted
+++ resolved
@@ -84,12 +84,8 @@
 
   uint64_t GetFileSize(const std::string& fname) override;
 
-<<<<<<< HEAD
-  void RenameFile(const std::string& src, const std::string& target) override;
-=======
   void RenameFile(const std::string& old_name,
                   const std::string& new_name) override;
->>>>>>> 2b188193
 
   bool IsDirectory(const std::string& fname) override;
 
