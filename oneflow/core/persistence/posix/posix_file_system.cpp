--- conflicted
+++ resolved
@@ -87,10 +87,7 @@
   } else {
     result->reset(new PosixRandomAccessFile(fname, fd));
   }
-<<<<<<< HEAD
-=======
   CHECK_NOTNULL(result->get());
->>>>>>> 2b188193
 }
 
 void PosixFileSystem::NewWritableFile(const std::string& fname,
@@ -102,10 +99,7 @@
   } else {
     result->reset(new PosixWritableFile(translated_fname, f));
   }
-<<<<<<< HEAD
-=======
   CHECK_NOTNULL(result->get());
->>>>>>> 2b188193
 }
 
 void PosixFileSystem::NewAppendableFile(const std::string& fname,
@@ -117,10 +111,7 @@
   } else {
     result->reset(new PosixWritableFile(translated_name, f));
   }
-<<<<<<< HEAD
-=======
   CHECK_NOTNULL(result->get());
->>>>>>> 2b188193
 }
 
 bool PosixFileSystem::FileExists(const std::string& fname) {
@@ -175,19 +166,12 @@
   }
 }
 
-<<<<<<< HEAD
-void PosixFileSystem::RenameFile(const std::string& src,
-                                 const std::string& target) {
-  if (rename(TranslateName(src).c_str(), TranslateName(target).c_str()) != 0) {
-    PLOG(FATAL) << "Fail to rename file from " << src << " to " << target;
-=======
 void PosixFileSystem::RenameFile(const std::string& old_name,
                                  const std::string& new_name) {
   if (rename(TranslateName(old_name).c_str(), TranslateName(new_name).c_str())
       != 0) {
     PLOG(FATAL) << "Fail to rename file from " << old_name << " to "
                 << new_name;
->>>>>>> 2b188193
   }
 }
 
