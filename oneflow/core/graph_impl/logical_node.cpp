/*
Copyright 2020 The OneFlow Authors. All rights reserved.

Licensed under the Apache License, Version 2.0 (the "License");
you may not use this file except in compliance with the License.
You may obtain a copy of the License at

    http://www.apache.org/licenses/LICENSE-2.0

Unless required by applicable law or agreed to in writing, software
distributed under the License is distributed on an "AS IS" BASIS,
WITHOUT WARRANTIES OR CONDITIONS OF ANY KIND, either express or implied.
See the License for the specific language governing permissions and
limitations under the License.
*/
#include "oneflow/core/graph/logical_node.h"
#include "oneflow/core/graph/normal_forward_compute_task_node.h"
#include "oneflow/core/graph/print_compute_task_node.h"
#include "oneflow/core/graph/decode_random_compute_task_node.h"
#include "oneflow/core/graph/distribute_concat_compute_task_node.h"
#include "oneflow/core/graph/distribute_split_compute_task_node.h"
#include "oneflow/core/graph/wait_and_send_ids_compute_task_node.h"
#include "oneflow/core/graph/foreign_input_compute_task_node.h"
#include "oneflow/core/graph/foreign_output_compute_task_node.h"
#include "oneflow/core/graph/callback_notify_compute_task_node.h"
#include "oneflow/core/graph/reentrant_lock_compute_task_node.h"
#include "oneflow/core/graph/src_subset_tick_compute_task_node.h"
#include "oneflow/core/graph/dst_subset_tick_compute_task_node.h"
#include "oneflow/core/graph/source_tick_compute_task_node.h"
#include "oneflow/core/graph/tick_compute_task_node.h"
#include "oneflow/core/graph/device_tick_compute_task_node.h"
#include "oneflow/core/graph/acc_tick_compute_task_node.h"
#include "oneflow/core/graph/case_compute_task_node.h"
#include "oneflow/core/graph/esac_compute_task_node.h"
#include "oneflow/core/graph/decode_h2d_compute_task_node.h"
#include "oneflow/core/graph/task_graph.h"
#include "oneflow/core/graph/op_graph.h"
#include "oneflow/core/framework/framework.h"
#include "oneflow/core/common/id_util.h"
#include "oneflow/core/graph/id_serialization.h"
#include "oneflow/core/device/cpu_stream_index.h"
#ifdef WITH_CUDA
#include "oneflow/core/device/cuda_stream_index.h"
#endif

namespace oneflow {

namespace {

const LogicalEdge* GetConnectedEdge(const LogicalNode* src_node, const LogicalNode* dst_node) {
  LogicalEdge* connect_edge = nullptr;
  for (LogicalEdge* edge : src_node->out_edges()) {
    if (edge->dst_node() == dst_node) {
      CHECK(connect_edge == nullptr);
      connect_edge = edge;
    }
  }
  return connect_edge;
}

static bool IsConnectedLbisAllSameSbpParallel(const LogicalNode* src_node,
                                              const LogicalNode* dst_node) {
  if (src_node->parallel_desc()->parallel_num() != dst_node->parallel_desc()->parallel_num()) {
    return false;
  }
  const LogicalEdge* connect_edge = GetConnectedEdge(src_node, dst_node);
  CHECK_NOTNULL(connect_edge);
  CHECK_GT(connect_edge->lbis().size(), 0);
  const std::string& src_op_name = src_node->SoleOp()->op_name();
  const std::string& dst_op_name = dst_node->SoleOp()->op_name();
  HashSet<bool> predicators;
  for (const LogicalBlobId& lbi : connect_edge->lbis()) {
    const auto& src_sbp = Global<OpGraph>::Get()->GetSbpParallel(src_op_name, lbi);
    const auto& dst_sbp = Global<OpGraph>::Get()->GetSbpParallel(dst_op_name, lbi);
    predicators.insert(src_sbp == dst_sbp);
  }
  CHECK_EQ(predicators.size(), 1);
  return *predicators.begin();
}

std::string ConcatTypeName(const LogicalNode* lhs, const LogicalNode* rhs) {
  return lhs->TypeName() + rhs->TypeName();
}

using FuncForFindBldSubTskGphMthd =
    std::function<BldSubTskGphMthd(const LogicalNode* src, const LogicalNode* dst)>;

DEFINE_STATIC_VAR(HashMap<std::string OF_COMMA FuncForFindBldSubTskGphMthd>,
                  GetFuncForFindBldSubTskGphMthd);

void AddFuncForFindBldSubTskGphMthd(const std::string& k, FuncForFindBldSubTskGphMthd v) {
  CHECK(GetFuncForFindBldSubTskGphMthd()->emplace(k, v).second);
}
void AddFuncForFindBldSubTskGphMthd(const std::string& k, std::function<BldSubTskGphMthd()> v) {
  AddFuncForFindBldSubTskGphMthd(k, [v](const LogicalNode*, const LogicalNode*) { return v(); });
}
void AddFuncForFindBldSubTskGphMthd(const std::string& k, BldSubTskGphMthd v) {
  AddFuncForFindBldSubTskGphMthd(k, [v](const LogicalNode*, const LogicalNode*) { return v; });
}
#define REGISTER_BLD_SUB_TSK_GPH_MTHD(k, v) COMMAND(AddFuncForFindBldSubTskGphMthd(k, v))

}  // namespace

std::shared_ptr<const Operator> LogicalNode::SoleOp() const {
  CHECK_EQ(op_vec_.size(), 1);
  return op_vec_.front();
}

std::vector<LogicalBlobId> LogicalNode::GetLbisTo(const LogicalNode* dst) const {
  auto it = dst2data_lbis_.find(dst);
  CHECK(it != dst2data_lbis_.end());
  return it->second;
}

void LogicalNode::SetDataLbisTo(const LogicalNode* dst, const std::vector<LogicalBlobId>& lbis) {
  CHECK(dst2data_lbis_.emplace(dst, lbis).second);
}

bool LogicalNode::IsDataLbiOnOutEdge(const LogicalBlobId& lbi) const {
  for (const auto& pair : dst2data_lbis_) {
    if (std::find(pair.second.begin(), pair.second.end(), lbi) != pair.second.end()) {
      return true;
    }
  }
  return false;
}

std::string LogicalNode::VisualStr() const {
  std::stringstream ss;
  ss << TypeName();
  for (std::shared_ptr<const Operator> op : op_vec_) { ss << "\\n" << op->op_name(); }
  return ss.str();
}

void LogicalNode::GenSortedCompTaskNodes(std::function<void(CompTaskNode*)> Handler) const {
  int64_t parallel_idx = 0;
  int64_t parallel_num = parallel_desc_->parallel_num();
  for (int64_t machine_id : parallel_desc_->sorted_machine_ids()) {
    for (int64_t dev_phy_id : parallel_desc_->sorted_dev_phy_ids(machine_id)) {
      CompTaskNode* comp_task_node = NewCompTaskNode();
      comp_task_node->set_machine_id(machine_id);
      comp_task_node->mut_parallel_ctx()->set_parallel_id(parallel_idx++);
      comp_task_node->mut_parallel_ctx()->set_parallel_num(parallel_num);

<<<<<<< HEAD
      ProcessId process_id{static_cast<uint32_t>(machine_id)};

      auto device_index = parallel_desc_->device_type() == DeviceType::kCPU ? 0 : dev_phy_id;
      DeviceId device_id{process_id, parallel_desc_->device_type(),
                         static_cast<uint32_t>(device_index)};
      auto stream_index_getter = StreamIndexGetterRegistryManager::Get().GetStreamIndexGetterFunc(
          parallel_desc_->device_type(), comp_task_node->GetTaskType());
      uint32_t stream_index = stream_index_getter(device_id);
      comp_task_node->set_thrd_id(SerializeStreamIdToInt64(StreamId{device_id, stream_index}));

      //       if (parallel_desc_->device_type() == DeviceType::kGPU) {
      // #ifdef WITH_CUDA
      //         DeviceId device_id{process_id, DeviceType::kGPU,
      //         static_cast<uint32_t>(dev_phy_id)}; uint32_t stream_index = 0; auto*
      //         cuda_stream_index_generator = dynamic_cast<CudaStreamIndexGenerator*>(
      //             Global<IDMgr>::Get()->GetStreamIndexGeneratorManager()->GetGenerator(device_id));
      //         CHECK_NOTNULL(cuda_stream_index_generator);
      //         switch (comp_task_node->GetCudaWorkType()) {
      //           case CudaWorkType::kCompute: {
      //             stream_index = cuda_stream_index_generator->GenerateComputeStreamIndex();
      //             break;
      //           }
      //           case CudaWorkType::kCopyH2D: {
      //             stream_index = cuda_stream_index_generator->GenerateH2DStreamIndex();
      //             break;
      //           }
      //           case CudaWorkType::kCopyD2H: {
      //             stream_index = cuda_stream_index_generator->GenerateD2HStreamIndex();
      //             break;
      //           }
      //           case CudaWorkType::kNccl: {
      //             stream_index = cuda_stream_index_generator->GenerateNcclStreamIndex();
      //             break;
      //           }
      //           case CudaWorkType::kMix: {
      //             stream_index = cuda_stream_index_generator->GenerateMixStreamIndex();
      //             break;
      //           }
      //           case CudaWorkType::kDecodeH2D: {
      //             stream_index = cuda_stream_index_generator->GenerateDecodeH2DStreamIndex();
      //             break;
      //           }
      //           default: { UNIMPLEMENTED(); }
      //         }
      //         comp_task_node->set_thrd_id(SerializeStreamIdToInt64(StreamId{device_id,
      //         stream_index}));
      // #else
      //         UNIMPLEMENTED();
      // #endif
      //       } else if (parallel_desc_->device_type() == DeviceType::kCPU) {
      //         DeviceId device_id{process_id, DeviceType::kCPU, kCPUDeviceIndex};
      //         auto* cpu_stream_index_generator = dynamic_cast<CPUStreamIndexGenerator*>(
      //             Global<IDMgr>::Get()->GetStreamIndexGeneratorManager()->GetGenerator(device_id));
      //         CHECK_NOTNULL(cpu_stream_index_generator);
      //         uint32_t stream_index = 0;
      //         if (comp_task_node->IsIndependent()) {
      //           TaskType task_type = comp_task_node->GetTaskType();
      //           if (IsClassRegistered<int32_t, TickTockTaskType>(task_type)) {
      //             stream_index = cpu_stream_index_generator->GenerateTickTockStreamIndex();
      //           } else {
      //             stream_index =
      //                 cpu_stream_index_generator->GenerateIndependentTaskStreamIndex(task_type);
      //           }
      //         } else {
      //           stream_index = cpu_stream_index_generator->GenerateComputeStreamIndex();
      //         }
      //         comp_task_node->set_thrd_id(SerializeStreamIdToInt64(StreamId{device_id,
      //         stream_index}));
      //       } else {
      //         UNIMPLEMENTED();
      //       }
=======
      if (parallel_desc_->device_type() == DeviceType::kGPU) {
#ifdef WITH_CUDA
        DeviceId device_id{static_cast<DeviceId::rank_t>(machine_id), DeviceType::kGPU,
                           static_cast<DeviceId::device_index_t>(dev_phy_id)};
        StreamId::stream_index_t stream_index = 0;
        auto* cuda_stream_index_generator = dynamic_cast<CudaStreamIndexGenerator*>(
            Global<IDMgr>::Get()->GetStreamIndexGeneratorManager()->GetGenerator(device_id));
        CHECK_NOTNULL(cuda_stream_index_generator);
        switch (comp_task_node->GetCudaWorkType()) {
          case CudaWorkType::kCompute: {
            stream_index = cuda_stream_index_generator->GenerateComputeStreamIndex();
            break;
          }
          case CudaWorkType::kCopyH2D: {
            stream_index = cuda_stream_index_generator->GenerateH2DStreamIndex();
            break;
          }
          case CudaWorkType::kCopyD2H: {
            stream_index = cuda_stream_index_generator->GenerateD2HStreamIndex();
            break;
          }
          case CudaWorkType::kNccl: {
            stream_index = cuda_stream_index_generator->GenerateNcclStreamIndex();
            break;
          }
          case CudaWorkType::kMix: {
            stream_index = cuda_stream_index_generator->GenerateMixStreamIndex();
            break;
          }
          case CudaWorkType::kDecodeH2D: {
            stream_index = cuda_stream_index_generator->GenerateDecodeH2DStreamIndex();
            break;
          }
          default: {
            UNIMPLEMENTED();
          }
        }
        comp_task_node->set_thrd_id(SerializeStreamIdToInt64(StreamId{device_id, stream_index}));
#else
        UNIMPLEMENTED();
#endif
      } else if (parallel_desc_->device_type() == DeviceType::kCPU) {
        DeviceId device_id{static_cast<DeviceId::rank_t>(machine_id), DeviceType::kCPU,
                           DeviceId::kCPUDeviceIndex};
        auto* cpu_stream_index_generator = dynamic_cast<CPUStreamIndexGenerator*>(
            Global<IDMgr>::Get()->GetStreamIndexGeneratorManager()->GetGenerator(device_id));
        CHECK_NOTNULL(cpu_stream_index_generator);
        StreamId::stream_index_t stream_index = 0;
        if (comp_task_node->IsIndependent()) {
          TaskType task_type = comp_task_node->GetTaskType();
          if (IsClassRegistered<int32_t, TickTockTaskType>(task_type)) {
            stream_index = cpu_stream_index_generator->GenerateTickTockStreamIndex();
          } else {
            stream_index =
                cpu_stream_index_generator->GenerateIndependentTaskStreamIndex(task_type);
          }
        } else {
          stream_index = cpu_stream_index_generator->GenerateComputeStreamIndex();
        }
        comp_task_node->set_thrd_id(SerializeStreamIdToInt64(StreamId{device_id, stream_index}));
      } else {
        UNIMPLEMENTED();
      }
>>>>>>> ed45b307
      comp_task_node->set_logical_node(this);
      Handler(comp_task_node);
    }
  }
}

bool LogicalNode::HasOpWithCondition(std::function<bool(const Operator*)> cond) const {
  for (std::shared_ptr<const Operator> op : op_vec_) {
    if (cond(op.get())) { return true; }
  }
  return false;
}

BldSubTskGphMthd GetMthdForBldSubTskGph(const LogicalNode* src_node, const LogicalNode* dst_node) {
  const auto& IsSubsetTick = [](const OperatorConf tick) {
    return tick.has_src_subset_tick_conf() || tick.has_dst_subset_tick_conf();
  };
  std::shared_ptr<const ParallelDesc> src_pd = src_node->parallel_desc();
  std::shared_ptr<const ParallelDesc> dst_pd = dst_node->parallel_desc();
  if (src_node->op_vec().size() == 1 && dst_node->op_vec().size() == 1) {
    if (src_node->SoleOp()->op_conf().has_wait_and_send_ids_conf()
        && dst_node->SoleOp()->op_conf().has_reentrant_lock_conf()) {
      CHECK_EQ(src_pd->parallel_num(), 1);
      CHECK_EQ(dst_pd->parallel_num(), 1);
      return &TaskGraph::BldSubTskGphByBoxing;
    }
    auto IsTickNode = [&](const LogicalNode* node) {
      return IsClassRegistered<int32_t, IsTickTockOpTypeCase>(
          node->SoleOp()->op_conf().op_type_case());
    };
    if (IsTickNode(src_node) || IsTickNode(dst_node)) {
      const auto& src_op_conf = src_node->SoleOp()->op_conf();
      const auto& dst_op_conf = dst_node->SoleOp()->op_conf();
      if (src_op_conf.has_source_tick_conf()) {
        CHECK(dst_op_conf.has_tick_conf());
        CHECK_EQ(src_pd->parallel_num(), 1);
        CHECK_EQ(dst_pd->parallel_num(), 1);
        return &TaskGraph::BldSubTskGphByBoxing;
      } else if (dst_op_conf.has_sink_tick_conf()) {
        CHECK(src_op_conf.has_tick_conf() || src_op_conf.has_sink_tick_conf());
        CHECK_EQ(src_pd->parallel_num(), 1);
        CHECK_EQ(dst_pd->parallel_num(), 1);
        return &TaskGraph::BldSubTskGphByBoxing;
      } else if (IsSubsetTick(src_op_conf)) {
        return &TaskGraph::BldSubTskGphBySrcSubsetConnect;
      } else if (IsSubsetTick(dst_op_conf)) {
        return &TaskGraph::BldSubTskGphByDstSubsetConnect;
      } else {
        if (IsTickNode(src_node) && IsTickNode(dst_node)) {
          if (src_pd->parallel_num() == dst_pd->parallel_num()) {
            return &TaskGraph::BldSubTskGphByOneToOne;
          } else {
            CHECK_EQ(src_pd->parallel_num(), 1);
            return &TaskGraph::BldSubTskGphByBroadcastToBroadcast;
          }
        }
      }
    }
  }
  std::string k = ConcatTypeName(src_node, dst_node);
  auto it = GetFuncForFindBldSubTskGphMthd()->find(k);
  if (it == GetFuncForFindBldSubTskGphMthd()->end()) {
    it = GetFuncForFindBldSubTskGphMthd()->find(src_node->TypeName() + "*");
  }
  if (it == GetFuncForFindBldSubTskGphMthd()->end()) {
    it = GetFuncForFindBldSubTskGphMthd()->find("*" + dst_node->TypeName());
  }
  if (it != GetFuncForFindBldSubTskGphMthd()->end()) { return it->second(src_node, dst_node); }
  if (src_pd->parallel_num() == 1 && dst_pd->parallel_num() == 1) {
    return &TaskGraph::BldSubTskGphByOneToOne;
  }
  if (src_pd->parallel_num() == dst_pd->parallel_num()
      && IsConnectedLbisAllSameSbpParallel(src_node, dst_node)) {
    return &TaskGraph::BldSubTskGphByOneToOne;
  }
  return &TaskGraph::BldSubTskGphByBoxing;
}

REGISTER_BLD_SUB_TSK_GPH_MTHD("*"
                              "DistributeConcat",
                              &TaskGraph::BldSubTskGphByPartialInLbiConnect);

REGISTER_BLD_SUB_TSK_GPH_MTHD("DistributeSplit"
                              "*",
                              &TaskGraph::BldSubTskGphByPartialOutLbiConnect);

REGISTER_BLD_SUB_TSK_GPH_MTHD("NormalForward"
                              "DecodeH2D",
                              &TaskGraph::BldSubTskGphNormalForwardToDecodeH2D);

#define DEFINE_VIRTUAL_METHOD(x)                              \
  std::string x##LogicalNode::TypeName() const { return #x; } \
  CompTaskNode* x##LogicalNode::NewCompTaskNode() const { return new x##CompTaskNode; }

OF_PP_FOR_EACH_TUPLE(DEFINE_VIRTUAL_METHOD, LOGICAL_TYPE_SEQ);

std::string NormalForwardLogicalNode::TypeName() const { return "NormalForward"; }

CompTaskNode* NormalForwardLogicalNode::NewCompTaskNode() const {
  if (this->SoleOp()->op_conf().has_user_conf()) {
    const OperatorConf& op_conf = this->SoleOp()->op_conf();
    const std::string& op_type_name = op_conf.user_conf().op_type_name();
    if (IsClassRegistered<std::string, UserOpCompTaskNodeCreator>(op_type_name)) {
      return std::unique_ptr<UserOpCompTaskNodeCreator>(
                 NewObj<std::string, UserOpCompTaskNodeCreator>(op_type_name))
          ->NewCompTaskNode(op_conf);
    } else {
      return new NormalForwardCompTaskNode;
    }
  } else {
    return new NormalForwardCompTaskNode;
  }
}

}  // namespace oneflow<|MERGE_RESOLUTION|>--- conflicted
+++ resolved
@@ -142,143 +142,16 @@
       comp_task_node->mut_parallel_ctx()->set_parallel_id(parallel_idx++);
       comp_task_node->mut_parallel_ctx()->set_parallel_num(parallel_num);
 
-<<<<<<< HEAD
-      ProcessId process_id{static_cast<uint32_t>(machine_id)};
-
-      auto device_index = parallel_desc_->device_type() == DeviceType::kCPU ? 0 : dev_phy_id;
-      DeviceId device_id{process_id, parallel_desc_->device_type(),
-                         static_cast<uint32_t>(device_index)};
+      DeviceId::device_index_t device_index =
+          parallel_desc_->device_type() == DeviceType::kCPU
+              ? DeviceId::kCPUDeviceIndex
+              : static_cast<DeviceId::device_index_t>(dev_phy_id);
+      DeviceId device_id{static_cast<DeviceId::rank_t>(machine_id), parallel_desc_->device_type(),
+                         device_index};
       auto stream_index_getter = StreamIndexGetterRegistryManager::Get().GetStreamIndexGetterFunc(
           parallel_desc_->device_type(), comp_task_node->GetTaskType());
-      uint32_t stream_index = stream_index_getter(device_id);
+      StreamId::stream_index_t stream_index = stream_index_getter(device_id);
       comp_task_node->set_thrd_id(SerializeStreamIdToInt64(StreamId{device_id, stream_index}));
-
-      //       if (parallel_desc_->device_type() == DeviceType::kGPU) {
-      // #ifdef WITH_CUDA
-      //         DeviceId device_id{process_id, DeviceType::kGPU,
-      //         static_cast<uint32_t>(dev_phy_id)}; uint32_t stream_index = 0; auto*
-      //         cuda_stream_index_generator = dynamic_cast<CudaStreamIndexGenerator*>(
-      //             Global<IDMgr>::Get()->GetStreamIndexGeneratorManager()->GetGenerator(device_id));
-      //         CHECK_NOTNULL(cuda_stream_index_generator);
-      //         switch (comp_task_node->GetCudaWorkType()) {
-      //           case CudaWorkType::kCompute: {
-      //             stream_index = cuda_stream_index_generator->GenerateComputeStreamIndex();
-      //             break;
-      //           }
-      //           case CudaWorkType::kCopyH2D: {
-      //             stream_index = cuda_stream_index_generator->GenerateH2DStreamIndex();
-      //             break;
-      //           }
-      //           case CudaWorkType::kCopyD2H: {
-      //             stream_index = cuda_stream_index_generator->GenerateD2HStreamIndex();
-      //             break;
-      //           }
-      //           case CudaWorkType::kNccl: {
-      //             stream_index = cuda_stream_index_generator->GenerateNcclStreamIndex();
-      //             break;
-      //           }
-      //           case CudaWorkType::kMix: {
-      //             stream_index = cuda_stream_index_generator->GenerateMixStreamIndex();
-      //             break;
-      //           }
-      //           case CudaWorkType::kDecodeH2D: {
-      //             stream_index = cuda_stream_index_generator->GenerateDecodeH2DStreamIndex();
-      //             break;
-      //           }
-      //           default: { UNIMPLEMENTED(); }
-      //         }
-      //         comp_task_node->set_thrd_id(SerializeStreamIdToInt64(StreamId{device_id,
-      //         stream_index}));
-      // #else
-      //         UNIMPLEMENTED();
-      // #endif
-      //       } else if (parallel_desc_->device_type() == DeviceType::kCPU) {
-      //         DeviceId device_id{process_id, DeviceType::kCPU, kCPUDeviceIndex};
-      //         auto* cpu_stream_index_generator = dynamic_cast<CPUStreamIndexGenerator*>(
-      //             Global<IDMgr>::Get()->GetStreamIndexGeneratorManager()->GetGenerator(device_id));
-      //         CHECK_NOTNULL(cpu_stream_index_generator);
-      //         uint32_t stream_index = 0;
-      //         if (comp_task_node->IsIndependent()) {
-      //           TaskType task_type = comp_task_node->GetTaskType();
-      //           if (IsClassRegistered<int32_t, TickTockTaskType>(task_type)) {
-      //             stream_index = cpu_stream_index_generator->GenerateTickTockStreamIndex();
-      //           } else {
-      //             stream_index =
-      //                 cpu_stream_index_generator->GenerateIndependentTaskStreamIndex(task_type);
-      //           }
-      //         } else {
-      //           stream_index = cpu_stream_index_generator->GenerateComputeStreamIndex();
-      //         }
-      //         comp_task_node->set_thrd_id(SerializeStreamIdToInt64(StreamId{device_id,
-      //         stream_index}));
-      //       } else {
-      //         UNIMPLEMENTED();
-      //       }
-=======
-      if (parallel_desc_->device_type() == DeviceType::kGPU) {
-#ifdef WITH_CUDA
-        DeviceId device_id{static_cast<DeviceId::rank_t>(machine_id), DeviceType::kGPU,
-                           static_cast<DeviceId::device_index_t>(dev_phy_id)};
-        StreamId::stream_index_t stream_index = 0;
-        auto* cuda_stream_index_generator = dynamic_cast<CudaStreamIndexGenerator*>(
-            Global<IDMgr>::Get()->GetStreamIndexGeneratorManager()->GetGenerator(device_id));
-        CHECK_NOTNULL(cuda_stream_index_generator);
-        switch (comp_task_node->GetCudaWorkType()) {
-          case CudaWorkType::kCompute: {
-            stream_index = cuda_stream_index_generator->GenerateComputeStreamIndex();
-            break;
-          }
-          case CudaWorkType::kCopyH2D: {
-            stream_index = cuda_stream_index_generator->GenerateH2DStreamIndex();
-            break;
-          }
-          case CudaWorkType::kCopyD2H: {
-            stream_index = cuda_stream_index_generator->GenerateD2HStreamIndex();
-            break;
-          }
-          case CudaWorkType::kNccl: {
-            stream_index = cuda_stream_index_generator->GenerateNcclStreamIndex();
-            break;
-          }
-          case CudaWorkType::kMix: {
-            stream_index = cuda_stream_index_generator->GenerateMixStreamIndex();
-            break;
-          }
-          case CudaWorkType::kDecodeH2D: {
-            stream_index = cuda_stream_index_generator->GenerateDecodeH2DStreamIndex();
-            break;
-          }
-          default: {
-            UNIMPLEMENTED();
-          }
-        }
-        comp_task_node->set_thrd_id(SerializeStreamIdToInt64(StreamId{device_id, stream_index}));
-#else
-        UNIMPLEMENTED();
-#endif
-      } else if (parallel_desc_->device_type() == DeviceType::kCPU) {
-        DeviceId device_id{static_cast<DeviceId::rank_t>(machine_id), DeviceType::kCPU,
-                           DeviceId::kCPUDeviceIndex};
-        auto* cpu_stream_index_generator = dynamic_cast<CPUStreamIndexGenerator*>(
-            Global<IDMgr>::Get()->GetStreamIndexGeneratorManager()->GetGenerator(device_id));
-        CHECK_NOTNULL(cpu_stream_index_generator);
-        StreamId::stream_index_t stream_index = 0;
-        if (comp_task_node->IsIndependent()) {
-          TaskType task_type = comp_task_node->GetTaskType();
-          if (IsClassRegistered<int32_t, TickTockTaskType>(task_type)) {
-            stream_index = cpu_stream_index_generator->GenerateTickTockStreamIndex();
-          } else {
-            stream_index =
-                cpu_stream_index_generator->GenerateIndependentTaskStreamIndex(task_type);
-          }
-        } else {
-          stream_index = cpu_stream_index_generator->GenerateComputeStreamIndex();
-        }
-        comp_task_node->set_thrd_id(SerializeStreamIdToInt64(StreamId{device_id, stream_index}));
-      } else {
-        UNIMPLEMENTED();
-      }
->>>>>>> ed45b307
       comp_task_node->set_logical_node(this);
       Handler(comp_task_node);
     }
