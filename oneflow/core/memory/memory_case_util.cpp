--- conflicted
+++ resolved
@@ -91,22 +91,9 @@
   // As non-cpu devices, a logical device map to a physical device,
   // however as cpu devices, all logical devices map to a single physical device.
   if (device_type == DeviceType::kCPU) {
-<<<<<<< HEAD
-    mem_case->mutable_host_mem();
-  } else if (device_type == DeviceType::kCUDA) {
-    mem_case->mutable_device_cuda_mem()->set_device_id(device_id);
-  }
-  else if (device_type == DeviceType::kNPU){
-    //std::cout<<"MakeMemCase for NPU doing"<<std::endl;
-    mem_case->mutable_device_npu_mem()->set_device_id(device_id);
-  }
-  else {
-    UNIMPLEMENTED();
-=======
     mem_case_ptr->set_device_id(0);
   } else {
     mem_case_ptr->set_device_id(device_id);
->>>>>>> 2431e491
   }
   return mem_case_ptr;
 }
