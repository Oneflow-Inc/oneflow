syntax = "proto2";
package oneflow;

message CudaPinnedMemory {
  required int64 device_id = 1;
}

message HostMemory {
  optional CudaPinnedMemory cuda_pinned_mem = 1;
<<<<<<< HEAD
  optional bool used_by_network = 2 [default = false];
=======
>>>>>>> 809944fc
}

message DeviceCudaMemory {
  required int64 device_id = 1;
}

message MemoryCase {
  oneof case {
    HostMemory host_mem = 1;
    DeviceCudaMemory device_cuda_mem = 2;
  }
}<|MERGE_RESOLUTION|>--- conflicted
+++ resolved
@@ -7,10 +7,6 @@
 
 message HostMemory {
   optional CudaPinnedMemory cuda_pinned_mem = 1;
-<<<<<<< HEAD
-  optional bool used_by_network = 2 [default = false];
-=======
->>>>>>> 809944fc
 }
 
 message DeviceCudaMemory {
