#ifndef ONEFLOW_CORE_MEMORY_MEMORY_ALLOCATOR_H_
#define ONEFLOW_CORE_MEMORY_MEMORY_ALLOCATOR_H_

#include "oneflow/core/common/util.h"
#include "oneflow/core/memory/memory_case.pb.h"

namespace oneflow {

class MemoryAllocator final {
 public:
  OF_DISALLOW_COPY_AND_MOVE(MemoryAllocator);
  ~MemoryAllocator();

  char* Allocate(MemoryCase mem_case, std::size_t size);
  template<typename T>
  T* PlacementNew(T* mem_ptr);

 private:
  friend class Global<MemoryAllocator>;

  MemoryAllocator() = default;
  void Deallocate(char* dptr, MemoryCase mem_case);

  std::mutex deleters_mutex_;
  std::list<std::function<void()>> deleters_;
};

template<typename T>
T* MemoryAllocator::PlacementNew(T* mem_ptr) {
  T* obj = new (mem_ptr) T();
  {
    std::unique_lock<std::mutex> lock(deleters_mutex_);
    deleters_.push_front([obj] { obj->~T(); });
  }
  CHECK_EQ(mem_ptr, obj);
  return obj;
}

inline bool operator==(const MemoryCase& lhs, const MemoryCase& rhs) {
  if (lhs.has_host_mem() && rhs.has_host_mem()) {
<<<<<<< HEAD
    if (lhs.host_mem().has_cuda_pinned_mem()) {
      return rhs.has_device_cuda_mem()
             && lhs.host_mem().cuda_pinned_mem().device_id()
                    == rhs.host_mem().cuda_pinned_mem().device_id();
    } else {
      return !rhs.has_device_cuda_mem();
=======
    const HostMemory& lhs_host_mem = lhs.host_mem();
    const HostMemory& rhs_host_mem = rhs.host_mem();
    if (lhs_host_mem.has_cuda_pinned_mem() && rhs_host_mem.has_cuda_pinned_mem()) {
      return lhs_host_mem.cuda_pinned_mem().device_id()
             == rhs_host_mem.cuda_pinned_mem().device_id();
    } else {
      return (!lhs_host_mem.has_cuda_pinned_mem()) && (!rhs_host_mem.has_cuda_pinned_mem());
>>>>>>> 0c476342
    }
  }
  if (lhs.has_device_cuda_mem() && rhs.has_device_cuda_mem()) {
    return lhs.device_cuda_mem().device_id() == rhs.device_cuda_mem().device_id();
  }
  return false;
}

}  // namespace oneflow

namespace std {

template<>
struct hash<oneflow::MemoryCase> {
  size_t operator()(const oneflow::MemoryCase& val) const {
    if (val.has_host_mem()) {
      if (val.host_mem().has_cuda_pinned_mem()) {
<<<<<<< HEAD
        return 1025 + val.host_mem().has_cuda_pinned_mem();
=======
        return 1025 + val.host_mem().cuda_pinned_mem().device_id();
>>>>>>> 0c476342
      } else {
        return 1024;
      }
    } else {
      return val.device_cuda_mem().device_id();
    }
  }
};

}  // namespace std

#endif  // ONEFLOW_CORE_MEMORY_MEMORY_ALLOCATOR_H_<|MERGE_RESOLUTION|>--- conflicted
+++ resolved
@@ -38,14 +38,6 @@
 
 inline bool operator==(const MemoryCase& lhs, const MemoryCase& rhs) {
   if (lhs.has_host_mem() && rhs.has_host_mem()) {
-<<<<<<< HEAD
-    if (lhs.host_mem().has_cuda_pinned_mem()) {
-      return rhs.has_device_cuda_mem()
-             && lhs.host_mem().cuda_pinned_mem().device_id()
-                    == rhs.host_mem().cuda_pinned_mem().device_id();
-    } else {
-      return !rhs.has_device_cuda_mem();
-=======
     const HostMemory& lhs_host_mem = lhs.host_mem();
     const HostMemory& rhs_host_mem = rhs.host_mem();
     if (lhs_host_mem.has_cuda_pinned_mem() && rhs_host_mem.has_cuda_pinned_mem()) {
@@ -53,7 +45,6 @@
              == rhs_host_mem.cuda_pinned_mem().device_id();
     } else {
       return (!lhs_host_mem.has_cuda_pinned_mem()) && (!rhs_host_mem.has_cuda_pinned_mem());
->>>>>>> 0c476342
     }
   }
   if (lhs.has_device_cuda_mem() && rhs.has_device_cuda_mem()) {
@@ -71,11 +62,7 @@
   size_t operator()(const oneflow::MemoryCase& val) const {
     if (val.has_host_mem()) {
       if (val.host_mem().has_cuda_pinned_mem()) {
-<<<<<<< HEAD
-        return 1025 + val.host_mem().has_cuda_pinned_mem();
-=======
         return 1025 + val.host_mem().cuda_pinned_mem().device_id();
->>>>>>> 0c476342
       } else {
         return 1024;
       }
