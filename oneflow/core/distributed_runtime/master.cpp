#include "oneflow/core/distributed_runtime/master.h"
#include "oneflow/core/common/protobuf.h"
#include "oneflow/core/compiler/compiler.h"
#include "oneflow/core/distributed_runtime/master.pb.h"
#include "oneflow/core/job/job_desc.pb.h"

namespace oneflow {

Master::Master() {}

Master::~Master() {}

::tensorflow::Status Master::SendJob(SendJobRequest* request,
                                     SendJobResponse* response,
                                     MyClosure done) {
  JobDescProto job_desc;

  *(job_desc.mutable_job_conf()) = request->job_conf();
  *(job_desc.mutable_train_dlnet_conf()) = request->dlnet_conf();
  *(job_desc.mutable_resource()) = request->resource_conf();
  *(job_desc.mutable_placement()) = request->placement_conf();

  ::oneflow::compiler::Compiler::Singleton()->Compile(job_desc,
                                                      response->mutable_plan());

<<<<<<< HEAD
  // std::string str_request;
  // PrintProtoToString(*request, &str_request);
  // LOG(INFO) << str_request;
  std::string str_plan;
  PrintProtoToString(response->plan(), &str_plan);
  LOG(INFO) << str_plan;
=======
  //std::string str_plan;
  //PrintProtoToString(response->plan(), &str_plan);
  //LOG(INFO) << str_plan;
>>>>>>> 1a162a85

  done(::tensorflow::Status());
  return ::tensorflow::Status::OK();
}
}  // namespace oneflow<|MERGE_RESOLUTION|>--- conflicted
+++ resolved
@@ -23,18 +23,9 @@
   ::oneflow::compiler::Compiler::Singleton()->Compile(job_desc,
                                                       response->mutable_plan());
 
-<<<<<<< HEAD
-  // std::string str_request;
-  // PrintProtoToString(*request, &str_request);
-  // LOG(INFO) << str_request;
-  std::string str_plan;
-  PrintProtoToString(response->plan(), &str_plan);
-  LOG(INFO) << str_plan;
-=======
   //std::string str_plan;
   //PrintProtoToString(response->plan(), &str_plan);
   //LOG(INFO) << str_plan;
->>>>>>> 1a162a85
 
   done(::tensorflow::Status());
   return ::tensorflow::Status::OK();
