--- conflicted
+++ resolved
@@ -85,9 +85,6 @@
     LOG(INFO) << "SendPlan RPC fails";
   }
 
-<<<<<<< HEAD
-  Plan plan;
-  ParseProtoFromTextFile(FLAGS_plan_filepath, &plan);
 
   // PrintProtoToTextFile(plan, "tmp_plan");
 
@@ -117,7 +114,5 @@
   //  LOG(INFO) << "SendPlan RPC fails";
   //}
 
-=======
->>>>>>> 1a162a85
   return 0;
 }