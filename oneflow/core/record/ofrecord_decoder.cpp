--- conflicted
+++ resolved
@@ -3,10 +3,7 @@
 #include "oneflow/core/record/ofrecord_raw_decoder.h"
 #include "oneflow/core/record/ofrecord_jpeg_decoder.h"
 #include "oneflow/core/common/balanced_splitter.h"
-<<<<<<< HEAD
-=======
 #include "oneflow/core/thread/thread_manager.h"
->>>>>>> 4c1fd051
 
 namespace oneflow {
 
@@ -85,12 +82,7 @@
     max_col_id = ReadColNum(ctx, record_blob, blob_conf.name(), out_blob) - 1;
   }
   if (out_blob->has_data_id_field()) { ReadDataId(ctx, record_blob, out_blob); }
-<<<<<<< HEAD
-  // ReadDataContent(ctx, record_blob, blob_conf, col_id, out_blob, NextRandomInt);
-  ParallelReadDataContent(ctx, record_blob, blob_conf, col_id, out_blob, NextRandomInt);
-=======
   ReadDataContent(ctx, max_part_num, record_blob, blob_conf, col_id, out_blob, NextRandomInt);
->>>>>>> 4c1fd051
   return max_col_id;
 }
 
@@ -194,45 +186,6 @@
   }
 }
 
-template<EncodeCase encode_case, typename T>
-void OFRecordDecoder<encode_case, T>::ParallelReadDataContent(
-    DeviceCtx* ctx, RecordBlob<OFRecord>* record_blob, const BlobConf& blob_conf, int32_t col_id,
-    Blob* out_blob, std::function<int32_t(void)> NextRandomInt) const {
-  int64_t one_col_elem_num = out_blob->shape().Count(1);
-
-  int32_t record_num = record_blob->record_num();
-  int32_t thr_num = std::min(32, omp_get_num_procs());
-  BalancedSplitter bs(record_num, thr_num);
-  omp_set_num_threads(thr_num);
-#pragma omp parallel
-  {
-    int32_t thr_id = omp_get_thread_num();
-    int32_t idx = bs.At(thr_id).begin();
-    record_blob->RangeForEachRecord(bs.At(thr_id), [&](const OFRecord& record) {
-      if (record.feature().find(blob_conf.name()) == record.feature().end()) {
-        LOG(FATAL) << "Field " << blob_conf.name() << " not found in OfRecord";
-      }
-      const Feature& feature = record.feature().at(blob_conf.name());
-      T* out_dptr = out_blob->mut_dptr<T>() + idx * one_col_elem_num;
-      if (col_id < out_blob->col_num(idx)) {
-        ReadOneCol(ctx, feature, blob_conf, col_id, out_dptr, one_col_elem_num, NextRandomInt);
-        FOR_RANGE(size_t, j, 0, blob_conf.preprocess_size()) {
-          DoPreprocess<T>(blob_conf.preprocess(j), out_dptr, out_blob->shape());
-        }
-      } else {
-        Memset<DeviceType::kCPU>(ctx, out_dptr, 0, one_col_elem_num * sizeof(T));
-      }
-      ++idx;
-    });
-  }
-
-  int64_t left_row_num = out_blob->shape().At(0) - record_num;
-  if (left_row_num > 0) {
-    Memset<DeviceType::kCPU>(ctx, out_blob->mut_dptr<T>() + record_num * one_col_elem_num, 0,
-                             left_row_num * one_col_elem_num * sizeof(T));
-  }
-}
-
 OFRecordDecoderIf* GetOFRecordDecoder(EncodeCase encode_case, DataType data_type) {
   static const HashMap<std::string, OFRecordDecoderIf*> obj = {
 
