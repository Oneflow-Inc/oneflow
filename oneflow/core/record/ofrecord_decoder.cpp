#include "oneflow/core/record/ofrecord_decoder.h"
#include "oneflow/core/record/ofrecord_raw_decoder.h"

namespace oneflow {

template<EncodeType encode_type, typename T>
int32_t OFRecordDecoder<encode_type, T>::DecodeOneCol(
    DeviceCtx* ctx, RecordBlob<OFRecord>* record_blob, const std::string& name,
    int32_t col_id, Blob* out_blob) const {
  int32_t max_col_id = 0;
  if (out_blob->has_col_num_field()) {
    max_col_id = ReadColNum(ctx, record_blob, name, out_blob) - 1;
  }
  if (out_blob->has_data_id_field()) { ReadDataId(ctx, record_blob, out_blob); }
  ReadDataContent(ctx, record_blob, name, col_id, out_blob);
  return max_col_id;
}

template<EncodeType encode_type, typename T>
int32_t OFRecordDecoder<encode_type, T>::ReadColNum(
    DeviceCtx* ctx, RecordBlob<OFRecord>* record_blob, const std::string& name,
    Blob* out_blob) const {
  int32_t i = 0;
  int32_t max_col_num = 0;
  record_blob->ForEachRecord([&](const OFRecord& record) {
    const Feature& feature = record.feature().at(name);
    int32_t col_num = GetColNumOfFeature(feature, out_blob->shape().Count(1));
    max_col_num = std::max(max_col_num, col_num);
    out_blob->set_col_num(i++, col_num);
  });
  CHECK_GT(max_col_num, 0);
  while (i < out_blob->shape().At(0)) { out_blob->set_col_num(i++, 0); }
  return max_col_num;
}

template<EncodeType encode_type, typename T>
void OFRecordDecoder<encode_type, T>::ReadDataId(
<<<<<<< HEAD
    DeviceCtx* ctx, RecordBlob<OFRecord>* record_blob, Blob* out_blob) {
  int64_t max_data_id_size = JobDesc::Singleton()->SizeOfOneDataId();
  int32_t i = 0;
  record_blob->ForEachRecord([&](const OFRecord& record) {
    const Feature& feature = record.feature().at("data_id");
    CHECK_EQ(feature.bytes_list().value_size(), 1);
    const std::string& data_id_str = feature.bytes_list().value(0);
    CHECK_LE(data_id_str.size(), max_data_id_size);
    Memcpy<DeviceType::kCPU>(ctx, out_blob->mut_data_id(i), data_id_str.c_str(),
                             data_id_str.size());
    if (data_id_str.size() != max_data_id_size) {
      *(out_blob->mut_data_id(i) + data_id_str.size()) = '\0';
    }
    i += 1;
  });
  int64_t left_row_num = out_blob->shape().At(0) - i;
  if (left_row_num > 0) {
    Memset<DeviceType::kCPU>(ctx, out_blob->mut_data_id(i), '\0',
                             left_row_num * max_data_id_size);
  }
=======
    DeviceCtx* ctx, RecordBlob<OFRecord>* record_blob, Blob* out_blob) const {
  TODO();
>>>>>>> 2da80dbf
}

template<EncodeType encode_type, typename T>
void OFRecordDecoder<encode_type, T>::ReadDataContent(
    DeviceCtx* ctx, RecordBlob<OFRecord>* record_blob, const std::string& name,
    int32_t col_id, Blob* out_blob) const {
  int64_t one_col_elem_num = out_blob->shape().Count(1);
  int32_t i = 0;
  record_blob->ForEachRecord([&](const OFRecord& record) {
    const Feature& feature = record.feature().at(name);
    T* out_dptr = out_blob->mut_dptr<T>() + i * one_col_elem_num;
    if (col_id < out_blob->col_num(i)) {
      ReadOneCol(ctx, feature, col_id, out_dptr, one_col_elem_num);
    } else {
      Memset<DeviceType::kCPU>(ctx, out_dptr, 0, one_col_elem_num * sizeof(T));
    }
    i += 1;
  });
  int64_t left_row_num = out_blob->shape().At(0) - i;
  if (left_row_num > 0) {
    Memset<DeviceType::kCPU>(ctx,
                             out_blob->mut_dptr<T>() + i * one_col_elem_num, 0,
                             left_row_num * one_col_elem_num * sizeof(T));
  }
}

OFRecordDecoderIf* GetOFRecordDecoder(EncodeType encode_type,
                                      DataType data_type) {
  static const HashMap<std::string, OFRecordDecoderIf*> obj = {

#define MAKE_ENTRY(et, dt)                \
  {GetHashKey(et, OF_PP_PAIR_SECOND(dt)), \
   new OFRecordDecoderImpl<et, OF_PP_PAIR_FIRST(dt)>},

      OF_PP_SEQ_PRODUCT_FOR_EACH_TUPLE(MAKE_ENTRY, ENCODE_TYPE_SEQ,
                                       ARITHMETIC_DATA_TYPE_SEQ)

  };
  return obj.at(GetHashKey(encode_type, data_type));
}

}  // namespace oneflow<|MERGE_RESOLUTION|>--- conflicted
+++ resolved
@@ -35,8 +35,7 @@
 
 template<EncodeType encode_type, typename T>
 void OFRecordDecoder<encode_type, T>::ReadDataId(
-<<<<<<< HEAD
-    DeviceCtx* ctx, RecordBlob<OFRecord>* record_blob, Blob* out_blob) {
+    DeviceCtx* ctx, RecordBlob<OFRecord>* record_blob, Blob* out_blob) const {
   int64_t max_data_id_size = JobDesc::Singleton()->SizeOfOneDataId();
   int32_t i = 0;
   record_blob->ForEachRecord([&](const OFRecord& record) {
@@ -56,10 +55,6 @@
     Memset<DeviceType::kCPU>(ctx, out_blob->mut_data_id(i), '\0',
                              left_row_num * max_data_id_size);
   }
-=======
-    DeviceCtx* ctx, RecordBlob<OFRecord>* record_blob, Blob* out_blob) const {
-  TODO();
->>>>>>> 2da80dbf
 }
 
 template<EncodeType encode_type, typename T>
