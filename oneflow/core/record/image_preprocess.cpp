--- conflicted
+++ resolved
@@ -5,11 +5,7 @@
 namespace {
 
 float GetRandomFloatValue(float min, float max, std::function<int32_t(void)> NextRandomInt) {
-<<<<<<< HEAD
   float ratio = static_cast<float>(NextRandomInt()) / static_cast<float>(GetMaxVal<int32_t>());
-=======
-  float ratio = static_cast<float>(NextRandomInt()) / static_cast<float>(MaxVal<int32_t>());
->>>>>>> 9bc028b7
   return (max - min) * ratio + min;
 }
 
@@ -48,8 +44,6 @@
   *image = (*image)(cv::Rect(x, y, width, height));
 }
 
-<<<<<<< HEAD
-=======
 void ImagePreprocessImpl<PreprocessCase::kCenterCrop>::DoPreprocess(
     cv::Mat* image, const ImagePreprocess& preprocess_conf,
     std::function<int32_t(void)> NextRandomInt) const {
@@ -80,7 +74,6 @@
   *image = dst;
 }
 
->>>>>>> 9bc028b7
 void ImagePreprocessImpl<PreprocessCase::kCropWithRandomSize>::DoPreprocess(
     cv::Mat* image, const ImagePreprocess& preprocess_conf,
     std::function<int32_t(void)> NextRandomInt) const {
