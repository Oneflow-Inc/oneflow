#ifndef ONEFLOW_CORE_RECORD_OFRECORD_DECODER_H_
#define ONEFLOW_CORE_RECORD_OFRECORD_DECODER_H_

#include "oneflow/core/kernel/kernel_util.h"

namespace oneflow {

using EncodeCase = EncodeConf::EncodeCase;

class OFRecordDecoderIf {
 public:
  OF_DISALLOW_COPY_AND_MOVE(OFRecordDecoderIf);
  virtual ~OFRecordDecoderIf() = default;

  virtual int32_t DecodeOneCol(DeviceCtx*, int32_t max_part_num, RecordBlob<OFRecord>*,
                               const BlobConf&, int32_t cur_col_id, Blob* out_blob,
                               std::function<int32_t(void)> NextRandomInt) const = 0;

 protected:
  OFRecordDecoderIf() = default;

 private:
};

template<EncodeCase encode_case, typename T>
class OFRecordDecoder : public OFRecordDecoderIf {
 public:
  OF_DISALLOW_COPY_AND_MOVE(OFRecordDecoder);
  virtual ~OFRecordDecoder() = default;

  int32_t DecodeOneCol(DeviceCtx*, int32_t max_part_num, RecordBlob<OFRecord>*, const BlobConf&,
                       int32_t cur_col_id, Blob* out_blob,
                       std::function<int32_t(void)> NextRandomInt) const override;

 protected:
  OFRecordDecoder() = default;
  virtual int32_t GetColNumOfFeature(const Feature&, int64_t one_col_elem_num) const = 0;
  virtual void ReadOneCol(DeviceCtx*, const Feature&, const BlobConf&, int32_t col_id, T* out_dptr,
                          int64_t one_col_elem_num,
                          std::function<int32_t(void)> NextRandomInt) const = 0;

 private:
  // return: max_col_num
  int32_t ReadColNum(DeviceCtx*, RecordBlob<OFRecord>*, const std::string& name,
                     Blob* out_blob) const;
  void ReadDataId(DeviceCtx*, RecordBlob<OFRecord>*, Blob* out_blob) const;
<<<<<<< HEAD
  void ReadDataContent(DeviceCtx*, RecordBlob<OFRecord>*, const BlobConf&, int32_t col_id,
                       Blob* out_blob, std::function<int32_t(void)> NextRandomInt) const;
  void ParallelReadDataContent(DeviceCtx*, RecordBlob<OFRecord>*, const BlobConf&, int32_t col_id,
                               Blob* out_blob, std::function<int32_t(void)> NextRandomInt) const;
=======
  void ReadDataContent(DeviceCtx*, int32_t max_part_num, RecordBlob<OFRecord>*, const BlobConf&,
                       int32_t col_id, Blob* out_blob,
                       std::function<int32_t(void)> NextRandomInt) const;
  void ReadPartDataContent(DeviceCtx*, RecordBlob<OFRecord>*, const BlobConf&, int32_t col_id,
                           Blob* out_blob, int32_t part_id, int32_t part_num,
                           int64_t one_col_elem_num, int32_t random_seed) const;
>>>>>>> 4c1fd051
};

template<EncodeCase encode_case, typename T>
class OFRecordDecoderImpl;

OFRecordDecoderIf* GetOFRecordDecoder(EncodeCase, DataType);

template<typename T, typename U>
typename std::enable_if<std::is_same<T, U>::value>::type CopyElem(const T* in_dptr, U* out_dptr,
                                                                  int64_t elem_num) {
  Memcpy<DeviceType::kCPU>(nullptr, out_dptr, in_dptr, elem_num * sizeof(T));
}

template<typename T, typename U>
typename std::enable_if<!std::is_same<T, U>::value>::type CopyElem(const T* in_dptr, U* out_dptr,
                                                                   int64_t elem_num) {
  FOR_RANGE(int64_t, i, 0, elem_num) { *(out_dptr++) = static_cast<U>(*(in_dptr++)); }
}

}  // namespace oneflow

#endif  // ONEFLOW_CORE_RECORD_OFRECORD_DECODER_H_<|MERGE_RESOLUTION|>--- conflicted
+++ resolved
@@ -44,19 +44,12 @@
   int32_t ReadColNum(DeviceCtx*, RecordBlob<OFRecord>*, const std::string& name,
                      Blob* out_blob) const;
   void ReadDataId(DeviceCtx*, RecordBlob<OFRecord>*, Blob* out_blob) const;
-<<<<<<< HEAD
-  void ReadDataContent(DeviceCtx*, RecordBlob<OFRecord>*, const BlobConf&, int32_t col_id,
-                       Blob* out_blob, std::function<int32_t(void)> NextRandomInt) const;
-  void ParallelReadDataContent(DeviceCtx*, RecordBlob<OFRecord>*, const BlobConf&, int32_t col_id,
-                               Blob* out_blob, std::function<int32_t(void)> NextRandomInt) const;
-=======
   void ReadDataContent(DeviceCtx*, int32_t max_part_num, RecordBlob<OFRecord>*, const BlobConf&,
                        int32_t col_id, Blob* out_blob,
                        std::function<int32_t(void)> NextRandomInt) const;
   void ReadPartDataContent(DeviceCtx*, RecordBlob<OFRecord>*, const BlobConf&, int32_t col_id,
                            Blob* out_blob, int32_t part_id, int32_t part_num,
                            int64_t one_col_elem_num, int32_t random_seed) const;
->>>>>>> 4c1fd051
 };
 
 template<EncodeCase encode_case, typename T>
