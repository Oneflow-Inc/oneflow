syntax = "proto2";
package oneflow;

message ImageResize {
  required int32 width = 1;
  required int32 height = 2;
}

message ImageMirror {
}

message ImageCrop {
  optional bool random_xy = 1 [default = true];
  optional int32 x = 2;
  optional int32 y = 3;
  required int32 width = 4;
  required int32 height = 5;
}

<<<<<<< HEAD
=======
message ImageCenterCrop {
  required int32 width = 1;
  required int32 height = 2;
}

>>>>>>> 9bc028b7
message ImageCropWithRandomSize {
  message AspectRatioRange {
    optional float min = 1 [default = 0.75];
    optional float max = 2 [default = 1.33];
  }
  message AreaRange {
    optional float min = 1 [default = 0.05];
    optional float max = 2 [default = 1.0];
  }
  required AspectRatioRange aspect_ratio_range = 1;
  required AreaRange area_range = 2;
  optional int32 max_attempts = 3 [default = 100];
}

message ImagePreprocess {
  oneof preprocess {
    ImageResize resize = 1;
    ImageCrop crop = 2;
<<<<<<< HEAD
    ImageCropWithRandomSize crop_with_random_size = 3;
    ImageMirror mirror = 4;
=======
    ImageCenterCrop center_crop = 3;
    ImageCropWithRandomSize crop_with_random_size = 4;
    ImageMirror mirror = 5;
>>>>>>> 9bc028b7
  }
}<|MERGE_RESOLUTION|>--- conflicted
+++ resolved
@@ -17,14 +17,11 @@
   required int32 height = 5;
 }
 
-<<<<<<< HEAD
-=======
 message ImageCenterCrop {
   required int32 width = 1;
   required int32 height = 2;
 }
 
->>>>>>> 9bc028b7
 message ImageCropWithRandomSize {
   message AspectRatioRange {
     optional float min = 1 [default = 0.75];
@@ -43,13 +40,8 @@
   oneof preprocess {
     ImageResize resize = 1;
     ImageCrop crop = 2;
-<<<<<<< HEAD
-    ImageCropWithRandomSize crop_with_random_size = 3;
-    ImageMirror mirror = 4;
-=======
     ImageCenterCrop center_crop = 3;
     ImageCropWithRandomSize crop_with_random_size = 4;
     ImageMirror mirror = 5;
->>>>>>> 9bc028b7
   }
 }