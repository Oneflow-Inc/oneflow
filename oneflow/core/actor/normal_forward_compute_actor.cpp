#include "oneflow/core/actor/normal_forward_compute_actor.h"

namespace oneflow {

void NormalForwardCompActor::VirtualCompActorInit(const TaskProto& task_proto) {
  model_regst_desc_id_ = Name2SoleRegstDescId("model");
  model_tmp_regst_desc_id_ = Name2SoleRegstDescId("model_tmp");
  const_buf_regst_desc_id_ = Name2SoleRegstDescId("const_buf");
  forward_model_regst_desc_id_ = Name2SoleRegstDescId("forward_model");
  random_seed_ = task_proto.random_seed();
  model_regst_ = nullptr;
  model_tmp_regst_ = nullptr;
  const_buf_regst_ = nullptr;
  pre_forward_model_regst_ = nullptr;
  if (forward_model_regst_desc_id_ != -1) {
    pre_forward_model_regst_ = GetCurWriteableRegst(forward_model_regst_desc_id_);
  }
  staleness_ = -1;
  if (const_buf_regst_desc_id_ != -1) {
    const_buf_regst_ = GetSoleProducedRegst(const_buf_regst_desc_id_);
  }
  if (random_seed_ == -1 || (model_regst_desc_id_ == -1 && model_tmp_regst_desc_id_ == -1)) {
    if (forward_model_regst_desc_id_ != -1 || const_buf_regst_desc_id_ != -1) {
      AsyncInitModelAndConstBuf();
    }
    if (forward_model_regst_desc_id_ != -1) { SendMsgToForwardModelSaveActor(0); }
    if (const_buf_regst_desc_id_ != -1) { SendConstBufInitMsgToBwActor(); }
    OF_SET_MSG_HANDLER(&NormalForwardCompActor::HandlerNormal);
  } else {
    OF_SET_MSG_HANDLER(&NormalForwardCompActor::HandlerInitModelAndConstBuf);
  }

<<<<<<< HEAD
int64_t NormalForwardCompActor::WritingFreeProducedRegstDescNum() const {
  if (const_buf_regst_desc_id_ == -1) { return 0; }
  return const_buf_regst_->consumers_actor_id().size() > 0 ? 1 : 0;
=======
  if (const_buf_regst_ && !const_buf_regst_->consumers_actor_id().empty()) {
    DecreaseActualWriteableProducedRegstDescNum(1);
  }
>>>>>>> 1570b052
}

void NormalForwardCompActor::ForEachCurCustomizedReadableRegst(
    std::function<void(const Regst*)> handler) {
  if (model_regst_desc_id_ != -1) { handler(model_regst_); }
  if (model_tmp_regst_desc_id_ != -1) { handler(model_tmp_regst_); }
}

void NormalForwardCompActor::NormalProcessCustomizedReadableRegstMsg(const ActorMsg& msg) {
  Regst* regst = msg.regst();
  if (regst->regst_desc_id() == model_regst_desc_id_) {
    UpdateModelRegstPtr(regst);
  } else if (regst->regst_desc_id() == model_tmp_regst_desc_id_) {
    CHECK(model_tmp_regst_ == nullptr);
    model_tmp_regst_ = regst;
  } else {
    UNIMPLEMENTED();
  }
}

void NormalForwardCompActor::Act() {
  int64_t model_version_id = -1;
  if (model_regst_) { model_version_id = model_regst_->model_version_id(); }
  KernelCtx kernel_ctx = GenDefaultKernelCtx();
  int64_t piece_id = GetNaiveFirstCurReadable()->piece_id();
  std::tuple<int64_t, std::function<const Blob*(const LogicalBlobId&)>> other_val(
      piece_id, [this](const LogicalBlobId& lbi) -> const Blob* {
        CHECK_NOTNULL(pre_forward_model_regst_);
        return pre_forward_model_regst_->GetBlobByLbi(lbi);
      });
  kernel_ctx.other = &other_val;
  if (forward_model_regst_desc_id_ != -1) {
    pre_forward_model_regst_ = GetCurWriteableRegst(forward_model_regst_desc_id_);
  }
  AsyncLaunchKernel(kernel_ctx, [&](int64_t regst_desc_id) -> Regst* {
    if (regst_desc_id == model_regst_desc_id_) {
      return model_regst_;
    } else if (regst_desc_id == model_tmp_regst_desc_id_) {
      return model_tmp_regst_;
    } else if (regst_desc_id == const_buf_regst_desc_id_) {
      return const_buf_regst_;
    } else {
      return nullptr;
    }
  });
  AsyncSendRegstMsgToConsumer([&](Regst* regst) {
    regst->set_piece_id(piece_id);
    regst->set_model_version_id(model_version_id);
    return regst->regst_desc_id() != forward_model_regst_desc_id_;
  });
  if (Global<JobDesc>::Get()->IsTrain()) {
    if (model_regst_) {
      int64_t last_piece_id = GetLastPieceIdForModelVersionId(staleness_, model_version_id);
      CHECK_LE(piece_id, last_piece_id);
      if (piece_id == last_piece_id) { AsyncReturnModelRegst(); }
    }
    TrySendMsgToForwardModelSaveActor(piece_id);
  }
}

bool NormalForwardCompActor::IsCustomizedReadReady() {
  if (model_regst_desc_id_ != -1 && model_regst_ == nullptr) { return false; }
  if (model_tmp_regst_desc_id_ != -1 && model_tmp_regst_ == nullptr) { return false; }
  return true;
}

void NormalForwardCompActor::AsyncReturnAllCustomizedReadableRegst() {
  TryAsyncReturnModelRegst();
  TryAsyncReturnModelTmpRegst();
}

int NormalForwardCompActor::HandlerInitModelAndConstBuf(const ActorMsg& msg) {
  CHECK_NE(random_seed_, -1);
  Regst* regst = msg.regst();
  if (regst->regst_desc_id() == model_regst_desc_id_) {
    model_regst_ = regst;
    CHECK_EQ(staleness_, -1);
    staleness_ = model_regst_->regst_desc()->register_num() - 1;
  } else if (regst->regst_desc_id() == model_tmp_regst_desc_id_) {
    model_tmp_regst_ = regst;
  } else {
    UNIMPLEMENTED();
  }
  if (model_regst_desc_id_ != -1 && model_regst_ == nullptr) { return 0; }
  if (model_tmp_regst_desc_id_ != -1 && model_tmp_regst_ == nullptr) { return 0; }
  AsyncInitModelAndConstBuf();
  if (model_regst_) {
    AsyncSendRegstMsgToProducer(model_regst_);
    model_regst_ = nullptr;
  }
  if (model_tmp_regst_) {
    AsyncSendRegstMsgToProducer(model_tmp_regst_);
    model_tmp_regst_ = nullptr;
  }
  if (forward_model_regst_desc_id_ != -1) { SendMsgToForwardModelSaveActor(0); }
  if (const_buf_regst_desc_id_ != -1) { SendConstBufInitMsgToBwActor(); }
  OF_SET_MSG_HANDLER(&NormalForwardCompActor::HandlerNormal);
  return 0;
}

void NormalForwardCompActor::UpdateModelRegstPtr(Regst* regst) {
  TryAsyncReturnModelRegst();
  model_regst_ = regst;
}

void NormalForwardCompActor::AsyncInitModelAndConstBuf() {
  for (const ExecKernel& exec_kernel : exec_kernel_vec()) {
    KernelCtx kernel_ctx = GenDefaultKernelCtx();
    std::mt19937 random_seed_gen(random_seed_);
    kernel_ctx.other = &random_seed_gen;
    exec_kernel.kernel->InitModelAndConstBuf(
        kernel_ctx, parallel_ctx(), Global<SnapshotMgr>::Get()->GetReadableSnapshot(),
        [&](const std::string& bn_in_op) {
          const LogicalBlobId& lbi = exec_kernel.kernel->BnInOp2Lbi(bn_in_op);
          Blob* blob = nullptr;
          if (model_regst_) { blob = model_regst_->GetBlobByLbi(lbi); }
          if (blob == nullptr && model_tmp_regst_) { blob = model_tmp_regst_->GetBlobByLbi(lbi); }
          if (blob == nullptr && const_buf_regst_) { blob = const_buf_regst_->GetBlobByLbi(lbi); }
          if (blob == nullptr && forward_model_regst_desc_id_ != -1) {
            blob = GetCurWriteableRegst(forward_model_regst_desc_id_)->GetBlobByLbi(lbi);
          }
          return blob;
        });
  }
}

void NormalForwardCompActor::AsyncReturnModelRegst() {
  CHECK_NOTNULL(model_regst_);
  AsyncSendRegstMsgToProducer(model_regst_);
  model_regst_ = nullptr;
}

void NormalForwardCompActor::TryAsyncReturnModelRegst() {
  if (model_regst_) { AsyncReturnModelRegst(); }
}

void NormalForwardCompActor::TryAsyncReturnModelTmpRegst() {
  if (model_tmp_regst_) {
    AsyncSendRegstMsgToProducer(model_tmp_regst_);
    model_tmp_regst_ = nullptr;
  }
}

void NormalForwardCompActor::TrySendMsgToForwardModelSaveActor(int64_t piece_id) {
  if (forward_model_regst_desc_id_ == -1) { return; }
  bool is_last_piece_in_batch = (piece_id + 1) % Global<JobDesc>::Get()->NumOfPiecesInBatch() == 0;
  int64_t batch_id = piece_id / Global<JobDesc>::Get()->NumOfPiecesInBatch();
  if (is_last_piece_in_batch && NeedModelSave(batch_id)) {
    SendMsgToForwardModelSaveActor(batch_id);
  }
}

void NormalForwardCompActor::SendMsgToForwardModelSaveActor(int64_t batch_id) {
  AsyncSendRegstMsgToConsumer([&](Regst* regst) {
    regst->set_model_version_id(batch_id);
    return regst->regst_desc_id() == forward_model_regst_desc_id_;
  });
}

void NormalForwardCompActor::SendConstBufInitMsgToBwActor() {
  AsyncSendRegstMsgToConsumer(
      [&](Regst* regst) { return regst->regst_desc_id() == const_buf_regst_desc_id_; });
}

REGISTER_ACTOR(TaskType::kNormalForward, NormalForwardCompActor);
REGISTER_ACTOR(TaskType::kLoss, NormalForwardCompActor);

}  // namespace oneflow<|MERGE_RESOLUTION|>--- conflicted
+++ resolved
@@ -30,15 +30,9 @@
     OF_SET_MSG_HANDLER(&NormalForwardCompActor::HandlerInitModelAndConstBuf);
   }
 
-<<<<<<< HEAD
-int64_t NormalForwardCompActor::WritingFreeProducedRegstDescNum() const {
-  if (const_buf_regst_desc_id_ == -1) { return 0; }
-  return const_buf_regst_->consumers_actor_id().size() > 0 ? 1 : 0;
-=======
   if (const_buf_regst_ && !const_buf_regst_->consumers_actor_id().empty()) {
     DecreaseActualWriteableProducedRegstDescNum(1);
   }
->>>>>>> 1570b052
 }
 
 void NormalForwardCompActor::ForEachCurCustomizedReadableRegst(
