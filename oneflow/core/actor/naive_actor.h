#ifndef ONEFLOW_CORE_ACTOR_NAIVE_ACTOR_H_
#define ONEFLOW_CORE_ACTOR_NAIVE_ACTOR_H_

#include "oneflow/core/actor/actor.h"

namespace oneflow {

class NaiveActor : public Actor {
 public:
  OF_DISALLOW_COPY_AND_MOVE(NaiveActor);
  NaiveActor() = default;
  ~NaiveActor() override = default;

  void VirtualActorInit(const TaskProto&) override {
    OF_SET_MSG_HANDLER(&NaiveActor::HandlerNormal);
  }

 private:
<<<<<<< HEAD
  void Act() override;
  void VirtualAsyncSendNaiveProducedRegstMsgToConsumer() override;
=======
  void Act() final;
  std::pair<bool, std::vector<std::string>> GetNaiveConsumedRegstDescName() override {
    return {true, {}};
  }
>>>>>>> 9518970b
};

}  // namespace oneflow

#endif  // ONEFLOW_CORE_ACTOR_NAIVE_ACTOR_H_<|MERGE_RESOLUTION|>--- conflicted
+++ resolved
@@ -16,15 +16,8 @@
   }
 
  private:
-<<<<<<< HEAD
-  void Act() override;
+  void Act() final;
   void VirtualAsyncSendNaiveProducedRegstMsgToConsumer() override;
-=======
-  void Act() final;
-  std::pair<bool, std::vector<std::string>> GetNaiveConsumedRegstDescName() override {
-    return {true, {}};
-  }
->>>>>>> 9518970b
 };
 
 }  // namespace oneflow
