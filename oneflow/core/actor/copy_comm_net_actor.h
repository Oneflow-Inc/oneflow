--- conflicted
+++ resolved
@@ -33,11 +33,7 @@
     Regst* regst_raw_ptr;
     int64_t producer;
     int64_t act_id;
-<<<<<<< HEAD
-    bool has_sole_empty_tensor_in_sole_tensor_list;
-=======
     bool has_sole_empty_blob;
->>>>>>> 809944fc
   };
 
   void VirtualActorInit(const TaskProto&) override;
