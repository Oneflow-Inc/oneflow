#include "oneflow/core/actor/actor.h"

namespace oneflow {

bool IsFirstRegstInPieceWithOrder(const Regst* regst, ColIdOrder order) {
  return (order == ColIdOrder::kAscending && regst->col_id() == 0)
         || (order == ColIdOrder::kDescending && regst->IsMaxCol());
}

bool IsLastRegstInPieceWithOrder(const Regst* regst, ColIdOrder order) {
  return (order == ColIdOrder::kAscending && regst->IsMaxCol())
         || (order == ColIdOrder::kDescending && regst->col_id() == 0);
}

bool NeedModelSave(int64_t model_version_id) {
  return model_version_id + 1 == Global<JobDesc>::Get()->TotalBatchNum()
         || (model_version_id + 1) % Global<JobDesc>::Get()->NumOfBatchesInSnapshot() == 0;
}

Actor::~Actor() {
  if (Global<RuntimeCtx>::Get()->is_experiment_phase() == false && act_id_ >= 0) {
    double avg_act_interval = act_interval_acc_ / (act_id_ + 1);
    Global<CtrlClient>::Get()->PushAvgActInterval(actor_id_, avg_act_interval);
  }
}

void Actor::Init(const TaskProto& task_proto, const ThreadCtx& thread_ctx) {
  actor_id_ = task_proto.task_id();
  act_id_ = -1;
  InitDeviceCtx(thread_ctx);
  if (task_proto.has_parallel_ctx()) {
    parallel_ctx_.reset(new ParallelContext(task_proto.parallel_ctx()));
  }
  for (const ExecNodeProto& node : task_proto.exec_sequence().exec_node()) {
    ExecKernel ek;
    ek.kernel = ConstructKernel(parallel_ctx(), node.kernel_conf(), device_ctx_.get());
    ek.bn_in_op2regst_desc_id = PbMap2HashMap(node.bn_in_op2regst_desc_id());
    exec_kernel_vec_.push_back(std::move(ek));
  }
  for (const auto& pair : task_proto.produced_regst_desc()) {
<<<<<<< HEAD
    Global<RegstMgr>::Get()->NewRegsts(
        pair.second.regst_desc_id(), GetDeviceType(), task_proto.record_type(),
        [this](Regst* regst) { produced_regsts_[regst->regst_desc_id()].emplace_back(regst); });
=======
    Global<RegstMgr>::Get()->NewRegsts(pair.second, GetDeviceType(), [this](Regst* regst) {
      produced_regsts_[regst->regst_desc_id()].emplace_back(regst);
    });
>>>>>>> 8adbb552
    int64_t regst_desc_id = pair.second.regst_desc_id();
    CHECK(name2regst_desc_id_.insert({pair.first, {regst_desc_id}}).second);
  }
  remaining_eord_cnt_ = 0;
  for (const auto& pair : task_proto.consumed_regst_desc_id()) {
    CHECK(name2regst_desc_id_.find(pair.first) == name2regst_desc_id_.end());
    std::vector<int64_t>& regst_desc_id_vec = name2regst_desc_id_[pair.first];
    for (int64_t regst_desc_id : pair.second.regst_desc_id()) {
      regst_desc_id_vec.push_back(regst_desc_id);
    }
    remaining_eord_cnt_ += pair.second.regst_desc_id_size();
  }
  msg_handler_ = nullptr;
  eord_regst_desc_ids_.clear();
  for (const auto& pair : produced_regsts_) {
    for (const auto& regst : pair.second) {
      writeable_produced_regst_[regst->regst_desc_id()].push_back(regst.get());
      produced_regst2reading_cnt_[regst.get()] = 0;
    }
  }
  actual_writeable_produced_regst_desc_num_ = writeable_produced_regst_.size();
  writeable_produced_regst_desc_cnt_ = actual_writeable_produced_regst_desc_num_;
  total_reading_cnt_ = 0;
  naive_readable_regst_.clear();
  naive_readable_regst_cnt_ = 0;
  is_naive_readable_eord_ = false;
  auto name2regst_desc_id_iter = name2regst_desc_id_.find("in_delay");
  if (name2regst_desc_id_iter != name2regst_desc_id_.end()) {
    CHECK_EQ(name2regst_desc_id_iter->second.size(), 1);
    in_delay_regst_desc_id_ = name2regst_desc_id_iter->second.front();
  } else {
    in_delay_regst_desc_id_ = -1;
  }
  TakeOverNaiveConsumed(task_proto.consumed_regst_desc_id());
  last_act_start_time_ = -1.0;
  act_interval_acc_ = 0.0;
  VirtualActorInit(task_proto);
}

DeviceType Actor::GetDeviceType() const {
  return Global<IDMgr>::Get()->GetDeviceTypeFromActorId(actor_id_);
}

int64_t Actor::Name2SoleRegstDescId(const std::string& name) const {
  auto find_it = name2regst_desc_id_.find(name);
  if (find_it != name2regst_desc_id_.end()) {
    CHECK_EQ(find_it->second.size(), 1);
    return find_it->second.front();
  }
  return -1;
}

const std::vector<int64_t>& Actor::Name2RegstDescId(const std::string& name) const {
  return name2regst_desc_id_.at(name);
}

void Actor::InitDeviceCtx(const ThreadCtx& thread_ctx) {
  switch (GetDeviceType()) {
    case DeviceType::kCPU: {
      CHECK_EQ(GetLocalWorkStreamId(), 0);
      device_ctx_.reset(new CpuDeviceCtx(thread_ctx.buf_ptr, thread_ctx.buf_size));
      break;
    }
    case DeviceType::kGPU: {
      CudaStreamHandle* cuda_handle = nullptr;
      if (GetLocalWorkStreamId() == 0) {
        cuda_handle = thread_ctx.g_cuda_stream.get();
      } else {
        CHECK(Global<IDMgr>::Get()->IsIndependentLocalWorkStreamId(GetLocalWorkStreamId()));
        cuda_handle_.reset(new CudaStreamHandle(thread_ctx.cb_event_chan));
        cuda_handle = cuda_handle_.get();
      }
      device_ctx_.reset(new CudaDeviceCtx(thread_ctx.buf_ptr, thread_ctx.buf_size, cuda_handle));
      break;
    }
    default: { UNIMPLEMENTED(); }
  }
}

KernelCtx Actor::GenDefaultKernelCtx() const {
  KernelCtx ctx;
  ctx.device_ctx = device_ctx_.get();
  return ctx;
}

void Actor::SetReadableRegstInfo(const Regst* regst, ReadableRegstInfo* info) {
  info->set_regst_desc_id(regst->regst_desc_id());
  info->set_act_id(regst->act_id());
}

void Actor::ForEachCurReadableRegst(std::function<void(const Regst*)> func) {
  for (const auto& pair : naive_readable_regst_) {
    if (pair.second.empty() == false) { func(pair.second.front()); }
  }
  ForEachCurCustomizedReadableRegst(func);
}

int Actor::HandlerNormal(const ActorMsg& msg) {
  if (msg.msg_type() == ActorMsgType::kEordMsg) {
    remaining_eord_cnt_ -= 1;
    CHECK(eord_regst_desc_ids_.insert(msg.eord_regst_desc_id()).second);
    if (naive_readable_regst_.find(msg.eord_regst_desc_id()) != naive_readable_regst_.end()) {
      is_naive_readable_eord_ = true;
    } else {
      NormalProcessCustomizedEordMsg(msg);
    }
  } else if (msg.msg_type() == ActorMsgType::kRegstMsg) {
    if (msg.SrcMachineId() == Global<MachineCtx>::Get()->this_machine_id()) {
      Regst* regst = msg.regst();
      auto naive_readable_regst_it = naive_readable_regst_.find(regst->regst_desc_id());
      if (naive_readable_regst_it != naive_readable_regst_.end()) {
        if (naive_readable_regst_it->second.empty()) { naive_readable_regst_cnt_ += 1; }
        naive_readable_regst_it->second.push_back(regst);
        if (regst->regst_desc_id() != in_delay_regst_desc_id_) {
          NormalProcessNaiveReadableRegstMsg(naive_readable_regst_it->second);
        }
      } else if (TryUpdtStateAsProducedRegst(regst) == 0) {
        // do nothing
      } else {
        NormalProcessCustomizedReadableRegstMsg(msg);
      }
    } else {
      if (NormalTryProcessReadableMsgFromOtherMachine(msg) == false) {
        CHECK_EQ(TryUpdtStateAsProducedRegst(msg.regst()), 0);
      }
    }
    ActUntilFail();
  } else if (msg.msg_type() == ActorMsgType::kCmdMsg) {
    CHECK_EQ(msg.actor_cmd(), ActorCmd::kStart);
    ActUntilFail();
  } else {
    UNIMPLEMENTED();
  }
  if ((is_naive_readable_eord_ && naive_readable_regst_cnt_ == 0)
      || IsCustomizedReadAlwaysUnReadyFromNow()) {
    CHECK_EQ(naive_readable_regst_cnt_, 0);
    AsyncReturnAllCustomizedReadableRegst();
    AsyncSendEORDMsgForAllProducedRegstDesc();
    if (remaining_eord_cnt_ == 0 && total_reading_cnt_ == 0) {
      OF_SET_MSG_HANDLER(nullptr);
      return 1;
    } else {
      OF_SET_MSG_HANDLER(&Actor::HandlerZombie);
      return 0;
    }
  }
  return 0;
}

int Actor::HandlerZombie(const ActorMsg& msg) {
  if (msg.msg_type() == ActorMsgType::kEordMsg) {
    CHECK_GE(remaining_eord_cnt_, 1);
    remaining_eord_cnt_ -= 1;
  } else if (msg.msg_type() == ActorMsgType::kRegstMsg) {
    if (TryUpdtStateAsProducedRegst(msg.regst()) != 0) { AsyncSendRegstMsgToProducer(msg.regst()); }
  } else {
    UNIMPLEMENTED();
  }
  if (remaining_eord_cnt_ == 0 && total_reading_cnt_ == 0) {
    msg_handler_ = nullptr;
    return 1;
  }
  return 0;
}

void Actor::ActUntilFail() {
  while (IsReadReady() && IsWriteReady()) {
    act_id_ += 1;
    ActEvent* act_event = nullptr;
    if (Global<RuntimeCtx>::Get()->is_experiment_phase()) {
      act_event = new ActEvent;
      act_event->set_actor_id(actor_id_);
      act_event->set_act_id(act_id_);
      act_event->set_work_stream_id(GetGlobalWorkStreamId());
      ForEachCurReadableRegst([&](const Regst* readable_regst) {
        ReadableRegstInfo* info = act_event->add_readable_regst_infos();
        SetReadableRegstInfo(readable_regst, info);
      });
      device_ctx_->AddCallBack([act_event]() { act_event->set_start_time(GetCurTime()); });
    }
    double cur_time = GetCurTime();
    if (last_act_start_time_ > 0.0) {
      double interval = cur_time - last_act_start_time_;
      act_interval_acc_ += interval;
    }
    last_act_start_time_ = cur_time;
    std::function<bool(Regst*)> IsNaiveAllowedReturnToProducer = [](Regst*) { return true; };
    Act(&IsNaiveAllowedReturnToProducer);
    for (auto& pair : naive_readable_regst_) {
      CHECK_EQ(pair.second.empty(), false);
      if (IsNaiveAllowedReturnToProducer(pair.second.front()) == false) { continue; }
      AsyncSendRegstMsgToProducer(pair.second.front());
      pair.second.pop_front();
      if (pair.second.empty()) { naive_readable_regst_cnt_ -= 1; }
    }
    if (Global<RuntimeCtx>::Get()->is_experiment_phase()) {
      device_ctx_->AddCallBack([act_event]() {
        act_event->set_stop_time(GetCurTime());
        Global<CtrlClient>::Get()->PushActEvent(*act_event);
        delete act_event;
      });
    }
  }
}

bool Actor::IsWriteReady() {
  return writeable_produced_regst_desc_cnt_ == actual_writeable_produced_regst_desc_num_;
}

void Actor::AsyncLaunchKernel(const KernelCtx& kernel_ctx,
                              std::function<Regst*(int64_t)> Regst4RegstDescId) {
  for (const ExecKernel& ek : exec_kernel_vec_) {
    ek.kernel->Launch(kernel_ctx, [&](const std::string& bn_in_op) -> Blob* {
      auto regst_desc_id_it = ek.bn_in_op2regst_desc_id.find(bn_in_op);
      if (regst_desc_id_it == ek.bn_in_op2regst_desc_id.end()) { return nullptr; }
      Regst* regst = GetCurWriteableRegst(regst_desc_id_it->second);
      if (regst == nullptr) { regst = GetNaiveCurReadable(regst_desc_id_it->second); }
      if (regst == nullptr) { regst = Regst4RegstDescId(regst_desc_id_it->second); }
      const LogicalBlobId& lbi = ek.kernel->BnInOp2Lbi(bn_in_op);
      return regst->GetBlobByLbi(lbi);
    });
  }
}

void Actor::AsyncLaunchKernel(const KernelCtx& kernel_ctx) {
  AsyncLaunchKernel(kernel_ctx, [](int64_t) -> Regst* {
    UNIMPLEMENTED();
    return nullptr;
  });
}

void Actor::AsyncSendRegstMsgToConsumer(std::function<bool(Regst*)> RegstPreProcess,
                                        std::function<bool(int64_t)> IsAllowedActor) {
  for (auto& pair : writeable_produced_regst_) {
    if (pair.second.empty()) { continue; }
    Regst* regst = pair.second.front();
    if (RegstPreProcess(regst) == false) { continue; }
    auto regst_reading_cnt_it = produced_regst2reading_cnt_.find(regst);
    CHECK_EQ(regst_reading_cnt_it->second, 0);
    for (int64_t consumer : regst->consumers_actor_id()) {
      if (!IsAllowedActor(consumer)) { continue; }
      total_reading_cnt_ += 1;
      regst_reading_cnt_it->second += 1;
      regst->set_act_id(act_id_);
      AsyncSendMsg(ActorMsg::BuildRegstMsgToConsumer(actor_id_, consumer, regst));
    }
    if (!regst->consumers_actor_id().empty()) { pair.second.pop_front(); }
    if (pair.second.empty()) { writeable_produced_regst_desc_cnt_ -= 1; }
  }
}

void Actor::AsyncSendRegstMsgToConsumer(std::function<bool(Regst*)> RegstPreProcess) {
  AsyncSendRegstMsgToConsumer(RegstPreProcess, [](int64_t) { return true; });
}

void Actor::AsyncSendRegstMsgToConsumer(std::function<bool(int64_t)> IsAllowedActor) {
  AsyncSendRegstMsgToConsumer([](Regst*) { return true; }, IsAllowedActor);
}

void Actor::AsyncSendRegstMsgToConsumer() {
  AsyncSendRegstMsgToConsumer([](Regst*) { return true; });
}

void Actor::AsyncSendEORDMsgToConsumers(int64_t regst_desc_id) {
  const RtRegstDesc* regst_desc = produced_regsts_.at(regst_desc_id).front()->regst_desc();
  device_ctx_->AddCallBack([regst_desc]() {
    for (int64_t consumer : regst_desc->consumers_actor_id()) {
      ActorMsg msg = ActorMsg::BuildEordMsg(consumer, regst_desc->regst_desc_id());
      Global<ActorMsgBus>::Get()->SendMsg(std::move(msg));
    }
  });
}

void Actor::AsyncSendEORDMsgForAllProducedRegstDesc() {
  for (const auto& pair : produced_regsts_) { AsyncSendEORDMsgToConsumers(pair.first); }
}

void Actor::AsyncSendRegstMsgToProducer(Regst* regst) {
  AsyncSendRegstMsgToProducer(regst, regst->producer_actor_id());
}

void Actor::AsyncSendRegstMsgToProducer(Regst* regst, int64_t producer) {
  AsyncSendMsg(ActorMsg::BuildRegstMsgToProducer(actor_id_, producer, regst));
}

Regst* Actor::GetCurWriteableRegst(int64_t regst_desc_id) {
  auto it = writeable_produced_regst_.find(regst_desc_id);
  if (it == writeable_produced_regst_.end()) { return nullptr; }
  if (it->second.empty()) { return nullptr; }
  return it->second.front();
}

Regst* Actor::GetCurWriteableRegst(const std::string& name) {
  return GetCurWriteableRegst(Name2SoleRegstDescId(name));
}

Regst* Actor::GetCurSoleWriteableRegst() {
  CHECK_EQ(writeable_produced_regst_.size(), 1);
  return writeable_produced_regst_.begin()->second.front();
}

std::pair<bool, std::vector<std::string>> Actor::GetNaiveConsumedRegstDescName() {
  return {false, {}};
}

Regst* Actor::GetNaiveCurReadable(int64_t regst_desc_id) {
  auto it = naive_readable_regst_.find(regst_desc_id);
  if (it != naive_readable_regst_.end() && it->second.empty() == false) {
    return it->second.front();
  } else {
    return nullptr;
  }
}

Regst* Actor::GetNaiveNextReadable(int64_t regst_desc_id) {
  auto it = naive_readable_regst_.find(regst_desc_id);
  if (it == naive_readable_regst_.end()) { return nullptr; }
  if (it->second.size() < 2) { return nullptr; }
  return it->second.at(1);
}

Regst* Actor::GetNaiveSoleCurReadable() {
  if (naive_readable_regst_.size() == 1) {
    return GetNaiveFirstCurReadable();
  } else {
    CHECK_EQ(naive_readable_regst_.size(), 2);
    CHECK_NE(in_delay_regst_desc_id_, -1);
    for (auto& pair : naive_readable_regst_) {
      if (pair.first != in_delay_regst_desc_id_) { return GetNaiveCurReadable(pair.first); }
    }
    UNIMPLEMENTED();
  }
}

Regst* Actor::GetNaiveFirstCurReadable() {
  auto naive_readable_regst_it = naive_readable_regst_.begin();
  CHECK(naive_readable_regst_it != naive_readable_regst_.end());
  CHECK_EQ(naive_readable_regst_it->second.empty(), false);
  return naive_readable_regst_it->second.front();
}

Regst* Actor::GetSoleProducedRegst(int64_t regst_desc_id) {
  auto it = produced_regsts_.find(regst_desc_id);
  CHECK(it != produced_regsts_.end());
  CHECK_EQ(it->second.size(), 1);
  return it->second.front().get();
}

bool Actor::IsReadReady() {
  return naive_readable_regst_.size() == naive_readable_regst_cnt_ && IsCustomizedReadReady();
}

int Actor::TryUpdtStateAsProducedRegst(Regst* regst) {
  auto reading_cnt_it = produced_regst2reading_cnt_.find(regst);
  if (reading_cnt_it == produced_regst2reading_cnt_.end()) { return -1; }
  CHECK(produced_regsts_.find(regst->regst_desc_id()) != produced_regsts_.end());
  CHECK_GE(reading_cnt_it->second, 1);
  reading_cnt_it->second -= 1;
  total_reading_cnt_ -= 1;
  if (reading_cnt_it->second != 0) { return 0; }
  auto writeable_it = writeable_produced_regst_.find(regst->regst_desc_id());
  if (writeable_it == writeable_produced_regst_.end()) { return 0; }
  if (writeable_it->second.empty()) { writeable_produced_regst_desc_cnt_ += 1; }
  writeable_it->second.push_back(regst);
  return 0;
}

void Actor::TakeOverNaiveConsumed(const PbMap<std::string, RegstDescIdSet>& consumed_ids) {
  std::pair<bool, std::vector<std::string>> isall_or_names = GetNaiveConsumedRegstDescName();
  isall_or_names.second.push_back("in_delay");
  if (isall_or_names.first) {
    for (const auto& pair : consumed_ids) { AddNaiveConsumed(pair.second); }
  } else {
    for (const std::string& name : isall_or_names.second) {
      auto it = consumed_ids.find(name);
      if (it != consumed_ids.end()) { AddNaiveConsumed(it->second); }
    }
  }
}

void Actor::AddNaiveConsumed(const RegstDescIdSet& regst_desc_ids) {
  for (int64_t regst_desc_id : regst_desc_ids.regst_desc_id()) {
    naive_readable_regst_[regst_desc_id] = {};
  }
}

void Actor::AsyncSendMsg(const ActorMsg& msg) {
  std::function<void()> callback = [msg]() { Global<ActorMsgBus>::Get()->SendMsg(msg); };
  if (GetGlobalWorkStreamId()
      == Global<IDMgr>::Get()->GlobalWorkStreamId4ActorId(msg.dst_actor_id())) {
    callback();
  } else {
    device_ctx_->AddCallBack(callback);
  }
}

int64_t Actor::GetGlobalWorkStreamId() const {
  return Global<IDMgr>::Get()->GlobalWorkStreamId4ActorId(actor_id_);
}

int64_t Actor::GetLocalWorkStreamId() const {
  return Global<IDMgr>::Get()->LocalWorkStreamId4ActorId(actor_id_);
}

std::unique_ptr<Actor> NewActor(const TaskProto& task_proto, const ThreadCtx& thread_ctx) {
  Actor* rptr = NewObj<Actor>(task_proto.task_type());
  rptr->Init(task_proto, thread_ctx);
  return std::unique_ptr<Actor>(rptr);
}

}  // namespace oneflow<|MERGE_RESOLUTION|>--- conflicted
+++ resolved
@@ -38,15 +38,9 @@
     exec_kernel_vec_.push_back(std::move(ek));
   }
   for (const auto& pair : task_proto.produced_regst_desc()) {
-<<<<<<< HEAD
-    Global<RegstMgr>::Get()->NewRegsts(
-        pair.second.regst_desc_id(), GetDeviceType(), task_proto.record_type(),
-        [this](Regst* regst) { produced_regsts_[regst->regst_desc_id()].emplace_back(regst); });
-=======
     Global<RegstMgr>::Get()->NewRegsts(pair.second, GetDeviceType(), [this](Regst* regst) {
       produced_regsts_[regst->regst_desc_id()].emplace_back(regst);
     });
->>>>>>> 8adbb552
     int64_t regst_desc_id = pair.second.regst_desc_id();
     CHECK(name2regst_desc_id_.insert({pair.first, {regst_desc_id}}).second);
   }
