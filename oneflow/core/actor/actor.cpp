#include "oneflow/core/actor/actor.h"

namespace oneflow {

bool IsFirstRegstInPieceWithOrder(const Regst* regst, ColIdOrder order) {
  return (order == ColIdOrder::kAscending && regst->col_id() == 0)
         || (order == ColIdOrder::kDescending && regst->IsMaxCol());
}

bool IsLastRegstInPieceWithOrder(const Regst* regst, ColIdOrder order) {
  return (order == ColIdOrder::kAscending && regst->IsMaxCol())
         || (order == ColIdOrder::kDescending && regst->col_id() == 0);
}

bool NeedModelSave(int64_t model_version_id) {
  return model_version_id + 1 == Global<JobDesc>::Get()->TotalBatchNum()
         || (model_version_id + 1) % Global<JobDesc>::Get()->NumOfBatchesInSnapshot() == 0;
}

Actor::~Actor() {
  for (auto act_event : act_events_) {
    act_event->set_launch_time(act_event->start_time() - act_event->ready_time());
    act_event->set_execution_time(act_event->stop_time() - act_event->start_time());
    Global<CtrlClient>::Get()->PushActEvent(*act_event);
    delete act_event;
  }
}

void Actor::Init(const TaskProto& task_proto, const ThreadCtx& thread_ctx) {
  actor_id_ = task_proto.task_id();
  act_id_ = -1;
  InitDeviceCtx(thread_ctx);
  if (task_proto.has_parallel_ctx()) {
    parallel_ctx_.reset(new ParallelContext(task_proto.parallel_ctx()));
  }
  for (const ExecNodeProto& node : task_proto.exec_sequence().exec_node()) {
    ExecKernel ek;
    ek.kernel = ConstructKernel(parallel_ctx(), node.kernel_conf(), device_ctx_.get());
    ek.bn_in_op2regst_desc_id = PbMap2HashMap(node.bn_in_op2regst_desc_id());
    exec_kernel_vec_.push_back(std::move(ek));
  }
  for (const auto& pair : task_proto.produced_regst_desc()) {
    Global<RegstMgr>::Get()->NewRegsts(
        pair.second, GetDeviceType(), task_proto.record_type(),
        [this](Regst* regst) { produced_regsts_[regst->regst_desc_id()].emplace_back(regst); });
    int64_t regst_desc_id = pair.second.regst_desc_id();
    CHECK(name2regst_desc_id_.insert({pair.first, {regst_desc_id}}).second);
  }
  remaining_eord_cnt_ = 0;
  for (const auto& pair : task_proto.consumed_regst_desc_id()) {
    CHECK(name2regst_desc_id_.find(pair.first) == name2regst_desc_id_.end());
    std::vector<int64_t>& regst_desc_id_vec = name2regst_desc_id_[pair.first];
    for (int64_t regst_desc_id : pair.second.regst_desc_id()) {
      regst_desc_id_vec.push_back(regst_desc_id);
    }
    remaining_eord_cnt_ += pair.second.regst_desc_id_size();
  }
  msg_handler_ = nullptr;
  eord_regst_desc_ids_.clear();
  for (const auto& pair : produced_regsts_) {
    for (const auto& regst : pair.second) {
      writeable_produced_regst_[regst->regst_desc_id()].push_back(regst.get());
      produced_regst2reading_cnt_[regst.get()] = 0;
    }
  }
  actual_writeable_produced_regst_desc_num_ = writeable_produced_regst_.size();
  writeable_produced_regst_desc_cnt_ = actual_writeable_produced_regst_desc_num_;
  total_reading_cnt_ = 0;
  naive_readable_regst_.clear();
  naive_readable_regst_cnt_ = 0;
  is_naive_readable_eord_ = false;
  TakeOverNaiveConsumed(task_proto.consumed_regst_desc_id());
<<<<<<< HEAD
  InitDeviceCtx(thread_ctx);
=======
  last_act_start_time_ = -1.0;
  act_interval_acc_ = 0.0;
>>>>>>> bef6513a
  VirtualActorInit(task_proto);
}

DeviceType Actor::GetDeviceType() const {
  return Global<IDMgr>::Get()->GetDeviceTypeFromActorId(actor_id_);
}

int64_t Actor::Name2SoleRegstDescId(const std::string& name) const {
  auto find_it = name2regst_desc_id_.find(name);
  if (find_it != name2regst_desc_id_.end()) {
    CHECK_EQ(find_it->second.size(), 1);
    return find_it->second.front();
  }
  return -1;
}

const std::vector<int64_t>& Actor::Name2RegstDescId(const std::string& name) const {
  return name2regst_desc_id_.at(name);
}

void Actor::InitDeviceCtx(const ThreadCtx& thread_ctx) {
  switch (GetDeviceType()) {
    case DeviceType::kCPU: {
      CHECK_EQ(GetLocalWorkStreamId(), 0);
      device_ctx_.reset(new CpuDeviceCtx(thread_ctx.buf_ptr, thread_ctx.buf_size));
      break;
    }
    case DeviceType::kGPU: {
      CudaStreamHandle* cuda_handle = nullptr;
      if (GetLocalWorkStreamId() == 0) {
        cuda_handle = thread_ctx.g_cuda_stream.get();
      } else {
        CHECK(Global<IDMgr>::Get()->IsIndependentLocalWorkStreamId(GetLocalWorkStreamId()));
        cuda_handle_.reset(new CudaStreamHandle(thread_ctx.cb_event_chan));
        cuda_handle = cuda_handle_.get();
      }
      device_ctx_.reset(new CudaDeviceCtx(thread_ctx.buf_ptr, thread_ctx.buf_size, cuda_handle));
      break;
    }
    default: { UNIMPLEMENTED(); }
  }
}

KernelCtx Actor::GenDefaultKernelCtx() const {
  KernelCtx ctx;
  ctx.device_ctx = device_ctx_.get();
  return ctx;
}

void Actor::SetReadableRegstInfo(const Regst* regst, ReadableRegstInfo* info) {
  info->set_regst_desc_id(regst->regst_desc_id());
  info->set_act_id(regst->act_id());
}

void Actor::ForEachCurReadableRegst(std::function<void(const Regst*)> func) {
  for (const auto& pair : naive_readable_regst_) {
    if (pair.second.empty() == false) { func(pair.second.front()); }
  }
  ForEachCurCustomizedReadableRegst(func);
}

int Actor::HandlerNormal(const ActorMsg& msg) {
  if (msg.msg_type() == ActorMsgType::kEordMsg) {
    remaining_eord_cnt_ -= 1;
    CHECK(eord_regst_desc_ids_.insert(msg.eord_regst_desc_id()).second);
    if (naive_readable_regst_.find(msg.eord_regst_desc_id()) != naive_readable_regst_.end()) {
      is_naive_readable_eord_ = true;
    } else {
      NormalProcessCustomizedEordMsg(msg);
    }
  } else if (msg.msg_type() == ActorMsgType::kRegstMsg) {
    if (msg.SrcMachineId() == Global<MachineCtx>::Get()->this_machine_id()) {
      Regst* regst = msg.regst();
      auto naive_readable_regst_it = naive_readable_regst_.find(regst->regst_desc_id());
      if (naive_readable_regst_it != naive_readable_regst_.end()) {
        if (naive_readable_regst_it->second.empty()) { naive_readable_regst_cnt_ += 1; }
        naive_readable_regst_it->second.push_back(regst);
        NormalProcessNaiveReadableRegstMsg(naive_readable_regst_it->second);
      } else if (TryUpdtStateAsProducedRegst(regst) == 0) {
        // do nothing
      } else {
        NormalProcessCustomizedReadableRegstMsg(msg);
      }
    } else {
      if (NormalTryProcessReadableMsgFromOtherMachine(msg) == false) {
        CHECK_EQ(TryUpdtStateAsProducedRegst(msg.regst()), 0);
      }
    }
    ActUntilFail();
  } else if (msg.msg_type() == ActorMsgType::kCmdMsg) {
    CHECK_EQ(msg.actor_cmd(), ActorCmd::kStart);
    ActUntilFail();
  } else {
    UNIMPLEMENTED();
  }
  if ((is_naive_readable_eord_ && naive_readable_regst_cnt_ == 0)
      || IsCustomizedReadAlwaysUnReadyFromNow()) {
    CHECK_EQ(naive_readable_regst_cnt_, 0);
    AsyncReturnAllCustomizedReadableRegst();
    AsyncSendEORDMsgForAllProducedRegstDesc();
    if (remaining_eord_cnt_ == 0 && total_reading_cnt_ == 0) {
      OF_SET_MSG_HANDLER(nullptr);
      return 1;
    } else {
      OF_SET_MSG_HANDLER(&Actor::HandlerZombie);
      return 0;
    }
  }
  return 0;
}

int Actor::HandlerZombie(const ActorMsg& msg) {
  if (msg.msg_type() == ActorMsgType::kEordMsg) {
    CHECK_GE(remaining_eord_cnt_, 1);
    remaining_eord_cnt_ -= 1;
  } else if (msg.msg_type() == ActorMsgType::kRegstMsg) {
    if (TryUpdtStateAsProducedRegst(msg.regst()) != 0) { AsyncSendRegstMsgToProducer(msg.regst()); }
  } else {
    UNIMPLEMENTED();
  }
  if (remaining_eord_cnt_ == 0 && total_reading_cnt_ == 0) {
    msg_handler_ = nullptr;
    return 1;
  }
  return 0;
}

ActEvent* Actor::StartRecordEvent() {
  if (Global<RuntimeCtx>::Get()->need_record_event()) {
    act_events_.push_back(new ActEvent);
    ActEvent* act_event = act_events_.back();
    act_event->set_is_experiment_phase(Global<RuntimeCtx>::Get()->is_experiment_phase());
    act_event->set_actor_id(actor_id_);
    act_event->set_work_stream_id(GetGlobalWorkStreamId());
    act_event->set_act_id(act_id_);
    act_event->set_ready_time(GetCurTime());
    ForEachCurReadableRegst([&](const Regst* readable_regst) {
      ReadableRegstInfo* info = act_event->add_readable_regst_infos();
      SetReadableRegstInfo(readable_regst, info);
    });
    device_ctx_->AddCallBack([act_event]() { act_event->set_start_time(GetCurTime()); });
    return act_event;
  } else {
    return nullptr;
  }
}

void Actor::EndRecordEvent(ActEvent* act_event) {
  if (Global<RuntimeCtx>::Get()->need_record_event()) {
    CHECK_NOTNULL(act_event);
    device_ctx_->AddCallBack([act_event]() { act_event->set_stop_time(GetCurTime()); });
  }
}

void Actor::ActUntilFail() {
  while (IsReadReady() && IsWriteReady()) {
    act_id_ += 1;
    ActEvent* act_event = StartRecordEvent();
    std::function<bool(Regst*)> IsNaiveAllowedReturnToProducer = [](Regst*) { return true; };
    Act(&IsNaiveAllowedReturnToProducer);
    for (auto& pair : naive_readable_regst_) {
      CHECK_EQ(pair.second.empty(), false);
      if (IsNaiveAllowedReturnToProducer(pair.second.front()) == false) { continue; }
      AsyncSendRegstMsgToProducer(pair.second.front());
      pair.second.pop_front();
      if (pair.second.empty()) { naive_readable_regst_cnt_ -= 1; }
    }
    EndRecordEvent(act_event);
  }
}

bool Actor::IsWriteReady() {
  return writeable_produced_regst_desc_cnt_ == actual_writeable_produced_regst_desc_num_;
}

void Actor::AsyncLaunchKernel(const KernelCtx& kernel_ctx,
                              std::function<Regst*(int64_t)> Regst4RegstDescId) {
  for (const ExecKernel& ek : exec_kernel_vec_) {
    ek.kernel->Launch(kernel_ctx, [&](const std::string& bn_in_op) -> Blob* {
      auto regst_desc_id_it = ek.bn_in_op2regst_desc_id.find(bn_in_op);
      if (regst_desc_id_it == ek.bn_in_op2regst_desc_id.end()) { return nullptr; }
      Regst* regst = GetCurWriteableRegst(regst_desc_id_it->second);
      if (regst == nullptr) { regst = GetNaiveCurReadable(regst_desc_id_it->second); }
      if (regst == nullptr) { regst = Regst4RegstDescId(regst_desc_id_it->second); }
      const LogicalBlobId& lbi = ek.kernel->BnInOp2Lbi(bn_in_op);
      return regst->GetBlobByLbi(lbi);
    });
  }
}

void Actor::AsyncLaunchKernel(const KernelCtx& kernel_ctx) {
  AsyncLaunchKernel(kernel_ctx, [](int64_t) -> Regst* {
    UNIMPLEMENTED();
    return nullptr;
  });
}

void Actor::AsyncSendRegstMsgToConsumer(std::function<bool(Regst*)> RegstPreProcess,
                                        std::function<bool(int64_t)> IsAllowedActor) {
  for (auto& pair : writeable_produced_regst_) {
    if (pair.second.empty()) { continue; }
    Regst* regst = pair.second.front();
    if (RegstPreProcess(regst) == false) { continue; }
    auto regst_reading_cnt_it = produced_regst2reading_cnt_.find(regst);
    CHECK_EQ(regst_reading_cnt_it->second, 0);
    for (int64_t consumer : regst->consumers_actor_id()) {
      if (!IsAllowedActor(consumer)) { continue; }
      total_reading_cnt_ += 1;
      regst_reading_cnt_it->second += 1;
      regst->set_act_id(act_id_);
      AsyncSendMsg(ActorMsg::BuildRegstMsgToConsumer(actor_id_, consumer, regst));
    }
    if (!regst->consumers_actor_id().empty()) { pair.second.pop_front(); }
    if (pair.second.empty()) { writeable_produced_regst_desc_cnt_ -= 1; }
  }
}

void Actor::AsyncSendRegstMsgToConsumer(std::function<bool(Regst*)> RegstPreProcess) {
  AsyncSendRegstMsgToConsumer(RegstPreProcess, [](int64_t) { return true; });
}

void Actor::AsyncSendRegstMsgToConsumer(std::function<bool(int64_t)> IsAllowedActor) {
  AsyncSendRegstMsgToConsumer([](Regst*) { return true; }, IsAllowedActor);
}

void Actor::AsyncSendRegstMsgToConsumer() {
  AsyncSendRegstMsgToConsumer([](Regst*) { return true; });
}

void Actor::AsyncSendEORDMsgToConsumers(int64_t regst_desc_id) {
  const RtRegstDesc* regst_desc = produced_regsts_.at(regst_desc_id).front()->regst_desc();
  device_ctx_->AddCallBack([regst_desc]() {
    for (int64_t consumer : regst_desc->consumers_actor_id()) {
      ActorMsg msg = ActorMsg::BuildEordMsg(consumer, regst_desc->regst_desc_id());
      Global<ActorMsgBus>::Get()->SendMsg(std::move(msg));
    }
  });
}

void Actor::AsyncSendEORDMsgForAllProducedRegstDesc() {
  for (const auto& pair : produced_regsts_) { AsyncSendEORDMsgToConsumers(pair.first); }
}

void Actor::AsyncSendRegstMsgToProducer(Regst* regst) {
  AsyncSendRegstMsgToProducer(regst, regst->producer_actor_id());
}

void Actor::AsyncSendRegstMsgToProducer(Regst* regst, int64_t producer) {
  AsyncSendMsg(ActorMsg::BuildRegstMsgToProducer(actor_id_, producer, regst));
}

Regst* Actor::GetCurWriteableRegst(int64_t regst_desc_id) {
  auto it = writeable_produced_regst_.find(regst_desc_id);
  if (it == writeable_produced_regst_.end()) { return nullptr; }
  if (it->second.empty()) { return nullptr; }
  return it->second.front();
}

Regst* Actor::GetCurWriteableRegst(const std::string& name) {
  return GetCurWriteableRegst(Name2SoleRegstDescId(name));
}

Regst* Actor::GetCurSoleWriteableRegst() {
  CHECK_EQ(writeable_produced_regst_.size(), 1);
  return writeable_produced_regst_.begin()->second.front();
}

std::pair<bool, std::vector<std::string>> Actor::GetNaiveConsumedRegstDescName() {
  return {false, {}};
}

Regst* Actor::GetNaiveCurReadable(int64_t regst_desc_id) {
  auto it = naive_readable_regst_.find(regst_desc_id);
  if (it != naive_readable_regst_.end() && it->second.empty() == false) {
    return it->second.front();
  } else {
    return nullptr;
  }
}

Regst* Actor::GetNaiveNextReadable(int64_t regst_desc_id) {
  auto it = naive_readable_regst_.find(regst_desc_id);
  if (it == naive_readable_regst_.end()) { return nullptr; }
  if (it->second.size() < 2) { return nullptr; }
  return it->second.at(1);
}

Regst* Actor::GetNaiveSoleCurReadable() {
  CHECK_EQ(naive_readable_regst_.size(), 1);
  return GetNaiveFirstCurReadable();
}

Regst* Actor::GetNaiveFirstCurReadable() {
  auto naive_readable_regst_it = naive_readable_regst_.begin();
  CHECK(naive_readable_regst_it != naive_readable_regst_.end());
  CHECK_EQ(naive_readable_regst_it->second.empty(), false);
  return naive_readable_regst_it->second.front();
}

Regst* Actor::GetSoleProducedRegst(int64_t regst_desc_id) {
  auto it = produced_regsts_.find(regst_desc_id);
  CHECK(it != produced_regsts_.end());
  CHECK_EQ(it->second.size(), 1);
  return it->second.front().get();
}

bool Actor::IsReadReady() {
  return naive_readable_regst_.size() == naive_readable_regst_cnt_ && IsCustomizedReadReady();
}

int Actor::TryUpdtStateAsProducedRegst(Regst* regst) {
  auto reading_cnt_it = produced_regst2reading_cnt_.find(regst);
  if (reading_cnt_it == produced_regst2reading_cnt_.end()) { return -1; }
  CHECK(produced_regsts_.find(regst->regst_desc_id()) != produced_regsts_.end());
  CHECK_GE(reading_cnt_it->second, 1);
  reading_cnt_it->second -= 1;
  total_reading_cnt_ -= 1;
  if (reading_cnt_it->second != 0) { return 0; }
  auto writeable_it = writeable_produced_regst_.find(regst->regst_desc_id());
  if (writeable_it == writeable_produced_regst_.end()) { return 0; }
  if (writeable_it->second.empty()) { writeable_produced_regst_desc_cnt_ += 1; }
  writeable_it->second.push_back(regst);
  return 0;
}

void Actor::TakeOverNaiveConsumed(const PbMap<std::string, RegstDescIdSet>& consumed_ids) {
  std::pair<bool, std::vector<std::string>> isall_or_names = GetNaiveConsumedRegstDescName();
  if (isall_or_names.first) {
    for (const auto& pair : consumed_ids) { AddNaiveConsumed(pair.second); }
  } else {
    for (const std::string& name : isall_or_names.second) {
      auto it = consumed_ids.find(name);
      if (it != consumed_ids.end()) { AddNaiveConsumed(it->second); }
    }
  }
}

void Actor::AddNaiveConsumed(const RegstDescIdSet& regst_desc_ids) {
  for (int64_t regst_desc_id : regst_desc_ids.regst_desc_id()) {
    naive_readable_regst_[regst_desc_id] = {};
  }
}

void Actor::AsyncSendMsg(const ActorMsg& msg) {
  std::function<void()> callback = [msg]() { Global<ActorMsgBus>::Get()->SendMsg(msg); };
  if (GetGlobalWorkStreamId()
      == Global<IDMgr>::Get()->GlobalWorkStreamId4ActorId(msg.dst_actor_id())) {
    callback();
  } else {
    device_ctx_->AddCallBack(callback);
  }
}

int64_t Actor::GetGlobalWorkStreamId() const {
  return Global<IDMgr>::Get()->GlobalWorkStreamId4ActorId(actor_id_);
}

int64_t Actor::GetLocalWorkStreamId() const {
  return Global<IDMgr>::Get()->LocalWorkStreamId4ActorId(actor_id_);
}

std::unique_ptr<Actor> NewActor(const TaskProto& task_proto, const ThreadCtx& thread_ctx) {
  Actor* rptr = NewObj<Actor>(task_proto.task_type());
  rptr->Init(task_proto, thread_ctx);
  return std::unique_ptr<Actor>(rptr);
}

}  // namespace oneflow<|MERGE_RESOLUTION|>--- conflicted
+++ resolved
@@ -70,12 +70,6 @@
   naive_readable_regst_cnt_ = 0;
   is_naive_readable_eord_ = false;
   TakeOverNaiveConsumed(task_proto.consumed_regst_desc_id());
-<<<<<<< HEAD
-  InitDeviceCtx(thread_ctx);
-=======
-  last_act_start_time_ = -1.0;
-  act_interval_acc_ = 0.0;
->>>>>>> bef6513a
   VirtualActorInit(task_proto);
 }
 
