#include "oneflow/core/actor/actor.h"
#include "oneflow/core/thread/thread_manager.h"

namespace oneflow {

bool IsFirstRegstInPieceWithOrder(const Regst* regst, ColIdOrder order) {
  return (order == ColIdOrder::kAscending && regst->col_id() == 0)
         || (order == ColIdOrder::kDescending && regst->IsMaxCol());
}

bool IsLastRegstInPieceWithOrder(const Regst* regst, ColIdOrder order) {
  return (order == ColIdOrder::kAscending && regst->IsMaxCol())
         || (order == ColIdOrder::kDescending && regst->col_id() == 0);
}

bool NeedModelSave(int64_t model_version_id) {
  return model_version_id + 1 == Global<JobDesc>::Get()->TotalBatchNum()
         || (model_version_id + 1) % Global<JobDesc>::Get()->NumOfBatchesInSnapshot() == 0;
}

void Actor::Init(const TaskProto& task_proto, const ThreadCtx& thread_ctx) {
  TaskProto non_ctrl_task_proto = task_proto;
  actor_id_ = task_proto.task_id();
  act_id_ = -1;
  InitDeviceCtx(thread_ctx);
  if (task_proto.has_parallel_ctx()) {
    parallel_ctx_.reset(new ParallelContext(task_proto.parallel_ctx()));
  }
  for (const ExecNodeProto& node : task_proto.exec_sequence().exec_node()) {
    ExecKernel ek;
    ek.kernel = ConstructKernel(parallel_ctx(), node.kernel_conf(), device_ctx_.get());
    ek.bn_in_op2regst_desc_id = PbMap2HashMap(node.bn_in_op2regst_desc_id());
    exec_kernel_vec_.push_back(std::move(ek));
  }
  remaining_eord_cnt_ = 0;
  msg_handler_ = nullptr;
  eord_regst_desc_ids_.clear();
  // ctrl regst
  for (const auto& pair : task_proto.produced_regst_desc()) {
    if (pair.second.regst_desc_type().has_ctrl_regst_desc()) {
      non_ctrl_task_proto.mutable_produced_regst_desc()->erase(pair.first);
      Global<RegstMgr>::Get()->NewRegsts(pair.second, [this](Regst* regst) {
        produced_ctrl_regst_[regst->regst_desc_id()].emplace_back(regst);
      });

      int64_t regst_desc_id = pair.second.regst_desc_id();
      writeable_produced_ctrl_rs_.InsertRegstDescId(regst_desc_id);
      produced_ctrl_regst2expected_act_id_[regst_desc_id] = act_id_;
<<<<<<< HEAD
    }
  }
  writeable_produced_ctrl_rs_.InitedDone();
  for (const auto& pair : produced_ctrl_regst_) {
    for (const auto& regst : pair.second) {
      CHECK_EQ(0, writeable_produced_ctrl_rs_.TryPushBackRegst(regst.get()));
      produced_ctrl_regst2reading_cnt_[regst.get()] = 0;
    }
  }
=======
    }
  }
  writeable_produced_ctrl_rs_.InitedDone();
  for (const auto& pair : produced_ctrl_regst_) {
    for (const auto& regst : pair.second) {
      CHECK_EQ(0, writeable_produced_ctrl_rs_.TryPushBackRegst(regst.get()));
      produced_ctrl_regst2reading_cnt_[regst.get()] = 0;
    }
  }
>>>>>>> 592227a1

  for (const auto& pair : task_proto.consumed_regst_desc_id()) {
    if (pair.first == "in_ctrl") {
      non_ctrl_task_proto.mutable_consumed_regst_desc_id()->erase(pair.first);
      for (int64_t regst_desc_id : pair.second.regst_desc_id()) {
        consumed_ctrl_rs_.InsertRegstDescId(regst_desc_id);
      }
      remaining_eord_cnt_ += pair.second.regst_desc_id_size();
    }
  }
  consumed_ctrl_rs_.InitedDone();

  // non ctrl regst
  for (const auto& pair : non_ctrl_task_proto.produced_regst_desc()) {
    Global<RegstMgr>::Get()->NewRegsts(pair.second, [this](Regst* regst) {
      produced_data_regsts_[regst->regst_desc_id()].emplace_back(regst);
    });
    int64_t regst_desc_id = pair.second.regst_desc_id();
    CHECK(name2regst_desc_id_.insert({pair.first, {regst_desc_id}}).second);
<<<<<<< HEAD
    produced_data_regst2expected_act_id_[regst_desc_id] = act_id_;
  }
  for (const auto& pair : produced_data_regsts_) {
    for (const auto& regst : pair.second) { produced_data_regst2reading_cnt_[regst.get()] = 0; }
=======
    writeable_produced_data_rs_.InsertRegstDescId(regst_desc_id);
    produced_data_regst2expected_act_id_[regst_desc_id] = act_id_;
  }
  writeable_produced_data_rs_.InitedDone();
  for (const auto& pair : produced_data_regsts_) {
    for (const auto& regst : pair.second) {
      CHECK_EQ(0, writeable_produced_data_rs_.TryPushBackRegst(regst.get()));
      produced_data_regst2reading_cnt_[regst.get()] = 0;
    }
>>>>>>> 592227a1
  }

  for (const auto& pair : non_ctrl_task_proto.consumed_regst_desc_id()) {
    CHECK(name2regst_desc_id_.find(pair.first) == name2regst_desc_id_.end());
    std::vector<int64_t>& regst_desc_id_vec = name2regst_desc_id_[pair.first];
    for (int64_t regst_desc_id : pair.second.regst_desc_id()) {
      regst_desc_id_vec.push_back(regst_desc_id);
    }
    remaining_eord_cnt_ += pair.second.regst_desc_id_size();
  }

<<<<<<< HEAD
=======
  actual_writeable_produced_data_regst_desc_num_ =
      writeable_produced_data_rs_.total_regst_desc_cnt();
>>>>>>> 592227a1
  total_reading_data_cnt_ = 0;
  total_reading_ctrl_cnt_ = 0;
  is_naive_consumed_data_eord_ = false;
  is_consumed_ctrl_eord_ = false;
  TakeOverNaiveConsumed(non_ctrl_task_proto.consumed_regst_desc_id());
  TakeOverNaiveProduced(non_ctrl_task_proto.produced_regst_desc());
  VirtualActorInit(non_ctrl_task_proto);
}

void Actor::TakeOverNaiveConsumed(const PbMap<std::string, RegstDescIdSet>& consumed_ids) {
  std::pair<bool, std::vector<std::string>> isall_or_names = GetNaiveConsumedRegstDescName();
  if (isall_or_names.first) {
    for (const auto& pair : consumed_ids) { AddNaiveConsumed(pair.second); }
  } else {
    for (const std::string& name : isall_or_names.second) {
      auto it = consumed_ids.find(name);
      if (it != consumed_ids.end()) { AddNaiveConsumed(it->second); }
    }
  }
  naive_consumed_data_rs_.InitedDone();
}

void Actor::AddNaiveConsumed(const RegstDescIdSet& regst_desc_ids) {
  for (int64_t regst_desc_id : regst_desc_ids.regst_desc_id()) {
    naive_consumed_data_rs_.InsertRegstDescId(regst_desc_id);
  }
}

void Actor::TakeOverNaiveProduced(const PbMap<std::string, RegstDescProto>& produced_ids) {
  std::pair<bool, std::vector<std::string>> isall_or_names = GetNaiveProducedRegstDescName();
  if (isall_or_names.first) {
    for (const auto& pair : produced_ids) {
      naive_produced_data_rs_.InsertRegstDescId(pair.second.regst_desc_id());
    }
  } else {
    for (const std::string& name : isall_or_names.second) {
      auto it = produced_ids.find(name);
      if (it == produced_ids.end()) { continue; }
      naive_produced_data_rs_.InsertRegstDescId(it->second.regst_desc_id());
    }
  }
  naive_produced_data_rs_.InitedDone();

  for (const auto& pair : produced_data_regsts_) {
    if (naive_produced_data_rs_.HasRegstDescId(pair.first) == false) { continue; }
    for (const auto& regst : pair.second) {
      CHECK_EQ(0, naive_produced_data_rs_.TryPushBackRegst(regst.get()));
    }
  }
}

DeviceType Actor::GetDeviceType() const {
  return Global<IDMgr>::Get()->GetDeviceTypeFromActorId(actor_id_);
}

int64_t Actor::Name2SoleRegstDescId(const std::string& name) const {
  auto find_it = name2regst_desc_id_.find(name);
  if (find_it != name2regst_desc_id_.end()) {
    CHECK_EQ(find_it->second.size(), 1);
    return find_it->second.front();
  }
  return -1;
}

const std::vector<int64_t>& Actor::Name2RegstDescId(const std::string& name) const {
  return name2regst_desc_id_.at(name);
}

int64_t Actor::ReadingCnt4ProducedRegst(Regst* regst) const {
  return produced_data_regst2reading_cnt_.at(regst);
}

void Actor::IncreaseReadingCnt4ProducedRegst(Regst* regst, int64_t val) {
  produced_data_regst2reading_cnt_.at(regst) += val;
}

void Actor::InitDeviceCtx(const ThreadCtx& thread_ctx) {
  switch (GetDeviceType()) {
    case DeviceType::kCPU: {
      CHECK_EQ(GetLocalWorkStreamId(), 0);
      device_ctx_.reset(new CpuDeviceCtx());
      break;
    }
    case DeviceType::kGPU: {
      CudaStreamHandle* cuda_handle = nullptr;
      CHECK_EQ(GetLocalWorkStreamId(), 0);
      cuda_handle = thread_ctx.g_cuda_stream.get();
      device_ctx_.reset(new CudaDeviceCtx(cuda_handle));
      break;
    }
    default: { UNIMPLEMENTED(); }
  }
}

KernelCtx Actor::GenDefaultKernelCtx() const {
  KernelCtx ctx;
  ctx.device_ctx = device_ctx_.get();
  return ctx;
}

void Actor::SetReadableRegstInfo(const Regst* regst, ReadableRegstInfo* info) const {
  info->set_regst_desc_id(regst->regst_desc_id());
  info->set_act_id(regst->act_id());
}

void Actor::ForEachCurNaiveReadableRegst(std::function<void(const Regst*)> func) const {
  naive_consumed_data_rs_.ForEachFrontRegst(func);
}

void Actor::ForEachCurConsumedCtrlRegst(std::function<void(const Regst*)> func) const {
  consumed_ctrl_rs_.ForEachFrontRegst(func);
}

int Actor::HandlerNormal(const ActorMsg& msg) {
  if (msg.msg_type() == ActorMsgType::kEordMsg) {
    remaining_eord_cnt_ -= 1;
    CHECK(eord_regst_desc_ids_.insert(msg.eord_regst_desc_id()).second);
    if (naive_consumed_data_rs_.HasRegstDescId(msg.eord_regst_desc_id())) {
      is_naive_consumed_data_eord_ = true;
    } else if (consumed_ctrl_rs_.HasRegstDescId(msg.eord_regst_desc_id())) {
      is_consumed_ctrl_eord_ = true;
    } else {
      NormalProcessCustomizedEordMsg(msg);
    }
  } else if (msg.msg_type() == ActorMsgType::kRegstMsg) {
    if (ProcessWriteableCtrlRegstMsg(msg) == 0 || ProcessReadableCtrlRegstMsg(msg) == 0) {
      // do nothing
    } else if (msg.SrcMachineId() == Global<MachineCtx>::Get()->this_machine_id()) {
      Regst* regst = msg.regst();
      if (naive_consumed_data_rs_.HasRegstDescId(regst->regst_desc_id())) {
        CHECK_EQ(0, naive_consumed_data_rs_.TryPushBackRegst(regst));
        NormalProcessNaiveReadableRegstMsg(
            naive_consumed_data_rs_.RegstDeq4RegstDescId(regst->regst_desc_id()));
      } else if (TryUpdtStateAsProducedRegst(regst) == 0) {
        // do nothing
      } else {
        NormalProcessCustomizedReadableRegstMsg(msg);
      }
    } else {
      if (NormalTryProcessReadableMsgFromOtherMachine(msg) == false) {
        CHECK_EQ(TryUpdtStateAsProducedRegst(msg.regst()), 0);
      }
    }
    ActUntilFail();
  } else if (msg.msg_type() == ActorMsgType::kCmdMsg) {
    CHECK_EQ(msg.actor_cmd(), ActorCmd::kStart);
    ActUntilFail();
  } else {
    UNIMPLEMENTED();
  }
  // TODO: refactor code below for potential bugs
  if (((is_naive_consumed_data_eord_ && naive_consumed_data_rs_.available_regst_desc_cnt() == 0)
       || IsCustomizedReadAlwaysUnReadyFromNow())
      && ((is_consumed_ctrl_eord_ && consumed_ctrl_rs_.available_regst_desc_cnt() == 0)
          || consumed_ctrl_rs_.total_regst_desc_cnt() == 0)) {
    CHECK_EQ(naive_consumed_data_rs_.available_regst_desc_cnt(), 0);
    CHECK_EQ(consumed_ctrl_rs_.available_regst_desc_cnt(), 0);
    AsyncReturnAllCustomizedReadableRegst();
    AsyncSendEORDMsgForAllProducedRegstDesc();
    AsyncSendEORDMsgForAllProducedCtrlRegstDesc();
    if (remaining_eord_cnt_ == 0 && total_reading_data_cnt_ == 0 && total_reading_ctrl_cnt_ == 0) {
      OF_SET_MSG_HANDLER(nullptr);
      return 1;
    } else {
      OF_SET_MSG_HANDLER(&Actor::HandlerZombie);
      return 0;
    }
  }
  return 0;
}

int Actor::HandlerZombie(const ActorMsg& msg) {
  if (msg.msg_type() == ActorMsgType::kEordMsg) {
    CHECK_GE(remaining_eord_cnt_, 1);
    remaining_eord_cnt_ -= 1;
  } else if (msg.msg_type() == ActorMsgType::kRegstMsg) {
    if (ProcessWriteableCtrlRegstMsg(msg) != 0) {
      if (TryUpdtStateAsProducedRegst(msg.regst()) != 0) {
        AsyncSendRegstMsgToProducer(msg.regst());
      }
    }
  } else {
    UNIMPLEMENTED();
  }
  if (remaining_eord_cnt_ == 0 && total_reading_data_cnt_ == 0 && total_reading_ctrl_cnt_ == 0) {
    msg_handler_ = nullptr;
    return 1;
  }
  return 0;
}

void Actor::TryLogActEvent(const std::function<void()>& DoAct) const {
  if (Global<RuntimeCtx>::Get()->is_experiment_phase() || NeedCollectActEvent()) {
    auto act_event = std::make_shared<ActEvent>();
    act_event->set_is_experiment_phase(Global<RuntimeCtx>::Get()->is_experiment_phase());
    act_event->set_actor_id(actor_id());
    act_event->set_work_stream_id(GetGlobalWorkStreamId());
    act_event->set_act_id(act_id_);
    act_event->set_ready_time(GetCurTime());
    ForEachCurNaiveReadableRegst([&](const Regst* readable_regst) {
      ReadableRegstInfo* info = act_event->add_readable_regst_infos();
      Actor::SetReadableRegstInfo(readable_regst, info);
    });
    ForEachCurCustomizedReadableRegst([&](const Regst* readable_regst) {
      ReadableRegstInfo* info = act_event->add_readable_regst_infos();
      SetReadableRegstInfo(readable_regst, info);
    });
    ForEachCurConsumedCtrlRegst([&](const Regst* consumed_ctrl_regst) {
      ReadableRegstInfo* info = act_event->add_readable_regst_infos();
      Actor::SetReadableRegstInfo(consumed_ctrl_regst, info);
    });
    device_ctx_->AddCallBack([act_event]() { act_event->set_start_time(GetCurTime()); });

    DoAct();

    device_ctx_->AddCallBack([act_event]() {
      act_event->set_stop_time(GetCurTime());
      // The stream poller thread is not allowed to perform blocking RPC call. Hence, the
      // RPC call is forwarded to the thread pool and will be executed there.
      Global<ThreadMgr>::Get()->compute_thread_pool()->AddWork(
          [act_event]() { Global<CtrlClient>::Get()->PushActEvent(*act_event); });
    });
  } else {
    DoAct();
  }
}

void Actor::ActUntilFail() {
  while (IsReadReady() && IsWriteReady() && IsCtrlReady()) {
    act_id_ += 1;
    std::function<bool(Regst*)> IsNaiveAllowedReturnToProducer = [](Regst*) { return true; };
    TryLogActEvent([&] { Act(&IsNaiveAllowedReturnToProducer); });
<<<<<<< HEAD
    AsyncSendCtrlRegstMsg();
=======
    AsyncSendCtrlRegstMsgToProducer();
    AsyncSendCtrlRegstMsgToConsumer();
>>>>>>> 592227a1

    std::vector<int64_t> regst_desc_ids;
    naive_consumed_data_rs_.ForEachRegstDeq([&](const std::deque<Regst*>& reg_deq) {
      CHECK(reg_deq.empty() == false);
      if (IsNaiveAllowedReturnToProducer(reg_deq.front()) == false) { return; }
      AsyncSendRegstMsgToProducer(reg_deq.front());
      regst_desc_ids.push_back(reg_deq.front()->regst_desc_id());
    });
    for (int64_t regst_desc_id : regst_desc_ids) {
      CHECK_EQ(0, naive_consumed_data_rs_.TryPopFrontRegst(regst_desc_id));
    }
  }
}

bool Actor::IsReadReady() {
  return naive_consumed_data_rs_.IsCurSlotReady() && IsCustomizedReadReady();
}

bool Actor::IsWriteReady() {
<<<<<<< HEAD
  return naive_produced_data_rs_.IsCurSlotReady() && IsCustomizedWriteReady();
}

bool Actor::IsCtrlReady() {
  return writeable_produced_ctrl_rs_.IsCurSlotReady() && consumed_ctrl_rs_.IsCurSlotReady();
=======
  return writeable_produced_data_rs_.available_regst_desc_cnt()
         == actual_writeable_produced_data_regst_desc_num_;
>>>>>>> 592227a1
}

void Actor::AsyncLaunchKernel(const KernelCtx& kernel_ctx,
                              std::function<Regst*(int64_t)> Regst4RegstDescId) {
  for (const ExecKernel& ek : exec_kernel_vec_) {
    ek.kernel->Launch(kernel_ctx, [&](const std::string& bn_in_op) -> Blob* {
      auto regst_desc_id_it = ek.bn_in_op2regst_desc_id.find(bn_in_op);
      if (regst_desc_id_it == ek.bn_in_op2regst_desc_id.end()) { return nullptr; }
      Regst* regst = GetNaiveCurWriteable(regst_desc_id_it->second);
      if (regst == nullptr) { regst = GetNaiveCurReadable(regst_desc_id_it->second); }
      if (regst == nullptr) { regst = Regst4RegstDescId(regst_desc_id_it->second); }
      const LogicalBlobId& lbi = ek.kernel->BnInOp2Lbi(bn_in_op);
      return regst->GetBlobByLbi(lbi);
    });
  }
}

void Actor::AsyncLaunchKernel(const KernelCtx& kernel_ctx) {
  AsyncLaunchKernel(kernel_ctx, [](int64_t) -> Regst* {
    UNIMPLEMENTED();
    return nullptr;
  });
}

<<<<<<< HEAD
void Actor::AsyncSendNaiveProducedRegstMsgToConsumer(std::function<bool(Regst*)> RegstPreProcess,
                                                     std::function<bool(int64_t)> IsAllowedActor) {
  std::vector<int64_t> regst_desc_ids;
  naive_produced_data_rs_.ForEachRegstDeq([&](const std::deque<Regst*>& reg_deq) {
=======
void Actor::AsyncSendRegstMsgToConsumer(std::function<bool(Regst*)> RegstPreProcess,
                                        std::function<bool(int64_t)> IsAllowedActor) {
  std::vector<int64_t> regst_desc_ids;
  writeable_produced_data_rs_.ForEachRegstDeq([&](const std::deque<Regst*>& reg_deq) {
>>>>>>> 592227a1
    if (reg_deq.empty()) { return; }
    Regst* regst = reg_deq.front();
    if (RegstPreProcess(regst) == false) { return; }
    auto regst_reading_cnt_it = produced_data_regst2reading_cnt_.find(regst);
    CHECK_EQ(regst_reading_cnt_it->second, 0);
    regst->set_act_id(act_id_);

    for (int64_t consumer : regst->consumers_actor_id()) {
      if (!IsAllowedActor(consumer)) { continue; }
      total_reading_data_cnt_ += 1;
      regst_reading_cnt_it->second += 1;
      AsyncSendMsg(ActorMsg::BuildRegstMsgToConsumer(actor_id_, consumer, regst));
    }
    if (regst->consumers_actor_id().empty() == false) {
      regst_desc_ids.push_back(regst->regst_desc_id());
    }
  });

  for (int64_t regst_desc_id : regst_desc_ids) {
<<<<<<< HEAD
    CHECK_EQ(0, naive_produced_data_rs_.TryPopFrontRegst(regst_desc_id));
=======
    CHECK_EQ(0, writeable_produced_data_rs_.TryPopFrontRegst(regst_desc_id));
>>>>>>> 592227a1
  }
}

void Actor::AsyncSendNaiveProducedRegstMsgToConsumer(std::function<bool(Regst*)> RegstPreProcess) {
  AsyncSendNaiveProducedRegstMsgToConsumer(RegstPreProcess, [](int64_t) { return true; });
}

void Actor::AsyncSendNaiveProducedRegstMsgToConsumer(std::function<bool(int64_t)> IsAllowedActor) {
  AsyncSendNaiveProducedRegstMsgToConsumer([](Regst*) { return true; }, IsAllowedActor);
}

void Actor::AsyncSendNaiveProducedRegstMsgToConsumer() {
  AsyncSendNaiveProducedRegstMsgToConsumer([](Regst*) { return true; });
}

void Actor::AsyncSendEORDMsgToConsumers(int64_t regst_desc_id) {
  const RtRegstDesc* regst_desc = produced_data_regsts_.at(regst_desc_id).front()->regst_desc();
  device_ctx_->AddCallBack([regst_desc]() {
    for (int64_t consumer : regst_desc->consumers_actor_id()) {
      ActorMsg msg = ActorMsg::BuildEordMsg(consumer, regst_desc->regst_desc_id());
      Global<ActorMsgBus>::Get()->SendMsg(std::move(msg));
    }
  });
}

void Actor::AsyncSendEORDMsgForAllProducedRegstDesc() {
  for (const auto& pair : produced_data_regsts_) { AsyncSendEORDMsgToConsumers(pair.first); }
}

void Actor::AsyncSendRegstMsgToProducer(Regst* regst) {
  AsyncSendRegstMsgToProducer(regst, regst->producer_actor_id());
}

void Actor::AsyncSendRegstMsgToProducer(Regst* regst, int64_t producer) {
  AsyncSendMsg(ActorMsg::BuildRegstMsgToProducer(actor_id_, producer, regst));
}

<<<<<<< HEAD
=======
Regst* Actor::GetCurWriteableRegst(int64_t regst_desc_id) {
  return writeable_produced_data_rs_.Front(regst_desc_id);
}

Regst* Actor::GetCurWriteableRegst(const std::string& name) {
  return GetCurWriteableRegst(Name2SoleRegstDescId(name));
}

Regst* Actor::GetCurSoleWriteableRegst() { return writeable_produced_data_rs_.SoleFront(); }

>>>>>>> 592227a1
Regst* Actor::GetSoleProducedRegst(int64_t regst_desc_id) {
  auto it = produced_data_regsts_.find(regst_desc_id);
  CHECK(it != produced_data_regsts_.end());
  CHECK_EQ(it->second.size(), 1);
  return it->second.front().get();
}

int64_t Actor::GetSoleProducedDataRegstDescId() const {
  CHECK_EQ(produced_data_regsts_.size(), 1);
  return produced_data_regsts_.begin()->first;
}

<<<<<<< HEAD
=======
bool Actor::IsReadReady() {
  return naive_consumed_data_rs_.IsCurSlotReady() && IsCustomizedReadReady();
}

bool Actor::IsCtrlReady() {
  return writeable_produced_ctrl_rs_.IsCurSlotReady() && consumed_ctrl_rs_.IsCurSlotReady();
}

>>>>>>> 592227a1
int Actor::ProcessWriteableCtrlRegstMsg(const ActorMsg& msg) {
  Regst* regst = msg.regst();
  auto reading_cnt_it = produced_ctrl_regst2reading_cnt_.find(regst);
  if (reading_cnt_it == produced_ctrl_regst2reading_cnt_.end()) { return -1; }
  CHECK(produced_ctrl_regst_.find(regst->regst_desc_id()) != produced_ctrl_regst_.end());
  CHECK_GE(reading_cnt_it->second, 1);
  reading_cnt_it->second -= 1;
  total_reading_ctrl_cnt_ -= 1;
  if (reading_cnt_it->second != 0) { return 0; }

  CHECK_EQ(0, writeable_produced_ctrl_rs_.TryPushBackRegst(regst));

  int64_t& expected_act_id = produced_ctrl_regst2expected_act_id_[regst->regst_desc_id()];
  if (expected_act_id >= 0 && CheckOutputActId(regst->regst_desc_id())) {
    CHECK_EQ(regst->act_id(), expected_act_id);
  }
  expected_act_id = regst->act_id() + ActNumForEachOutput(regst->regst_desc_id());
  return 0;
}

int Actor::ProcessReadableCtrlRegstMsg(const ActorMsg& msg) {
<<<<<<< HEAD
  return consumed_ctrl_rs_.TryPushBackRegst(msg.regst());
}

void Actor::AsyncSendCtrlRegstMsg() {
  std::vector<int64_t> regst_desc_ids;
  consumed_ctrl_rs_.ForEachRegstDeq([&](const std::deque<Regst*>& reg_deq) {
=======
  if (consumed_ctrl_rs_.HasRegstDescId(msg.regst_desc_id())) {
    CHECK_EQ(0, consumed_ctrl_rs_.TryPushBackRegst(msg.regst()));
    return 0;
  } else {
    return -1;
  }
}

void Actor::AsyncSendCtrlRegstMsgToProducer() {
  auto IsChosenRegstDescId = [&](int64_t regst_desc_id) {
    return ConsumedCtrlRegstValid(regst_desc_id);
  };
  std::vector<int64_t> regst_desc_ids;
  consumed_ctrl_rs_.ForChosenRegstDeq(IsChosenRegstDescId, [&](const std::deque<Regst*>& reg_deq) {
>>>>>>> 592227a1
    CHECK(reg_deq.empty() == false);
    int32_t returned_regst_num =
        reg_deq.front()->regst_desc()->regst_desc_type().ctrl_regst_desc().returned_regst_num();
    CHECK_GE(returned_regst_num, 1);
    CHECK_GE(reg_deq.size(), returned_regst_num);

<<<<<<< HEAD
    while (returned_regst_num--) {
      Regst* regst = reg_deq.front();
=======
    for (size_t i = 0; i < returned_regst_num; ++i) {
      Regst* regst = reg_deq.at(i);
>>>>>>> 592227a1
      AsyncSendMsg(ActorMsg::BuildRegstMsgToProducer(actor_id_, regst->producer_actor_id(), regst));
      regst_desc_ids.push_back(regst->regst_desc_id());
    }
  });
  for (int64_t regst_desc_id : regst_desc_ids) {
    CHECK_EQ(0, consumed_ctrl_rs_.TryPopFrontRegst(regst_desc_id));
  }
<<<<<<< HEAD

  regst_desc_ids.clear();
  writeable_produced_ctrl_rs_.ForEachRegstDeq([&](const std::deque<Regst*>& reg_deq) {
    CHECK(reg_deq.empty() == false);
    Regst* regst = reg_deq.front();
    regst->set_act_id(act_id_);
    auto regst_reading_cnt_it = produced_ctrl_regst2reading_cnt_.find(regst);
    CHECK_EQ(regst_reading_cnt_it->second, 0);
    for (int64_t consumer : regst->consumers_actor_id()) {
      AsyncSendMsg(ActorMsg::BuildRegstMsgToConsumer(actor_id_, consumer, regst));
      ++total_reading_ctrl_cnt_;
      regst_reading_cnt_it->second += 1;
    }
    regst_desc_ids.push_back(regst->regst_desc_id());
  });
=======
}

void Actor::AsyncSendCtrlRegstMsgToConsumer() {
  auto IsChosenRegstDescId = [&](int64_t regst_desc_id) {
    return ProducedCtrlRegstValid(regst_desc_id);
  };
  std::vector<int64_t> regst_desc_ids;
  writeable_produced_ctrl_rs_.ForChosenRegstDeq(
      IsChosenRegstDescId, [&](const std::deque<Regst*>& reg_deq) {
        CHECK(reg_deq.empty() == false);
        Regst* regst = reg_deq.front();
        regst->set_act_id(act_id_);
        auto regst_reading_cnt_it = produced_ctrl_regst2reading_cnt_.find(regst);
        CHECK_EQ(regst_reading_cnt_it->second, 0);
        for (int64_t consumer : regst->consumers_actor_id()) {
          AsyncSendMsg(ActorMsg::BuildRegstMsgToConsumer(actor_id_, consumer, regst));
          ++total_reading_ctrl_cnt_;
          regst_reading_cnt_it->second += 1;
        }
        regst_desc_ids.push_back(regst->regst_desc_id());
      });
>>>>>>> 592227a1
  for (int64_t regst_desc_id : regst_desc_ids) {
    CHECK_EQ(0, writeable_produced_ctrl_rs_.TryPopFrontRegst(regst_desc_id));
  }
}

void Actor::AsyncSendEORDMsgForAllProducedCtrlRegstDesc() {
  for (auto& pair : produced_ctrl_regst_) {
    CHECK(!pair.second.empty());
    const RtRegstDesc* regst_desc = pair.second.front()->regst_desc();
    device_ctx_->AddCallBack([regst_desc]() {
      for (int64_t consumer : regst_desc->consumers_actor_id()) {
        Global<ActorMsgBus>::Get()->SendMsg(
            ActorMsg::BuildEordMsg(consumer, regst_desc->regst_desc_id()));
      }
    });
  }
}

int Actor::TryUpdtStateAsProducedRegst(Regst* regst) {
  auto reading_cnt_it = produced_data_regst2reading_cnt_.find(regst);
  if (reading_cnt_it == produced_data_regst2reading_cnt_.end()) { return -1; }
  CHECK(produced_data_regsts_.find(regst->regst_desc_id()) != produced_data_regsts_.end());
  CHECK_GE(reading_cnt_it->second, 1);
  reading_cnt_it->second -= 1;
  total_reading_data_cnt_ -= 1;
  if (reading_cnt_it->second != 0) { return 0; }

<<<<<<< HEAD
  if (naive_produced_data_rs_.TryPushBackRegst(regst) != 0) {
    UpdtStateAsCustomizedProducedRegst(regst);
  }
=======
  CHECK_EQ(0, writeable_produced_data_rs_.TryPushBackRegst(regst));
>>>>>>> 592227a1

  int64_t& expected_act_id = produced_data_regst2expected_act_id_[regst->regst_desc_id()];
  if (expected_act_id >= 0 && CheckOutputActId(regst->regst_desc_id())) {
    CHECK_EQ(regst->act_id(), expected_act_id);
  }
  expected_act_id = regst->act_id() + ActNumForEachOutput(regst->regst_desc_id());
  return 0;
}

<<<<<<< HEAD
=======
void Actor::TakeOverNaiveConsumed(const PbMap<std::string, RegstDescIdSet>& consumed_ids) {
  std::pair<bool, std::vector<std::string>> isall_or_names = GetNaiveConsumedRegstDescName();
  if (isall_or_names.first) {
    for (const auto& pair : consumed_ids) { AddNaiveConsumed(pair.second); }
  } else {
    for (const std::string& name : isall_or_names.second) {
      auto it = consumed_ids.find(name);
      if (it != consumed_ids.end()) { AddNaiveConsumed(it->second); }
    }
  }
  naive_consumed_data_rs_.InitedDone();
}

void Actor::AddNaiveConsumed(const RegstDescIdSet& regst_desc_ids) {
  for (int64_t regst_desc_id : regst_desc_ids.regst_desc_id()) {
    naive_consumed_data_rs_.InsertRegstDescId(regst_desc_id);
  }
}

>>>>>>> 592227a1
void Actor::AsyncSendMsg(const ActorMsg& msg) {
  std::function<void()> callback = [msg]() { Global<ActorMsgBus>::Get()->SendMsg(msg); };
  if (GetGlobalWorkStreamId()
      == Global<IDMgr>::Get()->GlobalWorkStreamId4ActorId(msg.dst_actor_id())) {
    callback();
  } else {
    device_ctx_->AddCallBack(callback);
  }
}

int64_t Actor::GetGlobalWorkStreamId() const {
  return Global<IDMgr>::Get()->GlobalWorkStreamId4ActorId(actor_id_);
}

int64_t Actor::GetLocalWorkStreamId() const {
  return Global<IDMgr>::Get()->LocalWorkStreamId4ActorId(actor_id_);
}

std::unique_ptr<Actor> NewActor(const TaskProto& task_proto, const ThreadCtx& thread_ctx) {
  Actor* rptr = NewObj<Actor>(task_proto.task_type());
  rptr->Init(task_proto, thread_ctx);
  return std::unique_ptr<Actor>(rptr);
}

}  // namespace oneflow<|MERGE_RESOLUTION|>--- conflicted
+++ resolved
@@ -46,7 +46,6 @@
       int64_t regst_desc_id = pair.second.regst_desc_id();
       writeable_produced_ctrl_rs_.InsertRegstDescId(regst_desc_id);
       produced_ctrl_regst2expected_act_id_[regst_desc_id] = act_id_;
-<<<<<<< HEAD
     }
   }
   writeable_produced_ctrl_rs_.InitedDone();
@@ -56,17 +55,6 @@
       produced_ctrl_regst2reading_cnt_[regst.get()] = 0;
     }
   }
-=======
-    }
-  }
-  writeable_produced_ctrl_rs_.InitedDone();
-  for (const auto& pair : produced_ctrl_regst_) {
-    for (const auto& regst : pair.second) {
-      CHECK_EQ(0, writeable_produced_ctrl_rs_.TryPushBackRegst(regst.get()));
-      produced_ctrl_regst2reading_cnt_[regst.get()] = 0;
-    }
-  }
->>>>>>> 592227a1
 
   for (const auto& pair : task_proto.consumed_regst_desc_id()) {
     if (pair.first == "in_ctrl") {
@@ -86,22 +74,10 @@
     });
     int64_t regst_desc_id = pair.second.regst_desc_id();
     CHECK(name2regst_desc_id_.insert({pair.first, {regst_desc_id}}).second);
-<<<<<<< HEAD
     produced_data_regst2expected_act_id_[regst_desc_id] = act_id_;
   }
   for (const auto& pair : produced_data_regsts_) {
     for (const auto& regst : pair.second) { produced_data_regst2reading_cnt_[regst.get()] = 0; }
-=======
-    writeable_produced_data_rs_.InsertRegstDescId(regst_desc_id);
-    produced_data_regst2expected_act_id_[regst_desc_id] = act_id_;
-  }
-  writeable_produced_data_rs_.InitedDone();
-  for (const auto& pair : produced_data_regsts_) {
-    for (const auto& regst : pair.second) {
-      CHECK_EQ(0, writeable_produced_data_rs_.TryPushBackRegst(regst.get()));
-      produced_data_regst2reading_cnt_[regst.get()] = 0;
-    }
->>>>>>> 592227a1
   }
 
   for (const auto& pair : non_ctrl_task_proto.consumed_regst_desc_id()) {
@@ -113,11 +89,6 @@
     remaining_eord_cnt_ += pair.second.regst_desc_id_size();
   }
 
-<<<<<<< HEAD
-=======
-  actual_writeable_produced_data_regst_desc_num_ =
-      writeable_produced_data_rs_.total_regst_desc_cnt();
->>>>>>> 592227a1
   total_reading_data_cnt_ = 0;
   total_reading_ctrl_cnt_ = 0;
   is_naive_consumed_data_eord_ = false;
@@ -350,12 +321,8 @@
     act_id_ += 1;
     std::function<bool(Regst*)> IsNaiveAllowedReturnToProducer = [](Regst*) { return true; };
     TryLogActEvent([&] { Act(&IsNaiveAllowedReturnToProducer); });
-<<<<<<< HEAD
-    AsyncSendCtrlRegstMsg();
-=======
     AsyncSendCtrlRegstMsgToProducer();
     AsyncSendCtrlRegstMsgToConsumer();
->>>>>>> 592227a1
 
     std::vector<int64_t> regst_desc_ids;
     naive_consumed_data_rs_.ForEachRegstDeq([&](const std::deque<Regst*>& reg_deq) {
@@ -375,16 +342,11 @@
 }
 
 bool Actor::IsWriteReady() {
-<<<<<<< HEAD
   return naive_produced_data_rs_.IsCurSlotReady() && IsCustomizedWriteReady();
 }
 
 bool Actor::IsCtrlReady() {
   return writeable_produced_ctrl_rs_.IsCurSlotReady() && consumed_ctrl_rs_.IsCurSlotReady();
-=======
-  return writeable_produced_data_rs_.available_regst_desc_cnt()
-         == actual_writeable_produced_data_regst_desc_num_;
->>>>>>> 592227a1
 }
 
 void Actor::AsyncLaunchKernel(const KernelCtx& kernel_ctx,
@@ -409,17 +371,10 @@
   });
 }
 
-<<<<<<< HEAD
 void Actor::AsyncSendNaiveProducedRegstMsgToConsumer(std::function<bool(Regst*)> RegstPreProcess,
                                                      std::function<bool(int64_t)> IsAllowedActor) {
   std::vector<int64_t> regst_desc_ids;
   naive_produced_data_rs_.ForEachRegstDeq([&](const std::deque<Regst*>& reg_deq) {
-=======
-void Actor::AsyncSendRegstMsgToConsumer(std::function<bool(Regst*)> RegstPreProcess,
-                                        std::function<bool(int64_t)> IsAllowedActor) {
-  std::vector<int64_t> regst_desc_ids;
-  writeable_produced_data_rs_.ForEachRegstDeq([&](const std::deque<Regst*>& reg_deq) {
->>>>>>> 592227a1
     if (reg_deq.empty()) { return; }
     Regst* regst = reg_deq.front();
     if (RegstPreProcess(regst) == false) { return; }
@@ -439,11 +394,7 @@
   });
 
   for (int64_t regst_desc_id : regst_desc_ids) {
-<<<<<<< HEAD
     CHECK_EQ(0, naive_produced_data_rs_.TryPopFrontRegst(regst_desc_id));
-=======
-    CHECK_EQ(0, writeable_produced_data_rs_.TryPopFrontRegst(regst_desc_id));
->>>>>>> 592227a1
   }
 }
 
@@ -481,19 +432,6 @@
   AsyncSendMsg(ActorMsg::BuildRegstMsgToProducer(actor_id_, producer, regst));
 }
 
-<<<<<<< HEAD
-=======
-Regst* Actor::GetCurWriteableRegst(int64_t regst_desc_id) {
-  return writeable_produced_data_rs_.Front(regst_desc_id);
-}
-
-Regst* Actor::GetCurWriteableRegst(const std::string& name) {
-  return GetCurWriteableRegst(Name2SoleRegstDescId(name));
-}
-
-Regst* Actor::GetCurSoleWriteableRegst() { return writeable_produced_data_rs_.SoleFront(); }
-
->>>>>>> 592227a1
 Regst* Actor::GetSoleProducedRegst(int64_t regst_desc_id) {
   auto it = produced_data_regsts_.find(regst_desc_id);
   CHECK(it != produced_data_regsts_.end());
@@ -506,17 +444,6 @@
   return produced_data_regsts_.begin()->first;
 }
 
-<<<<<<< HEAD
-=======
-bool Actor::IsReadReady() {
-  return naive_consumed_data_rs_.IsCurSlotReady() && IsCustomizedReadReady();
-}
-
-bool Actor::IsCtrlReady() {
-  return writeable_produced_ctrl_rs_.IsCurSlotReady() && consumed_ctrl_rs_.IsCurSlotReady();
-}
-
->>>>>>> 592227a1
 int Actor::ProcessWriteableCtrlRegstMsg(const ActorMsg& msg) {
   Regst* regst = msg.regst();
   auto reading_cnt_it = produced_ctrl_regst2reading_cnt_.find(regst);
@@ -538,14 +465,6 @@
 }
 
 int Actor::ProcessReadableCtrlRegstMsg(const ActorMsg& msg) {
-<<<<<<< HEAD
-  return consumed_ctrl_rs_.TryPushBackRegst(msg.regst());
-}
-
-void Actor::AsyncSendCtrlRegstMsg() {
-  std::vector<int64_t> regst_desc_ids;
-  consumed_ctrl_rs_.ForEachRegstDeq([&](const std::deque<Regst*>& reg_deq) {
-=======
   if (consumed_ctrl_rs_.HasRegstDescId(msg.regst_desc_id())) {
     CHECK_EQ(0, consumed_ctrl_rs_.TryPushBackRegst(msg.regst()));
     return 0;
@@ -560,20 +479,14 @@
   };
   std::vector<int64_t> regst_desc_ids;
   consumed_ctrl_rs_.ForChosenRegstDeq(IsChosenRegstDescId, [&](const std::deque<Regst*>& reg_deq) {
->>>>>>> 592227a1
     CHECK(reg_deq.empty() == false);
     int32_t returned_regst_num =
         reg_deq.front()->regst_desc()->regst_desc_type().ctrl_regst_desc().returned_regst_num();
     CHECK_GE(returned_regst_num, 1);
     CHECK_GE(reg_deq.size(), returned_regst_num);
 
-<<<<<<< HEAD
-    while (returned_regst_num--) {
-      Regst* regst = reg_deq.front();
-=======
     for (size_t i = 0; i < returned_regst_num; ++i) {
       Regst* regst = reg_deq.at(i);
->>>>>>> 592227a1
       AsyncSendMsg(ActorMsg::BuildRegstMsgToProducer(actor_id_, regst->producer_actor_id(), regst));
       regst_desc_ids.push_back(regst->regst_desc_id());
     }
@@ -581,23 +494,6 @@
   for (int64_t regst_desc_id : regst_desc_ids) {
     CHECK_EQ(0, consumed_ctrl_rs_.TryPopFrontRegst(regst_desc_id));
   }
-<<<<<<< HEAD
-
-  regst_desc_ids.clear();
-  writeable_produced_ctrl_rs_.ForEachRegstDeq([&](const std::deque<Regst*>& reg_deq) {
-    CHECK(reg_deq.empty() == false);
-    Regst* regst = reg_deq.front();
-    regst->set_act_id(act_id_);
-    auto regst_reading_cnt_it = produced_ctrl_regst2reading_cnt_.find(regst);
-    CHECK_EQ(regst_reading_cnt_it->second, 0);
-    for (int64_t consumer : regst->consumers_actor_id()) {
-      AsyncSendMsg(ActorMsg::BuildRegstMsgToConsumer(actor_id_, consumer, regst));
-      ++total_reading_ctrl_cnt_;
-      regst_reading_cnt_it->second += 1;
-    }
-    regst_desc_ids.push_back(regst->regst_desc_id());
-  });
-=======
 }
 
 void Actor::AsyncSendCtrlRegstMsgToConsumer() {
@@ -619,7 +515,6 @@
         }
         regst_desc_ids.push_back(regst->regst_desc_id());
       });
->>>>>>> 592227a1
   for (int64_t regst_desc_id : regst_desc_ids) {
     CHECK_EQ(0, writeable_produced_ctrl_rs_.TryPopFrontRegst(regst_desc_id));
   }
@@ -647,13 +542,9 @@
   total_reading_data_cnt_ -= 1;
   if (reading_cnt_it->second != 0) { return 0; }
 
-<<<<<<< HEAD
   if (naive_produced_data_rs_.TryPushBackRegst(regst) != 0) {
     UpdtStateAsCustomizedProducedRegst(regst);
   }
-=======
-  CHECK_EQ(0, writeable_produced_data_rs_.TryPushBackRegst(regst));
->>>>>>> 592227a1
 
   int64_t& expected_act_id = produced_data_regst2expected_act_id_[regst->regst_desc_id()];
   if (expected_act_id >= 0 && CheckOutputActId(regst->regst_desc_id())) {
@@ -663,28 +554,6 @@
   return 0;
 }
 
-<<<<<<< HEAD
-=======
-void Actor::TakeOverNaiveConsumed(const PbMap<std::string, RegstDescIdSet>& consumed_ids) {
-  std::pair<bool, std::vector<std::string>> isall_or_names = GetNaiveConsumedRegstDescName();
-  if (isall_or_names.first) {
-    for (const auto& pair : consumed_ids) { AddNaiveConsumed(pair.second); }
-  } else {
-    for (const std::string& name : isall_or_names.second) {
-      auto it = consumed_ids.find(name);
-      if (it != consumed_ids.end()) { AddNaiveConsumed(it->second); }
-    }
-  }
-  naive_consumed_data_rs_.InitedDone();
-}
-
-void Actor::AddNaiveConsumed(const RegstDescIdSet& regst_desc_ids) {
-  for (int64_t regst_desc_id : regst_desc_ids.regst_desc_id()) {
-    naive_consumed_data_rs_.InsertRegstDescId(regst_desc_id);
-  }
-}
-
->>>>>>> 592227a1
 void Actor::AsyncSendMsg(const ActorMsg& msg) {
   std::function<void()> callback = [msg]() { Global<ActorMsgBus>::Get()->SendMsg(msg); };
   if (GetGlobalWorkStreamId()
