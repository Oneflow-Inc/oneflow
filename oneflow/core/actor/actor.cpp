#include "oneflow/core/actor/actor.h"
#include "oneflow/core/thread/thread_manager.h"
#include "oneflow/core/job/runtime_job_descs.h"

namespace oneflow {

namespace {

void CheckInplaceRegstDescId(const TaskProto& task_proto) {
  HashSet<int64_t> consumed_regst_desc_ids;
  for (const auto& pair : task_proto.consumed_regst_desc_id()) {
    for (int64_t id : pair.second.regst_desc_id()) { consumed_regst_desc_ids.insert(id); }
  }
  for (const auto& pair : task_proto.produced_regst_desc()) {
    if (pair.second.has_inplace_consumed_regst_desc_id() == false) { continue; }
    int64_t in_regst_desc_id = pair.second.inplace_consumed_regst_desc_id();
    CHECK(consumed_regst_desc_ids.find(in_regst_desc_id) != consumed_regst_desc_ids.end());
  }
}

}  // namespace

bool IsFirstRegstInPieceWithOrder(const Regst* regst, ColIdOrder order) {
  return (order == ColIdOrder::kAscending && regst->col_id() == 0)
         || (order == ColIdOrder::kDescending && regst->IsMaxCol());
}

bool IsLastRegstInPieceWithOrder(const Regst* regst, ColIdOrder order) {
  return (order == ColIdOrder::kAscending && regst->IsMaxCol())
         || (order == ColIdOrder::kDescending && regst->col_id() == 0);
}

void Actor::Init(const JobDesc* job_desc, const TaskProto& task_proto,
                 const ThreadCtx& thread_ctx) {
  job_desc_ = job_desc;
  actor_id_ = task_proto.task_id();
  act_id_ = -1;
  InitDeviceCtx(thread_ctx);
  if (task_proto.has_parallel_ctx()) {
    parallel_ctx_.reset(new ParallelContext(task_proto.parallel_ctx()));
  }
  for (const ExecNodeProto& node : task_proto.exec_sequence().exec_node()) {
    ExecKernel ek;
    ek.kernel = ConstructKernel(job_desc_, node.kernel_conf(), device_ctx_.get());
    ek.bn_in_op2regst_desc_id = PbMap2HashMap(node.bn_in_op2regst_desc_id());
    exec_kernel_vec_.push_back(std::move(ek));
  }

  is_kernel_launch_synchronized_ =
      std::all_of(exec_kernel_vec_.cbegin(), exec_kernel_vec_.cend(),
                  [](const ExecKernel& ek) { return ek.kernel->IsKernelLaunchSynchronized(); });
  if (!is_kernel_launch_synchronized_) { CHECK_EQ(exec_kernel_vec_.size(), 1); }

  remaining_eord_cnt_ = 0;
  msg_handler_ = nullptr;
  eord_regst_desc_ids_.clear();

  for (const auto& pair : task_proto.produced_regst_desc()) {
    Global<RegstMgr>::Get()->NewRegsts(pair.second, [this](Regst* regst) {
      produced_regsts_[regst->regst_desc_id()].emplace_back(regst);
    });
    int64_t regst_desc_id = pair.second.regst_desc_id();
    CHECK(name2regst_desc_id_.insert({pair.first, {regst_desc_id}}).second);
    produced_regst2expected_act_id_[regst_desc_id] = act_id_;
    if (pair.second.regst_desc_type().has_ctrl_regst_desc()) {
      produced_ctrl_regst_desc_ids_.insert(regst_desc_id);
    }
  }
  for (const auto& pair : produced_regsts_) {
    for (const auto& regst : pair.second) { produced_regst2reading_cnt_[regst.get()] = 0; }
  }

  for (const auto& pair : task_proto.consumed_regst_desc_id()) {
    CHECK(name2regst_desc_id_.find(pair.first) == name2regst_desc_id_.end());
    std::vector<int64_t>& regst_desc_id_vec = name2regst_desc_id_[pair.first];
    for (int64_t regst_desc_id : pair.second.regst_desc_id()) {
      regst_desc_id_vec.push_back(regst_desc_id);
    }
    remaining_eord_cnt_ += pair.second.regst_desc_id_size();
    if (pair.first == "in_ctrl") {
      consumed_ctrl_regst_desc_ids_.insert(regst_desc_id_vec.begin(), regst_desc_id_vec.end());
    }
  }

  total_reading_cnt_ = 0;
  is_inplace_consumed_eord_ = false;
  CheckInplaceRegstDescId(task_proto);
  TakeOverInplaceConsumedAndProduced(task_proto.produced_regst_desc());
  is_naive_consumed_eord_ = false;
  TakeOverNaiveConsumed(task_proto.consumed_regst_desc_id());
  TakeOverNaiveProduced(task_proto.produced_regst_desc());
  VirtualActorInit(task_proto);
}

void Actor::TakeOverInplaceConsumedAndProduced(
    const PbMap<std::string, RegstDescProto>& produced_ids) {
  for (const auto& pair : produced_ids) {
    int64_t out_regst_desc_id = pair.second.regst_desc_id();
    if (pair.second.has_inplace_consumed_regst_desc_id() == false) { continue; }
    int64_t in_regst_desc_id = pair.second.inplace_consumed_regst_desc_id();
    inplace_regst_desc_id_in2out_.insert(std::make_pair(in_regst_desc_id, out_regst_desc_id));
    inplace_regst_desc_id_out2in_.insert(std::make_pair(out_regst_desc_id, in_regst_desc_id));
    inplace_consumed_rs_.InsertRegstDescId(in_regst_desc_id);
    inplace_produced_rs_.InsertRegstDescId(out_regst_desc_id);
  }
  inplace_consumed_rs_.InitedDone();
  inplace_produced_rs_.InitedDone();
  for (const auto& pair : produced_regsts_) {
    if (inplace_produced_rs_.HasRegstDescId(pair.first)) {
      for (const auto& regst : pair.second) {
        CHECK_EQ(0, inplace_produced_rs_.TryPushBackRegst(regst.get()));
      }
    }
  }
}

void Actor::TakeOverNaiveConsumed(const PbMap<std::string, RegstDescIdSet>& consumed_ids) {
  auto res = GetNaiveOrCustomizedConsumedRegstDescName();
  bool is_naive_names = res.first == RegstNameType::kNaive;
  const HashSet<std::string>& names = res.second;

  for (const auto& pair : consumed_ids) {
    bool find_the_name = names.find(pair.first) != names.end();
    if (is_naive_names == find_the_name || pair.first == "in_ctrl") {
      for (int64_t regst_desc_id : pair.second.regst_desc_id()) {
        if (inplace_consumed_rs_.HasRegstDescId(regst_desc_id)) { continue; }
        naive_consumed_rs_.InsertRegstDescId(regst_desc_id);
      }
    }
  }
  naive_consumed_rs_.InitedDone();
}

void Actor::TakeOverNaiveProduced(const PbMap<std::string, RegstDescProto>& produced_ids) {
  auto res = GetNaiveOrCustomizedProducedRegstDescName();
  bool is_naive_names = res.first == RegstNameType::kNaive;
  const HashSet<std::string>& names = res.second;

  for (const auto& pair : produced_ids) {
    bool find_the_name = names.find(pair.first) != names.end();
    if (inplace_produced_rs_.HasRegstDescId(pair.second.regst_desc_id())) { continue; }
    if (is_naive_names == find_the_name || pair.first.substr(0, 9) == "out_ctrl_") {
      naive_produced_rs_.InsertRegstDescId(pair.second.regst_desc_id());
    }
  }
  naive_produced_rs_.InitedDone();

  for (const auto& pair : produced_regsts_) {
    if (naive_produced_rs_.HasRegstDescId(pair.first) == false) { continue; }
    for (const auto& regst : pair.second) {
      CHECK_EQ(0, naive_produced_rs_.TryPushBackRegst(regst.get()));
    }
  }
}

void Actor::ForEachProducedRegst(const std::function<void(Regst*)>& Handler) const {
  for (const auto& pair : produced_regsts_) {
    for (const auto& regst : pair.second) { Handler(regst.get()); }
  }
}

DeviceType Actor::GetDeviceType() const {
  return Global<IDMgr>::Get()->GetDeviceTypeFromActorId(actor_id_);
}

int64_t Actor::Name2SoleRegstDescId(const std::string& name) const {
  auto find_it = name2regst_desc_id_.find(name);
  if (find_it != name2regst_desc_id_.end()) {
    CHECK_EQ(find_it->second.size(), 1);
    return find_it->second.front();
  }
  return -1;
}

const std::vector<int64_t>& Actor::Name2RegstDescIds(const std::string& name) const {
  return name2regst_desc_id_.at(name);
}

int64_t Actor::ReadingCnt4ProducedRegst(Regst* regst) const {
  return produced_regst2reading_cnt_.at(regst);
}

void Actor::IncreaseReadingCnt4ProducedRegst(Regst* regst, int64_t val) {
  produced_regst2reading_cnt_.at(regst) += val;
}

int64_t Actor::GetPieceId4NaiveCurReadableDataRegst() const {
  int64_t init_val = -2;
  int64_t pid = init_val;
  auto FirstFoundOnly = [&pid, init_val](int64_t) { return pid == init_val; };
  naive_consumed_rs_.ForChosenFrontRegst(FirstFoundOnly, [&pid](Regst* regst) {
    if (regst->regst_desc()->regst_desc_type().has_data_regst_desc()) { pid = regst->piece_id(); }
  });
  CHECK_GE(pid, 0);
  return pid;
}

int64_t Actor::GetPieceId4NaiveOrInplaceCurReadableDataRegst() const {
  int64_t init_val = -2;
  int64_t pid = init_val;
  auto FirstFoundOnly = [&pid, init_val](int64_t) { return pid == init_val; };
  auto Select = [&pid](Regst* regst) {
    if (regst->regst_desc()->regst_desc_type().has_data_regst_desc()) { pid = regst->piece_id(); }
  };
  naive_consumed_rs_.ForChosenFrontRegst(FirstFoundOnly, Select);
  if (pid == init_val) { inplace_consumed_rs_.ForChosenFrontRegst(FirstFoundOnly, Select); }
  CHECK_GE(pid, 0);
  return pid;
}

void Actor::InitDeviceCtx(const ThreadCtx& thread_ctx) {
  switch (GetDeviceType()) {
    case DeviceType::kCPU: {
      CHECK_EQ(GetLocalWorkStreamId(), 0);
      device_ctx_.reset(new CpuDeviceCtx());
      break;
    }
    case DeviceType::kGPU: {
      CudaStreamHandle* cuda_handle = nullptr;
      CHECK_EQ(GetLocalWorkStreamId(), 0);
      cuda_handle = thread_ctx.g_cuda_stream.get();
      device_ctx_.reset(new CudaDeviceCtx(cuda_handle));
      break;
    }
    default: { UNIMPLEMENTED(); }
  }
}

KernelCtx Actor::GenDefaultKernelCtx() const {
  KernelCtx ctx;
  ctx.device_ctx = device_ctx_.get();
  return ctx;
}

void Actor::SetReadableRegstInfo(const Regst* regst, ReadableRegstInfo* info) const {
  info->set_regst_desc_id(regst->regst_desc_id());
  info->set_act_id(regst->act_id());
}

void Actor::ForEachCurNaiveReadableDataRegst(std::function<void(const Regst*)> func) const {
  naive_consumed_rs_.ForEachFrontRegst([func](Regst* regst) {
    if (regst->regst_desc()->regst_desc_type().has_data_regst_desc()) { func(regst); }
  });
}

bool Actor::ReceiveEordMsg(int64_t regst_desc_id) const {
  return eord_regst_desc_ids_.find(regst_desc_id) != eord_regst_desc_ids_.end();
}

int Actor::HandlerNormal(const ActorMsg& msg) {
  if (msg.msg_type() == ActorMsgType::kEordMsg) {
    remaining_eord_cnt_ -= 1;
    CHECK(eord_regst_desc_ids_.insert(msg.eord_regst_desc_id()).second);
    if (naive_consumed_rs_.HasRegstDescId(msg.eord_regst_desc_id())) {
      is_naive_consumed_eord_ = true;
    } else if (inplace_consumed_rs_.HasRegstDescId(msg.eord_regst_desc_id())) {
      is_inplace_consumed_eord_ = true;
    } else {
      NormalProcessCustomizedEordMsg(msg);
    }
  } else if (msg.msg_type() == ActorMsgType::kRegstMsg) {
    if (msg.SrcMachineId() == Global<MachineCtx>::Get()->this_machine_id()) {
      Regst* regst = msg.regst();
      if (naive_consumed_rs_.HasRegstDescId(regst->regst_desc_id())) {
        CHECK_EQ(0, naive_consumed_rs_.TryPushBackRegst(regst));
        const auto& rdeq = naive_consumed_rs_.RegstDeq4RegstDescId(regst->regst_desc_id());
        CHECK(rdeq.empty() == false);
        if (rdeq.front()->regst_desc()->regst_desc_type().has_data_regst_desc()) {
          NormalProcessNaiveReadableDataRegstMsg(rdeq);
        }
      } else if (inplace_consumed_rs_.HasRegstDescId(regst->regst_desc_id())) {
        CHECK_EQ(0, inplace_consumed_rs_.TryPushBackRegst(regst));
        int64_t out_regst_desc_id = inplace_regst_desc_id_in2out_.at(regst->regst_desc_id());
        CHECK(regst->packed_blob()->dptr()
              == inplace_produced_rs_.Front(out_regst_desc_id)->packed_blob()->dptr());
      } else if (TryUpdtStateAsProducedRegst(regst) == 0) {
        // do nothing
      } else {
        NormalProcessCustomizedReadableRegstMsg(msg);
      }
    } else {
      if (NormalTryProcessReadableMsgFromOtherMachine(msg) == false) {
        CHECK_EQ(TryUpdtStateAsProducedRegst(msg.regst()), 0);
      }
    }
    ActUntilFail();
  } else if (msg.msg_type() == ActorMsgType::kCmdMsg) {
    CHECK_EQ(msg.actor_cmd(), ActorCmd::kStart);
    ActUntilFail();
  } else {
    UNIMPLEMENTED();
  }
  // handler halts
  bool has_naive_or_inplace = naive_consumed_rs_.total_regst_desc_cnt() != 0
                              || inplace_consumed_rs_.total_regst_desc_cnt() != 0;
  bool naive_or_inplace_eord_and_empty =
      (is_naive_consumed_eord_ || is_inplace_consumed_eord_)
      && (naive_consumed_rs_.available_regst_desc_cnt() == 0
          && inplace_consumed_rs_.available_regst_desc_cnt() == 0);
  bool customized_eord = IsCustomizedReadAlwaysUnReadyFromNow();
  if ((has_naive_or_inplace && naive_or_inplace_eord_and_empty)
      || (!has_naive_or_inplace && customized_eord)) {
    CHECK_EQ(naive_consumed_rs_.available_regst_desc_cnt(), 0);
    AsyncReturnAllCustomizedReadableRegst();
    AsyncSendEORDMsgForAllProducedRegstDesc();
    if (remaining_eord_cnt_ == 0 && total_reading_cnt_ == 0) {
      OF_SET_MSG_HANDLER(nullptr);
      return 1;
    } else {
      OF_SET_MSG_HANDLER(&Actor::HandlerZombie);
      return 0;
    }
  }
  return 0;
}

int Actor::HandlerZombie(const ActorMsg& msg) {
  if (msg.msg_type() == ActorMsgType::kEordMsg) {
    CHECK_GE(remaining_eord_cnt_, 1);
    remaining_eord_cnt_ -= 1;
  } else if (msg.msg_type() == ActorMsgType::kRegstMsg) {
    if (TryUpdtStateAsProducedRegst(msg.regst()) != 0) { AsyncSendRegstMsgToProducer(msg.regst()); }
  } else {
    UNIMPLEMENTED();
  }
  if (remaining_eord_cnt_ == 0 && total_reading_cnt_ == 0) {
    msg_handler_ = nullptr;
    return 1;
  }
  return 0;
}

void Actor::TryLogActEvent(const std::function<void()>& DoAct) const {
  if (Global<RuntimeCtx>::Get()->is_experiment_phase() || NeedCollectActEvent()) {
    auto act_event = std::make_shared<ActEvent>();
    act_event->set_is_experiment_phase(Global<RuntimeCtx>::Get()->is_experiment_phase());
    act_event->set_actor_id(actor_id());
    act_event->set_work_stream_id(GetGlobalWorkStreamId());
    act_event->set_act_id(act_id_);
    act_event->set_ready_time(GetCurTime());
    naive_consumed_rs_.ForEachFrontRegst([&](const Regst* readable_regst) {
      ReadableRegstInfo* info = act_event->add_readable_regst_infos();
      Actor::SetReadableRegstInfo(readable_regst, info);
    });
    ForEachCurCustomizedReadableRegst([&](const Regst* readable_regst) {
      ReadableRegstInfo* info = act_event->add_readable_regst_infos();
      SetReadableRegstInfo(readable_regst, info);
    });
    device_ctx_->AddCallBack([act_event]() { act_event->set_start_time(GetCurTime()); });

    DoAct();

    device_ctx_->AddCallBack([act_event]() {
      act_event->set_stop_time(GetCurTime());
      // The stream poller thread is not allowed to perform blocking RPC call. Hence, the
      // RPC call is forwarded to the thread pool and will be executed there.
      Global<ThreadMgr>::Get()->compute_thread_pool()->AddWork(
          [act_event]() { Global<CtrlClient>::Get()->PushActEvent(*act_event); });
    });
  } else {
    DoAct();
  }
}

void Actor::ActUntilFail() {
  while (IsReadReady() && IsWriteReady()) {
    act_id_ += 1;
    TryLogActEvent([&] { Act(); });

    AsyncSendCustomizedProducedRegstMsgToConsumer();
    AsyncSendNaiveProducedRegstMsgToConsumer();
    AsyncSendInplaceProducedRegstMsgToConsumer();

    AsyncSendCustomizedConsumedRegstMsgToProducer();
    AsyncSendNaiveConsumedRegstMsgToProducer();

    AsyncSendQueuedMsg();
  }
}

void Actor::AsyncSendNaiveProducedRegstMsgToConsumer() {
  VirtualAsyncSendNaiveProducedRegstMsgToConsumer();
  AsyncSendProducedCtrlRegstMsgToConsumer();
}

void Actor::VirtualAsyncSendNaiveProducedRegstMsgToConsumer() {
  HandleProducedNaiveDataRegstToConsumer();
}

void Actor::AsyncSendInplaceProducedRegstMsgToConsumer() {
  VirtualAsyncSendInplaceProducedRegstMsgToConsumer();
}

void Actor::VirtualAsyncSendInplaceProducedRegstMsgToConsumer() {
  HandleProducedInplaceDataRegstToConsumer();
}

void Actor::AsyncSendNaiveConsumedRegstMsgToProducer() {
  VirtualAsyncSendNaiveConsumedRegstMsgToProducer();
  AsyncSendConsumedCtrlRegstMsgToProducer();
}

void Actor::VirtualAsyncSendNaiveConsumedRegstMsgToProducer() {
  HandleConsumedNaiveDataRegstToProducer([](Regst* regst) { return true; });
}

void Actor::AsyncSendConsumedCtrlRegstMsgToProducer() {
  auto IsChosenRegstDescId = [this](int64_t regst_desc_id) {
    return IsConsumedCtrlRegstDescId(regst_desc_id) && ConsumedCtrlRegstValid(regst_desc_id);
  };

  std::vector<int64_t> regst_desc_ids;
  naive_consumed_rs_.ForChosenRegstDeq(IsChosenRegstDescId, [&](const std::deque<Regst*>& reg_deq) {
    CHECK(reg_deq.empty() == false);
    Regst* regst = reg_deq.front();
    CHECK(regst->regst_desc()->regst_desc_type().has_ctrl_regst_desc());
    int32_t returned_regst_num =
        regst->regst_desc()->regst_desc_type().ctrl_regst_desc().returned_regst_num();
    CHECK_GE(returned_regst_num, 1);
    CHECK_GE(reg_deq.size(), returned_regst_num);
    for (size_t i = 0; i < returned_regst_num; ++i) {
      Regst* regst = reg_deq.at(i);
      // must access regst before sending it to producer
      regst_desc_ids.push_back(regst->regst_desc_id());
      EnqueueAsyncMsg(
          ActorMsg::BuildRegstMsgToProducer(actor_id_, regst->producer_actor_id(), regst));
    }
  });
  naive_consumed_rs_.PopFrontRegsts(regst_desc_ids);
}

void Actor::AsyncSendProducedCtrlRegstMsgToConsumer() {
  auto IsChosenRegstDescId = [this](int64_t regst_desc_id) {
    return IsProducedCtrlRegstDescId(regst_desc_id) && ProducedCtrlRegstValid(regst_desc_id);
  };

  std::vector<int64_t> regst_desc_ids;
  naive_produced_rs_.ForChosenFrontRegst(IsChosenRegstDescId, [&](Regst* regst) {
    CHECK(regst->regst_desc()->regst_desc_type().has_ctrl_regst_desc());
    int64_t real_consumer_cnt = HandleRegstToConsumer(regst, [](int64_t) { return true; });
    if (real_consumer_cnt > 0) { regst_desc_ids.push_back(regst->regst_desc_id()); }
  });
  naive_produced_rs_.PopFrontRegsts(regst_desc_ids);
}

int64_t Actor::HandleRegstToConsumer(Regst* regst, std::function<bool(int64_t)> IsAllowedActor) {
  auto regst_reading_cnt_it = produced_regst2reading_cnt_.find(regst);
  CHECK_EQ(regst_reading_cnt_it->second, 0);
  regst->set_act_id(act_id_);

  int64_t real_consumer_cnt = 0;
  for (int64_t consumer : regst->consumers_actor_id()) {
    if (!IsAllowedActor(consumer)) { continue; }
    EnqueueAsyncMsg(ActorMsg::BuildRegstMsgToConsumer(actor_id_, consumer, regst));
    real_consumer_cnt += 1;
  }
  total_reading_cnt_ += real_consumer_cnt;
  regst_reading_cnt_it->second += real_consumer_cnt;
  return real_consumer_cnt;
}

bool Actor::IsReadReady() const {
  return naive_consumed_rs_.IsCurSlotReady() && inplace_consumed_rs_.IsCurSlotReady()
         && IsCustomizedReadReady();
}

bool Actor::IsWriteReady() const {
  return naive_produced_rs_.IsCurSlotReady() && inplace_produced_rs_.IsCurSlotReady()
         && IsCustomizedWriteReady();
}

void Actor::AsyncLaunchKernel(const KernelCtx& kernel_ctx,
                              std::function<Regst*(int64_t)> Regst4RegstDescId) {
  for (const ExecKernel& ek : exec_kernel_vec_) {
    ek.kernel->Launch(kernel_ctx, [&](const std::string& bn_in_op) -> Blob* {
      auto regst_desc_id_it = ek.bn_in_op2regst_desc_id.find(bn_in_op);
      if (regst_desc_id_it == ek.bn_in_op2regst_desc_id.end()) { return nullptr; }
      Regst* regst = GetNaiveOrInplaceCurWriteable(regst_desc_id_it->second);
      if (regst == nullptr) { regst = GetNaiveOrInplaceCurReadable(regst_desc_id_it->second); }
      if (regst == nullptr) { regst = Regst4RegstDescId(regst_desc_id_it->second); }
      if (regst == nullptr) { return nullptr; }
      const LogicalBlobId& lbi = ek.kernel->BnInOp2Lbi(bn_in_op);
      return regst->GetBlobByLbi(lbi);
    });
  }
}

void Actor::AsyncLaunchKernel(const KernelCtx& kernel_ctx) {
  AsyncLaunchKernel(kernel_ctx, [](int64_t) -> Regst* {
    UNIMPLEMENTED();
    return nullptr;
  });
}

void Actor::HandleProducedNaiveDataRegstToConsumer(std::function<bool(Regst*)> RegstPreProcess,
                                                   std::function<bool(int64_t)> IsAllowedActor) {
  std::vector<int64_t> regst_desc_ids;
  naive_produced_rs_.ForEachFrontRegst([&](Regst* regst) {
    if (regst->regst_desc()->regst_desc_type().has_data_regst_desc()) {
      if (RegstPreProcess(regst) == false) { return; }
      int64_t real_consumer_cnt = HandleRegstToConsumer(regst, IsAllowedActor);
      if (real_consumer_cnt > 0) { regst_desc_ids.push_back(regst->regst_desc_id()); }
    }
  });
  naive_produced_rs_.PopFrontRegsts(regst_desc_ids);
}

void Actor::HandleProducedNaiveDataRegstToConsumer(std::function<bool(Regst*)> RegstPreProcess) {
  HandleProducedNaiveDataRegstToConsumer(RegstPreProcess, [](int64_t) { return true; });
}

void Actor::HandleProducedNaiveDataRegstToConsumer(std::function<bool(int64_t)> IsAllowedActor) {
  HandleProducedNaiveDataRegstToConsumer([](Regst*) { return true; }, IsAllowedActor);
}

void Actor::HandleProducedNaiveDataRegstToConsumer() {
  HandleProducedNaiveDataRegstToConsumer([](Regst*) { return true; });
}

void Actor::HandleProducedInplaceDataRegstToConsumer(std::function<bool(Regst*)> RegstPreProcess,
                                                     std::function<bool(int64_t)> IsAllowedActor) {
  std::vector<int64_t> regst_desc_ids;
  inplace_produced_rs_.ForEachFrontRegst([&](Regst* regst) {
    CHECK(regst->regst_desc()->regst_desc_type().has_data_regst_desc());
    if (RegstPreProcess(regst) == false) { return; }
    int64_t real_consumer_cnt = HandleRegstToConsumer(regst, IsAllowedActor);
    if (real_consumer_cnt > 0) { regst_desc_ids.push_back(regst->regst_desc_id()); }
  });
  inplace_produced_rs_.PopFrontRegsts(regst_desc_ids);
}

void Actor::HandleProducedInplaceDataRegstToConsumer(std::function<bool(Regst*)> RegstPreProcess) {
  HandleProducedInplaceDataRegstToConsumer(RegstPreProcess, [](int64_t) { return true; });
}

void Actor::HandleProducedInplaceDataRegstToConsumer(std::function<bool(int64_t)> IsAllowedActor) {
  HandleProducedInplaceDataRegstToConsumer([](Regst*) { return true; }, IsAllowedActor);
}

void Actor::HandleProducedInplaceDataRegstToConsumer() {
  HandleProducedInplaceDataRegstToConsumer([](Regst*) { return true; });
}

void Actor::AsyncSendRegstMsgToConsumer(Regst* regst) {
  AsyncSendRegstMsgToConsumer(regst, [](int64_t) { return true; });
}

void Actor::AsyncSendRegstMsgToConsumer(Regst* regst, std::function<bool(int64_t)> IsAllowedActor) {
  int64_t real_consumer_cnt = HandleRegstToConsumer(regst, IsAllowedActor);
  if (real_consumer_cnt > 0) { naive_produced_rs_.TryPopFrontRegst(regst->regst_desc_id()); }
}

void Actor::HandleConsumedNaiveDataRegstToProducer(std::function<bool(Regst*)> IsAllowedRegst) {
  std::vector<int64_t> regst_desc_ids;
  naive_consumed_rs_.ForEachFrontRegst([&](Regst* regst) {
    if (regst->regst_desc()->regst_desc_type().has_data_regst_desc()) {
      if (IsAllowedRegst(regst) == false) { return; }
      // must access regst before sending it to producer
      regst_desc_ids.push_back(regst->regst_desc_id());
      EnqueueAsyncMsg(
          ActorMsg::BuildRegstMsgToProducer(actor_id_, regst->producer_actor_id(), regst));
    }
  });
  naive_consumed_rs_.PopFrontRegsts(regst_desc_ids);
}

void Actor::AsyncSendEORDMsgForAllProducedRegstDesc() {
  for (auto& pair : produced_regsts_) {
    CHECK(!pair.second.empty());
    const RtRegstDesc* regst_desc = pair.second.front()->regst_desc();
    device_ctx_->AddCallBack([regst_desc]() {
      for (int64_t consumer : regst_desc->consumers_actor_id()) {
        Global<ActorMsgBus>::Get()->SendMsg(
            ActorMsg::BuildEordMsg(consumer, regst_desc->regst_desc_id()));
      }
    });
  }
}

void Actor::AsyncSendRegstMsgToProducer(Regst* regst) {
  AsyncSendRegstMsgToProducer(regst, regst->producer_actor_id());
}

void Actor::AsyncSendRegstMsgToProducer(Regst* regst, int64_t producer) {
  // must access regst before sending it to producer
  int64_t regst_desc_id = regst->regst_desc_id();
  EnqueueAsyncMsg(ActorMsg::BuildRegstMsgToProducer(actor_id_, producer, regst));
  naive_consumed_rs_.TryPopFrontRegst(regst_desc_id);
}

Regst* Actor::GetSoleProducedRegst4RegstDescId(int64_t regst_desc_id) const {
  auto it = produced_regsts_.find(regst_desc_id);
  CHECK(it != produced_regsts_.end());
  CHECK_EQ(it->second.size(), 1);
  return it->second.front().get();
}

int Actor::TryUpdtStateAsProducedRegst(Regst* regst) {
  auto reading_cnt_it = produced_regst2reading_cnt_.find(regst);
  if (reading_cnt_it == produced_regst2reading_cnt_.end()) { return -1; }
  CHECK(produced_regsts_.find(regst->regst_desc_id()) != produced_regsts_.end());
  CHECK_GE(reading_cnt_it->second, 1);
  reading_cnt_it->second -= 1;
  total_reading_cnt_ -= 1;
  if (reading_cnt_it->second != 0) { return 0; }

  if (inplace_produced_rs_.TryPushBackRegst(regst) == 0) {
    int64_t in_regst_desc_id = inplace_regst_desc_id_out2in_.at(regst->regst_desc_id());
    Regst* in_regst = inplace_consumed_rs_.Front(in_regst_desc_id);
    CHECK(in_regst);
    AsyncSendRegstMsgToProducer(in_regst);
    CHECK_EQ(0, inplace_consumed_rs_.TryPopFrontRegst(in_regst_desc_id));
  } else if (naive_produced_rs_.TryPushBackRegst(regst) != 0) {
    UpdtStateAsCustomizedProducedRegst(regst);
  }

  int64_t& expected_act_id = produced_regst2expected_act_id_[regst->regst_desc_id()];
  if (expected_act_id >= 0 && CheckOutputActId(regst->regst_desc_id())) {
    CHECK_EQ(regst->act_id(), expected_act_id);
  }
  expected_act_id = regst->act_id() + ActNumForEachOutput(regst->regst_desc_id());
  return 0;
}

<<<<<<< HEAD
void Actor::AsyncSendMsg(const ActorMsg& msg) {
  std::function<void()> callback = [msg]() { Global<ActorMsgBus>::Get()->SendMsg(msg); };
  if (IsKernelLaunchImmediate()
      && GetGlobalWorkStreamId()
             == Global<IDMgr>::Get()->GlobalWorkStreamId4ActorId(msg.dst_actor_id())) {
    callback();
=======
void Actor::EnqueueAsyncMsg(const ActorMsg& msg) {
  if (is_kernel_launch_synchronized_
      && GetGlobalWorkStreamId()
             == Global<IDMgr>::Get()->GlobalWorkStreamId4ActorId(msg.dst_actor_id())) {
    Global<ActorMsgBus>::Get()->SendMsg(msg);
>>>>>>> 7ee0d54c
  } else {
    async_msg_queue_.push_back(msg);
  }
}

int64_t Actor::GetGlobalWorkStreamId() const {
  return Global<IDMgr>::Get()->GlobalWorkStreamId4ActorId(actor_id_);
}

int64_t Actor::GetLocalWorkStreamId() const {
  return Global<IDMgr>::Get()->LocalWorkStreamId4ActorId(actor_id_);
}

Regst* Actor::GetNaiveOrInplaceCurReadable(int64_t regst_desc_id) const {
  Regst* regst = naive_consumed_rs_.Front(regst_desc_id);
  if (regst == nullptr) { regst = inplace_consumed_rs_.Front(regst_desc_id); }
  return regst;
}

Regst* Actor::GetNaiveOrInplaceCurWriteable(int64_t regst_desc_id) const {
  Regst* regst = naive_produced_rs_.Front(regst_desc_id);
  if (regst == nullptr) { regst = inplace_produced_rs_.Front(regst_desc_id); }
  return regst;
}

Regst* Actor::GetNaiveCurReadable(int64_t regst_desc_id) const {
  return naive_consumed_rs_.Front(regst_desc_id);
}

Regst* Actor::GetNaiveCurWriteable(int64_t regst_desc_id) const {
  return naive_produced_rs_.Front(regst_desc_id);
}

std::unique_ptr<Actor> NewActor(const TaskProto& task_proto, const ThreadCtx& thread_ctx) {
  Actor* rptr = NewObj<Actor>(task_proto.task_type());
  const auto& job_descs = *Global<RuntimeJobDescs>::Get();
  rptr->Init(&job_descs.job_desc(task_proto.job_id()), task_proto, thread_ctx);
  return std::unique_ptr<Actor>(rptr);
}

void Actor::AsyncSendQueuedMsg() {
  if (!async_msg_queue_.empty()) {
    std::deque<ActorMsg> msgs;
    msgs.swap(async_msg_queue_);
    device_ctx_->AddCallBack([msgs]() {
      for (const ActorMsg& msg : msgs) { Global<ActorMsgBus>::Get()->SendMsg(msg); }
    });
  }
}

}  // namespace oneflow<|MERGE_RESOLUTION|>--- conflicted
+++ resolved
@@ -622,20 +622,11 @@
   return 0;
 }
 
-<<<<<<< HEAD
-void Actor::AsyncSendMsg(const ActorMsg& msg) {
-  std::function<void()> callback = [msg]() { Global<ActorMsgBus>::Get()->SendMsg(msg); };
-  if (IsKernelLaunchImmediate()
-      && GetGlobalWorkStreamId()
-             == Global<IDMgr>::Get()->GlobalWorkStreamId4ActorId(msg.dst_actor_id())) {
-    callback();
-=======
 void Actor::EnqueueAsyncMsg(const ActorMsg& msg) {
   if (is_kernel_launch_synchronized_
       && GetGlobalWorkStreamId()
              == Global<IDMgr>::Get()->GlobalWorkStreamId4ActorId(msg.dst_actor_id())) {
     Global<ActorMsgBus>::Get()->SendMsg(msg);
->>>>>>> 7ee0d54c
   } else {
     async_msg_queue_.push_back(msg);
   }
