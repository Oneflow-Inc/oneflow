--- conflicted
+++ resolved
@@ -14,16 +14,10 @@
 limitations under the License.
 */
 #include "oneflow/core/actor/actor.h"
-<<<<<<< HEAD
-#include "oneflow/core/thread/thread_manager.h"
-#include "oneflow/core/job/runtime_job_descs.h"
-#include "oneflow/core/job/machine_context.h"
-=======
 #include "oneflow/core/control/global_process_ctx.h"
 #include "oneflow/core/thread/thread_manager.h"
 #include "oneflow/core/job/runtime_job_descs.h"
 #include "oneflow/core/control/global_process_ctx.h"
->>>>>>> 809944fc
 
 namespace oneflow {
 
@@ -43,19 +37,6 @@
 
 }  // namespace
 
-<<<<<<< HEAD
-bool IsFirstRegstInPieceWithOrder(const Regst* regst, ColIdOrder order) {
-  return (order == ColIdOrder::kAscending && regst->col_id() == 0)
-         || (order == ColIdOrder::kDescending && regst->IsMaxCol());
-}
-
-bool IsLastRegstInPieceWithOrder(const Regst* regst, ColIdOrder order) {
-  return (order == ColIdOrder::kAscending && regst->IsMaxCol())
-         || (order == ColIdOrder::kDescending && regst->col_id() == 0);
-}
-
-=======
->>>>>>> 809944fc
 void Actor::Init(const JobDesc* job_desc, const TaskProto& task_proto,
                  const ThreadCtx& thread_ctx) {
   job_desc_ = job_desc;
@@ -128,7 +109,6 @@
     inplace_regst_desc_id_out2in_.insert(std::make_pair(out_regst_desc_id, in_regst_desc_id));
     inplace_consumed_rs_.InsertRegstDescId(in_regst_desc_id);
     inplace_produced_rs_.InsertRegstDescId(out_regst_desc_id);
-<<<<<<< HEAD
   }
   inplace_consumed_rs_.InitedDone();
   inplace_produced_rs_.InitedDone();
@@ -178,57 +158,6 @@
   naive_produced_rs_.InitedDone();
 
   for (const auto& pair : produced_regsts_) {
-=======
-  }
-  inplace_consumed_rs_.InitedDone();
-  inplace_produced_rs_.InitedDone();
-  for (const auto& pair : produced_regsts_) {
-    if (inplace_produced_rs_.HasRegstDescId(pair.first)) {
-      for (const auto& regst : pair.second) {
-        CHECK_EQ(0, inplace_produced_rs_.TryPushBackRegst(regst.get()));
-        if (regst->consumers_actor_id().size() == 0) {
-          CHECK(inplace_in_ids_with_no_out_consumed_
-                    .emplace(inplace_regst_desc_id_out2in_.at(pair.first))
-                    .second);
-        }
-      }
-    }
-  }
-}
-
-void Actor::TakeOverNaiveConsumed(const PbMap<std::string, RegstDescIdSet>& consumed_ids) {
-  auto res = GetNaiveOrCustomizedConsumedRegstDescName();
-  bool is_naive_names = res.first == RegstNameType::kNaive;
-  const HashSet<std::string>& names = res.second;
-
-  for (const auto& pair : consumed_ids) {
-    bool find_the_name = names.find(pair.first) != names.end();
-    if (is_naive_names == find_the_name || pair.first == "in_ctrl") {
-      for (int64_t regst_desc_id : pair.second.regst_desc_id()) {
-        if (inplace_consumed_rs_.HasRegstDescId(regst_desc_id)) { continue; }
-        naive_consumed_rs_.InsertRegstDescId(regst_desc_id);
-      }
-    }
-  }
-  naive_consumed_rs_.InitedDone();
-}
-
-void Actor::TakeOverNaiveProduced(const PbMap<std::string, RegstDescProto>& produced_ids) {
-  auto res = GetNaiveOrCustomizedProducedRegstDescName();
-  bool is_naive_names = res.first == RegstNameType::kNaive;
-  const HashSet<std::string>& names = res.second;
-
-  for (const auto& pair : produced_ids) {
-    bool find_the_name = names.find(pair.first) != names.end();
-    if (inplace_produced_rs_.HasRegstDescId(pair.second.regst_desc_id())) { continue; }
-    if (is_naive_names == find_the_name || pair.first.substr(0, 9) == "out_ctrl_") {
-      naive_produced_rs_.InsertRegstDescId(pair.second.regst_desc_id());
-    }
-  }
-  naive_produced_rs_.InitedDone();
-
-  for (const auto& pair : produced_regsts_) {
->>>>>>> 809944fc
     if (naive_produced_rs_.HasRegstDescId(pair.first) == false) { continue; }
     for (const auto& regst : pair.second) {
       CHECK_EQ(0, naive_produced_rs_.TryPushBackRegst(regst.get()));
@@ -308,11 +237,6 @@
   int64_t init_val = -2;
   int64_t pid = init_val;
   auto FirstFoundOnly = [&pid, init_val](int64_t) { return pid == init_val; };
-<<<<<<< HEAD
-  naive_consumed_rs_.ForChosenFrontRegst(FirstFoundOnly, [&pid](Regst* regst) {
-    if (regst->regst_desc()->regst_desc_type().has_data_regst_desc()) { pid = regst->piece_id(); }
-  });
-=======
   naive_consumed_rs_.ForChosenFrontRegst(
       FirstFoundOnly, [&pid](int64_t regst_desc_id, Regst* regst) {
         if (Global<RegstMgr>::Get()->HasProducerTaskId4RegstDescId(regst_desc_id)) { return; }
@@ -320,7 +244,6 @@
           pid = regst->piece_id();
         }
       });
->>>>>>> 809944fc
   CHECK_GE(pid, 0);
   return pid;
 }
@@ -329,12 +252,8 @@
   int64_t init_val = -2;
   int64_t pid = init_val;
   auto FirstFoundOnly = [&pid, init_val](int64_t) { return pid == init_val; };
-<<<<<<< HEAD
-  auto Select = [&pid](Regst* regst) {
-=======
   auto Select = [&pid](int64_t regst_desc_id, Regst* regst) {
     if (Global<RegstMgr>::Get()->HasProducerTaskId4RegstDescId(regst_desc_id)) { return; }
->>>>>>> 809944fc
     if (regst->regst_desc()->regst_desc_type().has_data_regst_desc()) { pid = regst->piece_id(); }
   };
   naive_consumed_rs_.ForChosenFrontRegst(FirstFoundOnly, Select);
@@ -344,28 +263,8 @@
 }
 
 void Actor::InitDeviceCtx(const ThreadCtx& thread_ctx) {
-<<<<<<< HEAD
-  switch (GetDeviceType()) {
-    case DeviceType::kCPU: {
-      CHECK_EQ(GetLocalWorkStreamId(), 0);
-      device_ctx_.reset(new CpuDeviceCtx());
-      break;
-    }
-#ifdef WITH_CUDA
-    case DeviceType::kGPU: {
-      CudaStreamHandle* cuda_handle = nullptr;
-      CHECK_EQ(GetLocalWorkStreamId(), 0);
-      cuda_handle = thread_ctx.g_cuda_stream.get();
-      device_ctx_.reset(new CudaDeviceCtx(cuda_handle));
-      break;
-    }
-#endif
-    default: { UNIMPLEMENTED(); }
-  }
-=======
   DeviceCtx* dev_ctx = NewObj<int, DeviceCtx, const ThreadCtx&>(GetDeviceType(), thread_ctx);
   device_ctx_.reset(dev_ctx);
->>>>>>> 809944fc
 }
 
 KernelCtx Actor::GenDefaultKernelCtx() const {
@@ -380,12 +279,8 @@
 }
 
 void Actor::ForEachCurNaiveReadableDataRegst(std::function<void(const Regst*)> func) const {
-<<<<<<< HEAD
-  naive_consumed_rs_.ForEachFrontRegst([func](Regst* regst) {
-=======
   naive_consumed_rs_.ForEachFrontRegst([func](int64_t regst_desc_id, Regst* regst) {
     if (Global<RegstMgr>::Get()->HasProducerTaskId4RegstDescId(regst_desc_id)) { return; }
->>>>>>> 809944fc
     if (regst->regst_desc()->regst_desc_type().has_data_regst_desc()) { func(regst); }
   });
 }
@@ -406,11 +301,7 @@
       NormalProcessCustomizedEordMsg(msg);
     }
   } else if (msg.msg_type() == ActorMsgType::kRegstMsg) {
-<<<<<<< HEAD
-    if (msg.SrcMachineId() == Global<MachineCtx>::Get()->this_machine_id()) {
-=======
     if (msg.SrcMachineId() == GlobalProcessCtx::Rank()) {
->>>>>>> 809944fc
       Regst* regst = msg.regst();
       if (naive_consumed_rs_.HasRegstDescId(regst->regst_desc_id())) {
         CHECK_EQ(0, naive_consumed_rs_.TryPushBackRegst(regst));
@@ -422,13 +313,8 @@
       } else if (inplace_consumed_rs_.HasRegstDescId(regst->regst_desc_id())) {
         CHECK_EQ(0, inplace_consumed_rs_.TryPushBackRegst(regst));
         int64_t out_regst_desc_id = inplace_regst_desc_id_in2out_.at(regst->regst_desc_id());
-<<<<<<< HEAD
-        CHECK(regst->packed_blob()->dptr()
-              == inplace_produced_rs_.Front(out_regst_desc_id)->packed_blob()->dptr());
-=======
         CHECK(regst->GetSoleBlob()->dptr()
               == inplace_produced_rs_.Front(out_regst_desc_id)->GetSoleBlob()->dptr());
->>>>>>> 809944fc
       } else if (TryUpdtStateAsProducedRegst(regst) == 0) {
         // do nothing
       } else {
@@ -436,9 +322,6 @@
       }
     } else {
       if (NormalTryProcessReadableMsgFromOtherMachine(msg) == false) {
-<<<<<<< HEAD
-        CHECK_EQ(TryUpdtStateAsProducedRegst(msg.regst()), 0);
-=======
         // process ctrl msg from other rank
         if (IsConsumedCtrlRegstDescId(msg.regst_desc_id())) {
           Regst* regst = msg.regst();
@@ -450,7 +333,6 @@
         } else {
           CHECK_EQ(TryUpdtStateAsProducedRegst(msg.regst()), 0);
         }
->>>>>>> 809944fc
       }
     }
     ActUntilFail();
@@ -508,12 +390,8 @@
     act_event->set_work_stream_id(GetGlobalWorkStreamId());
     act_event->set_act_id(act_id_);
     act_event->set_ready_time(GetCurTime());
-<<<<<<< HEAD
-    naive_consumed_rs_.ForEachFrontRegst([&](const Regst* readable_regst) {
-=======
     naive_consumed_rs_.ForEachFrontRegst([&](int64_t regst_desc_id, const Regst* readable_regst) {
       if (Global<RegstMgr>::Get()->HasProducerTaskId4RegstDescId(regst_desc_id)) { return; }
->>>>>>> 809944fc
       ReadableRegstInfo* info = act_event->add_readable_regst_infos();
       Actor::SetReadableRegstInfo(readable_regst, info);
     });
@@ -552,7 +430,6 @@
 
     AsyncSendQueuedMsg();
   }
-<<<<<<< HEAD
 }
 
 void Actor::AsyncSendNaiveProducedRegstMsgToConsumer() {
@@ -605,22 +482,16 @@
   };
 
   tmp_regst_desc_id_vec_.clear();
-  naive_consumed_rs_.ForChosenRegstDeq(IsChosenRegstDescId, [&](const std::deque<Regst*>& reg_deq) {
-    CHECK(reg_deq.empty() == false);
-    Regst* regst = reg_deq.front();
-    CHECK(regst->regst_desc()->regst_desc_type().has_ctrl_regst_desc());
-    int32_t returned_regst_num =
-        regst->regst_desc()->regst_desc_type().ctrl_regst_desc().returned_regst_num();
-    CHECK_GE(returned_regst_num, 1);
-    CHECK_GE(reg_deq.size(), returned_regst_num);
-    for (size_t i = 0; i < returned_regst_num; ++i) {
-      Regst* regst = reg_deq.at(i);
-      // must access regst before sending it to producer
-      tmp_regst_desc_id_vec_.push_back(regst->regst_desc_id());
-      EnqueueAsyncMsg(
-          ActorMsg::BuildRegstMsgToProducer(actor_id_, regst->producer_actor_id(), regst));
-    }
-  });
+  naive_consumed_rs_.ForChosenRegstDeq(
+      IsChosenRegstDescId, [&](int64_t regst_desc_id, const std::deque<Regst*>& reg_deq) {
+        CHECK(reg_deq.empty() == false);
+        auto producer_task_id = Global<RegstMgr>::Get()->ProducerTaskId4RegstDescId(regst_desc_id);
+        Regst* regst = reg_deq.front();
+        CHECK_GE(reg_deq.size(), 1);
+        // must access regst before sending it to producer
+        tmp_regst_desc_id_vec_.push_back(regst_desc_id);
+        EnqueueAsyncMsg(ActorMsg::BuildRegstMsgToProducer(actor_id_, producer_task_id, regst));
+      });
   naive_consumed_rs_.PopFrontRegsts(tmp_regst_desc_id_vec_);
 }
 
@@ -755,7 +626,8 @@
 
 void Actor::HandleConsumedNaiveDataRegstToProducer(std::function<bool(Regst*)> IsAllowedRegst) {
   tmp_regst_desc_id_vec_.clear();
-  naive_consumed_rs_.ForEachFrontRegst([&](Regst* regst) {
+  naive_consumed_rs_.ForEachFrontRegst([&](int64_t regst_desc_id, Regst* regst) {
+    if (IsConsumedCtrlRegstDescId(regst_desc_id)) { return; }
     if (regst->regst_desc()->regst_desc_type().has_data_regst_desc()) {
       if (IsAllowedRegst(regst) == false) { return; }
       // must access regst before sending it to producer
@@ -780,230 +652,6 @@
   }
 }
 
-=======
-}
-
-void Actor::AsyncSendNaiveProducedRegstMsgToConsumer() {
-  VirtualAsyncSendNaiveProducedRegstMsgToConsumer();
-  AsyncSendProducedCtrlRegstMsgToConsumer();
-}
-
-void Actor::VirtualAsyncSendNaiveProducedRegstMsgToConsumer() {
-  HandleProducedNaiveDataRegstToConsumer();
-}
-
-void Actor::AsyncSendInplaceProducedRegstMsgToConsumer() {
-  VirtualAsyncSendInplaceProducedRegstMsgToConsumer();
-}
-
-void Actor::AsyncRetInplaceConsumedRegstIfNoConsumer() {
-  tmp_regst_desc_id_vec_.clear();
-  inplace_consumed_rs_.ForChosenRegstDeq(
-      [&](int64_t regst_desc_id) {
-        return inplace_in_ids_with_no_out_consumed_.find(regst_desc_id)
-               != inplace_in_ids_with_no_out_consumed_.end();
-      },
-      [&](const std::deque<Regst*>& deq) {
-        if (!deq.empty()) {
-          Regst* in_regst = deq.front();
-          CHECK(in_regst);
-          AsyncSendRegstMsgToProducer(in_regst);
-          tmp_regst_desc_id_vec_.push_back(in_regst->regst_desc_id());
-        }
-      });
-  inplace_consumed_rs_.PopFrontRegsts(tmp_regst_desc_id_vec_);
-}
-
-void Actor::VirtualAsyncSendInplaceProducedRegstMsgToConsumer() {
-  HandleProducedInplaceDataRegstToConsumer();
-}
-
-void Actor::AsyncSendNaiveConsumedRegstMsgToProducer() {
-  VirtualAsyncSendNaiveConsumedRegstMsgToProducer();
-  AsyncSendConsumedCtrlRegstMsgToProducer();
-}
-
-void Actor::VirtualAsyncSendNaiveConsumedRegstMsgToProducer() {
-  HandleConsumedNaiveDataRegstToProducer([](Regst* regst) { return true; });
-}
-
-void Actor::AsyncSendConsumedCtrlRegstMsgToProducer() {
-  auto IsChosenRegstDescId = [this](int64_t regst_desc_id) {
-    return IsConsumedCtrlRegstDescId(regst_desc_id) && ConsumedCtrlRegstValid(regst_desc_id);
-  };
-
-  tmp_regst_desc_id_vec_.clear();
-  naive_consumed_rs_.ForChosenRegstDeq(
-      IsChosenRegstDescId, [&](int64_t regst_desc_id, const std::deque<Regst*>& reg_deq) {
-        CHECK(reg_deq.empty() == false);
-        auto producer_task_id = Global<RegstMgr>::Get()->ProducerTaskId4RegstDescId(regst_desc_id);
-        Regst* regst = reg_deq.front();
-        CHECK_GE(reg_deq.size(), 1);
-        // must access regst before sending it to producer
-        tmp_regst_desc_id_vec_.push_back(regst_desc_id);
-        EnqueueAsyncMsg(ActorMsg::BuildRegstMsgToProducer(actor_id_, producer_task_id, regst));
-      });
-  naive_consumed_rs_.PopFrontRegsts(tmp_regst_desc_id_vec_);
-}
-
-void Actor::AsyncSendProducedCtrlRegstMsgToConsumer() {
-  auto IsChosenRegstDescId = [this](int64_t regst_desc_id) {
-    return IsProducedCtrlRegstDescId(regst_desc_id) && ProducedCtrlRegstValid(regst_desc_id);
-  };
-
-  tmp_regst_desc_id_vec_.clear();
-  naive_produced_rs_.ForChosenFrontRegst(IsChosenRegstDescId, [&](Regst* regst) {
-    CHECK(regst->regst_desc()->regst_desc_type().has_ctrl_regst_desc());
-    int64_t real_consumer_cnt = HandleRegstToConsumer(regst, [](int64_t) { return true; });
-    if (real_consumer_cnt > 0) { tmp_regst_desc_id_vec_.push_back(regst->regst_desc_id()); }
-  });
-  naive_produced_rs_.PopFrontRegsts(tmp_regst_desc_id_vec_);
-}
-
-int64_t Actor::HandleRegstToConsumer(Regst* regst, std::function<bool(int64_t)> IsAllowedActor) {
-  auto regst_reading_cnt_it = produced_regst2reading_cnt_.find(regst);
-  CHECK_EQ(regst_reading_cnt_it->second, 0);
-  regst->set_act_id(act_id_);
-
-  int64_t real_consumer_cnt = 0;
-  for (int64_t consumer : regst->consumers_actor_id()) {
-    if (!IsAllowedActor(consumer)) { continue; }
-    EnqueueAsyncMsg(ActorMsg::BuildRegstMsgToConsumer(actor_id_, consumer, regst));
-    real_consumer_cnt += 1;
-  }
-  total_reading_cnt_ += real_consumer_cnt;
-  regst_reading_cnt_it->second += real_consumer_cnt;
-  return real_consumer_cnt;
-}
-
-bool Actor::IsReadReady() const {
-  return naive_consumed_rs_.IsCurSlotReady() && inplace_consumed_rs_.IsCurSlotReady()
-         && IsCustomizedReadReady();
-}
-
-bool Actor::IsWriteReady() const {
-  return naive_produced_rs_.IsCurSlotReady() && inplace_produced_rs_.IsCurSlotReady()
-         && IsCustomizedWriteReady();
-}
-
-void Actor::AsyncLaunchKernel(const KernelCtx& kernel_ctx,
-                              std::function<Regst*(int64_t)> Regst4RegstDescId) {
-  for (const ExecKernel& ek : exec_kernel_vec_) {
-    ek.kernel->Launch(kernel_ctx, [&](const std::string& bn_in_op) -> Blob* {
-      const auto blob_info_it = ek.bn_in_op2blob_info.find(bn_in_op);
-      if (blob_info_it == ek.bn_in_op2blob_info.cend()) { return nullptr; }
-      const BlobInfo& info = blob_info_it->second;
-      if (info.regst_desc_id == -1) { return nullptr; }
-      Regst* regst;
-      if (info.rs != nullptr) {
-        regst = info.rs->Front(info.regst_desc_id);
-      } else {
-        regst = Regst4RegstDescId(info.regst_desc_id);
-      }
-      if (regst == nullptr) { return nullptr; }
-      if (info.ordinal >= 0) {
-        return regst->GetBlobByOrdinal(info.ordinal);
-      } else {
-        return regst->GetBlobByLbi(info.lbi);
-      }
-    });
-  }
-}
-
-void Actor::AsyncLaunchKernel(const KernelCtx& kernel_ctx) {
-  AsyncLaunchKernel(kernel_ctx, [](int64_t) -> Regst* {
-    UNIMPLEMENTED();
-    return nullptr;
-  });
-}
-
-void Actor::HandleProducedNaiveDataRegstToConsumer(std::function<bool(Regst*)> RegstPreProcess,
-                                                   std::function<bool(int64_t)> IsAllowedActor) {
-  tmp_regst_desc_id_vec_.clear();
-  naive_produced_rs_.ForEachFrontRegst([&](Regst* regst) {
-    if (regst->regst_desc()->regst_desc_type().has_data_regst_desc()) {
-      if (RegstPreProcess(regst) == false) { return; }
-      int64_t real_consumer_cnt = HandleRegstToConsumer(regst, IsAllowedActor);
-      if (real_consumer_cnt > 0) { tmp_regst_desc_id_vec_.push_back(regst->regst_desc_id()); }
-    }
-  });
-  naive_produced_rs_.PopFrontRegsts(tmp_regst_desc_id_vec_);
-}
-
-void Actor::HandleProducedNaiveDataRegstToConsumer(std::function<bool(Regst*)> RegstPreProcess) {
-  HandleProducedNaiveDataRegstToConsumer(RegstPreProcess, [](int64_t) { return true; });
-}
-
-void Actor::HandleProducedNaiveDataRegstToConsumer(std::function<bool(int64_t)> IsAllowedActor) {
-  HandleProducedNaiveDataRegstToConsumer([](Regst*) { return true; }, IsAllowedActor);
-}
-
-void Actor::HandleProducedNaiveDataRegstToConsumer() {
-  HandleProducedNaiveDataRegstToConsumer([](Regst*) { return true; });
-}
-
-void Actor::HandleProducedInplaceDataRegstToConsumer(std::function<bool(Regst*)> RegstPreProcess,
-                                                     std::function<bool(int64_t)> IsAllowedActor) {
-  tmp_regst_desc_id_vec_.clear();
-  inplace_produced_rs_.ForEachFrontRegst([&](Regst* regst) {
-    CHECK(regst->regst_desc()->regst_desc_type().has_data_regst_desc());
-    if (RegstPreProcess(regst) == false) { return; }
-    int64_t real_consumer_cnt = HandleRegstToConsumer(regst, IsAllowedActor);
-    if (real_consumer_cnt > 0) { tmp_regst_desc_id_vec_.push_back(regst->regst_desc_id()); }
-  });
-  inplace_produced_rs_.PopFrontRegsts(tmp_regst_desc_id_vec_);
-}
-
-void Actor::HandleProducedInplaceDataRegstToConsumer(std::function<bool(Regst*)> RegstPreProcess) {
-  HandleProducedInplaceDataRegstToConsumer(RegstPreProcess, [](int64_t) { return true; });
-}
-
-void Actor::HandleProducedInplaceDataRegstToConsumer(std::function<bool(int64_t)> IsAllowedActor) {
-  HandleProducedInplaceDataRegstToConsumer([](Regst*) { return true; }, IsAllowedActor);
-}
-
-void Actor::HandleProducedInplaceDataRegstToConsumer() {
-  HandleProducedInplaceDataRegstToConsumer([](Regst*) { return true; });
-}
-
-void Actor::AsyncSendRegstMsgToConsumer(Regst* regst) {
-  AsyncSendRegstMsgToConsumer(regst, [](int64_t) { return true; });
-}
-
-void Actor::AsyncSendRegstMsgToConsumer(Regst* regst, std::function<bool(int64_t)> IsAllowedActor) {
-  int64_t real_consumer_cnt = HandleRegstToConsumer(regst, IsAllowedActor);
-  if (real_consumer_cnt > 0) { naive_produced_rs_.TryPopFrontRegst(regst->regst_desc_id()); }
-}
-
-void Actor::HandleConsumedNaiveDataRegstToProducer(std::function<bool(Regst*)> IsAllowedRegst) {
-  tmp_regst_desc_id_vec_.clear();
-  naive_consumed_rs_.ForEachFrontRegst([&](int64_t regst_desc_id, Regst* regst) {
-    if (IsConsumedCtrlRegstDescId(regst_desc_id)) { return; }
-    if (regst->regst_desc()->regst_desc_type().has_data_regst_desc()) {
-      if (IsAllowedRegst(regst) == false) { return; }
-      // must access regst before sending it to producer
-      tmp_regst_desc_id_vec_.push_back(regst->regst_desc_id());
-      EnqueueAsyncMsg(
-          ActorMsg::BuildRegstMsgToProducer(actor_id_, regst->producer_actor_id(), regst));
-    }
-  });
-  naive_consumed_rs_.PopFrontRegsts(tmp_regst_desc_id_vec_);
-}
-
-void Actor::AsyncSendEORDMsgForAllProducedRegstDesc() {
-  for (auto& pair : produced_regsts_) {
-    CHECK(!pair.second.empty());
-    const RtRegstDesc* regst_desc = pair.second.front()->regst_desc();
-    device_ctx_->AddCallBack([regst_desc]() {
-      for (int64_t consumer : regst_desc->consumers_actor_id()) {
-        Global<ActorMsgBus>::Get()->SendMsg(
-            ActorMsg::BuildEordMsg(consumer, regst_desc->regst_desc_id()));
-      }
-    });
-  }
-}
-
->>>>>>> 809944fc
 void Actor::AsyncSendRegstMsgToProducer(Regst* regst) {
   AsyncSendRegstMsgToProducer(regst, regst->producer_actor_id());
 }
@@ -1063,11 +711,6 @@
   return Global<IDMgr>::Get()->GlobalWorkStreamId4ActorId(actor_id_);
 }
 
-<<<<<<< HEAD
-int64_t Actor::GetLocalWorkStreamId() const {
-  return Global<IDMgr>::Get()->LocalWorkStreamId4ActorId(actor_id_);
-}
-
 Regst* Actor::GetNaiveOrInplaceCurReadable(int64_t regst_desc_id) const {
   Regst* regst = naive_consumed_rs_.Front(regst_desc_id);
   if (regst == nullptr) { regst = inplace_consumed_rs_.Front(regst_desc_id); }
@@ -1084,24 +727,6 @@
   return naive_consumed_rs_.Front(regst_desc_id);
 }
 
-=======
-Regst* Actor::GetNaiveOrInplaceCurReadable(int64_t regst_desc_id) const {
-  Regst* regst = naive_consumed_rs_.Front(regst_desc_id);
-  if (regst == nullptr) { regst = inplace_consumed_rs_.Front(regst_desc_id); }
-  return regst;
-}
-
-Regst* Actor::GetNaiveOrInplaceCurWriteable(int64_t regst_desc_id) const {
-  Regst* regst = naive_produced_rs_.Front(regst_desc_id);
-  if (regst == nullptr) { regst = inplace_produced_rs_.Front(regst_desc_id); }
-  return regst;
-}
-
-Regst* Actor::GetNaiveCurReadable(int64_t regst_desc_id) const {
-  return naive_consumed_rs_.Front(regst_desc_id);
-}
-
->>>>>>> 809944fc
 Regst* Actor::GetNaiveCurWriteable(int64_t regst_desc_id) const {
   return naive_produced_rs_.Front(regst_desc_id);
 }
