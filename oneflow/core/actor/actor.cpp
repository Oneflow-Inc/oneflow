--- conflicted
+++ resolved
@@ -132,30 +132,9 @@
   readable_ctrl_regst_desc_cnt_ = 0;
   writeable_ctrl_regst_desc_cnt_ = writeable_produced_ctrl_regst_.size();
   is_naive_readable_eord_ = false;
-<<<<<<< HEAD
-  auto in_delay_desc_it = name2regst_desc_id_.find("in_delay");
-  if (in_delay_desc_it != name2regst_desc_id_.end()) {
-    CHECK_EQ(in_delay_desc_it->second.size(), 1);
-    in_delay_regst_desc_id_ = in_delay_desc_it->second.front();
-  } else {
-    in_delay_regst_desc_id_ = -1;
-  }
-  auto out_delay_desc_it = name2regst_desc_id_.find("out_delay");
-  if (out_delay_desc_it != name2regst_desc_id_.end()) {
-    CHECK_EQ(out_delay_desc_it->second.size(), 1);
-    out_delay_regst_desc_id_ = out_delay_desc_it->second.front();
-  } else {
-    out_delay_regst_desc_id_ = -1;
-  }
-  TakeOverNaiveConsumed(task_proto.consumed_regst_desc_id());
-  last_act_start_time_ = -1.0;
-  act_interval_acc_ = 0.0;
-  VirtualActorInit(task_proto);
-=======
   is_consumed_ctrl_eord_ = false;
   TakeOverNaiveConsumed(non_ctrl_task_proto.consumed_regst_desc_id());
   VirtualActorInit(non_ctrl_task_proto);
->>>>>>> b6ed44c7
 }
 
 DeviceType Actor::GetDeviceType() const {
@@ -211,7 +190,6 @@
 
 void Actor::ForEachCurNaiveReadableRegst(std::function<void(const Regst*)> func) {
   for (const auto& pair : naive_readable_regst_) {
-    if (pair.first == in_delay_regst_desc_id_) { continue; }
     if (pair.second.empty() == false) { func(pair.second.front()); }
   }
 }
