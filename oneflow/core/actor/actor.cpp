--- conflicted
+++ resolved
@@ -102,14 +102,7 @@
     }
 #ifdef WITH_CUDA
     case DeviceType::kGPU: {
-<<<<<<< HEAD
-      device_ctx_.reset(
-          new CudaDeviceCtx(GetGlobalWorkStreamId(), cuda_handle_.cuda_stream(),
-                            cuda_handle_.cublas_pmh_handle(), cuda_handle_.cublas_pmd_handle(),
-                            cuda_handle_.cudnn_handle(), cuda_handle_.eigen_gpu_device()));
-=======
-      device_ctx_.reset(new CudaDeviceCtx(NewWorkStreamId(), &cuda_handle_));
->>>>>>> 8ea2b4ee
+      device_ctx_.reset(new CudaDeviceCtx(GetGlobalWorkStreamId(), &cuda_handle_));
       break;
     }
 #endif
