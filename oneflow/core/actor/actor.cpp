/*
Copyright 2020 The OneFlow Authors. All rights reserved.

Licensed under the Apache License, Version 2.0 (the "License");
you may not use this file except in compliance with the License.
You may obtain a copy of the License at

    http://www.apache.org/licenses/LICENSE-2.0

Unless required by applicable law or agreed to in writing, software
distributed under the License is distributed on an "AS IS" BASIS,
WITHOUT WARRANTIES OR CONDITIONS OF ANY KIND, either express or implied.
See the License for the specific language governing permissions and
limitations under the License.
*/
#include "oneflow/core/actor/actor.h"
#include "oneflow/core/control/global_process_ctx.h"
#include "oneflow/core/thread/thread_manager.h"
#include "oneflow/core/job/runtime_job_descs.h"
#include "oneflow/core/control/global_process_ctx.h"

namespace oneflow {

namespace {

void CheckInplaceRegstDescId(const TaskProto& task_proto) {
  HashSet<int64_t> consumed_regst_desc_ids;
  for (const auto& pair : task_proto.consumed_regst_desc_id()) {
    for (int64_t id : pair.second.regst_desc_id()) { consumed_regst_desc_ids.insert(id); }
  }
  for (const auto& pair : task_proto.produced_regst_desc()) {
    if (pair.second.has_inplace_consumed_regst_desc_id() == false) { continue; }
    int64_t in_regst_desc_id = pair.second.inplace_consumed_regst_desc_id();
    CHECK(consumed_regst_desc_ids.find(in_regst_desc_id) != consumed_regst_desc_ids.end());
  }
}

}  // namespace

void Actor::Init(const JobDesc* job_desc, const TaskProto& task_proto,
                 const ThreadCtx& thread_ctx) {
  job_desc_ = job_desc;
  actor_id_ = task_proto.task_id();
  act_id_ = -1;
  InitDeviceCtx(thread_ctx);
  if (task_proto.has_parallel_ctx()) {
    parallel_ctx_.reset(new ParallelContext(task_proto.parallel_ctx()));
  }
  for (const ExecNodeProto& node : task_proto.exec_sequence().exec_node()) {
    ExecKernel ek;
    ek.kernel = ConstructKernel(job_desc_, node.kernel_conf(), device_ctx_.get());
    exec_kernel_vec_.push_back(std::move(ek));
  }

  is_kernel_launch_synchronized_ =
      std::all_of(exec_kernel_vec_.cbegin(), exec_kernel_vec_.cend(),
                  [](const ExecKernel& ek) { return ek.kernel->IsKernelLaunchSynchronized(); });
  if (!is_kernel_launch_synchronized_) { CHECK_EQ(exec_kernel_vec_.size(), 1); }

  remaining_eord_cnt_ = 0;
  msg_handler_ = nullptr;
  eord_regst_desc_ids_.clear();

  for (const auto& pair : task_proto.produced_regst_desc()) {
    Global<RegstMgr>::Get()->NewRegsts(pair.second, [this](Regst* regst) {
      produced_regsts_[regst->regst_desc_id()].emplace_back(regst);
    });
    int64_t regst_desc_id = pair.second.regst_desc_id();
    CHECK(name2regst_desc_id_.insert({pair.first, {regst_desc_id}}).second);
    produced_regst2expected_act_id_[regst_desc_id] = act_id_;
    if (pair.second.regst_desc_type().has_ctrl_regst_desc()) {
      produced_ctrl_regst_desc_ids_.insert(regst_desc_id);
    }
  }
  for (const auto& pair : produced_regsts_) {
    for (const auto& regst : pair.second) { produced_regst2reading_cnt_[regst.get()] = 0; }
  }

  for (const auto& pair : task_proto.consumed_regst_desc_id()) {
    CHECK(name2regst_desc_id_.find(pair.first) == name2regst_desc_id_.end());
    std::vector<int64_t>& regst_desc_id_vec = name2regst_desc_id_[pair.first];
    for (int64_t regst_desc_id : pair.second.regst_desc_id()) {
      regst_desc_id_vec.push_back(regst_desc_id);
    }
    remaining_eord_cnt_ += pair.second.regst_desc_id_size();
    if (pair.first == "in_ctrl") {
      consumed_ctrl_regst_desc_ids_.insert(regst_desc_id_vec.begin(), regst_desc_id_vec.end());
    }
  }

  total_reading_cnt_ = 0;
  is_inplace_consumed_eord_ = false;
  CheckInplaceRegstDescId(task_proto);
  TakeOverInplaceConsumedAndProduced(task_proto.produced_regst_desc());
  is_naive_consumed_eord_ = false;
  TakeOverNaiveConsumed(task_proto.consumed_regst_desc_id());
  TakeOverNaiveProduced(task_proto.produced_regst_desc());
  InitBnInOp2BlobInfo(task_proto);
  VirtualActorInit(task_proto);
}

void Actor::TakeOverInplaceConsumedAndProduced(
    const PbMap<std::string, RegstDescProto>& produced_ids) {
  for (const auto& pair : produced_ids) {
    int64_t out_regst_desc_id = pair.second.regst_desc_id();
    if (pair.second.has_inplace_consumed_regst_desc_id() == false) { continue; }
    int64_t in_regst_desc_id = pair.second.inplace_consumed_regst_desc_id();
    inplace_regst_desc_id_in2out_.insert(std::make_pair(in_regst_desc_id, out_regst_desc_id));
    inplace_regst_desc_id_out2in_.insert(std::make_pair(out_regst_desc_id, in_regst_desc_id));
    inplace_consumed_rs_.InsertRegstDescId(in_regst_desc_id);
    inplace_produced_rs_.InsertRegstDescId(out_regst_desc_id);
  }
  inplace_consumed_rs_.InitedDone();
  inplace_produced_rs_.InitedDone();
  for (const auto& pair : produced_regsts_) {
    if (inplace_produced_rs_.HasRegstDescId(pair.first)) {
      for (const auto& regst : pair.second) {
        CHECK_EQ(0, inplace_produced_rs_.TryPushBackRegst(regst.get()));
        if (regst->consumers_actor_id().size() == 0) {
          CHECK(inplace_in_ids_with_no_out_consumed_
                    .emplace(inplace_regst_desc_id_out2in_.at(pair.first))
                    .second);
        }
      }
    }
  }
}

void Actor::TakeOverNaiveConsumed(const PbMap<std::string, RegstDescIdSet>& consumed_ids) {
  auto res = GetNaiveOrCustomizedConsumedRegstDescName();
  bool is_naive_names = res.first == RegstNameType::kNaive;
  const HashSet<std::string>& names = res.second;

  for (const auto& pair : consumed_ids) {
    bool find_the_name = names.find(pair.first) != names.end();
    if (is_naive_names == find_the_name || pair.first == "in_ctrl") {
      for (int64_t regst_desc_id : pair.second.regst_desc_id()) {
        if (inplace_consumed_rs_.HasRegstDescId(regst_desc_id)) { continue; }
        naive_consumed_rs_.InsertRegstDescId(regst_desc_id);
      }
    }
  }
  naive_consumed_rs_.InitedDone();
}

void Actor::TakeOverNaiveProduced(const PbMap<std::string, RegstDescProto>& produced_ids) {
  auto res = GetNaiveOrCustomizedProducedRegstDescName();
  bool is_naive_names = res.first == RegstNameType::kNaive;
  const HashSet<std::string>& names = res.second;

  for (const auto& pair : produced_ids) {
    bool find_the_name = names.find(pair.first) != names.end();
    if (inplace_produced_rs_.HasRegstDescId(pair.second.regst_desc_id())) { continue; }
    if (is_naive_names == find_the_name || pair.first.substr(0, 9) == "out_ctrl_") {
      naive_produced_rs_.InsertRegstDescId(pair.second.regst_desc_id());
    }
  }
  naive_produced_rs_.InitedDone();

  for (const auto& pair : produced_regsts_) {
    if (naive_produced_rs_.HasRegstDescId(pair.first) == false) { continue; }
    for (const auto& regst : pair.second) {
      CHECK_EQ(0, naive_produced_rs_.TryPushBackRegst(regst.get()));
    }
  }
}

void Actor::InitBnInOp2BlobInfo(const TaskProto& task_proto) {
  for (int64_t i = 0; i < exec_kernel_vec_.size(); ++i) {
    ExecKernel& ek = exec_kernel_vec_.at(i);
    const ExecNodeProto& node = task_proto.exec_sequence().exec_node(i);
    for (auto& pair : node.kernel_conf().op_attribute().arg_signature().bn_in_op2lbi()) {
      BlobInfo blob_info;
      blob_info.lbi = pair.second;
      const std::string& bn = pair.first;
      auto regst_desc_id_it = node.bn_in_op2regst_desc_id().find(bn);
      if (regst_desc_id_it != node.bn_in_op2regst_desc_id().end()
          && Global<RegstMgr>::Get()->HasRegstDescId(regst_desc_id_it->second)) {
        const int64_t regst_desc_id = regst_desc_id_it->second;
        blob_info.regst_desc_id = regst_desc_id;
        const RtRegstDesc& regst_desc =
            Global<RegstMgr>::Get()->RegstDesc4RegstDescId(regst_desc_id);
        blob_info.ordinal = regst_desc.GetOrdinalForLbi(blob_info.lbi);
        if (naive_produced_rs_.HasRegstDescId(regst_desc_id)) {
          blob_info.rs = &naive_produced_rs_;
        } else if (inplace_produced_rs_.HasRegstDescId(regst_desc_id)) {
          blob_info.rs = &inplace_produced_rs_;
        } else if (naive_consumed_rs_.HasRegstDescId(regst_desc_id)) {
          blob_info.rs = &naive_consumed_rs_;
        } else if (inplace_consumed_rs_.HasRegstDescId(regst_desc_id)) {
          blob_info.rs = &inplace_consumed_rs_;
        } else {
          blob_info.rs = nullptr;
        }
      } else {
        blob_info.regst_desc_id = -1;
        blob_info.ordinal = -1;
        blob_info.rs = nullptr;
      }
      ek.bn_in_op2blob_info.emplace(bn, std::move(blob_info));
    }
  }
}

void Actor::ForEachProducedRegst(const std::function<void(Regst*)>& Handler) const {
  for (const auto& pair : produced_regsts_) {
    for (const auto& regst : pair.second) { Handler(regst.get()); }
  }
}

DeviceType Actor::GetDeviceType() const {
  return Global<IDMgr>::Get()->GetDeviceTypeFromActorId(actor_id_);
}

int64_t Actor::Name2SoleRegstDescId(const std::string& name) const {
  auto find_it = name2regst_desc_id_.find(name);
  if (find_it != name2regst_desc_id_.end()) {
    CHECK_EQ(find_it->second.size(), 1);
    return find_it->second.front();
  }
  return -1;
}

const std::vector<int64_t>& Actor::Name2RegstDescIds(const std::string& name) const {
  return name2regst_desc_id_.at(name);
}

int64_t Actor::ReadingCnt4ProducedRegst(Regst* regst) const {
  return produced_regst2reading_cnt_.at(regst);
}

void Actor::IncreaseReadingCnt4ProducedRegst(Regst* regst, int64_t val) {
  produced_regst2reading_cnt_.at(regst) += val;
}

int64_t Actor::GetPieceId4NaiveCurReadableDataRegst() const {
  int64_t init_val = -2;
  int64_t pid = init_val;
  auto FirstFoundOnly = [&pid, init_val](int64_t) { return pid == init_val; };
  naive_consumed_rs_.ForChosenFrontRegst(
      FirstFoundOnly, [&pid](int64_t regst_desc_id, Regst* regst) {
        if (Global<RegstMgr>::Get()->HasRegstDescAddr4RegstDescId(regst_desc_id)) { return; }
        if (regst->regst_desc()->regst_desc_type().has_data_regst_desc()) {
          pid = regst->piece_id();
        }
      });
  CHECK_GE(pid, 0);
  return pid;
}

int64_t Actor::GetPieceId4NaiveOrInplaceCurReadableDataRegst() const {
  int64_t init_val = -2;
  int64_t pid = init_val;
  auto FirstFoundOnly = [&pid, init_val](int64_t) { return pid == init_val; };
  auto Select = [&pid](int64_t regst_desc_id, Regst* regst) {
    if (Global<RegstMgr>::Get()->HasRegstDescAddr4RegstDescId(regst_desc_id)) { return; }
    if (regst->regst_desc()->regst_desc_type().has_data_regst_desc()) { pid = regst->piece_id(); }
  };
  naive_consumed_rs_.ForChosenFrontRegst(FirstFoundOnly, Select);
  if (pid == init_val) { inplace_consumed_rs_.ForChosenFrontRegst(FirstFoundOnly, Select); }
  CHECK_GE(pid, 0);
  return pid;
}

void Actor::InitDeviceCtx(const ThreadCtx& thread_ctx) {
  DeviceCtx* dev_ctx = NewObj<int, DeviceCtx, const ThreadCtx&>(GetDeviceType(), thread_ctx);
  device_ctx_.reset(dev_ctx);
}

KernelCtx Actor::GenDefaultKernelCtx() const {
  KernelCtx ctx;
  ctx.device_ctx = device_ctx_.get();
  return ctx;
}

void Actor::SetReadableRegstInfo(const Regst* regst, ReadableRegstInfo* info) const {
  info->set_regst_desc_id(regst->regst_desc_id());
  info->set_act_id(regst->act_id());
}

void Actor::ForEachCurNaiveReadableDataRegst(std::function<void(const Regst*)> func) const {
  naive_consumed_rs_.ForEachFrontRegst([func](int64_t regst_desc_id, Regst* regst) {
    if (Global<RegstMgr>::Get()->HasRegstDescAddr4RegstDescId(regst_desc_id)) { return; }
    if (regst->regst_desc()->regst_desc_type().has_data_regst_desc()) { func(regst); }
  });
}

bool Actor::ReceiveEordMsg(int64_t regst_desc_id) const {
  return eord_regst_desc_ids_.find(regst_desc_id) != eord_regst_desc_ids_.end();
}

int Actor::HandlerNormal(const ActorMsg& msg) {
  if (msg.msg_type() == ActorMsgType::kEordMsg) {
    remaining_eord_cnt_ -= 1;
    CHECK(eord_regst_desc_ids_.insert(msg.eord_regst_desc_id()).second);
    if (naive_consumed_rs_.HasRegstDescId(msg.eord_regst_desc_id())) {
      is_naive_consumed_eord_ = true;
    } else if (inplace_consumed_rs_.HasRegstDescId(msg.eord_regst_desc_id())) {
      is_inplace_consumed_eord_ = true;
    } else {
      NormalProcessCustomizedEordMsg(msg);
    }
  } else if (msg.msg_type() == ActorMsgType::kRegstMsg) {
    if (msg.SrcMachineId() == GlobalProcessCtx::Rank()) {
      Regst* regst = msg.regst();
      if (naive_consumed_rs_.HasRegstDescId(regst->regst_desc_id())) {
        CHECK_EQ(0, naive_consumed_rs_.TryPushBackRegst(regst));
        const auto& rdeq = naive_consumed_rs_.RegstDeq4RegstDescId(regst->regst_desc_id());
        CHECK(rdeq.empty() == false);
        if (rdeq.front()->regst_desc()->regst_desc_type().has_data_regst_desc()) {
          NormalProcessNaiveReadableDataRegstMsg(rdeq);
        }
      } else if (inplace_consumed_rs_.HasRegstDescId(regst->regst_desc_id())) {
        CHECK_EQ(0, inplace_consumed_rs_.TryPushBackRegst(regst));
        int64_t out_regst_desc_id = inplace_regst_desc_id_in2out_.at(regst->regst_desc_id());
        CHECK(regst->GetSoleBlob()->dptr()
              == inplace_produced_rs_.Front(out_regst_desc_id)->GetSoleBlob()->dptr());
      } else if (TryUpdtStateAsProducedRegst(regst) == 0) {
        // do nothing
      } else {
        NormalProcessCustomizedReadableRegstMsg(msg);
      }
    } else {
      if (NormalTryProcessReadableMsgFromOtherMachine(msg) == false) {
        // process ctrl msg from other rank
        if (IsConsumedCtrlRegstDescId(msg.regst_desc_id())) {
          Regst* regst = msg.regst();
          CHECK(naive_consumed_rs_.HasRegstDescId(msg.regst_desc_id()));
          CHECK(Global<RegstMgr>::Get()->HasRegstDescAddr4RegstDescId(msg.regst_desc_id()));
          CHECK_EQ(0, naive_consumed_rs_.TryPushBackRegst(regst, msg.regst_desc_id()));
          const auto& rdeq = naive_consumed_rs_.RegstDeq4RegstDescId(msg.regst_desc_id());
          CHECK(rdeq.empty() == false);
        } else {
          CHECK_EQ(TryUpdtStateAsProducedRegst(msg.regst()), 0);
        }
      }
    }
    ActUntilFail();
  } else if (msg.msg_type() == ActorMsgType::kCmdMsg) {
    CHECK_EQ(msg.actor_cmd(), ActorCmd::kStart);
    ActUntilFail();
  } else {
    UNIMPLEMENTED();
  }
  // handler halts
  bool has_naive_or_inplace = naive_consumed_rs_.total_regst_desc_cnt() != 0
                              || inplace_consumed_rs_.total_regst_desc_cnt() != 0;
  bool naive_or_inplace_eord_and_empty =
      (is_naive_consumed_eord_ || is_inplace_consumed_eord_)
      && (naive_consumed_rs_.available_regst_desc_cnt() == 0
          && inplace_consumed_rs_.available_regst_desc_cnt() == 0);
  bool customized_eord = IsCustomizedReadAlwaysUnReadyFromNow();
  if ((has_naive_or_inplace && naive_or_inplace_eord_and_empty)
      || (!has_naive_or_inplace && customized_eord)) {
    CHECK_EQ(naive_consumed_rs_.available_regst_desc_cnt(), 0);
    AsyncReturnAllCustomizedReadableRegst();
    AsyncSendEORDMsgForAllProducedRegstDesc();
    if (remaining_eord_cnt_ == 0 && total_reading_cnt_ == 0) {
      OF_SET_MSG_HANDLER(nullptr);
      return 1;
    } else {
      OF_SET_MSG_HANDLER(&Actor::HandlerZombie);
      return 0;
    }
  }
  return 0;
}

int Actor::HandlerZombie(const ActorMsg& msg) {
  if (msg.msg_type() == ActorMsgType::kEordMsg) {
    CHECK_GE(remaining_eord_cnt_, 1);
    remaining_eord_cnt_ -= 1;
  } else if (msg.msg_type() == ActorMsgType::kRegstMsg) {
    if (TryUpdtStateAsProducedRegst(msg.regst()) != 0) { AsyncSendRegstMsgToProducer(msg.regst()); }
  } else {
    UNIMPLEMENTED();
  }
  if (remaining_eord_cnt_ == 0 && total_reading_cnt_ == 0) {
    msg_handler_ = nullptr;
    return 1;
  }
  return 0;
}

void Actor::TryLogActEvent(const std::function<void()>& DoAct) const {
  if (Global<RuntimeCtx>::Get()->is_experiment_phase() || NeedCollectActEvent()) {
    auto act_event = std::make_shared<ActEvent>();
    act_event->set_is_experiment_phase(Global<RuntimeCtx>::Get()->is_experiment_phase());
    act_event->set_actor_id(actor_id());
    act_event->set_work_stream_id(GetGlobalWorkStreamId());
    act_event->set_act_id(act_id_);
    act_event->set_ready_time(GetCurTime());
    naive_consumed_rs_.ForEachFrontRegst([&](int64_t regst_desc_id, const Regst* readable_regst) {
      if (Global<RegstMgr>::Get()->HasRegstDescAddr4RegstDescId(regst_desc_id)) { return; }
      ReadableRegstInfo* info = act_event->add_readable_regst_infos();
      Actor::SetReadableRegstInfo(readable_regst, info);
    });
    ForEachCurCustomizedReadableRegst([&](const Regst* readable_regst) {
      ReadableRegstInfo* info = act_event->add_readable_regst_infos();
      SetReadableRegstInfo(readable_regst, info);
    });
    device_ctx_->AddCallBack([act_event]() { act_event->set_start_time(GetCurTime()); });

    DoAct();

    device_ctx_->AddCallBack([act_event]() {
      act_event->set_stop_time(GetCurTime());
      // The stream poller thread is not allowed to perform blocking RPC call. Hence, the
      // RPC call is forwarded to the thread pool and will be executed there.
      Global<ThreadPool>::Get()->AddWork(
          [act_event]() { Global<CtrlClient>::Get()->PushActEvent(*act_event); });
    });
  } else {
    DoAct();
  }
}

void Actor::ActUntilFail() {
  while (IsReadReady() && IsWriteReady()) {
    act_id_ += 1;
    TryLogActEvent([&] { Act(); });

    AsyncSendCustomizedProducedRegstMsgToConsumer();
    AsyncSendNaiveProducedRegstMsgToConsumer();
    AsyncSendInplaceProducedRegstMsgToConsumer();

    AsyncSendCustomizedConsumedRegstMsgToProducer();
    AsyncSendNaiveConsumedRegstMsgToProducer();
    AsyncRetInplaceConsumedRegstIfNoConsumer();

    AsyncSendQueuedMsg();
  }
}

void Actor::AsyncSendNaiveProducedRegstMsgToConsumer() {
  VirtualAsyncSendNaiveProducedRegstMsgToConsumer();
  AsyncSendProducedCtrlRegstMsgToConsumer();
}

void Actor::VirtualAsyncSendNaiveProducedRegstMsgToConsumer() {
  HandleProducedNaiveDataRegstToConsumer();
}

void Actor::AsyncSendInplaceProducedRegstMsgToConsumer() {
  VirtualAsyncSendInplaceProducedRegstMsgToConsumer();
}

void Actor::AsyncRetInplaceConsumedRegstIfNoConsumer() {
  tmp_regst_desc_id_vec_.clear();
  inplace_consumed_rs_.ForChosenRegstDeq(
      [&](int64_t regst_desc_id) {
        return inplace_in_ids_with_no_out_consumed_.find(regst_desc_id)
               != inplace_in_ids_with_no_out_consumed_.end();
      },
      [&](const std::deque<Regst*>& deq) {
        if (!deq.empty()) {
          Regst* in_regst = deq.front();
          CHECK(in_regst);
          AsyncSendRegstMsgToProducer(in_regst);
          tmp_regst_desc_id_vec_.push_back(in_regst->regst_desc_id());
        }
      });
  inplace_consumed_rs_.PopFrontRegsts(tmp_regst_desc_id_vec_);
}

void Actor::VirtualAsyncSendInplaceProducedRegstMsgToConsumer() {
  HandleProducedInplaceDataRegstToConsumer();
}

void Actor::AsyncSendNaiveConsumedRegstMsgToProducer() {
  VirtualAsyncSendNaiveConsumedRegstMsgToProducer();
  AsyncSendConsumedCtrlRegstMsgToProducer();
}

void Actor::VirtualAsyncSendNaiveConsumedRegstMsgToProducer() {
  HandleConsumedNaiveDataRegstToProducer([](Regst* regst) { return true; });
}

void Actor::AsyncSendConsumedCtrlRegstMsgToProducer() {
  auto IsChosenRegstDescId = [this](int64_t regst_desc_id) {
    return IsConsumedCtrlRegstDescId(regst_desc_id) && ConsumedCtrlRegstValid(regst_desc_id);
  };

  tmp_regst_desc_id_vec_.clear();
<<<<<<< HEAD
  naive_consumed_rs_.ForChosenRegstDeq(
      IsChosenRegstDescId, [&](int64_t regst_desc_id, const std::deque<Regst*>& reg_deq) {
        CHECK(reg_deq.empty() == false);
        auto regst_desc_addr = Global<RegstMgr>::Get()->RegstDescAddr4RegstDescId(regst_desc_id);
        CHECK(regst_desc_addr.has_returned_regst_num());
        int32_t returned_regst_num = regst_desc_addr.returned_regst_num();
        CHECK_GE(returned_regst_num, 1);
        CHECK_GE(reg_deq.size(), returned_regst_num);
        for (size_t i = 0; i < returned_regst_num; ++i) {
          Regst* regst = reg_deq.at(i);
          tmp_regst_desc_id_vec_.push_back(regst_desc_id);
          EnqueueAsyncMsg(
              ActorMsg::BuildRegstMsgToProducer(actor_id_, regst_desc_addr.task_id(), regst));
        }
      });
=======
  naive_consumed_rs_.ForChosenRegstDeq(IsChosenRegstDescId, [&](const std::deque<Regst*>& reg_deq) {
    CHECK(reg_deq.empty() == false);
    Regst* regst = reg_deq.front();
    CHECK(regst->regst_desc()->regst_desc_type().has_ctrl_regst_desc());
    CHECK_GE(reg_deq.size(), 1);
    // must access regst before sending it to producer
    tmp_regst_desc_id_vec_.push_back(regst->regst_desc_id());
    EnqueueAsyncMsg(
        ActorMsg::BuildRegstMsgToProducer(actor_id_, regst->producer_actor_id(), regst));
  });
>>>>>>> b5640209
  naive_consumed_rs_.PopFrontRegsts(tmp_regst_desc_id_vec_);
}

void Actor::AsyncSendProducedCtrlRegstMsgToConsumer() {
  auto IsChosenRegstDescId = [this](int64_t regst_desc_id) {
    return IsProducedCtrlRegstDescId(regst_desc_id) && ProducedCtrlRegstValid(regst_desc_id);
  };

  tmp_regst_desc_id_vec_.clear();
  naive_produced_rs_.ForChosenFrontRegst(IsChosenRegstDescId, [&](Regst* regst) {
    CHECK(regst->regst_desc()->regst_desc_type().has_ctrl_regst_desc());
    int64_t real_consumer_cnt = HandleRegstToConsumer(regst, [](int64_t) { return true; });
    if (real_consumer_cnt > 0) { tmp_regst_desc_id_vec_.push_back(regst->regst_desc_id()); }
  });
  naive_produced_rs_.PopFrontRegsts(tmp_regst_desc_id_vec_);
}

int64_t Actor::HandleRegstToConsumer(Regst* regst, std::function<bool(int64_t)> IsAllowedActor) {
  auto regst_reading_cnt_it = produced_regst2reading_cnt_.find(regst);
  CHECK_EQ(regst_reading_cnt_it->second, 0);
  regst->set_act_id(act_id_);

  int64_t real_consumer_cnt = 0;
  for (int64_t consumer : regst->consumers_actor_id()) {
    if (!IsAllowedActor(consumer)) { continue; }
    EnqueueAsyncMsg(ActorMsg::BuildRegstMsgToConsumer(actor_id_, consumer, regst));
    real_consumer_cnt += 1;
  }
  total_reading_cnt_ += real_consumer_cnt;
  regst_reading_cnt_it->second += real_consumer_cnt;
  return real_consumer_cnt;
}

bool Actor::IsReadReady() const {
  return naive_consumed_rs_.IsCurSlotReady() && inplace_consumed_rs_.IsCurSlotReady()
         && IsCustomizedReadReady();
}

bool Actor::IsWriteReady() const {
  return naive_produced_rs_.IsCurSlotReady() && inplace_produced_rs_.IsCurSlotReady()
         && IsCustomizedWriteReady();
}

void Actor::AsyncLaunchKernel(const KernelCtx& kernel_ctx,
                              std::function<Regst*(int64_t)> Regst4RegstDescId) {
  for (const ExecKernel& ek : exec_kernel_vec_) {
    ek.kernel->Launch(kernel_ctx, [&](const std::string& bn_in_op) -> Blob* {
      const auto blob_info_it = ek.bn_in_op2blob_info.find(bn_in_op);
      if (blob_info_it == ek.bn_in_op2blob_info.cend()) { return nullptr; }
      const BlobInfo& info = blob_info_it->second;
      if (info.regst_desc_id == -1) { return nullptr; }
      Regst* regst;
      if (info.rs != nullptr) {
        regst = info.rs->Front(info.regst_desc_id);
      } else {
        regst = Regst4RegstDescId(info.regst_desc_id);
      }
      if (regst == nullptr) { return nullptr; }
      if (info.ordinal >= 0) {
        return regst->GetBlobByOrdinal(info.ordinal);
      } else {
        return regst->GetBlobByLbi(info.lbi);
      }
    });
  }
}

void Actor::AsyncLaunchKernel(const KernelCtx& kernel_ctx) {
  AsyncLaunchKernel(kernel_ctx, [](int64_t) -> Regst* {
    UNIMPLEMENTED();
    return nullptr;
  });
}

void Actor::HandleProducedNaiveDataRegstToConsumer(std::function<bool(Regst*)> RegstPreProcess,
                                                   std::function<bool(int64_t)> IsAllowedActor) {
  tmp_regst_desc_id_vec_.clear();
  naive_produced_rs_.ForEachFrontRegst([&](Regst* regst) {
    if (regst->regst_desc()->regst_desc_type().has_data_regst_desc()) {
      if (RegstPreProcess(regst) == false) { return; }
      int64_t real_consumer_cnt = HandleRegstToConsumer(regst, IsAllowedActor);
      if (real_consumer_cnt > 0) { tmp_regst_desc_id_vec_.push_back(regst->regst_desc_id()); }
    }
  });
  naive_produced_rs_.PopFrontRegsts(tmp_regst_desc_id_vec_);
}

void Actor::HandleProducedNaiveDataRegstToConsumer(std::function<bool(Regst*)> RegstPreProcess) {
  HandleProducedNaiveDataRegstToConsumer(RegstPreProcess, [](int64_t) { return true; });
}

void Actor::HandleProducedNaiveDataRegstToConsumer(std::function<bool(int64_t)> IsAllowedActor) {
  HandleProducedNaiveDataRegstToConsumer([](Regst*) { return true; }, IsAllowedActor);
}

void Actor::HandleProducedNaiveDataRegstToConsumer() {
  HandleProducedNaiveDataRegstToConsumer([](Regst*) { return true; });
}

void Actor::HandleProducedInplaceDataRegstToConsumer(std::function<bool(Regst*)> RegstPreProcess,
                                                     std::function<bool(int64_t)> IsAllowedActor) {
  tmp_regst_desc_id_vec_.clear();
  inplace_produced_rs_.ForEachFrontRegst([&](Regst* regst) {
    CHECK(regst->regst_desc()->regst_desc_type().has_data_regst_desc());
    if (RegstPreProcess(regst) == false) { return; }
    int64_t real_consumer_cnt = HandleRegstToConsumer(regst, IsAllowedActor);
    if (real_consumer_cnt > 0) { tmp_regst_desc_id_vec_.push_back(regst->regst_desc_id()); }
  });
  inplace_produced_rs_.PopFrontRegsts(tmp_regst_desc_id_vec_);
}

void Actor::HandleProducedInplaceDataRegstToConsumer(std::function<bool(Regst*)> RegstPreProcess) {
  HandleProducedInplaceDataRegstToConsumer(RegstPreProcess, [](int64_t) { return true; });
}

void Actor::HandleProducedInplaceDataRegstToConsumer(std::function<bool(int64_t)> IsAllowedActor) {
  HandleProducedInplaceDataRegstToConsumer([](Regst*) { return true; }, IsAllowedActor);
}

void Actor::HandleProducedInplaceDataRegstToConsumer() {
  HandleProducedInplaceDataRegstToConsumer([](Regst*) { return true; });
}

void Actor::AsyncSendRegstMsgToConsumer(Regst* regst) {
  AsyncSendRegstMsgToConsumer(regst, [](int64_t) { return true; });
}

void Actor::AsyncSendRegstMsgToConsumer(Regst* regst, std::function<bool(int64_t)> IsAllowedActor) {
  int64_t real_consumer_cnt = HandleRegstToConsumer(regst, IsAllowedActor);
  if (real_consumer_cnt > 0) { naive_produced_rs_.TryPopFrontRegst(regst->regst_desc_id()); }
}

void Actor::HandleConsumedNaiveDataRegstToProducer(std::function<bool(Regst*)> IsAllowedRegst) {
  tmp_regst_desc_id_vec_.clear();
  naive_consumed_rs_.ForEachFrontRegst([&](int64_t regst_desc_id, Regst* regst) {
    if (IsConsumedCtrlRegstDescId(regst_desc_id)) { return; }
    if (regst->regst_desc()->regst_desc_type().has_data_regst_desc()) {
      if (IsAllowedRegst(regst) == false) { return; }
      // must access regst before sending it to producer
      tmp_regst_desc_id_vec_.push_back(regst->regst_desc_id());
      EnqueueAsyncMsg(
          ActorMsg::BuildRegstMsgToProducer(actor_id_, regst->producer_actor_id(), regst));
    }
  });
  naive_consumed_rs_.PopFrontRegsts(tmp_regst_desc_id_vec_);
}

void Actor::AsyncSendEORDMsgForAllProducedRegstDesc() {
  for (auto& pair : produced_regsts_) {
    CHECK(!pair.second.empty());
    const RtRegstDesc* regst_desc = pair.second.front()->regst_desc();
    device_ctx_->AddCallBack([regst_desc]() {
      for (int64_t consumer : regst_desc->consumers_actor_id()) {
        Global<ActorMsgBus>::Get()->SendMsg(
            ActorMsg::BuildEordMsg(consumer, regst_desc->regst_desc_id()));
      }
    });
  }
}

void Actor::AsyncSendRegstMsgToProducer(Regst* regst) {
  AsyncSendRegstMsgToProducer(regst, regst->producer_actor_id());
}

void Actor::AsyncSendRegstMsgToProducer(Regst* regst, int64_t producer) {
  // must access regst before sending it to producer
  int64_t regst_desc_id = regst->regst_desc_id();
  EnqueueAsyncMsg(ActorMsg::BuildRegstMsgToProducer(actor_id_, producer, regst));
  naive_consumed_rs_.TryPopFrontRegst(regst_desc_id);
}

Regst* Actor::GetSoleProducedRegst4RegstDescId(int64_t regst_desc_id) const {
  auto it = produced_regsts_.find(regst_desc_id);
  CHECK(it != produced_regsts_.end());
  CHECK_EQ(it->second.size(), 1);
  return it->second.front().get();
}

int Actor::TryUpdtStateAsProducedRegst(Regst* regst) {
  auto reading_cnt_it = produced_regst2reading_cnt_.find(regst);
  if (reading_cnt_it == produced_regst2reading_cnt_.end()) { return -1; }
  CHECK(produced_regsts_.find(regst->regst_desc_id()) != produced_regsts_.end());
  CHECK_GE(reading_cnt_it->second, 1);
  reading_cnt_it->second -= 1;
  total_reading_cnt_ -= 1;
  if (reading_cnt_it->second != 0) { return 0; }

  if (inplace_produced_rs_.TryPushBackRegst(regst) == 0) {
    int64_t in_regst_desc_id = inplace_regst_desc_id_out2in_.at(regst->regst_desc_id());
    Regst* in_regst = inplace_consumed_rs_.Front(in_regst_desc_id);
    CHECK(in_regst);
    AsyncSendRegstMsgToProducer(in_regst);
    CHECK_EQ(0, inplace_consumed_rs_.TryPopFrontRegst(in_regst_desc_id));
  } else if (naive_produced_rs_.TryPushBackRegst(regst) != 0) {
    UpdtStateAsCustomizedProducedRegst(regst);
  }

  int64_t& expected_act_id = produced_regst2expected_act_id_[regst->regst_desc_id()];
  if (expected_act_id >= 0 && CheckOutputActId(regst->regst_desc_id())) {
    CHECK_EQ(regst->act_id(), expected_act_id);
  }
  expected_act_id = regst->act_id() + ActNumForEachOutput(regst->regst_desc_id());
  return 0;
}

void Actor::EnqueueAsyncMsg(const ActorMsg& msg) {
  if (is_kernel_launch_synchronized_
      && GetGlobalWorkStreamId()
             == Global<IDMgr>::Get()->GlobalWorkStreamId4ActorId(msg.dst_actor_id())) {
    Global<ActorMsgBus>::Get()->SendMsg(msg);
  } else {
    async_msg_queue_.push_back(msg);
  }
}

int64_t Actor::GetGlobalWorkStreamId() const {
  return Global<IDMgr>::Get()->GlobalWorkStreamId4ActorId(actor_id_);
}

Regst* Actor::GetNaiveOrInplaceCurReadable(int64_t regst_desc_id) const {
  Regst* regst = naive_consumed_rs_.Front(regst_desc_id);
  if (regst == nullptr) { regst = inplace_consumed_rs_.Front(regst_desc_id); }
  return regst;
}

Regst* Actor::GetNaiveOrInplaceCurWriteable(int64_t regst_desc_id) const {
  Regst* regst = naive_produced_rs_.Front(regst_desc_id);
  if (regst == nullptr) { regst = inplace_produced_rs_.Front(regst_desc_id); }
  return regst;
}

Regst* Actor::GetNaiveCurReadable(int64_t regst_desc_id) const {
  return naive_consumed_rs_.Front(regst_desc_id);
}

Regst* Actor::GetNaiveCurWriteable(int64_t regst_desc_id) const {
  return naive_produced_rs_.Front(regst_desc_id);
}

std::unique_ptr<Actor> NewActor(const TaskProto& task_proto, const ThreadCtx& thread_ctx) {
  Actor* rptr = NewObj<int32_t, Actor>(task_proto.task_type());
  const auto& job_descs = *Global<RuntimeJobDescs>::Get();
  rptr->Init(&job_descs.job_desc(task_proto.job_id()), task_proto, thread_ctx);
  return std::unique_ptr<Actor>(rptr);
}

void Actor::AsyncSendQueuedMsg() {
  if (!async_msg_queue_.empty()) {
    std::deque<ActorMsg> msgs;
    msgs.swap(async_msg_queue_);
    device_ctx_->AddCallBack([msgs]() {
      for (const ActorMsg& msg : msgs) { Global<ActorMsgBus>::Get()->SendMsg(msg); }
    });
  }
}

}  // namespace oneflow<|MERGE_RESOLUTION|>--- conflicted
+++ resolved
@@ -482,34 +482,17 @@
   };
 
   tmp_regst_desc_id_vec_.clear();
-<<<<<<< HEAD
   naive_consumed_rs_.ForChosenRegstDeq(
       IsChosenRegstDescId, [&](int64_t regst_desc_id, const std::deque<Regst*>& reg_deq) {
         CHECK(reg_deq.empty() == false);
         auto regst_desc_addr = Global<RegstMgr>::Get()->RegstDescAddr4RegstDescId(regst_desc_id);
-        CHECK(regst_desc_addr.has_returned_regst_num());
-        int32_t returned_regst_num = regst_desc_addr.returned_regst_num();
-        CHECK_GE(returned_regst_num, 1);
-        CHECK_GE(reg_deq.size(), returned_regst_num);
-        for (size_t i = 0; i < returned_regst_num; ++i) {
-          Regst* regst = reg_deq.at(i);
-          tmp_regst_desc_id_vec_.push_back(regst_desc_id);
-          EnqueueAsyncMsg(
-              ActorMsg::BuildRegstMsgToProducer(actor_id_, regst_desc_addr.task_id(), regst));
-        }
+        Regst* regst = reg_deq.front();
+        CHECK_GE(reg_deq.size(), 1);
+        // must access regst before sending it to producer
+        tmp_regst_desc_id_vec_.push_back(regst_desc_id);
+    EnqueueAsyncMsg(
+        ActorMsg::BuildRegstMsgToProducer(actor_id_, regst_desc_addr.task_id(, regst));
       });
-=======
-  naive_consumed_rs_.ForChosenRegstDeq(IsChosenRegstDescId, [&](const std::deque<Regst*>& reg_deq) {
-    CHECK(reg_deq.empty() == false);
-    Regst* regst = reg_deq.front();
-    CHECK(regst->regst_desc()->regst_desc_type().has_ctrl_regst_desc());
-    CHECK_GE(reg_deq.size(), 1);
-    // must access regst before sending it to producer
-    tmp_regst_desc_id_vec_.push_back(regst->regst_desc_id());
-    EnqueueAsyncMsg(
-        ActorMsg::BuildRegstMsgToProducer(actor_id_, regst->producer_actor_id(), regst));
-  });
->>>>>>> b5640209
   naive_consumed_rs_.PopFrontRegsts(tmp_regst_desc_id_vec_);
 }
 
