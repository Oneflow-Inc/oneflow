--- conflicted
+++ resolved
@@ -106,19 +106,10 @@
       act_event->set_actor_id(actor_id_);
       act_event->set_act_id(act_id_);
       act_event->set_work_stream_id(device_ctx_->work_stream_id());
-<<<<<<< HEAD
-      for (const RegstEvent& regst_event : CurActComsumedRegstEvents()) {
-        *(act_event->add_consumed_regst_event()) = regst_event;
-      }
-      for (const RegstEvent& regst_event : CurActProducedRegstEvents(act_id_)) {
-        *(act_event->add_produced_regst_event()) = regst_event;
-      }
-=======
       ForEachCurReadableRegst([&](const Regst* readable_regst) {
         ReadableRegstInfo* info = act_event->add_readable_regst_infos();
         SetReadableRegstInfo(readable_regst, info);
       });
->>>>>>> d189a136
       device_ctx_->AddCallBack(
           [act_event]() { act_event->set_start_time(GetCurTime()); });
     }
@@ -136,18 +127,6 @@
 
 bool Actor::IsWriteReady() {
   return writeable_produced_regst_desc_num_ == writeable_produced_regst_.size();
-}
-
-std::list<RegstEvent> Actor::CurActProducedRegstEvents(int64_t act_id) const {
-  std::list<RegstEvent> produced_regst_events;
-  for (const auto& pair : writeable_produced_regst_) {
-    produced_regst_events.emplace_back();
-    RegstEvent& regst_event = produced_regst_events.back();
-    regst_event.set_regst_desc_id(pair.first);
-    regst_event.set_producer_actor_id(actor_id());
-    regst_event.set_producer_act_id(act_id);
-  }
-  return {};
 }
 
 void Actor::DecreaseRemainingEordCnt() { remaining_eord_cnt_ -= 1; }
