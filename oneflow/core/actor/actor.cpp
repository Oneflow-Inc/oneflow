#include "oneflow/core/actor/actor.h"

namespace oneflow {

bool IsFirstRegstInPieceWithOrder(const Regst* regst, ColIdOrder order) {
  return (order == ColIdOrder::kAscending && regst->col_id() == 0)
         || (order == ColIdOrder::kDescending && regst->IsMaxCol());
}

bool IsLastRegstInPieceWithOrder(const Regst* regst, ColIdOrder order) {
  return (order == ColIdOrder::kAscending && regst->IsMaxCol())
         || (order == ColIdOrder::kDescending && regst->col_id() == 0);
}

bool NeedModelSave(int64_t model_version_id) {
  return model_version_id + 1 == Global<JobDesc>::Get()->TotalBatchNum()
         || (model_version_id + 1) % Global<JobDesc>::Get()->NumOfBatchesInSnapshot() == 0;
}

ScopedActEventRecorder::ScopedActEventRecorder(Actor* actor) : actor_(actor) {
  if (Global<RuntimeCtx>::Get()->need_record_event()) {
    ActEvent* act_event = new ActEvent();
    actor->act_events_.emplace_back(act_event);
    act_event->set_is_experiment_phase(Global<RuntimeCtx>::Get()->is_experiment_phase());
    act_event->set_actor_id(actor_->actor_id());
    act_event->set_work_stream_id(actor_->GetGlobalWorkStreamId());
    act_event->set_act_id(actor_->act_id_);
    act_event->set_ready_time(GetCurTime());
    actor_->ForEachCurNaiveReadableRegst([&](const Regst* readable_regst) {
      ReadableRegstInfo* info = act_event->add_readable_regst_infos();
      (actor_->Actor::SetReadableRegstInfo)(readable_regst, info);
    });
    actor_->ForEachCurCustomizedReadableRegst([&](const Regst* readable_regst) {
      ReadableRegstInfo* info = act_event->add_readable_regst_infos();
      actor_->SetReadableRegstInfo(readable_regst, info);
    });
    actor_->device_ctx_->AddCallBack([act_event]() { act_event->set_start_time(GetCurTime()); });
  }
}

ScopedActEventRecorder::~ScopedActEventRecorder() {
  if (Global<RuntimeCtx>::Get()->need_record_event()) {
    ActEvent* act_event = actor_->act_events_.back();
    actor_->device_ctx_->AddCallBack([act_event]() { act_event->set_stop_time(GetCurTime()); });
  }
}

Actor::~Actor() {
  if (Global<RuntimeCtx>::Get()->need_record_event()) {
    for (const auto& act_event : act_events_) {
      Global<CtrlClient>::Get()->PushActEvent(*act_event);
      delete act_event;
    }
  } else {
    CHECK_EQ(act_events_.size(), 0);
  }
}

void Actor::Init(const TaskProto& task_proto, const ThreadCtx& thread_ctx) {
  TaskProto non_ctrl_task_proto = task_proto;
  actor_id_ = task_proto.task_id();
  act_id_ = -1;
  InitDeviceCtx(thread_ctx);
  if (task_proto.has_parallel_ctx()) {
    parallel_ctx_.reset(new ParallelContext(task_proto.parallel_ctx()));
  }
  for (const ExecNodeProto& node : task_proto.exec_sequence().exec_node()) {
    ExecKernel ek;
    ek.kernel = ConstructKernel(parallel_ctx(), node.kernel_conf(), device_ctx_.get());
    ek.bn_in_op2regst_desc_id = PbMap2HashMap(node.bn_in_op2regst_desc_id());
    exec_kernel_vec_.push_back(std::move(ek));
  }
  remaining_eord_cnt_ = 0;
  msg_handler_ = nullptr;
  eord_regst_desc_ids_.clear();
  // ctrl regst
  for (const auto& pair : task_proto.produced_regst_desc()) {
    if (pair.second.regst_desc_type().has_ctrl_regst_desc()) {
      non_ctrl_task_proto.mutable_produced_regst_desc()->erase(pair.first);
      Global<RegstMgr>::Get()->NewRegsts(pair.second, GetDeviceType(), [this](Regst* regst) {
        produced_ctrl_regst_[regst->regst_desc_id()].emplace_back(regst);
      });
    }
  }
  for (const auto& pair : task_proto.consumed_regst_desc_id()) {
    if (pair.first == "in_ctrl") {
      non_ctrl_task_proto.mutable_consumed_regst_desc_id()->erase(pair.first);
      for (int64_t regst_desc_id : pair.second.regst_desc_id()) {
        CHECK(consumed_ctrl_regst_.insert({regst_desc_id, {}}).second);
      }
      remaining_eord_cnt_ += pair.second.regst_desc_id_size();
    }
  }
  for (const auto& pair : produced_ctrl_regst_) {
    for (const auto& regst : pair.second) {
      writeable_produced_ctrl_regst_[regst->regst_desc_id()].push_back(regst.get());
    }
  }

  // non ctrl regst
  for (const auto& pair : non_ctrl_task_proto.produced_regst_desc()) {
    Global<RegstMgr>::Get()->NewRegsts(pair.second, GetDeviceType(), [this](Regst* regst) {
      produced_regsts_[regst->regst_desc_id()].emplace_back(regst);
    });
    int64_t regst_desc_id = pair.second.regst_desc_id();
    CHECK(name2regst_desc_id_.insert({pair.first, {regst_desc_id}}).second);
  }
  for (const auto& pair : non_ctrl_task_proto.consumed_regst_desc_id()) {
    CHECK(name2regst_desc_id_.find(pair.first) == name2regst_desc_id_.end());
    std::vector<int64_t>& regst_desc_id_vec = name2regst_desc_id_[pair.first];
    for (int64_t regst_desc_id : pair.second.regst_desc_id()) {
      regst_desc_id_vec.push_back(regst_desc_id);
    }
    remaining_eord_cnt_ += pair.second.regst_desc_id_size();
  }
  for (const auto& pair : produced_regsts_) {
    for (const auto& regst : pair.second) {
      writeable_produced_regst_[regst->regst_desc_id()].push_back(regst.get());
      produced_regst2reading_cnt_[regst.get()] = 0;
    }
  }
  actual_writeable_produced_regst_desc_num_ = writeable_produced_regst_.size();
  writeable_produced_regst_desc_cnt_ = actual_writeable_produced_regst_desc_num_;
  total_reading_cnt_ = 0;
  total_reading_ctrl_cnt_ = 0;
  naive_readable_regst_.clear();
  naive_readable_regst_cnt_ = 0;
  readable_ctrl_regst_desc_cnt_ = 0;
  writeable_ctrl_regst_desc_cnt_ = writeable_produced_ctrl_regst_.size();
  is_naive_readable_eord_ = false;
<<<<<<< HEAD
  is_consumed_ctrl_eord_ = false;
  TakeOverNaiveConsumed(non_ctrl_task_proto.consumed_regst_desc_id());
  last_act_start_time_ = -1.0;
  act_interval_acc_ = 0.0;
  VirtualActorInit(non_ctrl_task_proto);
=======
  auto name2regst_desc_id_iter = name2regst_desc_id_.find("in_delay");
  if (name2regst_desc_id_iter != name2regst_desc_id_.end()) {
    CHECK_EQ(name2regst_desc_id_iter->second.size(), 1);
    in_delay_regst_desc_id_ = name2regst_desc_id_iter->second.front();
  } else {
    in_delay_regst_desc_id_ = -1;
  }
  name2regst_desc_id_iter = name2regst_desc_id_.find("out_delay");
  if (name2regst_desc_id_iter != name2regst_desc_id_.end()) {
    CHECK_EQ(name2regst_desc_id_iter->second.size(), 1);
    out_delay_regst_desc_id_ = name2regst_desc_id_iter->second.front();
  } else {
    out_delay_regst_desc_id_ = -1;
  }
  TakeOverNaiveConsumed(task_proto.consumed_regst_desc_id());
  VirtualActorInit(task_proto);
>>>>>>> 28a680c6
}

DeviceType Actor::GetDeviceType() const {
  return Global<IDMgr>::Get()->GetDeviceTypeFromActorId(actor_id_);
}

int64_t Actor::Name2SoleRegstDescId(const std::string& name) const {
  auto find_it = name2regst_desc_id_.find(name);
  if (find_it != name2regst_desc_id_.end()) {
    CHECK_EQ(find_it->second.size(), 1);
    return find_it->second.front();
  }
  return -1;
}

const std::vector<int64_t>& Actor::Name2RegstDescId(const std::string& name) const {
  return name2regst_desc_id_.at(name);
}

void Actor::InitDeviceCtx(const ThreadCtx& thread_ctx) {
  switch (GetDeviceType()) {
    case DeviceType::kCPU: {
      CHECK_EQ(GetLocalWorkStreamId(), 0);
      device_ctx_.reset(new CpuDeviceCtx(thread_ctx.buf_ptr, thread_ctx.buf_size));
      break;
    }
    case DeviceType::kGPU: {
      CudaStreamHandle* cuda_handle = nullptr;
      if (GetLocalWorkStreamId() == 0) {
        cuda_handle = thread_ctx.g_cuda_stream.get();
      } else {
        CHECK(Global<IDMgr>::Get()->IsIndependentLocalWorkStreamId(GetLocalWorkStreamId()));
        cuda_handle_.reset(new CudaStreamHandle(thread_ctx.cb_event_chan));
        cuda_handle = cuda_handle_.get();
      }
      device_ctx_.reset(new CudaDeviceCtx(thread_ctx.buf_ptr, thread_ctx.buf_size, cuda_handle));
      break;
    }
    default: { UNIMPLEMENTED(); }
  }
}

KernelCtx Actor::GenDefaultKernelCtx() const {
  KernelCtx ctx;
  ctx.device_ctx = device_ctx_.get();
  return ctx;
}

void Actor::SetReadableRegstInfo(const Regst* regst, ReadableRegstInfo* info) {
  info->set_regst_desc_id(regst->regst_desc_id());
  info->set_act_id(regst->act_id());
}

void Actor::ForEachCurNaiveReadableRegst(std::function<void(const Regst*)> func) {
  for (const auto& pair : naive_readable_regst_) {
    if (pair.second.empty() == false) { func(pair.second.front()); }
  }
}

int Actor::HandlerNormal(const ActorMsg& msg) {
  if (msg.msg_type() == ActorMsgType::kEordMsg) {
    remaining_eord_cnt_ -= 1;
    CHECK(eord_regst_desc_ids_.insert(msg.eord_regst_desc_id()).second);
    if (naive_readable_regst_.find(msg.eord_regst_desc_id()) != naive_readable_regst_.end()) {
      is_naive_readable_eord_ = true;
    } else if (consumed_ctrl_regst_.find(msg.eord_regst_desc_id()) != consumed_ctrl_regst_.end()) {
      is_consumed_ctrl_eord_ = true;
    } else {
      NormalProcessCustomizedEordMsg(msg);
    }
  } else if (msg.msg_type() == ActorMsgType::kRegstMsg) {
    if (ProcessWriteableCtrlRegstMsg(msg) == 0 || ProcessReadableCtrlRegstMsg(msg) == 0) {
      // do nothing
    } else if (msg.SrcMachineId() == Global<MachineCtx>::Get()->this_machine_id()) {
      Regst* regst = msg.regst();
      auto naive_readable_regst_it = naive_readable_regst_.find(regst->regst_desc_id());
      if (naive_readable_regst_it != naive_readable_regst_.end()) {
        if (naive_readable_regst_it->second.empty()) { naive_readable_regst_cnt_ += 1; }
        naive_readable_regst_it->second.push_back(regst);
        NormalProcessNaiveReadableRegstMsg(naive_readable_regst_it->second);
      } else if (TryUpdtStateAsProducedRegst(regst) == 0) {
        // do nothing
      } else {
        NormalProcessCustomizedReadableRegstMsg(msg);
      }
    } else {
      if (NormalTryProcessReadableMsgFromOtherMachine(msg) == false) {
        CHECK_EQ(TryUpdtStateAsProducedRegst(msg.regst()), 0);
      }
    }
    ActUntilFail();
  } else if (msg.msg_type() == ActorMsgType::kCmdMsg) {
    CHECK_EQ(msg.actor_cmd(), ActorCmd::kStart);
    ActUntilFail();
  } else {
    UNIMPLEMENTED();
  }
  if (((is_naive_readable_eord_ && naive_readable_regst_cnt_ == 0)
       || IsCustomizedReadAlwaysUnReadyFromNow())
      && ((is_consumed_ctrl_eord_ && readable_ctrl_regst_desc_cnt_ == 0)
          || consumed_ctrl_regst_.size() == 0)) {
    CHECK_EQ(naive_readable_regst_cnt_, 0);
    CHECK_EQ(readable_ctrl_regst_desc_cnt_, 0);
    AsyncReturnAllCustomizedReadableRegst();
    AsyncSendEORDMsgForAllProducedRegstDesc();
    AsyncSendEORDMsgForAllProducedCtrlRegstDesc();
    if (remaining_eord_cnt_ == 0 && total_reading_cnt_ == 0 && total_reading_ctrl_cnt_ == 0) {
      OF_SET_MSG_HANDLER(nullptr);
      return 1;
    } else {
      OF_SET_MSG_HANDLER(&Actor::HandlerZombie);
      return 0;
    }
  }
  return 0;
}

int Actor::HandlerZombie(const ActorMsg& msg) {
  if (msg.msg_type() == ActorMsgType::kEordMsg) {
    CHECK_GE(remaining_eord_cnt_, 1);
    remaining_eord_cnt_ -= 1;
  } else if (msg.msg_type() == ActorMsgType::kRegstMsg) {
    if (ProcessWriteableCtrlRegstMsg(msg) != 0) {
      if (TryUpdtStateAsProducedRegst(msg.regst()) != 0) {
        AsyncSendRegstMsgToProducer(msg.regst());
      }
    }
  } else {
    UNIMPLEMENTED();
  }
  if (remaining_eord_cnt_ == 0 && total_reading_cnt_ == 0 && total_reading_ctrl_cnt_ == 0) {
    msg_handler_ = nullptr;
    return 1;
  }
  return 0;
}

void Actor::ActUntilFail() {
  while (IsReadReady() && IsWriteReady() && IsCtrlReady()) {
    act_id_ += 1;
<<<<<<< HEAD
    ActEvent* act_event = nullptr;
    if (Global<RuntimeCtx>::Get()->is_experiment_phase()) {
      act_event = new ActEvent;
      act_event->set_actor_id(actor_id_);
      act_event->set_act_id(act_id_);
      act_event->set_work_stream_id(GetGlobalWorkStreamId());
      ForEachCurNaiveReadableRegst([&](const Regst* readable_regst) {
        ReadableRegstInfo* info = act_event->add_readable_regst_infos();
        Actor::SetReadableRegstInfo(readable_regst, info);
      });
      ForEachCurCustomizedReadableRegst([&](const Regst* readable_regst) {
        ReadableRegstInfo* info = act_event->add_readable_regst_infos();
        SetReadableRegstInfo(readable_regst, info);
      });
      ForEachCurConsumedCtrlRegst([&](const Regst* consumed_ctrl_regst) {
        ReadableRegstInfo* info = act_event->add_readable_regst_infos();
        Actor::SetReadableRegstInfo(consumed_ctrl_regst, info);
      });
      device_ctx_->AddCallBack([act_event]() { act_event->set_start_time(GetCurTime()); });
    }
    double cur_time = GetCurTime();
    if (last_act_start_time_ > 0.0) {
      double interval = cur_time - last_act_start_time_;
      act_interval_acc_ += interval;
    }
    last_act_start_time_ = cur_time;
=======
    ScopedActEventRecorder scope_recorder(this);
>>>>>>> 28a680c6
    std::function<bool(Regst*)> IsNaiveAllowedReturnToProducer = [](Regst*) { return true; };
    Act(&IsNaiveAllowedReturnToProducer);
    AsyncSendCtrlRegstMsg();
    for (auto& pair : naive_readable_regst_) {
      CHECK_EQ(pair.second.empty(), false);
      if (IsNaiveAllowedReturnToProducer(pair.second.front()) == false) { continue; }
      AsyncSendRegstMsgToProducer(pair.second.front());
      pair.second.pop_front();
      if (pair.second.empty()) { naive_readable_regst_cnt_ -= 1; }
    }
  }
}

bool Actor::IsWriteReady() {
  return writeable_produced_regst_desc_cnt_ == actual_writeable_produced_regst_desc_num_;
}

void Actor::AsyncLaunchKernel(const KernelCtx& kernel_ctx,
                              std::function<Regst*(int64_t)> Regst4RegstDescId) {
  for (const ExecKernel& ek : exec_kernel_vec_) {
    ek.kernel->Launch(kernel_ctx, [&](const std::string& bn_in_op) -> Blob* {
      auto regst_desc_id_it = ek.bn_in_op2regst_desc_id.find(bn_in_op);
      if (regst_desc_id_it == ek.bn_in_op2regst_desc_id.end()) { return nullptr; }
      Regst* regst = GetCurWriteableRegst(regst_desc_id_it->second);
      if (regst == nullptr) { regst = GetNaiveCurReadable(regst_desc_id_it->second); }
      if (regst == nullptr) { regst = Regst4RegstDescId(regst_desc_id_it->second); }
      const LogicalBlobId& lbi = ek.kernel->BnInOp2Lbi(bn_in_op);
      return regst->GetBlobByLbi(lbi);
    });
  }
}

void Actor::AsyncLaunchKernel(const KernelCtx& kernel_ctx) {
  AsyncLaunchKernel(kernel_ctx, [](int64_t) -> Regst* {
    UNIMPLEMENTED();
    return nullptr;
  });
}

void Actor::AsyncSendRegstMsgToConsumer(std::function<bool(Regst*)> RegstPreProcess,
                                        std::function<bool(int64_t)> IsAllowedActor) {
  for (auto& pair : writeable_produced_regst_) {
    if (pair.second.empty()) { continue; }
    Regst* regst = pair.second.front();
    if (RegstPreProcess(regst) == false) { continue; }
    auto regst_reading_cnt_it = produced_regst2reading_cnt_.find(regst);
    CHECK_EQ(regst_reading_cnt_it->second, 0);
    for (int64_t consumer : regst->consumers_actor_id()) {
      if (!IsAllowedActor(consumer)) { continue; }
      total_reading_cnt_ += 1;
      regst_reading_cnt_it->second += 1;
      regst->set_act_id(act_id_);
      AsyncSendMsg(ActorMsg::BuildRegstMsgToConsumer(actor_id_, consumer, regst));
    }
    if (!regst->consumers_actor_id().empty()) { pair.second.pop_front(); }
    if (pair.second.empty()) { writeable_produced_regst_desc_cnt_ -= 1; }
  }
}

void Actor::AsyncSendRegstMsgToConsumer(std::function<bool(Regst*)> RegstPreProcess) {
  AsyncSendRegstMsgToConsumer(RegstPreProcess, [](int64_t) { return true; });
}

void Actor::AsyncSendRegstMsgToConsumer(std::function<bool(int64_t)> IsAllowedActor) {
  AsyncSendRegstMsgToConsumer([](Regst*) { return true; }, IsAllowedActor);
}

void Actor::AsyncSendRegstMsgToConsumer() {
  AsyncSendRegstMsgToConsumer([](Regst*) { return true; });
}

void Actor::AsyncSendEORDMsgToConsumers(int64_t regst_desc_id) {
  const RtRegstDesc* regst_desc = produced_regsts_.at(regst_desc_id).front()->regst_desc();
  device_ctx_->AddCallBack([regst_desc]() {
    for (int64_t consumer : regst_desc->consumers_actor_id()) {
      ActorMsg msg = ActorMsg::BuildEordMsg(consumer, regst_desc->regst_desc_id());
      Global<ActorMsgBus>::Get()->SendMsg(std::move(msg));
    }
  });
}

void Actor::AsyncSendEORDMsgForAllProducedRegstDesc() {
  for (const auto& pair : produced_regsts_) { AsyncSendEORDMsgToConsumers(pair.first); }
}

void Actor::AsyncSendRegstMsgToProducer(Regst* regst) {
  AsyncSendRegstMsgToProducer(regst, regst->producer_actor_id());
}

void Actor::AsyncSendRegstMsgToProducer(Regst* regst, int64_t producer) {
  AsyncSendMsg(ActorMsg::BuildRegstMsgToProducer(actor_id_, producer, regst));
}

Regst* Actor::GetCurWriteableRegst(int64_t regst_desc_id) {
  auto it = writeable_produced_regst_.find(regst_desc_id);
  if (it == writeable_produced_regst_.end()) { return nullptr; }
  if (it->second.empty()) { return nullptr; }
  return it->second.front();
}

Regst* Actor::GetCurWriteableRegst(const std::string& name) {
  return GetCurWriteableRegst(Name2SoleRegstDescId(name));
}

Regst* Actor::GetCurSoleWriteableRegst() {
  CHECK_EQ(writeable_produced_regst_.size(), 1);
  return writeable_produced_regst_.begin()->second.front();
}

std::pair<bool, std::vector<std::string>> Actor::GetNaiveConsumedRegstDescName() {
  return {false, {}};
}

Regst* Actor::GetNaiveCurReadable(int64_t regst_desc_id) {
  auto it = naive_readable_regst_.find(regst_desc_id);
  if (it != naive_readable_regst_.end() && it->second.empty() == false) {
    return it->second.front();
  } else {
    return nullptr;
  }
}

Regst* Actor::GetNaiveNextReadable(int64_t regst_desc_id) {
  auto it = naive_readable_regst_.find(regst_desc_id);
  if (it == naive_readable_regst_.end()) { return nullptr; }
  if (it->second.size() < 2) { return nullptr; }
  return it->second.at(1);
}

Regst* Actor::GetNaiveSoleCurReadable() {
  CHECK_EQ(naive_readable_regst_.size(), 1);
  return GetNaiveFirstCurReadable();
}

Regst* Actor::GetNaiveFirstCurReadable() {
  auto naive_readable_regst_it = naive_readable_regst_.begin();
  CHECK(naive_readable_regst_it != naive_readable_regst_.end());
  CHECK_EQ(naive_readable_regst_it->second.empty(), false);
  return naive_readable_regst_it->second.front();
}

Regst* Actor::GetSoleProducedRegst(int64_t regst_desc_id) {
  auto it = produced_regsts_.find(regst_desc_id);
  CHECK(it != produced_regsts_.end());
  CHECK_EQ(it->second.size(), 1);
  return it->second.front().get();
}

bool Actor::IsReadReady() {
  return naive_readable_regst_.size() == naive_readable_regst_cnt_ && IsCustomizedReadReady();
}

bool Actor::IsCtrlReady() {
  return writeable_ctrl_regst_desc_cnt_ == writeable_produced_ctrl_regst_.size()
         && readable_ctrl_regst_desc_cnt_ == consumed_ctrl_regst_.size();
}

int Actor::ProcessWriteableCtrlRegstMsg(const ActorMsg& msg) {
  int64_t regst_desc_id = msg.regst_desc_id();
  auto produced_it = writeable_produced_ctrl_regst_.find(regst_desc_id);
  if (produced_it != writeable_produced_ctrl_regst_.end()) {
    if (produced_it->second.empty()) { writeable_ctrl_regst_desc_cnt_ += 1; }
    produced_it->second.push_back(msg.regst());
    --total_reading_ctrl_cnt_;
    return 0;
  }
  return -1;
}

int Actor::ProcessReadableCtrlRegstMsg(const ActorMsg& msg) {
  int64_t regst_desc_id = msg.regst_desc_id();
  auto consumed_it = consumed_ctrl_regst_.find(regst_desc_id);
  if (consumed_it != consumed_ctrl_regst_.end()) {
    if (consumed_it->second.empty()) { readable_ctrl_regst_desc_cnt_ += 1; }
    consumed_it->second.push_back(msg.regst());
    return 0;
  }
  return -1;
}

void Actor::AsyncSendCtrlRegstMsg() {
  for (auto& pair : consumed_ctrl_regst_) {
    CHECK(!pair.second.empty());
    Regst* regst = pair.second.front();
    AsyncSendMsg(ActorMsg::BuildRegstMsgToProducer(actor_id_, regst->producer_actor_id(), regst));
    pair.second.pop_front();
    if (pair.second.empty()) { --readable_ctrl_regst_desc_cnt_; }
  }
  for (auto& pair : writeable_produced_ctrl_regst_) {
    CHECK(!pair.second.empty());
    Regst* regst = pair.second.front();
    CHECK_EQ(regst->consumers_actor_id().size(), 1);
    regst->set_act_id(act_id_);
    AsyncSendMsg(
        ActorMsg::BuildRegstMsgToConsumer(actor_id_, regst->consumers_actor_id()[0], regst));
    ++total_reading_ctrl_cnt_;
    pair.second.pop_front();
    if (pair.second.empty()) { --writeable_ctrl_regst_desc_cnt_; }
  }
}

void Actor::AsyncSendEORDMsgForAllProducedCtrlRegstDesc() {
  for (auto& pair : produced_ctrl_regst_) {
    CHECK(!pair.second.empty());
    Regst* regst = pair.second.front().get();
    CHECK_EQ(regst->consumers_actor_id().size(), 1);
    device_ctx_->AddCallBack([regst]() {
      Global<ActorMsgBus>::Get()->SendMsg(
          ActorMsg::BuildEordMsg(regst->consumers_actor_id()[0], regst->regst_desc_id()));
    });
  }
}

void Actor::ForEachCurConsumedCtrlRegst(std::function<void(const Regst*)> func) {
  for (const auto& pair : consumed_ctrl_regst_) {
    if (pair.second.empty() == false) { func(pair.second.front()); }
  }
}

int Actor::TryUpdtStateAsProducedRegst(Regst* regst) {
  auto reading_cnt_it = produced_regst2reading_cnt_.find(regst);
  if (reading_cnt_it == produced_regst2reading_cnt_.end()) { return -1; }
  CHECK(produced_regsts_.find(regst->regst_desc_id()) != produced_regsts_.end());
  CHECK_GE(reading_cnt_it->second, 1);
  reading_cnt_it->second -= 1;
  total_reading_cnt_ -= 1;
  if (reading_cnt_it->second != 0) { return 0; }
  auto writeable_it = writeable_produced_regst_.find(regst->regst_desc_id());
  if (writeable_it == writeable_produced_regst_.end()) { return 0; }
  if (writeable_it->second.empty()) { writeable_produced_regst_desc_cnt_ += 1; }
  writeable_it->second.push_back(regst);
  return 0;
}

void Actor::TakeOverNaiveConsumed(const PbMap<std::string, RegstDescIdSet>& consumed_ids) {
  std::pair<bool, std::vector<std::string>> isall_or_names = GetNaiveConsumedRegstDescName();
  if (isall_or_names.first) {
    for (const auto& pair : consumed_ids) { AddNaiveConsumed(pair.second); }
  } else {
    for (const std::string& name : isall_or_names.second) {
      auto it = consumed_ids.find(name);
      if (it != consumed_ids.end()) { AddNaiveConsumed(it->second); }
    }
  }
}

void Actor::AddNaiveConsumed(const RegstDescIdSet& regst_desc_ids) {
  for (int64_t regst_desc_id : regst_desc_ids.regst_desc_id()) {
    naive_readable_regst_[regst_desc_id] = {};
  }
}

void Actor::AsyncSendMsg(const ActorMsg& msg) {
  std::function<void()> callback = [msg]() { Global<ActorMsgBus>::Get()->SendMsg(msg); };
  if (GetGlobalWorkStreamId()
      == Global<IDMgr>::Get()->GlobalWorkStreamId4ActorId(msg.dst_actor_id())) {
    callback();
  } else {
    device_ctx_->AddCallBack(callback);
  }
}

int64_t Actor::GetGlobalWorkStreamId() const {
  return Global<IDMgr>::Get()->GlobalWorkStreamId4ActorId(actor_id_);
}

int64_t Actor::GetLocalWorkStreamId() const {
  return Global<IDMgr>::Get()->LocalWorkStreamId4ActorId(actor_id_);
}

std::unique_ptr<Actor> NewActor(const TaskProto& task_proto, const ThreadCtx& thread_ctx) {
  Actor* rptr = NewObj<Actor>(task_proto.task_type());
  rptr->Init(task_proto, thread_ctx);
  return std::unique_ptr<Actor>(rptr);
}

}  // namespace oneflow<|MERGE_RESOLUTION|>--- conflicted
+++ resolved
@@ -34,6 +34,10 @@
       ReadableRegstInfo* info = act_event->add_readable_regst_infos();
       actor_->SetReadableRegstInfo(readable_regst, info);
     });
+    actor_->ForEachCurConsumedCtrlRegst([&](const Regst* consumed_ctrl_regst) {
+      ReadableRegstInfo* info = act_event->add_readable_regst_infos();
+      (actor_->Actor::SetReadableRegstInfo)(consumed_ctrl_regst, info);
+    });
     actor_->device_ctx_->AddCallBack([act_event]() { act_event->set_start_time(GetCurTime()); });
   }
 }
@@ -128,30 +132,9 @@
   readable_ctrl_regst_desc_cnt_ = 0;
   writeable_ctrl_regst_desc_cnt_ = writeable_produced_ctrl_regst_.size();
   is_naive_readable_eord_ = false;
-<<<<<<< HEAD
   is_consumed_ctrl_eord_ = false;
   TakeOverNaiveConsumed(non_ctrl_task_proto.consumed_regst_desc_id());
-  last_act_start_time_ = -1.0;
-  act_interval_acc_ = 0.0;
   VirtualActorInit(non_ctrl_task_proto);
-=======
-  auto name2regst_desc_id_iter = name2regst_desc_id_.find("in_delay");
-  if (name2regst_desc_id_iter != name2regst_desc_id_.end()) {
-    CHECK_EQ(name2regst_desc_id_iter->second.size(), 1);
-    in_delay_regst_desc_id_ = name2regst_desc_id_iter->second.front();
-  } else {
-    in_delay_regst_desc_id_ = -1;
-  }
-  name2regst_desc_id_iter = name2regst_desc_id_.find("out_delay");
-  if (name2regst_desc_id_iter != name2regst_desc_id_.end()) {
-    CHECK_EQ(name2regst_desc_id_iter->second.size(), 1);
-    out_delay_regst_desc_id_ = name2regst_desc_id_iter->second.front();
-  } else {
-    out_delay_regst_desc_id_ = -1;
-  }
-  TakeOverNaiveConsumed(task_proto.consumed_regst_desc_id());
-  VirtualActorInit(task_proto);
->>>>>>> 28a680c6
 }
 
 DeviceType Actor::GetDeviceType() const {
@@ -292,36 +275,7 @@
 void Actor::ActUntilFail() {
   while (IsReadReady() && IsWriteReady() && IsCtrlReady()) {
     act_id_ += 1;
-<<<<<<< HEAD
-    ActEvent* act_event = nullptr;
-    if (Global<RuntimeCtx>::Get()->is_experiment_phase()) {
-      act_event = new ActEvent;
-      act_event->set_actor_id(actor_id_);
-      act_event->set_act_id(act_id_);
-      act_event->set_work_stream_id(GetGlobalWorkStreamId());
-      ForEachCurNaiveReadableRegst([&](const Regst* readable_regst) {
-        ReadableRegstInfo* info = act_event->add_readable_regst_infos();
-        Actor::SetReadableRegstInfo(readable_regst, info);
-      });
-      ForEachCurCustomizedReadableRegst([&](const Regst* readable_regst) {
-        ReadableRegstInfo* info = act_event->add_readable_regst_infos();
-        SetReadableRegstInfo(readable_regst, info);
-      });
-      ForEachCurConsumedCtrlRegst([&](const Regst* consumed_ctrl_regst) {
-        ReadableRegstInfo* info = act_event->add_readable_regst_infos();
-        Actor::SetReadableRegstInfo(consumed_ctrl_regst, info);
-      });
-      device_ctx_->AddCallBack([act_event]() { act_event->set_start_time(GetCurTime()); });
-    }
-    double cur_time = GetCurTime();
-    if (last_act_start_time_ > 0.0) {
-      double interval = cur_time - last_act_start_time_;
-      act_interval_acc_ += interval;
-    }
-    last_act_start_time_ = cur_time;
-=======
     ScopedActEventRecorder scope_recorder(this);
->>>>>>> 28a680c6
     std::function<bool(Regst*)> IsNaiveAllowedReturnToProducer = [](Regst*) { return true; };
     Act(&IsNaiveAllowedReturnToProducer);
     AsyncSendCtrlRegstMsg();
