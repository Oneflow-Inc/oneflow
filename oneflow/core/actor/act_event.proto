syntax = "proto2";
package oneflow;

<<<<<<< HEAD
message RegstEvent {
  required int64 regst_desc_id = 1;
  required int64 producer_actor_id = 2;
  required int64 producer_act_id = 3;
=======
message ReadableRegstInfo {
  required int64 regst_desc_id = 1;
  required int64 act_id = 2;
>>>>>>> d189a136
}

message ActEvent {
  required int64 actor_id = 1;
  required int64 work_stream_id = 2;
  required int64 act_id = 3;
  required double start_time = 4;
  required double stop_time = 5;
<<<<<<< HEAD
  repeated RegstEvent consumed_regst_event = 6;
  repeated RegstEvent produced_regst_event = 7;
=======
  repeated ReadableRegstInfo readable_regst_infos = 6;
>>>>>>> d189a136
}<|MERGE_RESOLUTION|>--- conflicted
+++ resolved
@@ -1,16 +1,9 @@
 syntax = "proto2";
 package oneflow;
 
-<<<<<<< HEAD
-message RegstEvent {
-  required int64 regst_desc_id = 1;
-  required int64 producer_actor_id = 2;
-  required int64 producer_act_id = 3;
-=======
 message ReadableRegstInfo {
   required int64 regst_desc_id = 1;
   required int64 act_id = 2;
->>>>>>> d189a136
 }
 
 message ActEvent {
@@ -19,10 +12,5 @@
   required int64 act_id = 3;
   required double start_time = 4;
   required double stop_time = 5;
-<<<<<<< HEAD
-  repeated RegstEvent consumed_regst_event = 6;
-  repeated RegstEvent produced_regst_event = 7;
-=======
   repeated ReadableRegstInfo readable_regst_infos = 6;
->>>>>>> d189a136
 }