--- conflicted
+++ resolved
@@ -14,13 +14,7 @@
   kConstructActor
 };
 
-<<<<<<< HEAD
-OF_DECLARE_ENUM_TO_OSTREAM_FUNC(ActorCmd);
-
 enum class ActorMsgType { kRegstMsg = 0, kEordMsg, kCmdMsg, kCtrlMsg };
-=======
-enum class ActorMsgType { kRegstMsg = 0, kEordMsg, kCmdMsg };
->>>>>>> cda02dc7
 
 class ActorMsg final {
  public:
