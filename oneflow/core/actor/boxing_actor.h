#ifndef ONEFLOW_CORE_ACTOR_BOXING_ACTOR_H_
#define ONEFLOW_CORE_ACTOR_BOXING_ACTOR_H_

#include "oneflow/core/actor/actor.h"

namespace oneflow {

class BoxingActor final : public Actor {
 public:
  OF_DISALLOW_COPY_AND_MOVE(BoxingActor);
  BoxingActor() = default;
  ~BoxingActor() = default;

  void VirtualActorInit(const TaskProto&) override;

 private:
  int HandlerNormal(const ActorMsg&) override;

  void Act() override;
  bool IsReadReady() override;
  bool IsReadAlwaysUnReadyFromNow() override;
  void AsyncReturnAllReadableRegst() override;

<<<<<<< HEAD
  void ForEachCurReadableRegst(std::function<void(const Regst*)>) override;

  bool is_eord_;
=======
  void TrySetColIdOrder(const Regst*);

  // <regst_desc_id, regst*>
>>>>>>> a260b163
  HashMap<int64_t, std::queue<Regst*>> readable_regst_;
  // <regst_desc_id, <pid, cid>>
  HashMap<int64_t, std::pair<int64_t, int32_t>>* previous_pid_cid_;
  int8_t readable_regst_cnt_;
  ColIdOrder col_id_order_;
  bool is_eord_;
};

}  // namespace oneflow

#endif  // ONEFLOW_CORE_ACTOR_BOXING_ACTOR_H_<|MERGE_RESOLUTION|>--- conflicted
+++ resolved
@@ -21,15 +21,11 @@
   bool IsReadAlwaysUnReadyFromNow() override;
   void AsyncReturnAllReadableRegst() override;
 
-<<<<<<< HEAD
   void ForEachCurReadableRegst(std::function<void(const Regst*)>) override;
 
-  bool is_eord_;
-=======
   void TrySetColIdOrder(const Regst*);
 
   // <regst_desc_id, regst*>
->>>>>>> a260b163
   HashMap<int64_t, std::queue<Regst*>> readable_regst_;
   // <regst_desc_id, <pid, cid>>
   HashMap<int64_t, std::pair<int64_t, int32_t>>* previous_pid_cid_;
