--- conflicted
+++ resolved
@@ -95,25 +95,12 @@
   readable_regst_mgr_.ReturnToProducerAndPopCurReadable(this);
   const JobDesc* job_desc = Global<JobDesc>::Get();
   auto RegstPreProcess = [&](Regst* regst) { return regst == cur_model_regst; };
-<<<<<<< HEAD
-  if (NeedModelSave(next_model_version_id_ - 1)) {
-    AsyncSendRegstMsgToConsumer(RegstPreProcess, [this](int64_t actor_id) {
-      return actor_id == related_save_model_actor_id_;
-    });
-  }
-  if (next_model_version_id_ < job_desc->TotalBatchNum()) {
-    AsyncSendRegstMsgToConsumer(RegstPreProcess, [this](int64_t actor_id) {
-      return actor_id != related_save_model_actor_id_;
-    });
-  }
-=======
   bool need_save_model = NeedModelSave(next_model_version_id_ - 1);
   bool need_send_model = next_model_version_id_ < job_desc->TotalBatchNum();
   AsyncSendRegstMsgToConsumer(RegstPreProcess, [&](int64_t actor_id) {
     return (need_save_model && actor_id == related_save_model_actor_id_)
            || (need_send_model && actor_id != related_save_model_actor_id_);
   });
->>>>>>> d9faf414
   next_model_version_id_ += 1;
 }
 
