#include "oneflow/core/actor/normal_model_update_compute_actor.h"
#include "oneflow/core/job/runtime_context.h"

namespace oneflow {

void NormalMdUpdtCompActor::VirtualCompActorInit(const TaskProto& task_proto) {
  model_regst_desc_id_ = Name2SoleRegstDescId("model");
  const_model_regst_desc_id_ = Name2SoleRegstDescId("const_model");
  init_remaining_cnt_ = 0;
  if (model_regst_desc_id_ != -1) { init_remaining_cnt_ += 1; }
<<<<<<< HEAD
  if (const_model_regst_desc_id_ != -1) { init_remaining_cnt_ += 1; }
=======
  if (model_tmp_regst_desc_id_ != -1) {
    init_remaining_cnt_ += 1;
    DecreaseActualWriteableProducedRegstDescNum(1);
  }
>>>>>>> 9ce67155
  next_model_version_id_ = 0;
  related_save_model_actor_id_ = task_proto.related_save_model_task_id();
  related_init_model_actor_id_ = task_proto.related_init_model_task_id();
  pre_model_regst_ = nullptr;
  OF_SET_MSG_HANDLER(&NormalMdUpdtCompActor::HandlerInitModelAndConstModel);
}

void NormalMdUpdtCompActor::Act() {
  Regst* cur_model_regst = GetCurWriteableRegst(model_regst_desc_id_);
  cur_model_regst->set_model_version_id(next_model_version_id_);
  KernelCtx kernel_ctx = GenDefaultKernelCtx();
  std::tuple<int64_t, const Blob*> other_val(next_model_version_id_,
                                             pre_model_regst_->packed_blob());
  kernel_ctx.other = &other_val;
  pre_model_regst_ = cur_model_regst;
  AsyncLaunchKernel(kernel_ctx);
  const JobDesc* job_desc = Global<JobDesc>::Get();
  auto RegstPreProcess = [&](Regst* regst) { return regst == cur_model_regst; };
  bool need_save_model = NeedModelSave(next_model_version_id_ - 1);
  bool need_send_model = next_model_version_id_ < job_desc->TotalBatchNum();
  AsyncSendRegstMsgToConsumer(RegstPreProcess, [&](int64_t actor_id) {
    return (need_save_model && actor_id == related_save_model_actor_id_)
           || (need_send_model && actor_id != related_save_model_actor_id_);
  });
  next_model_version_id_ += 1;
}

void NormalMdUpdtCompActor::InitRegstBySendToFw(int64_t regst_desc_id) {
  if (regst_desc_id == -1) { return; }
  Regst* regst = GetCurWriteableRegst(regst_desc_id);
  ActorMsg msg = ActorMsg::BuildRegstMsgToConsumer(actor_id(), related_init_model_actor_id_, regst);
  Global<ActorMsgBus>::Get()->SendMsg(msg);
}

int NormalMdUpdtCompActor::HandlerInitModelAndConstModel(const ActorMsg& msg) {
  if (msg.msg_type() == ActorMsgType::kCmdMsg) {
    CHECK_EQ(msg.actor_cmd(), ActorCmd::kInitModel);
    InitRegstBySendToFw(model_regst_desc_id_);
    InitRegstBySendToFw(const_model_regst_desc_id_);
  } else if (msg.msg_type() == ActorMsgType::kRegstMsg) {
    init_remaining_cnt_ -= 1;
  } else {
    UNIMPLEMENTED();
  }
  if (init_remaining_cnt_ == 0) {
    OF_SET_MSG_HANDLER(&NormalMdUpdtCompActor::HandlerSendInitialModel);
    Global<RuntimeCtx>::Get()->DecreaseCounter("model_init_cnt");
  }
  return 0;
}

int NormalMdUpdtCompActor::HandlerSendInitialModel(const ActorMsg& actor_msg) {
  CHECK_EQ(actor_msg.actor_cmd(), ActorCmd::kSendInitialModel);
  pre_model_regst_ = GetCurWriteableRegst(model_regst_desc_id_);
  AsyncSendRegstMsgToConsumer([&](Regst* regst) {
    regst->set_model_version_id(next_model_version_id_);
    return true;
  });
  next_model_version_id_ += 1;
  if (Global<JobDesc>::Get()->IsTrain()) {
    OF_SET_MSG_HANDLER(&NormalMdUpdtCompActor::HandlerNormal);
  } else {
    AsyncSendEORDMsgForAllProducedRegstDesc();
    OF_SET_MSG_HANDLER(&NormalMdUpdtCompActor::HandlerZombie);
  }
  return 0;
}

REGISTER_ACTOR(TaskType::kNormalMdUpdt, NormalMdUpdtCompActor);

}  // namespace oneflow<|MERGE_RESOLUTION|>--- conflicted
+++ resolved
@@ -8,14 +8,10 @@
   const_model_regst_desc_id_ = Name2SoleRegstDescId("const_model");
   init_remaining_cnt_ = 0;
   if (model_regst_desc_id_ != -1) { init_remaining_cnt_ += 1; }
-<<<<<<< HEAD
-  if (const_model_regst_desc_id_ != -1) { init_remaining_cnt_ += 1; }
-=======
-  if (model_tmp_regst_desc_id_ != -1) {
+  if (const_model_regst_desc_id_ != -1) {
     init_remaining_cnt_ += 1;
     DecreaseActualWriteableProducedRegstDescNum(1);
   }
->>>>>>> 9ce67155
   next_model_version_id_ = 0;
   related_save_model_actor_id_ = task_proto.related_save_model_task_id();
   related_init_model_actor_id_ = task_proto.related_init_model_task_id();
