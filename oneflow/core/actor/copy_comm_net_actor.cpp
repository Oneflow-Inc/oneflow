--- conflicted
+++ resolved
@@ -78,18 +78,10 @@
     Shape empty_shape = data_blob->static_shape();
     for (int i = 0; i < empty_shape.NumAxes(); ++i) { empty_shape.Set(i, 0); }
     tensor_view->set_shape(empty_shape);
-<<<<<<< HEAD
-    LOG(INFO) << "cclog: PASS";
-=======
->>>>>>> b5ece2b7
   } else {
     void* writeable_token = writeable_regst->comm_net_token();
     // Async
     Global<CommNet>::Get()->Read(actor_read_id_, src_machine_id, readable_token, writeable_token);
-<<<<<<< HEAD
-    LOG(INFO) << "cclog: READ";
-=======
->>>>>>> b5ece2b7
   }
 }
 
