#include "oneflow/core/actor/forward_compute_actor.h"

namespace oneflow {

void ForwardCompActor::VirtualCompActorInit(const TaskProto& task_proto) {
  is_in_eord_ = false;
  in_regst_desc_id_ = RegstDescId4Name("in");
  CHECK_NE(in_regst_desc_id_, -1);
  model_regst_desc_id_ = RegstDescId4Name("model");
  model_tmp_regst_desc_id_ = RegstDescId4Name("model_tmp");
<<<<<<< HEAD
  model_tmp_regst_ = nullptr;
  VirtualForwardCompActorInit(task_proto);
=======
  random_seed_ = task_proto.random_seed();
  model_regst_ = nullptr;
  model_tmp_regst_ = nullptr;
  if (model_regst_desc_id_ != -1 && random_seed_ != -1) {
    OF_SET_MSG_HANDLER(&ForwardCompActor::HandlerInitModel);
  } else {
    SwitchToHandlerInitModelTmpOrNormal();
  }
>>>>>>> 2cde376c
}

void ForwardCompActor::SwitchToHandlerInitModelTmpOrNormal() {
  if (model_tmp_regst_desc_id_ != -1 && random_seed_ != -1) {
    OF_SET_MSG_HANDLER(&ForwardCompActor::HandlerInitModelTmp);
  } else {
    OF_SET_MSG_HANDLER(&ForwardCompActor::HandlerNormal);
  }
}

int ForwardCompActor::HandlerInitModel(const ActorMsg& msg) {
  CHECK_NE(random_seed_, -1);
  Regst* model_regst = msg.regst();
  CHECK_EQ(model_regst->regst_desc_id(), model_regst_desc_id_);
  for (const ExecKernel& exec_kernel : exec_kernel_vec()) {
    KernelCtx kernel_ctx = GenDefaultKernelCtx();
    kernel_ctx.other = &random_seed_;
    exec_kernel.kernel->InitModelBlobs(
        kernel_ctx, parallel_ctx(),
        SnapshotMgr::Singleton()->GetReadableSnapshot(),
        [&](const std::string& bn_in_op) {
          const std::string& lbn = exec_kernel.kernel->Lbn4BnInOp(bn_in_op);
          return model_regst->GetBlobByLbn(lbn);
        });
  }
  AsyncSendRegstMsgToProducer(model_regst);
  SwitchToHandlerInitModelTmpOrNormal();
  return 0;
}

int ForwardCompActor::HandlerInitModelTmp(const ActorMsg& msg) {
  Regst* model_tmp_regst = msg.regst();
  CHECK_EQ(model_tmp_regst->regst_desc_id(), model_tmp_regst_desc_id_);
  for (const ExecKernel& exec_kernel : exec_kernel_vec()) {
    exec_kernel.kernel->InitModelTmpBlobs(
        GenDefaultKernelCtx(), parallel_ctx(),
        [&](const std::string& bn_in_op) {
          const std::string& lbn = exec_kernel.kernel->Lbn4BnInOp(bn_in_op);
          return model_tmp_regst->GetBlobByLbn(lbn);
        });
  }
  AsyncSendRegstMsgToProducer(model_tmp_regst);
  OF_SET_MSG_HANDLER(&ForwardCompActor::HandlerNormal);
  return 0;
}

void ForwardCompActor::AsyncReturnAllReadableRegst() {
  CheckBeforeAsyncReturnAllReadableRegst();
  TryAsyncReturnModelRegst();
  TryAsyncReturnModelTmpRegst();
}

void ForwardCompActor::TryAsyncReturnModelTmpRegst() {
  if (model_tmp_regst_) {
    AsyncSendRegstMsgToProducer(model_tmp_regst_);
    model_tmp_regst_ = nullptr;
  }
}

<<<<<<< HEAD
=======
void ForwardCompActor::ForEachCurReadableRegst(
    std::function<void(const Regst*)> handler) {
  handler(pending_in_regsts_.front());
  if (model_regst_desc_id_ != -1) { handler(model_regst_); }
  if (model_tmp_regst_desc_id_ != -1) { handler(model_tmp_regst_); }
}

REGISTER_ACTOR(TaskType::kNormalForward, ForwardCompActor);
REGISTER_ACTOR(TaskType::kLoss, ForwardCompActor);

>>>>>>> 2cde376c
}  // namespace oneflow<|MERGE_RESOLUTION|>--- conflicted
+++ resolved
@@ -8,19 +8,9 @@
   CHECK_NE(in_regst_desc_id_, -1);
   model_regst_desc_id_ = RegstDescId4Name("model");
   model_tmp_regst_desc_id_ = RegstDescId4Name("model_tmp");
-<<<<<<< HEAD
   model_tmp_regst_ = nullptr;
+  random_seed_ = task_proto.random_seed();
   VirtualForwardCompActorInit(task_proto);
-=======
-  random_seed_ = task_proto.random_seed();
-  model_regst_ = nullptr;
-  model_tmp_regst_ = nullptr;
-  if (model_regst_desc_id_ != -1 && random_seed_ != -1) {
-    OF_SET_MSG_HANDLER(&ForwardCompActor::HandlerInitModel);
-  } else {
-    SwitchToHandlerInitModelTmpOrNormal();
-  }
->>>>>>> 2cde376c
 }
 
 void ForwardCompActor::SwitchToHandlerInitModelTmpOrNormal() {
@@ -80,17 +70,4 @@
   }
 }
 
-<<<<<<< HEAD
-=======
-void ForwardCompActor::ForEachCurReadableRegst(
-    std::function<void(const Regst*)> handler) {
-  handler(pending_in_regsts_.front());
-  if (model_regst_desc_id_ != -1) { handler(model_regst_); }
-  if (model_tmp_regst_desc_id_ != -1) { handler(model_tmp_regst_); }
-}
-
-REGISTER_ACTOR(TaskType::kNormalForward, ForwardCompActor);
-REGISTER_ACTOR(TaskType::kLoss, ForwardCompActor);
-
->>>>>>> 2cde376c
 }  // namespace oneflow