--- conflicted
+++ resolved
@@ -332,13 +332,8 @@
   void InitActMsg() {
     const bool is_kernel_launch_synchronized =
         (!exec_kernel) || kernel_info_[0]->kernel->IsKernelLaunchSynchronized();
-<<<<<<< HEAD
-    const int64_t actor_id = task_proto_->task_id();
+    const int64_t actor_id = actor_ctx_->task_proto().task_id();
     const int64_t thrd_id = ThrdId4ActorId(actor_id);
-=======
-    const int64_t actor_id = actor_ctx_->task_proto().task_id();
-    const int64_t thrd_id = Global<IDMgr>::Get()->ThrdId4ActorId(actor_id);
->>>>>>> b4ec60f7
     auto IsSyncMsg = [&](const ActorMsg& msg) {
       return is_kernel_launch_synchronized && thrd_id == ThrdId4ActorId(msg.dst_actor_id());
     };
