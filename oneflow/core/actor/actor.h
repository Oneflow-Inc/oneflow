--- conflicted
+++ resolved
@@ -123,19 +123,10 @@
   Regst* GetNaiveSoleCurWriteable() { return naive_produced_data_rs_.SoleFront(); }
 
   // Status Of Naive Consumed Registers
-<<<<<<< HEAD
   Regst* GetNaiveCurReadable(int64_t desc_id) { return naive_consumed_data_rs_.Front(desc_id); }
   Regst* GetNaiveSoleCurReadable() { return naive_consumed_data_rs_.SoleFront(); }
   Regst* GetNaiveFirstCurReadable() { return naive_consumed_data_rs_.FirstFront(); }
 
-=======
-  virtual std::pair<bool, std::vector<std::string>> GetNaiveConsumedRegstDescName() {
-    return {false, {}};
-  }
-  Regst* GetNaiveCurReadable(int64_t desc_id) { return naive_consumed_data_rs_.Front(desc_id); }
-  Regst* GetNaiveSoleCurReadable() { return naive_consumed_data_rs_.SoleFront(); }
-  Regst* GetNaiveFirstCurReadable() { return naive_consumed_data_rs_.FirstFront(); }
->>>>>>> 592227a1
   Regst* GetSoleProducedRegst(int64_t regst_desc_id);
   int64_t GetSoleProducedDataRegstDescId() const;
 
@@ -188,13 +179,7 @@
   HashMap<Regst*, int64_t> produced_data_regst2reading_cnt_;
   int64_t total_reading_data_cnt_;
 
-<<<<<<< HEAD
   RegstSlot naive_produced_data_rs_;
-=======
-  RegstSlot writeable_produced_data_rs_;
-  int64_t actual_writeable_produced_data_regst_desc_num_;
-  // Status of Naive Consumed Registers
->>>>>>> 592227a1
   RegstSlot naive_consumed_data_rs_;
   bool is_naive_consumed_data_eord_;
 
