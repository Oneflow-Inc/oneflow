/*
Copyright 2020 The OneFlow Authors. All rights reserved.

Licensed under the Apache License, Version 2.0 (the "License");
you may not use this file except in compliance with the License.
You may obtain a copy of the License at

    http://www.apache.org/licenses/LICENSE-2.0

Unless required by applicable law or agreed to in writing, software
distributed under the License is distributed on an "AS IS" BASIS,
WITHOUT WARRANTIES OR CONDITIONS OF ANY KIND, either express or implied.
See the License for the specific language governing permissions and
limitations under the License.
*/
#ifndef ONEFLOW_CORE_ACTOR_ACTOR_H_
#define ONEFLOW_CORE_ACTOR_ACTOR_H_

#include "oneflow/core/actor/actor_base.h"
#include "oneflow/core/actor/actor_message_bus.h"
#include "oneflow/core/device/cuda_stream_handle.h"
#include "oneflow/core/job/task.pb.h"
#include "oneflow/core/kernel/kernel.h"
#include "oneflow/core/kernel/kernel_context.h"
#include "oneflow/core/register/register_manager.h"
#include "oneflow/core/actor/register_slot.h"

namespace oneflow {

class Actor : public ActorBase {
 public:
  OF_DISALLOW_COPY_AND_MOVE(Actor);
  virtual ~Actor();

  void Init(const JobDesc* job_desc, ActorContext* actor_ctx) override;

  // 1: success, and actor finish
  // 0: success, and actor not finish
  int ProcessMsg(const ActorMsg& msg) override { return (this->*msg_handler_)(msg); }

<<<<<<< HEAD
  int64_t machine_id() const { return MachineId4ActorId(actor_id_); }
  int64_t thrd_id() const { return thrd_id_; }
=======
  int64_t machine_id() const { return Global<IDMgr>::Get()->MachineId4ActorId(actor_id_); }
>>>>>>> b4ec60f7
  int64_t actor_id() const { return actor_id_; }
  int64_t job_id() const { return job_id_; }

 protected:
  struct BlobInfo {
    LogicalBlobId lbi;
    int64_t regst_desc_id;
    int64_t ordinal;
    RegstSlot* rs;
  };
  struct ExecKernel {
    std::unique_ptr<const Kernel> kernel;
    HashMap<std::string, BlobInfo> bn_in_op2blob_info;
    std::unique_ptr<KernelContext> kernel_ctx;
  };
  using MsgHandler = int (Actor::*)(const ActorMsg&);
  enum class RegstNameType { kNaive = 0, kCustomized };

  // Util
  Actor() = default;
  bool ReceiveAllEordMsg() const { return remaining_eord_cnt_ == 0; }
  bool ReceiveEordMsg(int64_t regst_desc_id) const;
  virtual void VirtualActorInit(const TaskProto&) {}
  int64_t Name2SoleRegstDescId(const std::string& name) const;
  const std::vector<int64_t>& Name2RegstDescIds(const std::string& name) const;
  ActorContext* actor_ctx() const { return actor_ctx_; }
  const std::vector<ExecKernel>& exec_kernel_vec() { return exec_kernel_vec_; }
  void ForEachCurNaiveReadableDataRegst(const std::function<void(const Regst*)>&) const;

  int64_t ReadingCnt4ProducedRegst(Regst* regst) const;
  void IncreaseReadingCnt4ProducedRegst(Regst* regst, int64_t val);
  void IncreaseTotalReadingCnt(int64_t val) { total_reading_cnt_ += val; }

  // Msg Handler
  void set_msg_handler(MsgHandler val) { msg_handler_ = val; }
#define OF_SET_MSG_HANDLER(val)                                   \
  do {                                                            \
    LOG(INFO) << "actor " << actor_id() << " switch to " << #val; \
    set_msg_handler(static_cast<MsgHandler>(val));                \
  } while (0)

  // Common Handlers and related virtual method
  int HandlerNormal(const ActorMsg& msg);
  int HandlerZombie(const ActorMsg& msg);

  virtual bool ConsumedCtrlRegstValid(int64_t regst_desc_id) const { return true; }
  virtual bool ProducedCtrlRegstValid(int64_t regst_desc_id) const { return true; }

  void AsyncLaunchKernel(std::function<Regst*(int64_t)> Regst4RegstDescId);
  void AsyncLaunchKernel();

  // Util For Derived Actor to Send Msg
  void EnqueueAsyncMsg(const ActorMsg&);
  void HandleProducedNaiveDataRegstToConsumer();
  void HandleProducedInplaceDataRegstToConsumer();

  void HandleConsumedNaiveDataRegstToProducer();
  void AsyncSendRegstMsgToProducer(Regst*);
  void AsyncSendRegstMsgToProducer(Regst*, int64_t producer);
  void AsyncSendEORDMsgForAllProducedRegstDesc();
  void AsyncSendQueuedMsg();

  // Get Regst
  Regst* GetNaiveCurReadable(int64_t regst_desc_id) const;
  Regst* GetNaiveCurReadable(const std::string& name) const {
    return GetNaiveCurReadable(Name2SoleRegstDescId(name));
  }
  Regst* GetNaiveOrInplaceCurReadable(int64_t regst_desc_id) const;
  Regst* GetNaiveOrInplaceCurReadable(const std::string& name) const {
    return GetNaiveOrInplaceCurReadable(Name2SoleRegstDescId(name));
  }
  Regst* GetNaiveCurWriteable(int64_t regst_desc_id) const;
  Regst* GetNaiveCurWriteable(const std::string& name) const {
    return GetNaiveCurWriteable(Name2SoleRegstDescId(name));
  }
  Regst* GetNaiveOrInplaceCurWriteable(int64_t regst_desc_id) const;
  Regst* GetNaiveOrInplaceCurWriteable(const std::string& name) const {
    return GetNaiveOrInplaceCurWriteable(Name2SoleRegstDescId(name));
  }
  Regst* GetSoleProducedRegst4RegstDescId(int64_t regst_desc_id) const;
  void ForEachProducedRegst(const std::function<void(Regst*)>&) const;
  int64_t HandleRegstToConsumer(Regst* regst);

 protected:
  bool IsConsumedCtrlRegstDescId(int64_t regst_desc_id) {
    return consumed_ctrl_regst_desc_ids_.find(regst_desc_id) != consumed_ctrl_regst_desc_ids_.end();
  }
  bool IsProducedCtrlRegstDescId(int64_t regst_desc_id) {
    return produced_ctrl_regst_desc_ids_.find(regst_desc_id) != produced_ctrl_regst_desc_ids_.end();
  }

  // Process Msg
  virtual void NormalProcessNaiveReadableDataRegstMsg(const std::deque<Regst*>&) {}
  virtual bool NormalTryProcessReadableMsgFromOtherMachine(const ActorMsg&) { return false; }
  int TryUpdtStateAsProducedRegst(Regst* regst);

  // Act
  void ActUntilFail();
  virtual void Act() { UNIMPLEMENTED(); }

  // Ready
  bool IsReadReady() const;
  bool IsWriteReady() const;

  // Naive, Inplace Or Customized
  virtual void TakeOverInplaceConsumedAndProduced(
      const PbMap<std::string, RegstDescProto>& produced_ids);
  void TakeOverNaiveConsumed(const PbMap<std::string, RegstDescIdSet>& consumed_ids);
  void TakeOverNaiveProduced(const PbMap<std::string, RegstDescProto>& produced_ids);
  void InitBnInOp2BlobInfo(const TaskProto& task_proto);

  // Send Msgs
  void AsyncSendNaiveProducedRegstMsgToConsumer();
  virtual void VirtualAsyncSendNaiveProducedRegstMsgToConsumer();
  virtual void VirtualAsyncSendInplaceProducedRegstMsgToConsumer();
  void AsyncSendInplaceProducedRegstMsgToConsumer();
  void AsyncSendNaiveConsumedRegstMsgToProducer();
  virtual void VirtualAsyncSendNaiveConsumedRegstMsgToProducer();
  void AsyncSendConsumedCtrlRegstMsgToProducer();
  void AsyncSendProducedCtrlRegstMsgToConsumer();

  // Customized Consumed virtual func
  virtual void ForEachCurCustomizedReadableRegst(std::function<void(const Regst*)>) const {}
  virtual void NormalProcessCustomizedEordMsg(const ActorMsg&) {}
  virtual void NormalProcessCustomizedReadableRegstMsg(const ActorMsg&) { UNIMPLEMENTED(); }
  virtual bool IsCustomizedReadReady() const { return true; }
  virtual bool IsCustomizedReadAlwaysUnReadyFromNow() const { return false; }
  virtual std::pair<RegstNameType, HashSet<std::string>>
  GetNaiveOrCustomizedConsumedRegstDescName() {
    return std::make_pair(RegstNameType::kCustomized, HashSet<std::string>{});
  }
  virtual void AsyncSendCustomizedProducedRegstMsgToConsumer() {}
  virtual void AsyncReturnAllCustomizedReadableRegst() {}

  // Customized Produced virtual func
  virtual void UpdtStateAsCustomizedProducedRegst(Regst* regst) { UNIMPLEMENTED(); }
  virtual bool IsCustomizedWriteReady() const { return true; }
  virtual std::pair<RegstNameType, HashSet<std::string>>
  GetNaiveOrCustomizedProducedRegstDescName() {
    return std::make_pair(RegstNameType::kCustomized, HashSet<std::string>{});
  }
  virtual void AsyncSendCustomizedConsumedRegstMsgToProducer() {}
  void AsyncRetInplaceConsumedRegstIfNoConsumer();

  virtual void AddCallback(std::function<void()> callback);

  int64_t actor_id_;
  int64_t thrd_id_;
  int64_t job_id_;
  std::vector<ExecKernel> exec_kernel_vec_;
  HashMap<std::string, std::vector<int64_t>> name2regst_desc_id_;
  MsgHandler msg_handler_;
  ActorContext* actor_ctx_;
  HashSet<int64_t> eord_regst_desc_ids_;
  int64_t remaining_eord_cnt_;

  HashMap<int64_t, std::vector<std::unique_ptr<Regst>>> produced_regsts_;
  HashMap<Regst*, int64_t> produced_regst2reading_cnt_;
  int64_t total_reading_cnt_;

  RegstSlot naive_produced_rs_;
  RegstSlot naive_consumed_rs_;
  bool is_naive_consumed_eord_;

  HashSet<int64_t> produced_ctrl_regst_desc_ids_;
  HashSet<int64_t> consumed_ctrl_regst_desc_ids_;

  RegstSlot inplace_consumed_rs_;
  RegstSlot inplace_produced_rs_;
  bool is_inplace_consumed_eord_;
  HashSet<int64_t> inplace_in_ids_with_no_out_consumed_;
  HashMap<int64_t, int64_t> inplace_regst_desc_id_in2out_;
  HashMap<int64_t, int64_t> inplace_regst_desc_id_out2in_;

  std::deque<ActorMsg> async_msg_queue_;
  bool is_kernel_launch_synchronized_;
  std::vector<int64_t> tmp_regst_desc_id_vec_;
};

}  // namespace oneflow

#endif  // ONEFLOW_CORE_ACTOR_ACTOR_H_<|MERGE_RESOLUTION|>--- conflicted
+++ resolved
@@ -38,12 +38,7 @@
   // 0: success, and actor not finish
   int ProcessMsg(const ActorMsg& msg) override { return (this->*msg_handler_)(msg); }
 
-<<<<<<< HEAD
   int64_t machine_id() const { return MachineId4ActorId(actor_id_); }
-  int64_t thrd_id() const { return thrd_id_; }
-=======
-  int64_t machine_id() const { return Global<IDMgr>::Get()->MachineId4ActorId(actor_id_); }
->>>>>>> b4ec60f7
   int64_t actor_id() const { return actor_id_; }
   int64_t job_id() const { return job_id_; }
 
