#ifndef ONEFLOW_CORE_ACTOR_FW_DATA_COMP_ACTOR_H_
#define ONEFLOW_CORE_ACTOR_FW_DATA_COMP_ACTOR_H_

#include "oneflow/core/actor/compute_actor.h"

namespace oneflow {

class FwDataCompActor final : public CompActor {
 public:
  OF_DISALLOW_COPY_AND_MOVE(FwDataCompActor);
  FwDataCompActor() = default;
  ~FwDataCompActor() = default;

  void Init(const TaskProto&, const ThreadCtx&) override;

<<<<<<< HEAD
private:
=======
 private:
>>>>>>> 6de4eed9
  int WaitToStart(const ActorMsg&);
  int HandleFwComp(const ActorMsg&);
  int HandleFwCompWhenNoReadableRegstMsg(const ActorMsg&);

  bool IsReadReady();
  void TryWardKernelAndSendMsg();

  CudaStreamHandle cuda_handle_;
  int num_of_not_eord_;
  int64_t expected_model_version_id_;
  int64_t in_desc_id_;
  int64_t model_regst_desc_id_;
  int64_t model_tmp_regst_desc_id_;
  std::shared_ptr<RegstWarpper> model_regst_;
  std::shared_ptr<RegstWarpper> model_tmp_regst_;
  std::queue<std::shared_ptr<RegstWarpper>> in_;
  HashMap<int64_t, std::shared_ptr<RegstWarpper>> ready_in_regst_;
  KernelCtx kernel_ctx_;
};

}  // namespace oneflow

#endif  // ONEFLOW_CORE_ACTOR_FW_DATA_COMP_ACTOR_H_<|MERGE_RESOLUTION|>--- conflicted
+++ resolved
@@ -13,11 +13,7 @@
 
   void Init(const TaskProto&, const ThreadCtx&) override;
 
-<<<<<<< HEAD
-private:
-=======
  private:
->>>>>>> 6de4eed9
   int WaitToStart(const ActorMsg&);
   int HandleFwComp(const ActorMsg&);
   int HandleFwCompWhenNoReadableRegstMsg(const ActorMsg&);
