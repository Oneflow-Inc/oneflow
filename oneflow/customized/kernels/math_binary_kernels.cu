--- conflicted
+++ resolved
@@ -20,29 +20,16 @@
   }
 }
 
-<<<<<<< HEAD
 __device__ float FloorDivCalXDiff4GpuFloat(float x, float y, float dz) {
-  return dz * fdiv_rd(1, y)
+  return dz * __fdiv_rd(1, y);
 }
 
 __device__ float FloorDivCalYDiff4GpuFloat(float x, float y, float dz) {
   if (x > 0) {
-     return dz * (-1) * fdiv_rd(x, powf(y, 2));
+     return dz * (-1) * __fdiv_rd(x, powf(y, 2));
    } else {
      return 0;
    }
-=======
-__device__ float TruedivCalXDiff4GpuFloat(float x, float y, float dz) {
-  return dz * fdividef(1, y);
-}
-
-__device__ float TruedivCalYDiff4GpuFloat(float x, float y, float dz) {
-  if (x > 0) {
-    return dz * (-1) * fdividef(x, powf(y, 2));
-  } else {
-    return 0;
-  }
->>>>>>> 819fdca2
 }
 
 #define MATH_BINARY_GPU(func_name, fw_func, bw_func_cal_x_diff, bw_func_cal_y_diff, dtype)       \
@@ -95,10 +82,6 @@
   OF_PP_MAKE_TUPLE_SEQ("Truediv", Truediv)
 
 MATH_BINARY_GPU(Pow, powf, PowCalXDiff4GpuFloat, PowCalYDiff4GpuFloat, float);
-MATH_BINARY_GPU(Truediv, fdividef, TruedivCalXDiff4GpuFloat, TruedivCalYDiff4GpuFloat, float);
-
-#define MATH_BINARY_GPU_FLOAT_SEQ OF_PP_MAKE_TUPLE_SEQ("FloorDiv", FloorDiv)
-
 MATH_BINARY_GPU(FloorDiv, fdiv_rd, FloorDivCalXDiff4GpuFloat, FloorDivCalYDiff4GpuFloat, float);
 
 class MathBinaryGpuFloatKernel final : public OpKernel {
