--- conflicted
+++ resolved
@@ -106,11 +106,7 @@
     .SetIsMatchedPred([](const KernelRegContext& ctx) {
       const user_op::TensorDesc* x_tensor_desc = ctx.TensorDesc4ArgNameAndIndex("x", 0);
       const user_op::TensorDesc* y_tensor_desc = ctx.TensorDesc4ArgNameAndIndex("y", 0);
-<<<<<<< HEAD
-      if (ctx.device() == DeviceType::kGPU && x_tensor_desc->data_type() == DataType::kFloat
-=======
       if (ctx.device_type() == DeviceType::kGPU && x_tensor_desc->data_type() == DataType::kFloat
->>>>>>> 7336d362
           && y_tensor_desc->data_type() == DataType::kFloat) {
         return true;
       }
@@ -169,11 +165,7 @@
     .SetCreateFn([](KernelInitContext* ctx) { return new MathBinaryXGradGpuFloatKernel(ctx); })
     .SetIsMatchedPred([](const KernelRegContext& ctx) {
       const user_op::TensorDesc* x_tensor_desc = ctx.TensorDesc4ArgNameAndIndex("x", 0);
-<<<<<<< HEAD
-      if (ctx.device() == DeviceType::kGPU && x_tensor_desc->data_type() == DataType::kFloat) {
-=======
       if (ctx.device_type() == DeviceType::kGPU && x_tensor_desc->data_type() == DataType::kFloat) {
->>>>>>> 7336d362
         return true;
       }
       return false;
@@ -183,11 +175,7 @@
     .SetCreateFn([](KernelInitContext* ctx) { return new MathBinaryYGradGpuFloatKernel(ctx); })
     .SetIsMatchedPred([](const KernelRegContext& ctx) {
       const user_op::TensorDesc* y_tensor_desc = ctx.TensorDesc4ArgNameAndIndex("y", 0);
-<<<<<<< HEAD
-      if (ctx.device() == DeviceType::kGPU && y_tensor_desc->data_type() == DataType::kFloat) {
-=======
       if (ctx.device_type() == DeviceType::kGPU && y_tensor_desc->data_type() == DataType::kFloat) {
->>>>>>> 7336d362
         return true;
       }
       return false;
