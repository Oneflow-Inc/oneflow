#include "oneflow/customized/kernels/sparse_cross_entropy_kernel_util.h"
#include "oneflow/core/kernel/kernel_util.cuh"
#include "oneflow/core/kernel/new_kernel_util.h"

namespace oneflow {
namespace user_op {

namespace {

template<typename T, typename K>
__global__ void ComputeEntropyGpu(const int64_t num_instances, const int64_t num_classes,
                                  const int64_t depth, const int64_t lower_bound, const T* x,
                                  const K* labels, T* y) {
  CUDA_1D_KERNEL_LOOP(i, num_instances) {
    assert(labels[i] >= 0);
    assert(labels[i] < depth);
    K label = labels[i] - lower_bound;
    if (label >= 0 && label < num_classes) { y[i] = -SafeLog(x[i * num_classes + label]); }
  }
}

template<typename K>
__global__ void ComputeEntropyGpuHalf(const int64_t num_instances, const int64_t num_classes,
                                      const int64_t depth, const int64_t lower_bound, const half* x,
                                      const K* labels, half* y) {
#if __CUDA_ARCH__ >= 530 || !defined(__CUDA_ARCH__)
  CUDA_1D_KERNEL_LOOP(i, num_instances) {
    assert(labels[i] >= 0);
    assert(labels[i] < depth);
    K label = labels[i] - lower_bound;
    if (label >= 0 && label < num_classes) {
      y[i] = __hneg(SafeLog<half>(x[i * num_classes + label]));
    }
  }
#else
  printf("use half need nvcc arch >= 530");
  assert(false);
#endif /* __CUDA_ARCH__ >= 530 || !defined(__CUDA_ARCH__)*/
}

template<typename T, typename K>
__global__ void ComputeDiffGpu(const int64_t num_instances, const int64_t num_classes,
                               const int64_t depth, const int64_t lower_bound, const T* x,
                               const K* labels, const T* dy, T* dx) {
  CUDA_1D_KERNEL_LOOP(i, num_instances) {
    assert(labels[i] >= 0);
    assert(labels[i] < depth);
    K label = labels[i] - lower_bound;
    if (label >= 0 && label < num_classes) {
      dx[i * num_classes + label] = -dy[i] / MaxWithLogThreshold(x[i * num_classes + label]);
    }
  }
}

template<typename K>
__global__ void ComputeDiffGpuHalf(const int64_t num_instances, const int64_t num_classes,
                                   const int64_t depth, const int64_t lower_bound, const half* x,
                                   const K* labels, const half* dy, half* dx) {
#if __CUDA_ARCH__ >= 530 || !defined(__CUDA_ARCH__)
  CUDA_1D_KERNEL_LOOP(i, num_instances) {
    assert(labels[i] >= 0);
    assert(labels[i] < depth);
    K label = labels[i] - lower_bound;
    if (label >= 0 && label < num_classes) {
      dx[i * num_classes + label] = __hneg(
          __hdiv(__float2half(dy[i]), MaxWithLogThreshold<half>(x[i * num_classes + label])));
    }
  }
#else
  printf("use half need nvcc arch >= 530");
  assert(false);
#endif /* __CUDA_ARCH__ >= 530 || !defined(__CUDA_ARCH__)*/
}

template<typename T, typename K>
<<<<<<< HEAD
__global__ void BackwardSubGpu(const int64_t num_instances, const int64_t num_classes,
                               const int64_t depth, const int64_t lower_bound, const K* labels,
                               const T* dy, T* dx) {
  CUDA_1D_KERNEL_LOOP(i, num_instances) {
    assert(labels[i] >= 0);
    assert(labels[i] < depth);
    K label = labels[i] - lower_bound;
    if (label >= 0 && label < num_classes) {
      dx[i * num_classes + label] = dy[i] * (dx[i * num_classes + label] - 1);
=======
__global__ void ComputeDiffWithSoftmaxGpu(const int64_t elem_cnt, const int64_t num_classes,
                                          const T* prob, const K* labels, const T* dy, T* dx) {
  CUDA_1D_KERNEL_LOOP(i, elem_cnt) {
    const int32_t row_id = i / num_classes;
    const int32_t col_id = i - row_id * num_classes;
    K label = labels[row_id];
    assert(label >= 0);
    assert(label < num_classes);
    if (label == col_id) {
      dx[i] = dy[row_id] * (prob[i] - 1);
    } else {
      dx[i] = dy[row_id] * prob[i];
>>>>>>> 3347bb92
    }
  }
}

template<typename K>
<<<<<<< HEAD
__global__ void BackwardSubGpuHalf(const int64_t num_instances, const int64_t num_classes,
                                   const int64_t depth, const int64_t lower_bound, const K* labels,
                                   const half* dy, half* dx) {
#if __CUDA_ARCH__ >= 530 || !defined(__CUDA_ARCH__)
  CUDA_1D_KERNEL_LOOP(i, num_instances) {
    assert(labels[i] >= 0);
    assert(labels[i] < depth);
    K label = labels[i] - lower_bound;
    if (label >= 0 && label < num_classes) {
      dx[i * num_classes + label] =
          __hmul(dy[i], __hsub(dx[i * num_classes + label], __float2half(1.0)));
=======
__global__ void ComputeDiffWithSoftmaxGpuHalf(const int64_t elem_cnt, const int64_t num_classes,
                                              const half* prob, const K* labels, const half* dy,
                                              half* dx) {
#if __CUDA_ARCH__ >= 530 || !defined(__CUDA_ARCH__)
  CUDA_1D_KERNEL_LOOP(i, elem_cnt) {
    const int32_t row_id = i / num_classes;
    const int32_t col_id = i - row_id * num_classes;
    K label = labels[row_id];
    assert(label >= 0);
    assert(label < num_classes);
    if (label == col_id) {
      dx[i] = __hmul(dy[row_id], __hsub(prob[i], __float2half(1.0)));
    } else {
      dx[i] = __hmul(dy[row_id], prob[i]);
>>>>>>> 3347bb92
    }
  }
#else
  printf("use half need nvcc arch >= 530");
  assert(false);
#endif /* __CUDA_ARCH__ >= 530 || !defined(__CUDA_ARCH__)*/
}

}  // namespace

template<typename T, typename K>
struct SparseCrossEntropyKernelUtil<DeviceType::kGPU, T, K> {
  static void ComputeEntropy(DeviceCtx* ctx, const int64_t num_instances, const int64_t num_classes,
                             const int64_t depth, const int64_t lower_bound, const T* x,
                             const K* labels, T* y) {
    ComputeEntropyGpu<<<BlocksNum4ThreadsNum(num_instances), kCudaThreadsNumPerBlock, 0,
                        ctx->cuda_stream()>>>(num_instances, num_classes, depth, lower_bound, x,
                                              labels, y);
  }

  static void ComputeDiff(DeviceCtx* ctx, const int64_t num_instances, const int64_t num_classes,
                          const int64_t depth, const int64_t lower_bound, const T* x,
                          const K* labels, const T* dy, T* dx) {
    ComputeDiffGpu<<<BlocksNum4ThreadsNum(num_instances), kCudaThreadsNumPerBlock, 0,
                     ctx->cuda_stream()>>>(num_instances, num_classes, depth, lower_bound, x,
                                           labels, dy, dx);
  }

<<<<<<< HEAD
  static void BackwardSub(DeviceCtx* ctx, const int64_t num_instances, const int64_t num_classes,
                          const int64_t depth, const int64_t lower_bound, const K* labels,
                          const T* dy, T* dx) {
    BackwardSubGpu<<<BlocksNum4ThreadsNum(num_instances), kCudaThreadsNumPerBlock, 0,
                     ctx->cuda_stream()>>>(num_instances, num_classes, depth, lower_bound, labels,
                                           dy, dx);
=======
  static void ComputeDiffWithSoftmax(DeviceCtx* ctx, const int64_t elem_cnt,
                                     const int64_t num_classes, const T* prob, const K* labels,
                                     const T* dy, T* dx) {
    ComputeDiffWithSoftmaxGpu<<<BlocksNum4ThreadsNum(elem_cnt), kCudaThreadsNumPerBlock, 0,
                                ctx->cuda_stream()>>>(elem_cnt, num_classes, prob, labels, dy, dx);
>>>>>>> 3347bb92
  }
};

template<typename K>
struct SparseCrossEntropyKernelUtil<DeviceType::kGPU, float16, K> {
  static void ComputeEntropy(DeviceCtx* ctx, const int64_t num_instances, const int64_t num_classes,
                             const int64_t depth, const int64_t lower_bound, const float16* x,
                             const K* labels, float16* y) {
    ComputeEntropyGpuHalf<K>
        <<<BlocksNum4ThreadsNum(num_instances), kCudaThreadsNumPerBlock, 0, ctx->cuda_stream()>>>(
            num_instances, num_classes, depth, lower_bound, reinterpret_cast<const half*>(x),
            labels, reinterpret_cast<half*>(y));
  }

  static void ComputeDiff(DeviceCtx* ctx, const int64_t num_instances, const int64_t num_classes,
                          const int64_t depth, const int64_t lower_bound, const float16* x,
                          const K* labels, const float16* dy, float16* dx) {
    ComputeDiffGpuHalf<K>
        <<<BlocksNum4ThreadsNum(num_instances), kCudaThreadsNumPerBlock, 0, ctx->cuda_stream()>>>(
            num_instances, num_classes, depth, lower_bound, reinterpret_cast<const half*>(x),
            labels, reinterpret_cast<const half*>(dy), reinterpret_cast<half*>(dx));
  }

<<<<<<< HEAD
  static void BackwardSub(DeviceCtx* ctx, const int64_t num_instances, const int64_t num_classes,
                          const int64_t depth, const int64_t lower_bound, const K* labels,
                          const float16* dy, float16* dx) {
    BackwardSubGpuHalf<K>
        <<<BlocksNum4ThreadsNum(num_instances), kCudaThreadsNumPerBlock, 0, ctx->cuda_stream()>>>(
            num_instances, num_classes, depth, lower_bound, labels,
=======
  static void ComputeDiffWithSoftmax(DeviceCtx* ctx, const int64_t elem_cnt,
                                     const int64_t num_classes, const float16* prob,
                                     const K* labels, const float16* dy, float16* dx) {
    ComputeDiffWithSoftmaxGpuHalf<K>
        <<<BlocksNum4ThreadsNum(elem_cnt), kCudaThreadsNumPerBlock, 0, ctx->cuda_stream()>>>(
            elem_cnt, num_classes, reinterpret_cast<const half*>(prob), labels,
>>>>>>> 3347bb92
            reinterpret_cast<const half*>(dy), reinterpret_cast<half*>(dx));
  }
};

#define INSTANTIATE_SPARSE_CROSS_ENTROPY_KERNEL_UTIL_GPU(data_type_pair, index_type_pair)          \
  template struct SparseCrossEntropyKernelUtil<DeviceType::kGPU, OF_PP_PAIR_FIRST(data_type_pair), \
                                               OF_PP_PAIR_FIRST(index_type_pair)>;
OF_PP_SEQ_PRODUCT_FOR_EACH_TUPLE(INSTANTIATE_SPARSE_CROSS_ENTROPY_KERNEL_UTIL_GPU,
                                 FLOATING_DATA_TYPE_SEQ FLOAT16_DATA_TYPE_SEQ, INDEX_DATA_TYPE_SEQ);
#undef INSTANTIATE_SPARSE_CROSS_ENTROPY_KERNEL_UTIL_GPU

}  // namespace user_op
}  // namespace oneflow<|MERGE_RESOLUTION|>--- conflicted
+++ resolved
@@ -73,63 +73,37 @@
 }
 
 template<typename T, typename K>
-<<<<<<< HEAD
-__global__ void BackwardSubGpu(const int64_t num_instances, const int64_t num_classes,
-                               const int64_t depth, const int64_t lower_bound, const K* labels,
-                               const T* dy, T* dx) {
-  CUDA_1D_KERNEL_LOOP(i, num_instances) {
-    assert(labels[i] >= 0);
-    assert(labels[i] < depth);
-    K label = labels[i] - lower_bound;
-    if (label >= 0 && label < num_classes) {
-      dx[i * num_classes + label] = dy[i] * (dx[i * num_classes + label] - 1);
-=======
-__global__ void ComputeDiffWithSoftmaxGpu(const int64_t elem_cnt, const int64_t num_classes,
+__global__ void ComputeDiffWithSoftmaxGpu(const int64_t elem_cnt, const int64_t num_classes, const int64_t depth, const int64_t lower_bound, 
                                           const T* prob, const K* labels, const T* dy, T* dx) {
   CUDA_1D_KERNEL_LOOP(i, elem_cnt) {
     const int32_t row_id = i / num_classes;
     const int32_t col_id = i - row_id * num_classes;
-    K label = labels[row_id];
-    assert(label >= 0);
-    assert(label < num_classes);
+    assert(labels[row_id] >= 0);
+    assert(labels[row_id] < depth);
+    K label = labels[row_id] - lower_bound;
     if (label == col_id) {
       dx[i] = dy[row_id] * (prob[i] - 1);
     } else {
       dx[i] = dy[row_id] * prob[i];
->>>>>>> 3347bb92
     }
   }
 }
 
 template<typename K>
-<<<<<<< HEAD
-__global__ void BackwardSubGpuHalf(const int64_t num_instances, const int64_t num_classes,
-                                   const int64_t depth, const int64_t lower_bound, const K* labels,
-                                   const half* dy, half* dx) {
-#if __CUDA_ARCH__ >= 530 || !defined(__CUDA_ARCH__)
-  CUDA_1D_KERNEL_LOOP(i, num_instances) {
-    assert(labels[i] >= 0);
-    assert(labels[i] < depth);
-    K label = labels[i] - lower_bound;
-    if (label >= 0 && label < num_classes) {
-      dx[i * num_classes + label] =
-          __hmul(dy[i], __hsub(dx[i * num_classes + label], __float2half(1.0)));
-=======
-__global__ void ComputeDiffWithSoftmaxGpuHalf(const int64_t elem_cnt, const int64_t num_classes,
+__global__ void ComputeDiffWithSoftmaxGpuHalf(const int64_t elem_cnt, const int64_t num_classes, const int64_t depth, const int64_t lower_bound,
                                               const half* prob, const K* labels, const half* dy,
                                               half* dx) {
 #if __CUDA_ARCH__ >= 530 || !defined(__CUDA_ARCH__)
   CUDA_1D_KERNEL_LOOP(i, elem_cnt) {
     const int32_t row_id = i / num_classes;
     const int32_t col_id = i - row_id * num_classes;
-    K label = labels[row_id];
-    assert(label >= 0);
-    assert(label < num_classes);
+    assert(labels[row_id] >= 0);
+    assert(labels[row_id] < depth);
+    K label = labels[row_id] - lower_bound;
     if (label == col_id) {
       dx[i] = __hmul(dy[row_id], __hsub(prob[i], __float2half(1.0)));
     } else {
       dx[i] = __hmul(dy[row_id], prob[i]);
->>>>>>> 3347bb92
     }
   }
 #else
@@ -158,20 +132,11 @@
                                            labels, dy, dx);
   }
 
-<<<<<<< HEAD
-  static void BackwardSub(DeviceCtx* ctx, const int64_t num_instances, const int64_t num_classes,
-                          const int64_t depth, const int64_t lower_bound, const K* labels,
-                          const T* dy, T* dx) {
-    BackwardSubGpu<<<BlocksNum4ThreadsNum(num_instances), kCudaThreadsNumPerBlock, 0,
-                     ctx->cuda_stream()>>>(num_instances, num_classes, depth, lower_bound, labels,
-                                           dy, dx);
-=======
   static void ComputeDiffWithSoftmax(DeviceCtx* ctx, const int64_t elem_cnt,
-                                     const int64_t num_classes, const T* prob, const K* labels,
+                                     const int64_t num_classes, const int64_t depth, const int64_t lower_bound, const T* prob, const K* labels,
                                      const T* dy, T* dx) {
     ComputeDiffWithSoftmaxGpu<<<BlocksNum4ThreadsNum(elem_cnt), kCudaThreadsNumPerBlock, 0,
-                                ctx->cuda_stream()>>>(elem_cnt, num_classes, prob, labels, dy, dx);
->>>>>>> 3347bb92
+                                ctx->cuda_stream()>>>(elem_cnt, num_classes, depth, lower_bound, prob, labels, dy, dx);
   }
 };
 
@@ -195,21 +160,12 @@
             labels, reinterpret_cast<const half*>(dy), reinterpret_cast<half*>(dx));
   }
 
-<<<<<<< HEAD
-  static void BackwardSub(DeviceCtx* ctx, const int64_t num_instances, const int64_t num_classes,
-                          const int64_t depth, const int64_t lower_bound, const K* labels,
-                          const float16* dy, float16* dx) {
-    BackwardSubGpuHalf<K>
-        <<<BlocksNum4ThreadsNum(num_instances), kCudaThreadsNumPerBlock, 0, ctx->cuda_stream()>>>(
-            num_instances, num_classes, depth, lower_bound, labels,
-=======
   static void ComputeDiffWithSoftmax(DeviceCtx* ctx, const int64_t elem_cnt,
                                      const int64_t num_classes, const float16* prob,
                                      const K* labels, const float16* dy, float16* dx) {
     ComputeDiffWithSoftmaxGpuHalf<K>
         <<<BlocksNum4ThreadsNum(elem_cnt), kCudaThreadsNumPerBlock, 0, ctx->cuda_stream()>>>(
-            elem_cnt, num_classes, reinterpret_cast<const half*>(prob), labels,
->>>>>>> 3347bb92
+            elem_cnt, num_classes, depth, lower_bound, reinterpret_cast<const half*>(prob), labels,
             reinterpret_cast<const half*>(dy), reinterpret_cast<half*>(dx));
   }
 };
