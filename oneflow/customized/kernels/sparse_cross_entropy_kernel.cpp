#include "oneflow/core/framework/framework.h"
#include "oneflow/core/common/balanced_splitter.h"
#include "oneflow/customized/kernels/sparse_cross_entropy_kernel_util.h"

namespace oneflow {
<<<<<<< HEAD
=======
namespace user_op {

>>>>>>> 3347bb92
template<DeviceType device_type, typename T, typename K>
class SparseCrossEntropyKernel final : public user_op::OpKernel {
 public:
  SparseCrossEntropyKernel() = default;
  ~SparseCrossEntropyKernel() = default;

 private:
  void Compute(user_op::KernelComputeContext* ctx) const override {
    const user_op::Tensor* prediction = ctx->Tensor4ArgNameAndIndex("prediction", 0);
    const user_op::Tensor* label = ctx->Tensor4ArgNameAndIndex("label", 0);
    user_op::Tensor* out = ctx->Tensor4ArgNameAndIndex("out", 0);
    const int64_t num_instances = label->shape().elem_cnt();
    CHECK_EQ(prediction->shape().elem_cnt() % num_instances, 0);
    const int64_t num_classes = prediction->shape().elem_cnt() / num_instances;
    const int64_t lower_bound = 0;
    const int64_t depth = ctx->GetAttr<int64_t>("depth");
    SparseCrossEntropyKernelUtil<device_type, T, K>::ComputeEntropy(
        ctx->device_ctx(), num_instances, num_classes, depth, lower_bound, prediction->dptr<T>(),
        label->dptr<K>(), out->mut_dptr<T>());
  }
  bool AlwaysComputeWhenAllOutputsEmpty() const override { return false; }
};

template<DeviceType device_type, typename T, typename K>
class SparseCrossEntropyMsKernel final : public user_op::OpKernel {
 public:
  SparseCrossEntropyMsKernel() = default;
  ~SparseCrossEntropyMsKernel() = default;

 private:
  void Compute(user_op::KernelComputeContext* ctx) const override {
    const user_op::Tensor* prediction = ctx->Tensor4ArgNameAndIndex("prediction", 0);
    const user_op::Tensor* label = ctx->Tensor4ArgNameAndIndex("label", 0);
    user_op::Tensor* out = ctx->Tensor4ArgNameAndIndex("out", 0);
    const int64_t num_instances = label->shape().elem_cnt();
    CHECK_EQ(prediction->shape().elem_cnt() % num_instances, 0);
    const int64_t num_classes = prediction->shape().elem_cnt() / num_instances;
    const int64_t depth = ctx->GetAttr<int64_t>("depth");
    int64_t lower_bound = 0;
    if (ctx->parallel_ctx().parallel_num() > 1) {
      BalancedSplitter bs(depth, ctx->parallel_ctx().parallel_num());
      lower_bound = bs.At(ctx->parallel_ctx().parallel_id()).begin();
    }
    Memset<device_type>(ctx->device_ctx(), out->mut_dptr(), 0,
                        out->shape().elem_cnt() * GetSizeOfDataType(out->data_type()));
    SparseCrossEntropyKernelUtil<device_type, T, K>::ComputeEntropy(
        ctx->device_ctx(), num_instances, num_classes, depth, lower_bound, prediction->dptr<T>(),
        label->dptr<K>(), out->mut_dptr<T>());
  }
  bool AlwaysComputeWhenAllOutputsEmpty() const override { return false; }
};

#define REGISTER_SPARSE_CROSS_ENTROPY_KERNEL(kernel_class, kernel_name, device_type_v, dtype_pair, \
                                             ltype_pair)                                           \
  REGISTER_USER_KERNEL(kernel_name)                                                                \
      .SetCreateFn<kernel_class<device_type_v, OF_PP_PAIR_FIRST(dtype_pair),                       \
                                OF_PP_PAIR_FIRST(ltype_pair)>>()                                   \
      .SetIsMatchedPred([](const user_op::KernelRegContext& ctx) {                                 \
        const user_op::TensorDesc* label_desc = ctx.TensorDesc4ArgNameAndIndex("label", 0);        \
        const user_op::TensorDesc* out_desc = ctx.TensorDesc4ArgNameAndIndex("out", 0);            \
        return ctx.device_type() == device_type_v                                                  \
               && label_desc->data_type() == OF_PP_PAIR_SECOND(ltype_pair)                         \
               && out_desc->data_type() == OF_PP_PAIR_SECOND(dtype_pair);                          \
      });

OF_PP_SEQ_PRODUCT_FOR_EACH_TUPLE(REGISTER_SPARSE_CROSS_ENTROPY_KERNEL, (SparseCrossEntropyKernel),
                                 ("sparse_cross_entropy"), OF_PP_MAKE_TUPLE_SEQ(DeviceType::kCPU),
                                 FLOATING_DATA_TYPE_SEQ, INDEX_DATA_TYPE_SEQ)
OF_PP_SEQ_PRODUCT_FOR_EACH_TUPLE(REGISTER_SPARSE_CROSS_ENTROPY_KERNEL, (SparseCrossEntropyKernel),
                                 ("sparse_cross_entropy"), OF_PP_MAKE_TUPLE_SEQ(DeviceType::kGPU),
                                 FLOATING_DATA_TYPE_SEQ FLOAT16_DATA_TYPE_SEQ, INDEX_DATA_TYPE_SEQ)
OF_PP_SEQ_PRODUCT_FOR_EACH_TUPLE(REGISTER_SPARSE_CROSS_ENTROPY_KERNEL, (SparseCrossEntropyMsKernel),
                                 ("sparse_cross_entropy_ms"),
                                 OF_PP_MAKE_TUPLE_SEQ(DeviceType::kCPU), FLOATING_DATA_TYPE_SEQ,
                                 INDEX_DATA_TYPE_SEQ)
OF_PP_SEQ_PRODUCT_FOR_EACH_TUPLE(REGISTER_SPARSE_CROSS_ENTROPY_KERNEL, (SparseCrossEntropyMsKernel),
                                 ("sparse_cross_entropy_ms"),
                                 OF_PP_MAKE_TUPLE_SEQ(DeviceType::kGPU),
                                 FLOATING_DATA_TYPE_SEQ FLOAT16_DATA_TYPE_SEQ, INDEX_DATA_TYPE_SEQ)

template<DeviceType device_type, typename T, typename K>
class SparseCrossEntropyGradKernel final : public user_op::OpKernel {
 public:
  SparseCrossEntropyGradKernel() = default;
  ~SparseCrossEntropyGradKernel() = default;

 private:
  void Compute(user_op::KernelComputeContext* ctx) const override {
    const user_op::Tensor* prediction = ctx->Tensor4ArgNameAndIndex("prediction", 0);
    const user_op::Tensor* label = ctx->Tensor4ArgNameAndIndex("label", 0);
    const user_op::Tensor* dy = ctx->Tensor4ArgNameAndIndex("dy", 0);
    user_op::Tensor* prediction_diff = ctx->Tensor4ArgNameAndIndex("prediction_diff", 0);
    const int64_t num_instances = label->shape().elem_cnt();
    CHECK_EQ(prediction->shape().elem_cnt() % num_instances, 0);
    const int64_t num_classes = prediction->shape().elem_cnt() / num_instances;
    const int64_t lower_bound = 0;
    const int64_t depth = ctx->GetAttr<int64_t>("depth");
    size_t prediction_diff_bytes_size =
        prediction_diff->shape().elem_cnt() * GetSizeOfDataType(prediction_diff->data_type());
    Memset<device_type>(ctx->device_ctx(), prediction_diff->mut_dptr<T>(), 0,
                        prediction_diff_bytes_size);
    SparseCrossEntropyKernelUtil<device_type, T, K>::ComputeDiff(
        ctx->device_ctx(), num_instances, num_classes, depth, lower_bound, prediction->dptr<T>(),
        label->dptr<K>(), dy->dptr<T>(), prediction_diff->mut_dptr<T>());
  }
  bool AlwaysComputeWhenAllOutputsEmpty() const override { return false; }
};

template<DeviceType device_type, typename T, typename K>
class SparseCrossEntropyMsGradKernel final : public user_op::OpKernel {
 public:
  SparseCrossEntropyMsGradKernel() = default;
  ~SparseCrossEntropyMsGradKernel() = default;

 private:
  void Compute(user_op::KernelComputeContext* ctx) const override {
    const user_op::Tensor* prediction = ctx->Tensor4ArgNameAndIndex("prediction", 0);
    const user_op::Tensor* label = ctx->Tensor4ArgNameAndIndex("label", 0);
    const user_op::Tensor* dy = ctx->Tensor4ArgNameAndIndex("dy", 0);
    user_op::Tensor* prediction_diff = ctx->Tensor4ArgNameAndIndex("prediction_diff", 0);
    const int64_t num_instances = label->shape().elem_cnt();
    CHECK_EQ(prediction->shape().elem_cnt() % num_instances, 0);
    const int64_t num_classes = prediction->shape().elem_cnt() / num_instances;
    const int64_t depth = ctx->GetAttr<int64_t>("depth");
    int64_t lower_bound = 0;
    if (ctx->parallel_ctx().parallel_num() > 1) {
      BalancedSplitter bs(depth, ctx->parallel_ctx().parallel_num());
      lower_bound = bs.At(ctx->parallel_ctx().parallel_id()).begin();
    }
    size_t prediction_diff_bytes_size =
        prediction_diff->shape().elem_cnt() * GetSizeOfDataType(prediction_diff->data_type());
    Memset<device_type>(ctx->device_ctx(), prediction_diff->mut_dptr<T>(), 0,
                        prediction_diff_bytes_size);
    SparseCrossEntropyKernelUtil<device_type, T, K>::ComputeDiff(
        ctx->device_ctx(), num_instances, num_classes, depth, lower_bound, prediction->dptr<T>(),
        label->dptr<K>(), dy->dptr<T>(), prediction_diff->mut_dptr<T>());
  }
  bool AlwaysComputeWhenAllOutputsEmpty() const override { return false; }
};

#define REGISTER_SPARSE_CROSS_ENTROPY_GRAD_KERNEL(kernel_class, kernel_name, device_type_v, \
                                                  dtype_pair, ltype_pair)                   \
  REGISTER_USER_KERNEL(kernel_name)                                                         \
      .SetCreateFn<kernel_class<device_type_v, OF_PP_PAIR_FIRST(dtype_pair),                \
                                OF_PP_PAIR_FIRST(ltype_pair)>>()                            \
      .SetIsMatchedPred([](const user_op::KernelRegContext& ctx) {                          \
        const user_op::TensorDesc* label_desc = ctx.TensorDesc4ArgNameAndIndex("label", 0); \
        const user_op::TensorDesc* prediction_diff_desc =                                   \
            ctx.TensorDesc4ArgNameAndIndex("prediction_diff", 0);                           \
        return ctx.device_type() == device_type_v                                           \
               && label_desc->data_type() == OF_PP_PAIR_SECOND(ltype_pair)                  \
               && prediction_diff_desc->data_type() == OF_PP_PAIR_SECOND(dtype_pair);       \
      });

OF_PP_SEQ_PRODUCT_FOR_EACH_TUPLE(REGISTER_SPARSE_CROSS_ENTROPY_GRAD_KERNEL,
                                 (SparseCrossEntropyGradKernel), ("sparse_cross_entropy_grad"),
                                 OF_PP_MAKE_TUPLE_SEQ(DeviceType::kCPU), FLOATING_DATA_TYPE_SEQ,
                                 INDEX_DATA_TYPE_SEQ)
OF_PP_SEQ_PRODUCT_FOR_EACH_TUPLE(REGISTER_SPARSE_CROSS_ENTROPY_GRAD_KERNEL,
                                 (SparseCrossEntropyGradKernel), ("sparse_cross_entropy_grad"),
                                 OF_PP_MAKE_TUPLE_SEQ(DeviceType::kGPU),
                                 FLOATING_DATA_TYPE_SEQ FLOAT16_DATA_TYPE_SEQ, INDEX_DATA_TYPE_SEQ)
OF_PP_SEQ_PRODUCT_FOR_EACH_TUPLE(REGISTER_SPARSE_CROSS_ENTROPY_GRAD_KERNEL,
                                 (SparseCrossEntropyMsGradKernel), ("sparse_cross_entropy_ms_grad"),
                                 OF_PP_MAKE_TUPLE_SEQ(DeviceType::kCPU), FLOATING_DATA_TYPE_SEQ,
                                 INDEX_DATA_TYPE_SEQ)
OF_PP_SEQ_PRODUCT_FOR_EACH_TUPLE(REGISTER_SPARSE_CROSS_ENTROPY_GRAD_KERNEL,
                                 (SparseCrossEntropyMsGradKernel), ("sparse_cross_entropy_ms_grad"),
                                 OF_PP_MAKE_TUPLE_SEQ(DeviceType::kGPU),
                                 FLOATING_DATA_TYPE_SEQ FLOAT16_DATA_TYPE_SEQ, INDEX_DATA_TYPE_SEQ)
}  // namespace user_op
}  // namespace oneflow<|MERGE_RESOLUTION|>--- conflicted
+++ resolved
@@ -3,11 +3,8 @@
 #include "oneflow/customized/kernels/sparse_cross_entropy_kernel_util.h"
 
 namespace oneflow {
-<<<<<<< HEAD
-=======
 namespace user_op {
 
->>>>>>> 3347bb92
 template<DeviceType device_type, typename T, typename K>
 class SparseCrossEntropyKernel final : public user_op::OpKernel {
  public:
