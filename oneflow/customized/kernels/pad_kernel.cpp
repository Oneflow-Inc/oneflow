--- conflicted
+++ resolved
@@ -79,18 +79,14 @@
     memory_copy_nd_desc.src_pos = NdIndex(src_pos_vec);
     memory_copy_nd_desc.extent = memory_copy_nd_desc.src_shape;
     MemoryCopyNdDesc reduced_memory_copy_nd_desc = memory_copy_nd_desc.CreateDimReducedDesc();
-<<<<<<< HEAD
     device_memory_copier_->Copy(ctx->device_ctx(), y->mut_dptr<T>(), x->dptr<T>(),
                                 reduced_memory_copy_nd_desc);
   }
   bool IsSkippable() const override { return true; }
-=======
->>>>>>> 798140e1
 
-    std::unique_ptr<MemoryCopier> device_memory_copier(NewDefaultMemoryCopier(device_type));
-    device_memory_copier->Copy(ctx->device_ctx(), y->mut_dptr<T>(), x->dptr<T>(),
-                               reduced_memory_copy_nd_desc);
-  };
+  std::unique_ptr<MemoryCopier> device_memory_copier(NewDefaultMemoryCopier(device_type));
+  device_memory_copier->Copy(ctx->device_ctx(), y->mut_dptr<T>(), x->dptr<T>(),
+                             reduced_memory_copy_nd_desc);
 };
 
 #define REGISTER_PAD_KERNEL(dev, dtype)                                                      \
@@ -145,15 +141,11 @@
 
     std::unique_ptr<MemoryCopier> device_memory_copier(NewDefaultMemoryCopier(device_type));
     device_memory_copier->Copy(ctx->device_ctx(), dx->mut_dptr<T>(), dy->dptr<T>(),
-                                reduced_memory_copy_nd_desc);
-<<<<<<< HEAD
+                               reduced_memory_copy_nd_desc);
   }
   bool IsSkippable() const override { return true; }
 
   std::unique_ptr<MemoryCopier> device_memory_copier_;
-=======
-  };
->>>>>>> 798140e1
 };
 
 #define REGISTER_PAD_GRAD_KERNEL(dev, dtype)                                                  \
