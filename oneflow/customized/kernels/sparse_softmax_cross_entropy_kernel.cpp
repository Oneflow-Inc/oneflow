--- conflicted
+++ resolved
@@ -102,16 +102,13 @@
     const int64_t num_classes = prob->shape().elem_cnt() / num_instances;
     const int64_t lower_bound = 0;
     const int64_t depth = ctx->GetAttr<int64_t>("depth");
-    Memcpy<device_type>(ctx->device_ctx(), prediction_diff->mut_dptr<T>(), prob->dptr<T>(),
-                        prediction_diff->shape().elem_cnt() * sizeof(T));
-    SparseCrossEntropyKernelUtil<device_type, T, K>::BackwardSub(
-        ctx->device_ctx(), num_instances, num_classes, depth, lower_bound, label->dptr<K>(),
-        dy->dptr<T>(), prediction_diff->mut_dptr<T>());
+    SparseCrossEntropyKernelUtil<device_type, T, K>::ComputeDiffWithSoftmax(
+        ctx->device_ctx(), prediction_diff->shape().elem_cnt(), num_classes, depth, lower_bound, prob->dptr<T>(),
+        label->dptr<K>(), dy->dptr<T>(), prediction_diff->mut_dptr<T>());
   }
   bool AlwaysComputeWhenAllOutputsEmpty() const override { return false; }
 };
 
-<<<<<<< HEAD
 template<DeviceType device_type, typename T, typename K>
 class SparseSoftmaxCrossEntropyMsGradKernel final : public user_op::OpKernel {
  public:
@@ -133,16 +130,9 @@
       BalancedSplitter bs(depth, ctx->parallel_ctx().parallel_num());
       lower_bound = bs.At(ctx->parallel_ctx().parallel_id()).begin();
     }
-    Memcpy<device_type>(ctx->device_ctx(), prediction_diff->mut_dptr<T>(), prob->dptr<T>(),
-                        prediction_diff->shape().elem_cnt() * sizeof(T));
-    SparseCrossEntropyKernelUtil<device_type, T, K>::BackwardSub(
-        ctx->device_ctx(), num_instances, num_classes, depth, lower_bound, label->dptr<K>(),
-        dy->dptr<T>(), prediction_diff->mut_dptr<T>());
-=======
     SparseCrossEntropyKernelUtil<device_type, T, K>::ComputeDiffWithSoftmax(
-        ctx->device_ctx(), prediction_diff->shape().elem_cnt(), num_classes, prob->dptr<T>(),
+        ctx->device_ctx(), prediction_diff->shape().elem_cnt(), num_classes, depth, lower_bound, prob->dptr<T>(),
         label->dptr<K>(), dy->dptr<T>(), prediction_diff->mut_dptr<T>());
->>>>>>> 3347bb92
   }
   bool AlwaysComputeWhenAllOutputsEmpty() const override { return false; }
 };
