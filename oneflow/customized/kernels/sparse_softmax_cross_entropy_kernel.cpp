#include "oneflow/core/framework/framework.h"
#include "oneflow/core/common/balanced_splitter.h"
#include "oneflow/customized/kernels/sparse_cross_entropy_kernel_util.h"
#include "oneflow/customized/kernels/softmax_kernel_util.h"

namespace oneflow {
namespace user_op {

template<DeviceType device_type, typename T, typename K>
class SparseSoftmaxCrossEntropyKernel final : public user_op::OpKernel {
 public:
  SparseSoftmaxCrossEntropyKernel() = default;
  ~SparseSoftmaxCrossEntropyKernel() = default;

 private:
  void Compute(user_op::KernelComputeContext* ctx) const override {
    const user_op::Tensor* prediction = ctx->Tensor4ArgNameAndIndex("prediction", 0);
    const user_op::Tensor* label = ctx->Tensor4ArgNameAndIndex("label", 0);
    user_op::Tensor* prob = ctx->Tensor4ArgNameAndIndex("prob", 0);
    user_op::Tensor* tmp_buffer = ctx->Tensor4ArgNameAndIndex("tmp_buffer", 0);
    user_op::Tensor* out = ctx->Tensor4ArgNameAndIndex("out", 0);
    const int64_t num_instances = label->shape().elem_cnt();
    CHECK_EQ(prediction->shape().elem_cnt() % num_instances, 0);
    const int64_t num_classes = prediction->shape().elem_cnt() / num_instances;
    const int64_t lower_bound = 0;
    const int64_t depth = ctx->Attr<int64_t>("depth");
    SoftmaxKernelUtil<device_type, T>::ComputeProb(
        ctx->device_ctx(), num_instances, num_classes, prediction->dptr<T>(), out->mut_dptr<T>(),
        prob->mut_dptr<T>(), tmp_buffer->mut_dptr(), tmp_buffer->shape().elem_cnt() * sizeof(T));
    SparseCrossEntropyKernelUtil<device_type, T, K>::ComputeEntropy(
        ctx->device_ctx(), num_instances, num_classes, depth, lower_bound, prob->dptr<T>(),
        label->dptr<K>(), out->mut_dptr<T>());
  }
  bool AlwaysComputeWhenAllOutputsEmpty() const override { return false; }
};

<<<<<<< HEAD
template<DeviceType device_type, typename T, typename K>
class SparseSoftmaxCrossEntropyMsKernel final : public user_op::OpKernel {
 public:
  SparseSoftmaxCrossEntropyMsKernel() = default;
  ~SparseSoftmaxCrossEntropyMsKernel() = default;

 private:
  void Compute(user_op::KernelComputeContext* ctx) const override {
    LOG(FATAL) << "SparseSoftmaxCrossEntropyMsKernel should be split to ops";
  }
  bool AlwaysComputeWhenAllOutputsEmpty() const override { return false; }
};

#define REGISTER_SPARSE_SOFTMAX_CROSS_ENTROPY_KERNEL(kernel_class, kernel_name, device_type_v, \
                                                     dtype_pair, ltype_pair)                   \
  REGISTER_USER_KERNEL(kernel_name)                                                            \
      .SetCreateFn<kernel_class<device_type_v, OF_PP_PAIR_FIRST(dtype_pair),                   \
                                OF_PP_PAIR_FIRST(ltype_pair)>>()                               \
      .SetIsMatchedPred([](const user_op::KernelRegContext& ctx) {                             \
        const user_op::TensorDesc* label_desc = ctx.TensorDesc4ArgNameAndIndex("label", 0);    \
        const user_op::TensorDesc* out_desc = ctx.TensorDesc4ArgNameAndIndex("out", 0);        \
        return ctx.device_type() == device_type_v                                              \
               && label_desc->data_type() == OF_PP_PAIR_SECOND(ltype_pair)                     \
               && out_desc->data_type() == OF_PP_PAIR_SECOND(dtype_pair);                      \
      })                                                                                       \
      .SetInferTmpSizeFn([](user_op::InferContext* ctx) {                                      \
        const Shape* prediction_shape = ctx->Shape4ArgNameAndIndex("prediction", 0);           \
        return prediction_shape->elem_cnt() * sizeof(OF_PP_PAIR_FIRST(dtype_pair));            \
=======
#define REGISTER_SPARSE_SOFTMAX_CROSS_ENTROPY_KERNEL(device_type_v, dtype_pair, ltype_pair)     \
  REGISTER_USER_KERNEL("sparse_softmax_cross_entropy")                                          \
      .SetCreateFn<SparseSoftmaxCrossEntropyKernel<device_type_v, OF_PP_PAIR_FIRST(dtype_pair), \
                                                   OF_PP_PAIR_FIRST(ltype_pair)>>()             \
      .SetIsMatchedHob((user_op::HobDeviceType() == device_type_v)                              \
                       & (user_op::HobDataType("label", 0) == OF_PP_PAIR_SECOND(ltype_pair))    \
                       & (user_op::HobDataType("out", 0) == OF_PP_PAIR_SECOND(dtype_pair)))     \
      .SetInferTmpSizeFn([](user_op::InferContext* ctx) {                                       \
        const Shape* prediction_shape = ctx->Shape4ArgNameAndIndex("prediction", 0);            \
        return prediction_shape->elem_cnt() * sizeof(OF_PP_PAIR_FIRST(dtype_pair));             \
>>>>>>> adcc4eb4
      });

OF_PP_SEQ_PRODUCT_FOR_EACH_TUPLE(REGISTER_SPARSE_SOFTMAX_CROSS_ENTROPY_KERNEL,
                                 (SparseSoftmaxCrossEntropyKernel),
                                 ("sparse_softmax_cross_entropy"),
                                 OF_PP_MAKE_TUPLE_SEQ(DeviceType::kCPU), FLOATING_DATA_TYPE_SEQ,
                                 INDEX_DATA_TYPE_SEQ)
OF_PP_SEQ_PRODUCT_FOR_EACH_TUPLE(REGISTER_SPARSE_SOFTMAX_CROSS_ENTROPY_KERNEL,
                                 (SparseSoftmaxCrossEntropyKernel),
                                 ("sparse_softmax_cross_entropy"),
                                 OF_PP_MAKE_TUPLE_SEQ(DeviceType::kGPU),
                                 FLOATING_DATA_TYPE_SEQ FLOAT16_DATA_TYPE_SEQ, INDEX_DATA_TYPE_SEQ)
OF_PP_SEQ_PRODUCT_FOR_EACH_TUPLE(REGISTER_SPARSE_SOFTMAX_CROSS_ENTROPY_KERNEL,
                                 (SparseSoftmaxCrossEntropyMsKernel),
                                 ("sparse_softmax_cross_entropy_ms"),
                                 OF_PP_MAKE_TUPLE_SEQ(DeviceType::kCPU), FLOATING_DATA_TYPE_SEQ,
                                 INDEX_DATA_TYPE_SEQ)
OF_PP_SEQ_PRODUCT_FOR_EACH_TUPLE(REGISTER_SPARSE_SOFTMAX_CROSS_ENTROPY_KERNEL,
                                 (SparseSoftmaxCrossEntropyMsKernel),
                                 ("sparse_softmax_cross_entropy_ms"),
                                 OF_PP_MAKE_TUPLE_SEQ(DeviceType::kGPU),
                                 FLOATING_DATA_TYPE_SEQ FLOAT16_DATA_TYPE_SEQ, INDEX_DATA_TYPE_SEQ)

template<DeviceType device_type, typename T, typename K>
class SparseSoftmaxCrossEntropyGradKernel final : public user_op::OpKernel {
 public:
  SparseSoftmaxCrossEntropyGradKernel() = default;
  ~SparseSoftmaxCrossEntropyGradKernel() = default;

 private:
  void Compute(user_op::KernelComputeContext* ctx) const override {
    const user_op::Tensor* label = ctx->Tensor4ArgNameAndIndex("label", 0);
    const user_op::Tensor* dy = ctx->Tensor4ArgNameAndIndex("dy", 0);
    const user_op::Tensor* prob = ctx->Tensor4ArgNameAndIndex("prob", 0);
    user_op::Tensor* prediction_diff = ctx->Tensor4ArgNameAndIndex("prediction_diff", 0);
    const int64_t num_instances = label->shape().elem_cnt();
    CHECK_EQ(prob->shape().elem_cnt() % num_instances, 0);
    const int64_t num_classes = prob->shape().elem_cnt() / num_instances;
    const int64_t lower_bound = 0;
    const int64_t depth = ctx->Attr<int64_t>("depth");
    SparseCrossEntropyKernelUtil<device_type, T, K>::ComputeDiffWithSoftmax(
        ctx->device_ctx(), prediction_diff->shape().elem_cnt(), num_classes, depth, lower_bound,
        prob->dptr<T>(), label->dptr<K>(), dy->dptr<T>(), prediction_diff->mut_dptr<T>());
  }
  bool AlwaysComputeWhenAllOutputsEmpty() const override { return false; }
};

template<DeviceType device_type, typename T, typename K>
class SparseSoftmaxCrossEntropyMsGradKernel final : public user_op::OpKernel {
 public:
  SparseSoftmaxCrossEntropyMsGradKernel() = default;
  ~SparseSoftmaxCrossEntropyMsGradKernel() = default;

 private:
  void Compute(user_op::KernelComputeContext* ctx) const override {
    const user_op::Tensor* label = ctx->Tensor4ArgNameAndIndex("label", 0);
    const user_op::Tensor* dy = ctx->Tensor4ArgNameAndIndex("dy", 0);
    const user_op::Tensor* prob = ctx->Tensor4ArgNameAndIndex("prob", 0);
    user_op::Tensor* prediction_diff = ctx->Tensor4ArgNameAndIndex("prediction_diff", 0);
    const int64_t num_instances = label->shape().elem_cnt();
    CHECK_EQ(prob->shape().elem_cnt() % num_instances, 0);
    const int64_t num_classes = prob->shape().elem_cnt() / num_instances;
    const int64_t depth = ctx->Attr<int64_t>("depth");
    int64_t lower_bound = 0;
    if (ctx->parallel_ctx().parallel_num() > 1) {
      BalancedSplitter bs(depth, ctx->parallel_ctx().parallel_num());
      lower_bound = bs.At(ctx->parallel_ctx().parallel_id()).begin();
    }
    SparseCrossEntropyKernelUtil<device_type, T, K>::ComputeDiffWithSoftmax(
        ctx->device_ctx(), prediction_diff->shape().elem_cnt(), num_classes, depth, lower_bound,
        prob->dptr<T>(), label->dptr<K>(), dy->dptr<T>(), prediction_diff->mut_dptr<T>());
  }
  bool AlwaysComputeWhenAllOutputsEmpty() const override { return false; }
};

<<<<<<< HEAD
#define REGISTER_SPARSE_SOFTMAX_CROSS_ENTROPY_GRAD_KERNEL(kernel_class, kernel_name,             \
                                                          device_type_v, dtype_pair, ltype_pair) \
  REGISTER_USER_KERNEL(kernel_name)                                                              \
      .SetCreateFn<kernel_class<device_type_v, OF_PP_PAIR_FIRST(dtype_pair),                     \
                                OF_PP_PAIR_FIRST(ltype_pair)>>()                                 \
      .SetIsMatchedPred([](const user_op::KernelRegContext& ctx) {                               \
        const user_op::TensorDesc* label_desc = ctx.TensorDesc4ArgNameAndIndex("label", 0);      \
        const user_op::TensorDesc* prediction_diff_desc =                                        \
            ctx.TensorDesc4ArgNameAndIndex("prediction_diff", 0);                                \
        return ctx.device_type() == device_type_v                                                \
               && label_desc->data_type() == OF_PP_PAIR_SECOND(ltype_pair)                       \
               && prediction_diff_desc->data_type() == OF_PP_PAIR_SECOND(dtype_pair);            \
      })                                                                                         \
=======
#define REGISTER_SPARSE_SOFTMAX_CROSS_ENTROPY_GRAD_KERNEL(device_type_v, dtype_pair, ltype_pair) \
  REGISTER_USER_KERNEL("sparse_softmax_cross_entropy_grad")                                      \
      .SetCreateFn<SparseSoftmaxCrossEntropyGradKernel<                                          \
          device_type_v, OF_PP_PAIR_FIRST(dtype_pair), OF_PP_PAIR_FIRST(ltype_pair)>>()          \
      .SetIsMatchedHob(                                                                          \
          (user_op::HobDeviceType() == device_type_v)                                            \
          & (user_op::HobDataType("label", 0) == OF_PP_PAIR_SECOND(ltype_pair))                  \
          & (user_op::HobDataType("prediction_diff", 0) == OF_PP_PAIR_SECOND(dtype_pair)))       \
>>>>>>> adcc4eb4
      .SetInplaceProposalFn([](const user_op::InferContext&,                                     \
                               user_op::AddInplaceArgPair AddInplaceArgPairFn) -> Maybe<void> {  \
        OF_RETURN_IF_ERROR(AddInplaceArgPairFn("prediction_diff", 0, "prob", 0, true));          \
        return Maybe<void>::Ok();                                                                \
      });

OF_PP_SEQ_PRODUCT_FOR_EACH_TUPLE(REGISTER_SPARSE_SOFTMAX_CROSS_ENTROPY_GRAD_KERNEL,
                                 (SparseSoftmaxCrossEntropyGradKernel),
                                 ("sparse_softmax_cross_entropy_grad"),
                                 OF_PP_MAKE_TUPLE_SEQ(DeviceType::kCPU), FLOATING_DATA_TYPE_SEQ,
                                 INDEX_DATA_TYPE_SEQ)
OF_PP_SEQ_PRODUCT_FOR_EACH_TUPLE(REGISTER_SPARSE_SOFTMAX_CROSS_ENTROPY_GRAD_KERNEL,
                                 (SparseSoftmaxCrossEntropyGradKernel),
                                 ("sparse_softmax_cross_entropy_grad"),
                                 OF_PP_MAKE_TUPLE_SEQ(DeviceType::kGPU),
                                 FLOATING_DATA_TYPE_SEQ FLOAT16_DATA_TYPE_SEQ, INDEX_DATA_TYPE_SEQ)
OF_PP_SEQ_PRODUCT_FOR_EACH_TUPLE(REGISTER_SPARSE_SOFTMAX_CROSS_ENTROPY_GRAD_KERNEL,
                                 (SparseSoftmaxCrossEntropyMsGradKernel),
                                 ("sparse_softmax_cross_entropy_ms_grad"),
                                 OF_PP_MAKE_TUPLE_SEQ(DeviceType::kCPU), FLOATING_DATA_TYPE_SEQ,
                                 INDEX_DATA_TYPE_SEQ)
OF_PP_SEQ_PRODUCT_FOR_EACH_TUPLE(REGISTER_SPARSE_SOFTMAX_CROSS_ENTROPY_GRAD_KERNEL,
                                 (SparseSoftmaxCrossEntropyMsGradKernel),
                                 ("sparse_softmax_cross_entropy_ms_grad"),
                                 OF_PP_MAKE_TUPLE_SEQ(DeviceType::kGPU),
                                 FLOATING_DATA_TYPE_SEQ FLOAT16_DATA_TYPE_SEQ, INDEX_DATA_TYPE_SEQ)
}  // namespace user_op
}  // namespace oneflow<|MERGE_RESOLUTION|>--- conflicted
+++ resolved
@@ -34,7 +34,6 @@
   bool AlwaysComputeWhenAllOutputsEmpty() const override { return false; }
 };
 
-<<<<<<< HEAD
 template<DeviceType device_type, typename T, typename K>
 class SparseSoftmaxCrossEntropyMsKernel final : public user_op::OpKernel {
  public:
@@ -53,28 +52,12 @@
   REGISTER_USER_KERNEL(kernel_name)                                                            \
       .SetCreateFn<kernel_class<device_type_v, OF_PP_PAIR_FIRST(dtype_pair),                   \
                                 OF_PP_PAIR_FIRST(ltype_pair)>>()                               \
-      .SetIsMatchedPred([](const user_op::KernelRegContext& ctx) {                             \
-        const user_op::TensorDesc* label_desc = ctx.TensorDesc4ArgNameAndIndex("label", 0);    \
-        const user_op::TensorDesc* out_desc = ctx.TensorDesc4ArgNameAndIndex("out", 0);        \
-        return ctx.device_type() == device_type_v                                              \
-               && label_desc->data_type() == OF_PP_PAIR_SECOND(ltype_pair)                     \
-               && out_desc->data_type() == OF_PP_PAIR_SECOND(dtype_pair);                      \
-      })                                                                                       \
+      .SetIsMatchedHob((user_op::HobDeviceType() == device_type_v)                             \
+                       & (user_op::HobDataType("label", 0) == OF_PP_PAIR_SECOND(ltype_pair))   \
+                       & (user_op::HobDataType("out", 0) == OF_PP_PAIR_SECOND(dtype_pair)))    \
       .SetInferTmpSizeFn([](user_op::InferContext* ctx) {                                      \
         const Shape* prediction_shape = ctx->Shape4ArgNameAndIndex("prediction", 0);           \
         return prediction_shape->elem_cnt() * sizeof(OF_PP_PAIR_FIRST(dtype_pair));            \
-=======
-#define REGISTER_SPARSE_SOFTMAX_CROSS_ENTROPY_KERNEL(device_type_v, dtype_pair, ltype_pair)     \
-  REGISTER_USER_KERNEL("sparse_softmax_cross_entropy")                                          \
-      .SetCreateFn<SparseSoftmaxCrossEntropyKernel<device_type_v, OF_PP_PAIR_FIRST(dtype_pair), \
-                                                   OF_PP_PAIR_FIRST(ltype_pair)>>()             \
-      .SetIsMatchedHob((user_op::HobDeviceType() == device_type_v)                              \
-                       & (user_op::HobDataType("label", 0) == OF_PP_PAIR_SECOND(ltype_pair))    \
-                       & (user_op::HobDataType("out", 0) == OF_PP_PAIR_SECOND(dtype_pair)))     \
-      .SetInferTmpSizeFn([](user_op::InferContext* ctx) {                                       \
-        const Shape* prediction_shape = ctx->Shape4ArgNameAndIndex("prediction", 0);            \
-        return prediction_shape->elem_cnt() * sizeof(OF_PP_PAIR_FIRST(dtype_pair));             \
->>>>>>> adcc4eb4
       });
 
 OF_PP_SEQ_PRODUCT_FOR_EACH_TUPLE(REGISTER_SPARSE_SOFTMAX_CROSS_ENTROPY_KERNEL,
@@ -150,30 +133,14 @@
   bool AlwaysComputeWhenAllOutputsEmpty() const override { return false; }
 };
 
-<<<<<<< HEAD
 #define REGISTER_SPARSE_SOFTMAX_CROSS_ENTROPY_GRAD_KERNEL(kernel_class, kernel_name,             \
                                                           device_type_v, dtype_pair, ltype_pair) \
   REGISTER_USER_KERNEL(kernel_name)                                                              \
       .SetCreateFn<kernel_class<device_type_v, OF_PP_PAIR_FIRST(dtype_pair),                     \
                                 OF_PP_PAIR_FIRST(ltype_pair)>>()                                 \
-      .SetIsMatchedPred([](const user_op::KernelRegContext& ctx) {                               \
-        const user_op::TensorDesc* label_desc = ctx.TensorDesc4ArgNameAndIndex("label", 0);      \
-        const user_op::TensorDesc* prediction_diff_desc =                                        \
-            ctx.TensorDesc4ArgNameAndIndex("prediction_diff", 0);                                \
-        return ctx.device_type() == device_type_v                                                \
-               && label_desc->data_type() == OF_PP_PAIR_SECOND(ltype_pair)                       \
-               && prediction_diff_desc->data_type() == OF_PP_PAIR_SECOND(dtype_pair);            \
-      })                                                                                         \
-=======
-#define REGISTER_SPARSE_SOFTMAX_CROSS_ENTROPY_GRAD_KERNEL(device_type_v, dtype_pair, ltype_pair) \
-  REGISTER_USER_KERNEL("sparse_softmax_cross_entropy_grad")                                      \
-      .SetCreateFn<SparseSoftmaxCrossEntropyGradKernel<                                          \
-          device_type_v, OF_PP_PAIR_FIRST(dtype_pair), OF_PP_PAIR_FIRST(ltype_pair)>>()          \
-      .SetIsMatchedHob(                                                                          \
-          (user_op::HobDeviceType() == device_type_v)                                            \
-          & (user_op::HobDataType("label", 0) == OF_PP_PAIR_SECOND(ltype_pair))                  \
-          & (user_op::HobDataType("prediction_diff", 0) == OF_PP_PAIR_SECOND(dtype_pair)))       \
->>>>>>> adcc4eb4
+      .SetIsMatchedHob((user_op::HobDeviceType() == device_type_v)                               \
+                       & (user_op::HobDataType("label", 0) == OF_PP_PAIR_SECOND(ltype_pair))     \
+                       & (user_op::HobDataType("prediction_diff", 0)))                           \
       .SetInplaceProposalFn([](const user_op::InferContext&,                                     \
                                user_op::AddInplaceArgPair AddInplaceArgPairFn) -> Maybe<void> {  \
         OF_RETURN_IF_ERROR(AddInplaceArgPairFn("prediction_diff", 0, "prob", 0, true));          \
