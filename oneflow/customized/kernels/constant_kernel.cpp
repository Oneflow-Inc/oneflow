--- conflicted
+++ resolved
@@ -56,16 +56,8 @@
 #define REGISTER_CONSTANT_KERNEL(device, dtype_pair) \
   REGISTER_CONSTANT_XPU_KERNEL(device, OF_PP_PAIR_FIRST(dtype_pair))
 
-<<<<<<< HEAD
-REGISTER_CONSTANT_KERNEL(float)
-REGISTER_CONSTANT_KERNEL(double)
-REGISTER_CONSTANT_KERNEL(int8_t)
-REGISTER_CONSTANT_KERNEL(int32_t)
-REGISTER_CONSTANT_KERNEL(int64_t)
-=======
 OF_PP_SEQ_PRODUCT_FOR_EACH_TUPLE(REGISTER_CONSTANT_KERNEL, DEVICE_TYPE_SEQ,
                                  ARITHMETIC_DATA_TYPE_SEQ)
->>>>>>> d1c06965
 
 }  // namespace user_op
 }  // namespace oneflow