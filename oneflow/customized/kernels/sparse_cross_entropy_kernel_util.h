#ifndef ONEFLOW_CUSTOMIZED_KERNELS_SPARSE_CROSS_ENTROPY_KERNEL_UTIL_H_
#define ONEFLOW_CUSTOMIZED_KERNELS_SPARSE_CROSS_ENTROPY_KERNEL_UTIL_H_

#include "oneflow/core/kernel/kernel_util.h"

namespace oneflow {
namespace user_op {

template<DeviceType device_type, typename T, typename K>
struct SparseCrossEntropyKernelUtil {
  static void ComputeEntropy(DeviceCtx* ctx, const int64_t num_instances, const int64_t num_classes,
                             const int64_t depth, const int64_t lower_bound, const T* x,
                             const K* labels, T* y);
  static void ComputeDiff(DeviceCtx* ctx, const int64_t num_instances, const int64_t num_classes,
<<<<<<< HEAD
                          const int64_t depth, const int64_t lower_bound, const T* x,
                          const K* labels, const T* dy, T* dx);
  static void BackwardSub(DeviceCtx* ctx, const int64_t num_instances, const int64_t num_classes,
                          const int64_t depth, const int64_t lower_bound, const K* labels,
                          const T* dy, T* dx);
=======
                          const T* x, const K* labels, const T* dy, T* dx);
  static void ComputeDiffWithSoftmax(DeviceCtx* ctx, const int64_t elem_cnt,
                                     const int64_t num_classes, const T* prob, const K* labels,
                                     const T* dy, T* dx);
>>>>>>> 3347bb92
};
}  // namespace user_op
}  // namespace oneflow

#endif  // ONEFLOW_CUSTOMIZED_KERNELS_SPARSE_CROSS_ENTROPY_KERNEL_UTIL_H_<|MERGE_RESOLUTION|>--- conflicted
+++ resolved
@@ -12,18 +12,10 @@
                              const int64_t depth, const int64_t lower_bound, const T* x,
                              const K* labels, T* y);
   static void ComputeDiff(DeviceCtx* ctx, const int64_t num_instances, const int64_t num_classes,
-<<<<<<< HEAD
-                          const int64_t depth, const int64_t lower_bound, const T* x,
-                          const K* labels, const T* dy, T* dx);
-  static void BackwardSub(DeviceCtx* ctx, const int64_t num_instances, const int64_t num_classes,
-                          const int64_t depth, const int64_t lower_bound, const K* labels,
-                          const T* dy, T* dx);
-=======
                           const T* x, const K* labels, const T* dy, T* dx);
   static void ComputeDiffWithSoftmax(DeviceCtx* ctx, const int64_t elem_cnt,
-                                     const int64_t num_classes, const T* prob, const K* labels,
+                                     const int64_t num_cols, const T* prob, const K* labels,
                                      const T* dy, T* dx);
->>>>>>> 3347bb92
 };
 }  // namespace user_op
 }  // namespace oneflow
