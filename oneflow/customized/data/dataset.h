#ifndef ONEFLOW_CUSTOMIZED_DATA_DATASET_H_
#define ONEFLOW_CUSTOMIZED_DATA_DATASET_H_

#include "oneflow/core/common/util.h"
#include "oneflow/core/common/tensor_buffer.h"

namespace oneflow {

template<typename LoadTarget>
class Dataset {
 public:
  using LoadTargetPtr = std::shared_ptr<LoadTarget>;
  using LoadTargetPtrList = std::vector<LoadTargetPtr>;
  Dataset() = default;
  virtual ~Dataset() = default;

  virtual LoadTargetPtrList Next() = 0;
};

static constexpr int kOneflowDatasetSeed = 524287;

template<typename LoadTarget>
void PrepareEmptyTensor(LoadTarget& tensor, int32_t tensor_init_bytes);

template<typename LoadTarget>
class EmptyTensorManager final {
 public:
  using LoadTargetUniquePtr = std::unique_ptr<LoadTarget>;
  using LoadTargetSharedPtr = std::shared_ptr<LoadTarget>;
  EmptyTensorManager(int64_t total_empty_size, int32_t tensor_init_bytes)
      : tensor_init_bytes_(tensor_init_bytes), total_tensor_count_(0) {
    for (int i = 0; i < total_empty_size; ++i) {
      auto tensor_ptr = LoadTargetUniquePtr(new LoadTarget());
      PrepareEmptyTensor<LoadTarget>(*tensor_ptr, tensor_init_bytes_);
      empty_tensors_.push_back(std::move(tensor_ptr));
    }
    total_tensor_count_ += total_empty_size;
  }
  ~EmptyTensorManager() = default;

  void Recycle(LoadTarget* tensor_ptr) {
    LoadTargetUniquePtr recycle_ptr(tensor_ptr);
    std::lock_guard<std::mutex> lock(empty_tensors_mutex_);
    empty_tensors_.push_back(std::move(recycle_ptr));
  }

  LoadTargetSharedPtr Get() {
    {
      std::lock_guard<std::mutex> lock(empty_tensors_mutex_);
      if (empty_tensors_.size() > 0) {
        LoadTargetSharedPtr ret(empty_tensors_.back().release(),
                                [this](LoadTarget* sample) { Recycle(sample); });
        empty_tensors_.pop_back();
        return ret;
      }
    }
    auto tensor_ptr =
        LoadTargetSharedPtr(new LoadTarget(), [this](LoadTarget* sample) { Recycle(sample); });
    PrepareEmptyTensor<LoadTarget>(*tensor_ptr, tensor_init_bytes_);
    total_tensor_count_++;
    LOG(INFO) << "empty tensor is NOT enough , so we allocate one. The total tensor count is "
              << total_tensor_count_;
    return tensor_ptr;
  }

<<<<<<< HEAD
 protected:
  int64_t GetTenosrInitBytes() const { return tensor_init_bytes_; }
  virtual void PrepareEmpty(LoadTarget& tensor) { PrepareEmptyTensor(tensor); }

=======
>>>>>>> fe1e36dd
 private:
  const int32_t tensor_init_bytes_;

  int64_t total_tensor_count_;

  std::mutex empty_tensors_mutex_;
  std::vector<LoadTargetUniquePtr> empty_tensors_;
};

template<>
void PrepareEmptyTensor(TensorBuffer& tensor, int32_t tensor_init_bytes);

}  // namespace oneflow

#endif  // ONEFLOW_CUSTOMIZED_DATA_DATASET_H_<|MERGE_RESOLUTION|>--- conflicted
+++ resolved
@@ -63,13 +63,10 @@
     return tensor_ptr;
   }
 
-<<<<<<< HEAD
  protected:
   int64_t GetTenosrInitBytes() const { return tensor_init_bytes_; }
   virtual void PrepareEmpty(LoadTarget& tensor) { PrepareEmptyTensor(tensor); }
 
-=======
->>>>>>> fe1e36dd
  private:
   const int32_t tensor_init_bytes_;
 
