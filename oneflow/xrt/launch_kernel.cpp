--- conflicted
+++ resolved
@@ -154,16 +154,7 @@
 }
 
 template<DeviceType device_type>
-<<<<<<< HEAD
-void XrtLaunchKernel<device_type>::VirtualKernelInit(KernelContext* ctx) {
-  job_desc_ = ctx->job_desc();
-}
-
-template<DeviceType device_type>
 void XrtLaunchKernel<device_type>::ForwardDataContent(KernelContext* ctx) const {
-=======
-void XrtLaunchKernel<device_type>::ForwardDataContent(const KernelContext* ctx) const {
->>>>>>> ce226529
   const auto BnInOp2Blob = [ctx](const std::string& bn) { return ctx->BnInOp2Blob(bn); };
   desc_getter_ = BlobDescGetter<device_type>(this, BnInOp2Blob);
   // Prepare input and output parameters
