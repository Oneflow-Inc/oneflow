--- conflicted
+++ resolved
@@ -27,10 +27,6 @@
 
   for (const auto &bn : kernel_->op_attribute().input_bns()) {
     const RtBlobDesc &runtime_desc = get_blob_fn_(bn)->blob_desc();
-<<<<<<< HEAD
-=======
-    // TODO(hjchen2)
->>>>>>> e01cbd43
     BlobDesc blob_desc(kernel_->job_desc().DefaultDataType());
     blob_desc.mut_shape() = runtime_desc.shape();
     blob_desc.set_data_type(runtime_desc.data_type());
@@ -76,13 +72,7 @@
       // xrt::RunXrtPass("UpdateArgMetaData", graph.get(), options,
       //                 &this->job_desc());
     }
-<<<<<<< HEAD
-
-    xrt::XrtEngine engine =
-        (launch_conf.engine() == "XLA") ? xrt::XrtEngine::XLA : xrt::XrtEngine::TENSORRT;
-=======
     xrt::XrtEngine engine = xrt::StringToXrtEngine(launch_conf.engine());
->>>>>>> e01cbd43
     xrt::XrtDevice device = xrt::DeviceTypeToXrtDevice(device_type);
     xrt::GraphCompiler compiler(this->op_conf().name(), engine, device, device_ordinal);
     auto result = compiler.Compile(graph.get(), entry_params, return_params, aliases);
