--- conflicted
+++ resolved
@@ -79,14 +79,6 @@
     auto graph = xrt::BuildXrtGraph(launch_conf.function(), device_type, this->job_desc());
     {
       // Run InferShape pass
-<<<<<<< HEAD
-      const auto &parallel_ctx = this->kernel_conf().xrt_launch_conf().parallel_ctx();
-      const OpAttribute& op_attribute = this->kernel_conf().op_attribute();
-      CHECK(op_attribute.has_parallel_conf_signature() && op_attribute.parallel_conf_signature().has_op_parallel_conf());
-      const auto &parallel_desc = ParallelDesc(op_attribute.parallel_conf_signature().op_parallel_conf());
-      const auto &sbp_signatures = launch_conf.sbp_signatures();
-      const auto &lbn2logical_blob_desc = launch_conf.lbn2logical_blob_desc();
-=======
       const auto& parallel_ctx = this->kernel_conf().xrt_launch_conf().parallel_ctx();
       const OpAttribute& op_attribute = this->kernel_conf().op_attribute();
       CHECK(op_attribute.has_parallel_conf_signature()
@@ -95,18 +87,12 @@
           ParallelDesc(op_attribute.parallel_conf_signature().op_parallel_conf());
       const auto& sbp_signatures = launch_conf.sbp_signatures();
       const auto& lbn2logical_blob_desc = launch_conf.lbn2logical_blob_desc();
->>>>>>> 8da8a356
 
       std::unordered_map<std::string, BlobDesc> entry_blob_descs;
       desc_getter_.DumpEntryBlobDescTo(&entry_blob_descs);
       auto options = xrt::CreateDefaultXrtPassOptions();
-<<<<<<< HEAD
-      xrt::RunXrtPass("InferShape", graph.get(), options, &this->job_desc(), &parallel_ctx, &parallel_desc,
-                      &sbp_signatures, &lbn2logical_blob_desc, &entry_blob_descs);
-=======
       xrt::RunXrtPass("InferShape", graph.get(), options, &this->job_desc(), &parallel_ctx,
                       &parallel_desc, &sbp_signatures, &lbn2logical_blob_desc, &entry_blob_descs);
->>>>>>> 8da8a356
       // Update argument meta data
       // xrt::RunXrtPass("UpdateArgMetaData", graph.get(), options,
       //                 &this->job_desc());
