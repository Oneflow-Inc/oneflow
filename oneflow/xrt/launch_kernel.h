/*
Copyright 2020 The OneFlow Authors. All rights reserved.

Licensed under the Apache License, Version 2.0 (the "License");
you may not use this file except in compliance with the License.
You may obtain a copy of the License at

    http://www.apache.org/licenses/LICENSE-2.0

Unless required by applicable law or agreed to in writing, software
distributed under the License is distributed on an "AS IS" BASIS,
WITHOUT WARRANTIES OR CONDITIONS OF ANY KIND, either express or implied.
See the License for the specific language governing permissions and
limitations under the License.
*/
#ifndef ONEFLOW_XRT_XRT_LAUNCH_KERNEL_H_
#define ONEFLOW_XRT_XRT_LAUNCH_KERNEL_H_

#include <unordered_map>

#include "oneflow/core/kernel/kernel.h"
#include "oneflow/xrt/compilation_cache.h"
#include "oneflow/xrt/executable.h"
#include "oneflow/xrt/graph_compiler.h"
#include "oneflow/xrt/parameter.h"
#include "oneflow/xrt/types.h"

namespace oneflow {

template<DeviceType device_type>
class BlobDescGetter {
 public:
  BlobDescGetter() = default;
  BlobDescGetter(const Kernel* kernel, std::function<Blob*(const std::string&)> get_blob_fn)
      : kernel_(kernel), get_blob_fn_(get_blob_fn) {}

  void DumpEntryBlobDescTo(std::unordered_map<std::string, BlobDesc>* entry_blob_desc) const;

 private:
  const Kernel* kernel_;
  std::function<Blob*(const std::string&)> get_blob_fn_;
};

template<DeviceType device_type>
class XrtLaunchKernel : public Kernel {
 public:
  XrtLaunchKernel() = default;
  virtual ~XrtLaunchKernel() {}

 private:
<<<<<<< HEAD
  void VirtualKernelInit(KernelContext* ctx) override;
  void ForwardDataContent(KernelContext* ctx) const override;
=======
  void ForwardDataContent(const KernelContext* ctx) const override;
>>>>>>> ce226529

  xrt::Executable* BuildExecutable(const std::vector<xrt::Parameter>& entry_params,
                                   const std::vector<xrt::Parameter>& return_params,
                                   const std::vector<xrt::InputOutputAlias>& aliases,
                                   const int device_ordinal) const;

  void MakeInputOutputAlias(                            // NOLINT
      const std::vector<xrt::Parameter>& entry_params,  // NOLINT
      std::vector<xrt::Parameter>* return_params,
      std::vector<xrt::InputOutputAlias>* aliases) const;

  void MappingParamsToFunctionNames(std::vector<xrt::Parameter>* entry_params,
                                    std::vector<xrt::Parameter>* return_params) const;

  bool IsStateless() const override { return false; }

 private:
  mutable BlobDescGetter<device_type> desc_getter_;
  mutable std::shared_ptr<xrt::CompilationCache> compilation_cache_;
};

}  // namespace oneflow

#endif  // ONEFLOW_XRT_XRT_LAUNCH_KERNEL_H_<|MERGE_RESOLUTION|>--- conflicted
+++ resolved
@@ -48,12 +48,7 @@
   virtual ~XrtLaunchKernel() {}
 
  private:
-<<<<<<< HEAD
-  void VirtualKernelInit(KernelContext* ctx) override;
   void ForwardDataContent(KernelContext* ctx) const override;
-=======
-  void ForwardDataContent(const KernelContext* ctx) const override;
->>>>>>> ce226529
 
   xrt::Executable* BuildExecutable(const std::vector<xrt::Parameter>& entry_params,
                                    const std::vector<xrt::Parameter>& return_params,
