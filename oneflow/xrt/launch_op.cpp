--- conflicted
+++ resolved
@@ -66,13 +66,8 @@
 }
 
 Maybe<void> XrtLaunchOp::InferOutBlobDescs(
-<<<<<<< HEAD
     const std::function<BlobDesc*(const std::string&)>& GetBlobDesc4BnInOp,
-    const ParallelContext* parallel_ctx, const SbpSignature* sbp_signature) const {
-=======
-    std::function<BlobDesc*(const std::string&)> GetBlobDesc4BnInOp,
     const ParallelContext* parallel_ctx) const {
->>>>>>> ebf16aef
   const auto& launch_conf = op_conf().xrt_launch_conf();
   const auto& io_mapping = launch_conf.input_output_mapping();
   const auto& lbn2logical_blob_desc = launch_conf.lbn2logical_blob_desc();
