/*
Copyright 2020 The OneFlow Authors. All rights reserved.

Licensed under the Apache License, Version 2.0 (the "License");
you may not use this file except in compliance with the License.
You may obtain a copy of the License at

    http://www.apache.org/licenses/LICENSE-2.0

Unless required by applicable law or agreed to in writing, software
distributed under the License is distributed on an "AS IS" BASIS,
WITHOUT WARRANTIES OR CONDITIONS OF ANY KIND, either express or implied.
See the License for the specific language governing permissions and
limitations under the License.
*/
#ifndef ONEFLOW_XRT_UTILITY_MESSAGE_ATTR_H_
#define ONEFLOW_XRT_UTILITY_MESSAGE_ATTR_H_

#include "glog/logging.h"

#include "oneflow/core/common/protobuf.h"
#include "oneflow/core/framework/attr_value_accessor.h"
#include "oneflow/core/framework/user_op_conf.h"

namespace oneflow {
namespace xrt {
namespace util {

template<typename T>
inline void Attr(const PbMessage& message, const std::string& attr_name, T* value) {
  const UserOpConf* user_conf = dynamic_cast<const UserOpConf*>(&message);
  if (user_conf) {
    CHECK(user_conf->attr().find(attr_name) != user_conf->attr().end());
<<<<<<< HEAD
    AttrValue val = user_conf->attr().at(attr_name);
=======
    auto val = user_conf->attr().at(attr_name);
>>>>>>> 58bf2911
    *value = user_op::AttrValueAccessor<T>::Attr(val);
  } else {
    CHECK(FieldDefinedInPbMessage(message, attr_name));
    *value = GetValFromPbMessage<T>(message, attr_name);
  }
}

template<typename T>
inline void Attr(PbMessage* message, const std::string& attr_name, const T& value) {
  SetValInPbMessage(message, attr_name, value);
}

template<>
inline void Attr<Shape>(const PbMessage& message, const std::string& attr_name, Shape* value) {
  CHECK(FieldDefinedInPbMessage(message, attr_name));
  *value = Shape(GetValFromPbMessage<ShapeProto>(message, attr_name));
}

template<>
inline void Attr<Shape>(PbMessage* message, const std::string& attr_name, const Shape& value) {
  ShapeProto shape;
  value.ToProto(&shape);
  SetValInPbMessage<ShapeProto>(message, attr_name, shape);
}

template<typename T>
inline void GetMessage(const PbMessage& message, const std::string& attr_name, T** value) {
  CHECK(FieldDefinedInPbMessage(message, attr_name));
  *value =
      dynamic_cast<T*>(const_cast<oneflow::PbMessage*>(&GetMessageInPbMessage(message, attr_name)));
}

inline std::string GetAttrAsString(const PbMessage& message, const std::string& attr_name) {
  std::string value;
  Attr<std::string>(message, attr_name, &value);
  return std::move(value);
}

inline bool HasAttr(const PbMessage& message, const std::string& attr_name) {
  using namespace google::protobuf;
  const Descriptor* d = message.GetDescriptor();
  const FieldDescriptor* fd = d->FindFieldByName(attr_name);
  if (fd && fd->is_optional()) {
    const Reflection* r = message.GetReflection();
    return r->HasField(message, fd);
  }
  return fd != nullptr;
}

inline void GetOneofType(const PbMessage& message, const std::string& oneof_name,
                         std::string* oneof_type) {
  using namespace google::protobuf;
  const Descriptor* d = message.GetDescriptor();
  const OneofDescriptor* ofd = d->FindOneofByName(oneof_name);
  const Reflection* r = message.GetReflection();
  CHECK(ofd) << "Message has no oneof field named " << oneof_name;
  const google::protobuf::FieldDescriptor* fd = r->GetOneofFieldDescriptor(message, ofd);
  *oneof_type = fd->name();
}

template<typename T>
inline void GetOneofMessage(const PbMessage& message, const std::string& oneof_name, T** value) {
  using namespace google::protobuf;
  const Descriptor* d = message.GetDescriptor();
  const OneofDescriptor* ofd = d->FindOneofByName(oneof_name);
  const Reflection* r = message.GetReflection();
  CHECK(ofd) << "Message has no oneof field named " << oneof_name;
  const google::protobuf::FieldDescriptor* fd = r->GetOneofFieldDescriptor(message, ofd);
  *value = dynamic_cast<T*>(const_cast<oneflow::PbMessage*>(&(r->GetMessage(message, fd))));
}

class MessageAttr {
 public:
  explicit MessageAttr(const PbMessage& message) : message_(message) {}

  const PbMessage& message() const { return message_; }

  template<typename T>
  T Attr(const std::string& attr_name) const {
    T value;
    util::Attr<T>(message_, attr_name, &value);
    return std::move(value);
  }

  template<typename T>
  void Attr(const std::string& attr_name, const T& value) {
    util::Attr<T>(const_cast<PbMessage*>(&message_), attr_name, value);
  }

  bool HasAttr(const std::string& attr_name) const { return util::HasAttr(message_, attr_name); }

  std::string GetOneofType(const std::string& oneof_name) const {
    std::string oneof_type;
    util::GetOneofType(message_, oneof_name, &oneof_type);
    return std::move(oneof_type);
  }

 private:
  const PbMessage& message_;
};

template<>
inline PbMessage* MessageAttr::Attr<PbMessage*>(const std::string& attr_name) const {
  PbMessage* value = nullptr;
  GetMessage(message_, attr_name, &value);
  return value;
}

}  // namespace util
}  // namespace xrt
}  // namespace oneflow

#endif  // ONEFLOW_XRT_UTILITY_MESSAGE_ATTR_H_<|MERGE_RESOLUTION|>--- conflicted
+++ resolved
@@ -31,11 +31,7 @@
   const UserOpConf* user_conf = dynamic_cast<const UserOpConf*>(&message);
   if (user_conf) {
     CHECK(user_conf->attr().find(attr_name) != user_conf->attr().end());
-<<<<<<< HEAD
-    AttrValue val = user_conf->attr().at(attr_name);
-=======
     auto val = user_conf->attr().at(attr_name);
->>>>>>> 58bf2911
     *value = user_op::AttrValueAccessor<T>::Attr(val);
   } else {
     CHECK(FieldDefinedInPbMessage(message, attr_name));
