--- conflicted
+++ resolved
@@ -30,7 +30,6 @@
 
 namespace shape_inference {
 
-<<<<<<< HEAD
 void InferShape(XrtGraph *graph, const XrtPassOptions &options, const JobDesc *job_desc,
                 const ParallelContext *parallel_ctx,
                 const ParallelDesc *parallel_desc,
@@ -38,25 +37,13 @@
                 const util::PbMap<std::string, BlobDescProto>* lbn2logical_blob_desc_proto,
                 util::Map<std::string, BlobDesc> *blob_descs) {
   algorithm::TopologyVisit(*graph, [&](XrtNode *node) {
-=======
-void InferShape(XrtGraph* graph, const XrtPassOptions& options, const JobDesc* job_desc,
-                const ParallelContext* parallel_ctx,
-                const util::PbMap<std::string, SbpSignature>* sbp_signatures,
-                util::Map<std::string, BlobDesc>* blob_descs) {
-  algorithm::TopologyVisit(*graph, [&](XrtNode* node) {
->>>>>>> c594d4b0
     if (!node->IsArgumentNode()) {
       DeviceType device_type = XrtDeviceToDeviceType(node->device());
       const auto& conf = *dynamic_cast<const OperatorConf*>(&node->param());
       auto op = ConstructOp(conf, device_type, job_desc);
-<<<<<<< HEAD
       CHECK_JUST(op->FillOpParallelDesc(*parallel_desc));
       auto get_blob_desc_fn = [&](const std::string &bn) -> BlobDesc * {
         const LogicalBlobId &lbi = op->BnInOp2Lbi(bn);
-=======
-      auto get_blob_desc_fn = [&](const std::string& bn) -> BlobDesc* {
-        const LogicalBlobId& lbi = op->BnInOp2Lbi(bn);
->>>>>>> c594d4b0
         std::string blob_name = BlobIdToName(lbi);
         auto it = blob_descs->find(blob_name);
         if (it == blob_descs->end()) {
@@ -66,7 +53,6 @@
         return &(it->second);
       };
 
-<<<<<<< HEAD
       util::Map<std::string, std::unique_ptr<BlobDesc>> lbn2logical_blob_desc;
       for (const auto& pair : *lbn2logical_blob_desc_proto) {
         lbn2logical_blob_desc[pair.first].reset(new BlobDesc(pair.second));
@@ -82,9 +68,6 @@
       CHECK_JUST(op->FillLogicalOutBlobDesc(GetLogicalBlobDesc4BnInOp));
       const SbpSignature &sbp_signature = sbp_signatures->at(node->name());
       CHECK_JUST(op->FillSbpSignature(sbp_signature));
-=======
-      const SbpSignature& sbp_signature = sbp_signatures->at(node->name());
->>>>>>> c594d4b0
       CHECK_JUST(op->InferOutBlobDescsIf(get_blob_desc_fn, parallel_ctx, &sbp_signature));
     }
     // Update blob desc on the output edges.
@@ -105,7 +88,6 @@
  public:
   InferShapePass() = default;
 
-<<<<<<< HEAD
   void Run(XrtGraph *graph, const XrtPassOptions &options,
            const std::vector<Any> &params) override {
     CHECK_EQ(params.size(), 6)
@@ -119,17 +101,6 @@
     const auto *lbn2logical_blob_desc_proto =
         any_cast<const util::PbMap<std::string, BlobDescProto> *>(params[4]);
     auto *blob_descs = any_cast<util::Map<std::string, BlobDesc> *>(params[5]);
-=======
-  void Run(XrtGraph* graph, const XrtPassOptions& options,
-           const std::vector<Any>& params) override {
-    CHECK_EQ(params.size(), 4)
-        << "JobDesc, BlobDesc, ParallelCtx and SbpSignatures are required in "
-           "InferShapePass.";
-    const auto* job_desc = any_cast<const JobDesc*>(params[0]);
-    const auto* parallel_ctx = any_cast<const ParallelContext*>(params[1]);
-    const auto* sbp_signatures = any_cast<const util::PbMap<std::string, SbpSignature>*>(params[2]);
-    auto* blob_descs = any_cast<util::Map<std::string, BlobDesc>*>(params[3]);
->>>>>>> c594d4b0
 
     shape_inference::InferShape(graph, options, job_desc, parallel_ctx, parallel_desc, sbp_signatures, lbn2logical_blob_desc_proto, blob_descs);
   }
