--- conflicted
+++ resolved
@@ -53,9 +53,6 @@
         return &(it->second);
       };
 
-<<<<<<< HEAD
-      CHECK_JUST(op->InferOutBlobDescsIf(get_blob_desc_fn, parallel_ctx));
-=======
       util::Map<std::string, std::unique_ptr<BlobDesc>> lbn2logical_blob_desc;
       for (const auto pair : *lbn2logical_blob_desc_proto) {
         lbn2logical_blob_desc[pair.first].reset(new BlobDesc(pair.second));
@@ -71,8 +68,7 @@
       CHECK_JUST(op->FillLogicalOutBlobDesc(GetLogicalBlobDesc4BnInOp));
       const SbpSignature &sbp_signature = sbp_signatures->at(node->name());
       CHECK_JUST(op->FillSbpSignature(sbp_signature));
-      CHECK_JUST(op->InferOutBlobDescsIf(get_blob_desc_fn, parallel_ctx, &sbp_signature));
->>>>>>> 02f30e0e
+      CHECK_JUST(op->InferOutBlobDescsIf(get_blob_desc_fn, parallel_ctx));
     }
     // Update blob desc on the output edges.
     for (XrtEdge *edge : node->out_edges()) {
