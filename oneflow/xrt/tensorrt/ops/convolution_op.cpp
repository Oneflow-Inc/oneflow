/*
Copyright 2020 The OneFlow Authors. All rights reserved.

Licensed under the Apache License, Version 2.0 (the "License");
you may not use this file except in compliance with the License.
You may obtain a copy of the License at

    http://www.apache.org/licenses/LICENSE-2.0

Unless required by applicable law or agreed to in writing, software
distributed under the License is distributed on an "AS IS" BASIS,
WITHOUT WARRANTIES OR CONDITIONS OF ANY KIND, either express or implied.
See the License for the specific language governing permissions and
limitations under the License.
*/
#include "NvInfer.h"
#include "oneflow/xrt/tensorrt/ops/op_context.h"
#include "oneflow/xrt/tensorrt/ops/op_kernel.h"

namespace oneflow {
namespace xrt {
namespace tensorrt {

class ConvolutionOp : public TrtOpKernel {
 public:
  void Compile(TrtOpContext* ctx) override {
    nvinfer1::ITensor* in = ctx->Input("in_0");
    nvinfer1::Weights weight = ctx->Weight("weight_0");

    nvinfer1::Weights bias;
    if (ctx->HasInput("bias_0")) {
      bias = ctx->Weight("bias_0");
    } else {
      bias = nvinfer1::Weights{nvinfer1::DataType::kFLOAT /* type */, nullptr /* values */,
                               0 /* count */};
    }

    CHECK_EQ(ctx->Attr<std::string>("data_format"), "channels_first");
    const auto& kernel_size = ctx->Attr<std::vector<int32_t>>("kernel_size");
    const auto& strides = ctx->Attr<std::vector<int32_t>>("strides");
    const auto& dilation = ctx->Attr<std::vector<int32_t>>("dilation_rate");
    const int groups = ctx->Attr<int32_t>("groups");
<<<<<<< HEAD
    const int filters = ctx->Attr<int32_t>("filters");
    auto *layer = ctx->builder()->addConvolution(
=======

    int filters = ctx->Attr<int32_t>("filters");
    auto* layer = ctx->builder()->addConvolution(
>>>>>>> 58bf2911
        *in, filters, nvinfer1::DimsHW(kernel_size[0], kernel_size[1]), weight, bias);
    layer->setName(ctx->op_name().c_str());

    layer->setStride(nvinfer1::DimsHW(strides[0], strides[1]));
    layer->setDilation(nvinfer1::DimsHW(dilation[0], dilation[1]));
    layer->setNbGroups(groups);
<<<<<<< HEAD
    
=======

>>>>>>> 58bf2911
    const auto& pads = ctx->Attr<std::vector<int32_t>>("padding_before");
    layer->setPaddingMode(nvinfer1::PaddingMode::kEXPLICIT_ROUND_DOWN);
    layer->setPrePadding(nvinfer1::DimsHW(pads[0], pads[1]));
    layer->setPostPadding(nvinfer1::DimsHW(pads[0], pads[1]));
    ctx->SetOutput("out_0", layer->getOutput(0));
  }
};

REGISTER_TRT_OP_KERNEL(Conv2D, ConvolutionOp).Finalize();

}  // namespace tensorrt
}  // namespace xrt
}  // namespace oneflow<|MERGE_RESOLUTION|>--- conflicted
+++ resolved
@@ -40,25 +40,15 @@
     const auto& strides = ctx->Attr<std::vector<int32_t>>("strides");
     const auto& dilation = ctx->Attr<std::vector<int32_t>>("dilation_rate");
     const int groups = ctx->Attr<int32_t>("groups");
-<<<<<<< HEAD
     const int filters = ctx->Attr<int32_t>("filters");
     auto *layer = ctx->builder()->addConvolution(
-=======
-
-    int filters = ctx->Attr<int32_t>("filters");
-    auto* layer = ctx->builder()->addConvolution(
->>>>>>> 58bf2911
         *in, filters, nvinfer1::DimsHW(kernel_size[0], kernel_size[1]), weight, bias);
     layer->setName(ctx->op_name().c_str());
 
     layer->setStride(nvinfer1::DimsHW(strides[0], strides[1]));
     layer->setDilation(nvinfer1::DimsHW(dilation[0], dilation[1]));
     layer->setNbGroups(groups);
-<<<<<<< HEAD
-    
-=======
 
->>>>>>> 58bf2911
     const auto& pads = ctx->Attr<std::vector<int32_t>>("padding_before");
     layer->setPaddingMode(nvinfer1::PaddingMode::kEXPLICIT_ROUND_DOWN);
     layer->setPrePadding(nvinfer1::DimsHW(pads[0], pads[1]));
