--- conflicted
+++ resolved
@@ -13,11 +13,7 @@
 See the License for the specific language governing permissions and
 limitations under the License.
 */
-<<<<<<< HEAD
-#include <sys/types.h>
-=======
-
->>>>>>> 9543f517
+
 #include "llvm/Support/Error.h"
 #include "mlir/IR/DialectRegistry.h"
 #include "mlir/Parser/Parser.h"
