/*
Copyright 2020 The OneFlow Authors. All rights reserved.

Licensed under the Apache License, Version 2.0 (the "License");
you may not use this file except in compliance with the License.
You may obtain a copy of the License at

    http://www.apache.org/licenses/LICENSE-2.0

Unless required by applicable law or agreed to in writing, software
distributed under the License is distributed on an "AS IS" BASIS,
WITHOUT WARRANTIES OR CONDITIONS OF ANY KIND, either express or implied.
See the License for the specific language governing permissions and
limitations under the License.
*/
#include "mlir/Dialect/Tensor/IR/Tensor.h"
#include "mlir/Parser/Parser.h"
#include "mlir/Dialect/Func/IR/FuncOps.h"
#include "mlir/Dialect/Linalg/IR/Linalg.h"
#include "mlir/ExecutionEngine/ExecutionEngine.h"
#include "mlir/ExecutionEngine/MemRefUtils.h"
#include "mlir/Target/LLVMIR/Dialect/LLVMIR/LLVMToLLVMIRTranslation.h"
#include "llvm/Support/TargetSelect.h"
#include "OneFlow/OneFlowDialect.h"
#include "oneflow/core/common/str_util.h"
#include "oneflow/core/common/switch_func.h"
#include "oneflow/core/framework/framework.h"
#include "oneflow/core/kernel/new_kernel_util.h"
#include "oneflow/core/persistence/tee_persistent_log_stream.h"
#include "oneflow/ir/include/OneFlow/Passes.h"
#include "oneflow/ir/include/OneFlow/Extension.h"
#include "oneflow/core/ep/cuda/cuda_stream.h"

namespace oneflow {

namespace {

using OpaqueMemRefDescriptor = std::shared_ptr<void>;

template<unsigned N, typename T>
OpaqueMemRefDescriptor CreateMemRefDescriptor(user_op::Tensor* tensor) {
  using MemRefType = StridedMemRefType<const T, N>;
  auto desc = new MemRefType();
  *desc = mlir::detail::makeStridedMemRefDescriptor<N>(
      tensor->dptr<T>(), tensor->dptr<T>(),
      {tensor->shape_view().ptr(), tensor->shape_view().ptr() + tensor->shape_view().NumAxes()},
      {tensor->shape_view().ptr(), tensor->shape_view().ptr() + tensor->shape_view().NumAxes()});
  auto deleter = [](void const* data) {
    auto p = static_cast<MemRefType const*>(data);
    delete p;
  };
  return OpaqueMemRefDescriptor(desc, deleter);
}

template<unsigned N, typename T>
OpaqueMemRefDescriptor CreateMutMemRefDescriptor(user_op::Tensor* tensor) {
  using MemRefType = StridedMemRefType<T, N>;
  auto desc = new MemRefType();
  *desc = mlir::detail::makeStridedMemRefDescriptor<N>(
      tensor->mut_dptr<T>(), tensor->mut_dptr<T>(),
      {tensor->shape_view().ptr(), tensor->shape_view().ptr() + tensor->shape_view().NumAxes()},
      {tensor->shape_view().ptr(), tensor->shape_view().ptr() + tensor->shape_view().NumAxes()});
  auto deleter = [](void const* data) {
    auto p = static_cast<MemRefType const*>(data);
    delete p;
  };
  return OpaqueMemRefDescriptor(desc, deleter);
}

#define MAKE_STRIDED_MEM_REF_SWITCH_ENTRY(func_name, N, T) func_name<N, T>
DEFINE_STATIC_SWITCH_FUNC(OpaqueMemRefDescriptor, CreateMemRefDescriptor,
                          MAKE_STRIDED_MEM_REF_SWITCH_ENTRY, MAKE_NDIM_CTRV_SEQ(DIM_SEQ),
                          MAKE_DATA_TYPE_CTRV_SEQ(ARITHMETIC_DATA_TYPE_SEQ));
DEFINE_STATIC_SWITCH_FUNC(OpaqueMemRefDescriptor, CreateMutMemRefDescriptor,
                          MAKE_STRIDED_MEM_REF_SWITCH_ENTRY, MAKE_NDIM_CTRV_SEQ(DIM_SEQ),
                          MAKE_DATA_TYPE_CTRV_SEQ(ARITHMETIC_DATA_TYPE_SEQ));
#undef MAKE_STRIDED_MEM_REF_SWITCH_ENTRY

std::string GetMLIRCInterface(const std::string& func_name) {
  return std::string("_mlir_ciface_") + func_name;
}

llvm::SmallVector<OpaqueMemRefDescriptor> GetMLIRCInterfaceArgs(
    user_op::KernelComputeContext* ctx) {
  llvm::SmallVector<OpaqueMemRefDescriptor> args{};
  auto tensor = ctx->Tensor4ArgNameAndIndex("tmp_buffer", 0);
  args.push_back(
      SwitchCreateMemRefDescriptor(SwitchCase(tensor->shape_view().NumAxes(), kInt8), tensor));
  for (auto& pair : ctx->inputs()) {
    auto tensor = ctx->Tensor4ArgNameAndIndex(pair.first, pair.second);
    auto ref = SwitchCreateMemRefDescriptor(
        SwitchCase(tensor->shape_view().NumAxes(), tensor->data_type()), tensor);
    args.push_back(ref);
  }
  for (auto& pair : ctx->outputs()) {
    auto tensor = ctx->Tensor4ArgNameAndIndex(pair.first, pair.second);
    auto ref = SwitchCreateMutMemRefDescriptor(
        SwitchCase(tensor->shape_view().NumAxes(), tensor->data_type()), tensor);
    args.push_back(ref);
  }
  return args;
}

<<<<<<< HEAD
mlir::DialectRegistry getDialectRegistry() {
=======
void WithMlirContext(
    user_op::KernelComputeContext* ctx, const llvm::SmallVector<llvm::StringRef, 4>& ext_libs,
    const std::function<mlir::OwningOpRef<mlir::ModuleOp>(mlir::MLIRContext* mlir_ctx)>& parse,
    const std::function<void(mlir::MLIRContext* mlir_ctx, mlir::ModuleOp module)>& lower,
    void* stream) {
>>>>>>> 14e2cb4f
  mlir::DialectRegistry registry;
  registry
      .insert<mlir::oneflow::OneFlowDialect, mlir::func::FuncDialect, mlir::memref::MemRefDialect,
              mlir::tosa::TosaDialect, mlir::linalg::LinalgDialect, mlir::tensor::TensorDialect>();
  mlir::registerLLVMDialectTranslation(registry);
  return registry;
}

void WithMlirContext(
    user_op::KernelComputeContext* ctx, const llvm::SmallVector<llvm::StringRef, 4>& ext_libs,
    const std::function<mlir::OwningOpRef<mlir::ModuleOp>(mlir::MLIRContext* mlir_ctx)>& parse,
    const std::function<void(mlir::MLIRContext* mlir_ctx, mlir::ModuleOp module)>& lower,
    ep::Stream* stream) {
  mlir::MLIRContext mlir_ctx(getDialectRegistry());
  mlir::OwningOpRef<mlir::ModuleOp> module = parse(&mlir_ctx);
  CHECK(module) << "fail to parse MLIR, op: " << ctx->op_name();
  if (ParseBooleanFromEnv("ONEFLOW_MLIR_STDOUT", false)) { module->print(llvm::outs()); }
  llvm::InitializeNativeTarget();
  llvm::InitializeNativeTargetAsmPrinter();
  lower(&mlir_ctx, *module);
  if (ParseBooleanFromEnv("ONEFLOW_MLIR_STDOUT", false)) { module->print(llvm::outs()); }
  if (ParseBooleanFromEnv("ONEFLOW_MLIR_DUMP_IR", false)) {
    std::string mlir;
    llvm::raw_string_ostream os_mlir(mlir);
    module->print(os_mlir);
    TeePersistentLogStream::Create(JoinPath("jit", ctx->op_name() + ".mlir"))->Write(mlir);
  }

  mlir::ExecutionEngineOptions jitOptions;
  jitOptions.transformer = {};
  jitOptions.jitCodeGenOptLevel = std::nullopt;
  jitOptions.sharedLibPaths = ext_libs;

  auto jit_or_error = mlir::ExecutionEngine::create(*module, jitOptions);
  CHECK(!!jit_or_error) << "failed to create JIT exe engine, "
                        << llvm::toString(jit_or_error.takeError());
  auto jit = std::move(jit_or_error.get());
  llvm::SmallVector<OpaqueMemRefDescriptor> args /* args must outlive JIT invocation */ =
      GetMLIRCInterfaceArgs(ctx);
  llvm::SmallVector<void*> packed_args{};
  for (auto& arg /* arg must be a reference*/ : args) { packed_args.push_back(&arg); }
<<<<<<< HEAD
  packed_args.push_back(stream);
=======
  packed_args.push_back(&stream);
>>>>>>> 14e2cb4f
  auto error = jit->invokePacked(GetMLIRCInterface(ctx->op_name()), packed_args);
  CHECK(!error) << "fail to invoke jit engine, error: " << llvm::toString(std::move(error));
}

template<typename T>
class MlirJitCpuKernel final : public user_op::OpKernel {
 public:
  MlirJitCpuKernel() = default;
  ~MlirJitCpuKernel() = default;

 private:
  void Compute(user_op::KernelComputeContext* ctx) const override {
    llvm::SmallVector<llvm::StringRef, 4> ext_libs(
        {SharedLibPaths()->begin(), SharedLibPaths()->end()});
    WithMlirContext(
        ctx, ext_libs,
        [&ctx](mlir::MLIRContext* mlir_ctx) {
          return mlir::parseSourceString<mlir::ModuleOp>(ctx->Attr<std::string>("mlir_assembly"),
                                                         mlir_ctx);
        },
        [](mlir::MLIRContext* mlir_ctx, mlir::ModuleOp module) {
          CHECK(mlir::succeeded(mlir::oneflow::LowerModuleToLLVM(mlir_ctx, module)))
              << "fail to lower OneFlow to LLVM";
        },
<<<<<<< HEAD
        ctx->stream());
=======
#ifdef WITH_CUDA
        ctx->stream()->As<ep::CudaStream>()->cuda_stream());
#else
        nullptr);
#endif  // WITH_CUDA
>>>>>>> 14e2cb4f
  }
  bool AlwaysComputeWhenAllOutputsEmpty() const override { return false; }
};

#define REGISTER_MLIR_JIT_CPU_KERNEL(dtype)                                                     \
  REGISTER_USER_KERNEL("mlir_jit")                                                              \
      .SetCreateFn<MlirJitCpuKernel<dtype>>()                                                   \
      .SetIsMatchedHob((user_op::HobDeviceType() == DeviceType::kCPU)                           \
                       && (user_op::HobDataType("out", 0) == GetDataType<dtype>::value))        \
      .SetInplaceProposalFn([](const user_op::InferContext&,                                    \
                               user_op::AddInplaceArgPair AddInplaceArgPairFn) -> Maybe<void> { \
        return Maybe<void>::Ok();                                                               \
      });

REGISTER_MLIR_JIT_CPU_KERNEL(float)
REGISTER_MLIR_JIT_CPU_KERNEL(double)
REGISTER_MLIR_JIT_CPU_KERNEL(int32_t)
REGISTER_MLIR_JIT_CPU_KERNEL(int64_t)

#undef REGISTER_MLIR_JIT_CPU_KERNEL

#ifdef WITH_MLIR_CUDA_CODEGEN

template<typename T>
class MlirJitGpuKernel final : public user_op::OpKernel {
 public:
  MlirJitGpuKernel() = default;
  ~MlirJitGpuKernel() = default;

 private:
  void Compute(user_op::KernelComputeContext* ctx) const override {
    llvm::SmallVector<llvm::StringRef, 4> ext_libs(
        {SharedLibPaths()->begin(), SharedLibPaths()->end()});
    WithMlirContext(
        ctx, ext_libs,
        [&ctx](mlir::MLIRContext* mlir_ctx) {
          return mlir::parseSourceString<mlir::ModuleOp>(ctx->Attr<std::string>("mlir_assembly"),
                                                         mlir_ctx);
        },
        [](mlir::MLIRContext* mlir_ctx, mlir::ModuleOp module) {
          CHECK(mlir::succeeded(mlir::oneflow::LowerModuleToCUDALLVM(mlir_ctx, module)))
              << "fail to lower OneFlow to CUDA LLVM";
        },
<<<<<<< HEAD
        ctx->stream());
=======
        nullptr);
>>>>>>> 14e2cb4f
  }
  bool AlwaysComputeWhenAllOutputsEmpty() const override { return false; }
};

size_t inferOneFlowMemPoolSize(user_op::InferContext* ctx) {
  using namespace user_op;
  // mlir::MLIRContext mlir_ctx(getDialectRegistry());

  // auto module =
  //     mlir::parseSourceString<mlir::ModuleOp>(ctx->Attr<std::string>("mlir_assembly"), &mlir_ctx);
  // CHECK(module) << "fail to parse MLIR, op: " << ctx->op_name();
  // if (ParseBooleanFromEnv("ONEFLOW_MLIR_STDOUT", false)) { module->print(llvm::outs()); }
  return 0;

}
#define REGISTER_MLIR_JIT_GPU_KERNEL(dtype)                                                       \
  REGISTER_USER_KERNEL("mlir_jit")                                                                \
      .SetCreateFn<MlirJitGpuKernel<dtype>>()                                                     \
      .SetIsMatchedHob((user_op::HobDeviceType() == DeviceType::kCUDA)                            \
                       && (user_op::HobDataType("out", 0) == GetDataType<dtype>::value))          \
      .SetInferTmpSizeFn([](user_op::InferContext* ctx) { return inferOneFlowMemPoolSize(ctx); }) \
      .SetInplaceProposalFn([](const user_op::InferContext&,                                      \
                               user_op::AddInplaceArgPair AddInplaceArgPairFn) -> Maybe<void> {   \
        return Maybe<void>::Ok();                                                                 \
      });

REGISTER_MLIR_JIT_GPU_KERNEL(float)
REGISTER_MLIR_JIT_GPU_KERNEL(double)
REGISTER_MLIR_JIT_GPU_KERNEL(int32_t)
REGISTER_MLIR_JIT_GPU_KERNEL(int64_t)

#undef REGISTER_MLIR_JIT_GPU_KERNEL

#endif  // WITH_MLIR_CUDA_CODEGEN

}  // namespace

}  // namespace oneflow<|MERGE_RESOLUTION|>--- conflicted
+++ resolved
@@ -101,15 +101,7 @@
   return args;
 }
 
-<<<<<<< HEAD
 mlir::DialectRegistry getDialectRegistry() {
-=======
-void WithMlirContext(
-    user_op::KernelComputeContext* ctx, const llvm::SmallVector<llvm::StringRef, 4>& ext_libs,
-    const std::function<mlir::OwningOpRef<mlir::ModuleOp>(mlir::MLIRContext* mlir_ctx)>& parse,
-    const std::function<void(mlir::MLIRContext* mlir_ctx, mlir::ModuleOp module)>& lower,
-    void* stream) {
->>>>>>> 14e2cb4f
   mlir::DialectRegistry registry;
   registry
       .insert<mlir::oneflow::OneFlowDialect, mlir::func::FuncDialect, mlir::memref::MemRefDialect,
@@ -151,11 +143,7 @@
       GetMLIRCInterfaceArgs(ctx);
   llvm::SmallVector<void*> packed_args{};
   for (auto& arg /* arg must be a reference*/ : args) { packed_args.push_back(&arg); }
-<<<<<<< HEAD
-  packed_args.push_back(stream);
-=======
   packed_args.push_back(&stream);
->>>>>>> 14e2cb4f
   auto error = jit->invokePacked(GetMLIRCInterface(ctx->op_name()), packed_args);
   CHECK(!error) << "fail to invoke jit engine, error: " << llvm::toString(std::move(error));
 }
@@ -180,15 +168,11 @@
           CHECK(mlir::succeeded(mlir::oneflow::LowerModuleToLLVM(mlir_ctx, module)))
               << "fail to lower OneFlow to LLVM";
         },
-<<<<<<< HEAD
-        ctx->stream());
-=======
 #ifdef WITH_CUDA
         ctx->stream()->As<ep::CudaStream>()->cuda_stream());
 #else
         nullptr);
 #endif  // WITH_CUDA
->>>>>>> 14e2cb4f
   }
   bool AlwaysComputeWhenAllOutputsEmpty() const override { return false; }
 };
@@ -232,11 +216,7 @@
           CHECK(mlir::succeeded(mlir::oneflow::LowerModuleToCUDALLVM(mlir_ctx, module)))
               << "fail to lower OneFlow to CUDA LLVM";
         },
-<<<<<<< HEAD
-        ctx->stream());
-=======
         nullptr);
->>>>>>> 14e2cb4f
   }
   bool AlwaysComputeWhenAllOutputsEmpty() const override { return false; }
 };
