--- conflicted
+++ resolved
@@ -101,14 +101,8 @@
   return args;
 }
 
-<<<<<<< HEAD
-void WithMlirContext(
-    user_op::KernelComputeContext* ctx, const llvm::SmallVector<llvm::StringRef, 4>& ext_libs,
-    const std::function<mlir::OwningOpRef<mlir::ModuleOp>(mlir::MLIRContext* mlir_ctx)>& parse,
-    void* stream) {
-=======
+
 mlir::DialectRegistry getDialectRegistry() {
->>>>>>> 7f3dd90f
   mlir::DialectRegistry registry;
   registry
       .insert<mlir::oneflow::OneFlowDialect, mlir::func::FuncDialect, mlir::memref::MemRefDialect,
