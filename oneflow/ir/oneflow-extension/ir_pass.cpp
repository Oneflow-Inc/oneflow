--- conflicted
+++ resolved
@@ -72,11 +72,7 @@
     TeePersistentLogStream::Create(JoinPath(LogDir(), filename))->Write(content);
   }
 
-<<<<<<< HEAD
-  const oneflow::ParallelConf& ParallelConf4OpName(const std::string& op_name) const override {
-=======
-  const ::oneflow::ParallelConf& ParallelConf4OpName(const std::string& op_name) const {
->>>>>>> 5956044b
+  const ::oneflow::ParallelConf& ParallelConf4OpName(const std::string& op_name) const override {
     return job_builder_.ParallelConf4OpName(op_name);
   }
   const ::oneflow::OperatorConf& OpConf4OpName(const std::string& op_name) const override {
@@ -136,7 +132,8 @@
        blob_desc.data_type());
   }
 
-  void TopoForEachOpConf(std::function<void(const ::oneflow::OperatorConf*)> Handler) const override {
+  void TopoForEachOpConf(
+      std::function<void(const ::oneflow::OperatorConf*)> Handler) const override {
     op_graph_.TopoForEachNode([&](OpNode* op_node) { Handler(&op_node->op().op_conf()); });
   }
 
@@ -184,14 +181,14 @@
     TeePersistentLogStream::Create("saved_job")->Write(*job);
   }
   RoundTripOneFlowJobWrapper<kBeforeAD> job_wrapper(job);
-  ::mlir::SaveJobToIR(job_wrapper, path);
+  ::mlir::oneflow::SaveJobToIR(job_wrapper, path);
   return Maybe<void>::Ok();
 }
 
 Maybe<void> LoadJobFromIR(Job* job, const std::string& path) {
   job->Clear();
   RoundTripOneFlowJobWrapper<kBeforeAD> job_wrapper(job);
-  ::mlir::LoadJobFromIR(job_wrapper, path);
+  ::mlir::oneflow::LoadJobFromIR(job_wrapper, path);
   return Maybe<void>::Ok();
 }
 
