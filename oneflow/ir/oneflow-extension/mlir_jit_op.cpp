--- conflicted
+++ resolved
@@ -39,69 +39,6 @@
 
 namespace {
 
-<<<<<<< HEAD
-=======
-Maybe<void> InferTensorDesc(user_op::InferContext* ctx) {
-  auto mlir_assembly_str = ctx->Attr<std::string>("mlir_assembly");
-  mlir::DialectRegistry registry;
-  mlir::registerAllDialects(registry);
-  mlir::MLIRContext context(registry);
-  context.loadDialect<mlir::func::FuncDialect>();
-  context.loadDialect<mlir::oneflow::OneFlowDialect>();
-
-  mlir::OwningOpRef<mlir::ModuleOp> module =
-      mlir::parseSourceString<mlir::ModuleOp>(mlir_assembly_str, &context);
-  if (!module) {
-    LOG(ERROR) << "Fail to load mlir assembly";
-    exit(1);
-  }
-
-  mlir::func::FuncOp funcOp = mlir::SymbolTable::lookupNearestSymbolFrom<mlir::func::FuncOp>(
-      module.get(), mlir::SymbolRefAttr::get(&context, ctx->op_name()));
-  CHECK(funcOp) << "Fail to find funcOp of symbol " << ctx->op_name();
-  const auto funcType = funcOp.getFunctionType();
-  CHECK_EQ(funcType.getNumInputs(), ctx->input_size("in"))
-      << "input size mismatch with mlir assembly";
-  CHECK_EQ(funcType.getNumResults(), ctx->output_size("out"))
-      << "output size mismatch with mlir assembly";
-  int32_t arg_i = 0;
-  for (mlir::Type arg_type : funcType.getInputs()) {
-    if (auto rankedTensorType = arg_type.dyn_cast<mlir::RankedTensorType>()) {
-      CHECK_EQ((Shape{rankedTensorType.getShape().begin(), rankedTensorType.getShape().end()}),
-               ctx->InputShape("in", arg_i))
-          << "arg #" << arg_i;
-      CHECK_EQ(mlir::oneflow::support::GetDataTypeFromMLIRType(rankedTensorType.getElementType()),
-               ctx->InputDType("in", arg_i))
-          << "arg #" << arg_i;
-      arg_i += 1;
-    } else {
-      std::string arg_type_str = "";
-      llvm::raw_string_ostream os(arg_type_str);
-      arg_type.print(os);
-      LOG(FATAL) << "Unsupported arg type " << arg_type_str;
-    }
-  }
-  int32_t res_i = 0;
-  for (mlir::Type res_type : funcType.getResults()) {
-    if (auto rankedTensorType = res_type.dyn_cast<mlir::RankedTensorType>()) {
-      ctx->SetOutputShape(
-          "out", res_i,
-          Shape{rankedTensorType.getShape().begin(), rankedTensorType.getShape().end()});
-      ctx->SetOutputDType(
-          "out", res_i,
-          mlir::oneflow::support::GetDataTypeFromMLIRType(rankedTensorType.getElementType()));
-      res_i += 1;
-    } else {
-      std::string res_type_str = "";
-      llvm::raw_string_ostream os(res_type_str);
-      res_type.print(os);
-      LOG(FATAL) << "Unsupported arg type " << res_type_str;
-    }
-  }
-  return Maybe<void>::Ok();
-}
-
->>>>>>> cd8be1c9
 Maybe<void> GetSbpFn(user_op::SbpContext* ctx) {
   ctx->NewBuilder().Broadcast(ctx->inputs()).Broadcast(ctx->outputs()).Build();
   return Maybe<void>::Ok();
