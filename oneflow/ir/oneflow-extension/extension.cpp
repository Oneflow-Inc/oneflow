--- conflicted
+++ resolved
@@ -187,11 +187,7 @@
   REGISTER_USER_KERNEL("mlir_jit")                                                              \
       .SetCreateFn<MlirJitCpuKernel<dtype>>()                                                   \
       .SetIsMatchedHob((user_op::HobDeviceType() == DeviceType::kCPU)                           \
-<<<<<<< HEAD
-                       & (user_op::HobDataType("out", 0) == GetDataType<dtype>::value))         \
-=======
                        && (user_op::HobDataType("out", 0) == GetDataType<dtype>::value))        \
->>>>>>> 85d79b69
       .SetInplaceProposalFn([](const user_op::InferContext&,                                    \
                                user_op::AddInplaceArgPair AddInplaceArgPairFn) -> Maybe<void> { \
         return Maybe<void>::Ok();                                                               \
@@ -234,11 +230,7 @@
   REGISTER_USER_KERNEL("mlir_jit")                                                              \
       .SetCreateFn<MlirJitGpuKernel<dtype>>()                                                   \
       .SetIsMatchedHob((user_op::HobDeviceType() == DeviceType::kGPU)                           \
-<<<<<<< HEAD
-                       & (user_op::HobDataType("out", 0) == GetDataType<dtype>::value))         \
-=======
                        && (user_op::HobDataType("out", 0) == GetDataType<dtype>::value))        \
->>>>>>> 85d79b69
       .SetInplaceProposalFn([](const user_op::InferContext&,                                    \
                                user_op::AddInplaceArgPair AddInplaceArgPairFn) -> Maybe<void> { \
         return Maybe<void>::Ok();                                                               \
