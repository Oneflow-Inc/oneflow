--- conflicted
+++ resolved
@@ -274,18 +274,6 @@
 }
 
 template<typename OpType>
-<<<<<<< HEAD
-struct ConcreteSystemOpPattern : public mlir::OpRewritePattern<OpType> {
-  explicit ConcreteSystemOpPattern(mlir::MLIRContext* context)
-      : OpRewritePattern<OpType>(context, /*benefit=*/1) {}
-  mlir::LogicalResult matchAndRewrite(OpType op, mlir::PatternRewriter& rewriter) const override {
-    if (op.ctrl_output() && op.ctrl_output().use_empty()) {
-      NamedAttrList attributes(op->getAttrDictionary());
-      if (auto created = rewriter.create<OpType>(op->getLoc(), op.out().getType(),
-                                                 op->getOperands(), attributes)) {
-        op.out().replaceAllUsesWith(
-            created->getResult(op.out().template cast<OpResult>().getResultNumber()));
-=======
 struct ConcreteSystemOpPattern : public OpRewritePattern<OpType> {
   explicit ConcreteSystemOpPattern(MLIRContext* context)
       : OpRewritePattern<OpType>(context, /*benefit=*/1) {}
@@ -296,7 +284,6 @@
                                                  op->getOperands(), attributes)) {
         op.output().replaceAllUsesWith(
             created->getResult(op.output().template cast<OpResult>().getResultNumber()));
->>>>>>> cb04e3fb
         op->erase();
         return success();
       }
@@ -305,21 +292,6 @@
   }
 };
 
-<<<<<<< HEAD
-void VariableOp::getCanonicalizationPatterns(::mlir::RewritePatternSet& results,
-                                             ::mlir::MLIRContext* context) {
-  results.insert<ConcreteSystemOpPattern<oneflow::VariableOp>>(context);
-}
-
-void InputOp::getCanonicalizationPatterns(::mlir::RewritePatternSet& results,
-                                          ::mlir::MLIRContext* context) {
-  results.insert<ConcreteSystemOpPattern<oneflow::InputOp>>(context);
-}
-
-void OutputOp::getCanonicalizationPatterns(::mlir::RewritePatternSet& results,
-                                          ::mlir::MLIRContext* context) {
-  results.insert<ConcreteSystemOpPattern<oneflow::OutputOp>>(context);
-=======
 void VariableOp::getCanonicalizationPatterns(RewritePatternSet& results, MLIRContext* context) {
   results.insert<ConcreteSystemOpPattern<VariableOp>>(context);
 }
@@ -330,7 +302,6 @@
 
 void OutputOp::getCanonicalizationPatterns(RewritePatternSet& results, MLIRContext* context) {
   results.insert<ConcreteSystemOpPattern<OutputOp>>(context);
->>>>>>> cb04e3fb
 }
 
 // TODO: merge all ctrl input and output when folding op
