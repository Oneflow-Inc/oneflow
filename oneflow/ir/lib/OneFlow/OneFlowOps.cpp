--- conflicted
+++ resolved
@@ -271,48 +271,6 @@
   results.insert<ConcreteSystemOpPattern<OutputOp>>(context);
 }
 
-<<<<<<< HEAD
-void NormalizationAddReluOp::build(::mlir::OpBuilder& odsBuilder, ::mlir::OperationState& odsState,
-                                   Value x, Value addend, Value moving_mean, Value moving_variance,
-                                   Value gamma, Value beta, StringRef op_name, StringRef device_tag,
-                                   ArrayAttr device_name, IntegerAttr scope_symbol_id,
-                                   ArrayAttr hierarchy, DenseElementsAttr operand_segment_sizes,
-                                   DenseElementsAttr result_segment_sizes, IntegerAttr axis,
-                                   FloatAttr epsilon, BoolAttr training, FloatAttr momentum) {
-  odsState.addOperands(x);
-  if (addend) odsState.addOperands(addend);
-  if (moving_mean) odsState.addOperands(moving_mean);
-  if (moving_variance) odsState.addOperands(moving_variance);
-  odsState.addOperands(gamma);
-  odsState.addOperands(beta);
-  odsState.addAttribute(operand_segment_sizesAttrName(odsState.name),
-                        odsBuilder.getI32VectorAttr({1, (addend ? 1 : 0), (moving_mean ? 1 : 0),
-                                                     (moving_variance ? 1 : 0), 1, 1}));
-
-  odsState.addAttribute(op_nameAttrName(odsState.name), odsBuilder.getStringAttr(op_name));
-  odsState.addAttribute(device_tagAttrName(odsState.name), odsBuilder.getStringAttr(device_tag));
-  odsState.addAttribute(device_nameAttrName(odsState.name), device_name);
-  if (scope_symbol_id) {
-    odsState.addAttribute(scope_symbol_idAttrName(odsState.name), scope_symbol_id);
-  }
-  if (hierarchy) { odsState.addAttribute(hierarchyAttrName(odsState.name), hierarchy); }
-  // TODO: remove the workaround if normalization_add_relu supports infererence mode
-  odsState.addAttribute(result_segment_sizesAttrName(odsState.name),
-                        odsBuilder.getI32VectorAttr({1, 1, 1, 1}));
-  odsState.addAttribute(axisAttrName(odsState.name), axis);
-  odsState.addAttribute(epsilonAttrName(odsState.name), epsilon);
-  odsState.addAttribute(trainingAttrName(odsState.name), training);
-  odsState.addAttribute(momentumAttrName(odsState.name), momentum);
-  auto y = x.getType();
-  odsState.addTypes(y);
-  // TODO: add real type infer, or get types from user of x and moving_mean, if it is a bn
-  /*reserve_space */ odsState.addTypes(x.getType());
-  /*mean */ odsState.addTypes(x.getType());
-  /*inv_variance */ odsState.addTypes(x.getType());
-}
-
-=======
->>>>>>> 4f5a2099
 std::string Add2Op::getOriginalOpTypeName() { return "add_n"; }
 std::string NormalizationInferenceOp::getOriginalOpTypeName() { return "normalization"; }
 
