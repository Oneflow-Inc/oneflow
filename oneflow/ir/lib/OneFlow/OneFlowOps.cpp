/*
Copyright 2020 The OneFlow Authors. All rights reserved.

Licensed under the Apache License, Version 2.0 (the "License");
you may not use this file except in compliance with the License.
You may obtain a copy of the License at

    http://www.apache.org/licenses/LICENSE-2.0

Unless required by applicable law or agreed to in writing, software
distributed under the License is distributed on an "AS IS" BASIS,
WITHOUT WARRANTIES OR CONDITIONS OF ANY KIND, either express or implied.
See the License for the specific language governing permissions and
limitations under the License.
*/
#include "OneFlow/OneFlowOps.h"
#include <iostream>
#include <string>
#include "OneFlow/OneFlowDialect.h"
#include "OneFlow/Passes.h"
#include "llvm/ADT/STLExtras.h"
#include "mlir/IR/BuiltinAttributes.h"
#include "mlir/IR/OpImplementation.h"
#include "mlir/IR/PatternMatch.h"
#include "llvm/ADT/StringSet.h"
#include "mlir/Support/LogicalResult.h"

using namespace mlir;
using namespace mlir::oneflow;

static mlir::ParseResult parseConstantOp(mlir::OpAsmParser& parser, mlir::OperationState& result) {
  mlir::DenseElementsAttr value;
  if (parser.parseOptionalAttrDict(result.attributes)
      || parser.parseAttribute(value, "value", result.attributes)) {
    return failure();
  }
  result.addTypes(value.getType());
  return success();
}

static mlir::LogicalResult verify(oneflow::ConstantOp op) { return mlir::success(); }

template<typename OpType>
LogicalResult TrimRedundantCtrl(OpType& op, PatternRewriter& rewriter) {
  if (op.ctrl_output() && op.ctrl_output().use_empty()) {
    const int32_t num_data_outputs =
        *(op.result_segment_sizes().template getValues<uint32_t>()).begin();
    NamedAttrList attributes(op->getAttrDictionary());
    attributes.erase("result_segment_sizes");
    attributes.append("result_segment_sizes", rewriter.getI32VectorAttr({num_data_outputs, 0}));
    if (auto created =
            rewriter.create<OpType>(op->getLoc(), op.getODSResults(0 /* data out */).getTypes(),
                                    op->getOperands(), attributes)) {
      for (auto out : op.data_output()) {
        out.replaceAllUsesWith(created->getResult(out.getResultNumber()));
      }
      op->erase();
      return success();
    }
  }
  return failure();
}

bool IsCtrlOutTrimmed(oneflow::UserOp& op) { return !op.ctrl_output(); }

bool IsCtrlInAbsent(oneflow::UserOp& op) { return op.ctrl_inputs().empty(); }

StringSet<>* GetPrintedOpTypeNames() {
  static llvm::StringSet<> names({});
  return &names;
}

const StringSet<>& GetUnaryOpTypeNames() {
  static llvm::StringSet<> names({"abs", "acos", "ceil", "cosh", "floor", "lgamma", "log_sigmoid",
                                  "reciprocal_no_nan", "rint", "round", "softplus"

  });
  return names;
}

const StringSet<>& GetFloatUnaryOpTypeNames() {
  static llvm::StringSet<> names({"acosh", "asin",     "asinh",      "atan",  "atanh",      "sin",
                                  "cos",   "erf",      "erfc",       "exp",   "expm1",      "log",
                                  "log1p", "negative", "reciprocal", "rsqrt", "sigmoid_v2", "sign",
                                  "sinh",  "sqrt",     "square",     "tan",   "tanh"});
  return names;
}

struct ConcreteUserOps : public mlir::OpRewritePattern<oneflow::UserOp> {
  explicit ConcreteUserOps(mlir::MLIRContext* context)
      : OpRewritePattern<oneflow::UserOp>(context, /*benefit=*/1) {}
  mlir::LogicalResult matchAndRewrite(oneflow::UserOp op,
                                      mlir::PatternRewriter& rewriter) const override {
    auto op_type_name = op->getAttrOfType<StringAttr>("op_type_name").getValue();
    op.getODSResults(0);
    if (succeeded(TrimRedundantCtrl(op, rewriter))) {
      return success();
    }
    // In principle, a concrete user op has no ctrl input/output. Some benefits:
    // 1. simplify things
    // 2. make conversion and code gen more doable
    // 3. enable the reuse of established MLIR infra like built-in traits
    else if (IsCtrlOutTrimmed(op) && IsCtrlInAbsent(op)) {
      if (op_type_name.equals("relu") || op_type_name.equals("gelu") || op_type_name.equals("cast")
          || GetUnaryOpTypeNames().contains(op_type_name)
          || GetFloatUnaryOpTypeNames().contains(op_type_name)) {
        NamedAttrList attributes(op->getAttrDictionary());
        attributes.erase("operand_segment_sizes");
        attributes.erase("result_segment_sizes");
        auto unknownLoc = UnknownLoc::get(rewriter.getContext());
        OperationState state(unknownLoc, "oneflow." + op_type_name.str());
        state.addAttributes(attributes);
        state.addOperands(op->getOperands());
        assert(op.data_input().size() == 1);
        assert(op.data_output().size() == 1);
        state.addTypes(op.getODSResults(0 /* data out */).getTypes());
        if (auto elementwise = rewriter.createOperation(state)) {
          op.data_output().front().replaceAllUsesWith(elementwise->getResult(0));
          op->erase();
          return success();
        }
      } else if (op_type_name.equals("scalar_mul_by_tensor") || op_type_name.equals("matmul")
                 || op_type_name.equals("gather") || op_type_name.equals("gelu_grad")) {
        assert(op.data_input().size() == 2);
        assert(op.data_output().size() == 1);
        NamedAttrList attributes(op->getAttrDictionary());
        attributes.erase("operand_segment_sizes");
        attributes.erase("result_segment_sizes");
        auto unknownLoc = UnknownLoc::get(rewriter.getContext());
        OperationState state(unknownLoc, "oneflow." + op_type_name.str());
        state.addAttributes(attributes);
        state.addOperands(op.data_input());
        state.addTypes(op.getODSResults(0 /* data out */).getTypes());
        if (auto created = rewriter.createOperation(state)) {
          op.data_output().front().replaceAllUsesWith(created->getResult(0));
          op->erase();
          return success();
        }
<<<<<<< HEAD
      } else if(op_type_name.equals("conv2d")){
        assert(op.data_input().size() == 2);
        assert(op.data_output().size() == 1);
        NamedAttrList attributes(op->getAttrDictionary());
        OperationState state(op->getLoc(), "oneflow." + op_type_name.str());
        state.addAttributes(attributes);
        state.addOperands(op.data_input());
        state.addTypes(op.getODSResults(0 /* conv2d out */).getTypes());
        if (auto created = rewriter.createOperation(state)) {
          op.data_output().front().replaceAllUsesWith(created->getResult(0));
          op->erase();
          return success();
=======
      } else {
        if (!GetPrintedOpTypeNames()->contains(op.op_type_name())) {
          llvm::errs() << "MLIR opaque user op: " << op.op_type_name() << "\n";
          GetPrintedOpTypeNames()->insert(op.op_type_name());
>>>>>>> cbc54ae5
        }
      }
    }
    return failure();
  }
};

void UserOp::getCanonicalizationPatterns(::mlir::RewritePatternSet& results,
                                         ::mlir::MLIRContext* context) {
  results.insert<ConcreteUserOps>(context);
}

struct ConcreteSystemOps : public mlir::OpRewritePattern<oneflow::SystemOp> {
  explicit ConcreteSystemOps(mlir::MLIRContext* context)
      : OpRewritePattern<oneflow::SystemOp>(context, /*benefit=*/1) {}
  mlir::LogicalResult matchAndRewrite(oneflow::SystemOp op,
                                      mlir::PatternRewriter& rewriter) const override {
    return TrimRedundantCtrl(op, rewriter);
  }
};

void SystemOp::getCanonicalizationPatterns(::mlir::RewritePatternSet& results,
                                           ::mlir::MLIRContext* context) {
  results.insert<ConcreteSystemOps>(context);
}

// TODO: merge all ctrl input and output when folding op
bool HaveIdenticalPlacement(mlir::Operation* a, mlir::Operation* b) {
  UserOpAdaptor adaptor_a(a->getOperands(), a->getAttrDictionary());
  UserOpAdaptor adaptor_b(b->getOperands(), b->getAttrDictionary());
  return adaptor_a.device_tag() == adaptor_b.device_tag()
         && adaptor_a.device_name() == adaptor_b.device_name();
}

OpFoldResult OpTrait::impl::foldIdempotentOfIdenticalPlacement(Operation* op) {
  auto* argument_op = op->getOperand(0).getDefiningOp();
  if (argument_op && op->getName() == argument_op->getName()
      && HaveIdenticalPlacement(op, argument_op)) {
    return op->getOperand(0);
  }
  return {};
}

OpFoldResult OpTrait::impl::foldInvolutionOfIdenticalPlacement(Operation* op) {
  auto* argument_op = op->getOperand(0).getDefiningOp();
  if (argument_op && op->getName() == argument_op->getName()
      && HaveIdenticalPlacement(op, argument_op)) {
    return argument_op->getOperand(0);
  }
  return {};
}

#include "OneFlow/OneFlowEnums.cpp.inc"

#define GET_OP_CLASSES
#include "OneFlow/OneFlowOps.cpp.inc"<|MERGE_RESOLUTION|>--- conflicted
+++ resolved
@@ -136,7 +136,6 @@
           op->erase();
           return success();
         }
-<<<<<<< HEAD
       } else if(op_type_name.equals("conv2d")){
         assert(op.data_input().size() == 2);
         assert(op.data_output().size() == 1);
@@ -149,12 +148,10 @@
           op.data_output().front().replaceAllUsesWith(created->getResult(0));
           op->erase();
           return success();
-=======
       } else {
         if (!GetPrintedOpTypeNames()->contains(op.op_type_name())) {
           llvm::errs() << "MLIR opaque user op: " << op.op_type_name() << "\n";
           GetPrintedOpTypeNames()->insert(op.op_type_name());
->>>>>>> cbc54ae5
         }
       }
     }
