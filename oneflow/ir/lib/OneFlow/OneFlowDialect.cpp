/*
Copyright 2020 The OneFlow Authors. All rights reserved.

Licensed under the Apache License, Version 2.0 (the "License");
you may not use this file except in compliance with the License.
You may obtain a copy of the License at

    http://www.apache.org/licenses/LICENSE-2.0

Unless required by applicable law or agreed to in writing, software
distributed under the License is distributed on an "AS IS" BASIS,
WITHOUT WARRANTIES OR CONDITIONS OF ANY KIND, either express or implied.
See the License for the specific language governing permissions and
limitations under the License.
*/
#include "OneFlow/OneFlowDialect.h"
#include "OneFlow/OneFlowOps.h"
#include "OneFlow/OneFlowTypes.h"
#include "OneFlow/OneFlowOpsDialect.cpp.inc"
#include "mlir/IR/BuiltinAttributes.h"
#include "mlir/IR/Dialect.h"
#include "mlir/IR/TypeRange.h"

namespace mlir {

namespace oneflow {

void OneFlowDialect::initialize() {
  addOperations<
#define GET_OP_LIST
#include "OneFlow/OneFlowOps.cpp.inc"
      ,
#define GET_OP_LIST
#include "OneFlow/OneFlow.assign_ops.cpp.inc"
      ,
#define GET_OP_LIST
#include "OneFlow/OneFlow.binary_ops.cpp.inc"
      ,
#define GET_OP_LIST
#include "OneFlow/OneFlow.broadcast_ops.cpp.inc"
      ,
#define GET_OP_LIST
#include "OneFlow/OneFlow.conv_ops.cpp.inc"
      ,
#define GET_OP_LIST
#include "OneFlow/OneFlow.cross_entropy_ops.cpp.inc"
      ,
#define GET_OP_LIST
#include "OneFlow/OneFlow.cuda_ops.cpp.inc"
      ,
#define GET_OP_LIST
#include "OneFlow/OneFlow.dataset_ops.cpp.inc"
      ,
#define GET_OP_LIST
#include "OneFlow/OneFlow.detection_ops.cpp.inc"
      ,
#define GET_OP_LIST
#include "OneFlow/OneFlow.eager_ops.cpp.inc"
      ,
#define GET_OP_LIST
#include "OneFlow/OneFlow.fused_ops.cpp.inc"
      ,
#define GET_OP_LIST
#include "OneFlow/OneFlow.idempotent_ops.cpp.inc"
      ,
#define GET_OP_LIST
#include "OneFlow/OneFlow.identity_ops.cpp.inc"
      ,
#define GET_OP_LIST
#include "OneFlow/OneFlow.image_ops.cpp.inc"
      ,
#define GET_OP_LIST
#include "OneFlow/OneFlow.indices_ops.cpp.inc"
      ,
#define GET_OP_LIST
#include "OneFlow/OneFlow.involution_ops.cpp.inc"
      ,
#define GET_OP_LIST
#include "OneFlow/OneFlow.loss_ops.cpp.inc"
      ,
#define GET_OP_LIST
#include "OneFlow/OneFlow.math_ops.cpp.inc"
      ,
#define GET_OP_LIST
#include "OneFlow/OneFlow.matmul_ops.cpp.inc"
      ,
#define GET_OP_LIST
#include "OneFlow/OneFlow.misc_ops.cpp.inc"
      ,
#define GET_OP_LIST
#include "OneFlow/OneFlow.nccl_ops.cpp.inc"
      ,
#define GET_OP_LIST
#include "OneFlow/OneFlow.normalization_ops.cpp.inc"
      ,
#define GET_OP_LIST
#include "OneFlow/OneFlow.optimizer_ops.cpp.inc"
      ,
#define GET_OP_LIST
#include "OneFlow/OneFlow.padding_ops.cpp.inc"
      ,
#define GET_OP_LIST
#include "OneFlow/OneFlow.parallel_cast_ops.cpp.inc"
      ,
#define GET_OP_LIST
#include "OneFlow/OneFlow.pool_ops.cpp.inc"
      ,
#define GET_OP_LIST
#include "OneFlow/OneFlow.quantization_ops.cpp.inc"
      ,
#define GET_OP_LIST
#include "OneFlow/OneFlow.reduce_ops.cpp.inc"
      ,
#define GET_OP_LIST
#include "OneFlow/OneFlow.reshape_ops.cpp.inc"
      ,
#define GET_OP_LIST
#include "OneFlow/OneFlow.scalar_ops.cpp.inc"
      ,
#define GET_OP_LIST
#include "OneFlow/OneFlow.softmax_ops.cpp.inc"
      ,
#define GET_OP_LIST
#include "OneFlow/OneFlow.summary_ops.cpp.inc"
      ,
#define GET_OP_LIST
#include "OneFlow/OneFlow.tensor_buffer_ops.cpp.inc"
      ,
#define GET_OP_LIST
#include "OneFlow/OneFlow.trigonometric_ops.cpp.inc"
      ,
#define GET_OP_LIST
#include "OneFlow/OneFlow.unary_ops.cpp.inc"
      ,
#define GET_OP_LIST
#include "OneFlow/OneFlow.upsample_ops.cpp.inc"
      ,
#define GET_OP_LIST
#include "OneFlow/OneFlow.one_embedding_ops.cpp.inc"
      ,
#define GET_OP_LIST
<<<<<<< HEAD
#include "OneFlow/OneFlow.mlir_jit_ops.cpp.inc"
=======
#include "OneFlow/OneFlow.system_ops.cpp.inc"
>>>>>>> 6b20fcef
      >();
  addTypes<
#define GET_TYPEDEF_LIST
#include "OneFlow/OneFlowOpsTypes.cpp.inc"
      >();
}

mlir::Operation* OneFlowDialect::materializeConstant(mlir::OpBuilder& builder,
                                                     mlir::Attribute value, mlir::Type type,
                                                     mlir::Location loc) {
  return builder.create<FrozenVariableOp>(loc, type, ValueRange(),
                                          value.cast<mlir::DictionaryAttr>().getValue());
}

}  // namespace oneflow

}  // namespace mlir<|MERGE_RESOLUTION|>--- conflicted
+++ resolved
@@ -139,11 +139,10 @@
 #include "OneFlow/OneFlow.one_embedding_ops.cpp.inc"
       ,
 #define GET_OP_LIST
-<<<<<<< HEAD
+#include "OneFlow/OneFlow.system_ops.cpp.inc"
+      ,
+#define GET_OP_LIST
 #include "OneFlow/OneFlow.mlir_jit_ops.cpp.inc"
-=======
-#include "OneFlow/OneFlow.system_ops.cpp.inc"
->>>>>>> 6b20fcef
       >();
   addTypes<
 #define GET_TYPEDEF_LIST
