--- conflicted
+++ resolved
@@ -33,13 +33,8 @@
   DEPENDS
   MLIROneFlowOpsIncGen
   prepare_oneflow_third_party
-<<<<<<< HEAD
-
-  LINK_LIBS PUBLIC
-=======
   LINK_LIBS
   PUBLIC
->>>>>>> 55c4c608
   ${dialect_libs}
   MLIRTosaToLinalg
   MLIRMemRefToLLVM
