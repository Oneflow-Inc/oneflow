--- conflicted
+++ resolved
@@ -65,11 +65,8 @@
   Transform/CSEWithAttributesIgnored.cpp
   Transform/GroupMatMulOps.cpp
   Transform/AutoNHWCOps.cpp
-<<<<<<< HEAD
   Transform/AppendOneFlowStream.cpp
-=======
   Transform/OneFlowMemPool.cpp
->>>>>>> 43422aa8
   TransposeHelpers.cpp
   Passes.cpp
   OneFlowCanonicalizers.cpp
