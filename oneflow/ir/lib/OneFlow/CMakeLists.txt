--- conflicted
+++ resolved
@@ -28,11 +28,8 @@
   Conversion/PTXToCubin.cpp
   Transform/BufferHostRegister.cpp
   Transform/OutlineAndFuse.cpp
-<<<<<<< HEAD
   Transform/AutoNhwc.cpp
-=======
   Transform/ConvertInferenceOp.cpp
->>>>>>> 308856a8
   Passes.cpp
   ${GROUPED_OP_CPP_FILES}
   ADDITIONAL_HEADER_DIRS
