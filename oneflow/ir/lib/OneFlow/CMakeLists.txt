get_property(dialect_libs GLOBAL PROPERTY MLIR_DIALECT_LIBS)
message(STATUS "MLIR_DIALECT_LIBS: ${dialect_libs}")
if(WITH_MLIR_CUDA_CODEGEN)
  set(MLIR_GPU_LIBS MLIRGPUToNVVMTransforms MLIRNVVMToLLVMIRTranslation)
endif(WITH_MLIR_CUDA_CODEGEN)

set(ONEFLOW_OP_GROUPS
    "ASSIGN;BINARY;BROADCAST;CONV;CROSS_ENTROPY;CUDA;DATASET;DETECTION;EAGER;FUSED;IDEMPOTENT;IDENTITY;IMAGE;INDICES;INVOLUTION;LOSS;MATH;MATMUL;MISC;NCCL;NORMALIZATION;OPTIMIZER;PADDING;PARALLEL_CAST;POOL;QUANTIZATION;REDUCE;RESHAPE;SCALAR;SOFTMAX;SUMMARY;TENSOR_BUFFER;TEST;TRIGONOMETRIC;UNARY;UPSAMPLE;ONE_EMBEDDING;LINEAR_ALGEBRA;SYSTEM;MLIR_JIT"
)

foreach(OP_GROUP_NAME IN LISTS ONEFLOW_OP_GROUPS)
  string(TOLOWER "${OP_GROUP_NAME}" OP_GROUP_NAME_LOWER)
  set(CPP_FILE "OneFlow.${OP_GROUP_NAME_LOWER}_ops.cpp")
  list(APPEND GROUPED_OP_CPP_FILES "${CPP_FILE}")
  configure_file(OneFlowOpGetGen.cpp.in ${CPP_FILE} @ONLY)
endforeach()

add_subdirectory(PDLL)

oneflow_add_mlir_dialect_library(
  MLIROneFlow
  OKM/OKMDialect.cpp
  OKM/passes.cpp
  OKM/Conversion/Conversion.cpp
  OKL/OKLDialect.cpp
  OKL/OKLOps.cpp
  OKL/OKLTypes.cpp
  OKL/Conversion/OKLToLLVM.cpp
  OKL/Conversion/CudaGraphSupport.cpp
  OKL/Conversion/Conversion.cpp
  OKL/Kernel/InferContext.cpp
  OKL/Kernel/KernelLaunchOp.cpp
  OKL/Kernel/LauncherState.cpp
  OKL/Kernel/LauncherContext.cpp
  OKL/Kernel/ComputeContext.cpp
  OKL/Kernel/RegContext.cpp
  OKL/Kernel/TmpBufferManager.cpp
  OKL/Kernel/JITOpInfer.cpp
  OKL/Kernel/JITEngine.cpp
  SBP/SBPDialect.cpp
  SBP/SBPAttributes.cpp
  SBP/SBPImporter.cpp
  OneFlowDialect.cpp
  OneFlowTypes.cpp
  OneFlowInferReturnTypes.cpp
  OneFlowOps.cpp
  OneFlowOpTraits.cpp
  OneFlowSupport.cpp
  OneFlowUtils.cpp
  OneFlowDataTypeConversion.cpp
  UserOpReflection.cpp
  UserOpConversion.cpp
  OneFlowOpFolders.cpp
  Conversion/OneFlowToTosa.cpp
  Conversion/OneFlowToLinalg.cpp
  Conversion/NVVMToCubin.cpp
  Transform/BufferHostRegister.cpp
  Transform/OutlineAndFuse.cpp
  Transform/JITPasses.cpp
  Transform/AutoNhwc.cpp
  Transform/ConvertInferenceOp.cpp
  Transform/AggregateOps.cpp
  Transform/EliminateAllocOps.cpp
  Transform/FuncOps.cpp
  Transform/CSEWithAttributesIgnored.cpp
  Transform/GroupMatMulOps.cpp
  Transform/AutoNHWCOps.cpp
<<<<<<< HEAD
=======
  Transform/OneFlowMemPool.cpp
>>>>>>> 00c0e55e
  Transform/OneFlowStream.cpp
  TransposeHelpers.cpp
  Passes.cpp
  OneFlowCanonicalizers.cpp
  OneFlowRewrites.cpp
  ${GROUPED_OP_CPP_FILES}
  ADDITIONAL_HEADER_DIRS
  ${PROJECT_SOURCE_DIR}/include/OneFlow
  DEPENDS
  MLIROneFlowOpsIncGen
  prepare_oneflow_third_party
  LINK_LIBS
  PUBLIC
  ${dialect_libs}
  MLIRTosaToLinalg
  MLIRMemRefToLLVM
  MLIRLinalgToLLVM
  MLIRSCFToGPU
  MLIRReconcileUnrealizedCasts
  ${MLIR_GPU_LIBS}
  MLIRIR
  MLIRBytecodeWriter
  MLIROneFlowPDLLPatterns
  MLIRExecutionEngine
  oneflow)

if(WITH_MLIR_CUDA_CODEGEN)
  find_library(CUDA_DRIVER_LIBRARY cuda)
  target_link_libraries(MLIROneFlow PRIVATE ${CUDA_DRIVER_LIBRARY})
  include_directories(${CMAKE_CUDA_TOOLKIT_INCLUDE_DIRECTORIES})
endif(WITH_MLIR_CUDA_CODEGEN)<|MERGE_RESOLUTION|>--- conflicted
+++ resolved
@@ -65,10 +65,7 @@
   Transform/CSEWithAttributesIgnored.cpp
   Transform/GroupMatMulOps.cpp
   Transform/AutoNHWCOps.cpp
-<<<<<<< HEAD
-=======
   Transform/OneFlowMemPool.cpp
->>>>>>> 00c0e55e
   Transform/OneFlowStream.cpp
   TransposeHelpers.cpp
   Passes.cpp
