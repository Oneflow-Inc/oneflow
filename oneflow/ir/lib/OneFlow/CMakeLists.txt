get_property(dialect_libs GLOBAL PROPERTY MLIR_DIALECT_LIBS)
message(STATUS "MLIR_DIALECT_LIBS: ${dialect_libs}")
if(WITH_MLIR_CUDA_CODEGEN)
  set(MLIR_GPU_LIBS MLIRGPUToNVVMTransforms MLIRNVVMToLLVMIRTranslation)
endif(WITH_MLIR_CUDA_CODEGEN)

set(ONEFLOW_OP_GROUPS
    "ASSIGN;BINARY;BROADCAST;CONV;CROSS_ENTROPY;CUDA;DATASET;DETECTION;EAGER;FUSED;IDEMPOTENT;IDENTITY;IMAGE;INDICES;INVOLUTION;LOSS;MATH;MATMUL;MISC;NCCL;NORMALIZATION;OPTIMIZER;PADDING;PARALLEL_CAST;POOL;QUANTIZATION;REDUCE;RESHAPE;SCALAR;SOFTMAX;SUMMARY;TENSOR_BUFFER;TEST;TRIGONOMETRIC;UNARY;UPSAMPLE;ONE_EMBEDDING;LINEAR_ALGEBRA;SYSTEM;MLIR_JIT"
)

foreach(OP_GROUP_NAME IN LISTS ONEFLOW_OP_GROUPS)
  string(TOLOWER "${OP_GROUP_NAME}" OP_GROUP_NAME_LOWER)
  set(CPP_FILE "OneFlow.${OP_GROUP_NAME_LOWER}_ops.cpp")
  list(APPEND GROUPED_OP_CPP_FILES "${CPP_FILE}")
  configure_file(OneFlowOpGetGen.cpp.in ${CPP_FILE} @ONLY)
endforeach()

add_subdirectory(PDLL)

oneflow_add_mlir_dialect_library(
  MLIROneFlow
  OKM/OKMDialect.cpp
  OKM/passes.cpp
  OKM/Conversion/Conversion.cpp
  OKL/OKLDialect.cpp
  OKL/OKLOps.cpp
  OKL/OKLTypes.cpp
  OKL/Conversion/OKLToLLVM.cpp
  OKL/Conversion/CudaGraphSupport.cpp
  OKL/Conversion/Conversion.cpp
  OKL/Kernel/InferContext.cpp
  OKL/Kernel/KernelLaunchOp.cpp
  OKL/Kernel/LauncherState.cpp
  OKL/Kernel/LauncherContext.cpp
  OKL/Kernel/ComputeContext.cpp
  OKL/Kernel/RegContext.cpp
  OKL/Kernel/TmpBufferManager.cpp
  OKL/Kernel/JITOpInfer.cpp
  OKL/Kernel/JITEngine.cpp
  SBP/SBPDialect.cpp
  SBP/SBPAttributes.cpp
  SBP/SBPImporter.cpp
  OneFlowDialect.cpp
  OneFlowTypes.cpp
  OneFlowInferReturnTypes.cpp
  OneFlowOps.cpp
  OneFlowOpTraits.cpp
  OneFlowSupport.cpp
  OneFlowUtils.cpp
  OneFlowDataTypeConversion.cpp
  UserOpReflection.cpp
  UserOpConversion.cpp
  OneFlowOpFolders.cpp
  Conversion/OneFlowToTosa.cpp
  Conversion/OneFlowToLinalg.cpp
  Conversion/NVVMToCubin.cpp
  Transform/BufferHostRegister.cpp
  Transform/OutlineAndFuse.cpp
  Transform/JITPasses.cpp
  Transform/AutoNhwc.cpp
  Transform/ConvertInferenceOp.cpp
  Transform/AggregateOps.cpp
  Transform/EliminateAllocOps.cpp
  Transform/FuncOps.cpp
  Transform/CSEWithAttributesIgnored.cpp
  Transform/GroupMatMulOps.cpp
  Transform/AutoNHWCOps.cpp
  Transform/OneFlowMemPool.cpp
  Transform/OneFlowStream.cpp
<<<<<<< HEAD
  Transform/RequestDeviceWrappers.cpp
  Transform/PostTransformChecks.cpp
=======
  Transform/TraitFolder.cpp
>>>>>>> b4d2f87f
  TransposeHelpers.cpp
  Passes.cpp
  OneFlowCanonicalizers.cpp
  OneFlowRewrites.cpp
  ${GROUPED_OP_CPP_FILES}
  ADDITIONAL_HEADER_DIRS
  ${PROJECT_SOURCE_DIR}/include/OneFlow
  DEPENDS
  MLIROneFlowOpsIncGen
  prepare_oneflow_third_party
  LINK_LIBS
  PUBLIC
  ${dialect_libs}
  MLIRTosaToLinalg
  MLIRTosaToTensor
  MLIRMemRefToLLVM
  MLIRLinalgToLLVM
  MLIRSCFToGPU
  MLIRReconcileUnrealizedCasts
  ${MLIR_GPU_LIBS}
  MLIRIR
  MLIRBytecodeWriter
  MLIROneFlowPDLLPatterns
  MLIRExecutionEngine
  oneflow)

if(WITH_MLIR_CUDA_CODEGEN)
  find_library(CUDA_DRIVER_LIBRARY cuda)
  target_link_libraries(MLIROneFlow PRIVATE ${CUDA_DRIVER_LIBRARY})
  include_directories(${CMAKE_CUDA_TOOLKIT_INCLUDE_DIRECTORIES})
endif(WITH_MLIR_CUDA_CODEGEN)<|MERGE_RESOLUTION|>--- conflicted
+++ resolved
@@ -67,12 +67,9 @@
   Transform/AutoNHWCOps.cpp
   Transform/OneFlowMemPool.cpp
   Transform/OneFlowStream.cpp
-<<<<<<< HEAD
   Transform/RequestDeviceWrappers.cpp
   Transform/PostTransformChecks.cpp
-=======
   Transform/TraitFolder.cpp
->>>>>>> b4d2f87f
   TransposeHelpers.cpp
   Passes.cpp
   OneFlowCanonicalizers.cpp
