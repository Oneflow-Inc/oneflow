/*
Copyright 2020 The OneFlow Authors. All rights reserved.

Licensed under the Apache License, Version 2.0 (the "License");
you may not use this file except in compliance with the License.
You may obtain a copy of the License at

    http://www.apache.org/licenses/LICENSE-2.0

Unless required by applicable law or agreed to in writing, software
distributed under the License is distributed on an "AS IS" BASIS,
WITHOUT WARRANTIES OR CONDITIONS OF ANY KIND, either express or implied.
See the License for the specific language governing permissions and
limitations under the License.
*/
#include "OneFlow/OneFlowOps.h"
#include <cstdint>
#include <iostream>
#include <string>
#include "OneFlow/OneFlowDialect.h"
#include "OneFlow/Passes.h"
#include "llvm/ADT/ArrayRef.h"
#include "llvm/ADT/STLExtras.h"
#include "llvm/Support/Casting.h"
#include "mlir/Conversion/MemRefToLLVM/MemRefToLLVM.h"
#include "mlir/Conversion/TosaToLinalg/TosaToLinalg.h"
#include "mlir/Dialect/Affine/IR/AffineOps.h"
#include "mlir/Dialect/Arith/IR/Arith.h"
#include "mlir/Dialect/Linalg/Passes.h"
#include "mlir/Dialect/MemRef/IR/MemRef.h"
#include "mlir/Dialect/Func/IR/FuncOps.h"
#include "mlir/Dialect/Func/Transforms/Passes.h"
#include "mlir/Dialect/Tensor/IR/Tensor.h"
#include "mlir/Dialect/Tosa/IR/TosaOps.h"
#include "mlir/IR/BuiltinAttributes.h"
#include "mlir/IR/BuiltinDialect.h"
#include "mlir/IR/BuiltinTypes.h"
#include "mlir/IR/Diagnostics.h"
#include "mlir/IR/OpImplementation.h"

#include "mlir/Pass/Pass.h"
#include "mlir/Pass/PassManager.h"
#include "mlir/Support/LogicalResult.h"
#include "mlir/Transforms/DialectConversion.h"
#include "mlir/Transforms/GreedyPatternRewriteDriver.h"
#include "mlir/Transforms/Passes.h"
#include "oneflow/core/framework/op_expr_grad_function.h"
#include "oneflow/core/framework/variable_tensor_mgr.h"

#include <limits>

namespace mlir {

namespace oneflow {

Type convertToSignless(MLIRContext* context, Type type) {
  if (auto ranked_tensor = type.dyn_cast<RankedTensorType>()) {
    if (auto intTy = ranked_tensor.getElementType().dyn_cast<IntegerType>()) {
      if (!intTy.isSignless()) {
        return RankedTensorType::get(
            ranked_tensor.getShape(),
            IntegerType::get(context, intTy.getWidth(),
                             mlir::IntegerType::SignednessSemantics::Signless));
      }
    }
  }
  return type;
}

FunctionType convertToSignlessFuncType(MLIRContext* context, FunctionType funcType) {
  llvm::SmallVector<Type, 4> inputs;
  llvm::SmallVector<Type, 4> results;
  for (auto arg : funcType.getInputs()) { inputs.push_back(convertToSignless(context, arg)); }
  for (auto res : funcType.getResults()) { results.push_back(convertToSignless(context, res)); }
  return FunctionType::get(context, inputs, results);
}

bool isSignLessTensorOrOther(Type type) {
  if (auto ranked_tensor = type.dyn_cast<RankedTensorType>()) {
    if (auto intTy = ranked_tensor.getElementType().dyn_cast<IntegerType>()) {
      if (intTy.isUnsigned()) { return false; }
      if (intTy.isSigned()) { return false; }
    }
  }
  return true;
}
bool allSignless(mlir::TypeRange types) {
  for (auto type : types) {
    if (!isSignLessTensorOrOther(type)) { return false; }
  }
  return true;
}

bool allSignless(FunctionType funcType) {
  for (auto arg : funcType.getInputs()) {
    if (!isSignLessTensorOrOther(arg)) { return false; }
  }
  for (auto res : funcType.getResults()) {
    if (!isSignLessTensorOrOther(res)) { return false; }
  }
  return true;
}

Value CreateTransposeValue(Location& loc, ConversionPatternRewriter& rewriter, Value input,
                           ArrayRef<int32_t> perms) {
  int perms_size = perms.size();
  auto transpose_perms = rewriter.create<tosa::ConstOp>(
      loc, RankedTensorType::get({perms_size}, rewriter.getI32Type()),
      rewriter.getI32TensorAttr(perms));
  const auto shape_type = input.getType().cast<ShapedType>();
  std::vector<int64_t> ranked_type;
  for (const auto& index : perms) ranked_type.push_back(shape_type.getDimSize(index));
  return rewriter.create<tosa::TransposeOp>(
      loc, RankedTensorType::get(ranked_type, shape_type.getElementType()), input, transpose_perms);
};

RankedTensorType CreateTransposeType(ShapedType output, ArrayRef<int32_t> perms) {
  std::vector<int64_t> ranked_type;
  for (auto index : perms) ranked_type.push_back(output.getDimSize(index));
  return RankedTensorType::get(ranked_type, output.getElementType());
};

Value CreateBNOp(Location loc, ConversionPatternRewriter& rewriter, Value output, Value x,
                 Value mean, Value variance, Value epsilon, Value gamma, Value beta) {
  const auto output_type = output.getType();
  // sub_op = sub(input, mean)
  auto sub_op0 = rewriter.create<tosa::SubOp>(loc, output_type, x, mean);
  // add_op0 = add(var, epsilon)
  auto add_op0 = rewriter.create<tosa::AddOp>(loc, variance.getType(), variance, epsilon);
  // rsqrt_op = rsqrt(add_op0)
  auto rsqrt_op = rewriter.create<tosa::RsqrtOp>(loc, variance.getType(), add_op0);
  // op4 = mul(sub_op, rsqrt_op)
  auto mul_op0 = rewriter.create<tosa::MulOp>(loc, output_type, sub_op0, rsqrt_op, 0);
  // op5 = mul(mul_op0, gamma)
  auto mul_op1 = rewriter.create<tosa::MulOp>(loc, output_type, mul_op0, gamma, 0);
  // op6 = add(mul_op1, beta)
  auto batch_norm = rewriter.create<tosa::AddOp>(loc, output_type, mul_op1, beta);
  return batch_norm;
};

struct ScalarMulByTensorOpLowering final : public OpConversionPattern<ScalarMulByTensorOp> {
 public:
  using OpConversionPattern<ScalarMulByTensorOp>::OpConversionPattern;

  LogicalResult matchAndRewrite(ScalarMulByTensorOp op, OpAdaptor adaptor,
                                ConversionPatternRewriter& rewriter) const override {
    Value scalar = op.getScalar();
    rewriter.replaceOpWithNewOp<tosa::MulOp>(
        op,
        /* output */ op->getResultTypes().front().cast<TensorType>(),
        /* input1 */ op.getX(),
        /* input2 */ scalar,
        /* shift */ rewriter.getIntegerAttr(rewriter.getI32Type(), 0));
    return success();
  }
};

struct JobLowering final : public OpConversionPattern<Job> {
 public:
  using OpConversionPattern<Job>::OpConversionPattern;
  LogicalResult matchAndRewrite(Job op, OpAdaptor adaptor,
                                ConversionPatternRewriter& rewriter) const override {
    auto func_type = convertToSignlessFuncType(op->getContext(), op.getFunctionType());
    auto func = rewriter.create<mlir::func::FuncOp>(op.getLoc(), op.getName(), func_type);
    rewriter.inlineRegionBefore(op.getRegion(), func.getBody(), func.end());
    rewriter.eraseOp(op);
    return success();
  }
};

struct ReturnOpLowering final : public OpConversionPattern<ReturnOp> {
 public:
  using OpConversionPattern<ReturnOp>::OpConversionPattern;
  LogicalResult matchAndRewrite(ReturnOp op, OpAdaptor adaptor,
                                ConversionPatternRewriter& rewriter) const override {
    rewriter.replaceOpWithNewOp<mlir::func::ReturnOp>(op,
                                                      /* operands */ op.getOperands());
    return success();
  }
};

struct InputOpLowering final : public OpConversionPattern<InputOp> {
 public:
  using OpConversionPattern<InputOp>::OpConversionPattern;
  LogicalResult matchAndRewrite(InputOp op, OpAdaptor adaptor,
                                ConversionPatternRewriter& rewriter) const override {
    // TODO: more choices to passing data between tosa and oneflow
    const auto newValues = op.getInput();
    const auto is_block_arg = newValues.dyn_cast<BlockArgument>() != nullptr;
    if (!is_block_arg) { return op->emitError("input is not block arg"); }
    rewriter.replaceOp(op, newValues);
    return success();
  }
};

struct OutputOpLowering final : public OpConversionPattern<OutputOp> {
 public:
  using OpConversionPattern<OutputOp>::OpConversionPattern;
  LogicalResult matchAndRewrite(OutputOp op, OpAdaptor adaptor,
                                ConversionPatternRewriter& rewriter) const override {
    // TODO: more choices to passing data between tosa and oneflow
    const auto newValues = op.getInput();
    rewriter.replaceOp(op, newValues);
    return success();
  }
};

struct VariableOpLowering final : public OpConversionPattern<VariableOp> {
 public:
  using OpConversionPattern<VariableOp>::OpConversionPattern;
  LogicalResult matchAndRewrite(VariableOp op, OpAdaptor adaptor,
                                ConversionPatternRewriter& rewriter) const override {
    const auto mgr = ::oneflow::Singleton<::oneflow::VariableTensorMgr>::Get();
    if (!mgr) { return op->emitError("global variable tensor manager miss"); }

    const auto tensor = CHECK_JUST(mgr->Get(op.getOpName().str()));
    if (!tensor) { return op->emitError("tensor is null"); }
    const auto value = support::TensorToDenseElementsAttr(tensor, rewriter.getContext());
    const auto output = op.getOutput().getType();

    rewriter.replaceOpWithNewOp<tosa::ConstOp>(op, output, value);
    return success();
  }
};

struct VariableOpToConstLowering final : public OpConversionPattern<VariableOp> {
 public:
  VariableOpToConstLowering(TypeConverter& typeConverter, MLIRContext* context, int const_val)
      : OpConversionPattern<VariableOp>(typeConverter, context), const_val_(const_val){};

  using OpConversionPattern<VariableOp>::OpConversionPattern;
  LogicalResult matchAndRewrite(VariableOp op, OpAdaptor adaptor,
                                ConversionPatternRewriter& rewriter) const override {
    const auto output = op.getOutput().getType();
    const auto type = output.cast<ShapedType>().getElementType();

    // TODO: more control about this scope with flag
    if (type.isa<FloatType>()) {
      const auto float_attr = rewriter.getFloatAttr(type, const_val_);
      auto value = DenseElementsAttr::get(output, float_attr);

      rewriter.replaceOpWithNewOp<tosa::ConstOp>(op, output, value);
    } else if (auto integerType = type.dyn_cast<IntegerType>()) {
      const auto int_attr =
          rewriter.getIntegerAttr(type, APInt(type.cast<IntegerType>().getWidth(), const_val_));
      auto value = DenseElementsAttr::get(output, int_attr);

      rewriter.replaceOpWithNewOp<tosa::ConstOp>(op, output, value);
    } else {
      return op->emitError(
          "OneFlow variable op lower to TOSA const op only support integer and float value now");
    }

    return success();
  }

 private:
  int const_val_;
};

struct CastOpLowering final : public OpConversionPattern<CastOp> {
 public:
  using OpConversionPattern<CastOp>::OpConversionPattern;
  LogicalResult matchAndRewrite(CastOp op, OpAdaptor adaptor,
                                ConversionPatternRewriter& rewriter) const override {
<<<<<<< HEAD
    auto output = op.out().getType();
    auto input = op.in();

    if (auto ranked_tensor = input.getType().dyn_cast<RankedTensorType>()) {
      if (auto intTy = ranked_tensor.getElementType().dyn_cast<IntegerType>()) {
        if (!intTy.isSignless()) {
          auto new_type = RankedTensorType::get(
              ranked_tensor.getShape(),
              IntegerType::get(rewriter.getContext(), intTy.getWidth(),
                               mlir::IntegerType::SignednessSemantics::Signless));
          input = rewriter.create<UnrealizedConversionCastOp>(op->getLoc(), new_type, input)
                      ->getResult(0);
        }
      }
    }
=======
    auto output = op.getOut().getType();
    auto input = op.getIn();
>>>>>>> c19d148c
    rewriter.replaceOpWithNewOp<tosa::CastOp>(op, output, input);
    return success();
  }
};

struct ReluOpLowering final : public OpConversionPattern<ReluOp> {
 public:
  using OpConversionPattern<ReluOp>::OpConversionPattern;
  LogicalResult matchAndRewrite(ReluOp op, OpAdaptor adaptor,
                                ConversionPatternRewriter& rewriter) const override {
    const auto output = op.getY().getType();
    auto input = op.getX();

    auto ranked_output = llvm::dyn_cast_or_null<RankedTensorType>(output);
    auto value = DenseElementsAttr::get(
        output, rewriter.getZeroAttr(ranked_output ? ranked_output.getElementType()
                                                   : rewriter.getI64Type()));
    tosa::ConstOp zeros = rewriter.create<tosa::ConstOp>(op.getLoc(), output, value);
    rewriter.replaceOpWithNewOp<tosa::MaximumOp>(op, output, input, zeros);
    return success();
  }
};

struct BroadcastAddOpLowering final : public OpConversionPattern<BroadcastAddOp> {
 public:
  using OpConversionPattern<BroadcastAddOp>::OpConversionPattern;
  LogicalResult matchAndRewrite(BroadcastAddOp op, OpAdaptor adaptor,
                                ConversionPatternRewriter& rewriter) const override {
    const auto output = op.getZ().getType();
    auto input1 = op.getX();
    auto input2 = op.getY();

    rewriter.replaceOpWithNewOp<tosa::AddOp>(op, output, input1, input2);
    return success();
  }
};

struct Add2OpLowering final : public OpConversionPattern<Add2Op> {
 public:
  using OpConversionPattern<Add2Op>::OpConversionPattern;
  LogicalResult matchAndRewrite(Add2Op op, OpAdaptor adaptor,
                                ConversionPatternRewriter& rewriter) const override {
    const auto output = op.getOut().getType();
    auto input1 = op.getIn0();
    auto input2 = op.getIn1();

    rewriter.replaceOpWithNewOp<tosa::AddOp>(op, output, input1, input2);
    return success();
  }
};

struct AvgPool2DOpLowering final : public OpConversionPattern<AvgPool2DOp> {
 public:
  using OpConversionPattern<AvgPool2DOp>::OpConversionPattern;
  LogicalResult matchAndRewrite(AvgPool2DOp op, OpAdaptor adaptor,
                                ConversionPatternRewriter& rewriter) const override {
    auto get_pair_int64_from_array = [](ArrayAttr arr) -> std::pair<int64_t, int64_t> {
      return {arr.getValue()[0].cast<IntegerAttr>().getSInt(),
              arr.getValue()[1].cast<IntegerAttr>().getSInt()};
    };

    auto stride_pairs = get_pair_int64_from_array(op.getStride());
    auto pad_pairs = get_pair_int64_from_array(op.getPadding());
    auto kernel_pairs = get_pair_int64_from_array(op.getKernelSize());

    auto loc = op.getLoc();
    auto perms = {0, 2, 3, 1};

    const auto kernel = rewriter.getDenseI64ArrayAttr({kernel_pairs.first, kernel_pairs.second});
    const auto stride = rewriter.getDenseI64ArrayAttr({stride_pairs.first, stride_pairs.second});
    const auto pad = rewriter.getDenseI64ArrayAttr(
        {pad_pairs.first, pad_pairs.second, pad_pairs.first, pad_pairs.second});

    auto input = CreateTransposeValue(loc, rewriter, op.getX(), perms);
    auto output = CreateTransposeType(op.getY().getType().cast<ShapedType>(), perms);

    auto avg_pool2d = rewriter.create<tosa::AvgPool2dOp>(loc, output, input, kernel, stride, pad);

    auto out = CreateTransposeValue(loc, rewriter, avg_pool2d, {0, 3, 1, 2});
    rewriter.replaceOp(op, {out});
    return success();
  }
};

struct MaxPool2DOpLowering final : public OpConversionPattern<MaxPool2DOp> {
 public:
  using OpConversionPattern<MaxPool2DOp>::OpConversionPattern;
  LogicalResult matchAndRewrite(MaxPool2DOp op, OpAdaptor adaptor,
                                ConversionPatternRewriter& rewriter) const override {
    auto get_pair_int64_from_array = [](ArrayAttr arr) -> std::pair<int64_t, int64_t> {
      return {arr.getValue()[0].cast<IntegerAttr>().getSInt(),
              arr.getValue()[1].cast<IntegerAttr>().getSInt()};
    };
    // TODO: support return indice
    if (op.getReturnIndices()) { return op->emitError("not support return indices now"); }
    auto stride_pairs = get_pair_int64_from_array(op.getStride());
    auto kernel_pairs = get_pair_int64_from_array(op.getKernelSize());
    auto pad_pairs = get_pair_int64_from_array(op.getPadding());

    auto loc = op.getLoc();
    auto perms = {0, 2, 3, 1};

    const auto kernel = rewriter.getDenseI64ArrayAttr({kernel_pairs.first, kernel_pairs.second});
    const auto stride = rewriter.getDenseI64ArrayAttr({stride_pairs.first, stride_pairs.second});
    const auto pad = rewriter.getDenseI64ArrayAttr(
        {pad_pairs.first, pad_pairs.second, pad_pairs.first, pad_pairs.second});

    auto input = CreateTransposeValue(loc, rewriter, op.getX(), perms);
    auto output = CreateTransposeType(op.getY().getType().cast<ShapedType>(), perms);

    auto max_pool2d = rewriter.create<tosa::MaxPool2dOp>(loc, output, input, kernel, stride, pad);
    auto y = CreateTransposeValue(loc, rewriter, max_pool2d, {0, 3, 1, 2});

    auto indice_output = convertToSignless(op->getContext(), op.getIndice().getType());
    auto value = DenseElementsAttr::get(indice_output, rewriter.getZeroAttr(rewriter.getI64Type()));
    tosa::ConstOp indice = rewriter.create<tosa::ConstOp>(loc, indice_output, value);
    rewriter.replaceOp(op, {y, indice});
    return success();
  }
};

struct ReshapeOpLowering final : public OpConversionPattern<ReshapeOp> {
 public:
  using OpConversionPattern<ReshapeOp>::OpConversionPattern;
  LogicalResult matchAndRewrite(ReshapeOp op, OpAdaptor adaptor,
                                ConversionPatternRewriter& rewriter) const override {
    auto output = op.getOut().getType();
    auto input = op.getIn();
    llvm::SmallVector<int64_t> new_shape;
    for (const auto& dim_attr : op.getShape()) {
      new_shape.push_back(dim_attr.cast<IntegerAttr>().getSInt());
    }
    rewriter.replaceOpWithNewOp<tosa::ReshapeOp>(op, output, input,
                                                 rewriter.getDenseI64ArrayAttr(new_shape));
    return success();
  }
};

// transpose the last two dims of the tensor. Reshape it to 3D if it is 2D.
Value transposeAndReshapeIfRequired(Location loc, ConversionPatternRewriter& rewriter, Value matrix,
                                    bool transpose) {
  auto shape_type = matrix.getType().cast<ShapedType>();
  CHECK(shape_type.getRank() == 2 || shape_type.getRank() == 3);
  if (transpose) {
    if (shape_type.getRank() == 2) {
      matrix = CreateTransposeValue(loc, rewriter, matrix, {1, 0});
      shape_type = matrix.getType().cast<ShapedType>();
      llvm::SmallVector<int64_t, 4> reshape_dims{1, shape_type.getDimSize(0),
                                                 shape_type.getDimSize(1)};
      auto reshape_type = RankedTensorType::get(reshape_dims, shape_type.getElementType());
      return rewriter.create<tosa::ReshapeOp>(loc, reshape_type, matrix,
                                              rewriter.getI64ArrayAttr(reshape_dims));
    } else if (shape_type.getRank() == 3) {
      return CreateTransposeValue(loc, rewriter, matrix, {0, 2, 1});
    } else {
      return Value{};
    }
  } else if (shape_type.getRank() == 2) {
    llvm::SmallVector<int64_t, 4> reshape_dims{1, shape_type.getDimSize(0),
                                               shape_type.getDimSize(1)};
    auto reshape_type = RankedTensorType::get(reshape_dims, shape_type.getElementType());
    return rewriter.create<tosa::ReshapeOp>(loc, reshape_type, matrix,
                                            rewriter.getI64ArrayAttr(reshape_dims));
  }
  return matrix;
}

// Reshape: 2D -> 3D -> tosa.matmul -> 3D -> 2D
struct MatmulOpLowering final : public OpConversionPattern<MatmulOp> {
 public:
  using OpConversionPattern<MatmulOp>::OpConversionPattern;
  LogicalResult matchAndRewrite(MatmulOp op, OpAdaptor adaptor,
                                ConversionPatternRewriter& rewriter) const override {
<<<<<<< HEAD
    auto a = transposeAndReshapeIfRequired(op->getLoc(), rewriter, op.a(), op.transpose_a());
    auto b = transposeAndReshapeIfRequired(op->getLoc(), rewriter, op.b(), op.transpose_b());
=======
    // TODO: more throw for robust in matmul shape rank
    auto loc = op.getLoc();

    auto preprocess = [&](Value matrix, bool transpose) -> Value {
      auto shape_type = matrix.getType().cast<ShapedType>();
      if (transpose) { matrix = CreateTransposeValue(loc, rewriter, matrix, {1, 0}); }

      shape_type = matrix.getType().cast<ShapedType>();
      auto reshape_type = RankedTensorType::get(
          {1, shape_type.getDimSize(0), shape_type.getDimSize(1)}, shape_type.getElementType());

      return rewriter.create<tosa::ReshapeOp>(
          op.getLoc(), reshape_type, matrix,
          rewriter.getDenseI64ArrayAttr({1, shape_type.getDimSize(0), shape_type.getDimSize(1)}));
    };

    auto a = preprocess(op.getA(), op.getTransposeA());
    auto b = preprocess(op.getB(), op.getTransposeB());
>>>>>>> c19d148c

    const auto out_shape_type = op.getOut().getType().cast<ShapedType>();
    const auto out_reshape_type =
        RankedTensorType::get({1, out_shape_type.getDimSize(0), out_shape_type.getDimSize(1)},
                              out_shape_type.getElementType());

    auto matmul = rewriter.create<tosa::MatMulOp>(op.getLoc(), out_reshape_type, a, b);
    const auto new_shape =
        rewriter.getDenseI64ArrayAttr({out_shape_type.getDimSize(0), out_shape_type.getDimSize(1)});

    rewriter.replaceOpWithNewOp<tosa::ReshapeOp>(op, out_shape_type, matmul, new_shape);
    return success();
  }
};

struct BatchMatmulOpLowering final : public OpConversionPattern<BatchMatmulOp> {
 public:
  using OpConversionPattern<BatchMatmulOp>::OpConversionPattern;
  LogicalResult matchAndRewrite(BatchMatmulOp op, OpAdaptor adaptor,
                                ConversionPatternRewriter& rewriter) const override {
    auto a = transposeAndReshapeIfRequired(op->getLoc(), rewriter, op.a(), op.transpose_a());
    auto b = transposeAndReshapeIfRequired(op->getLoc(), rewriter, op.b(), op.transpose_b());
    rewriter.replaceOpWithNewOp<tosa::MatMulOp>(op, op.out().getType(), a, b);
    return success();
  }
};

struct NormalizationInferenceOpLowering final
    : public OpConversionPattern<NormalizationInferenceOp> {
 public:
  using OpConversionPattern<NormalizationInferenceOp>::OpConversionPattern;
  LogicalResult matchAndRewrite(NormalizationInferenceOp op, OpAdaptor adaptor,
                                ConversionPatternRewriter& rewriter) const override {
    auto reshape_dim = [&](Type type, Value value) -> Value {
      RankedTensorType in_type = value.getType().dyn_cast<RankedTensorType>();
      RankedTensorType out_type = type.cast<RankedTensorType>();
      SmallVector<int64_t> new_shape = {in_type.getShape()[0]};
      for (auto i = 2; i < out_type.getRank(); ++i) new_shape.push_back(1);
      auto new_type = RankedTensorType::get(new_shape, out_type.getElementType());
      return rewriter.create<tosa::ReshapeOp>(op->getLoc(), new_type, value,
                                              rewriter.getDenseI64ArrayAttr(new_shape));
    };

    auto loc = op->getLoc();
    const auto out_type = op.getY().getType();

    const auto epsilon_type = RankedTensorType::get({}, rewriter.getF32Type());
    auto epsilon = rewriter.create<tosa::ConstOp>(
        loc, epsilon_type, DenseElementsAttr::get(epsilon_type, op.getEpsilon()));
    auto mean = reshape_dim(out_type, op.getMovingMean());
    auto variance = reshape_dim(out_type, op.getMovingVariance());
    auto gamma = reshape_dim(out_type, op.getGamma());
    auto beta = reshape_dim(out_type, op.getBeta());
    auto output = op.getY();
    auto x = op.getX();

    auto batch_norm =
        oneflow::CreateBNOp(loc, rewriter, output, x, mean, variance, epsilon, gamma, beta);
    rewriter.replaceOp(op, {batch_norm});
    return success();
  }
};

struct NormalizationOpLowering final : public OpConversionPattern<NormalizationOp> {
 public:
  using OpConversionPattern<NormalizationOp>::OpConversionPattern;
  LogicalResult matchAndRewrite(NormalizationOp op, OpAdaptor adaptor,
                                ConversionPatternRewriter& rewriter) const override {
    auto reshape_dim = [&](Type type, Value value) -> Value {
      const RankedTensorType in_type = value.getType().dyn_cast<RankedTensorType>();
      const RankedTensorType out_type = type.cast<RankedTensorType>();
      SmallVector<int64_t> new_shape = {in_type.getShape()[0]};
      for (auto i = 2; i < out_type.getRank(); ++i) new_shape.push_back(1);
      const auto new_type = RankedTensorType::get(new_shape, out_type.getElementType());
      return rewriter.create<tosa::ReshapeOp>(op->getLoc(), new_type, value,
                                              rewriter.getDenseI64ArrayAttr(new_shape));
    };

    auto loc = op->getLoc();
    const auto out_type = op.getY().getType();

    const auto epsilon_type = RankedTensorType::get({}, rewriter.getF32Type());
    // epsilon   = reshape(epsilon, shape_1)
    auto epsilon = rewriter.create<tosa::ConstOp>(
        loc, epsilon_type, DenseElementsAttr::get(epsilon_type, op.getEpsilon()));
    //  mean = reshape(mean, shape_0)
    auto mean = reshape_dim(out_type, op.getMovingMean());
    //  variance= reshape(variance, shape_0)
    auto variance = reshape_dim(out_type, op.getMovingVariance());
    // scale = reshape(scale, shape_0)
    auto gamma = reshape_dim(out_type, op.getGamma());
    // beta = reshape(beta, shape_0)
    auto beta = reshape_dim(out_type, op.getBeta());
    auto output = op.getY();
    auto x = op.getX();

    auto batch_norm =
        oneflow::CreateBNOp(loc, rewriter, output, x, mean, variance, epsilon, gamma, beta);
    auto moving_mean = op.getMovingMean();
    auto moving_variance = op.getMovingVariance();

    rewriter.replaceOp(op, {batch_norm, moving_mean, moving_variance});
    return success();
  }
};

struct Conv2DOpLowering final : public OpConversionPattern<Conv2DOp> {
 public:
  using OpConversionPattern<Conv2DOp>::OpConversionPattern;
  LogicalResult matchAndRewrite(Conv2DOp op, OpAdaptor adaptor,
                                ConversionPatternRewriter& rewriter) const override {
    auto get_pair_int64_from_array = [](ArrayAttr arr) -> std::pair<int64_t, int64_t> {
      return {arr.getValue()[0].cast<IntegerAttr>().getSInt(),
              arr.getValue()[1].cast<IntegerAttr>().getSInt()};
    };

    auto stride_pairs = get_pair_int64_from_array(op.getStrides());
    auto pad_pairs = get_pair_int64_from_array(op.getPaddingBeforeAttr());
    auto dilation_pairs = get_pair_int64_from_array(op.getDilationRate());

    const auto pad = rewriter.getDenseI64ArrayAttr(
        {pad_pairs.first, pad_pairs.second, pad_pairs.first, pad_pairs.second});
    const auto stride = rewriter.getDenseI64ArrayAttr({stride_pairs.first, stride_pairs.second});
    const auto dilation =
        rewriter.getDenseI64ArrayAttr({dilation_pairs.first, dilation_pairs.second});

    auto bias = op.getBias();
    auto loc = op.getLoc();
    if (!bias) {
      const auto output_shape = op.getOut().getType().cast<ShapedType>();
      const auto output_channels = output_shape.getDimSize(1);
      const auto bias_elem_type = output_shape.getElementType();
      const auto type = RankedTensorType::get(output_channels, bias_elem_type);
      bias = rewriter.create<tosa::ConstOp>(
          op.getLoc(), type, DenseElementsAttr::get(type, rewriter.getZeroAttr(bias_elem_type)));
    }

    auto perms = {0, 2, 3, 1};
    auto in = CreateTransposeValue(loc, rewriter, op.getIn(), perms);
    auto weight = CreateTransposeValue(loc, rewriter, op.getWeight(), perms);
    const auto output = CreateTransposeType(op.getOut().getType().cast<ShapedType>(), perms);

    auto conv2d =
        rewriter.create<tosa::Conv2DOp>(loc, output, in, weight, bias, pad, stride, dilation);

    auto res = CreateTransposeValue(loc, rewriter, conv2d, {0, 3, 1, 2});
    rewriter.replaceOp(op, {res});
    return success();
  }
};
<<<<<<< HEAD

struct TransposeOpLowering final : public OpConversionPattern<TransposeOp> {
 public:
  using OpConversionPattern<TransposeOp>::OpConversionPattern;
  LogicalResult matchAndRewrite(TransposeOp op, OpAdaptor adaptor,
                                ConversionPatternRewriter& rewriter) const override {
    llvm::SmallVector<int32_t, 4> perms{};
    for (auto dim : op.perm().getAsValueRange<mlir::IntegerAttr>()) {
      perms.push_back(dim.getSExtValue());
    }
    llvm::SmallVector<int64_t, 4> perms_shape(op.perm().size(), 1);
    auto perms_op = rewriter.create<tosa::ConstOp>(
        op->getLoc(), RankedTensorType::get(perms_shape, rewriter.getI32Type()),
        rewriter.getI32TensorAttr(perms));
    rewriter.replaceOpWithNewOp<tosa::TransposeOp>(op, op.output().getType(), op.input(),
                                                   perms_op.output());
    return success();
  }
};

=======
>>>>>>> c19d148c
namespace {

struct OneFlowLoweringToTosaPass : public LowerOneFlowToTosaPassBase<OneFlowLoweringToTosaPass> {
  void runOnOperation() override;
};

struct ConvertToSignlessForTosaPass
    : public ConvertToSignlessForTosaPassBase<ConvertToSignlessForTosaPass> {
  void runOnOperation() override;
};

}  // namespace

std::unique_ptr<Pass> createLowerOneFlowToTosaPass() {
  return std::make_unique<OneFlowLoweringToTosaPass>();
}

std::unique_ptr<Pass> createConvertToSignlessForTosaPass() {
  return std::make_unique<ConvertToSignlessForTosaPass>();
}

void OneFlowLoweringToTosaPass::runOnOperation() {
  MLIRContext* context = &getContext();
  ConversionTarget target(*context);
  target.addLegalDialect<memref::MemRefDialect, mlir::func::FuncDialect, tosa::TosaDialect,
<<<<<<< HEAD
                         tensor::TensorDialect, arith::ArithmeticDialect, BuiltinDialect>();
  if (fullyConvert) { target.addIllegalDialect<OneFlowDialect>(); }
=======
                         tensor::TensorDialect, arith::ArithDialect>();
  target.addIllegalDialect<OneFlowDialect>();
>>>>>>> c19d148c

  TypeConverter typeConverter;
  typeConverter.addConversion([context](Type type) { return convertToSignless(context, type); });
  typeConverter.addSourceMaterialization(
      [&](OpBuilder& builder, Type resultType, ValueRange inputs, Location loc) -> Optional<Value> {
        CHECK_EQ(inputs.size(), 1) << "expect to materialize a single value";
        return builder.create<UnrealizedConversionCastOp>(loc, resultType, inputs).getResult(0);
      });
  typeConverter.addTargetMaterialization(
      [&](OpBuilder& builder, Type resultType, ValueRange inputs, Location loc) -> Optional<Value> {
        CHECK_EQ(inputs.size(), 1) << "expect to materialize a single value";
        return builder.create<UnrealizedConversionCastOp>(loc, resultType, inputs).getResult(0);
      });
  RewritePatternSet patterns(context);

  const auto mgr = ::oneflow::Singleton<::oneflow::VariableTensorMgr>::Get();
  // check if the pass is triggered by python based on the presence of variable tensor manger
  if (mgr) {
    patterns.add<VariableOpLowering>(typeConverter, context);
  } else {
    patterns.add<VariableOpToConstLowering>(typeConverter, context, this->variableAsConstant);
  }
  patterns.add<CastOpLowering, ScalarMulByTensorOpLowering, ReluOpLowering, Conv2DOpLowering,
               AvgPool2DOpLowering, ReshapeOpLowering, Add2OpLowering, MaxPool2DOpLowering,
               MatmulOpLowering, BatchMatmulOpLowering, BroadcastAddOpLowering,
               NormalizationOpLowering, NormalizationInferenceOpLowering, TransposeOpLowering>(
      typeConverter, context);
  if (lowerJob) {
    patterns.add<InputOpLowering, OutputOpLowering, JobLowering, ReturnOpLowering>(typeConverter,
                                                                                   context);
  }
  if (failed(applyPartialConversion(getOperation(), target, std::move(patterns)))) {
    signalPassFailure();
    LOG(ERROR) << "Failed to lower OneFlow to Tosa";
    getOperation()->dump();
  }
}

struct ConvertReturnToSignlessPattern : public OpRewritePattern<func::ReturnOp> {
  explicit ConvertReturnToSignlessPattern(::mlir::MLIRContext* context)
      : OpRewritePattern<func::ReturnOp>(context, /*benefit=*/1) {}
  ::mlir::LogicalResult matchAndRewrite(func::ReturnOp op,
                                        ::mlir::PatternRewriter& rewriter) const override {
    // make sure result not converted
    if (allSignless(op.getOperandTypes())) { return failure(); }
    llvm::SmallVector<Type, 1> results;
    for (auto res : op->getOperandTypes()) {
      results.push_back(convertToSignless(op->getContext(), res));
    }
    auto uc = rewriter.create<UnrealizedConversionCastOp>(op->getLoc(), results, op.getOperands());
    rewriter.replaceOpWithNewOp<func::ReturnOp>(op, op->getResultTypes(), uc->getResults(),
                                                op->getAttrs());
    return success();
  }
};

struct ConvertFuncToSignlessPattern : public OpRewritePattern<func::FuncOp> {
  explicit ConvertFuncToSignlessPattern(::mlir::MLIRContext* context)
      : OpRewritePattern<func::FuncOp>(context, /*benefit=*/1) {}
  ::mlir::LogicalResult matchAndRewrite(func::FuncOp op,
                                        ::mlir::PatternRewriter& rewriter) const override {
    if (allSignless(op.getFunctionType())) { return failure(); }
    auto ft = convertToSignlessFuncType(op->getContext(), op.getFunctionType());
    auto func = rewriter.create<mlir::func::FuncOp>(op.getLoc(), op.getName(), ft);
    IRMapping bvm;
    op.getRegion().cloneInto(&func.getRegion(), bvm);
    for (auto& block : func.getBody().getBlocks()) {
      for (auto arg : block.getArguments()) {
        arg.setType(convertToSignless(op.getContext(), arg.getType()));
      }
    }
    rewriter.eraseOp(op);
    RewritePatternSet patterns(func->getContext());
    patterns.add<ConvertReturnToSignlessPattern>(func->getContext());
    (void)applyPatternsAndFoldGreedily(func, std::move(patterns));
    return success();
  }
};

void ConvertToSignlessForTosaPass::runOnOperation() {
  Operation* op = getOperation();
  RewritePatternSet patterns(op->getContext());
  patterns.add<ConvertFuncToSignlessPattern>(op->getContext());
  (void)applyPatternsAndFoldGreedily(op, std::move(patterns));
}

}  // namespace oneflow

}  // namespace mlir<|MERGE_RESOLUTION|>--- conflicted
+++ resolved
@@ -263,26 +263,8 @@
   using OpConversionPattern<CastOp>::OpConversionPattern;
   LogicalResult matchAndRewrite(CastOp op, OpAdaptor adaptor,
                                 ConversionPatternRewriter& rewriter) const override {
-<<<<<<< HEAD
-    auto output = op.out().getType();
-    auto input = op.in();
-
-    if (auto ranked_tensor = input.getType().dyn_cast<RankedTensorType>()) {
-      if (auto intTy = ranked_tensor.getElementType().dyn_cast<IntegerType>()) {
-        if (!intTy.isSignless()) {
-          auto new_type = RankedTensorType::get(
-              ranked_tensor.getShape(),
-              IntegerType::get(rewriter.getContext(), intTy.getWidth(),
-                               mlir::IntegerType::SignednessSemantics::Signless));
-          input = rewriter.create<UnrealizedConversionCastOp>(op->getLoc(), new_type, input)
-                      ->getResult(0);
-        }
-      }
-    }
-=======
     auto output = op.getOut().getType();
     auto input = op.getIn();
->>>>>>> c19d148c
     rewriter.replaceOpWithNewOp<tosa::CastOp>(op, output, input);
     return success();
   }
@@ -456,29 +438,8 @@
   using OpConversionPattern<MatmulOp>::OpConversionPattern;
   LogicalResult matchAndRewrite(MatmulOp op, OpAdaptor adaptor,
                                 ConversionPatternRewriter& rewriter) const override {
-<<<<<<< HEAD
     auto a = transposeAndReshapeIfRequired(op->getLoc(), rewriter, op.a(), op.transpose_a());
     auto b = transposeAndReshapeIfRequired(op->getLoc(), rewriter, op.b(), op.transpose_b());
-=======
-    // TODO: more throw for robust in matmul shape rank
-    auto loc = op.getLoc();
-
-    auto preprocess = [&](Value matrix, bool transpose) -> Value {
-      auto shape_type = matrix.getType().cast<ShapedType>();
-      if (transpose) { matrix = CreateTransposeValue(loc, rewriter, matrix, {1, 0}); }
-
-      shape_type = matrix.getType().cast<ShapedType>();
-      auto reshape_type = RankedTensorType::get(
-          {1, shape_type.getDimSize(0), shape_type.getDimSize(1)}, shape_type.getElementType());
-
-      return rewriter.create<tosa::ReshapeOp>(
-          op.getLoc(), reshape_type, matrix,
-          rewriter.getDenseI64ArrayAttr({1, shape_type.getDimSize(0), shape_type.getDimSize(1)}));
-    };
-
-    auto a = preprocess(op.getA(), op.getTransposeA());
-    auto b = preprocess(op.getB(), op.getTransposeB());
->>>>>>> c19d148c
 
     const auto out_shape_type = op.getOut().getType().cast<ShapedType>();
     const auto out_reshape_type =
@@ -629,7 +590,6 @@
     return success();
   }
 };
-<<<<<<< HEAD
 
 struct TransposeOpLowering final : public OpConversionPattern<TransposeOp> {
  public:
@@ -650,8 +610,6 @@
   }
 };
 
-=======
->>>>>>> c19d148c
 namespace {
 
 struct OneFlowLoweringToTosaPass : public LowerOneFlowToTosaPassBase<OneFlowLoweringToTosaPass> {
@@ -677,13 +635,8 @@
   MLIRContext* context = &getContext();
   ConversionTarget target(*context);
   target.addLegalDialect<memref::MemRefDialect, mlir::func::FuncDialect, tosa::TosaDialect,
-<<<<<<< HEAD
                          tensor::TensorDialect, arith::ArithmeticDialect, BuiltinDialect>();
   if (fullyConvert) { target.addIllegalDialect<OneFlowDialect>(); }
-=======
-                         tensor::TensorDialect, arith::ArithDialect>();
-  target.addIllegalDialect<OneFlowDialect>();
->>>>>>> c19d148c
 
   TypeConverter typeConverter;
   typeConverter.addConversion([context](Type type) { return convertToSignless(context, type); });
