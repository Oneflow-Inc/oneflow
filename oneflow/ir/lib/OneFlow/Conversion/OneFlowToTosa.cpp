--- conflicted
+++ resolved
@@ -644,8 +644,6 @@
                                               op->getAttrs());
     rewriter.replaceOpWithNewOp<UnrealizedConversionCastOp>(
         op, convertToSignless(getContext(), op.getOutput().getType()), cloned.getOutput());
-<<<<<<< HEAD
-=======
     return success();
   }
 };
@@ -669,7 +667,6 @@
                                                     op->getOperands(), op->getAttrs());
     rewriter.replaceOpWithNewOp<UnrealizedConversionCastOp>(
         op, convertToSignless(getContext(), op.getOutput().getType()), cloned.getOutput());
->>>>>>> 6d77cc8b
     return success();
   }
 };
