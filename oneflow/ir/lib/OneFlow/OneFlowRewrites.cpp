/*
Copyright 2020 The OneFlow Authors. All rights reserved.

Licensed under the Apache License, Version 2.0 (the "License");
you may not use this file except in compliance with the License.
You may obtain a copy of the License at

    http://www.apache.org/licenses/LICENSE-2.0

Unless required by applicable law or agreed to in writing, software
distributed under the License is distributed on an "AS IS" BASIS,
WITHOUT WARRANTIES OR CONDITIONS OF ANY KIND, either express or implied.
See the License for the specific language governing permissions and
limitations under the License.
*/
//===- TestPDLByteCode.cpp - Test PDLL functionality ----------------------===//
//
// Part of the LLVM Project, under the Apache License v2.0 with LLVM Exceptions.
// See https://llvm.org/LICENSE.txt for license information.
// SPDX-License-Identifier: Apache-2.0 WITH LLVM-exception
//
//===----------------------------------------------------------------------===//

#include "mlir/Dialect/PDL/IR/PDL.h"
#include "mlir/Dialect/PDLInterp/IR/PDLInterp.h"
#include "mlir/Parser/Parser.h"
#include "mlir/Pass/Pass.h"
#include "mlir/Pass/PassManager.h"
#include "mlir/Transforms/GreedyPatternRewriteDriver.h"
#include "OneFlow/OneFlowPDLLPatterns.h"
#include "OneFlow/OneFlowOps.h"
#include "oneflow/core/framework/random_generator.h"

using namespace mlir;

#include "oneflow/ir/lib/OneFlow/PDLL/ForwardOpPatterns.h.inc"

namespace mlir {

namespace oneflow {

namespace {

static std::atomic<int64_t> uniqID{0};

std::string getUniqName(llvm::StringRef name) {
  uniqID += 1;
  return name.str() + "-mlir-gen-" + std::to_string(uniqID);
}

static Operation* CopyUserOpAttrs(PatternRewriter& rewriter, Operation* src, Operation* dst) {
  dst->setAttr(OpTrait::IsOpConfCompatible<void>::getDeviceTagAttr(),
               OpTrait::IsOpConfCompatible<void>::getDeviceTag(src));
  dst->setAttr(OpTrait::IsOpConfCompatible<void>::getDeviceNameAttr(),
               OpTrait::IsOpConfCompatible<void>::getDeviceName(src));
  if (auto hierarchy = OpTrait::IsOpConfCompatible<void>::getHierarchy(src)) {
    dst->setAttr(OpTrait::IsOpConfCompatible<void>::getHierarchyAttr(), hierarchy);
  }
  if (auto scope_symbol_id = OpTrait::IsOpConfCompatible<void>::getScopeSymbolID(src)) {
    dst->setAttr(OpTrait::IsOpConfCompatible<void>::getScopeSymbolIDAttr(), scope_symbol_id);
  }
  dst->setAttr(
      OpTrait::IsOpConfCompatible<void>::getOpNameAttr(),
      rewriter.getStringAttr(getUniqName(OpTrait::IsOpConfCompatible<void>::getOpName(src).str())));
  return dst;
}

static Operation* BuildFusedBiasAddMaskScaleOpWithRate(PatternRewriter& rewriter, Value a, Value b,
                                                       Value mask, Attribute axis, Attribute rate,
                                                       Operation* dropout) {
  auto dropout_op = llvm::dyn_cast<DropoutOp>(dropout);
  assert(dropout_op);
  SmallVector<Value, 4> operands;
  operands.push_back(a);
  operands.push_back(b);
  operands.push_back(mask);
  NamedAttrList attributes = dropout_op->getAttrs();
  attributes.set("axis", axis);
  attributes.set(OpTrait::IsOpConfCompatible<void>::getOpNameAttr(),
                 rewriter.getStringAttr(OpTrait::IsOpConfCompatible<void>::getOpName(dropout).str()
                                        + "-fuse-bias-add"));
  float scale = 1.0f;
  float rate_float = rate.cast<FloatAttr>().getValueAsDouble();
  if (rate_float < 1.0f) { scale = 1.0f / (1.0f - rate_float); }
  attributes.set("scale", rewriter.getF32FloatAttr(scale));
  attributes.erase(dropout_op.rateAttrName());
  return rewriter.create<FusedBiasAddMaskScaleOp>(dropout_op->getLoc(), dropout_op.out().getType(),
                                                  operands, attributes);
}

static Operation* CreateConv2dAndErasePad(PatternRewriter& rewriter, Value x, Value weight,
<<<<<<< HEAD
                                          Attribute padding_before, Attribute data_format,
                                          Operation* conv) {
=======
                                          Value bias, Attribute padding_before,
                                          Attribute data_format, Operation* conv) {
>>>>>>> 0b452914
  auto conv_op = llvm::dyn_cast<Conv2DOp>(conv);
  assert(conv_op);
  SmallVector<Value, 4> operands;
  operands.push_back(x);
  operands.push_back(weight);
  // if (bias) { operands.push_back(bias); }
  NamedAttrList attributes = conv_op->getAttrs();
  llvm::SmallVector<int32_t> padding_before_array;

  attributes.set(OpTrait::IsOpConfCompatible<void>::getOpNameAttr(),
                 rewriter.getStringAttr(OpTrait::IsOpConfCompatible<void>::getOpName(conv).str()
                                        + "-fuse-conv"));

  if (data_format.cast<StringAttr>().str() == "channels_first") {
    for (auto val : padding_before.cast<ArrayAttr>().getValue().take_back(2)) {
      padding_before_array.push_back(val.cast<IntegerAttr>().getValue().getSExtValue());
    }
  } else {
    padding_before_array.push_back(padding_before.cast<ArrayAttr>()
                                       .getValue()[1]
                                       .cast<IntegerAttr>()
                                       .getValue()
                                       .getSExtValue());
    padding_before_array.push_back(padding_before.cast<ArrayAttr>()
                                       .getValue()[2]
                                       .cast<IntegerAttr>()
                                       .getValue()
                                       .getSExtValue());
  }

  attributes.set(conv_op.padding_beforeAttrName(),
                 getSI32ArrayAttr(rewriter, padding_before_array));
  return rewriter.create<Conv2DOp>(conv_op->getLoc(), conv_op.out().getType(), operands,
                                   attributes);
}

static LogicalResult IsPaddingCouldBeAssimilatedIntoConv(PatternRewriter& rewriter,
                                                         Attribute padding_before,
                                                         Attribute padding_after,
                                                         Attribute data_format) {
  if (padding_before.cast<ArrayAttr>().size() == 4 && padding_after.cast<ArrayAttr>().size() == 4) {
    if (padding_before.cast<ArrayAttr>().getValue().equals(
            padding_after.cast<ArrayAttr>().getValue())) {
      if (data_format.cast<StringAttr>().str() == "channels_first") {
        return success(padding_before.cast<ArrayAttr>()
                               .getValue()[0]
                               .cast<IntegerAttr>()
                               .getValue()
                               .getSExtValue()
                           == 0
                       && padding_before.cast<ArrayAttr>()
                                  .getValue()[1]
                                  .cast<IntegerAttr>()
                                  .getValue()
                                  .getSExtValue()
                              == 0);
      }
      if (data_format.cast<StringAttr>().str() == "channels_last") {
        return success(padding_before.cast<ArrayAttr>()
                               .getValue()[0]
                               .cast<IntegerAttr>()
                               .getValue()
                               .getSExtValue()
                           == 0
                       && padding_before.cast<ArrayAttr>()
                                  .getValue()[3]
                                  .cast<IntegerAttr>()
                                  .getValue()
                                  .getSExtValue()
                              == 0);
      }
    }
  }
  return failure();
}

IntegerAttr getSI64IntegerAttr(::mlir::PatternRewriter& rewriter, int64_t value) {
  return IntegerAttr::get(rewriter.getIntegerType(64, /*isSigned=*/true),
                          APInt(64, value, /*isSigned=*/true));
}

}  // namespace

namespace rewrites {

void populateRewrites(RewritePatternSet& patterns) {
  patterns.getPDLPatterns().registerRewriteFunction("BuildFusedBiasAddMaskScaleOpWithRate",
                                                    BuildFusedBiasAddMaskScaleOpWithRate);
  patterns.getPDLPatterns().registerRewriteFunction("CopyUserOpAttrs", CopyUserOpAttrs);
  patterns.getPDLPatterns().registerRewriteFunction("CreateConv2dAndErasePad",
                                                    CreateConv2dAndErasePad);
}

void populateConstraintes(RewritePatternSet& patterns) {
  patterns.getPDLPatterns().registerConstraintFunction("IsPaddingCouldBeAssimilatedIntoConv",
                                                       IsPaddingCouldBeAssimilatedIntoConv);
}
mlir::IntegerAttr GetDefaultSeed(::mlir::PatternRewriter& rewriter) {
  const auto gen = CHECK_JUST(::oneflow::one::DefaultAutoGenerator());
  return getSI64IntegerAttr(rewriter, (int64_t)gen->current_seed());
}

}  // namespace rewrites

}  // namespace oneflow

}  // namespace mlir<|MERGE_RESOLUTION|>--- conflicted
+++ resolved
@@ -89,13 +89,8 @@
 }
 
 static Operation* CreateConv2dAndErasePad(PatternRewriter& rewriter, Value x, Value weight,
-<<<<<<< HEAD
                                           Attribute padding_before, Attribute data_format,
                                           Operation* conv) {
-=======
-                                          Value bias, Attribute padding_before,
-                                          Attribute data_format, Operation* conv) {
->>>>>>> 0b452914
   auto conv_op = llvm::dyn_cast<Conv2DOp>(conv);
   assert(conv_op);
   SmallVector<Value, 4> operands;
