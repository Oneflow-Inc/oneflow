--- conflicted
+++ resolved
@@ -74,22 +74,14 @@
   void runOnOperation() override {
     Operation* op = getOperation();
     RewritePatternSet patterns(op->getContext());
-<<<<<<< HEAD
-    populateWrapOpsToKernelLaunchPasses(patterns, wrap_ops_mode_.c_str());
-=======
     populateWrapOpsToKernelLaunchPatterns(patterns, wrap_ops_mode_.c_str());
->>>>>>> bfe0d4ed
     (void)applyPatternsAndFoldGreedily(op, std::move(patterns));
   }
 
  private:
   Option<std::string> wrap_ops_mode_{*this, "mode",
                                      llvm::cl::desc("the mode of this pass to wrap ops"),
-<<<<<<< HEAD
                                      llvm::cl::init(wrap_options::mode::SIMPLE)};
-=======
-                                     llvm::cl::init(wrap_mode::SIMPLE)};
->>>>>>> bfe0d4ed
 };
 
 class ExtractKernelLaunchTensorPass
