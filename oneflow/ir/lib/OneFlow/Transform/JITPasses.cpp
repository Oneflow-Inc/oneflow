/*
Copyright 2020 The OneFlow Authors. All rights reserved.

Licensed under the Apache License, Version 2.0 (the "License");
you may not use this file except in compliance with the License.
You may obtain a copy of the License at

    http://www.apache.org/licenses/LICENSE-2.0

Unless required by applicable law or agreed to in writing, software
distributed under the License is distributed on an "AS IS" BASIS,
WITHOUT WARRANTIES OR CONDITIONS OF ANY KIND, either express or implied.
See the License for the specific language governing permissions and
limitations under the License.
*/
#include <queue>
#include "OneFlow/OneFlowDialect.h"
#include "OneFlow/OneFlowOps.h"
#include "OneFlow/OneFlowUtils.h"
#include "OneFlow/Passes.h"
#include "mlir/Transforms/GreedyPatternRewriteDriver.h"
<<<<<<< HEAD
=======
#include "mlir/Dialect/Tensor/IR/Tensor.h"
#include "mlir/Parser/Parser.h"
#include "mlir/Target/LLVMIR/Dialect/LLVMIR/LLVMToLLVMIRTranslation.h"
#include "mlir/Bytecode/BytecodeWriter.h"
>>>>>>> 00c0e55e

namespace mlir {

namespace oneflow {

namespace {

// general lowering path:
// 1. outline linalg ops to a func.func and an oneflow.jit op
// 2. bufferize the func.func and update oneflow.jit op's tmp buffer size

// 1. collect ops to outline
// 2. create func.func jit ops to call
// 3. replace the usages with jit ops' results

// entries: non-oneflow ops which have operands are from oneflow ops
// exits: result consumed by oneflow ops

// NOTE: we assume all arg values are produced by an oneflow op and won't be an argument

NamedAttrList GetJitOpAttributes(Builder& rewriter, StringRef op_name, int32_t input_size,
                                 int32_t output_size, Operation* op) {
  NamedAttrList attributes;
  attributes.set(OpTrait::IsOpConfCompatible<void>::getDeviceTagAttr(),
                 OpTrait::IsOpConfCompatible<void>::getDeviceTag(op));
  attributes.set(OpTrait::IsOpConfCompatible<void>::getDeviceNameAttr(),
                 OpTrait::IsOpConfCompatible<void>::getDeviceName(op));
  if (auto hierarchy = OpTrait::IsOpConfCompatible<void>::getHierarchy(op)) {
    attributes.set(OpTrait::IsOpConfCompatible<void>::getHierarchyAttr(), hierarchy);
  }
  attributes.set(OpTrait::IsOpConfCompatible<void>::getOpNameAttr(),
                 rewriter.getStringAttr(op_name));
  if (auto scope_symbol_id = OpTrait::IsOpConfCompatible<void>::getScopeSymbolID(op)) {
    attributes.set(OpTrait::IsOpConfCompatible<void>::getScopeSymbolIDAttr(), scope_symbol_id);
  }
  return attributes;
}

bool isOneFlowOp(Operation* op) { return llvm::dyn_cast<OneFlowDialect>(op->getDialect()); }
class Outliner {
 private:
  OpBuilder& builder;
  Block* body;
  llvm::DenseSet<Operation*>& visitedOps;
  std::queue<Operation*> worklist{};
  void cloneOpsToNewBody(Operation* op, bool defer = false) {
    if (visitedOps.contains(op)) { return; }
    for (auto operand : op->getOperands()) {
      if (!mapping.lookupOrNull(operand)) {
        if (auto defOp = operand.getDefiningOp()) {
          if (isOneFlowOp(defOp)) {
            entries.insert(operand);
            auto arg = body->addArgument(operand.getType(), operand.getLoc());
            mapping.map(operand, arg);
            mappingReversed.map(arg, operand);
          } else {
            cloneOpsToNewBody(defOp, true);
          }
        }
      }
    }
    ImplicitLocOpBuilder nb(op->getLoc(), builder);
    nb.clone(*op, mapping);
    visitedOps.insert(op);

    for (auto& use : op->getUses()) {
      auto owner = use.getOwner();
      if (isOneFlowOp(owner)) {
        exits.insert(use.get());
      } else {
        if (defer) {
          worklist.push(owner);
        } else {
          cloneOpsToNewBody(owner);
        }
      }
    }
    if (!defer) {
      while (!worklist.empty()) {
        auto op = worklist.front();
        worklist.pop();
        cloneOpsToNewBody(op);
      }
    }
  }

 public:
  Outliner(OpBuilder& builder, Block* body, Operation* op, llvm::DenseSet<Operation*>& visitedOps)
      : builder{builder}, body{body}, visitedOps{visitedOps} {
    cloneOpsToNewBody(op);
  }

  IRMapping mapping{};
  IRMapping mappingReversed{};
  llvm::DenseSet<Value> entries{}, exits{};
};

static std::string JITOpNamePrefix = "JITOpGenerated";
int64_t getCountJITFunction() {
  static std::atomic_int64_t countJITFunction = 0;
  return countJITFunction.fetch_add(1);
}

namespace {

std::function<void(mlir::MLIRContext* mlir_ctx, mlir::ModuleOp module)> getLowerFunction(
    const StringAttr& device_tag) {
  auto device_tag_str = device_tag.str();
#ifdef WITH_MLIR_CUDA_CODEGEN
  if (device_tag_str == "cuda") {
    return [](mlir::MLIRContext* mlir_ctx, mlir::ModuleOp module) {
      CHECK(mlir::succeeded(mlir::oneflow::LowerModuleToCUDALLVM(mlir_ctx, module)))
          << "fail to lower OneFlow to CUDA LLVM";
    };
  }
#endif  // WITH_MLIR_CUDA_CODEGEN
  if (device_tag_str == "cpu") {
    return [](mlir::MLIRContext* mlir_ctx, mlir::ModuleOp module) {
      CHECK(mlir::succeeded(mlir::oneflow::LowerModuleToLLVM(mlir_ctx, module)))
          << "fail to lower OneFlow to LLVM";
    };
  }
  LOG(FATAL) << "Fail to match lowering function with device tag name: " << device_tag_str;
}
std::string convertFuncToByte(func::FuncOp& func) {
  std::string byte;
  llvm::raw_string_ostream os_byte(byte);
  mlir::writeBytecodeToFile(func, os_byte);
  return byte;
}

std::string lowerFuncToLLVMByte(const std::string& raw_byte, const StringAttr& device_tag) {
  mlir::DialectRegistry registry;
  registry
      .insert<mlir::oneflow::OneFlowDialect, mlir::func::FuncDialect, mlir::memref::MemRefDialect,
              mlir::tosa::TosaDialect, mlir::linalg::LinalgDialect, mlir::tensor::TensorDialect>();
  mlir::MLIRContext mlir_ctx(registry);

  mlir::OwningOpRef<mlir::ModuleOp> module =
      ::mlir::parseSourceString<mlir::ModuleOp>(raw_byte, &mlir_ctx);
  mlir::registerLLVMDialectTranslation(registry);
  if (::oneflow::ParseBooleanFromEnv("ONEFLOW_MLIR_STDOUT", false)) { module->print(llvm::outs()); }
  getLowerFunction(device_tag)(&mlir_ctx, *module);
  if (::oneflow::ParseBooleanFromEnv("ONEFLOW_MLIR_STDOUT", false)) { module->print(llvm::outs()); }
  (*module)->setAttr(jit::RAW_GRAPH, StringAttr::get(&mlir_ctx, raw_byte));

  std::string byte;
  llvm::raw_string_ostream os_byte(byte);
  mlir::writeBytecodeToFile(*module, os_byte);
  return byte;
}

}  // namespace

class OutlineJitFunctionPass : public OutlineJitFunctionPassBase<OutlineJitFunctionPass> {
  void runOnOperation() override {
    llvm::DenseSet<Operation*> entryOps, visitedOps;
    FunctionOpInterface job = getOperation();
    auto& operations = job.getFunctionBody().front().getOperations();

    for (auto& op : operations) {
      if (llvm::dyn_cast<OneFlowDialect>(op.getDialect())) {
        for (auto result : op.getResults()) {
          for (auto user : result.getUsers()) {
            if (!isOneFlowOp(user)) { entryOps.insert(user); }
          }
        }
      }
    }

    OpBuilder builder{&getContext()};
    for (auto entryOp : entryOps) {
      if (visitedOps.contains(entryOp)) { continue; }
      OpBuilder::InsertionGuard guard(builder);
      auto block = new Block();
      builder.setInsertionPointToStart(block);
      auto outliner = Outliner(builder, block, entryOp, visitedOps);

      SmallVector<::mlir::Value, 4> entries, exits, mappedExits;
      SmallVector<Type, 4> argumentTypes, resultTypes;

      for (Value exit : outliner.exits) {
        exits.push_back(exit);
        mappedExits.push_back(outliner.mapping.lookup(exit));
        resultTypes.push_back(exit.getType());
      }
      builder.setInsertionPointToEnd(block);
      builder.create<func::ReturnOp>(entryOp->getLoc(), mappedExits);

      for (auto argument : block->getArguments()) {
<<<<<<< HEAD
        if (auto found = outliner.mappingReversed.lookup(argument.cast<::mlir::Value>())) {
=======
        if (auto found = outliner.mappingReversed.lookupOrNull(argument)) {
>>>>>>> 00c0e55e
          entries.push_back(found);
          argumentTypes.push_back(argument.getType());
        } else {
          job->emitError() << "fail to outline, entry not found for argument #"
                           << argument.getArgNumber();
          signalPassFailure();
        }
      }
      auto funcType = builder.getFunctionType(argumentTypes, resultTypes);
      if (auto mod = job->getParentOfType<ModuleOp>()) {
        auto name = JITOpNamePrefix + std::to_string(getCountJITFunction());
        SmallString<16> tempBuffer;
        name = SanitizeIdentifier(name, tempBuffer);

        builder.setInsertionPointToStart(&mod.getRegion().front());
        auto function = builder.create<func::FuncOp>(entryOp->getLoc(), name, funcType);
        function.getBody().push_front(block);

        if (auto lastOp = exits.back().getDefiningOp()) {
          builder.setInsertionPointAfter(lastOp);
          NamedAttrList attributes =
              GetJitOpAttributes(builder, name, argumentTypes.size(), resultTypes.size(),
                                 entryOp->getOperand(0).getDefiningOp());
          std::string byte =
              compileToLLVM.getValue() ? lowerFuncToLLVMByte(
                  convertFuncToByte(function),
                  attributes.get(OpTrait::IsOpConfCompatible<void>::getDeviceTagAttr())
                      .cast<StringAttr>())
                                       : convertFuncToByte(function);
          auto jitOp = builder.create<MlirJitOp>(entryOp->getLoc(), function, attributes, entries);
          jitOp->setAttr("mlir_assembly", builder.getStringAttr(byte));
          for (const auto& old : llvm::enumerate(exits)) {
            old.value().replaceAllUsesWith(jitOp->getResult(old.index()));
          }
        } else {
          job->emitError() << "fail to outline, nowhere to replace";
          signalPassFailure();
        }
      } else {
        job->emitError() << "fail to outline";
        signalPassFailure();
      }
    }
  }
};

}  // namespace

std::unique_ptr<Pass> createOutlineJitFunctionPass() {
  return std::make_unique<OutlineJitFunctionPass>();
}

}  // namespace oneflow

}  // namespace mlir<|MERGE_RESOLUTION|>--- conflicted
+++ resolved
@@ -19,13 +19,10 @@
 #include "OneFlow/OneFlowUtils.h"
 #include "OneFlow/Passes.h"
 #include "mlir/Transforms/GreedyPatternRewriteDriver.h"
-<<<<<<< HEAD
-=======
 #include "mlir/Dialect/Tensor/IR/Tensor.h"
 #include "mlir/Parser/Parser.h"
 #include "mlir/Target/LLVMIR/Dialect/LLVMIR/LLVMToLLVMIRTranslation.h"
 #include "mlir/Bytecode/BytecodeWriter.h"
->>>>>>> 00c0e55e
 
 namespace mlir {
 
@@ -216,11 +213,7 @@
       builder.create<func::ReturnOp>(entryOp->getLoc(), mappedExits);
 
       for (auto argument : block->getArguments()) {
-<<<<<<< HEAD
-        if (auto found = outliner.mappingReversed.lookup(argument.cast<::mlir::Value>())) {
-=======
         if (auto found = outliner.mappingReversed.lookupOrNull(argument)) {
->>>>>>> 00c0e55e
           entries.push_back(found);
           argumentTypes.push_back(argument.getType());
         } else {
