#include "OneFlow/OneFlowOps.td"

Rewrite BuildFusedBiasAddMaskScaleOpWithRate(a: Value, b: Value, mask: Value, axis: Attr, rate: Attr, dropout: Op) -> Op;
Rewrite CopyUserOpAttrs(src: Op, dst: Op) -> Op;
<<<<<<< HEAD
Rewrite GetNumHeadsFromTranpose(transpose: Op) -> Attr;
=======
Rewrite CreateConv2dAndErasePad(x: Value, weight: Value, padding_before: Attr, data_format: Attr, conv: Op) -> Op;
Constraint IsPaddingCouldBeAssimilatedIntoConv(padding_before: Attr, padding_after: Attr, data_format:Attr);
>>>>>>> 116ec784

Pattern {
  let rate: Attr;
  let device_name: Attr;
  let device_tag: Attr;
  let axis: Attr;
  let dropout =
    op<oneflow.dropout>(
      op<oneflow.bias_add>(a: Value, b: Value) {axis = axis, device_name = device_name, device_tag = device_tag})
      {rate = rate, device_name = device_name, device_tag = device_tag} -> (out: Type, mask: Type);

  rewrite dropout with {
    let random_mask_like = CopyUserOpAttrs(dropout, op<oneflow.random_mask_like>(a){rate = rate} -> (mask));
    let fused_bias_add_mask_scale = BuildFusedBiasAddMaskScaleOpWithRate(a, b, random_mask_like.0, axis, rate, dropout);
    replace dropout with (fused_bias_add_mask_scale.0, random_mask_like.0);
  };
}

Pattern {
  let device_name: Attr;
  let device_tag: Attr;
  let axis: Attr;
  let gelu =
    op<oneflow.gelu>(
      op<oneflow.bias_add>(a: Value, b: Value) {axis = axis, device_name = device_name, device_tag = device_tag})
      {device_name = device_name, device_tag = device_tag} -> (out: Type);

  rewrite gelu with{
    replace gelu with CopyUserOpAttrs(gelu, op<oneflow.fused_bias_add_gelu>(a, b){axis = axis} -> (out));
  };
}

Pattern {
  let device_name: Attr;
<<<<<<< HEAD
  let device_tag = attr<"\"cuda\"">;
  let scalar_div_operand: Attr;
  let out_shape: Attr;

  let query: Value;
  let key: Value;
  let value: Value;

  let query_reshape = op<oneflow.reshape>(query) {device_name = device_name, device_tag = device_tag};
  let key_reshape = op<oneflow.reshape>(key) {device_name = device_name, device_tag = device_tag};
  let value_reshape = op<oneflow.reshape>(value) {device_name = device_name, device_tag = device_tag};
  let query_transpose = op<oneflow.transpose>(query_reshape.0) {device_name = device_name, device_tag = device_tag, perm = attr<"[0 : si32, 2 : si32, 1 : si32, 3 : si32]">};
  let key_transpose = op<oneflow.transpose>(key_reshape.0) {device_name = device_name, device_tag = device_tag, perm = attr<"[0 : si32, 2 : si32, 3 : si32, 1 : si32]">};
  let value_transpose = op<oneflow.transpose>(value_reshape.0) {device_name = device_name, device_tag = device_tag, perm = attr<"[0 : si32, 2 : si32, 1 : si32, 3 : si32]">};
  let scores = op<oneflow.batch_matmul>(query_transpose.0, key_transpose.0) {alpha = attr<"1.000000e+00 : f64">, device_name = device_name, device_tag = device_tag, transpose_a = attr<"false : bool">, transpose_b = attr<"false : bool">};
  let scores_scaled = op<oneflow.scalar_div>(scores.0) {device_name = device_name, device_tag = device_tag, float_operand = scalar_div_operand, has_float_operand = attr<"true : bool">};
  let attn = op<oneflow.softmax>(scores_scaled.0) {device_name = device_name, device_tag = device_tag};
  let out = op<oneflow.batch_matmul>(attn.0, value_transpose.0) {alpha = attr<"1.000000e+00 : f64">, device_name = device_name, device_tag = device_tag, transpose_a = attr<"false : bool">, transpose_b = attr<"false : bool">};
  let out_transpose = op<oneflow.transpose>(out.0) {device_name = device_name, device_tag = device_tag, perm = attr<"[0 : si32, 2 : si32, 1 : si32, 3 : si32]">};
  let out_reshape = op<oneflow.reshape>(out_transpose.0) {device_name = device_name, device_tag = device_tag, shape = out_shape} -> (out_t: Type);

  rewrite out_reshape with{
    replace out_reshape with CopyUserOpAttrs(out, op<oneflow.fused_multi_head_attention_inference>(query, key, value) {
      causal = attr<"false : bool">,
      key_hidden_slice_end = attr<"-1 : si64">,
      key_hidden_slice_start = attr<"0 : si64">,
      num_heads = GetNumHeadsFromTranpose(query_transpose),
      query_hidden_slice_end = attr<"-1 : si64">,
      query_hidden_slice_start = attr<"0 : si64">,
      value_hidden_slice_end = attr<"-1 : si64">,
      value_hidden_slice_start = attr<"0 : si64">
    } -> (out_t));
=======
  let device_tag: Attr;
  let padding_before: Attr;
  let padding_after: Attr;
  let data_format: Attr;

  let conv = 
    op<oneflow.conv2d>(
      op<oneflow.pad>(x: Value){device_name = device_name, device_tag = device_tag, padding_before = padding_before, padding_after = padding_after}, weight: Value) 
      {device_name = device_name, device_tag = device_tag, data_format = data_format};
  IsPaddingCouldBeAssimilatedIntoConv(padding_before, padding_after, data_format);
  
  rewrite conv with{
    let conv2d_and_erase_pad = CreateConv2dAndErasePad(x, weight, padding_before, data_format, conv);
    replace conv with CopyUserOpAttrs(conv, conv2d_and_erase_pad);
>>>>>>> 116ec784
  };
}<|MERGE_RESOLUTION|>--- conflicted
+++ resolved
@@ -2,12 +2,9 @@
 
 Rewrite BuildFusedBiasAddMaskScaleOpWithRate(a: Value, b: Value, mask: Value, axis: Attr, rate: Attr, dropout: Op) -> Op;
 Rewrite CopyUserOpAttrs(src: Op, dst: Op) -> Op;
-<<<<<<< HEAD
 Rewrite GetNumHeadsFromTranpose(transpose: Op) -> Attr;
-=======
 Rewrite CreateConv2dAndErasePad(x: Value, weight: Value, padding_before: Attr, data_format: Attr, conv: Op) -> Op;
 Constraint IsPaddingCouldBeAssimilatedIntoConv(padding_before: Attr, padding_after: Attr, data_format:Attr);
->>>>>>> 116ec784
 
 Pattern {
   let rate: Attr;
@@ -42,7 +39,6 @@
 
 Pattern {
   let device_name: Attr;
-<<<<<<< HEAD
   let device_tag = attr<"\"cuda\"">;
   let scalar_div_operand: Attr;
   let out_shape: Attr;
@@ -75,21 +71,24 @@
       value_hidden_slice_end = attr<"-1 : si64">,
       value_hidden_slice_start = attr<"0 : si64">
     } -> (out_t));
-=======
+  }
+}
+
+Pattern {
+  let device_name: Attr;
   let device_tag: Attr;
   let padding_before: Attr;
   let padding_after: Attr;
   let data_format: Attr;
 
-  let conv = 
+  let conv =
     op<oneflow.conv2d>(
-      op<oneflow.pad>(x: Value){device_name = device_name, device_tag = device_tag, padding_before = padding_before, padding_after = padding_after}, weight: Value) 
+      op<oneflow.pad>(x: Value){device_name = device_name, device_tag = device_tag, padding_before = padding_before, padding_after = padding_after}, weight: Value)
       {device_name = device_name, device_tag = device_tag, data_format = data_format};
   IsPaddingCouldBeAssimilatedIntoConv(padding_before, padding_after, data_format);
-  
+
   rewrite conv with{
     let conv2d_and_erase_pad = CreateConv2dAndErasePad(x, weight, padding_before, data_format, conv);
     replace conv with CopyUserOpAttrs(conv, conv2d_and_erase_pad);
->>>>>>> 116ec784
   };
 }