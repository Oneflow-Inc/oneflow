--- conflicted
+++ resolved
@@ -105,10 +105,7 @@
 #include "llvm/ADT/SetOperations.h"
 #include "oneflow/ir/oneflow-translate/include/OneFlow/MLIROneFlowTranslation.h"
 #include "OneFlow/OKL/Kernel/RegContext.h"
-<<<<<<< HEAD
 #include "OneFlow/OKM/Conversion/Conversion.h"
-=======
->>>>>>> bfe0d4ed
 #include "oneflow/core/kernel/cuda_graph_support.h"
 
 #include <algorithm>
@@ -122,11 +119,6 @@
 #include "mlir/Dialect/GPU/Transforms/Passes.h"
 #include "mlir/Conversion/SCFToGPU/SCFToGPUPass.h"
 
-<<<<<<< HEAD
-// enable with_cuda_graphs
-#include "oneflow/core/ep/cuda/cuda_stream.h"
-=======
->>>>>>> bfe0d4ed
 #endif  // WITH_MLIR_CUDA_CODEGEN
 
 #ifdef WITH_CUDA
@@ -658,13 +650,8 @@
           if (use->getName().getStringRef() == okl::TensorToRetOp::getOperationName()) {
             find = true;
             auto index = use->getAttr("index").cast<IntegerAttr>().getInt();
-<<<<<<< HEAD
             auto source = rewriter.create<okl::RetToTensorOp>(op->getLoc(), arg.getType(),
                                                               okl_func.getArgument(0), index);
-=======
-            auto source = rewriter.create<okl::GetTensorFromRetOp>(op->getLoc(), arg.getType(),
-                                                                   okl_func.getArgument(0), index);
->>>>>>> bfe0d4ed
             mapping.map(arg, source->getResult(0));
             break;
           }
@@ -693,13 +680,8 @@
       : OpRewritePattern<func::FuncOp>(context, /*benefit=*/0) {}
   mlir::LogicalResult matchAndRewrite(func::FuncOp op,
                                       mlir::PatternRewriter& rewriter) const override {
-<<<<<<< HEAD
-    ModuleOp module;
-    if (module = op->getParentOfType<ModuleOp>(); !module) { LOG(FATAL) << "Not found module"; }
-=======
     ModuleOp module = op->getParentOfType<ModuleOp>();
     if (!module) { LOG(FATAL) << "Not found module"; }
->>>>>>> bfe0d4ed
     if (module.lookupSymbol(okl_func::OKL_FUNC)) { return success(); }
 
     OpBuilder::InsertionGuard guard(rewriter);
@@ -721,11 +703,7 @@
         if (isa<func::ReturnOp>(op)) { break; }
         op.emitError("Failed to parse this op in kernel launch wrap func.");
       }
-<<<<<<< HEAD
       if (failed(LowerToOKLOp(rewriter, &op, okl_func, index++))) {
-=======
-      if (failed(LowerToOKLOp(rewriter, &op, okl_func, index))) {
->>>>>>> bfe0d4ed
         op.emitError("Failed to lowering OneFlow op to okl dialect.");
         return failure();
       }
@@ -813,12 +791,8 @@
   auto loc = wrap_ops.front()->getLoc();
   OpBuilder::InsertionGuard guard(rewriter);
 
-<<<<<<< HEAD
   auto [wrap_func, wrap_ins, map] =
       CreateWrapFuncAndReturnWithIns(loc, wrap_ops, rewriter, name_index);
-=======
-  auto [wrap_func, wrap_ins] = CreateWrapFuncAndReturnWithIns(loc, wrap_ops, rewriter, name_index);
->>>>>>> bfe0d4ed
 
   auto func_name = wrap_func.getSymNameAttr();
   std::vector<NamedAttribute> attrs;
@@ -871,13 +845,8 @@
 
     BlockAndValueMapping mapping;
     for (const auto& arg : llvm::enumerate(op.getBody().getArguments())) {
-<<<<<<< HEAD
       auto tensor = rewriter.create<okl::ArgToTensorOp>(func->getLoc(), arg.value().getType(),
                                                         launcher_ctx, arg.index());
-=======
-      auto tensor = rewriter.create<okl::GetTensorFromArgOp>(func->getLoc(), arg.value().getType(),
-                                                             launcher_ctx, arg.index());
->>>>>>> bfe0d4ed
       mapping.map(arg.value(), tensor);
     }
 
@@ -897,11 +866,7 @@
 
     std::vector<Value> returns;
     for (const auto& ret_val : llvm::enumerate(return_op.getOperands())) {
-<<<<<<< HEAD
       auto new_ret = rewriter.create<okl::TensorToRetOp>(
-=======
-      auto new_ret = rewriter.create<okl::GetTensorAsRetOp>(
->>>>>>> bfe0d4ed
           op->getLoc(), ret_val.value().getType(), launcher_ctx, ret_val.value(), ret_val.index());
       returns.push_back(new_ret);
     }
@@ -915,10 +880,7 @@
   mlir::LogicalResult matchAndRewrite(func::FuncOp op,
                                       mlir::PatternRewriter& rewriter) const override {
     if (op.getBody().getNumArguments()) {
-<<<<<<< HEAD
-=======
       // skip if already converted
->>>>>>> bfe0d4ed
       if (op.getBody().getArgument(0).getType().isa<okl::LauncherContextType>()) {
         return success();
       }
@@ -983,19 +945,6 @@
   explicit KernelLaunchPattern(mlir::MLIRContext* context, bool trim = false)
       : OpRewritePattern<oneflow::Job>(context, /*benefit=*/0) {}
 
-<<<<<<< HEAD
-  virtual bool IsContinuous(std::vector<Operation*>&, mlir::Operation*) const { return true; };
-
-  virtual bool IsPackagable(mlir::Operation* op) const {
-    static std::vector<StringRef> black_list{
-        KernelLaunchOp::getOperationName(),
-        OutputOp::getOperationName(),
-        InputOp::getOperationName(),
-        VariableOp::getOperationName(),
-    };
-    return GetModuleOpFromJobBodyOp<Job>(&(*op)) && op->getAttr("op_name")
-           && !std::count(black_list.begin(), black_list.end(), op->getName().getStringRef());
-=======
   // if the pre-packed ops is continuous with the current op, this current op will be packed with
   // pre-packed ops together.
   virtual bool IsConsecutive(std::vector<Operation*>&, mlir::Operation*) const { return true; };
@@ -1004,7 +953,6 @@
     return GetModuleOpFromJobBodyOp<Job>(&(*op)) && op->getAttr("op_name")
            && dyn_cast<UserOpCompatible>(op)
            && op->getName().getStringRef() != KernelLaunchOp::getOperationName();
->>>>>>> bfe0d4ed
   }
 
   mlir::LogicalResult matchAndRewrite(oneflow::Job op,
@@ -1021,11 +969,7 @@
         continue;
       }
 
-<<<<<<< HEAD
-      if (!IsContinuous(current_wrap_ops, current_op)) {
-=======
       if (!IsConsecutive(current_wrap_ops, current_op)) {
->>>>>>> bfe0d4ed
         ConsumeOpsToFunc(current_wrap_ops, rewriter, name_index);
       }
       current_wrap_ops.push_back(current_op);
@@ -1061,11 +1005,7 @@
     return same_device_tag && same_device_name;
   }
 
-<<<<<<< HEAD
-  bool IsContinuous(std::vector<Operation*>& ops, mlir::Operation* op) const override {
-=======
   bool IsConsecutive(std::vector<Operation*>& ops, mlir::Operation* op) const override {
->>>>>>> bfe0d4ed
     if (ops.empty()) { return true; }
     return IsSameDevice(ops, op);
   }
@@ -1087,11 +1027,7 @@
     return cuda_support == IsOpCudaGraphSupport(ops.front());
   }
 
-<<<<<<< HEAD
-  bool IsContinuous(std::vector<Operation*>& ops, mlir::Operation* op) const override {
-=======
   bool IsConsecutive(std::vector<Operation*>& ops, mlir::Operation* op) const override {
->>>>>>> bfe0d4ed
     if (ops.empty()) { return true; }
     return IsSameDevice(ops, op) && IsSameCudaGraphSupport(ops, op);
   }
@@ -1175,7 +1111,6 @@
   patterns.add<TrimReturnAsVoidPattern>(patterns.getContext());
 }
 
-<<<<<<< HEAD
 void populateUpdateOKLAssemblyPasses(::mlir::RewritePatternSet& patterns) {
   patterns.add<UpdateOKLAssemblyPattern>(patterns.getContext());
 }
@@ -1185,13 +1120,6 @@
   if (mode == wrap_options::mode::SIMPLE) {
     patterns.add<KernelLaunchSimplePattern>(patterns.getContext());
   } else if (mode == wrap_options::mode::CUDA_GRAPH) {
-=======
-void populateWrapOpsToKernelLaunchPatterns(::mlir::RewritePatternSet& patterns,
-                                           const std::string& mode) {
-  if (mode == wrap_mode::SIMPLE) {
-    patterns.add<KernelLaunchSimplePattern>(patterns.getContext());
-  } else if (mode == wrap_mode::CUDA_GRAPH) {
->>>>>>> bfe0d4ed
 #ifdef WITH_CUDA_GRAPHS
     patterns.add<KernelLaunchWithCudaGraphPattern>(patterns.getContext());
 #else
