--- conflicted
+++ resolved
@@ -16,15 +16,12 @@
 #include "OneFlow/OneFlowOps.h"
 #include "OneFlow/OneFlowDialect.h"
 #include "OneFlow/Passes.h"
-<<<<<<< HEAD
 #include "OneFlow/OneFlowSupport.h"
-=======
 #include "llvm/ADT/DenseSet.h"
 #include "llvm/ADT/SmallVector.h"
 #include "mlir/IR/Attributes.h"
 #include "mlir/IR/OperationSupport.h"
 #include "oneflow/core/framework/random_generator.h"
->>>>>>> 91c61db5
 
 #include "llvm/ADT/ArrayRef.h"
 #include "llvm/ADT/None.h"
@@ -343,7 +340,6 @@
   return {};
 }
 
-<<<<<<< HEAD
 // ::mlir::Value CreateOneFlowVariableIrOp(::mlir::PatternRewriter& rewriter,
 //                                         OpResult variable_result) {
 //   if (auto variable_op = llvm::dyn_cast<oneflow::VariableOp>(variable_result.getDefiningOp())) {
@@ -415,7 +411,8 @@
 
       final_results.push_back(new_conv_op.out());
       return final_results;
-=======
+}
+
 ::llvm::SmallVector<::mlir::Value, 4> CreateFusedBiasAddMaskScale(::mlir::PatternRewriter& rewriter,
                                                                   OpResult dropout_result,
                                                                   OpResult bias_add_result,
@@ -437,13 +434,11 @@
                      ->getResults();
       // bias_add and dropout op is expected to be erased if it is not used
       return res;
->>>>>>> 91c61db5
     }
   }
   return {};
 }
 
-<<<<<<< HEAD
 struct ReplaceVariablePattern : public ::mlir::RewritePattern {
   explicit ReplaceVariablePattern(::mlir::MLIRContext* context)
       : ::mlir::RewritePattern("oneflow.variable", 1, context, {"oneflow.variable_ir"}) {}
@@ -560,7 +555,6 @@
 //     return ::mlir::success();
 //   }
 // };
-=======
 mlir::IntegerAttr GetDefaultSeed(::mlir::PatternRewriter& rewriter) {
   const auto gen = CHECK_JUST(::oneflow::one::DefaultAutoGenerator());
   return getSI64IntegerAttr(rewriter, (int64_t)gen->current_seed());
@@ -623,7 +617,6 @@
                                                                    operands, transpose_attributes);
   return transpose_op;
 }
->>>>>>> 91c61db5
 
 }  // namespace oneflow
 
@@ -759,16 +752,13 @@
   patterns.add<FusedPadConv2DPattern>(patterns.getContext());
   patterns.add<FusedBiasAddDropoutPattern>(patterns.getContext());
   patterns.add<NormalizationAddReluPattern>(patterns.getContext());
-<<<<<<< HEAD
   // patterns.add<ReplaceVariableInBatchNormOperandsPattern>(patterns.getContext());
   // patterns.add<ReplaceConv2dVariablePattern>(patterns.getContext());
 
   // patterns.add<ReplaceVariablePattern>(patterns.getContext());
   // patterns.add<FuseConv2DBatchNormPattern>(patterns.getContext());
-=======
   bool enable_nhwc = ::oneflow::ParseBooleanFromEnv("ONEFLOW_MLIR_PREFER_NHWC", false);
   if (enable_nhwc) { patterns.add<AutoNhwcPattern>(patterns.getContext()); }
->>>>>>> 91c61db5
 }
 
 void populateGpuHelperPatterns(::mlir::RewritePatternSet& patterns) {
