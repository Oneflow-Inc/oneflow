--- conflicted
+++ resolved
@@ -510,20 +510,9 @@
 
  public:
   LogicalResult matchAndRewrite(UserOpCompatible op, PatternRewriter& rewriter) const override {
-<<<<<<< HEAD
     SmallVector<QuantizationOp, 4> quantOps;
-    for (auto u: op->getUsers()) {
-      if (auto q = llvm::dyn_cast<oneflow::QuantizationOp>(u)) {
-        quantOps.push_back(q);
-      }
-    }
-    if (quantOps.size() <= 1) {
-      return failure();
-=======
-    SmallVector<QuantizationOp> quantOps;
     for (auto u : op->getUsers()) {
       if (auto q = llvm::dyn_cast<oneflow::QuantizationOp>(u)) { quantOps.push_back(q); }
->>>>>>> 7a5ba06f
     }
     if (quantOps.size() <= 1) { return failure(); }
     auto q0 = *quantOps.begin();
