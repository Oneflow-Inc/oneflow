--- conflicted
+++ resolved
@@ -371,61 +371,6 @@
   return true;
 }
 
-<<<<<<< HEAD
-bool IsPaddingCouldBeAssimilatedIntoConv(::mlir::ArrayAttr padding_before,
-                                         ::mlir::ArrayAttr padding_after,
-                                         ::mlir::StringAttr data_format) {
-  if (padding_before.size() == 4 && padding_after.size() == 4) {
-    if (padding_before.getValue().equals(padding_after.getValue())) {
-      if (data_format.str() == "channels_first") {
-        return padding_before.getValue()[0].cast<IntegerAttr>().getValue().getSExtValue() == 0
-               && padding_before.getValue()[1].cast<IntegerAttr>().getValue().getSExtValue() == 0;
-      }
-      if (data_format.str() == "channels_last") {
-        return padding_before.getValue()[0].cast<IntegerAttr>().getValue().getSExtValue() == 0
-               && padding_before.getValue()[3].cast<IntegerAttr>().getValue().getSExtValue() == 0;
-      }
-    }
-  }
-  return false;
-}
-
-::llvm::SmallVector<::mlir::Value, 4> CreateConv2dAndErasePad(::mlir::PatternRewriter& rewriter,
-                                                              OpResult conv_result,
-                                                              OpResult pad_result) {
-  if (auto conv_op = llvm::dyn_cast<oneflow::Conv2DOp>(conv_result.getDefiningOp())) {
-    if (auto pad_op = llvm::dyn_cast<oneflow::PadOp>(pad_result.getDefiningOp())) {
-      NamedAttrList attributes = conv_op->getAttrs();
-      SmallVector<Value, 4> operands;
-      operands.push_back(pad_op.x());
-      operands.push_back(conv_op.weight());
-      if (conv_op.bias()) operands.push_back(conv_op.bias());
-      llvm::SmallVector<int32_t> padding_before_array;
-      if (conv_op.data_formatAttr().getValue().str() == "channels_first") {
-        for (auto val : pad_op.padding_before().getValue().take_back(2)) {
-          padding_before_array.push_back(val.cast<IntegerAttr>().getValue().getSExtValue());
-        }
-      } else {
-        padding_before_array.push_back(
-            pad_op.padding_before().getValue()[1].cast<IntegerAttr>().getValue().getSExtValue());
-        padding_before_array.push_back(
-            pad_op.padding_before().getValue()[2].cast<IntegerAttr>().getValue().getSExtValue());
-      }
-      attributes.set(conv_op.padding_beforeAttrName(),
-                     getSI32ArrayAttr(rewriter, padding_before_array));
-      auto res = rewriter
-                     .create<oneflow::Conv2DOp>(conv_op->getLoc(), conv_op->getResultTypes(),
-                                                operands, attributes)
-                     ->getResults();
-      // pad op is expected to be erased if it is not used
-      return res;
-    }
-  }
-  return {};
-}
-
-=======
->>>>>>> 4f5a2099
 NamedAttrList GetUserOpCommonAttrs(MLIRContext* ctx, const std::string& op_name) {
   NamedAttrList attrs;
   attrs.set(OpTrait::IsOpConfCompatible<void>::getOpNameAttr(), StringAttr::get(ctx, op_name));
@@ -1256,18 +1201,10 @@
 void populateFuserForExistingOp(::mlir::RewritePatternSet& patterns) {
   patterns.add<FusedScaleTrilPattern>(patterns.getContext());
   patterns.add<FusedScaleTrilPattern2>(patterns.getContext());
-<<<<<<< HEAD
-  patterns.add<FusedPadConv2DPattern>(patterns.getContext());
-  populateForwardOpPatterns(patterns);
-  rewrites::populateRewrites(patterns);
-  patterns.add<NormalizationAddReluPattern>(patterns.getContext());
-  patterns.add<DeleteSameDtypeCastOpPattern>(patterns.getContext());
-=======
   populateForwardOpPatterns(patterns);
   rewrites::populateRewrites(patterns);
   constraints::populateConstraints(patterns);
   populateNormalizationOpPatterns(patterns);
->>>>>>> 4f5a2099
   patterns.add<FusedConsecutiveAddPattern<Add2Op>>(patterns.getContext());
   patterns.add<FusedConsecutiveAddPattern<AddNOp>>(patterns.getContext());
 }
