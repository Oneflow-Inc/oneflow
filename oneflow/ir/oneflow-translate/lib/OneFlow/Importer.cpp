--- conflicted
+++ resolved
@@ -618,16 +618,10 @@
                                   ::oneflow::UserOpConf* user_conf) {
   std::vector<std::string> keys{};
   std::vector<int32_t> sizes{};
-<<<<<<< HEAD
-  assert(GetFilteredSegmentKeyAndSizes<OpTrait::AttrSizedOperandSegments>(op, keys, sizes)
-             .succeeded());
-  const std::string op_name = user_op_adaptor.op_name().str();
-=======
   if (failed(GetFilteredSegmentKeyAndSizes<OpTrait::AttrSizedOperandSegments>(op, keys, sizes))) {
     return failure();
   }
-  const std::string op_name = user_op_adaptor.op_name().getValue().str();
->>>>>>> 5c4894f0
+  const std::string op_name = user_op_adaptor.op_name().str();
   int32_t input_idx = 0;
   for (auto tuple : llvm::zip(keys, sizes)) {
     auto input_key = std::get<0>(tuple);
@@ -653,15 +647,9 @@
                                    ::oneflow::UserOpConf* user_conf) {
   std::vector<std::string> keys{};
   std::vector<int32_t> sizes{};
-<<<<<<< HEAD
-  assert(
-      GetFilteredSegmentKeyAndSizes<OpTrait::AttrSizedResultSegments>(op, keys, sizes).succeeded());
-  const std::string op_name = user_op_adaptor.op_name().str();
-=======
   auto result = GetFilteredSegmentKeyAndSizes<OpTrait::AttrSizedResultSegments>(op, keys, sizes);
   if (result.failed()) { return failure(); }
-  const std::string op_name = user_op_adaptor.op_name().getValue().str();
->>>>>>> 5c4894f0
+  const std::string op_name = user_op_adaptor.op_name().str();
   for (auto tuple : llvm::zip(keys, sizes)) {
     auto name = std::get<0>(tuple);
     auto result_size = std::get<1>(tuple);
