--- conflicted
+++ resolved
@@ -512,8 +512,7 @@
   return success();
 }
 
-<<<<<<< HEAD
-=======
+
 LogicalResult ConvertDT(::mlir::oneflow::DataType data_type_mlir, ::oneflow::DataType& data_type) {
   switch (data_type_mlir) {
     case oneflow::DataType::DT_InvalidDataType:
@@ -705,7 +704,6 @@
   return success();
 }
 
->>>>>>> 14b7f014
 void Importer::SetOpStateLoc(const ::oneflow::OperatorConf& op_conf, OperationState& state) {
   if (op_conf.has_loc()) {
     state.location = (FileLineColLoc::get(GetMLIRContext(), op_conf.loc(), 0, 0));
