--- conflicted
+++ resolved
@@ -974,11 +974,6 @@
   auto result = op->getOperand(0).dyn_cast<mlir::OpResult>();
   std::cout << "777" << std::endl;
   auto* producer_op = result.getDefiningOp();
-<<<<<<< HEAD
-  std::cout << "888" << std::endl;
-=======
-
->>>>>>> 14d18e9c
   auto output_lbn = producer_op->getAttrOfType<ArrayAttr>("output_lbns")[result.getResultNumber()];
   std::cout << "999" << std::endl;
   output_op_conf->set_in(output_lbn.dyn_cast<StringAttr>().getValue().str());
