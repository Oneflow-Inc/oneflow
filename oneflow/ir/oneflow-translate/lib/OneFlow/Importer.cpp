/*
Copyright 2020 The OneFlow Authors. All rights reserved.

Licensed under the Apache License, Version 2.0 (the "License");
you may not use this file except in compliance with the License.
You may obtain a copy of the License at

    http://www.apache.org/licenses/LICENSE-2.0

Unless required by applicable law or agreed to in writing, software
distributed under the License is distributed on an "AS IS" BASIS,
WITHOUT WARRANTIES OR CONDITIONS OF ANY KIND, either express or implied.
See the License for the specific language governing permissions and
limitations under the License.
*/
#include "oneflow/core/common/data_type.pb.h"
#include "oneflow/core/framework/user_op_conf.pb.h"
#include "oneflow/core/job/job.pb.h"
#include "oneflow/core/operator/op_conf.pb.h"
#include "oneflow/core/framework/user_op_def.h"
#include "oneflow/core/framework/user_op_registry_manager.h"

#include "OneFlow/OneFlowDialect.h"
#include "OneFlow/SBP/SBPDialect.h"
#include "OneFlow/SBP/SBPAttributes.h"
#include "OneFlow/OneFlowOps.h"
#include "OneFlow/OneFlowTypes.h"
#include "OneFlow/OneFlowSupport.h"
#include "OneFlow/Passes.h"
#include "OneFlow/MLIROneFlowTranslation.h"

#include "mlir/Dialect/Func/IR/FuncOps.h"
#include "mlir/IR/Attributes.h"
#include "mlir/IR/Builders.h"
#include "mlir/IR/BuiltinAttributes.h"
#include "mlir/IR/BuiltinOps.h"
#include "mlir/IR/BuiltinTypes.h"
#include "mlir/IR/Location.h"
#include "mlir/IR/OperationSupport.h"

#include "mlir/IR/UseDefLists.h"
#include "mlir/IR/Value.h"
#include "mlir/Pass/PassManager.h"
#include "mlir/Support/LLVM.h"
#include "mlir/Support/LogicalResult.h"
#include "mlir/Transforms/Passes.h"
#include "mlir/Tools/mlir-translate/MlirTranslateMain.h"
#include "mlir/Tools/mlir-translate/Translation.h"
#include "mlir/Transforms/GreedyPatternRewriteDriver.h"

#include "llvm-c/Core.h"
#include "llvm/ADT/ArrayRef.h"
#include "llvm/ADT/None.h"
#include "llvm/ADT/Optional.h"
#include "llvm/ADT/STLExtras.h"
#include "llvm/ADT/StringRef.h"
#include "llvm/ADT/StringSet.h"
#include "llvm/Support/Casting.h"
#include "llvm/Support/raw_ostream.h"

#include <google/protobuf/text_format.h>

#include "oneflow/core/framework/sbp_context.h"
#include "oneflow/core/job/sbp_signature_builder.h"
namespace mlir {

namespace oneflow {

using PbMessage = google::protobuf::Message;

namespace {

const ::oneflow::UserOpDef& GetUserOpDef(const std::string& op_type_name) {
  const ::oneflow::user_op::OpRegistryResult* val =
      ::oneflow::user_op::UserOpRegistryMgr::Get().GetOpRegistryResult(op_type_name);
  CHECK(val) << " Cannot find op_type_name: " << op_type_name;
  return val->op_def;
}

::oneflow::AttrType QueryAttrType(const std::string& op_type_name, const std::string& attr_name) {
  ::oneflow::user_op::UserOpDefWrapper op_def(GetUserOpDef(op_type_name));
  CHECK(op_def.IsAttrName(attr_name)) << attr_name << " not a attr name for op: " << op_type_name;
  return op_def.GetAttrType(attr_name);
}

using SizeVec = SmallVector<int32_t, 8>;

SizeVec GetSizesFromArgs(UserOpArgs args, UserOpArgDefs arg_defs) {
  SizeVec sizes{};
  llvm::StringSet<> names({});
  for (const auto& arg : args) { names.insert(arg.first); }
  for (const auto& arg_def : arg_defs) {
    int32_t size = 0;
    if (names.contains(arg_def.name())) { size = args.at(arg_def.name()).s_size(); }
    sizes.push_back(size);
  }
  return sizes;
}

std::vector<std::string> GetOutputLbns(const ::oneflow::OperatorConf& op, UserOpArgDefs arg_defs) {
  SizeVec sizes{};
  llvm::StringSet<> names_appeared({});
  std::vector<std::string> output_lbn_vec{};
  const auto& op_name = op.name();
  for (const auto& arg : op.user_conf().output()) { names_appeared.insert(arg.first); }
  for (const auto& arg_def : arg_defs) {
    const auto& key = arg_def.name();
    const auto& it = op.user_conf().output().find(key);
    if (it == op.user_conf().output().end()) { continue; }
    auto result_size = it->second.s_size();
    if (result_size == 0) { continue; }
    for (int32_t i = 0; i < result_size; i++) {
      const auto output_lbn = op_name + "/" + key + "_" + std::to_string(i);
      output_lbn_vec.push_back(output_lbn);
    }
  }
  return output_lbn_vec;
}

}  // namespace

LogicalResult Importer::AddUserOpInputOutputSegments(const ::oneflow::OperatorConf& op,
                                                     std::vector<NamedAttribute>& attr_vec) {
  if (op.has_user_conf() == false) return failure();
  const auto& user_conf = op.user_conf();
  const ::oneflow::UserOpDef& op_def = GetUserOpDef(op.user_conf().op_type_name());
  const auto UserOpOperationName = OperationName(UserOp::getOperationName(), GetMLIRContext());
  attr_vec.push_back(GetBuilder().getNamedAttr(
      oneflow::UserOp::input_sizesAttrName(UserOpOperationName),
      GetBuilder().getI32ArrayAttr(GetSizesFromArgs(user_conf.input(), op_def.input()))));
  attr_vec.push_back(GetBuilder().getNamedAttr(
      oneflow::UserOp::output_sizesAttrName(UserOpOperationName),
      GetBuilder().getI32ArrayAttr(GetSizesFromArgs(user_conf.output(), op_def.output()))));
  auto output_lbns = GetOutputLbns(op, op_def.output());
  attr_vec.push_back(GetBuilder().getNamedAttr(
      OpTrait::IsImportCompatible<void>::getOutputLBNsAttr(),
      GetBuilder().getStrArrayAttr(
          SmallVector<StringRef, 8>({output_lbns.begin(), output_lbns.end()}))));
  return success();
}

llvm::Optional<mlir::oneflow::DataTypeAttr> GetDataTypeAttr(MLIRContext* context,
                                                            ::oneflow::DataType oneflow_value) {
  switch (oneflow_value) {
    case ::oneflow::DataType::kInvalidDataType:
      return oneflow::DataTypeAttr::get(context, mlir::oneflow::DataType::DT_InvalidDataType);
      break;
#define DEFINE_ONE_ELIF(datatype)                                                       \
  case ::oneflow::DataType::k##datatype:                                                \
    return oneflow::DataTypeAttr::get(context, mlir::oneflow::DataType::DT_##datatype); \
    break;
      DEFINE_ONE_ELIF(Char)
      DEFINE_ONE_ELIF(Float)
      DEFINE_ONE_ELIF(Double)
      DEFINE_ONE_ELIF(Int8)
      DEFINE_ONE_ELIF(Int32)
      DEFINE_ONE_ELIF(Int64)
      DEFINE_ONE_ELIF(UInt8)
      DEFINE_ONE_ELIF(OFRecord)
      DEFINE_ONE_ELIF(Float16)
      DEFINE_ONE_ELIF(TensorBuffer)
      DEFINE_ONE_ELIF(BFloat16)
      DEFINE_ONE_ELIF(Bool)
#undef DEFINE_ONE_ELIF
    default: llvm::errs() << "unsupported data type: " << oneflow_value << "\n"; return llvm::None;
  }
}

ArrayAttr Importer::GetAttrFromShape(const ::oneflow::ShapeProto& shape) {
  return GetBuilder().getArrayAttr(llvm::to_vector<8>(llvm::map_range(
      shape.dim(), [this](int64_t v) -> Attribute { return getSI64IntegerAttr(v); })));
}

ArrayAttr Importer::GetAttrFromStride(const ::oneflow::Int64ListProto& stride) {
  return GetBuilder().getArrayAttr(llvm::to_vector<8>(llvm::map_range(
      stride.dim(), [this](int64_t v) -> Attribute { return getSI64IntegerAttr(v); })));
}

void WriteAttrToShape(mlir::Attribute& attr, ::oneflow::ShapeProto* shape) {
  for (auto v : attr.dyn_cast<ArrayAttr>().getValue()) {
    shape->add_dim(v.dyn_cast<IntegerAttr>().getSInt());
  }
}

void WriteAttrToStride(mlir::Attribute& attr, ::oneflow::Int64ListProto* stride) {
  for (auto v : attr.dyn_cast<ArrayAttr>().getValue()) {
    stride->add_dim(v.dyn_cast<IntegerAttr>().getSInt());
  }
}

LogicalResult Importer::namedAttributesFromUserOp(const ::oneflow::OperatorConf& op,
                                                  std::vector<NamedAttribute>& attr_vec) {
  if (op.has_user_conf() == false) {
    GetModule().emitError("Not a user op. op name: " + op.name());
    return failure();
  }
  for (const google::protobuf::MapPair<class std::basic_string<char>, ::oneflow::AttrValue>& attr :
       op.user_conf().attr()) {
    const std::string& name = attr.first;
    const ::oneflow::AttrValue& value = attr.second;
    if (value.has_at_int32()) {
      mlir::NamedAttribute kv =
          GetBuilder().getNamedAttr(name, GetBuilder().getSI32IntegerAttr(value.at_int32()));
      attr_vec.emplace_back(kv);
    } else if (value.has_at_int64()) {
      mlir::NamedAttribute kv =
          GetBuilder().getNamedAttr(name, getSI64IntegerAttr(value.at_int64()));
      attr_vec.emplace_back(kv);
    }
#define DEFINE_ONE_ELIF(at_key, get_attr)                                       \
  else if (value.has_##at_key()) {                                              \
    mlir::NamedAttribute kv =                                                   \
        GetBuilder().getNamedAttr(name, GetBuilder().get_attr(value.at_key())); \
    attr_vec.emplace_back(kv);                                                  \
  }
    DEFINE_ONE_ELIF(at_bool, getBoolAttr)
    DEFINE_ONE_ELIF(at_float, getF32FloatAttr)
    DEFINE_ONE_ELIF(at_double, getF64FloatAttr)
    DEFINE_ONE_ELIF(at_string, getStringAttr)
#undef DEFINE_ONE_ELIF
    else if (value.has_at_shape()) {
      attr_vec.emplace_back(GetBuilder().getNamedAttr(name, GetAttrFromShape(value.at_shape())));
    }
    else if (value.has_at_stride()) {
      attr_vec.emplace_back(GetBuilder().getNamedAttr(name, GetAttrFromStride(value.at_stride())));
    }
#define DEFINE_ONE_ELIF(at_key, get_attr, field)                                         \
  else if (value.has_##at_key()) {                                                       \
    mlir::NamedAttribute kv = GetBuilder().getNamedAttr(                                 \
        name, get_attr({value.at_key().field().begin(), value.at_key().field().end()})); \
    attr_vec.emplace_back(kv);                                                           \
  }
    DEFINE_ONE_ELIF(at_list_int32, getSI32ArrayAttr, val)
    DEFINE_ONE_ELIF(at_list_int64, getSI64ArrayAttr, val)
    DEFINE_ONE_ELIF(at_list_float, GetBuilder().getF32ArrayAttr, val)
#undef DEFINE_ONE_ELIF
    else if (value.has_at_list_string()) {
      std::vector<llvm::StringRef> r_vec = {value.at_list_string().val().begin(),
                                            value.at_list_string().val().end()};
      mlir::NamedAttribute kv =
          GetBuilder().getNamedAttr(name, GetBuilder().getStrArrayAttr(r_vec));
      attr_vec.emplace_back(kv);
    }
    else if (value.has_at_data_type()) {
      if (auto dt_attr = GetDataTypeAttr(GetMLIRContext(), value.at_data_type())) {
        mlir::NamedAttribute kv = GetBuilder().getNamedAttr(name, dt_attr.getValue());
        attr_vec.emplace_back(kv);
      } else {
        GetModule().emitError("fail to convert op attr, key: " + name);
        return failure();
      }
    }
    else if (value.has_at_list_data_type()) {
      auto dt_attr_list =
          llvm::map_range(value.at_list_data_type().val(), [&](auto t) -> mlir::Attribute {
            auto dt = GetDataTypeAttr(GetMLIRContext(), static_cast<::oneflow::DataType>(t));
            CHECK(dt) << "fail to convert op attr, key: " + name;
            return dt.getValue();
          });
      attr_vec.emplace_back(GetBuilder().getNamedAttr(
          name, GetBuilder().getArrayAttr(llvm::to_vector<8>(dt_attr_list))));
    }
    else if (value.has_at_list_shape()) {
      auto dense_attr_list =
          llvm::map_range(value.at_list_shape().val(),
                          [&](const ::oneflow::ShapeProto& s) { return GetAttrFromShape(s); });
      std::vector<mlir::Attribute> dense_attr_vector{dense_attr_list.begin(),
                                                     dense_attr_list.end()};
      attr_vec.emplace_back(
          GetBuilder().getNamedAttr(name, GetBuilder().getArrayAttr(dense_attr_vector)));
    }
    else if (value.has_at_list_stride()) {
      auto dense_attr_list =
          llvm::map_range(value.at_list_stride().val(),
                          [&](const ::oneflow::Int64ListProto& s) { return GetAttrFromStride(s); });
      std::vector<mlir::Attribute> dense_attr_vector{dense_attr_list.begin(),
                                                     dense_attr_list.end()};
      attr_vec.emplace_back(
          GetBuilder().getNamedAttr(name, GetBuilder().getArrayAttr(dense_attr_vector)));
    }
    else {
      GetModule().emitError("can't handle user op attr: " + name + ", op name: " + op.name()
                            + ", op type name: " + op.user_conf().op_type_name());
      return failure();
    }
  }

  if (failed(AddUserOpInputOutputSegments(op, attr_vec))) {
    GetModule().emitError("fail to add input output segments: " + op.name());
    return failure();
  }

  return success();
}

LogicalResult Importer::AddOperandSegmentSizes(int32_t input_lbns_size, int32_t ctrl_in_size,
                                               std::vector<NamedAttribute>& attr_vec) {
  attr_vec.push_back(GetBuilder().getNamedAttr(
      mlir::OpTrait::AttrSizedOperandSegments<void>::getOperandSegmentSizeAttr(),
      GetBuilder().getI32VectorAttr({input_lbns_size, ctrl_in_size})));
  return success();
}

LogicalResult Importer::AddResultSegmentSizes(int32_t output_lbns_size,
                                              std::vector<NamedAttribute>& attr_vec) {
  attr_vec.push_back(GetBuilder().getNamedAttr(
      mlir::OpTrait::AttrSizedResultSegments<void>::getResultSegmentSizeAttr(),
      GetBuilder().getI32VectorAttr({output_lbns_size, 1} /* {data_out_size, ctrl_out_size} */)));
  return success();
}

LogicalResult Importer::AppendCtrlOutType(llvm::SmallVector<Type, 8>& out_types) {
  out_types.append({RankedTensorType::get({}, GetBuilder().getI1Type())});
  return success();
}

LogicalResult Importer::AddOpConf(const ::oneflow::OperatorConf& op,
                                  std::vector<NamedAttribute>& attr_vec) {
  attr_vec.push_back(GetBuilder().getNamedAttr(OpTrait::IsOpConfCompatible<void>::getOpNameAttr(),
                                               GetBuilder().getStringAttr(op.name())));
  if (op.has_device_tag()) {
    attr_vec.push_back(
        GetBuilder().getNamedAttr(OpTrait::IsOpConfCompatible<void>::getDeviceTagAttr(),
                                  GetBuilder().getStringAttr(op.device_tag())));
  }
  attr_vec.push_back(
      GetBuilder().getNamedAttr(OpTrait::IsOpConfCompatible<void>::getScopeSymbolIDAttr(),
                                GetBuilder().getI64IntegerAttr(op.scope_symbol_id())));
  return success();
}

llvm::Optional<Type> Importer::GetTypeFromOneFlowDataType(::oneflow::DataType dt) {
  {
    if (dt == ::oneflow::DataType::kInvalidDataType) {
      return InvalidElementType::get(GetMLIRContext());
    }
    if (dt == ::oneflow::DataType::kChar) { return CharElementType::get(GetMLIRContext()); }
    if (dt == ::oneflow::DataType::kFloat) { return GetBuilder().getF32Type(); }
    if (dt == ::oneflow::DataType::kDouble) { return GetBuilder().getF64Type(); }
    if (dt == ::oneflow::DataType::kInt8) { return GetBuilder().getIntegerType(8, true); }
    if (dt == ::oneflow::DataType::kInt32) { return GetBuilder().getI32Type(); }
    if (dt == ::oneflow::DataType::kInt64) { return GetBuilder().getI64Type(); }
    if (dt == ::oneflow::DataType::kUInt8) { return GetBuilder().getIntegerType(8, false); }
    if (dt == ::oneflow::DataType::kOFRecord) { return OFRecordElementType::get(GetMLIRContext()); }
    if (dt == ::oneflow::DataType::kFloat16) { return GetBuilder().getF16Type(); }
    if (dt == ::oneflow::DataType::kTensorBuffer) {
      return TensorBufferElementType::get(GetMLIRContext());
    }
    if (dt == ::oneflow::DataType::kBool) { return GetBuilder().getI8Type(); }
    if (dt == ::oneflow::DataType::kUInt16) { return GetBuilder().getIntegerType(16, false); }
    if (dt == ::oneflow::DataType::kUInt32) { return GetBuilder().getI32Type(); }
    if (dt == ::oneflow::DataType::kUInt64) { return GetBuilder().getI64Type(); }
    if (dt == ::oneflow::DataType::kUInt128) { return GetBuilder().getIntegerType(128, false); }
    llvm::errs() << "unsupported data type: " << dt << "\n";
    return llvm::None;
  }
}

LogicalResult PrintSbpAttrToString(Attribute sbp_attr, std::string* sbp) {
  if (auto sbp_s_attr = sbp_attr.dyn_cast<sbp::SplitAttr>()) {
    *sbp = "S(" + std::to_string(sbp_s_attr.getAxis()) + ")";
  } else if (auto sbp_b_attr = sbp_attr.dyn_cast<sbp::BroadcastAttr>()) {
    *sbp = "B";
  } else if (auto sbp_p_attr = sbp_attr.dyn_cast<sbp::PartialSumAttr>()) {
    *sbp = "P";
  } else {
    return failure();
  }
  return success();
}

LogicalResult ParseNdSbpFromAttr(::llvm::ArrayRef<Attribute> nd_sbp_attr,
                                 ::oneflow::NdSbp* nd_sbp) {
  for (const auto& sbp_attr : nd_sbp_attr) {
    auto sbp_str_attr = sbp_attr.dyn_cast<StringAttr>();
    if (!sbp_str_attr) {
      llvm::errs() << "nd_sbp attr is not a StrArrayAttr";
      return failure();
    }
    auto sbp_strref = sbp_str_attr.getValue();
    if (sbp_strref.startswith("S")) {
      if (!(sbp_strref.substr(1, 1) == "(" && sbp_strref.endswith(")"))) {
        llvm::errs() << "invalid sbp S(x) string value: " << sbp_strref;
        return failure();
      }
      auto split_axis = std::stoi(sbp_strref.substr(2, 1).str());
      nd_sbp->add_sbp_parallel()->mutable_split_parallel()->set_axis(split_axis);
    } else if (sbp_strref == "B") {
      nd_sbp->add_sbp_parallel()->mutable_broadcast_parallel();
    } else if (sbp_strref == "P") {
      nd_sbp->add_sbp_parallel()->mutable_partial_sum_parallel();
    } else {
      llvm::errs() << "unspported nd_sbp string value: " << sbp_strref;
      return failure();
    }
  }
  return success();
}

<<<<<<< HEAD
Attribute ConvertNdSbpToparallel(Builder& builder,
                              const ::google::protobuf::RepeatedPtrField<std::string>& nd_sbp,
                              int nd_size) {
=======
Attribute ConvertNdSbpToPsig(Builder& builder,
                             const ::google::protobuf::RepeatedPtrField<std::string>& nd_sbp,
                             int nd_size) {
>>>>>>> eafbd06f
  auto ctx = builder.getContext();
  std::vector<mlir::Attribute> outputs_vec;
  for (const auto& sbp_data : nd_sbp) {
    ::oneflow::SbpParallel sbp;
    ParseSbpParallelFromString(sbp_data, &sbp);
    Attribute attr;
    if (sbp.has_split_parallel()) {
      attr = sbp::SplitAttr::get(ctx, sbp.split_parallel().axis());
    } else if (sbp.has_broadcast_parallel()) {
      attr = sbp::BroadcastAttr::get(ctx);
    } else if (sbp.has_partial_sum_parallel()) {
      attr = sbp::PartialSumAttr::get(ctx);
    } else {
      llvm::errs() << "unsupported sbp: nd_sbp from string";
    }
    outputs_vec.push_back(attr);
  }

  auto inputs = builder.getArrayAttr({});
  ArrayAttr outputs;

  std::vector<mlir::Attribute> outputs_vec_nd;
  for (auto iter = outputs_vec.begin(); iter < outputs_vec.end(); iter += nd_size) {
    outputs_vec_nd.emplace_back(builder.getArrayAttr(std::vector<Attribute>(iter, iter + nd_size)));
  }
  outputs = builder.getArrayAttr(outputs_vec_nd);
  auto res = sbp::ParallelSignatureAttr::get(ctx, inputs, outputs);
  return res;
}

Attribute ConvertNdSbpToAttr(Builder& builder, const ::oneflow::NdSbp& nd_sbp) {
  llvm::SmallVector<std::string, 2> sbp_strs;
  for (const auto& sbp : nd_sbp.sbp_parallel()) {
    if (sbp.has_split_parallel()) {
      sbp_strs.emplace_back("S(" + std::to_string(sbp.split_parallel().axis()) + ")");
    } else if (sbp.has_broadcast_parallel()) {
      sbp_strs.emplace_back("B");
    } else if (sbp.has_partial_sum_parallel()) {
      sbp_strs.emplace_back("P");
    } else {
      llvm::errs() << "unsupported sbp";
    }
  }
  return builder.getStrArrayAttr(
      makeArrayRef(llvm::SmallVector<StringRef>(sbp_strs.begin(), sbp_strs.end())));
}

Attribute ConvertSBPToString(Builder& builder, ::mlir::sbp::ParallelSignatureAttr& parallel) {
  std::vector<std::string> list;
  for (auto output : parallel.getOutputs()) {
    if (auto nd_outputs = output.dyn_cast<ArrayAttr>()) {
      for (auto nd_output : nd_outputs) {
        std::string sbp;
        if (failed(PrintSbpAttrToString(nd_output, &sbp))) return {};
        list.push_back(sbp);
      }
    } else {
      std::string sbp;
      if (failed(PrintSbpAttrToString(output, &sbp))) return {};
      list.push_back(sbp);
    }
  }
  return builder.getStrArrayAttr(
      makeArrayRef(llvm::SmallVector<StringRef>(list.begin(), list.end())));
}

LogicalResult ValidateUserOpConf(const ::oneflow::OperatorConf& op_conf, UserOpArgs args,
                                 UserOpArgDefs arg_defs) {
  for (const auto& input_arg : args) {
    const bool found = std::find_if(arg_defs.begin(), arg_defs.end(),
                                    [&](const ::oneflow::UserOpDef_ArgDef& arg_def) {
                                      return input_arg.first == arg_def.name();
                                    })
                       != arg_defs.end();
    if (!found) {
      llvm::errs() << "fail to validate user op conf, arg def of arg not found: " << input_arg.first
                   << ", op: \n"
                   << op_conf.DebugString() << "\n";
      return failure();
    }
  }
  return success();
}

LogicalResult Importer::ProcessUserOp(const ::oneflow::OperatorConf& op) {
  if (op.has_user_conf() == false) {
    GetModule().emitError("Not a user op. op name: " + op.name());
    return failure();
  }
  std::vector<NamedAttribute> attr_vec;
  if (failed(AddOpConf(op, attr_vec))) { return failure(); }
  if (failed(AddDeviceName(op, attr_vec))) { return failure(); }
  attr_vec.push_back(
      GetBuilder().getNamedAttr(OpTrait::IsAlternative<void>::getOpTypeNameAttr(),
                                GetBuilder().getStringAttr(op.user_conf().op_type_name())));
  std::vector<::mlir::Value> operand_vec;
  if (failed(namedAttributesFromUserOp(op, attr_vec))) { return failure(); }
  const auto& op_def = GetUserOpDef(op.user_conf().op_type_name());
  if (failed(ValidateUserOpConf(op, op.user_conf().input(), op_def.input()))) { return failure(); }
  if (failed(ValidateUserOpConf(op, op.user_conf().output(), op_def.output()))) {
    return failure();
  }
  for (const auto& arg_def : op_def.input()) {
    const auto& key = arg_def.name();
    auto it = op.user_conf().input().find(key);
    if (it == op.user_conf().input().end()) { continue; }
    int32_t index = 0;
    for (const std::string& lbn : it->second.s()) {
      if (failed(AppendDataInOperand(key, index, lbn, operand_vec))) { return failure(); }
      index += 1;
    }
  }
  if (failed(AppendCtrlInOperand(op, operand_vec))) { return failure(); }
  ::mlir::ValueRange operands(operand_vec);

  Operation* created_op = nullptr;

  auto out_types = llvm::SmallVector<Type, 8>();
  for (const auto& arg_def : op_def.output()) {
    const auto& key = arg_def.name();
    auto it = op.user_conf().output().find(key);
    if (it == op.user_conf().output().end()) { continue; }
    for (const auto& output_lbn : it->second.s()) {
      out_types.push_back(GetTensorTypeOfLbn(output_lbn));
    }
  }

  if (failed(AppendCtrlOutType(out_types))) { return failure(); }
  OperationState state(FileLineColLoc::get(GetMLIRContext(), op.name(), 0, 0),
                       UserOp::getOperationName());
  uint32_t data_input_size = 0;
  uint32_t data_output_size = 0;
  for (const auto& input : op.user_conf().input()) { data_input_size += input.second.s().size(); }
  for (const auto& output : op.user_conf().output()) {
    data_output_size += output.second.s().size();
  }
  if (failed(AddOperandSegmentSizes(data_input_size, op.ctrl_in_op_name_size(), attr_vec))) {
    return failure();
  }
  if (failed(AddResultSegmentSizes(data_output_size, attr_vec))) { return failure(); }
  ArrayRef<NamedAttribute> named_attributes(attr_vec);
  state.addAttributes(named_attributes);
  state.addOperands(operands);
  state.addTypes(out_types);
  created_op = GetBuilder().create(state);

  if (created_op == nullptr) {
    GetModule()->emitError("fail to create " + op.user_conf().op_type_name()
                           + " op, name: " + op.name());
    return failure();
  }
  if (failed(InsertOpResults(op, created_op))) { return failure(); }

  return success();
}  // namespace

LogicalResult ConvertCtrlInputs(Operation* op, ::oneflow::OperatorConf& op_conf) {
  if (op->isRegistered() && !llvm::dyn_cast<oneflow::UserOp>(op)) return success();
  if (auto ctrl_ins = GetCtrlIntputOperands(op)) {
    for (auto ctrl_in : ctrl_ins.getValue()) {
      op_conf.add_ctrl_in_op_name(
          OpTrait::IsOpConfCompatible<void>::getOpName(ctrl_in.getDefiningOp()).str());
    }
  }
  return success();
}

template<template<typename T> class Trait>
const std::vector<std::string>* GetFullKeys(UserOpCompatible& uc, Operation* op);
template<template<typename T> class Trait>
std::vector<std::string> GetFullKeys(UserOp op);

template<>
const std::vector<std::string>* GetFullKeys<OpTrait::AttrSizedOperandSegments>(UserOpCompatible& uc,
                                                                               Operation* op) {
  if (auto alternative_name = dyn_cast<HasAlternativeOpTypeName>(op)) {
    return alternative_name.inputKeys();
  }
  return uc.inputKeys();
}

template<>
const std::vector<std::string>* GetFullKeys<OpTrait::AttrSizedResultSegments>(UserOpCompatible& uc,
                                                                              Operation* op) {
  if (auto alternative_name = dyn_cast<HasAlternativeOpTypeName>(op)) {
    return alternative_name.outputKeys();
  }
  return uc.outputKeys();
}

template<>
std::vector<std::string> GetFullKeys<OpTrait::AttrSizedOperandSegments>(UserOp op) {
  return mlir::oneflow::support::GetInputKeys(op.op_type_name().str());
}

template<>
std::vector<std::string> GetFullKeys<OpTrait::AttrSizedResultSegments>(UserOp op) {
  return mlir::oneflow::support::GetOutputKeys(op.op_type_name().str());
}

template<template<typename T> class Trait>
std::pair<unsigned, unsigned> getODSIndexAndLength(UserOpCompatible& op, unsigned index);

template<>
std::pair<unsigned, unsigned> getODSIndexAndLength<OpTrait::AttrSizedOperandSegments>(
    UserOpCompatible& op, unsigned index) {
  return op.getODSOperandIndexAndLength(index);
}

template<>
std::pair<unsigned, unsigned> getODSIndexAndLength<OpTrait::AttrSizedResultSegments>(
    UserOpCompatible& op, unsigned index) {
  return op.getODSResultIndexAndLength(index);
}

template<template<typename T> class Trait>
StringRef GetSegmentSizeAttr();

template<>
StringRef GetSegmentSizeAttr<OpTrait::AttrSizedOperandSegments>() {
  return OpTrait::AttrSizedOperandSegments<void>::getOperandSegmentSizeAttr();
}

template<>
StringRef GetSegmentSizeAttr<OpTrait::AttrSizedResultSegments>() {
  return OpTrait::AttrSizedResultSegments<void>::getResultSegmentSizeAttr();
}

template<template<typename T> class Trait>
int32_t GetSingleSegmentSize(Operation*);

template<>
int32_t GetSingleSegmentSize<OpTrait::AttrSizedOperandSegments>(Operation* op) {
  return op->getNumOperands();
}

template<>
int32_t GetSingleSegmentSize<OpTrait::AttrSizedResultSegments>(Operation* op) {
  return op->getNumResults();
}

template<template<typename T> class Trait>
ArrayAttr GetUserOpArgSizes(UserOp);

template<>
ArrayAttr GetUserOpArgSizes<OpTrait::AttrSizedOperandSegments>(UserOp op) {
  return op.input_sizes();
}

template<>
ArrayAttr GetUserOpArgSizes<OpTrait::AttrSizedResultSegments>(UserOp op) {
  return op.output_sizes();
}

template<template<typename T> class Trait>
LogicalResult GetUserOpFilteredSegmentKeyAndSizes(UserOp op, std::vector<std::string>& keys,
                                                  std::vector<int32_t>& sizes) {
  auto full_keys = GetFullKeys<Trait>(op);
  for (const auto& key_size_tuple : llvm::zip(full_keys, GetUserOpArgSizes<Trait>(op).getValue())) {
    const std::string& key = std::get<0>(key_size_tuple);
    const int32_t size =
        std::get<1>(key_size_tuple).template cast<IntegerAttr>().getValue().getSExtValue();
    if (size > 0) {
      keys.push_back(key);
      sizes.push_back(size);
    }
  }
  return success();
}

template<template<typename T> class Trait>
LogicalResult GetFilteredSegmentKeyAndSizes(Operation* op, std::vector<std::string>& keys,
                                            std::vector<int32_t>& sizes) {
  if (auto user_op = dyn_cast<UserOp>(op)) {
    return GetUserOpFilteredSegmentKeyAndSizes<Trait>(user_op, keys, sizes);
  }
  const std::vector<std::string>* full_keys = nullptr;
  std::vector<int32_t> full_sizes{};
  auto uc = dyn_cast<UserOpCompatible>(op);
  if (!uc) {
    op->emitError("interface UserOpCompatible not supported");
    return failure();
  }
  full_keys = GetFullKeys<Trait>(uc, op);
  if (op->hasTrait<Trait>()) {
    const StringRef attr_name = GetSegmentSizeAttr<Trait>();
    const DenseIntElementsAttr& size_attr = op->getAttrOfType<DenseIntElementsAttr>(attr_name);
    if (!size_attr) return failure();
    auto segment_sizes = size_attr.getValues<int32_t>();
    if (full_keys->size() != segment_sizes.size()) {
      op->emitError() << "fail to convert op inputs, attr_name: " << attr_name
                      << ", full_keys: " << full_keys->size()
                      << ", segment_sizes: " << segment_sizes.size() << ", name: " << op->getName();
      op->dump();
      return failure();
    };
    full_sizes = {segment_sizes.begin(), segment_sizes.end()};
  } else {
    if (full_keys->size() == 1) {
      full_sizes.push_back(GetSingleSegmentSize<Trait>(op));
    } else {
      for (const auto& key : llvm::enumerate(*full_keys)) {
        full_sizes.push_back(getODSIndexAndLength<Trait>(uc, key.index()).second);
      }
    }
  }
  for (const auto& key_size_tuple : llvm::zip(*full_keys, full_sizes)) {
    const std::string& key = std::get<0>(key_size_tuple);
    const int32_t size = std::get<1>(key_size_tuple);
    if (size > 0) {
      keys.push_back(key);
      sizes.push_back(size);
    }
  }
  return success();
}

llvm::Optional<std::string> GetOutputLbn(OpResult result) {
  const auto def_op = result.getDefiningOp();
  if (def_op->hasTrait<OpTrait::IsImportCompatible>()) {
    return def_op
        ->getAttrOfType<ArrayAttr>(
            OpTrait::IsImportCompatible<void>::getOutputLBNsAttr())[result.getResultNumber()]
        .dyn_cast<StringAttr>()
        .getValue()
        .str();
  } else {
    std::vector<std::string> def_op_keys{};
    std::vector<int32_t> def_op_sizes{};
    if (failed(GetFilteredSegmentKeyAndSizes<OpTrait::AttrSizedResultSegments>(def_op, def_op_keys,
                                                                               def_op_sizes))) {
      def_op->emitError("fail to get output lbn");
      return llvm::None;
    }
    const auto result_number = result.getResultNumber();
    uint32_t size_sum = 0;
    for (const auto& name_size_tuple : llvm::zip(def_op_keys, def_op_sizes)) {
      auto name = std::get<0>(name_size_tuple);
      auto size = std::get<1>(name_size_tuple);
      if ((size_sum + size) > result_number) {
        const uint32_t bn_i = result_number - size_sum;
        return OpTrait::IsOpConfCompatible<void>::getOpName(def_op).str() + "/" + name + "_"
               + std::to_string(bn_i);
      }
      size_sum += size;
    }
  }
  return llvm::None;
}

LogicalResult ConvertUserOpInputs(Operation* op, StringRef op_name,
                                  ::oneflow::UserOpConf* user_conf) {
  std::vector<std::string> keys{};
  std::vector<int32_t> sizes{};
  if (failed(GetFilteredSegmentKeyAndSizes<OpTrait::AttrSizedOperandSegments>(op, keys, sizes))) {
    op->emitError("fail to convert user op inputs");
    return failure();
  }
  int32_t input_idx = 0;
  for (auto tuple : llvm::zip(keys, sizes)) {
    auto input_key = std::get<0>(tuple);
    auto input_size = std::get<1>(tuple);
    if (input_size <= 0)
      return op->emitError("input_size <= 0, op: " + op->getName().getStringRef());
    for (int32_t i = 0; i < input_size; i++) {
      if (auto result = GetDataInputOperands(op)[input_idx].dyn_cast<mlir::OpResult>()) {
        auto input_s_ptr = (*user_conf->mutable_input())[input_key].mutable_s()->Add();
        *(input_s_ptr) = GetOutputLbn(result).getValue();
        input_idx += 1;
      } else {
        op->emitError() << "fail to convert MLIR result to protobuf, name: " + op_name;
        op->dump();
        return failure();
      }
    }
  }
  return success();
}

LogicalResult ConvertUserOpOutputs(Operation* op, StringRef op_name,
                                   ::oneflow::UserOpConf* user_conf) {
  std::vector<std::string> keys{};
  std::vector<int32_t> sizes{};
  if (failed(GetFilteredSegmentKeyAndSizes<OpTrait::AttrSizedResultSegments>(op, keys, sizes))) {
    op->emitError("fail to convert user op outputs");
    return failure();
  }
  for (auto tuple : llvm::zip(keys, sizes)) {
    auto name = std::get<0>(tuple);
    auto result_size = std::get<1>(tuple);
    if (result_size == 0) continue;
    for (int32_t i = 0; i < result_size; i++) {
      auto out_s_ptr = (*user_conf->mutable_output())[name].mutable_s()->Add();
      *(out_s_ptr) = op_name.str() + "/" + name + "_" + std::to_string(i);
    }
  }
  return success();
}

LogicalResult ConvertDT(::mlir::oneflow::DataType data_type_mlir, ::oneflow::DataType& data_type) {
  switch (data_type_mlir) {
    case oneflow::DataType::DT_InvalidDataType:
      data_type = ::oneflow::DataType::kInvalidDataType;
      break;
#define DEFINE_ONE_CASE(datatype) \
  case oneflow::DataType::DT_##datatype: data_type = ::oneflow::DataType::k##datatype; break;
      DEFINE_ONE_CASE(Char)
      DEFINE_ONE_CASE(Float)
      DEFINE_ONE_CASE(Double)
      DEFINE_ONE_CASE(Int8)
      DEFINE_ONE_CASE(Int32)
      DEFINE_ONE_CASE(Int64)
      DEFINE_ONE_CASE(UInt8)
      DEFINE_ONE_CASE(OFRecord)
      DEFINE_ONE_CASE(Float16)
      DEFINE_ONE_CASE(TensorBuffer)
      DEFINE_ONE_CASE(Bool)
#undef DEFINE_ONE_CASE
    default: return failure();
  }
  return success();
}

LogicalResult ConvertDTFromAttr(Attribute attr, ::oneflow::DataType& data_type) {
  auto dt_attr = attr.dyn_cast<mlir::oneflow::DataTypeAttr>();
  return ConvertDT(dt_attr.getValue(), data_type);
}

LogicalResult Importer::ConvertUserOpAttributes(Operation* op, ::oneflow::OperatorConf& op_conf) {
  auto user_conf = op_conf.mutable_user_conf();
  std::string op_type_name = GetOpTypeName(op);
  op_conf.mutable_user_conf()->set_op_type_name(op_type_name);
  if (op->hasTrait<OpTrait::IsOpConfCompatible>()) {
    if (OpTrait::IsOpConfCompatible<void>::dump_attr(op, &op_conf).failed()) {
      return op->emitError("fail to save attr to op_conf");
    }
  }

  for (auto id_attr : op->getAttrDictionary()) {
    auto id = id_attr.getName();
    // mlir only attrs
    // TODO: prefix special attributes with "oneflow.". For example: `oneflow.op_type_name = "add"`
    if (id.strref().equals("callee")
        || id.strref().equals(OpTrait::IsOpConfCompatible<void>::getDeviceNameAttr())
        || id.strref().equals(OpTrait::IsOpConfCompatible<void>::getHierarchyAttr())
        || id.strref().equals(OpTrait::IsImportCompatible<void>::getOutputLBNsAttr())
        || id.strref().equals(OpTrait::IsAlternative<void>::getOpTypeNameAttr())
        || id.strref().equals(
            mlir::OpTrait::AttrSizedOperandSegments<void>::getOperandSegmentSizeAttr())
        || id.strref().equals(
            mlir::OpTrait::AttrSizedResultSegments<void>::getResultSegmentSizeAttr())) {
      continue;
    } else if (id.strref().equals("input_sizes") || id.strref().equals("output_sizes")) {
      continue;
    }
    // convert op conf attributes
    else if (id.strref().equals(OpTrait::IsOpConfCompatible<void>::getOpNameAttr())) {
      continue;
    } else if (id.strref().equals(OpTrait::IsOpConfCompatible<void>::getDeviceTagAttr())) {
      continue;
    } else if (id.strref().equals(OpTrait::IsOpConfCompatible<void>::getScopeSymbolIDAttr())) {
      continue;
    }
    // convert user conf attributes
    else {
      auto attr_name = id.str();
      Attribute attr = id_attr.getValue();
      auto user_attr = ::oneflow::AttrValue();
      const ::oneflow::AttrType attr_type = QueryAttrType(op_type_name, attr_name);
      if (attr_type == ::oneflow::kAtInt32) {
        user_attr.set_at_int32(attr.dyn_cast<IntegerAttr>().getSInt());
      } else if (attr_type == ::oneflow::kAtInt64) {
        user_attr.set_at_int64(attr.dyn_cast<IntegerAttr>().getSInt());
      } else if (attr_type == ::oneflow::kAtBool) {
        user_attr.set_at_bool(attr.dyn_cast<BoolAttr>().getValue());
      } else if (attr_type == ::oneflow::kAtFloat) {
        user_attr.set_at_float(attr.dyn_cast<FloatAttr>().getValue().convertToFloat());
      } else if (attr_type == ::oneflow::kAtDouble) {
        user_attr.set_at_double(attr.dyn_cast<FloatAttr>().getValue().convertToDouble());
      } else if (attr_type == ::oneflow::kAtString) {
        user_attr.set_at_string(attr.dyn_cast<StringAttr>().getValue().str());
      } else if (attr_type == ::oneflow::kAtShape) {
        WriteAttrToShape(attr, user_attr.mutable_at_shape());
      } else if (attr_type == ::oneflow::kAtStride) {
        WriteAttrToStride(attr, user_attr.mutable_at_stride());
      } else if (attr_type == ::oneflow::kAtDataType) {
        ::oneflow::DataType dt = ::oneflow::kInvalidDataType;
        if (succeeded(ConvertDTFromAttr(attr, dt))) {
          user_attr.set_at_data_type(dt);
        } else {
          op->emitError() << "fail to convert op attr to data type, key: " + id.str();
          return failure();
        }
      } else if (attr_type == ::oneflow::kAtListInt32) {
        user_attr.mutable_at_list_int32();
        auto ref = attr.dyn_cast<ArrayAttr>();
        for (auto v : ref.getValue()) {
          user_attr.mutable_at_list_int32()->add_val(v.dyn_cast<IntegerAttr>().getSInt());
        }
      } else if (attr_type == ::oneflow::kAtListInt64) {
        user_attr.mutable_at_list_int64();
        auto ref = attr.dyn_cast<ArrayAttr>();
        for (auto v : ref.getValue()) {
          user_attr.mutable_at_list_int64()->add_val(v.dyn_cast<IntegerAttr>().getSInt());
        }
      } else if (attr_type == ::oneflow::kAtListFloat) {
        user_attr.mutable_at_list_float();
        auto ref = attr.dyn_cast<ArrayAttr>();
        for (auto v : ref.getValue()) {
          user_attr.mutable_at_list_float()->add_val(
              v.dyn_cast<FloatAttr>().getValue().convertToFloat());
        }
      } else if (attr_type == ::oneflow::kAtListDataType) {
        for (auto v : attr.dyn_cast<ArrayAttr>().getValue()) {
          ::oneflow::DataType dt = ::oneflow::kInvalidDataType;
          if (succeeded(ConvertDTFromAttr(v, dt))) {
            user_attr.mutable_at_list_data_type()->add_val(dt);
          } else {
            op->emitError() << "fail to convert op attr to data type, key: " + id.str();
            return failure();
          }
        }
      } else if (attr_type == ::oneflow::kAtListShape) {
        for (auto shape_attr : attr.dyn_cast<ArrayAttr>().getValue()) {
          ::oneflow::ShapeProto* shape_ptr = user_attr.mutable_at_list_shape()->add_val();
          WriteAttrToShape(shape_attr, shape_ptr);
        }
      } else if (attr_type == ::oneflow::kAtListStride) {
        for (auto stride_attr : attr.dyn_cast<ArrayAttr>().getValue()) {
          ::oneflow::Int64ListProto* stride_ptr = user_attr.mutable_at_list_stride()->add_val();
          WriteAttrToStride(stride_attr, stride_ptr);
        }
      } else if (attr_type == ::oneflow::kAtListString) {
        // attr like nd_sbp requires the existence of list even it is empty
        user_attr.mutable_at_list_string();
        for (auto s : attr.dyn_cast<ArrayAttr>().getValue()) {
          user_attr.mutable_at_list_string()->add_val(s.dyn_cast<StringAttr>().getValue().str());
        }
      } else {
        op->emitError() << "fail to convert op attr of name: " + attr_name;
        return failure();
      }
      (*user_conf->mutable_attr())[id.str()] = user_attr;
    }
  }
  {
    std::vector<std::string> keys{};
    std::vector<int32_t> sizes{};
    if (failed(GetFilteredSegmentKeyAndSizes<OpTrait::AttrSizedOperandSegments>(op, keys, sizes))) {
      op->emitError("fail to convert user op input order");
      return failure();
    }
    for (const auto& s : keys) { op_conf.mutable_user_conf()->add_input_order(s); }
  }
  {
    std::vector<std::string> keys{};
    std::vector<int32_t> sizes{};
    if (failed(GetFilteredSegmentKeyAndSizes<OpTrait::AttrSizedResultSegments>(op, keys, sizes))) {
      op->emitError("fail to convert user op output order");
      return failure();
    }
    for (const auto& s : keys) { op_conf.mutable_user_conf()->add_output_order(s); }
  }
  return success();
}

LogicalResult ConvertVariableOpConf(VariableOp op, ::oneflow::OperatorConf* op_conf) {
  op_conf->set_name(op.op_name().str());
  op_conf->set_device_tag(op.device_tag().str());
  if (auto scope_symbol_id = op.scope_symbol_id()) {
    op_conf->set_scope_symbol_id(scope_symbol_id.getValue());
  }
  // TODO: process stream_name_hint

  auto* var_op_conf = op_conf->mutable_variable_conf();
  var_op_conf->set_out("out");

  if (auto shape_attr =
          op->getAttrOfType<ArrayAttr>(OpTrait::TensorSource<void>::getShapeAttrName())) {
    WriteAttrToShape(shape_attr, var_op_conf->mutable_shape());
  }

  if (op->hasAttr(OpTrait::TensorSource<void>::getDataTypeAttrName())) {
    ::oneflow::DataType dt = ::oneflow::DataType::kInvalidDataType;
    if (auto dt_mlir = op.data_type()) {
      if (failed(ConvertDT(dt_mlir.getValue(), dt))) { return failure(); }
    }
    var_op_conf->set_data_type(dt);
  }

  if (op->hasAttr("model_name")) { var_op_conf->set_model_name(op.model_name().str()); }

  if (op->hasAttr("l1_regularization")) {
    var_op_conf->mutable_regularizer()->mutable_l1_l2_conf()->set_l1(
        op.l1_regularization().convertToFloat());
  }

  if (op->hasAttr("l2_regularization")) {
    var_op_conf->mutable_regularizer()->mutable_l1_l2_conf()->set_l2(
        op.l2_regularization().convertToFloat());
  }

  if (op->hasAttr("trainable")) { var_op_conf->set_trainable(op.trainable()); }

  if (op->hasAttr(OpTrait::TensorSource<void>::getNdSbpAttrName())) {
    for (auto output : op.parallel()->getOutputs()) {
      if (auto nd_outputs = output.dyn_cast<ArrayAttr>()) {
        for (auto nd_output : nd_outputs) {
          std::string sbp;
          if (failed(PrintSbpAttrToString(nd_output, &sbp))) return failure();
          var_op_conf->add_nd_sbp(sbp);
        }
      } else {
        std::string sbp;
        if (failed(PrintSbpAttrToString(output, &sbp))) return failure();
        var_op_conf->add_nd_sbp(sbp);
      }
    }
  }

  // all operands are ctrl_inputs
  for (const auto& operand : op->getOperands()) {
    op_conf->add_ctrl_in_op_name(
        OpTrait::IsOpConfCompatible<void>::getOpName(operand.getDefiningOp()).str());
  }
  if (auto floatInit = op.float_initializer()) {
    var_op_conf->mutable_initializer()->mutable_constant_conf()->set_value(
        floatInit.getValue().convertToFloat());
  } else if (auto integerInit = op.integer_initializer()) {
    var_op_conf->mutable_initializer()->mutable_constant_int_conf()->set_value(
        integerInit.getValue());
  } else {
    // empty initializer
    var_op_conf->mutable_initializer()->mutable_empty_conf();
  }

  return success();
}

LogicalResult ConvertInputOpConf(InputOp op, ::oneflow::OperatorConf* op_conf) {
  op_conf->set_name(op.op_name().str());
  op_conf->set_device_tag(op.device_tag().str());
  if (auto scope_symbol_id = op.scope_symbol_id()) {
    op_conf->set_scope_symbol_id(scope_symbol_id.getValue());
  }
  // TODO: process stream_name_hint

  auto* input_op_conf = op_conf->mutable_input_conf();
  input_op_conf->set_out("out");

  if (auto shape_attr =
          op->getAttrOfType<ArrayAttr>(OpTrait::TensorSource<void>::getShapeAttrName())) {
    WriteAttrToShape(shape_attr, input_op_conf->mutable_blob_conf()->mutable_shape());
  }

  if (op->hasAttr(OpTrait::TensorSource<void>::getDataTypeAttrName())) {
    ::oneflow::DataType dt = ::oneflow::DataType::kInvalidDataType;
    if (auto dt_mlir = op.data_type()) {
      if (failed(ConvertDT(dt_mlir.getValue(), dt))) { return failure(); }
    }
    input_op_conf->mutable_blob_conf()->set_data_type(dt);
  }

  if (op->hasAttr(OpTrait::TensorSource<void>::getIsDynamicAttrName())) {
    input_op_conf->mutable_blob_conf()->set_is_dynamic(op.is_dynamic().getValue());
  }

  if (op->hasAttr(OpTrait::TensorSource<void>::getNdSbpAttrName())) {
    if (failed(ParseNdSbpFromAttr(op.nd_sbp()->getValue(),
                                  input_op_conf->mutable_blob_conf()->mutable_nd_sbp()))) {
      return failure();
    }
  }

  if (op->hasAttr("job_name")) { input_op_conf->set_job_name(op.job_name().getValue().str()); }

  // operand 0 is block argument, others are ctrl_inputs
  for (size_t i = 1; i < op->getNumOperands(); ++i) {
    op_conf->add_ctrl_in_op_name(
        OpTrait::IsOpConfCompatible<void>::getOpName(op->getOperand(i).getDefiningOp()).str());
  }

  return success();
}

LogicalResult ConvertOutputOpConf(OutputOp op, ::oneflow::OperatorConf* op_conf) {
  op_conf->set_name(op.op_name().str());
  op_conf->set_device_tag(op.device_tag().str());
  if (auto scope_symbol_id = op.scope_symbol_id()) {
    op_conf->set_scope_symbol_id(scope_symbol_id.getValue());
  }
  // TODO: process stream_name_hint

  auto* output_op_conf = op_conf->mutable_output_conf();
  output_op_conf->set_out("out");

  if (auto shape_attr =
          op->getAttrOfType<ArrayAttr>(OpTrait::TensorSource<void>::getShapeAttrName())) {
    WriteAttrToShape(shape_attr, output_op_conf->mutable_blob_conf()->mutable_shape());
  }

  if (op->hasAttr(OpTrait::TensorSource<void>::getDataTypeAttrName())) {
    ::oneflow::DataType dt = ::oneflow::DataType::kInvalidDataType;
    if (auto dt_mlir = op.data_type()) {
      if (failed(ConvertDT(dt_mlir.getValue(), dt))) { return failure(); }
    }
    output_op_conf->mutable_blob_conf()->set_data_type(dt);
  }

  if (op->hasAttr(OpTrait::TensorSource<void>::getIsDynamicAttrName())) {
    output_op_conf->mutable_blob_conf()->set_is_dynamic(op.is_dynamic().getValue());
  }

  if (op->hasAttr(OpTrait::TensorSource<void>::getNdSbpAttrName())) {
    if (failed(ParseNdSbpFromAttr(op.nd_sbp()->getValue(),
                                  output_op_conf->mutable_blob_conf()->mutable_nd_sbp()))) {
      return failure();
    }
  }

  if (op->hasAttr("job_name")) { output_op_conf->set_job_name(op.job_name().getValue().str()); }

  if (op->getNumOperands() == 0) {
    op->emitError("output op has at least one input.");
    return failure();
  }
  auto result = op->getOperand(0).dyn_cast<mlir::OpResult>();
  auto output_lbn = GetOutputLbn(result).getValue();
  output_op_conf->set_in(output_lbn);
  for (size_t i = 1; i < op->getNumOperands(); ++i) {
    op_conf->add_ctrl_in_op_name(
        OpTrait::IsOpConfCompatible<void>::getOpName(op->getOperand(i).getDefiningOp()).str());
  }
  return success();
}

}  // namespace oneflow

}  // namespace mlir<|MERGE_RESOLUTION|>--- conflicted
+++ resolved
@@ -397,15 +397,9 @@
   return success();
 }
 
-<<<<<<< HEAD
-Attribute ConvertNdSbpToparallel(Builder& builder,
-                              const ::google::protobuf::RepeatedPtrField<std::string>& nd_sbp,
-                              int nd_size) {
-=======
 Attribute ConvertNdSbpToPsig(Builder& builder,
                              const ::google::protobuf::RepeatedPtrField<std::string>& nd_sbp,
                              int nd_size) {
->>>>>>> eafbd06f
   auto ctx = builder.getContext();
   std::vector<mlir::Attribute> outputs_vec;
   for (const auto& sbp_data : nd_sbp) {
