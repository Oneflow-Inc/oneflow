/*
Copyright 2020 The OneFlow Authors. All rights reserved.

Licensed under the Apache License, Version 2.0 (the "License");
you may not use this file except in compliance with the License.
You may obtain a copy of the License at

    http://www.apache.org/licenses/LICENSE-2.0

Unless required by applicable law or agreed to in writing, software
distributed under the License is distributed on an "AS IS" BASIS,
WITHOUT WARRANTIES OR CONDITIONS OF ANY KIND, either express or implied.
See the License for the specific language governing permissions and
limitations under the License.
*/

#include "OneFlow/Transform/AggregateComputeOps.h"
#include "oneflow/core/common/util.h"
#include "oneflow/core/common/data_type.pb.h"
#include "oneflow/core/framework/user_op_conf.pb.h"
#include "oneflow/core/job/job.pb.h"
#include "oneflow/core/operator/op_conf.pb.h"
#include "oneflow/core/operator/interface_blob_conf.pb.h"

#include "OneFlow/OneFlowDialect.h"
#include "OneFlow/OneFlowOps.h"
#include "OneFlow/OneFlowOpTraits.h"
#include "OneFlow/Passes.h"
#include "OneFlow/MLIROneFlowTranslation.h"
#include "OneFlow/OneFlowUtils.h"

#include "mlir/Dialect/Tosa/Transforms/Passes.h"
#include "mlir/Dialect/Func/IR/FuncOps.h"
#include "mlir/IR/Attributes.h"
#include "mlir/IR/Builders.h"
#include "mlir/IR/BuiltinAttributes.h"
#include "mlir/IR/BuiltinOps.h"
#include "mlir/IR/BuiltinTypes.h"
#include "mlir/IR/Location.h"
#include "mlir/IR/OperationSupport.h"

#include "mlir/IR/UseDefLists.h"
#include "mlir/IR/Value.h"
#include "mlir/IR/Visitors.h"
#include "mlir/Pass/PassManager.h"
#include "mlir/Support/LLVM.h"
#include "mlir/Support/LogicalResult.h"
#include "mlir/Transforms/Passes.h"
#include "mlir/Tools/mlir-translate/MlirTranslateMain.h"
#include "mlir/Tools/mlir-translate/Translation.h"
#include "mlir/Transforms/GreedyPatternRewriteDriver.h"
#include "mlir/Parser/Parser.h"

#include "llvm-c/Core.h"
#include "llvm/ADT/ArrayRef.h"
#include "llvm/ADT/None.h"
#include "llvm/ADT/Optional.h"
#include "llvm/ADT/STLExtras.h"
#include "llvm/ADT/StringRef.h"
#include "llvm/Support/Casting.h"
#include "llvm/Support/raw_ostream.h"

#include <google/protobuf/text_format.h>

namespace mlir {

namespace oneflow {

using PbMessage = google::protobuf::Message;

class JobImporter : Importer {
 public:
  JobImporter(RoundTripOneFlowJobWrapperInterface& job_wrapper, MLIRContext* context,
              ModuleOp module)
      : Importer(context, module), job_(job_wrapper.job()), job_wrapper_(job_wrapper) {}
  virtual ~JobImporter() = default;
  LogicalResult AppendDataInOperand(const std::string& lbn,
                                    std::vector<::mlir::Value>& operand_vec) override;
  LogicalResult AppendCtrlInOperand(const ::oneflow::OperatorConf& op,
                                    std::vector<::mlir::Value>& operand_vec) override;
  LogicalResult AddDeviceName(const ::oneflow::OperatorConf& op,
                              std::vector<NamedAttribute>& attr_vec) override;
  LogicalResult InsertOpResults(const ::oneflow::OperatorConf& op, Operation*) override;

  LogicalResult ProcessJob();
  LogicalResult ProcessSystemOp(const ::oneflow::OperatorConf& op) override;
  LogicalResult ProcessVariableOp(const ::oneflow::OperatorConf& op);
  LogicalResult ProcessInputOp(const ::oneflow::OperatorConf& op_conf, Block* entry_block,
                               size_t& input_count);
  LogicalResult ProcessOutputOp(const ::oneflow::OperatorConf& op_conf);

  LogicalResult TryToUpdateJob();
  LogicalResult ConvertUserOp(Operation* op, ::oneflow::Job& job);
  LogicalResult ConvertSystemOp(Operation* op, ::oneflow::Job& job);
  LogicalResult ConvertVariableOp(VariableOp op, ::oneflow::Job& job);
  LogicalResult ConvertInputOp(InputOp op, ::oneflow::Job& job);
  LogicalResult ConvertOutputOp(OutputOp op, ::oneflow::Job& job);

  Type GetTensorTypeOfLbn(const std::string& lbn) override;
  Type GetInterfaceBlobConfType(const ::oneflow::InterfaceBlobConf& blob_conf);

 private:
  std::unordered_map<std::string, mlir::OpResult> lbn2result_;
  std::unordered_map<std::string, mlir::OpResult> op_name2ctrl_result_;
  const ::oneflow::Job* job_;
  RoundTripOneFlowJobWrapperInterface& job_wrapper_;
};

LogicalResult JobImporter::AppendCtrlInOperand(const ::oneflow::OperatorConf& op,
                                               std::vector<::mlir::Value>& operand_vec) {
  for (auto& ctrl_in_op_name : op.ctrl_in_op_name()) {
    auto it = op_name2ctrl_result_.find(ctrl_in_op_name);
    if (it == op_name2ctrl_result_.end()) {
      GetModule().emitError("ctrl edge result of this op not found: " + ctrl_in_op_name
                            + ". op being controlled: " + op.name());
      return failure();
    } else {
      operand_vec.push_back(it->second);
    }
  }
  return success();
}

LogicalResult JobImporter::AppendDataInOperand(const std::string& lbn,
                                               std::vector<::mlir::Value>& operand_vec) {
  auto it = lbn2result_.find(lbn);
  if (it == lbn2result_.end()) {
    GetModule().emitError("IR result not found for: " + lbn);
    return failure();
  } else {
    operand_vec.push_back(it->second);
    return success();
  }
}

LogicalResult JobImporter::InsertOpResults(const ::oneflow::OperatorConf& op,
                                           Operation* created_op) {
  auto output_lbns =
      created_op->getAttrOfType<ArrayAttr>(OpTrait::IsImportCompatible<void>::getOutputLBNsAttr());
  auto data_results = GetDataOutputResults(created_op);
  if (output_lbns.size() != data_results.size()) {
    output_lbns.dump();
    llvm::errs() << "output_lbns size: " << output_lbns.size()
                 << " != data_results size: " << data_results.size() << "\n"
                 << op.DebugString();
    created_op->getAttrDictionary().dump();
    created_op->dump();
    return failure();
  }
  for (const auto& data_out : llvm::enumerate(data_results)) {
    auto data_out_index = data_out.index();
    lbn2result_.insert({output_lbns[data_out_index].dyn_cast<StringAttr>().getValue().str(),
                        data_out.value().dyn_cast<OpResult>()});
  }
  if (auto ctrl_out = GetCtrlOutputResult(created_op)) {
    op_name2ctrl_result_.insert(
        {created_op->getAttrOfType<StringAttr>(OpTrait::IsOpConfCompatible<void>::getOpNameAttr())
             .getValue()
             .str(),
         ctrl_out->dyn_cast<OpResult>()});
  }
  return success();
}

LogicalResult JobImporter::AddDeviceName(const ::oneflow::OperatorConf& op,
                                         std::vector<NamedAttribute>& attr_vec) {
  const ::oneflow::ParallelConf& pc = job_wrapper_.ParallelConf4OpName(op.name());
  std::vector<llvm::StringRef> device_vec = {pc.device_name().begin(), pc.device_name().end()};
  attr_vec.push_back(
      GetBuilder().getNamedAttr(OpTrait::IsOpConfCompatible<void>::getDeviceNameAttr(),
                                GetBuilder().getStrArrayAttr(device_vec)));
  if (pc.has_hierarchy()) {
    attr_vec.push_back(GetBuilder().getNamedAttr(
        OpTrait::IsOpConfCompatible<void>::getHierarchyAttr(),
        GetBuilder().getI64ArrayAttr({pc.hierarchy().dim().begin(), pc.hierarchy().dim().end()})));
  }
  return success();
}

Type JobImporter::GetTensorTypeOfLbn(const std::string& lbn) {
  Type ret = this->GetBuilder().getNoneType();
  job_wrapper_.QueryLogicalBlob(
      lbn, [this, &ret, &lbn](const int64_t* shape_begin, const int64_t* shape_end,
                              ::oneflow::DataType dt) {
        if (auto t = this->GetTypeFromOneFlowDataType(dt)) {
          ret = RankedTensorType::get(ArrayRef<int64_t>(shape_begin, shape_end), t.getValue());
        } else {
          llvm::errs() << "fail to get data tensor type for: " << lbn << "\n";
        }
      });
  return ret;
}

LogicalResult JobImporter::ProcessSystemOp(const ::oneflow::OperatorConf& op) {
  if (op.has_user_conf()) {
    GetModule().emitError("Not a sys op. op name: " + op.name());
    return failure();
  }
  if (op.has_variable_conf()) { return ProcessVariableOp(op); }

  auto input_bns_lbns = job_wrapper_.InputBns4OpName(op.name());
  auto input_bns = input_bns_lbns.first;
  auto input_lbns = input_bns_lbns.second;
  auto output_lbns = job_wrapper_.OutputLbns4OpName(op.name());
  job_wrapper_.OutputLbns4OpName(op.name());
  std::vector<NamedAttribute> attr_vec;
  if (failed(AddOpConf(op, attr_vec))) { return failure(); }
  if (failed(AddDeviceName(op, attr_vec))) { return failure(); }
  attr_vec.push_back(GetBuilder().getNamedAttr(
      "input_bns", GetBuilder().getStrArrayAttr(
                       std::vector<llvm::StringRef>({input_bns.begin(), input_bns.end()}))));
  attr_vec.push_back(GetBuilder().getNamedAttr(
      OpTrait::IsImportCompatible<void>::getOutputLBNsAttr(),
      GetBuilder().getStrArrayAttr(
          std::vector<llvm::StringRef>({output_lbns.begin(), output_lbns.end()}))));
  OperationState state(FileLineColLoc::get(GetMLIRContext(), op.name(), 0, 0),
                       SystemOp::getOperationName());
  attr_vec.push_back(
      GetBuilder().getNamedAttr("op_type_case", GetBuilder().getI32IntegerAttr(op.op_type_case())));
  if (failed(AddOperandSegmentSizes(static_cast<int>(input_lbns.size()), op.ctrl_in_op_name_size(),
                                    attr_vec))) {
    return failure();
  }
  if (failed(AddResultSegmentSizes(output_lbns.size(), attr_vec))) { return failure(); }
  state.addAttributes(attr_vec);
  std::vector<::mlir::Value> operand_vec;
  for (const auto& input_lbn : input_lbns) {
    if (failed(AppendDataInOperand(input_lbn, operand_vec))) { return failure(); }
  }
  if (failed(AppendCtrlInOperand(op, operand_vec))) { return failure(); }
  auto out_types = llvm::SmallVector<Type, 8>();
  for (const auto& output_lbn : output_lbns) {
    out_types.push_back(GetTensorTypeOfLbn(output_lbn));
  }
  if (failed(AppendCtrlOutType(out_types))) { return failure(); }
  state.addOperands(operand_vec);
  state.addTypes(out_types);
  if (auto created_op = GetBuilder().create(state)) {
    if (failed(InsertOpResults(op, created_op))) { return failure(); }
  } else {
    GetModule()->emitError("fail to create op, name: " + op.name());
    return failure();
  }
  return success();
}

LogicalResult JobImporter::ProcessVariableOp(const ::oneflow::OperatorConf& op_conf) {
  if (!op_conf.has_variable_conf()) {
    GetModule().emitError("Not a variable op. op name: " + op_conf.name());
    return failure();
  }

  if (op_conf.variable_conf().has_tick()) {
    GetModule().emitError("variable op has tick input. op name: " + op_conf.name());
    return failure();
  }

  OperationState state(FileLineColLoc::get(GetMLIRContext(), op_conf.name(), 0, 0),
                       "oneflow.variable");
  // attrs
  std::vector<NamedAttribute> attr_vec;
  if (failed(AddOpConf(op_conf, attr_vec))) { return failure(); }
  if (failed(AddDeviceName(op_conf, attr_vec))) { return failure(); }
  // attr output_lbns
  auto output_lbns_attr = GetBuilder().getStrArrayAttr({op_conf.name() + "/out"});
  attr_vec.emplace_back(GetBuilder().getNamedAttr(
      OpTrait::IsImportCompatible<void>::getOutputLBNsAttr(), output_lbns_attr));
  // attr shape
  auto shape_attr = GetAttrFromShape(op_conf.variable_conf().shape());
  auto shape_named_attr =
      GetBuilder().getNamedAttr(OpTrait::TensorSource<void>::getShapeAttrName(), shape_attr);
  attr_vec.emplace_back(shape_named_attr);
  // attr data_type
  if (op_conf.variable_conf().has_data_type()) {
    attr_vec.emplace_back(GetBuilder().getNamedAttr(
        OpTrait::TensorSource<void>::getDataTypeAttrName(),
        GetDataTypeAttr(GetMLIRContext(), op_conf.variable_conf().data_type()).getValue()));
  }
  // attr model_name
  if (op_conf.variable_conf().has_model_name()) {
    const std::string& model_name = op_conf.variable_conf().model_name();
    attr_vec.emplace_back(
        GetBuilder().getNamedAttr("model_name", GetBuilder().getStringAttr(model_name)));
  }
  // attr l1 l2 regularization
  if (op_conf.variable_conf().has_regularizer()
      && op_conf.variable_conf().regularizer().has_l1_l2_conf()) {
    if (op_conf.variable_conf().regularizer().l1_l2_conf().has_l1()) {
      float l1_regularization = op_conf.variable_conf().regularizer().l1_l2_conf().l1();
      attr_vec.emplace_back(GetBuilder().getNamedAttr(
          "l1_regularization", GetBuilder().getF32FloatAttr(l1_regularization)));
    }
    if (op_conf.variable_conf().regularizer().l1_l2_conf().has_l2()) {
      float l2_regularization = op_conf.variable_conf().regularizer().l1_l2_conf().l2();
      attr_vec.emplace_back(GetBuilder().getNamedAttr(
          "l2_regularization", GetBuilder().getF32FloatAttr(l2_regularization)));
    }
  }
  // attr trainable
  if (op_conf.variable_conf().has_trainable()) {
    bool trainable = op_conf.variable_conf().trainable();
    attr_vec.emplace_back(
        GetBuilder().getNamedAttr("trainable", GetBuilder().getBoolAttr(trainable)));
  }
  if (op_conf.variable_conf().has_initializer()) {
    if (op_conf.variable_conf().initializer().has_constant_conf()) {
      const mlir::Attribute const_initialize_attr = GetBuilder().getF32FloatAttr(
          op_conf.variable_conf().initializer().constant_conf().value());
      attr_vec.emplace_back(GetBuilder().getNamedAttr("float_initializer", const_initialize_attr));
    } else if (op_conf.variable_conf().initializer().has_constant_int_conf()) {
      const mlir::Attribute const_initialize_attr =
          getSI64IntegerAttr(op_conf.variable_conf().initializer().constant_int_conf().value());
      attr_vec.emplace_back(
          GetBuilder().getNamedAttr("integer_initializer", const_initialize_attr));
    }
  }
  // attr parallel
  auto conf = this->job_wrapper_.ParallelConf4OpName(op_conf.name());

  auto nd_size = conf.hierarchy().dim().size();
  auto nd_sbp = op_conf.variable_conf().nd_sbp();
  auto parallel = mlir::oneflow::SBPTranslation::ConvertNdSbpToPsig(
      GetBuilder(), std::vector<std::string>(nd_sbp.begin(), nd_sbp.end()), nd_size);
  attr_vec.emplace_back(
      GetBuilder().getNamedAttr(OpTrait::TensorSource<void>::getSbpAttrName(), parallel));
  // add attrs
  state.addAttributes(attr_vec);
  // operands
  std::vector<::mlir::Value> operand_vec;
  if (failed(AppendCtrlInOperand(op_conf, operand_vec))) { return failure(); }
  state.addOperands(operand_vec);
  // result types
  llvm::SmallVector<Type, 8> out_types;
  auto output_lbn = op_conf.name() + "/out";
  out_types.push_back(GetTensorTypeOfLbn(output_lbn));
  if (failed(AppendCtrlOutType(out_types))) { return failure(); }
  state.addTypes(out_types);
  SetOpStateLoc(op_conf, state);
  // create op
  auto op = GetBuilder().create(state);
  if (!op) {
    GetModule()->emitError("fail to create op, name: " + op_conf.name());
    return failure();
  }
  // record result
  if (op->getNumResults() != 2) {
    op->emitError("variable op should has two results (out and ctrl_output), but got "
                  + std::to_string(op->getNumResults()) + "\n");
    return failure();
  }
  if (!lbn2result_.emplace(output_lbn, op->getResult(0)).second) {
    op->emitError("lbn already exists, lbn: ") << output_lbn;
    return failure();
  }
  if (!op_name2ctrl_result_.emplace(op_conf.name(), op->getResult(1)).second) {
    op->emitError("ctrl output already exists, op_name: ") << op_conf.name();
    return failure();
  }
  return success();
}

LogicalResult JobImporter::ProcessInputOp(const ::oneflow::OperatorConf& op_conf,
                                          Block* entry_block, size_t& input_count) {
  if (!op_conf.has_input_conf()) {
    GetModule().emitError("Not a input op. op name: " + op_conf.name());
    return failure();
  }

  if (op_conf.input_conf().has_tick()) {
    GetModule().emitError("input op has tick input. op name: " + op_conf.name());
    return failure();
  }

  OperationState state(FileLineColLoc::get(GetMLIRContext(), op_conf.name(), 0, 0),
                       "oneflow.input");
  // attrs
  std::vector<NamedAttribute> attr_vec;
  if (failed(AddOpConf(op_conf, attr_vec))) { return failure(); }
  if (failed(AddDeviceName(op_conf, attr_vec))) { return failure(); }
  // attr output_lbns
  auto output_lbns_attr = GetBuilder().getStrArrayAttr({op_conf.name() + "/out"});
  attr_vec.emplace_back(GetBuilder().getNamedAttr(
      OpTrait::IsImportCompatible<void>::getOutputLBNsAttr(), output_lbns_attr));
  // attr shape
  if (op_conf.input_conf().blob_conf().has_shape()) {
    auto shape_attr = GetAttrFromShape(op_conf.input_conf().blob_conf().shape());
    attr_vec.emplace_back(
        GetBuilder().getNamedAttr(OpTrait::TensorSource<void>::getShapeAttrName(), shape_attr));
  }
  // attr data_type
  if (op_conf.input_conf().blob_conf().has_data_type()) {
    attr_vec.emplace_back(GetBuilder().getNamedAttr(
        OpTrait::TensorSource<void>::getDataTypeAttrName(),
        GetDataTypeAttr(GetMLIRContext(), op_conf.input_conf().blob_conf().data_type())
            .getValue()));
  }
  // attr is_dynamic
  if (op_conf.input_conf().blob_conf().has_is_dynamic()) {
    bool is_dynamic = op_conf.input_conf().blob_conf().is_dynamic();
    attr_vec.emplace_back(GetBuilder().getNamedAttr(
        OpTrait::TensorSource<void>::getIsDynamicAttrName(), GetBuilder().getBoolAttr(is_dynamic)));
  }
  // attr nd_sbp
  if (op_conf.input_conf().blob_conf().has_nd_sbp()) {
    auto nd_sbp_attr = ConvertNdSbpToAttr(GetBuilder(), op_conf.input_conf().blob_conf().nd_sbp());
    attr_vec.emplace_back(
        GetBuilder().getNamedAttr(OpTrait::TensorSource<void>::getNdSbpAttrName(), nd_sbp_attr));
  }
  // attr job_name
  if (op_conf.input_conf().has_job_name()) {
    const std::string& job_name = op_conf.input_conf().job_name();
    attr_vec.emplace_back(
        GetBuilder().getNamedAttr("job_name", GetBuilder().getStringAttr(job_name)));
  }
  // add attrs
  state.addAttributes(attr_vec);
  // operands
  std::vector<::mlir::Value> operand_vec;
  operand_vec.emplace_back(entry_block->getArgument(input_count++));
  if (failed(AppendCtrlInOperand(op_conf, operand_vec))) { return failure(); }
  state.addOperands(operand_vec);
  // result types
  llvm::SmallVector<Type, 8> out_types;
  auto output_lbn = op_conf.name() + "/out";
  out_types.push_back(GetTensorTypeOfLbn(output_lbn));
  if (failed(AppendCtrlOutType(out_types))) { return failure(); }
  state.addTypes(out_types);
  // create op
  auto op = GetBuilder().create(state);
  if (!op) {
    GetModule()->emitError("fail to create op, name: " + op_conf.name());
    return failure();
  }
  // record result
  if (op->getNumResults() != 2) {
    op->emitError("input op should has two results (out and ctrl_output), but got "
                  + std::to_string(op->getNumResults()) + "\n");
    return failure();
  }
  if (!lbn2result_.emplace(output_lbn, op->getResult(0)).second) {
    op->emitError("lbn already exists, lbn: ") << output_lbn;
    return failure();
  }
  if (!op_name2ctrl_result_.emplace(op_conf.name(), op->getResult(1)).second) {
    op->emitError("ctrl output already exists, op_name: ") << op_conf.name();
    return failure();
  }
  return success();
}

LogicalResult JobImporter::ProcessOutputOp(const ::oneflow::OperatorConf& op_conf) {
  if (!op_conf.has_output_conf()) {
    GetModule().emitError("Not a output op. op name: " + op_conf.name());
    return failure();
  }

  OperationState state(FileLineColLoc::get(GetMLIRContext(), op_conf.name(), 0, 0),
                       "oneflow.output");
  // attrs
  std::vector<NamedAttribute> attr_vec;
  if (failed(AddOpConf(op_conf, attr_vec))) { return failure(); }
  if (failed(AddDeviceName(op_conf, attr_vec))) { return failure(); }
  // attr output_lbns
  auto output_lbns_attr = GetBuilder().getStrArrayAttr({op_conf.name() + "/out"});
  attr_vec.emplace_back(GetBuilder().getNamedAttr(
      OpTrait::IsImportCompatible<void>::getOutputLBNsAttr(), output_lbns_attr));
  // attr shape
  if (op_conf.output_conf().blob_conf().has_shape()) {
    auto shape_attr = GetAttrFromShape(op_conf.output_conf().blob_conf().shape());
    attr_vec.emplace_back(
        GetBuilder().getNamedAttr(OpTrait::TensorSource<void>::getShapeAttrName(), shape_attr));
  }
  // attr data_type
  if (op_conf.output_conf().blob_conf().has_data_type()) {
    attr_vec.emplace_back(GetBuilder().getNamedAttr(
        OpTrait::TensorSource<void>::getDataTypeAttrName(),
        GetDataTypeAttr(GetMLIRContext(), op_conf.output_conf().blob_conf().data_type())
            .getValue()));
  }
  // attr is_dynamic
  if (op_conf.output_conf().blob_conf().has_is_dynamic()) {
    bool is_dynamic = op_conf.output_conf().blob_conf().is_dynamic();
    attr_vec.emplace_back(GetBuilder().getNamedAttr(
        OpTrait::TensorSource<void>::getIsDynamicAttrName(), GetBuilder().getBoolAttr(is_dynamic)));
  }
  // attr nd_sbp
  if (op_conf.output_conf().blob_conf().has_nd_sbp()) {
    auto nd_sbp_attr = ConvertNdSbpToAttr(GetBuilder(), op_conf.output_conf().blob_conf().nd_sbp());
    attr_vec.emplace_back(
        GetBuilder().getNamedAttr(OpTrait::TensorSource<void>::getNdSbpAttrName(), nd_sbp_attr));
  }
  // attr job_name
  if (op_conf.output_conf().has_job_name()) {
    const std::string& job_name = op_conf.output_conf().job_name();
    attr_vec.emplace_back(
        GetBuilder().getNamedAttr("job_name", GetBuilder().getStringAttr(job_name)));
  }
  // add attrs
  state.addAttributes(attr_vec);
  // operands
  std::vector<::mlir::Value> operand_vec;
  auto input_bns_lbns = job_wrapper_.InputBns4OpName(op_conf.name());
  if (input_bns_lbns.second.size() != 1) {
    GetModule()->emitError("output op should has only one input, op_name: " + op_conf.name());
    return failure();
  }
  if (failed(AppendDataInOperand(input_bns_lbns.second[0], operand_vec))) { return failure(); }
  if (failed(AppendCtrlInOperand(op_conf, operand_vec))) { return failure(); }
  state.addOperands(operand_vec);
  // result types
  llvm::SmallVector<Type, 8> out_types;
  auto output_lbn = op_conf.name() + "/out";
  out_types.push_back(GetTensorTypeOfLbn(output_lbn));
  if (failed(AppendCtrlOutType(out_types))) { return failure(); }
  state.addTypes(out_types);
  // create op
  auto op = GetBuilder().create(state);
  if (!op) {
    GetModule()->emitError("fail to create op, name: " + op_conf.name());
    return failure();
  }
  // record result
  if (op->getNumResults() != 2) {
    op->emitError("output_conf op should has two results (out and ctrl_output), but got "
                  + std::to_string(op->getNumResults()) + "\n");
    return failure();
  }
  if (!lbn2result_.emplace(output_lbn, op->getResult(0)).second) {
    op->emitError("lbn already exists, lbn: ") << output_lbn;
    return failure();
  }
  if (!op_name2ctrl_result_.emplace(op_conf.name(), op->getResult(1)).second) {
    op->emitError("ctrl output already exists, op_name: ") << op_conf.name();
    return failure();
  }
  return success();
}

LogicalResult JobImporter::ProcessJob() {
  llvm::SmallVector<Type, 8> input_types;
  llvm::SmallVector<Type, 4> result_types;
  llvm::SmallVector<Value, 4> results;
  bool is_succeeded = true;

  job_wrapper_.TopoForEachOpConf([&](const ::oneflow::OperatorConf* op_conf) {
    if (op_conf->has_input_conf()) {
      auto type = GetInterfaceBlobConfType(op_conf->input_conf().blob_conf());
      if (type) {
        input_types.emplace_back(type);
      } else {
        GetModule()->emitError("fail to collect func arg types for job:\n"
                               + op_conf->DebugString());
        is_succeeded = false;
      }
    }
  });
  if (!is_succeeded) { return failure(); }

  auto func_type = GetBuilder().getFunctionType(input_types, llvm::None);
  auto job_op =
      GetBuilder().create<oneflow::Job>(GetRootLocation(), job_->job_conf().job_name(), func_type);
  auto* entryBlock = job_op.addEntryBlock();
  GetBuilder().setInsertionPointToStart(entryBlock);

  is_succeeded = true;
  size_t input_count = 0;
  job_wrapper_.TopoForEachOpConf([&](const ::oneflow::OperatorConf* op_conf) {
    if (is_succeeded == false) { return; }
    if (op_conf->has_user_conf()) {
      is_succeeded = succeeded(ProcessUserOp(*op_conf));
    } else if (op_conf->has_input_conf()) {
      is_succeeded = succeeded(ProcessInputOp(*op_conf, entryBlock, input_count));
    } else if (op_conf->has_output_conf()) {
      is_succeeded = succeeded(ProcessOutputOp(*op_conf));
      if (is_succeeded) {
        auto result = entryBlock->back().getResult(0);
        results.emplace_back(result);
        result_types.emplace_back(result.getType());
      }
    } else {
      is_succeeded = succeeded(ProcessSystemOp(*op_conf));
    }
  });
  if (is_succeeded == false) { return failure(); }
  mlir::oneflow::ReturnOp return_op;
  if (!entryBlock->empty()) { return_op = dyn_cast<mlir::oneflow::ReturnOp>(entryBlock->back()); }
  if (!return_op) { GetBuilder().create<mlir::oneflow::ReturnOp>(GetRootLocation(), results); }

  func_type = GetBuilder().getFunctionType(input_types, result_types);
  job_op.getOperation()->setAttr(oneflow::Job::getTypeAttrName(), TypeAttr::get(func_type));
  GetModule().push_back(job_op);
  return success();
}

template<typename OpType, typename AdaptorType>
void UpdatePlacement(OpType* op, AdaptorType& adaptor, ::oneflow::Job& job) {
  auto* pg = job.mutable_placement()->add_placement_group();
  pg->mutable_op_set()->add_op_name(adaptor.op_name().str());
  pg->mutable_parallel_conf()->set_device_tag(adaptor.device_tag().str());
  for (auto p : adaptor.device_name()) {
    pg->mutable_parallel_conf()->add_device_name(
        p.template dyn_cast<StringAttr>().getValue().str());
  }
  if (::llvm::Optional<ArrayAttr> hierarchy = adaptor.hierarchy()) {
    for (auto dim : hierarchy->getValue()) {
      pg->mutable_parallel_conf()->mutable_hierarchy()->add_dim(
          dim.template dyn_cast<IntegerAttr>().getInt());
    }
  }
}

LogicalResult JobImporter::TryToUpdateJob() {
  auto new_job = ::oneflow::Job();
  new_job.CopyFrom(*job_);
  new_job.clear_net();
  new_job.mutable_placement()->clear_placement_group();

  Operation* job_op = nullptr;
  llvm::SmallVector<Value, 4> outputs;

  auto find_first_job = [&](oneflow::Job job) -> WalkResult {
    job_op = job.getOperation();
    new_job.mutable_job_conf()->set_job_name(job.sym_name().str());
    return WalkResult::interrupt();
  };

  GetModule().getOperation()->walk(find_first_job);
  if (!job_op) {
    GetModule()->emitError("job not found. module op: ") << *GetModule();
    return failure();
  }

  auto ConvertOp = [&](Operation* op) -> WalkResult {
    if (op->hasTrait<OpTrait::IsOpConfCompatible>()) {
      if (llvm::dyn_cast<oneflow::UserOp>(op)) {
        if (failed(ConvertUserOp(op, new_job))) {
          op->emitError("failed to convert generic UserOp: ") << *op;
          return WalkResult::interrupt();
        }
      } else if (llvm::dyn_cast<oneflow::SystemOp>(op)) {
        if (failed(ConvertSystemOp(op, new_job))) {
          op->emitError("failed to convert SystemOp: ") << *op;
          return WalkResult::interrupt();
        }
      } else if (auto variable_op = llvm::dyn_cast<oneflow::VariableOp>(op)) {
        if (failed(ConvertVariableOp(variable_op, new_job))) {
          op->emitError("failed to process VariableOp: ") << *op;
          return WalkResult::interrupt();
        }
      } else if (llvm::dyn_cast<oneflow::InputOp>(op) || llvm::dyn_cast<oneflow::OutputOp>(op)) {
        // do nothing and advance
      } else {
        if (!dyn_cast<UserOpCompatible>(op)) {
          op->emitError("op is not UserOpCompatible ") << *op;
          return WalkResult::interrupt();
        }
        if (failed(ConvertUserOp(op, new_job))) {
          op->emitError("failed to process UserOp: ") << *op;
          return WalkResult::interrupt();
        }
      }
    } else if (llvm::dyn_cast<mlir::oneflow::Job>(op)) {
      // do nothing and advance
    } else if (op->hasTrait<OpTrait::OnlyExistsInIR>()) {
      // do nothing and advance
    } else if (auto return_op = llvm::dyn_cast<mlir::oneflow::ReturnOp>(op)) {
      for (auto operand : return_op->getOperands()) { outputs.emplace_back(operand); }
    } else {
      op->emitError("unexcepted op: ") << *op;
      return WalkResult::interrupt();
    }
    return WalkResult::advance();
  };
  if (job_op->walk(ConvertOp).wasInterrupted()) { return failure(); }

  // add input op
  auto arguments = llvm::dyn_cast<oneflow::Job>(job_op).body().front().getArguments();
  for (BlockArgument argument : arguments) {
    for (auto& use : argument.getUses()) {
      Operation* owner = use.getOwner();
      if (auto input_op = dyn_cast<oneflow::InputOp>(owner)) {
        if (failed(ConvertInputOp(input_op, new_job))) { return failure(); }
      } else {
        return failure();
      }
    }
  }
  // add output op
  for (auto output : outputs) {
    Operation* owner = output.getDefiningOp();
    if (auto output_op = dyn_cast<oneflow::OutputOp>(owner)) {
      if (failed(ConvertOutputOp(output_op, new_job))) { return failure(); }
    } else {
      return failure();
    }
  }

  job_wrapper_.UpdateJob(&new_job);
  return success();
}

LogicalResult JobImporter::ConvertUserOp(Operation* op, ::oneflow::Job& job) {
  oneflow::ConfOpAdaptor conf_op_adaptor(op->getOperands(), op->getAttrDictionary());
  UpdatePlacement(op, conf_op_adaptor, job);
  StringRef op_name = conf_op_adaptor.op_name();

  auto* op_conf = job.mutable_net()->add_op();
  auto* user_conf = op_conf->mutable_user_conf();
  if (!succeeded(ConvertUserOpInputs(op, op_name, user_conf))) {
    op->emitError("fail to convert user op inputs");
    return failure();
  }
  if (!succeeded(ConvertUserOpOutputs(op, op_name, user_conf))) {
    op->emitError("fail to convert user op outputs");
    return failure();
  }
  if (!succeeded(ConvertUserOpAttributes(op, *op_conf))) {
    op->emitError("fail to convert user op attributes");
    return failure();
  }
  if (!succeeded(ConvertCtrlInputs(op, *op_conf))) {
    op->emitError("fail to convert user op control inputs");
    return failure();
  }
  return success();
}

LogicalResult JobImporter::ConvertSystemOp(Operation* op, ::oneflow::Job& job) {
  oneflow::SystemOpAdaptor system_op_adaptor(op->getOperands(), op->getAttrDictionary());
  UpdatePlacement(op, system_op_adaptor, job);
  auto op_name = system_op_adaptor.op_name().str();
  ::oneflow::OperatorConf op_conf = job_wrapper_.OpConf4OpName(op_name);
  for (const auto& ibn : llvm::enumerate(op->getAttrOfType<ArrayAttr>("input_bns"))) {
    auto result = GetDataInputOperands(op)[ibn.index()].dyn_cast<OpResult>();
    std::string new_val = GetOutputLbn(result).getValue();
    job_wrapper_.ReplaceInputLbnInOpCustomizedConf(
        &op_conf, ibn.value().dyn_cast<StringAttr>().getValue().str(), new_val);
  }
  if (failed(ConvertCtrlInputs(op, op_conf))) { return failure(); }
  *(job.mutable_net()->add_op()) = op_conf;
  return success();
}

LogicalResult JobImporter::ConvertVariableOp(VariableOp op, ::oneflow::Job& job) {
  oneflow::VariableOpAdaptor op_adaptor(op->getOperands(), op->getAttrDictionary());
  UpdatePlacement(&op, op_adaptor, job);
  auto* op_conf = job.mutable_net()->add_op();
  return ConvertVariableOpConf(op, op_conf);
}

LogicalResult JobImporter::ConvertInputOp(InputOp op, ::oneflow::Job& job) {
  oneflow::InputOpAdaptor op_adaptor(op->getOperands(), op->getAttrDictionary());
  UpdatePlacement(&op, op_adaptor, job);
  auto* op_conf = job.mutable_net()->add_op();
  return ConvertInputOpConf(op, op_conf);
}

LogicalResult JobImporter::ConvertOutputOp(OutputOp op, ::oneflow::Job& job) {
  oneflow::OutputOpAdaptor op_adaptor(op->getOperands(), op->getAttrDictionary());
  UpdatePlacement(&op, op_adaptor, job);
  auto* op_conf = job.mutable_net()->add_op();
  return ConvertOutputOpConf(op, op_conf);
}

Type JobImporter::GetInterfaceBlobConfType(const ::oneflow::InterfaceBlobConf& blob_conf) {
  if (!blob_conf.has_data_type()) { return Type{}; }
  if (!blob_conf.has_shape()) { return Type{}; }
  auto data_type = GetTypeFromOneFlowDataType(blob_conf.data_type());
  if (!data_type.hasValue()) { return Type{}; }
  return RankedTensorType::get({blob_conf.shape().dim().begin(), blob_conf.shape().dim().end()},
                               *data_type);
}

void DumpMLIR(RoundTripOneFlowJobWrapperInterface& job_wrapper, ModuleOp module,
              const std::string& name) {
  std::string mlir;
  llvm::raw_string_ostream os_mlir(mlir);
  module->print(os_mlir);
  job_wrapper.DumpLog(name + ".mlir", mlir);
}

LogicalResult ApplyRoundTripPatterns(RoundTripOneFlowJobWrapperInterface& job_wrapper,
                                     MLIRContext* context, OwningOpRef<ModuleOp>& module) {
  mlir::PassManager pm(context);
  if (::oneflow::ParseBooleanFromEnv("ONEFLOW_MLIR_ENABLE_TIMING", false)) { pm.enableTiming(); }
  mlir::oneflow::CheckEnableIRPrinting(pm);
  // this canonicalizer should create concrete ops and create fuse opportunities
  pm.addPass(createCanonicalizerPass());
  std::string graphviz;
  if (job_wrapper.IsLastIRPass()
      && ::oneflow::ParseBooleanFromEnv("ONEFLOW_MLIR_ENABLE_CODEGEN_FUSERS", false)) {
    pm.addPass(oneflow::createOutlineJitFunctionPass());
  }
  // we must do auto nhwc and eliminate redundant transpose op first, avoid insert redundant
  // transpose op due to fuse pattern like normlazation_add_relu.
  pm.addPass(oneflow::createAutoNhwcPass());
  if (::oneflow::ParseBooleanFromEnv("ONEFLOW_MLIR_CSE", false)) {
    auto cse_state = std::make_shared<CSEState>();
    auto passes = createCSEPasses(cse_state);
    pm.addPass(std::move(passes.first));
    pm.addPass(createCSEPass());
    pm.addPass(std::move(passes.second));
  }
  if (job_wrapper.IsLastIRPass()
      && ::oneflow::ParseBooleanFromEnv("ONEFLOW_MLIR_FUSE_FORWARD_OPS", false)) {
    pm.addPass(oneflow::createFuseForwardOps());
  }
  pm.addPass(oneflow::createFuseIntoExistingOpPass());
  // TODO: support backward or put it in a env flag
  if (::oneflow::ParseBooleanFromEnv("ONEFLOW_MLIR_GROUP_MATMUL", false)) {
    pm.addPass(oneflow::createGroupMatMul());
  }
  if (!job_wrapper.IsLastIRPass()
      && ::oneflow::ParseBooleanFromEnv("ONEFLOW_MLIR_ENABLE_INFERENCE_OPTIMIZATION", false)) {
    pm.addPass(oneflow::createPreConvertInferenceOpPass());
    pm.addPass(oneflow::createConvertInferenceOpPass());
    pm.addPass(oneflow::createPostConvertInferenceOpPass());
  }
  if (job_wrapper.IsLastIRPass()
      && ::oneflow::ParseBooleanFromEnv("ONEFLOW_MLIR_FUSE_KERNEL_LAUNCH", false)) {
<<<<<<< HEAD
=======
    pm.addPass(createAggregateComputeOpsPass());
>>>>>>> aa352d26
    pm.addPass(createWrapOpsToKernelLaunchPass());
  }
  pm.addPass(createCanonicalizerPass());
  if (::oneflow::ParseBooleanFromEnv("ONEFLOW_MLIR_PRINT_STATS", false)) {
    pm.addPass(createPrintOpStatsPass());
  }
  const bool shouldPrintGraphviz =
      ::oneflow::ParseBooleanFromEnv("ONEFLOW_MLIR_PRINT_OP_GRAPH", false);
  if (shouldPrintGraphviz) {
    llvm::raw_string_ostream os_graphviz(graphviz);
    pm.addPass(createPrintOpGraphPass(os_graphviz));
  }
  if (mlir::failed(pm.run(*module))) {
    module->emitError("Failed to run round-trip passes");
    return failure();
  }
  if (shouldPrintGraphviz) {
    job_wrapper.DumpLog("RoundTripOneFlowJob.optimized.mlir.dot", graphviz);
  }
  DumpMLIR(job_wrapper, module.get(), "RoundTripOneFlowJob.optimized");
  return success();
}

OwningOpRef<ModuleOp> TranslateOneFlowJobToModule(llvm::StringRef str, MLIRContext* context) {
  std::string cpp_str = str.str();
  ::oneflow::Job job;
  google::protobuf::TextFormat::ParseFromString(cpp_str, &job);
  context->loadDialect<oneflow::OneFlowDialect>();
  context->loadDialect<mlir::func::FuncDialect>();
  OwningOpRef<ModuleOp> module(
      ModuleOp::create(FileLineColLoc::get(context, "", /*line=*/0, /*column=*/0)));
  return module;
}

void RoundTripOneFlowJob(
    RoundTripOneFlowJobWrapperInterface& job_wrapper,
    const std::function<bool(::oneflow::Job* job, std::string& reason)>& is_legit_job) {
  const ::oneflow::Job* job = job_wrapper.job();
  mlir::MLIRContext context;
  context.getOrLoadDialect<oneflow::OneFlowDialect>();
  context.loadDialect<mlir::func::FuncDialect>();

  OwningOpRef<ModuleOp> module(
      ModuleOp::create(FileLineColLoc::get(&context, "", /*line=*/0, /*column=*/0)));
  JobImporter imp(job_wrapper, &context, module.get());
  // TODO: Add flag in job desc to decide whether to run mlir optimizer
  if (succeeded(imp.ProcessJob())) {
    DumpMLIR(job_wrapper, module.get(), "RoundTripOneFlowJob.imported");
    if (failed(ApplyRoundTripPatterns(job_wrapper, &context, module))) { exit(EXIT_FAILURE); }
    if (::oneflow::ParseBooleanFromEnv("ONEFLOW_MLIR_STDOUT", false)
        && job_wrapper.IsLastIRPass()) {
      // for FileCheck
      module->print(llvm::outs());
    }
    // TODO: Add flag in oneflow to define if failure in MLIR is allowed
    if (failed(imp.TryToUpdateJob())) {
      llvm::errs() << "fail to update job with IR, job will stay intact, job_name: "
                   << job->job_conf().job_name() << "\n";
      exit(EXIT_FAILURE);
    }
  } else {
    llvm::errs() << "fail to convert job to IR, job_name: " << job->job_conf().job_name() << "\n";
    exit(EXIT_FAILURE);
  }
}

std::string ConvertJobToTosaIR(RoundTripOneFlowJobWrapperInterface& job_wrapper) {
  const ::oneflow::Job* job = job_wrapper.job();
  mlir::MLIRContext context;
  context.getOrLoadDialect<oneflow::OneFlowDialect>();
  context.loadDialect<mlir::func::FuncDialect>();

  OwningOpRef<ModuleOp> module(
      ModuleOp::create(FileLineColLoc::get(&context, "", /*line=*/0, /*column=*/0)));
  JobImporter imp(job_wrapper, &context, module.get());
  if (succeeded(imp.ProcessJob())) {
    mlir::PassManager pm(&context);
    pm.addPass(createCanonicalizerPass());
    pm.addPass(createConvertToSignlessForTosaPass());
    pm.addPass(createLowerOneFlowToTosaPass());
    pm.addNestedPass<func::FuncOp>(tosa::createTosaMakeBroadcastablePass());
    if (mlir::failed(pm.run(*module))) {
      module->emitError("Failed to run oneflow-to-tosa pass");
      exit(EXIT_FAILURE);
    }

    std::string mlir;
    llvm::raw_string_ostream os_mlir(mlir);
    module->print(os_mlir);
    return mlir;
  } else {
    const auto& job_name = job->job_conf().job_name();
    llvm::errs() << "fail to convert job to IR, job_name: " << job_name << "\n";
    exit(EXIT_FAILURE);
  }
}

std::string ConvertJobToIR(RoundTripOneFlowJobWrapperInterface& job_wrapper) {
  const ::oneflow::Job* job = job_wrapper.job();
  mlir::MLIRContext context;
  context.getOrLoadDialect<oneflow::OneFlowDialect>();
  context.loadDialect<mlir::func::FuncDialect>();

  OwningOpRef<ModuleOp> module(
      ModuleOp::create(FileLineColLoc::get(&context, "", /*line=*/0, /*column=*/0)));
  JobImporter imp(job_wrapper, &context, module.get());
  if (succeeded(imp.ProcessJob())) {
    mlir::PassManager pm(&context);
    pm.addPass(createCanonicalizerPass());
    if (mlir::failed(pm.run(*module))) {
      module->emitError("Failed to run canonicalizer pass");
      exit(EXIT_FAILURE);
    }

    std::string mlir;
    llvm::raw_string_ostream os_mlir(mlir);
    module->print(os_mlir);
    return mlir;
  } else {
    const auto& job_name = job->job_conf().job_name();
    llvm::errs() << "Failed to convert Job to IR, job_name: " << job_name << "\n";
    exit(EXIT_FAILURE);
  }
}

void SaveJobToIR(RoundTripOneFlowJobWrapperInterface& job_wrapper, const std::string& path) {
  const ::oneflow::Job* job = job_wrapper.job();
  mlir::MLIRContext context;
  context.getOrLoadDialect<oneflow::OneFlowDialect>();
  context.loadDialect<mlir::func::FuncDialect>();

  OwningOpRef<ModuleOp> module(
      ModuleOp::create(FileLineColLoc::get(&context, "", /*line=*/0, /*column=*/0)));
  JobImporter imp(job_wrapper, &context, module.get());
  if (succeeded(imp.ProcessJob())) {
    mlir::PassManager pm(&context);
    pm.addPass(createCanonicalizerPass());
    if (mlir::failed(pm.run(*module))) {
      module->emitError("Failed to run canonicalizer pass");
      exit(EXIT_FAILURE);
    }

    std::string mlir;
    llvm::raw_string_ostream os_mlir(mlir);
    module->print(os_mlir);
    std::string filename = path + "/model.mlir";
    std::ofstream fs(filename, std::ios::trunc);
    if (!fs.is_open()) {
      llvm::errs() << "fail to open file " << filename;
      exit(EXIT_FAILURE);
    }
    fs << mlir;
    fs.close();
  } else {
    const auto& job_name = job->job_conf().job_name();
    llvm::errs() << "fail to convert job to IR, job_name: " << job_name << "\n";
    exit(EXIT_FAILURE);
  }
}

void LoadJobFromIR(RoundTripOneFlowJobWrapperInterface& job_wrapper, const std::string& path) {
  MLIRContext context;
  context.getOrLoadDialect<oneflow::OneFlowDialect>();
  context.loadDialect<mlir::func::FuncDialect>();
  OwningOpRef<ModuleOp> module = parseSourceFile<ModuleOp>(path, &context);
  if (!module) {
    llvm::errs() << "fail to parse file: " << path << "\n";
    exit(EXIT_FAILURE);
  }
  JobImporter imp(job_wrapper, &context, module.get());
  if (failed(imp.TryToUpdateJob())) {
    llvm::errs() << "fail to load job from IR";
    exit(EXIT_FAILURE);
  }
}

void registerFromOneFlowJobTranslation() {
  TranslateToMLIRRegistration fromOneFlowJob("import-oneflow-job",
                                             [](llvm::StringRef str, MLIRContext* context) {
                                               return TranslateOneFlowJobToModule(str, context);
                                             });
}

}  // namespace oneflow

}  // namespace mlir<|MERGE_RESOLUTION|>--- conflicted
+++ resolved
@@ -818,10 +818,7 @@
   }
   if (job_wrapper.IsLastIRPass()
       && ::oneflow::ParseBooleanFromEnv("ONEFLOW_MLIR_FUSE_KERNEL_LAUNCH", false)) {
-<<<<<<< HEAD
-=======
     pm.addPass(createAggregateComputeOpsPass());
->>>>>>> aa352d26
     pm.addPass(createWrapOpsToKernelLaunchPass());
   }
   pm.addPass(createCanonicalizerPass());
