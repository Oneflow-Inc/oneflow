/*
Copyright 2020 The OneFlow Authors. All rights reserved.

Licensed under the Apache License, Version 2.0 (the "License");
you may not use this file except in compliance with the License.
You may obtain a copy of the License at

    http://www.apache.org/licenses/LICENSE-2.0

Unless required by applicable law or agreed to in writing, software
distributed under the License is distributed on an "AS IS" BASIS,
WITHOUT WARRANTIES OR CONDITIONS OF ANY KIND, either express or implied.
See the License for the specific language governing permissions and
limitations under the License.
*/
#include "mlir/Dialect/StandardOps/IR/Ops.h"
#include "mlir/IR/Attributes.h"
#include "mlir/IR/Builders.h"
#include "mlir/IR/BuiltinAttributes.h"
#include "mlir/IR/BuiltinOps.h"
#include "mlir/IR/BuiltinTypes.h"
#include "mlir/IR/Location.h"
#include "mlir/IR/OperationSupport.h"
#include "mlir/IR/PatternMatch.h"
#include "mlir/IR/UseDefLists.h"
#include "mlir/IR/Value.h"
#include "mlir/IR/Visitors.h"
#include "mlir/Pass/PassManager.h"
#include "mlir/Support/LLVM.h"
#include "mlir/Support/LogicalResult.h"
#include "mlir/Transforms/Passes.h"
#include "mlir/Translation.h"
#include "mlir/Transforms/GreedyPatternRewriteDriver.h"
#include "mlir/Parser.h"

#include "llvm-c/Core.h"
#include "llvm/ADT/ArrayRef.h"
#include "llvm/ADT/None.h"
#include "llvm/ADT/Optional.h"
#include "llvm/ADT/STLExtras.h"
#include "llvm/ADT/StringRef.h"
#include "llvm/Support/Casting.h"
#include "llvm/Support/raw_ostream.h"

#include "OneFlow/OneFlowDialect.h"
#include "OneFlow/OneFlowOps.h"
#include "OneFlow/MLIROneFlowTranslation.h"
#include "OneFlow/Passes.h"

#include "oneflow/core/common/data_type.pb.h"
#include "oneflow/core/framework/user_op_conf.pb.h"
#include "oneflow/core/job/job.pb.h"
#include "oneflow/core/operator/op_conf.pb.h"
#include "oneflow/core/common/util.h"
#include "oneflow/core/operator/interface_blob_conf.pb.h"

#include <cstddef>
#include <cstdint>
#include <google/protobuf/text_format.h>
#include <iostream>
#include <fstream>
#include <iterator>
#include <map>
#include <new>
#include <string>
#include <unordered_map>
#include <vector>

namespace mlir {

using PbMessage = google::protobuf::Message;

class JobImporter : Importer {
 public:
  JobImporter(RoundTripOneFlowJobWrapperInterface& job_wrapper, MLIRContext* context,
              ModuleOp module)
      : Importer(context, module), job_(job_wrapper.job()), job_wrapper_(job_wrapper) {}
  virtual ~JobImporter() = default;
  LogicalResult AppendDataInOperand(const std::string& lbn,
                                    std::vector<::mlir::Value>& operand_vec) override;
  LogicalResult AppendCtrlInOperand(const ::oneflow::OperatorConf& op,
                                    std::vector<::mlir::Value>& operand_vec) override;
  LogicalResult AddDeviceName(const ::oneflow::OperatorConf& op,
                              std::vector<NamedAttribute>& attr_vec) override;
  LogicalResult InsertOpResults(const ::oneflow::OperatorConf& op, Operation*) override;
<<<<<<< HEAD
  LogicalResult ProcessSystemOp(const ::oneflow::OperatorConf& op) override;
  LogicalResult ProcessVariableOp(const ::oneflow::OperatorConf& op);
  LogicalResult ProcessInputOp(const ::oneflow::OperatorConf& op_conf);
  LogicalResult ProcessOutputOp(const ::oneflow::OperatorConf& op_conf);
=======

>>>>>>> cb04e3fb
  LogicalResult ProcessJob();
  LogicalResult ProcessSystemOp(const ::oneflow::OperatorConf& op) override;
  LogicalResult ProcessVariableOp(const ::oneflow::OperatorConf& op);
  LogicalResult ProcessInputOp(const ::oneflow::OperatorConf& op_conf, Block* entry_block,
                               size_t& input_count);
  LogicalResult ProcessOutputOp(const ::oneflow::OperatorConf& op_conf);

  LogicalResult TryToUpdateJob();
  LogicalResult ConvertUserOp(Operation* op, ::oneflow::Job& job);
  LogicalResult ConvertSystemOp(Operation* op, ::oneflow::Job& job);
  LogicalResult ConvertVariableOp(Operation* op, ::oneflow::Job& job);
  LogicalResult ConvertInputOp(Operation* op, ::oneflow::Job& job);
  LogicalResult ConvertOutputOp(Operation* op, ::oneflow::Job& job);

  Type GetTensorTypeOfLbn(const std::string& lbn) override;
  Type GetInterfaceBlobConfType(const ::oneflow::InterfaceBlobConf& blob_conf);
  Type GetDataTypeType(::oneflow::DataType dt);

 private:
  std::unordered_map<std::string, mlir::OpResult> lbn2result_;
  std::unordered_map<std::string, mlir::OpResult> op_name2ctrl_result_;
  const ::oneflow::Job* job_;
  RoundTripOneFlowJobWrapperInterface& job_wrapper_;
};

LogicalResult JobImporter::AppendCtrlInOperand(const ::oneflow::OperatorConf& op,
                                               std::vector<::mlir::Value>& operand_vec) {
  for (auto& ctrl_in_op_name : op.ctrl_in_op_name()) {
    auto it = op_name2ctrl_result_.find(ctrl_in_op_name);
    if (it == op_name2ctrl_result_.end()) {
      GetModule().emitError("IR result not found for ctrl in op: " + ctrl_in_op_name);
      return failure();
    } else {
      operand_vec.push_back(it->second);
    }
  }
  return success();
}

LogicalResult JobImporter::AppendDataInOperand(const std::string& lbn,
                                               std::vector<::mlir::Value>& operand_vec) {
  auto it = lbn2result_.find(lbn);
  if (it == lbn2result_.end()) {
    GetModule().emitError("IR result not found for: " + lbn);
    return failure();
  } else {
    operand_vec.push_back(it->second);
    return success();
  }
}

LogicalResult JobImporter::InsertOpResults(const ::oneflow::OperatorConf& op,
                                           Operation* created_op) {
  auto output_lbns =
      created_op->getAttrOfType<ArrayAttr>(OpTrait::IsImportCompatible<void>::getOutputLBNsAttr());
  auto data_results = GetDataOutputResults(created_op);
  if (output_lbns.size() != data_results.size()) {
    output_lbns.dump();
    llvm::errs() << "output_lbns size: " << output_lbns.size()
                 << " != data_results size: " << data_results.size() << "\n"
                 << op.DebugString();
    created_op->getAttrDictionary().dump();
    created_op->dump();
    return failure();
  }
  for (const auto& data_out : llvm::enumerate(data_results)) {
    auto data_out_index = data_out.index();
    lbn2result_.insert({output_lbns[data_out_index].dyn_cast<StringAttr>().getValue().str(),
                        data_out.value().dyn_cast<OpResult>()});
  }
  if (auto ctrl_out = GetCtrlOutputResult(created_op)) {
    op_name2ctrl_result_.insert(
        {created_op->getAttrOfType<StringAttr>(OpTrait::IsOpConfCompatible<void>::getOpNameAttr())
             .getValue()
             .str(),
         ctrl_out->dyn_cast<OpResult>()});
  }
  return success();
}

LogicalResult JobImporter::AddDeviceName(const ::oneflow::OperatorConf& op,
                                         std::vector<NamedAttribute>& attr_vec) {
  const ::oneflow::ParallelConf& pc = job_wrapper_.ParallelConf4OpName(op.name());
  std::vector<llvm::StringRef> device_vec = {pc.device_name().begin(), pc.device_name().end()};
  attr_vec.push_back(
      GetBuilder().getNamedAttr(OpTrait::IsOpConfCompatible<void>::getDeviceNameAttr(),
                                GetBuilder().getStrArrayAttr(device_vec)));
  if (pc.has_hierarchy()) {
    attr_vec.push_back(GetBuilder().getNamedAttr(
        OpTrait::IsOpConfCompatible<void>::getHierarchyAttr(),
        GetBuilder().getI64ArrayAttr({pc.hierarchy().dim().begin(), pc.hierarchy().dim().end()})));
  }
  return success();
}

Type JobImporter::GetTensorTypeOfLbn(const std::string& lbn) {
  Type ret = this->GetBuilder().getNoneType();
  job_wrapper_.QueryLogicalBlob(
      lbn,
      [this, &ret](const int64_t* shape_begin, const int64_t* shape_end, ::oneflow::DataType dt) {
        if (auto t = this->GetTypeFromOneFlowDataType(dt)) {
          ret = RankedTensorType::get(ArrayRef<int64_t>(shape_begin, shape_end), t.getValue());
        }
      });
  return ret;
}

LogicalResult JobImporter::ProcessSystemOp(const ::oneflow::OperatorConf& op) {
  if (op.has_user_conf()) {
    GetModule().emitError("Not a sys op. op name: " + op.name());
    return failure();
  }
  if (op.has_variable_conf()) { return ProcessVariableOp(op); }
<<<<<<< HEAD
  if (op.has_input_conf()) { return ProcessInputOp(op); }
  if (op.has_output_conf()) { return ProcessOutputOp(op); }
=======
>>>>>>> cb04e3fb

  auto input_bns_lbns = job_wrapper_.InputBns4OpName(op.name());
  auto input_bns = input_bns_lbns.first;
  auto input_lbns = input_bns_lbns.second;
  auto output_lbns = job_wrapper_.OutputLbns4OpName(op.name());
  job_wrapper_.OutputLbns4OpName(op.name());
  std::vector<NamedAttribute> attr_vec;
  if (failed(AddOpConf(op, attr_vec))) { return failure(); }
  if (failed(AddDeviceName(op, attr_vec))) { return failure(); }
  attr_vec.push_back(GetBuilder().getNamedAttr(
      "input_bns", GetBuilder().getStrArrayAttr(
                       std::vector<llvm::StringRef>({input_bns.begin(), input_bns.end()}))));
  attr_vec.push_back(GetBuilder().getNamedAttr(
      OpTrait::IsImportCompatible<void>::getOutputLBNsAttr(),
      GetBuilder().getStrArrayAttr(
          std::vector<llvm::StringRef>({output_lbns.begin(), output_lbns.end()}))));
  OperationState state(FileLineColLoc::get(GetMLIRContext(), op.name(), 0, 0), "oneflow.system");
  attr_vec.push_back(
      GetBuilder().getNamedAttr("op_type_case", GetBuilder().getI32IntegerAttr(op.op_type_case())));
  if (failed(AddOperandSegmentSizes(static_cast<int>(input_lbns.size()), op.ctrl_in_op_name_size(),
                                    attr_vec))) {
    return failure();
  }
  if (failed(AddResultSegmentSizes(output_lbns.size(), attr_vec))) { return failure(); }
  state.addAttributes(attr_vec);
  std::vector<::mlir::Value> operand_vec;
  for (const auto& input_lbn : input_lbns) {
    if (failed(AppendDataInOperand(input_lbn, operand_vec))) { return failure(); }
  }
  if (failed(AppendCtrlInOperand(op, operand_vec))) { return failure(); }
  auto out_types = llvm::SmallVector<Type, 8>();
  for (const auto& output_lbn : output_lbns) {
    out_types.push_back(GetTensorTypeOfLbn(output_lbn));
  }
  if (failed(AppendCtrlOutType(out_types))) { return failure(); }
  state.addOperands(operand_vec);
  state.addTypes(out_types);
  if (auto created_op = GetBuilder().createOperation(state)) {
    if (failed(InsertOpResults(op, created_op))) { return failure(); }
  } else {
    GetModule()->emitError("fail to create op, name: " + op.name());
    return failure();
  }
  return success();
}

LogicalResult JobImporter::ProcessVariableOp(const ::oneflow::OperatorConf& op_conf) {
  if (!op_conf.has_variable_conf()) {
    GetModule().emitError("Not a variable op. op name: " + op_conf.name());
    return failure();
  }

  if (op_conf.variable_conf().has_tick()) {
    GetModule().emitError("variable op has tick input. op name: " + op_conf.name());
    return failure();
  }

  OperationState state(FileLineColLoc::get(GetMLIRContext(), op_conf.name(), 0, 0),
                       "oneflow.variable");
  // attrs
  std::vector<NamedAttribute> attr_vec;
  if (failed(AddOpConf(op_conf, attr_vec))) { return failure(); }
  if (failed(AddDeviceName(op_conf, attr_vec))) { return failure(); }
  // attr output_lbns
  auto output_lbns_attr = GetBuilder().getStrArrayAttr({op_conf.name() + "/out"});
  attr_vec.emplace_back(GetBuilder().getNamedAttr("output_lbns", output_lbns_attr));
  // attr shape
  auto shape_attr = GetBuilder().getI64VectorAttr(
      {op_conf.variable_conf().shape().dim().begin(), op_conf.variable_conf().shape().dim().end()});
  auto shape_named_attr = GetBuilder().getNamedAttr("shape", shape_attr);
  attr_vec.emplace_back(shape_named_attr);
  // attr data_type
  if (op_conf.variable_conf().has_data_type()) {
    std::string dtype_str;
    if (failed(StringifyDataType(op_conf.variable_conf().data_type(), dtype_str))) {
      return failure();
    }
    attr_vec.emplace_back(
        GetBuilder().getNamedAttr("data_type", GetBuilder().getStringAttr(dtype_str)));
  }
  // attr model_name
  if (op_conf.variable_conf().has_model_name()) {
    const std::string& model_name = op_conf.variable_conf().model_name();
    attr_vec.emplace_back(
        GetBuilder().getNamedAttr("model_name", GetBuilder().getStringAttr(model_name)));
  }
  // attr l1 l2 regularization
  if (op_conf.variable_conf().has_regularizer()
      && op_conf.variable_conf().regularizer().has_l1_l2_conf()) {
    if (op_conf.variable_conf().regularizer().l1_l2_conf().has_l1()) {
      float l1_regularization = op_conf.variable_conf().regularizer().l1_l2_conf().l1();
      attr_vec.emplace_back(GetBuilder().getNamedAttr(
          "l1_regularization", GetBuilder().getF32FloatAttr(l1_regularization)));
    }
    if (op_conf.variable_conf().regularizer().l1_l2_conf().has_l2()) {
      float l2_regularization = op_conf.variable_conf().regularizer().l1_l2_conf().l2();
      attr_vec.emplace_back(GetBuilder().getNamedAttr(
          "l2_regularization", GetBuilder().getF32FloatAttr(l2_regularization)));
    }
  }
  // attr trainable
  if (op_conf.variable_conf().has_trainable()) {
    bool trainable = op_conf.variable_conf().trainable();
    attr_vec.emplace_back(
        GetBuilder().getNamedAttr("trainable", GetBuilder().getBoolAttr(trainable)));
  }
  // attr nd_sbp
  const std::vector<StringRef> nd_sbp_str_vec{op_conf.variable_conf().nd_sbp().begin(),
                                              op_conf.variable_conf().nd_sbp().end()};
  auto nd_sbp_attr = GetBuilder().getStrArrayAttr(makeArrayRef(nd_sbp_str_vec));
  attr_vec.emplace_back(GetBuilder().getNamedAttr("nd_sbp", nd_sbp_attr));
  // trait_attr operand_segment_sizes
  // if (failed(AddOperandSegmentSizes(0, op_conf.ctrl_in_op_name_size(), attr_vec))) {
  //   return failure();
  // }
  // add attrs
  state.addAttributes(attr_vec);
  // operands
  std::vector<::mlir::Value> operand_vec;
  if (failed(AppendCtrlInOperand(op_conf, operand_vec))) { return failure(); }
  state.addOperands(operand_vec);
  // result types
  llvm::SmallVector<Type, 8> out_types;
  auto output_lbn = op_conf.name() + "/out";
  out_types.push_back(GetTensorTypeOfLbn(output_lbn));
  if (failed(AppendCtrlOutType(out_types))) { return failure(); }
  state.addTypes(out_types);
  // create op
  auto op = GetBuilder().createOperation(state);
  if (!op) {
    GetModule()->emitError("fail to create op, name: " + op_conf.name());
    return failure();
  }
  // record result
  if (op->getNumResults() != 2) {
    op->emitError("variable op should has two results (out and ctrl_output), but got "
                  + std::to_string(op->getNumResults()) + "\n");
    return failure();
  }
  if (!lbn2result_.emplace(output_lbn, op->getResult(0)).second) {
    op->emitError("lbn already exists, lbn: ") << output_lbn;
    return failure();
  }
  if (!op_name2ctrl_result_.emplace(op_conf.name(), op->getResult(1)).second) {
    op->emitError("ctrl output already exists, op_name: ") << op_conf.name();
    return failure();
  }
  return success();
}

<<<<<<< HEAD
LogicalResult JobImporter::ProcessInputOp(const ::oneflow::OperatorConf& op_conf) {
=======
LogicalResult JobImporter::ProcessInputOp(const ::oneflow::OperatorConf& op_conf,
                                          Block* entry_block, size_t& input_count) {
>>>>>>> cb04e3fb
  if (!op_conf.has_input_conf()) {
    GetModule().emitError("Not a input op. op name: " + op_conf.name());
    return failure();
  }

  if (op_conf.input_conf().has_tick()) {
    GetModule().emitError("input op has tick input. op name: " + op_conf.name());
    return failure();
  }

  OperationState state(FileLineColLoc::get(GetMLIRContext(), op_conf.name(), 0, 0),
                       "oneflow.input");
  // attrs
  std::vector<NamedAttribute> attr_vec;
  if (failed(AddOpConf(op_conf, attr_vec))) { return failure(); }
  if (failed(AddDeviceName(op_conf, attr_vec))) { return failure(); }
  // attr output_lbns
  auto output_lbns_attr = GetBuilder().getStrArrayAttr({op_conf.name() + "/out"});
  attr_vec.emplace_back(GetBuilder().getNamedAttr("output_lbns", output_lbns_attr));
  // attr shape
  if (op_conf.input_conf().blob_conf().has_shape()) {
    auto shape_attr =
        GetBuilder().getI64VectorAttr({op_conf.input_conf().blob_conf().shape().dim().begin(),
                                       op_conf.input_conf().blob_conf().shape().dim().end()});
    attr_vec.emplace_back(GetBuilder().getNamedAttr("shape", shape_attr));
  }
  // attr data_type
  if (op_conf.input_conf().blob_conf().has_data_type()) {
    std::string dtype_str;
    if (failed(StringifyDataType(op_conf.input_conf().blob_conf().data_type(), dtype_str))) {
      return failure();
    }
    attr_vec.emplace_back(
        GetBuilder().getNamedAttr("data_type", GetBuilder().getStringAttr(dtype_str)));
  }
  // attr is_dynamic
  if (op_conf.input_conf().blob_conf().has_is_dynamic()) {
    bool is_dynamic = op_conf.input_conf().blob_conf().is_dynamic();
    attr_vec.emplace_back(
        GetBuilder().getNamedAttr("is_dynamic", GetBuilder().getBoolAttr(is_dynamic)));
  }
  // attr nd_sbp
  if (op_conf.input_conf().blob_conf().has_nd_sbp()) {
    std::vector<StringRef> nd_sbp_strref_vec;
    nd_sbp_strref_vec.reserve(op_conf.input_conf().blob_conf().nd_sbp().sbp_parallel_size());
    for (const auto& sbp : op_conf.input_conf().blob_conf().nd_sbp().sbp_parallel()) {
      if (sbp.has_split_parallel()) {
        nd_sbp_strref_vec.emplace_back("S(" + std::to_string(sbp.split_parallel().axis()) + ")");
      } else if (sbp.has_broadcast_parallel()) {
        nd_sbp_strref_vec.emplace_back("B");
      } else if (sbp.has_partial_sum_parallel()) {
        nd_sbp_strref_vec.emplace_back("P");
      } else {
        GetModule().emitError("unsupported sbp");
      }
    }
    auto nd_sbp_attr = GetBuilder().getStrArrayAttr(makeArrayRef(nd_sbp_strref_vec));
    attr_vec.emplace_back(GetBuilder().getNamedAttr("nd_sbp", nd_sbp_attr));
  }
  // attr job_name
  if (op_conf.input_conf().has_job_name()) {
    const std::string& job_name = op_conf.input_conf().job_name();
    attr_vec.emplace_back(
        GetBuilder().getNamedAttr("job_name", GetBuilder().getStringAttr(job_name)));
  }
<<<<<<< HEAD
  // trait_attr operand_segment_sizes
  // if (failed(AddOperandSegmentSizes(0, op_conf.ctrl_in_op_name_size(), attr_vec))) {
  //   return failure();
  // }
=======
>>>>>>> cb04e3fb
  // add attrs
  state.addAttributes(attr_vec);
  // operands
  std::vector<::mlir::Value> operand_vec;
<<<<<<< HEAD
=======
  operand_vec.emplace_back(entry_block->getArgument(input_count++));
>>>>>>> cb04e3fb
  if (failed(AppendCtrlInOperand(op_conf, operand_vec))) { return failure(); }
  state.addOperands(operand_vec);
  // result types
  llvm::SmallVector<Type, 8> out_types;
  auto output_lbn = op_conf.name() + "/out";
  out_types.push_back(GetTensorTypeOfLbn(output_lbn));
  if (failed(AppendCtrlOutType(out_types))) { return failure(); }
  state.addTypes(out_types);
  // create op
  auto op = GetBuilder().createOperation(state);
  if (!op) {
    GetModule()->emitError("fail to create op, name: " + op_conf.name());
    return failure();
  }
  // record result
  if (op->getNumResults() != 2) {
    op->emitError("input op should has two results (out and ctrl_output), but got "
                  + std::to_string(op->getNumResults()) + "\n");
    return failure();
  }
  if (!lbn2result_.emplace(output_lbn, op->getResult(0)).second) {
    op->emitError("lbn already exists, lbn: ") << output_lbn;
    return failure();
  }
  if (!op_name2ctrl_result_.emplace(op_conf.name(), op->getResult(1)).second) {
    op->emitError("ctrl output already exists, op_name: ") << op_conf.name();
    return failure();
  }
  return success();
}

LogicalResult JobImporter::ProcessOutputOp(const ::oneflow::OperatorConf& op_conf) {
  if (!op_conf.has_output_conf()) {
    GetModule().emitError("Not a output op. op name: " + op_conf.name());
    return failure();
  }

  OperationState state(FileLineColLoc::get(GetMLIRContext(), op_conf.name(), 0, 0),
                       "oneflow.output");
  // attrs
  std::vector<NamedAttribute> attr_vec;
  if (failed(AddOpConf(op_conf, attr_vec))) { return failure(); }
  if (failed(AddDeviceName(op_conf, attr_vec))) { return failure(); }
  // attr output_lbns
  auto output_lbns_attr = GetBuilder().getStrArrayAttr({op_conf.name() + "/out"});
  attr_vec.emplace_back(GetBuilder().getNamedAttr("output_lbns", output_lbns_attr));
  // attr shape
  if (op_conf.output_conf().blob_conf().has_shape()) {
    auto shape_attr =
        GetBuilder().getI64VectorAttr({op_conf.output_conf().blob_conf().shape().dim().begin(),
                                       op_conf.output_conf().blob_conf().shape().dim().end()});
    attr_vec.emplace_back(GetBuilder().getNamedAttr("shape", shape_attr));
  }
  // attr data_type
  if (op_conf.output_conf().blob_conf().has_data_type()) {
    std::string dtype_str;
    if (failed(StringifyDataType(op_conf.output_conf().blob_conf().data_type(), dtype_str))) {
      return failure();
    }
    attr_vec.emplace_back(
        GetBuilder().getNamedAttr("data_type", GetBuilder().getStringAttr(dtype_str)));
  }
  // attr is_dynamic
  if (op_conf.output_conf().blob_conf().has_is_dynamic()) {
    bool is_dynamic = op_conf.output_conf().blob_conf().is_dynamic();
    attr_vec.emplace_back(
        GetBuilder().getNamedAttr("is_dynamic", GetBuilder().getBoolAttr(is_dynamic)));
  }
  // attr nd_sbp
  if (op_conf.output_conf().blob_conf().has_nd_sbp()) {
    std::vector<StringRef> nd_sbp_strref_vec;
    nd_sbp_strref_vec.reserve(op_conf.output_conf().blob_conf().nd_sbp().sbp_parallel_size());
    for (const auto& sbp : op_conf.output_conf().blob_conf().nd_sbp().sbp_parallel()) {
      if (sbp.has_split_parallel()) {
        nd_sbp_strref_vec.emplace_back("S(" + std::to_string(sbp.split_parallel().axis()) + ")");
      } else if (sbp.has_broadcast_parallel()) {
        nd_sbp_strref_vec.emplace_back("B");
      } else if (sbp.has_partial_sum_parallel()) {
        nd_sbp_strref_vec.emplace_back("P");
      } else {
        GetModule().emitError("unsupported sbp");
      }
    }
    auto nd_sbp_attr = GetBuilder().getStrArrayAttr(makeArrayRef(nd_sbp_strref_vec));
    attr_vec.emplace_back(GetBuilder().getNamedAttr("nd_sbp", nd_sbp_attr));
  }
  // attr job_name
  if (op_conf.output_conf().has_job_name()) {
    const std::string& job_name = op_conf.output_conf().job_name();
    attr_vec.emplace_back(
        GetBuilder().getNamedAttr("job_name", GetBuilder().getStringAttr(job_name)));
  }
  // add attrs
  state.addAttributes(attr_vec);
  // operands
  std::vector<::mlir::Value> operand_vec;
  auto input_bns_lbns = job_wrapper_.InputBns4OpName(op_conf.name());
  if (input_bns_lbns.second.size() != 1) {
    GetModule()->emitError("output op should has only one input, op_name: " + op_conf.name());
    return failure();
  }
  if (failed(AppendDataInOperand(input_bns_lbns.second[0], operand_vec))) { return failure(); }
  if (failed(AppendCtrlInOperand(op_conf, operand_vec))) { return failure(); }
  state.addOperands(operand_vec);
  // result types
  llvm::SmallVector<Type, 8> out_types;
  auto output_lbn = op_conf.name() + "/out";
  out_types.push_back(GetTensorTypeOfLbn(output_lbn));
  if (failed(AppendCtrlOutType(out_types))) { return failure(); }
  state.addTypes(out_types);
  // create op
  auto op = GetBuilder().createOperation(state);
  if (!op) {
    GetModule()->emitError("fail to create op, name: " + op_conf.name());
    return failure();
  }
  // record result
  if (op->getNumResults() != 2) {
    op->emitError("output_conf op should has two results (out and ctrl_output), but got "
                  + std::to_string(op->getNumResults()) + "\n");
    return failure();
  }
  if (!lbn2result_.emplace(output_lbn, op->getResult(0)).second) {
    op->emitError("lbn already exists, lbn: ") << output_lbn;
    return failure();
  }
  if (!op_name2ctrl_result_.emplace(op_conf.name(), op->getResult(1)).second) {
    op->emitError("ctrl output already exists, op_name: ") << op_conf.name();
    return failure();
  }
  return success();
}
<<<<<<< HEAD

LogicalResult JobImporter::ProcessJob() {
  auto func_type = GetBuilder().getFunctionType(llvm::None, llvm::None);
  auto function = mlir::FuncOp::create(GetRootLocation(), job_->job_conf().job_name(), func_type);
  auto& entryBlock = *function.addEntryBlock();
  GetBuilder().setInsertionPointToStart(&entryBlock);
=======
>>>>>>> cb04e3fb

LogicalResult JobImporter::ProcessJob() {
  llvm::SmallVector<Type, 8> input_types;
  llvm::SmallVector<Type, 4> result_types;
  llvm::SmallVector<Value, 4> results;
  bool is_succeeded = true;

  job_wrapper_.TopoForEachOpConf([&](const ::oneflow::OperatorConf* op_conf) {
    if (op_conf->has_input_conf()) {
      auto type = GetInterfaceBlobConfType(op_conf->input_conf().blob_conf());
      if (type) {
        input_types.emplace_back(type);
      } else {
        is_succeeded = false;
      }
    }
  });
  if (!is_succeeded) { return failure(); }

  auto func_type = GetBuilder().getFunctionType(input_types, llvm::None);
  auto job_op =
      GetBuilder().create<oneflow::Job>(GetRootLocation(), job_->job_conf().job_name(), func_type);
  auto* entryBlock = job_op.addEntryBlock();
  GetBuilder().setInsertionPointToStart(entryBlock);

  is_succeeded = true;
  size_t input_count = 0;
  job_wrapper_.TopoForEachOpConf([&](const ::oneflow::OperatorConf* op_conf) {
    if (is_succeeded == false) { return; }
    if (op_conf->has_user_conf()) {
      is_succeeded = succeeded(ProcessUserOp(*op_conf));
    } else if (op_conf->has_input_conf()) {
      is_succeeded = succeeded(ProcessInputOp(*op_conf, entryBlock, input_count));
    } else if (op_conf->has_output_conf()) {
      is_succeeded = succeeded(ProcessOutputOp(*op_conf));
      if (is_succeeded) {
        auto result = entryBlock->back().getResult(0);
        results.emplace_back(result);
        result_types.emplace_back(result.getType());
      }
    } else {
      is_succeeded = succeeded(ProcessSystemOp(*op_conf));
    }
  });
  if (is_succeeded == false) { return failure(); }

  mlir::oneflow::ReturnOp return_op;
  if (!entryBlock->empty()) { return_op = dyn_cast<mlir::oneflow::ReturnOp>(entryBlock->back()); }
  if (!return_op) { GetBuilder().create<mlir::oneflow::ReturnOp>(GetRootLocation(), results); }

  func_type = GetBuilder().getFunctionType(input_types, result_types);
  job_op.getOperation()->setAttr(oneflow::Job::getTypeAttrName(), TypeAttr::get(func_type));
  GetModule().push_back(job_op);
  return success();
}

template<typename OpType, typename AdaptorType>
void UpdatePlacement(OpType* op, AdaptorType& adaptor, ::oneflow::Job& job) {
  auto* pg = job.mutable_placement()->add_placement_group();
  pg->mutable_op_set()->add_op_name(adaptor.op_name().getValue().str());
  pg->mutable_parallel_conf()->set_device_tag(adaptor.device_tag().getValue().str());
  for (auto p : adaptor.device_name()) {
    pg->mutable_parallel_conf()->add_device_name(
        p.template dyn_cast<StringAttr>().getValue().str());
  }
  if (adaptor.hierarchy()) {
    for (auto dim : adaptor.hierarchy()) {
      pg->mutable_parallel_conf()->mutable_hierarchy()->add_dim(
          dim.template dyn_cast<IntegerAttr>().getInt());
    }
  }
}

LogicalResult JobImporter::TryToUpdateJob() {
  auto new_job = ::oneflow::Job();
  new_job.CopyFrom(*job_);
  new_job.clear_net();
  new_job.mutable_placement()->clear_placement_group();

  Operation* job_op = nullptr;
  llvm::SmallVector<Value, 4> outputs;

  auto find_first_job = [&](oneflow::Job job) -> WalkResult {
    job_op = job.getOperation();
    new_job.mutable_job_conf()->set_job_name(job.sym_name().str());
    return WalkResult::interrupt();
  };

  GetModule().getOperation()->walk(find_first_job);
  if (!job_op) {
    GetModule()->emitError("job not found. module op: ") << *GetModule();
    return failure();
  }

  auto ConvertOp = [&](Operation* op) -> WalkResult {
    if (op->hasTrait<OpTrait::IsOpConfCompatible>()) {
      if (llvm::dyn_cast<oneflow::UserOp>(op)) {
        op->emitError("excepted concrete UserOp, but got generic UserOp: ") << *op;
        return WalkResult::interrupt();
<<<<<<< HEAD
      }
    } else if (llvm::dyn_cast<oneflow::VariableOp>(op)) {
      oneflow::VariableOpAdaptor op_adaptor(op->getOperands(), op->getAttrDictionary());
      UpdatePlacement(op, op_adaptor, new_job);
      ::oneflow::OperatorConf op_conf;
      if (succeeded(ConvertVariableOpConf(op, op_adaptor, &op_conf))) {
        *(new_job.mutable_net()->add_op()) = op_conf;
      } else {
        return WalkResult::interrupt();
      }
    } else if (llvm::dyn_cast<oneflow::InputOp>(op)) {
      oneflow::InputOpAdaptor op_adaptor(op->getOperands(), op->getAttrDictionary());
      UpdatePlacement(op, op_adaptor, new_job);
      ::oneflow::OperatorConf op_conf;
      if (succeeded(ConvertInputOpConf(op, op_adaptor, &op_conf))) {
        *(new_job.mutable_net()->add_op()) = op_conf;
      } else {
        return WalkResult::interrupt();
      }
    } else if (llvm::dyn_cast<oneflow::OutputOp>(op)) {
      oneflow::OutputOpAdaptor op_adaptor(op->getOperands(), op->getAttrDictionary());
      UpdatePlacement(op, op_adaptor, new_job);
      ::oneflow::OperatorConf op_conf;
      if (succeeded(ConvertOutputOpConf(op, op_adaptor, &op_conf))) {
        *(new_job.mutable_net()->add_op()) = op_conf;
      } else {
        return WalkResult::interrupt();
      }
    } else if (llvm::dyn_cast<ReturnOp>(op) || llvm::dyn_cast<FuncOp>(op)
               || llvm::dyn_cast<ModuleOp>(op)) {
      return WalkResult::advance();
    } else {
      oneflow::UserOpAdaptor user_op_adaptor(op->getOperands(), op->getAttrDictionary());
      UpdatePlacement(op, user_op_adaptor, new_job);
      ::oneflow::OperatorConf op_conf;
      const std::string op_name = user_op_adaptor.op_name().getValue().str();
      auto user_conf = op_conf.mutable_user_conf();
      if (succeeded(ConvertUserOpInputs(op, user_op_adaptor, user_conf))
          && succeeded(ConvertUserOpOutputs(op, user_op_adaptor, user_conf))
          && succeeded(ConvertUserOpAttributes(op, user_op_adaptor, op_conf))
          && succeeded(ConvertCtrlInputs(op, op_conf))) {
        *(new_job.mutable_net()->add_op()) = op_conf;
=======
      } else if (llvm::dyn_cast<oneflow::SystemOp>(op)) {
        if (failed(ConvertSystemOp(op, new_job))) {
          op->emitError("failed to process SystemOp: ") << *op;
          return WalkResult::interrupt();
        }
      } else if (llvm::dyn_cast<oneflow::VariableOp>(op)) {
        if (failed(ConvertVariableOp(op, new_job))) {
          op->emitError("failed to process VariableOp: ") << *op;
          return WalkResult::interrupt();
        }
      } else if (llvm::dyn_cast<oneflow::InputOp>(op) || llvm::dyn_cast<oneflow::OutputOp>(op)) {
        // do nothing and advance
>>>>>>> cb04e3fb
      } else {
        if (!dyn_cast<UserOpCompatible>(op)) {
          op->emitError("op is not UserOpCompatible ") << *op;
          return WalkResult::interrupt();
        }
        if (failed(ConvertUserOp(op, new_job))) {
          op->emitError("failed to process UserOp: ") << *op;
          return WalkResult::interrupt();
        }
      }
    } else if (llvm::dyn_cast<mlir::oneflow::Job>(op)) {
      // do nothing and advance
    } else if (auto return_op = llvm::dyn_cast<mlir::oneflow::ReturnOp>(op)) {
      for (auto operand : return_op->getOperands()) { outputs.emplace_back(operand); }
    } else {
      op->emitError("unexcepted op: ") << *op;
      return WalkResult::interrupt();
    }
    return WalkResult::advance();
  };
<<<<<<< HEAD
  Operation* func_op = nullptr;
  auto walk_result = GetModule().getOperation()->walk([&func_op](FuncOp op) {
    if (func_op != nullptr) { return WalkResult::interrupt(); }
    func_op = op.getOperation();
    return WalkResult::advance();
  });
  if (walk_result.wasInterrupted()) {
    GetModule()->emitError("find multiply func op");
    return failure();
  }
  if (!func_op) {
    GetModule()->emitError("find no func op");
    return failure();
  }
  if (func_op->walk(convertOps).wasInterrupted()) {
    return failure();
  } else {
    job_wrapper_.UpdateJob(&new_job);
=======
  if (job_op->walk(ConvertOp).wasInterrupted()) { return failure(); }

  // add input op
  auto arguments = llvm::dyn_cast<oneflow::Job>(job_op).body().front().getArguments();
  for (BlockArgument argument : arguments) {
    for (auto& use : argument.getUses()) {
      Operation* owner = use.getOwner();
      if (!dyn_cast<oneflow::InputOp>(owner)) { return failure(); }
      if (failed(ConvertInputOp(owner, new_job))) { return failure(); }
    }
  }
  // add output op
  for (auto output : outputs) {
    Operation* owner = output.getDefiningOp();
    if (!dyn_cast<oneflow::OutputOp>(owner)) { return failure(); }
    if (failed(ConvertOutputOp(owner, new_job))) { return failure(); }
  }

  job_wrapper_.UpdateJob(&new_job);
  return success();
}

LogicalResult JobImporter::ConvertUserOp(Operation* op, ::oneflow::Job& job) {
  // TODO: concrete user op should not use generic UserOpAdaptor
  oneflow::UserOpAdaptor user_op_adaptor(op->getOperands(), op->getAttrDictionary());
  UpdatePlacement(op, user_op_adaptor, job);

  auto* op_conf = job.mutable_net()->add_op();
  auto* user_conf = op_conf->mutable_user_conf();
  if (!succeeded(ConvertUserOpInputs(op, user_op_adaptor, user_conf))) { return failure(); }
  if (!succeeded(ConvertUserOpOutputs(op, user_op_adaptor, user_conf))) { return failure(); }
  if (!succeeded(ConvertUserOpAttributes(op, user_op_adaptor, *op_conf))) { return failure(); }
  if (!succeeded(ConvertCtrlInputs(op, *op_conf))) { return failure(); }
  return success();
}

LogicalResult JobImporter::ConvertSystemOp(Operation* op, ::oneflow::Job& job) {
  oneflow::SystemOpAdaptor system_op_adaptor(op->getOperands(), op->getAttrDictionary());
  UpdatePlacement(op, system_op_adaptor, job);
  auto op_name = system_op_adaptor.op_name().getValue().str();
  ::oneflow::OperatorConf op_conf = job_wrapper_.OpConf4OpName(op_name);
  for (const auto& ibn : llvm::enumerate(op->getAttrOfType<ArrayAttr>("input_bns"))) {
    auto result = GetDataInputOperands(op)[ibn.index()].dyn_cast<OpResult>();
    std::string new_val = GetOutputLbn(result).getValue();
    job_wrapper_.ReplaceInputLbnInOpCustomizedConf(
        &op_conf, ibn.value().dyn_cast<StringAttr>().getValue().str(), new_val);
>>>>>>> cb04e3fb
  }
  if (failed(ConvertCtrlInputs(op, op_conf))) { return failure(); }
  *(job.mutable_net()->add_op()) = op_conf;
  return success();
}

LogicalResult JobImporter::ConvertVariableOp(Operation* op, ::oneflow::Job& job) {
  oneflow::VariableOpAdaptor op_adaptor(op->getOperands(), op->getAttrDictionary());
  UpdatePlacement(op, op_adaptor, job);
  auto* op_conf = job.mutable_net()->add_op();
  return ConvertVariableOpConf(op, op_adaptor, op_conf);
}

LogicalResult JobImporter::ConvertInputOp(Operation* op, ::oneflow::Job& job) {
  oneflow::InputOpAdaptor op_adaptor(op->getOperands(), op->getAttrDictionary());
  UpdatePlacement(op, op_adaptor, job);
  auto* op_conf = job.mutable_net()->add_op();
  return ConvertInputOpConf(op, op_adaptor, op_conf);
}

LogicalResult JobImporter::ConvertOutputOp(Operation* op, ::oneflow::Job& job) {
  oneflow::OutputOpAdaptor op_adaptor(op->getOperands(), op->getAttrDictionary());
  UpdatePlacement(op, op_adaptor, job);
  auto* op_conf = job.mutable_net()->add_op();
  return ConvertOutputOpConf(op, op_adaptor, op_conf);
}

Type JobImporter::GetInterfaceBlobConfType(const ::oneflow::InterfaceBlobConf& blob_conf) {
  if (!blob_conf.has_data_type()) { return Type{}; }
  if (!blob_conf.has_shape()) { return Type{}; }
  auto data_type = GetDataTypeType(blob_conf.data_type());
  if (!data_type) { return Type{}; }
  return RankedTensorType::get({blob_conf.shape().dim().begin(), blob_conf.shape().dim().end()},
                               data_type);
}

Type JobImporter::GetDataTypeType(::oneflow::DataType dt) {
  switch (dt) {
    case ::oneflow::DataType::kDouble: {
      return GetBuilder().getF64Type();
    }
    case ::oneflow::DataType::kFloat: {
      return GetBuilder().getF32Type();
    }
    case ::oneflow::DataType::kFloat16: {
      return GetBuilder().getF16Type();
    }
    case ::oneflow::DataType::kBFloat16: {
      return GetBuilder().getBF16Type();
    }
    case ::oneflow::DataType::kInt32: {
      return GetBuilder().getI32Type();
    }
    case ::oneflow::DataType::kInt64: {
      return GetBuilder().getI64Type();
    }
    case ::oneflow::DataType::kInt8: {
      return GetBuilder().getI8Type();
    }
    case ::oneflow::DataType::kUInt8: {
      return GetBuilder().getIntegerType(8, false);
    }
    default: {
      return Type{};
    }
  }
}

LogicalResult ApplyRoundTripPatterns(RoundTripOneFlowJobWrapperInterface& job_wrapper,
                                     MLIRContext* context, OwningModuleRef& module) {
  mlir::PassManager pm(context);
  pm.addPass(createCanonicalizerPass());
  std::string graphviz;
  if (job_wrapper.IsLastIRPass() && std::getenv("ONEFLOW_MLIR_ENABLE_CODEGEN_FUSERS") != nullptr) {
    pm.addPass(oneflow::createOutlineJitFunctionPass());
  }
  pm.addPass(oneflow::createFuseIntoExistingOpPass());
  pm.addPass(createCanonicalizerPass());
  llvm::raw_string_ostream os_graphviz(graphviz);
  pm.addPass(createPrintOpGraphPass(os_graphviz));
  if (mlir::failed(pm.run(*module))) {
    module->emitError("Failed to run round-trip passes");
    return failure();
  }
  job_wrapper.DumpLog("RoundTripOneFlowJob.mlir.dot", graphviz);
  std::string mlir;
  llvm::raw_string_ostream os_mlir(mlir);
  module->print(os_mlir);
  job_wrapper.DumpLog("RoundTripOneFlowJob.mlir", mlir);
  return success();
}

OwningModuleRef TranslateOneFlowJobToModule(llvm::StringRef str, MLIRContext* context) {
  std::string cpp_str = str.str();
  ::oneflow::Job job;
  google::protobuf::TextFormat::ParseFromString(cpp_str, &job);
  context->loadDialect<oneflow::OneFlowDialect>();
  context->loadDialect<StandardOpsDialect>();
  OwningModuleRef module(
      ModuleOp::create(FileLineColLoc::get(context, "", /*line=*/0, /*column=*/0)));
  return module;
}

void RoundTripOneFlowJob(
    RoundTripOneFlowJobWrapperInterface& job_wrapper,
    const std::function<bool(::oneflow::Job* job, std::string& reason)>& is_legit_job) {
  const ::oneflow::Job* job = job_wrapper.job();
  mlir::MLIRContext context;
  context.getOrLoadDialect<oneflow::OneFlowDialect>();
  context.loadDialect<StandardOpsDialect>();

  OwningModuleRef module(
      ModuleOp::create(FileLineColLoc::get(&context, "", /*line=*/0, /*column=*/0)));
  JobImporter imp(job_wrapper, &context, module.get());
  // TODO: Add flag in job desc to decide whether to run mlir optimizer
  if (succeeded(imp.ProcessJob())) {
    if (failed(ApplyRoundTripPatterns(job_wrapper, &context, module))) { exit(EXIT_FAILURE); }
    if (::oneflow::ParseBooleanFromEnv("ONEFLOW_MLIR_STDOUT", false)) {
      module->print(llvm::outs());
    }
    // TODO: Add flag in oneflow to define if failure in MLIR is allowed
    if (failed(imp.TryToUpdateJob())) {
      llvm::errs() << "fail to update job with IR, job will stay intact, job_name: "
                   << job->job_conf().job_name() << "\n";
      exit(EXIT_FAILURE);
    }
  } else {
    llvm::errs() << "fail to convert job to IR, job_name: " << job->job_conf().job_name() << "\n";
    exit(EXIT_FAILURE);
  }
}

void SaveJobToIR(RoundTripOneFlowJobWrapperInterface& job_wrapper, const std::string& path) {
  const ::oneflow::Job* job = job_wrapper.job();
  mlir::MLIRContext context;
  context.getOrLoadDialect<oneflow::OneFlowDialect>();
  context.loadDialect<StandardOpsDialect>();

  OwningModuleRef module(
      ModuleOp::create(FileLineColLoc::get(&context, "", /*line=*/0, /*column=*/0)));
  JobImporter imp(job_wrapper, &context, module.get());
  if (succeeded(imp.ProcessJob())) {
    mlir::PassManager pm(&context);
<<<<<<< HEAD
    pm.addNestedPass<mlir::FuncOp>(::mlir::createCanonicalizerPass());
=======
    pm.addPass(createCanonicalizerPass());
>>>>>>> cb04e3fb
    if (mlir::failed(pm.run(*module))) {
      module->emitError("Failed to run canonicalizer pass");
      exit(EXIT_FAILURE);
    }

    std::string mlir;
    llvm::raw_string_ostream os_mlir(mlir);
    module->print(os_mlir);
    const auto& job_name = job->job_conf().job_name();
    std::string filename = path + "/" + job_name + ".mlir";
    std::ofstream fs(filename, std::ios::trunc);
    if (!fs.is_open()) {
      llvm::errs() << "fail to open file " << filename;
      exit(EXIT_FAILURE);
    }
    fs << mlir;
    fs.close();
  } else {
    llvm::errs() << "fail to convert job to IR, job_name: " << job->job_conf().job_name() << "\n";
    exit(EXIT_FAILURE);
  }
}

void LoadJobFromIR(RoundTripOneFlowJobWrapperInterface& job_wrapper, const std::string& path) {
  MLIRContext context;
  context.getOrLoadDialect<oneflow::OneFlowDialect>();
  context.loadDialect<StandardOpsDialect>();
  OwningModuleRef module = parseSourceFile<ModuleOp>(path, &context);
  JobImporter imp(job_wrapper, &context, module.get());
  if (failed(imp.TryToUpdateJob())) {
    llvm::errs() << "fail to load job from IR";
    exit(EXIT_FAILURE);
  }
}

void registerFromOneFlowJobTranslation() {
  TranslateToMLIRRegistration fromOneFlowJob("import-oneflow-job",
                                             [](llvm::StringRef str, MLIRContext* context) {
                                               return TranslateOneFlowJobToModule(str, context);
                                             });
}

}  // namespace mlir<|MERGE_RESOLUTION|>--- conflicted
+++ resolved
@@ -83,14 +83,7 @@
   LogicalResult AddDeviceName(const ::oneflow::OperatorConf& op,
                               std::vector<NamedAttribute>& attr_vec) override;
   LogicalResult InsertOpResults(const ::oneflow::OperatorConf& op, Operation*) override;
-<<<<<<< HEAD
-  LogicalResult ProcessSystemOp(const ::oneflow::OperatorConf& op) override;
-  LogicalResult ProcessVariableOp(const ::oneflow::OperatorConf& op);
-  LogicalResult ProcessInputOp(const ::oneflow::OperatorConf& op_conf);
-  LogicalResult ProcessOutputOp(const ::oneflow::OperatorConf& op_conf);
-=======
-
->>>>>>> cb04e3fb
+
   LogicalResult ProcessJob();
   LogicalResult ProcessSystemOp(const ::oneflow::OperatorConf& op) override;
   LogicalResult ProcessVariableOp(const ::oneflow::OperatorConf& op);
@@ -204,11 +197,6 @@
     return failure();
   }
   if (op.has_variable_conf()) { return ProcessVariableOp(op); }
-<<<<<<< HEAD
-  if (op.has_input_conf()) { return ProcessInputOp(op); }
-  if (op.has_output_conf()) { return ProcessOutputOp(op); }
-=======
->>>>>>> cb04e3fb
 
   auto input_bns_lbns = job_wrapper_.InputBns4OpName(op.name());
   auto input_bns = input_bns_lbns.first;
@@ -359,12 +347,8 @@
   return success();
 }
 
-<<<<<<< HEAD
-LogicalResult JobImporter::ProcessInputOp(const ::oneflow::OperatorConf& op_conf) {
-=======
 LogicalResult JobImporter::ProcessInputOp(const ::oneflow::OperatorConf& op_conf,
                                           Block* entry_block, size_t& input_count) {
->>>>>>> cb04e3fb
   if (!op_conf.has_input_conf()) {
     GetModule().emitError("Not a input op. op name: " + op_conf.name());
     return failure();
@@ -430,21 +414,11 @@
     attr_vec.emplace_back(
         GetBuilder().getNamedAttr("job_name", GetBuilder().getStringAttr(job_name)));
   }
-<<<<<<< HEAD
-  // trait_attr operand_segment_sizes
-  // if (failed(AddOperandSegmentSizes(0, op_conf.ctrl_in_op_name_size(), attr_vec))) {
-  //   return failure();
-  // }
-=======
->>>>>>> cb04e3fb
   // add attrs
   state.addAttributes(attr_vec);
   // operands
   std::vector<::mlir::Value> operand_vec;
-<<<<<<< HEAD
-=======
   operand_vec.emplace_back(entry_block->getArgument(input_count++));
->>>>>>> cb04e3fb
   if (failed(AppendCtrlInOperand(op_conf, operand_vec))) { return failure(); }
   state.addOperands(operand_vec);
   // result types
@@ -577,15 +551,6 @@
   }
   return success();
 }
-<<<<<<< HEAD
-
-LogicalResult JobImporter::ProcessJob() {
-  auto func_type = GetBuilder().getFunctionType(llvm::None, llvm::None);
-  auto function = mlir::FuncOp::create(GetRootLocation(), job_->job_conf().job_name(), func_type);
-  auto& entryBlock = *function.addEntryBlock();
-  GetBuilder().setInsertionPointToStart(&entryBlock);
-=======
->>>>>>> cb04e3fb
 
 LogicalResult JobImporter::ProcessJob() {
   llvm::SmallVector<Type, 8> input_types;
@@ -685,50 +650,6 @@
       if (llvm::dyn_cast<oneflow::UserOp>(op)) {
         op->emitError("excepted concrete UserOp, but got generic UserOp: ") << *op;
         return WalkResult::interrupt();
-<<<<<<< HEAD
-      }
-    } else if (llvm::dyn_cast<oneflow::VariableOp>(op)) {
-      oneflow::VariableOpAdaptor op_adaptor(op->getOperands(), op->getAttrDictionary());
-      UpdatePlacement(op, op_adaptor, new_job);
-      ::oneflow::OperatorConf op_conf;
-      if (succeeded(ConvertVariableOpConf(op, op_adaptor, &op_conf))) {
-        *(new_job.mutable_net()->add_op()) = op_conf;
-      } else {
-        return WalkResult::interrupt();
-      }
-    } else if (llvm::dyn_cast<oneflow::InputOp>(op)) {
-      oneflow::InputOpAdaptor op_adaptor(op->getOperands(), op->getAttrDictionary());
-      UpdatePlacement(op, op_adaptor, new_job);
-      ::oneflow::OperatorConf op_conf;
-      if (succeeded(ConvertInputOpConf(op, op_adaptor, &op_conf))) {
-        *(new_job.mutable_net()->add_op()) = op_conf;
-      } else {
-        return WalkResult::interrupt();
-      }
-    } else if (llvm::dyn_cast<oneflow::OutputOp>(op)) {
-      oneflow::OutputOpAdaptor op_adaptor(op->getOperands(), op->getAttrDictionary());
-      UpdatePlacement(op, op_adaptor, new_job);
-      ::oneflow::OperatorConf op_conf;
-      if (succeeded(ConvertOutputOpConf(op, op_adaptor, &op_conf))) {
-        *(new_job.mutable_net()->add_op()) = op_conf;
-      } else {
-        return WalkResult::interrupt();
-      }
-    } else if (llvm::dyn_cast<ReturnOp>(op) || llvm::dyn_cast<FuncOp>(op)
-               || llvm::dyn_cast<ModuleOp>(op)) {
-      return WalkResult::advance();
-    } else {
-      oneflow::UserOpAdaptor user_op_adaptor(op->getOperands(), op->getAttrDictionary());
-      UpdatePlacement(op, user_op_adaptor, new_job);
-      ::oneflow::OperatorConf op_conf;
-      const std::string op_name = user_op_adaptor.op_name().getValue().str();
-      auto user_conf = op_conf.mutable_user_conf();
-      if (succeeded(ConvertUserOpInputs(op, user_op_adaptor, user_conf))
-          && succeeded(ConvertUserOpOutputs(op, user_op_adaptor, user_conf))
-          && succeeded(ConvertUserOpAttributes(op, user_op_adaptor, op_conf))
-          && succeeded(ConvertCtrlInputs(op, op_conf))) {
-        *(new_job.mutable_net()->add_op()) = op_conf;
-=======
       } else if (llvm::dyn_cast<oneflow::SystemOp>(op)) {
         if (failed(ConvertSystemOp(op, new_job))) {
           op->emitError("failed to process SystemOp: ") << *op;
@@ -741,7 +662,6 @@
         }
       } else if (llvm::dyn_cast<oneflow::InputOp>(op) || llvm::dyn_cast<oneflow::OutputOp>(op)) {
         // do nothing and advance
->>>>>>> cb04e3fb
       } else {
         if (!dyn_cast<UserOpCompatible>(op)) {
           op->emitError("op is not UserOpCompatible ") << *op;
@@ -762,26 +682,6 @@
     }
     return WalkResult::advance();
   };
-<<<<<<< HEAD
-  Operation* func_op = nullptr;
-  auto walk_result = GetModule().getOperation()->walk([&func_op](FuncOp op) {
-    if (func_op != nullptr) { return WalkResult::interrupt(); }
-    func_op = op.getOperation();
-    return WalkResult::advance();
-  });
-  if (walk_result.wasInterrupted()) {
-    GetModule()->emitError("find multiply func op");
-    return failure();
-  }
-  if (!func_op) {
-    GetModule()->emitError("find no func op");
-    return failure();
-  }
-  if (func_op->walk(convertOps).wasInterrupted()) {
-    return failure();
-  } else {
-    job_wrapper_.UpdateJob(&new_job);
-=======
   if (job_op->walk(ConvertOp).wasInterrupted()) { return failure(); }
 
   // add input op
@@ -828,7 +728,6 @@
     std::string new_val = GetOutputLbn(result).getValue();
     job_wrapper_.ReplaceInputLbnInOpCustomizedConf(
         &op_conf, ibn.value().dyn_cast<StringAttr>().getValue().str(), new_val);
->>>>>>> cb04e3fb
   }
   if (failed(ConvertCtrlInputs(op, op_conf))) { return failure(); }
   *(job.mutable_net()->add_op()) = op_conf;
@@ -972,11 +871,7 @@
   JobImporter imp(job_wrapper, &context, module.get());
   if (succeeded(imp.ProcessJob())) {
     mlir::PassManager pm(&context);
-<<<<<<< HEAD
-    pm.addNestedPass<mlir::FuncOp>(::mlir::createCanonicalizerPass());
-=======
     pm.addPass(createCanonicalizerPass());
->>>>>>> cb04e3fb
     if (mlir::failed(pm.run(*module))) {
       module->emitError("Failed to run canonicalizer pass");
       exit(EXIT_FAILURE);
