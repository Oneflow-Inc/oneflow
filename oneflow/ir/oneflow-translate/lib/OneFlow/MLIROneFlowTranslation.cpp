--- conflicted
+++ resolved
@@ -473,11 +473,8 @@
   auto output_lbns = job_wrapper.OutputLbns4OpName(op.name());
   job_wrapper.OutputLbns4OpName(op.name());
   std::vector<NamedAttribute> attr_vec;
-<<<<<<< HEAD
   attr_vec.push_back(b.getNamedAttr("op_type_case", b.getI32IntegerAttr(op.op_type_case())));
-=======
   AddPlacement(op, attr_vec);
->>>>>>> 898d057a
   attr_vec.push_back(b.getNamedAttr("input_bns", b.getStrArrayAttr(std::vector<llvm::StringRef>(
                                                      {input_bns.begin(), input_bns.end()}))));
   attr_vec.push_back(b.getNamedAttr("output_lbns", b.getStrArrayAttr(std::vector<llvm::StringRef>(
