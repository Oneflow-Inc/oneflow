/*
Copyright 2020 The OneFlow Authors. All rights reserved.

Licensed under the Apache License, Version 2.0 (the "License");
you may not use this file except in compliance with the License.
You may obtain a copy of the License at

    http://www.apache.org/licenses/LICENSE-2.0

Unless required by applicable law or agreed to in writing, software
distributed under the License is distributed on an "AS IS" BASIS,
WITHOUT WARRANTIES OR CONDITIONS OF ANY KIND, either express or implied.
See the License for the specific language governing permissions and
limitations under the License.
*/
#ifndef ONEFLOW_IR_ONEFLOW_TRANSLATE_INCLUDE_ONEFLOW_MLIRONEFLOWTRANSLATION_H_
#define ONEFLOW_IR_ONEFLOW_TRANSLATE_INCLUDE_ONEFLOW_MLIRONEFLOWTRANSLATION_H_

#include "mlir/IR/BuiltinOps.h"
#include "mlir/IR/Builders.h"
#include "mlir/IR/MLIRContext.h"

#include "OneFlow/OneFlowOps.h"

#include "oneflow/core/framework/user_op_def.pb.h"
#include "oneflow/core/job/job.pb.h"
#include "oneflow/core/operator/op_conf.pb.h"

#include <functional>
#include <string>

using UserOpArgs = const ::google::protobuf::Map<std::string, ::oneflow::UserOpConf_ListString>&;
using UserOpArgDefs = const ::google::protobuf::RepeatedPtrField<::oneflow::UserOpDef_ArgDef>&;

namespace mlir {

namespace oneflow {

// TODO: wrap in a helper namespace

LogicalResult ConvertUserOpInputs(Operation* op, oneflow::UserOpAdaptor& user_op_adaptor,
                                  ::oneflow::UserOpConf* user_conf);
LogicalResult ConvertUserOpOutputs(Operation* op, oneflow::UserOpAdaptor& user_op_adaptor,
                                   ::oneflow::UserOpConf* user_conf);
OperandRange GetDataInputOperands(Operation* op);
LogicalResult ConvertCtrlInputs(Operation* op, ::oneflow::OperatorConf& op_conf);
ResultRange GetDataOutputResults(Operation* op);
llvm::Optional<OpResult> GetCtrlOutputResult(Operation* op);
llvm::Optional<std::string> GetOutputLbn(OpResult result);
LogicalResult StringifyDataType(::oneflow::DataType value, std::string& stringified);
LogicalResult ConvertVariableOpConf(Operation* op, oneflow::VariableOpAdaptor& adaptor,
                                    ::oneflow::OperatorConf* op_conf);
LogicalResult ConvertInputOpConf(Operation* op, oneflow::InputOpAdaptor& adaptor,
                                 ::oneflow::OperatorConf* op_conf);
LogicalResult ConvertOutputOpConf(Operation* op, oneflow::OutputOpAdaptor& adaptor,
                                  ::oneflow::OperatorConf* op_conf);

class Importer {
 public:
  Importer(MLIRContext* context, ModuleOp module)
      : builder_(context),
        context_(context),
        module_(module),
        unknown_loc_(FileLineColLoc::get(context, "unknown_loc", 0, 0)) {}
  virtual ~Importer() = default;
  LogicalResult namedAttributesFromUserOp(const ::oneflow::OperatorConf& op,
                                          std::vector<NamedAttribute>& attr_vec);
  virtual LogicalResult AppendDataInOperand(const std::string& lbn,
                                            std::vector<::mlir::Value>& operand_vec) {
    return failure();
  }
  virtual LogicalResult AppendDataInOperand(const std::string& key, const int32_t index,
                                            const std::string& lbn,
                                            std::vector<::mlir::Value>& operand_vec) {
    return AppendDataInOperand(lbn, operand_vec);
  }
  virtual LogicalResult AppendCtrlInOperand(const ::oneflow::OperatorConf& op,
                                            std::vector<::mlir::Value>& operand_vec) = 0;
  LogicalResult AppendCtrlOutType(llvm::SmallVector<Type, 8>& out_types);
  LogicalResult AddOpConf(const ::oneflow::OperatorConf& op, std::vector<NamedAttribute>& attr_vec);
  LogicalResult AddUserOpInputOutputSegments(const ::oneflow::OperatorConf& op,
                                             std::vector<NamedAttribute>& attr_vec);
  virtual LogicalResult AddDeviceName(const ::oneflow::OperatorConf& op,
                                      std::vector<NamedAttribute>& attr_vec) = 0;
  LogicalResult AddOperandSegmentSizes(int32_t input_lbns_size, int32_t ctrl_in_size,
                                       std::vector<NamedAttribute>& attr_vec);
  LogicalResult AddResultSegmentSizes(int32_t output_lbns_size,
                                      std::vector<NamedAttribute>& attr_vec);
  virtual LogicalResult InsertOpResults(const ::oneflow::OperatorConf& op, Operation*) = 0;
  LogicalResult ProcessUserOp(const ::oneflow::OperatorConf& op);
  virtual LogicalResult ProcessSystemOp(const ::oneflow::OperatorConf& op) = 0;

  IntegerAttr getSI64IntegerAttr(int64_t value) {
    return IntegerAttr::get(GetBuilder().getIntegerType(64, /*isSigned=*/true),
                            APInt(64, value, /*isSigned=*/true));
  }
  ArrayAttr getSI32ArrayAttr(ArrayRef<int32_t> values) {
    auto attrs = llvm::to_vector<8>(llvm::map_range(
        values, [this](int32_t v) -> Attribute { return GetBuilder().getSI32IntegerAttr(v); }));
    return GetBuilder().getArrayAttr(attrs);
  }
  ArrayAttr getSI64ArrayAttr(ArrayRef<int64_t> values) {
    auto attrs = llvm::to_vector<8>(
        llvm::map_range(values, [this](int64_t v) -> Attribute { return getSI64IntegerAttr(v); }));
    return GetBuilder().getArrayAttr(attrs);
  }

  DenseIntElementsAttr DenseIntElementsAttrFromShape(const ::oneflow::ShapeProto& shape);
  llvm::Optional<Type> GetTypeFromOneFlowDataType(::oneflow::DataType dt);
  OpBuilder& GetBuilder() { return builder_; }
  MLIRContext* GetMLIRContext() { return context_; }
  ModuleOp& GetModule() { return module_; }
  Location& GetRootLocation() { return unknown_loc_; }
  virtual Type GetTensorTypeOfLbn(const std::string& lbn) = 0;
  LogicalResult ConvertUserOpAttributes(Operation* op, oneflow::UserOpAdaptor& user_op_adaptor,
                                        ::oneflow::OperatorConf& op_conf);

 private:
  OpBuilder builder_;
  MLIRContext* context_;
  ModuleOp module_;
  Location unknown_loc_;
};

class RoundTripOneFlowJobWrapperInterface {
 public:
  virtual ~RoundTripOneFlowJobWrapperInterface() {}
  virtual const ::oneflow::Job* job() const = 0;
  virtual void UpdateJob(::oneflow::Job* new_job) = 0;
  virtual void DumpLog(const std::string& filename, const std::string& content) = 0;
  virtual const ::oneflow::ParallelConf& ParallelConf4OpName(const std::string& op_name) const = 0;
  virtual const ::oneflow::OperatorConf& OpConf4OpName(const std::string& op_name) const = 0;
  virtual std::pair<std::vector<std::string>, std::vector<std::string>> InputBns4OpName(
      const std::string& op_name) const = 0;
  virtual std::vector<std::string> OutputLbns4OpName(const std::string& op_name) const = 0;
  virtual std::string ReplaceInputLbnInOpCustomizedConf(::oneflow::OperatorConf* op_conf,
                                                        const std::string& ibn,
                                                        const std::string& new_val) const = 0;
  virtual void QueryLogicalBlob(
      const std::string& lbn, std::function<void(const int64_t* shape_begin,
                                                 const int64_t* shape_end, ::oneflow::DataType dt)>
                                  cb) const = 0;
  virtual void TopoForEachOpConf(
      std::function<void(const ::oneflow::OperatorConf*)> Handler) const = 0;
  virtual bool IsLastIRPass() const = 0;
};

void RoundTripOneFlowJob(
    RoundTripOneFlowJobWrapperInterface& job_wrapper,
    const std::function<bool(::oneflow::Job* job, std::string& reason)>& is_legit_job);

void registerFromOneFlowJobTranslation();

<<<<<<< HEAD
void SaveJobToIR(RoundTripOneFlowJobWrapperInterface& job_wrapper, const std::string& path);
void LoadJobFromIR(RoundTripOneFlowJobWrapperInterface& job_wrapper, const std::string& path);
=======
}  // namespace oneflow
>>>>>>> 5956044b

}  // namespace mlir

#endif  // ONEFLOW_IR_ONEFLOW_TRANSLATE_INCLUDE_ONEFLOW_MLIRONEFLOWTRANSLATION_H_<|MERGE_RESOLUTION|>--- conflicted
+++ resolved
@@ -151,12 +151,10 @@
 
 void registerFromOneFlowJobTranslation();
 
-<<<<<<< HEAD
 void SaveJobToIR(RoundTripOneFlowJobWrapperInterface& job_wrapper, const std::string& path);
 void LoadJobFromIR(RoundTripOneFlowJobWrapperInterface& job_wrapper, const std::string& path);
-=======
+
 }  // namespace oneflow
->>>>>>> 5956044b
 
 }  // namespace mlir
 
