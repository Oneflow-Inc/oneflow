/*
Copyright 2020 The OneFlow Authors. All rights reserved.

Licensed under the Apache License, Version 2.0 (the "License");
you may not use this file except in compliance with the License.
You may obtain a copy of the License at

    http://www.apache.org/licenses/LICENSE-2.0

Unless required by applicable law or agreed to in writing, software
distributed under the License is distributed on an "AS IS" BASIS,
WITHOUT WARRANTIES OR CONDITIONS OF ANY KIND, either express or implied.
See the License for the specific language governing permissions and
limitations under the License.
*/
#ifndef ONEFLOW_IR_ONEFLOW_TRANSLATE_INCLUDE_ONEFLOW_MLIRONEFLOWTRANSLATION_H_
#define ONEFLOW_IR_ONEFLOW_TRANSLATE_INCLUDE_ONEFLOW_MLIRONEFLOWTRANSLATION_H_

#include "oneflow/core/framework/user_op_def.pb.h"
#include "oneflow/core/job/job.pb.h"
#include "oneflow/core/job/sbp_parallel.pb.h"
#include "oneflow/core/operator/op_conf.pb.h"

#include "OneFlow/OneFlowOps.h"

#include "mlir/IR/BuiltinOps.h"
#include "mlir/IR/Builders.h"
#include "mlir/IR/MLIRContext.h"

#include <functional>
#include <string>

using UserOpArgs = const ::google::protobuf::Map<std::string, ::oneflow::UserOpConf_ListString>&;
using UserOpArgDefs = const ::google::protobuf::RepeatedPtrField<::oneflow::UserOpDef_ArgDef>&;

namespace mlir {

namespace oneflow {

// TODO: wrap in a helper namespace

LogicalResult ConvertUserOpInputs(Operation* op, StringRef op_name,
                                  ::oneflow::UserOpConf* user_conf);
LogicalResult ConvertUserOpOutputs(Operation* op, StringRef op_name,
                                   ::oneflow::UserOpConf* user_conf);
LogicalResult ConvertCtrlInputs(Operation* op, ::oneflow::OperatorConf& op_conf);
llvm::Optional<std::string> GetOutputLbn(OpResult result);
llvm::Optional<mlir::oneflow::DataTypeAttr> GetDataTypeAttr(MLIRContext* context,
                                                            ::oneflow::DataType oneflow_value);
LogicalResult ConvertVariableOpConf(VariableOp op, ::oneflow::OperatorConf* op_conf);
LogicalResult ConvertInputOpConf(InputOp op, ::oneflow::OperatorConf* op_conf);
LogicalResult ConvertOutputOpConf(OutputOp op, ::oneflow::OperatorConf* op_conf);

LogicalResult ParseNdSbpFromAttr(ArrayAttr nd_sbp_attr, ::oneflow::NdSbp* nd_sbp);
Attribute ConvertNdSbpToAttr(Builder& builder, const ::oneflow::NdSbp& nd_sbp);
<<<<<<< HEAD
Attribute ConvertSBPToString(Builder& builder, ::mlir::sbp::ParallelSignatureAttr& parallel);
Attribute ConvertNdSbpToparallel(Builder& builder,
                              const ::google::protobuf::RepeatedPtrField<std::string>& nd_sbp,
                              int nd_size);
=======
Attribute ConvertSBPToString(Builder& builder, ::mlir::sbp::ParallelSignatureAttr& psig);
Attribute ConvertNdSbpToPsig(Builder& builder,
                             const ::google::protobuf::RepeatedPtrField<std::string>& nd_sbp,
                             int nd_size);
>>>>>>> eafbd06f

class Importer {
 public:
  Importer(MLIRContext* context, ModuleOp module)
      : builder_(context),
        context_(context),
        module_(module),
        unknown_loc_(FileLineColLoc::get(context, "unknown_loc", 0, 0)) {}
  virtual ~Importer() = default;
  LogicalResult namedAttributesFromUserOp(const ::oneflow::OperatorConf& op,
                                          std::vector<NamedAttribute>& attr_vec);
  virtual LogicalResult AppendDataInOperand(const std::string& lbn,
                                            std::vector<::mlir::Value>& operand_vec) {
    return failure();
  }
  virtual LogicalResult AppendDataInOperand(const std::string& key, const int32_t index,
                                            const std::string& lbn,
                                            std::vector<::mlir::Value>& operand_vec) {
    return AppendDataInOperand(lbn, operand_vec);
  }
  virtual LogicalResult AppendCtrlInOperand(const ::oneflow::OperatorConf& op,
                                            std::vector<::mlir::Value>& operand_vec) = 0;
  LogicalResult AppendCtrlOutType(llvm::SmallVector<Type, 8>& out_types);
  LogicalResult AddOpConf(const ::oneflow::OperatorConf& op, std::vector<NamedAttribute>& attr_vec);
  LogicalResult AddUserOpInputOutputSegments(const ::oneflow::OperatorConf& op,
                                             std::vector<NamedAttribute>& attr_vec);
  virtual LogicalResult AddDeviceName(const ::oneflow::OperatorConf& op,
                                      std::vector<NamedAttribute>& attr_vec) = 0;
  LogicalResult AddOperandSegmentSizes(int32_t input_lbns_size, int32_t ctrl_in_size,
                                       std::vector<NamedAttribute>& attr_vec);
  LogicalResult AddResultSegmentSizes(int32_t output_lbns_size,
                                      std::vector<NamedAttribute>& attr_vec);
  virtual LogicalResult InsertOpResults(const ::oneflow::OperatorConf& op, Operation*) = 0;
  LogicalResult ProcessUserOp(const ::oneflow::OperatorConf& op);
  virtual LogicalResult ProcessSystemOp(const ::oneflow::OperatorConf& op) = 0;

  IntegerAttr getSI64IntegerAttr(int64_t value) {
    return IntegerAttr::get(GetBuilder().getIntegerType(64, /*isSigned=*/true),
                            APInt(64, value, /*isSigned=*/true));
  }
  ArrayAttr getSI32ArrayAttr(ArrayRef<int32_t> values) {
    auto attrs = llvm::to_vector<8>(llvm::map_range(
        values, [this](int32_t v) -> Attribute { return GetBuilder().getSI32IntegerAttr(v); }));
    return GetBuilder().getArrayAttr(attrs);
  }
  ArrayAttr getSI64ArrayAttr(ArrayRef<int64_t> values) {
    auto attrs = llvm::to_vector<8>(
        llvm::map_range(values, [this](int64_t v) -> Attribute { return getSI64IntegerAttr(v); }));
    return GetBuilder().getArrayAttr(attrs);
  }

  ArrayAttr GetAttrFromShape(const ::oneflow::ShapeProto& shape);
  ArrayAttr GetAttrFromStride(const ::oneflow::Int64ListProto& stride);
  llvm::Optional<Type> GetTypeFromOneFlowDataType(::oneflow::DataType dt);
  OpBuilder& GetBuilder() { return builder_; }
  MLIRContext* GetMLIRContext() { return context_; }
  ModuleOp& GetModule() { return module_; }
  Location& GetRootLocation() { return unknown_loc_; }
  virtual Type GetTensorTypeOfLbn(const std::string& lbn) = 0;
  LogicalResult ConvertUserOpAttributes(Operation* op, ::oneflow::OperatorConf& op_conf);

 private:
  OpBuilder builder_;
  MLIRContext* context_;
  ModuleOp module_;
  Location unknown_loc_;
};

class RoundTripOneFlowJobWrapperInterface {
 public:
  virtual ~RoundTripOneFlowJobWrapperInterface() {}
  virtual const ::oneflow::Job* job() const = 0;
  virtual void UpdateJob(::oneflow::Job* new_job) = 0;
  virtual void DumpLog(const std::string& filename, const std::string& content) = 0;
  virtual const ::oneflow::ParallelConf& ParallelConf4OpName(const std::string& op_name) const = 0;
  virtual const ::oneflow::OperatorConf& OpConf4OpName(const std::string& op_name) const = 0;
  virtual std::pair<std::vector<std::string>, std::vector<std::string>> InputBns4OpName(
      const std::string& op_name) const = 0;
  virtual std::vector<std::string> OutputLbns4OpName(const std::string& op_name) const = 0;
  virtual std::string ReplaceInputLbnInOpCustomizedConf(::oneflow::OperatorConf* op_conf,
                                                        const std::string& ibn,
                                                        const std::string& new_val) const = 0;
  virtual void QueryLogicalBlob(
      const std::string& lbn, std::function<void(const int64_t* shape_begin,
                                                 const int64_t* shape_end, ::oneflow::DataType dt)>
                                  cb) const = 0;
  virtual void TopoForEachOpConf(
      std::function<void(const ::oneflow::OperatorConf*)> Handler) const = 0;
  virtual bool IsLastIRPass() const = 0;
};

void RoundTripOneFlowJob(
    RoundTripOneFlowJobWrapperInterface& job_wrapper,
    const std::function<bool(::oneflow::Job* job, std::string& reason)>& is_legit_job);

void registerFromOneFlowJobTranslation();

std::string ConvertJobToTosaIR(RoundTripOneFlowJobWrapperInterface& job_wrapper);
void SaveJobToIR(RoundTripOneFlowJobWrapperInterface& job_wrapper, const std::string& path);
std::string ConvertJobToIR(RoundTripOneFlowJobWrapperInterface& job_wrapper);
void LoadJobFromIR(RoundTripOneFlowJobWrapperInterface& job_wrapper, const std::string& path);

}  // namespace oneflow

}  // namespace mlir

#endif  // ONEFLOW_IR_ONEFLOW_TRANSLATE_INCLUDE_ONEFLOW_MLIRONEFLOWTRANSLATION_H_<|MERGE_RESOLUTION|>--- conflicted
+++ resolved
@@ -53,17 +53,10 @@
 
 LogicalResult ParseNdSbpFromAttr(ArrayAttr nd_sbp_attr, ::oneflow::NdSbp* nd_sbp);
 Attribute ConvertNdSbpToAttr(Builder& builder, const ::oneflow::NdSbp& nd_sbp);
-<<<<<<< HEAD
 Attribute ConvertSBPToString(Builder& builder, ::mlir::sbp::ParallelSignatureAttr& parallel);
-Attribute ConvertNdSbpToparallel(Builder& builder,
-                              const ::google::protobuf::RepeatedPtrField<std::string>& nd_sbp,
-                              int nd_size);
-=======
-Attribute ConvertSBPToString(Builder& builder, ::mlir::sbp::ParallelSignatureAttr& psig);
 Attribute ConvertNdSbpToPsig(Builder& builder,
                              const ::google::protobuf::RepeatedPtrField<std::string>& nd_sbp,
                              int nd_size);
->>>>>>> eafbd06f
 
 class Importer {
  public:
