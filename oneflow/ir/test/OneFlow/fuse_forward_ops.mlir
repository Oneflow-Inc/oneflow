--- conflicted
+++ resolved
@@ -1,9 +1,5 @@
 // RUN: oneflow-opt %s \
-<<<<<<< HEAD
-// RUN: -fuse-forward-only-ops -fuse-into-existing-op -canonicalize | FileCheck %s
-=======
 // RUN: -fuse-forward-only-ops -fuse-into-existing-op -fuse-normalization-ops -canonicalize | FileCheck %s
->>>>>>> 4f5a2099
 
 module  {
   func.func @Cast_1__FUSE__ScalarMulByTensor_2(%685: tensor<2x64x64x320xf16>, %output_574: tensor<320xf16>, %output_573: tensor<320xf16>) -> tensor<2x64x64x320xf16> {
@@ -24,11 +20,7 @@
     return %out, %mask : tensor<2x3x4x5xf32>, tensor<2x3x4x5xi8>
   }
 
-<<<<<<< HEAD
-    func.func @GraphToRun_1(%arg0: tensor<2x3x4x5xf32>, %arg1: tensor<5xf32>) -> tensor<2x3x4x5xf32> {
-=======
   func.func @GraphToRun_1(%arg0: tensor<2x3x4x5xf32>, %arg1: tensor<5xf32>) -> tensor<2x3x4x5xf32> {
->>>>>>> 4f5a2099
     %0 = "oneflow.bias_add"(%arg0, %arg1) {axis = 3 : si32, device_name = ["@0:0"], device_tag = "cuda", hierarchy = [1], op_name = "bias_add-0", scope_symbol_id = 12 : i64} : (tensor<2x3x4x5xf32>, tensor<5xf32>) -> tensor<2x3x4x5xf32>
     %out = "oneflow.gelu"(%0) {axis = 3 : si32, device_name = ["@0:0"], device_tag = "cuda", hierarchy = [1], op_name = "gelu-gelu-1", scope_symbol_id = 22 : i64} : (tensor<2x3x4x5xf32>) -> tensor<2x3x4x5xf32>
     // CHECK: func.func @GraphToRun_1(%[[A:[a-zA-Z0-9_]+]]: tensor<2x3x4x5xf32>, %[[B:[a-zA-Z0-9_]+]]: tensor<5xf32>) -> tensor<2x3x4x5xf32>
@@ -36,8 +28,6 @@
     // CHECK： return %[[OUT0]]
     return %out : tensor<2x3x4x5xf32>
   }
-<<<<<<< HEAD
-=======
 
   func.func @GraphToRun_2(%arg0: tensor<2x3x4x5xf32>) -> tensor<2x3x5x6xf32> {
     %output = "oneflow.variable"() {data_type = 2 : i32, device_name = ["@0:0"], device_tag = "cpu", hierarchy = [1], op_name = "conv.weight", output_lbns = ["conv.weight/out"], parallel = #sbp.parallel<[] -> [[#sbp.B]]>, scope_symbol_id = 73 : i64, shape = [3 : si64, 3 : si64, 2 : si64, 2 : si64]} : () -> tensor<3x3x2x2xf32>
@@ -97,5 +87,4 @@
     // CHECK： return %[[Y]]
     return %1 : tensor<2x3x224x224xf32>
   }
->>>>>>> 4f5a2099
 }