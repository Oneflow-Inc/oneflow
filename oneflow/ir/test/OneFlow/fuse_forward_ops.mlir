// RUN: oneflow-opt %s \
// RUN: -fuse-forward-only-ops -fuse-into-existing-op -fuse-normalization-ops -canonicalize | FileCheck %s

module  {
  func.func @Cast_1__FUSE__ScalarMulByTensor_2(%685: tensor<2x64x64x320xf16>, %output_574: tensor<320xf16>, %output_573: tensor<320xf16>) -> tensor<2x64x64x320xf16> {
    %y_958, %mean_959, %inv_variance_960 = "oneflow.group_norm"(%685, %output_574, %output_573) {activation = "none", affine = true, data_format = "channels_last", device_name = ["@0:0"], device_tag = "cuda", epsilon = 1.000000e-05 : f64, hierarchy = [1], num_groups = 32 : si32, op_name = "unet.up_blocks.3.resnets.0.norm2-group_norm-877", operand_segment_sizes = dense<1> : vector<3xi32>, scope_symbol_id = 5517 : i64} : (tensor<2x64x64x320xf16>, tensor<320xf16>, tensor<320xf16>) -> (tensor<2x64x64x320xf16>, tensor<2x32xf32>, tensor<2x32xf32>)
    %686 = "oneflow.silu"(%y_958) {device_name = ["@0:0"], device_tag = "cuda", hierarchy = [1], op_name = "unet.up_blocks.3.resnets.0.nonlinearity-silu-878", scope_symbol_id = 5466 : i64} : (tensor<2x64x64x320xf16>) -> tensor<2x64x64x320xf16>
    // CHECK: activation = "silu"
    // CHECK-NOT: oneflow.silu
    return %686 : tensor<2x64x64x320xf16>
  }

  func.func @GraphToRun_0(%arg0: tensor<2x3x4x5xf32>, %arg1: tensor<5xf32>) -> (tensor<2x3x4x5xf32>, tensor<2x3x4x5xi8>) {
    %0 = "oneflow.bias_add"(%arg0, %arg1) {axis = 3 : si32, device_name = ["@0:0"], device_tag = "cuda", hierarchy = [1], op_name = "bias_add-0", scope_symbol_id = 12 : i64} : (tensor<2x3x4x5xf32>, tensor<5xf32>) -> tensor<2x3x4x5xf32>
    %out, %mask = "oneflow.dropout"(%0) {device_name = ["@0:0"], device_tag = "cuda", hierarchy = [1], op_name = "dropout-dropout-1", rate = 0.750000e+00 : f32, scope_symbol_id = 22 : i64} : (tensor<2x3x4x5xf32>) -> (tensor<2x3x4x5xf32>, tensor<2x3x4x5xi8>)
    // CHECK: func.func @GraphToRun_0(%[[A:[a-zA-Z0-9_]+]]: tensor<2x3x4x5xf32>, %[[B:[a-zA-Z0-9_]+]]: tensor<5xf32>) -> (tensor<2x3x4x5xf32>, tensor<2x3x4x5xi8>)
    // CHECK: %[[MASK:[a-zA-Z0-9_]+]] = "oneflow.random_mask_like"(%[[A]])
    // CHECK: "oneflow.fused_bias_add_mask_scale"(%[[A]], %[[B]], %[[MASK]])
    // CHECK: scale = 4.000000e+00
    return %out, %mask : tensor<2x3x4x5xf32>, tensor<2x3x4x5xi8>
  }

  func.func @GraphToRun_1(%arg0: tensor<2x3x4x5xf32>, %arg1: tensor<5xf32>) -> tensor<2x3x4x5xf32> {
    %0 = "oneflow.bias_add"(%arg0, %arg1) {axis = 3 : si32, device_name = ["@0:0"], device_tag = "cuda", hierarchy = [1], op_name = "bias_add-0", scope_symbol_id = 12 : i64} : (tensor<2x3x4x5xf32>, tensor<5xf32>) -> tensor<2x3x4x5xf32>
    %out = "oneflow.gelu"(%0) {axis = 3 : si32, device_name = ["@0:0"], device_tag = "cuda", hierarchy = [1], op_name = "gelu-gelu-1", scope_symbol_id = 22 : i64} : (tensor<2x3x4x5xf32>) -> tensor<2x3x4x5xf32>
    // CHECK: func.func @GraphToRun_1(%[[A:[a-zA-Z0-9_]+]]: tensor<2x3x4x5xf32>, %[[B:[a-zA-Z0-9_]+]]: tensor<5xf32>) -> tensor<2x3x4x5xf32>
    // CHECK: %[[OUT0:[a-zA-Z0-9_]+]] = "oneflow.fused_bias_add_gelu"(%[[A]], %[[B]]) {axis = 3 : si32
    // CHECK： return %[[OUT0]]
    return %out : tensor<2x3x4x5xf32>
  }

  func.func @GraphToRun_2(%arg0: tensor<2x3x4x5xf32>) -> tensor<2x3x5x6xf32> {
    %output = "oneflow.variable"() {data_type = 2 : i32, device_name = ["@0:0"], device_tag = "cpu", hierarchy = [1], op_name = "conv.weight", output_lbns = ["conv.weight/out"], parallel = #sbp.parallel<[] -> [[#sbp.B]]>, scope_symbol_id = 73 : i64, shape = [3 : si64, 3 : si64, 2 : si64, 2 : si64]} : () -> tensor<3x3x2x2xf32>
    %output_0 = "oneflow.input"(%arg0) {data_type = 2 : i32, device_name = ["@0:0"], device_tag = "cpu", hierarchy = [1], is_dynamic = false, nd_sbp = ["B"], op_name = "_GraphToRun_2_input.0.0_2", output_lbns = ["_GraphToRun_2_input.0.0_2/out"], scope_symbol_id = 65 : i64, shape = [2 : si64, 3 : si64, 4 : si64, 5 : si64]} : (tensor<2x3x4x5xf32>) -> tensor<2x3x4x5xf32>
    %0 = "oneflow.pad"(%output_0) {device_name = ["@0:0"], device_tag = "cpu", floating_constant_value = 0.000000e+00 : f64, hierarchy = [1], integral_constant_value = 0 : si64, op_name = "pad-0", padding = [1 : si64, 1 : si64, 1 : si64, 1 : si64], padding_after = [0 : si64, 0 : si64, 1 : si64, 1 : si64], padding_before = [0 : si64, 0 : si64, 1 : si64, 1 : si64], scope_symbol_id = 65 : i64} : (tensor<2x3x4x5xf32>) -> tensor<2x3x6x7xf32>
    %1 = "oneflow.conv2d"(%0, %output) {data_format = "channels_first", device_name = ["@0:0"], device_tag = "cpu", dilation_rate = [1 : si32, 1 : si32], filters = 3 : si32, groups = 1 : si32, hierarchy = [1], kernel_size = [2 : si32, 2 : si32], op_name = "conv-conv2d-1", operand_segment_sizes = dense<[1, 1, 0, 0]> : vector<4xi32>, padding_before = [0 : si32, 0 : si32], scope_symbol_id = 76 : i64, strides = [1 : si32, 1 : si32]} : (tensor<2x3x6x7xf32>, tensor<3x3x2x2xf32>) -> tensor<2x3x5x6xf32>
    %output_1 = "oneflow.output"(%1) {data_type = 2 : i32, device_name = ["@0:0"], device_tag = "cpu", hierarchy = [1], is_dynamic = false, nd_sbp = ["B"], op_name = "_GraphToRun_2_output.0.0_2", output_lbns = ["_GraphToRun_2_output.0.0_2/out"], scope_symbol_id = 65 : i64, shape = [2 : si64, 3 : si64, 5 : si64, 6 : si64]} : (tensor<2x3x5x6xf32>) -> tensor<2x3x5x6xf32>
    // CHECK: func.func @GraphToRun_2(%[[A:[a-zA-Z0-9_]+]]: tensor<2x3x4x5xf32>) -> tensor<2x3x5x6xf32> { 
    // CHECK: %[[OUT:[a-zA-Z0-9_]+]] = "oneflow.variable"() 
    // CHECK: %[[OUT0:[a-zA-Z0-9_]+]] = "oneflow.input"(%[[A]]) 
    // CHECK-NOT: oneflow.pad
    // CHECK: %[[OUT1:[a-zA-Z0-9_]+]] = "oneflow.conv2d"(%[[OUT0]], %[[OUT]])
    // CHECK: %[[OUT2:[a-zA-Z0-9_]+]] = "oneflow.output"
    return %output_1 : tensor<2x3x5x6xf32>
  }

  func.func @GraphToRun_3(%arg0: tensor<2x3x4x5xf32>) -> tensor<2x3x4x5xf32> {
    %output_0 = "oneflow.input"(%arg0) {data_type = 2 : i32, device_name = ["@0:0"], device_tag = "cpu", hierarchy = [1], is_dynamic = false, nd_sbp = ["B"], op_name = "_GraphToRun_3_input.0.0_2", output_lbns = ["_GraphToRun_3_input.0.0_2/out"], scope_symbol_id = 65 : i64, shape = [2 : si64, 3 : si64, 4 : si64, 5 : si64]} : (tensor<2x3x4x5xf32>) -> tensor<2x3x4x5xf32>
    %0 = "oneflow.cast"(%output_0) {device_name = ["0:0"], device_tag = "cpu", dtype = 2 : i32, hierarchy = [1], op_name = "Cast_1", op_type_name = "cast", scope_symbol_id = 65 : i64} : (tensor<2x3x4x5xf32>) -> tensor<2x3x4x5xf32>
    %output_1 = "oneflow.output"(%0) {data_type = 2 : i32, device_name = ["@0:0"], device_tag = "cpu", hierarchy = [1], is_dynamic = false, nd_sbp = ["B"], op_name = "_GraphToRun_3_output.0.0_2", output_lbns = ["_GraphToRun_3_output.0.0_2/out"], scope_symbol_id = 65 : i64, shape = [2 : si64, 3 : si64, 4 : si64, 5 : si64]} : (tensor<2x3x4x5xf32>) -> tensor<2x3x4x5xf32>
    // CHECK: func.func @GraphToRun_3(%[[A:[a-zA-Z0-9_]+]]: tensor<2x3x4x5xf32>) -> tensor<2x3x4x5xf32> { 
    // CHECK: %[[OUT0:[a-zA-Z0-9_]+]] = "oneflow.input"(%[[A]]) 
    // CHECK-NOT: oneflow.cast
    // CHECK: %[[OUT:[a-zA-Z0-9_]+]] = "oneflow.output"(%[[OUT0]])
    // CHECK：return %[[OUT]] : tensor<2x3x4x5xf32>
    return %output_1 : tensor<2x3x4x5xf32>
  }

<<<<<<< HEAD
  func.func @GraphToRun_4(%arg0: tensor<2x3x4x5xf32>) -> tensor<2x3x4x5xi32> {
    %output_0 = "oneflow.input"(%arg0) {data_type = 2 : i32, device_name = ["@0:0"], device_tag = "cpu", hierarchy = [1], is_dynamic = false, nd_sbp = ["B"], op_name = "_GraphToRun_4_input.0.0_2", output_lbns = ["_GraphToRun_4_input.0.0_2/out"], scope_symbol_id = 65 : i64, shape = [2 : si64, 3 : si64, 4 : si64, 5 : si64]} : (tensor<2x3x4x5xf32>) -> tensor<2x3x4x5xf32>
    %0 = "oneflow.cast"(%output_0) {device_name = ["0:0"], device_tag = "cpu", dtype = 5 : i32, hierarchy = [1], op_name = "Cast_1", op_type_name = "cast", scope_symbol_id = 65 : i64} : (tensor<2x3x4x5xf32>) -> tensor<2x3x4x5xi32>
    %output_1 = "oneflow.output"(%0) {data_type = 5 : i32, device_name = ["@0:0"], device_tag = "cpu", hierarchy = [1], is_dynamic = false, nd_sbp = ["B"], op_name = "_GraphToRun_4_output.0.0_2", output_lbns = ["_GraphToRun_4_output.0.0_2/out"], scope_symbol_id = 65 : i64, shape = [2 : si64, 3 : si64, 4 : si64, 5 : si64]} : (tensor<2x3x4x5xi32>) -> tensor<2x3x4x5xi32>
    // CHECK: func.func @GraphToRun_4(%[[A:[a-zA-Z0-9_]+]]: tensor<2x3x4x5xf32>) -> tensor<2x3x4x5xi32> { 
    // CHECK: %[[OUT0:[a-zA-Z0-9_]+]] = "oneflow.input"(%[[A]]) 
    // CHECK: %[[OUT1:[a-zA-Z0-9_]+]] = "oneflow.cast"(%[[OUT0]]) 
    // CHECK: %[[OUT:[a-zA-Z0-9_]+]] = "oneflow.output"(%[[OUT1]])
    // CHECK：return %[[OUT]] : tensor<2x3x4x5xi32>
    return %output_1 : tensor<2x3x4x5xi32>
  }

  func.func @GraphToRun_5() -> tensor<5x5xf32> {
    %output = "oneflow.variable"() {data_type = 2 : i32, device_name = ["@0:0"], device_tag = "cuda", hierarchy = [1], op_name = "FreeEagerTensor-1", output_lbns = ["FreeEagerTensor-1/out"], parallel = #sbp.parallel<[] -> [[#sbp.B]]>, scope_symbol_id = 12 : i64, shape = [5 : si64, 5 : si64], trainable = false} : () -> tensor<5x5xf32>
    %0 = "oneflow.scalar_mul"(%output) {device_name = ["@0:0"], device_tag = "cuda", float_operand = -2.300000e+00 : f64, has_float_operand = true, has_int_operand = false, hierarchy = [1], int_operand = 0 : si64, op_name = "scalar_mul-0", scope_symbol_id = 12 : i64} : (tensor<5x5xf32>) -> tensor<5x5xf32>
    %1 = "oneflow.tril"(%0) {device_name = ["@0:0"], device_tag = "cuda", diagonal = -1 : si64, floating_fill_value = 0.000000e+00 : f64, hierarchy = [1], integer_fill_value = 0 : si64, is_floating_fill_value = false, op_name = "tril-2", scope_symbol_id = 12 : i64} : (tensor<5x5xf32>) -> tensor<5x5xf32>
    %output_0 = "oneflow.output"(%1) {data_type = 2 : i32, device_name = ["@0:0"], device_tag = "cuda", hierarchy = [1], is_dynamic = false, nd_sbp = ["B"], op_name = "_TestFuseScaleTril_0_output.0.0_2", output_lbns = ["_TestFuseScaleTril_0_output.0.0_2/out"], scope_symbol_id = 12 : i64, shape = [5 : si64, 5 : si64]} : (tensor<5x5xf32>) -> tensor<5x5xf32>
    // CHECK: func.func @GraphToRun_5() -> tensor<5x5xf32> { 
    // CHECK: %[[OUT0:[a-zA-Z0-9_]+]] = "oneflow.variable"() 
    // CHECK: %[[OUT1:[a-zA-Z0-9_]+]] = "oneflow.fused_scale_tril"(%[[OUT0]]) 
    // CHECK: %[[OUT:[a-zA-Z0-9_]+]] = "oneflow.output"(%[[OUT1]])
    // CHECK：return %[[OUT]]
    return %output_0 : tensor<5x5xf32>
  }

  func.func @GraphToRun_6() -> tensor<5x5xf32> {
    %output = "oneflow.variable"() {data_type = 2 : i32, device_name = ["@0:0"], device_tag = "cuda", hierarchy = [1], op_name = "FreeEagerTensor-1", output_lbns = ["FreeEagerTensor-1/out"], parallel = #sbp.parallel<[] -> [[#sbp.B]]>, scope_symbol_id = 66 : i64, shape = [5 : si64, 5 : si64], trainable = false} : () -> tensor<5x5xf32>
    %0 = "oneflow.tril"(%output) {device_name = ["@0:0"], device_tag = "cuda", diagonal = -1 : si64, floating_fill_value = 0.000000e+00 : f64, hierarchy = [1], integer_fill_value = 0 : si64, is_floating_fill_value = false, op_name = "tril-0", scope_symbol_id = 66 : i64} : (tensor<5x5xf32>) -> tensor<5x5xf32>
    %1 = "oneflow.scalar_mul"(%0) {device_name = ["@0:0"], device_tag = "cuda", float_operand = 2.000000e+00 : f64, has_float_operand = true, has_int_operand = false, hierarchy = [1], int_operand = 0 : si64, op_name = "scalar_mul-2", scope_symbol_id = 66 : i64} : (tensor<5x5xf32>) -> tensor<5x5xf32>
    %output_0 = "oneflow.output"(%1) {data_type = 2 : i32, device_name = ["@0:0"], device_tag = "cuda", hierarchy = [1], is_dynamic = false, nd_sbp = ["B"], op_name = "_TestFuseTrilScale_1_output.0.0_2", output_lbns = ["_TestFuseTrilScale_1_output.0.0_2/out"], scope_symbol_id = 66 : i64, shape = [5 : si64, 5 : si64]} : (tensor<5x5xf32>) -> tensor<5x5xf32>
    // CHECK: func.func @GraphToRun_6() -> tensor<5x5xf32> { 
    // CHECK: %[[OUT0:[a-zA-Z0-9_]+]] = "oneflow.variable"() 
    // CHECK: %[[OUT1:[a-zA-Z0-9_]+]] = "oneflow.fused_scale_tril"(%[[OUT0]]) 
    // CHECK: %[[OUT:[a-zA-Z0-9_]+]] = "oneflow.output"(%[[OUT1]])
    // CHECK：return %[[OUT]]
    return %output_0 : tensor<5x5xf32>
=======
    func.func @GraphToRun_4(%arg0: tensor<2x3x4x5xf32>) -> tensor<2x3x4x5xi32> {
      %output_0 = "oneflow.input"(%arg0) {data_type = 2 : i32, device_name = ["@0:0"], device_tag = "cpu", hierarchy = [1], is_dynamic = false, nd_sbp = ["B"], op_name = "_GraphToRun_4_input.0.0_2", output_lbns = ["_GraphToRun_4_input.0.0_2/out"], scope_symbol_id = 65 : i64, shape = [2 : si64, 3 : si64, 4 : si64, 5 : si64]} : (tensor<2x3x4x5xf32>) -> tensor<2x3x4x5xf32>
      %0 = "oneflow.cast"(%output_0) {device_name = ["0:0"], device_tag = "cpu", dtype = 5 : i32, hierarchy = [1], op_name = "Cast_1", op_type_name = "cast", scope_symbol_id = 65 : i64} : (tensor<2x3x4x5xf32>) -> tensor<2x3x4x5xi32>
      %output_1 = "oneflow.output"(%0) {data_type = 5 : i32, device_name = ["@0:0"], device_tag = "cpu", hierarchy = [1], is_dynamic = false, nd_sbp = ["B"], op_name = "_GraphToRun_4_output.0.0_2", output_lbns = ["_GraphToRun_4_output.0.0_2/out"], scope_symbol_id = 65 : i64, shape = [2 : si64, 3 : si64, 4 : si64, 5 : si64]} : (tensor<2x3x4x5xi32>) -> tensor<2x3x4x5xi32>
      // CHECK: func.func @GraphToRun_4(%[[A:[a-zA-Z0-9_]+]]: tensor<2x3x4x5xf32>) -> tensor<2x3x4x5xi32> { 
      // CHECK: %[[OUT0:[a-zA-Z0-9_]+]] = "oneflow.input"(%[[A]]) 
      // CHECK: %[[OUT1:[a-zA-Z0-9_]+]] = "oneflow.cast"(%[[OUT0]]) 
      // CHECK: %[[OUT:[a-zA-Z0-9_]+]] = "oneflow.output"(%[[OUT1]])
      // CHECK：return %[[OUT]] : tensor<2x3x4x5xi32>
      return %output_1 : tensor<2x3x4x5xi32>
    }

  func.func @GraphToRun_normalization_1(%x: tensor<2x3x224x224xf32>, %moving_mean: tensor<3xf32>, %moving_variance: tensor<3xf32>, %gamma: tensor<3xf32>, %beta: tensor<3xf32>, %addend: tensor<2x3x224x224xf32>) -> tensor<2x3x224x224xf32> {
    %y, %mean, %inv_variance = "oneflow.normalization"(%x, %moving_mean, %moving_variance, %gamma, %beta) {axis = 1 : si32, device_name = ["@0:0"], device_tag = "cpu", epsilon = 9.99999974E-6 : f32, hierarchy = [1], momentum = 0.899999976 : f32, op_name = "normalization-2", operand_segment_sizes = dense<[1, 1, 1, 1, 1, 0]> : vector<6xi32>, result_segment_sizes = dense<1> : vector<3xi32>, scope_symbol_id = 12 : i64, training = true} : (tensor<2x3x224x224xf32>, tensor<3xf32>, tensor<3xf32>, tensor<3xf32>, tensor<3xf32>) -> (tensor<2x3x224x224xf32>, tensor<3xf32>, tensor<3xf32>)
    %0 = "oneflow.add_n2"(%y, %addend) {device_name = ["@0:0"], device_tag = "cpu", hierarchy = [1], op_name = "add_n-7", op_type_name = "add_n", scope_symbol_id = 12 : i64} : (tensor<2x3x224x224xf32>, tensor<2x3x224x224xf32>) -> tensor<2x3x224x224xf32>
    %1 = "oneflow.relu"(%0) {device_name = ["@0:0"], device_tag = "cpu", hierarchy = [1], op_name = "relu-8", scope_symbol_id = 12 : i64} : (tensor<2x3x224x224xf32>) -> tensor<2x3x224x224xf32>
    // CHECK: func.func @GraphToRun_normalization_1(%[[X:[a-zA-Z0-9_]+]]: tensor<2x3x224x224xf32>, %[[MOVING_MEAN:[a-zA-Z0-9_]+]]: tensor<3xf32>, %[[MOVING_VARIANCE:[a-zA-Z0-9_]+]]: tensor<3xf32>, %[[GAMMA:[a-zA-Z0-9_]+]]: tensor<3xf32>, %[[BETA:[a-zA-Z0-9_]+]]: tensor<3xf32>, %[[ADDEND:[a-zA-Z0-9_]+]]: tensor<2x3x224x224xf32>)
    // CHECK: %[[Y:[a-zA-Z0-9_]+]], %[[reserve_space:[a-zA-Z0-9_]+]], %[[mean:[a-zA-Z0-9_]+]], %[[inv_variance:[a-zA-Z0-9_]+]] = "oneflow.normalization_add_relu"(%[[X]], %[[ADDEND]], %[[MOVING_MEAN]], %[[MOVING_VARIANCE]], %[[GAMMA]], %[[BETA]])
    // CHECK： return %[[Y]]
    return %1 : tensor<2x3x224x224xf32>
  }

  func.func @GraphToRun_normalization_2(%x: tensor<2x3x224x224xf32>, %moving_mean: tensor<3xf32>, %moving_variance: tensor<3xf32>, %gamma: tensor<3xf32>, %beta: tensor<3xf32>, %addend: tensor<2x3x224x224xf32>) -> tensor<2x3x224x224xf32> {
    %y = "oneflow.normalization_infer"(%x, %moving_mean, %moving_variance, %gamma, %beta) {axis = 1 : si32, device_name = ["@0:0"], device_tag = "cpu", epsilon = 9.99999974E-6 : f32, hierarchy = [1], momentum = 0.899999976 : f32, op_name = "normalization-2", operand_segment_sizes = dense<[1, 1, 1, 1, 1, 0]> : vector<6xi32>, result_segment_sizes = dense<1> : vector<3xi32>, scope_symbol_id = 12 : i64, training = true} : (tensor<2x3x224x224xf32>, tensor<3xf32>, tensor<3xf32>, tensor<3xf32>, tensor<3xf32>) -> (tensor<2x3x224x224xf32>)
    %0 = "oneflow.add_n2"(%y, %addend) {device_name = ["@0:0"], device_tag = "cpu", hierarchy = [1], op_name = "add_n-7", op_type_name = "add_n", scope_symbol_id = 12 : i64} : (tensor<2x3x224x224xf32>, tensor<2x3x224x224xf32>) -> tensor<2x3x224x224xf32>
    %1 = "oneflow.relu"(%0) {device_name = ["@0:0"], device_tag = "cpu", hierarchy = [1], op_name = "relu-8", scope_symbol_id = 12 : i64} : (tensor<2x3x224x224xf32>) -> tensor<2x3x224x224xf32>
    // CHECK: func.func @GraphToRun_normalization_2(%[[X:[a-zA-Z0-9_]+]]: tensor<2x3x224x224xf32>, %[[MOVING_MEAN:[a-zA-Z0-9_]+]]: tensor<3xf32>, %[[MOVING_VARIANCE:[a-zA-Z0-9_]+]]: tensor<3xf32>, %[[GAMMA:[a-zA-Z0-9_]+]]: tensor<3xf32>, %[[BETA:[a-zA-Z0-9_]+]]: tensor<3xf32>, %[[ADDEND:[a-zA-Z0-9_]+]]: tensor<2x3x224x224xf32>)
    // CHECK: %[[Y:[a-zA-Z0-9_]+]], %[[reserve_space:[a-zA-Z0-9_]+]], %[[mean:[a-zA-Z0-9_]+]], %[[inv_variance:[a-zA-Z0-9_]+]] = "oneflow.normalization_add_relu"(%[[X]], %[[ADDEND]], %[[MOVING_MEAN]], %[[MOVING_VARIANCE]], %[[GAMMA]], %[[BETA]])
    // CHECK： return %[[Y]]
    return %1 : tensor<2x3x224x224xf32>
>>>>>>> 4f5a2099
  }
}<|MERGE_RESOLUTION|>--- conflicted
+++ resolved
@@ -56,7 +56,6 @@
     return %output_1 : tensor<2x3x4x5xf32>
   }
 
-<<<<<<< HEAD
   func.func @GraphToRun_4(%arg0: tensor<2x3x4x5xf32>) -> tensor<2x3x4x5xi32> {
     %output_0 = "oneflow.input"(%arg0) {data_type = 2 : i32, device_name = ["@0:0"], device_tag = "cpu", hierarchy = [1], is_dynamic = false, nd_sbp = ["B"], op_name = "_GraphToRun_4_input.0.0_2", output_lbns = ["_GraphToRun_4_input.0.0_2/out"], scope_symbol_id = 65 : i64, shape = [2 : si64, 3 : si64, 4 : si64, 5 : si64]} : (tensor<2x3x4x5xf32>) -> tensor<2x3x4x5xf32>
     %0 = "oneflow.cast"(%output_0) {device_name = ["0:0"], device_tag = "cpu", dtype = 5 : i32, hierarchy = [1], op_name = "Cast_1", op_type_name = "cast", scope_symbol_id = 65 : i64} : (tensor<2x3x4x5xf32>) -> tensor<2x3x4x5xi32>
@@ -93,18 +92,6 @@
     // CHECK: %[[OUT:[a-zA-Z0-9_]+]] = "oneflow.output"(%[[OUT1]])
     // CHECK：return %[[OUT]]
     return %output_0 : tensor<5x5xf32>
-=======
-    func.func @GraphToRun_4(%arg0: tensor<2x3x4x5xf32>) -> tensor<2x3x4x5xi32> {
-      %output_0 = "oneflow.input"(%arg0) {data_type = 2 : i32, device_name = ["@0:0"], device_tag = "cpu", hierarchy = [1], is_dynamic = false, nd_sbp = ["B"], op_name = "_GraphToRun_4_input.0.0_2", output_lbns = ["_GraphToRun_4_input.0.0_2/out"], scope_symbol_id = 65 : i64, shape = [2 : si64, 3 : si64, 4 : si64, 5 : si64]} : (tensor<2x3x4x5xf32>) -> tensor<2x3x4x5xf32>
-      %0 = "oneflow.cast"(%output_0) {device_name = ["0:0"], device_tag = "cpu", dtype = 5 : i32, hierarchy = [1], op_name = "Cast_1", op_type_name = "cast", scope_symbol_id = 65 : i64} : (tensor<2x3x4x5xf32>) -> tensor<2x3x4x5xi32>
-      %output_1 = "oneflow.output"(%0) {data_type = 5 : i32, device_name = ["@0:0"], device_tag = "cpu", hierarchy = [1], is_dynamic = false, nd_sbp = ["B"], op_name = "_GraphToRun_4_output.0.0_2", output_lbns = ["_GraphToRun_4_output.0.0_2/out"], scope_symbol_id = 65 : i64, shape = [2 : si64, 3 : si64, 4 : si64, 5 : si64]} : (tensor<2x3x4x5xi32>) -> tensor<2x3x4x5xi32>
-      // CHECK: func.func @GraphToRun_4(%[[A:[a-zA-Z0-9_]+]]: tensor<2x3x4x5xf32>) -> tensor<2x3x4x5xi32> { 
-      // CHECK: %[[OUT0:[a-zA-Z0-9_]+]] = "oneflow.input"(%[[A]]) 
-      // CHECK: %[[OUT1:[a-zA-Z0-9_]+]] = "oneflow.cast"(%[[OUT0]]) 
-      // CHECK: %[[OUT:[a-zA-Z0-9_]+]] = "oneflow.output"(%[[OUT1]])
-      // CHECK：return %[[OUT]] : tensor<2x3x4x5xi32>
-      return %output_1 : tensor<2x3x4x5xi32>
-    }
 
   func.func @GraphToRun_normalization_1(%x: tensor<2x3x224x224xf32>, %moving_mean: tensor<3xf32>, %moving_variance: tensor<3xf32>, %gamma: tensor<3xf32>, %beta: tensor<3xf32>, %addend: tensor<2x3x224x224xf32>) -> tensor<2x3x224x224xf32> {
     %y, %mean, %inv_variance = "oneflow.normalization"(%x, %moving_mean, %moving_variance, %gamma, %beta) {axis = 1 : si32, device_name = ["@0:0"], device_tag = "cpu", epsilon = 9.99999974E-6 : f32, hierarchy = [1], momentum = 0.899999976 : f32, op_name = "normalization-2", operand_segment_sizes = dense<[1, 1, 1, 1, 1, 0]> : vector<6xi32>, result_segment_sizes = dense<1> : vector<3xi32>, scope_symbol_id = 12 : i64, training = true} : (tensor<2x3x224x224xf32>, tensor<3xf32>, tensor<3xf32>, tensor<3xf32>, tensor<3xf32>) -> (tensor<2x3x224x224xf32>, tensor<3xf32>, tensor<3xf32>)
@@ -124,6 +111,5 @@
     // CHECK: %[[Y:[a-zA-Z0-9_]+]], %[[reserve_space:[a-zA-Z0-9_]+]], %[[mean:[a-zA-Z0-9_]+]], %[[inv_variance:[a-zA-Z0-9_]+]] = "oneflow.normalization_add_relu"(%[[X]], %[[ADDEND]], %[[MOVING_MEAN]], %[[MOVING_VARIANCE]], %[[GAMMA]], %[[BETA]])
     // CHECK： return %[[Y]]
     return %1 : tensor<2x3x224x224xf32>
->>>>>>> 4f5a2099
   }
 }