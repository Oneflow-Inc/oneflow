"""
Copyright 2020 The OneFlow Authors. All rights reserved.

Licensed under the Apache License, Version 2.0 (the "License");
you may not use this file except in compliance with the License.
You may obtain a copy of the License at

    http://www.apache.org/licenses/LICENSE-2.0

Unless required by applicable law or agreed to in writing, software
distributed under the License is distributed on an "AS IS" BASIS,
WITHOUT WARRANTIES OR CONDITIONS OF ANY KIND, either express or implied.
See the License for the specific language governing permissions and
limitations under the License.
"""
# RUN: python3 %s

import os
import sys

sys.path.append(os.path.abspath(os.path.dirname(__file__)))

import unittest
import oneflow as flow
import oneflow.unittest
from oneflow.core.job import job_pb2 as job_pb

from networks.resnet50 import resnet50


class InferGraph(flow.nn.Graph):
    def __init__(self, placement_arg=None):
        super().__init__()
        model = resnet50()
        if placement_arg is not None:
            if "placement" in placement_arg:
                model.to_global(**placement_arg)
            else:
                model.to(**placement_arg)
        self.model = model

    def build(self, image):
        logits = self.model(image.to("cuda"))
        pred = logits.softmax()
        return pred


@unittest.skipIf(not flow.sysconfig.with_mlir(), "only test with mlir")
@flow.unittest.skip_unless_1n1d()
class GraphSaveTestCase(flow.unittest.TestCase):
    def test_save_and_load(self):
        placement_arg = {
            "placement": flow.placement("cuda", ranks=[0]),
            "sbp": flow.sbp.broadcast,
        }
        graph = InferGraph(placement_arg)
        image_placeholder = flow.empty(
            (1, 3, 224, 224),
            dtype=flow.float32,
            placement=flow.placement("cpu", ranks=[0]),
            sbp=flow.sbp.broadcast,
        )
        graph._compile(image_placeholder)
        saved_path = os.path.join("saved_model", graph.name)
        if not os.path.exists(saved_path):
            os.makedirs(saved_path)
        flow.save(graph, saved_path)

        saved_ir_path = os.path.join(saved_path, "model.mlir")
        serialized_job = oneflow._oneflow_internal.nn.graph.LoadSerializedJobFromIR(
            saved_ir_path
        )
        job = job_pb.Job()
        job.ParseFromString(serialized_job)

        op_list = []
        op_list_ = []

        for op in job.net.op:
            op_list.append(op)

        for op in graph._forward_job_proto.net.op:
            op_list_.append(op)

        def sort_by_op_name(op):
            return op.name

        op_list.sort(key=sort_by_op_name)
        op_list_.sort(key=sort_by_op_name)

        for (op, op_) in zip(op_list, op_list_):
<<<<<<< HEAD
            self.assertTrue(op == op_)
=======
            # TODO: convert loc in MLIR
            op_.ClearField("loc")
            self.assertTrue(op == op_, {"op": op, "op_": op_})
>>>>>>> 55c4c608


if __name__ == "__main__":
    unittest.main()<|MERGE_RESOLUTION|>--- conflicted
+++ resolved
@@ -89,13 +89,9 @@
         op_list_.sort(key=sort_by_op_name)
 
         for (op, op_) in zip(op_list, op_list_):
-<<<<<<< HEAD
-            self.assertTrue(op == op_)
-=======
             # TODO: convert loc in MLIR
             op_.ClearField("loc")
             self.assertTrue(op == op_, {"op": op, "op_": op_})
->>>>>>> 55c4c608
 
 
 if __name__ == "__main__":
