--- conflicted
+++ resolved
@@ -87,12 +87,8 @@
         os.environ["ONEFLOW_MLIR_ENABLE_IR_PRINTING"] = "1"
 
     def test_cast_fuse_gn_dynamic_quant_pass(test_case):
-<<<<<<< HEAD
         for affine in [False, True]:
             _cast_fuse_gn_dynamic_quant_pass(test_case, affine)
-=======
-        _cast_fuse_gn_dynamic_quant_pass(test_case)
->>>>>>> be0d7235
 
 
 if __name__ == "__main__":
