--- conflicted
+++ resolved
@@ -40,36 +40,22 @@
         def build(self, x):
             return self.model(x)
 
-<<<<<<< HEAD
     func = Runner(GraphModule, return_numpy=True)
     data = np.ones([1, 3, 224, 224]).astype(np.float32)
     input = flow.tensor(data, requires_grad=False)
     f = GraphModule()
     for iter in range(3):
         print("======== in cpu iter" + str(iter+1))
-=======
-    for iter in range(3):
-        print("======== in cpu iter" + str(iter + 1))
-        func = Runner(GraphModule, return_numpy=True)
-        data = np.ones([1, 3, 224, 224]).astype(np.float32)
-        input = flow.tensor(data, requires_grad=False)
->>>>>>> 532f09bc
         iree_output = func(input)
         start_time = time.time()
         graph_output = f(input)
         gap = time.time() - start_time
         print("graph cost: " + str(gap))
-<<<<<<< HEAD
         graph_output = graph_output.cpu().detach().numpy()
         rtol = np.abs((graph_output.cpu()- iree_output)/iree_output)
         np.set_printoptions(threshold=np.inf)
         print(np.transpose(np.concatenate((graph_output, iree_output, rtol),axis=0), [1, 0]))
         test_case.assertTrue(np.allclose(iree_output, graph_output.cpu().detach().numpy(),rtol=1.e-1))
-=======
-        test_case.assertTrue(
-            np.allclose(iree_output, graph_output.cpu().detach().numpy(), rtol=1.0e-1)
-        )
->>>>>>> 532f09bc
 
 
 def _test_iree_resnet_cuda(test_case):
@@ -83,38 +69,22 @@
 
         def build(self, x):
             return self.model(x)
-<<<<<<< HEAD
     func = Runner(GraphModule, return_numpy=True).cuda()
     data = np.ones([1, 3, 224, 224]).astype(np.float32)
     input = flow.tensor(data, requires_grad=False).cuda()
     f = GraphModule()
     for iter in range(3):
         print("======== in cuda iter" + str(iter+1))
-=======
-
-    for iter in range(3):
-        print("======== in cuda iter" + str(iter + 1))
-        func = Runner(GraphModule, return_numpy=True).cuda()
-        data = np.ones([1, 3, 224, 224]).astype(np.float32)
-        input = flow.tensor(data, requires_grad=False).cuda()
->>>>>>> 532f09bc
         iree_output = func(input)
         start_time = time.time()
         graph_output = f(input)
         gap = time.time() - start_time
         print("graph cost: " + str(gap))
-<<<<<<< HEAD
         graph_output = graph_output.cpu().detach().numpy()
         rtol = np.abs((graph_output.cpu()- iree_output)/iree_output)
         np.set_printoptions(threshold=np.inf)
         print(np.transpose(np.concatenate((graph_output, iree_output, rtol),axis=0), [1, 0]))
         test_case.assertTrue(np.allclose(iree_output, graph_output.cpu().detach().numpy(),rtol=1.e-1))
-=======
-        test_case.assertTrue(
-            np.allclose(iree_output, graph_output.cpu().detach().numpy(), rtol=1.0e-1)
-        )
-
->>>>>>> 532f09bc
 
 @flow.unittest.skip_unless_1n1d()
 class TestIreeResnet(oneflow.unittest.TestCase):
