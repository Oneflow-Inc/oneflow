"""
Copyright 2020 The OneFlow Authors. All rights reserved.

Licensed under the Apache License, Version 2.0 (the "License");
you may not use this file except in compliance with the License.
You may obtain a copy of the License at

    http://www.apache.org/licenses/LICENSE-2.0

Unless required by applicable law or agreed to in writing, software
distributed under the License is distributed on an "AS IS" BASIS,
WITHOUT WARRANTIES OR CONDITIONS OF ANY KIND, either express or implied.
See the License for the specific language governing permissions and
limitations under the License.
"""
# RUN: python3 %s

from oneflow_iree.compiler import Runner
import oneflow as flow
import oneflow.unittest
import unittest
import numpy as np


class RELU(flow.nn.Module):
    def __init__(self):
        super().__init__()
        self.relu = flow.nn.ReLU()

    def forward(self, x):
        return self.relu(x)


class GraphModule(flow.nn.Graph):
    def __init__(self):
        super().__init__()
        self.fw = RELU()

    def build(self, x):
        return self.fw(x)


def _test_check_iree_runner(test_case):
    func = Runner(GraphModule).cuda()
    # run on iree cuda backend
    input = flow.Tensor([-1.0, 1.0])
    output = func(input)
<<<<<<< HEAD
    test_case.assertTrue(np.allclose(output, [0., 1.]))
=======
    test_case.assertTrue((output == np.array([0.0, 1.0])).all())
>>>>>>> e24320cf
    # change input shape
    input = flow.Tensor([-1.0, 1.0, -1])
    output = func(input)
<<<<<<< HEAD
    test_case.assertTrue(np.allclose(output, [0., 1., 0.]))
=======
    test_case.assertTrue((output == np.array([0.0, 1.0, 0.0])).all())
    assert (output == np.array([0.0, 1.0, 0.0])).all()
>>>>>>> e24320cf
    # change on iree cpu backend
    func = func.cpu()
    input = flow.Tensor([-1.0, 0.0, 1.0])
    output = func(input)
<<<<<<< HEAD
    test_case.assertTrue(np.allclose(output, [0., 0., 1.]))
=======
    test_case.assertTrue((output == np.array([0.0, 0.0, 1.0])).all())
>>>>>>> e24320cf
    # change input shape
    input = flow.Tensor([-1, 1.0])
    output = func(input)
<<<<<<< HEAD
    test_case.assertTrue(np.allclose(output, [0., 1.]))

=======
    test_case.assertTrue((output == np.array([0.0, 1.0])).all())
>>>>>>> e24320cf


@flow.unittest.skip_unless_1n1d()
class TestFuseConvBn(oneflow.unittest.TestCase):
    def test_check_iree_runner(test_case):
        _test_check_iree_runner(test_case)


if __name__ == "__main__":
    unittest.main()<|MERGE_RESOLUTION|>--- conflicted
+++ resolved
@@ -45,38 +45,21 @@
     # run on iree cuda backend
     input = flow.Tensor([-1.0, 1.0])
     output = func(input)
-<<<<<<< HEAD
     test_case.assertTrue(np.allclose(output, [0., 1.]))
-=======
-    test_case.assertTrue((output == np.array([0.0, 1.0])).all())
->>>>>>> e24320cf
     # change input shape
     input = flow.Tensor([-1.0, 1.0, -1])
     output = func(input)
-<<<<<<< HEAD
     test_case.assertTrue(np.allclose(output, [0., 1., 0.]))
-=======
-    test_case.assertTrue((output == np.array([0.0, 1.0, 0.0])).all())
-    assert (output == np.array([0.0, 1.0, 0.0])).all()
->>>>>>> e24320cf
     # change on iree cpu backend
     func = func.cpu()
     input = flow.Tensor([-1.0, 0.0, 1.0])
     output = func(input)
-<<<<<<< HEAD
     test_case.assertTrue(np.allclose(output, [0., 0., 1.]))
-=======
-    test_case.assertTrue((output == np.array([0.0, 0.0, 1.0])).all())
->>>>>>> e24320cf
     # change input shape
     input = flow.Tensor([-1, 1.0])
     output = func(input)
-<<<<<<< HEAD
     test_case.assertTrue(np.allclose(output, [0., 1.]))
 
-=======
-    test_case.assertTrue((output == np.array([0.0, 1.0])).all())
->>>>>>> e24320cf
 
 
 @flow.unittest.skip_unless_1n1d()
