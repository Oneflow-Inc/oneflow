--- conflicted
+++ resolved
@@ -9,107 +9,7 @@
 include "mlir/Interfaces/CallInterfaces.td"
 include "OneFlowBase.td"
 
-<<<<<<< HEAD
-def SI32ArrayAttr : TypedArrayAttrBase<SI32Attr,
-                                      "signed 32-bit integer array attribute"> {
-  let constBuilderCall = "$_builder.getArrayAttr(llvm::to_vector<8>(llvm::map_range(values, [this](int32_t v) -> Attribute { return builder_.getSI32IntegerAttr($0); })))";
-}
-
-class OneFlow_BaseOp<string mnemonic, list<OpTrait> traits = []> :
-        Op<OneFlow_Dialect, mnemonic, traits> {
-  dag sys_attrs = (ins
-    StrAttr:$op_name,
-    StrAttr:$device_tag,
-    StrArrayAttr:$device_name, // TODO: change device_name to dict and parse the literal fmt like "0:0-0"
-    OptionalAttr<I64Attr>:$scope_symbol_id,
-    OptionalAttr<I64ArrayAttr>:$hierarchy
-  );
-  dag attrs = (ins);
-  dag trait_attrs = (ins);
-  dag user_op_attrs = (ins);
-  dag custom_attrs = (ins);
-  dag input = (ins Variadic<AnyType>:$data_input);
-  dag output = (outs Variadic<AnyType>:$data_output);
-  dag ctrl_input = (ins);
-  dag ctrl_output = (outs);
-  let arguments = !con(
-      input,
-      ctrl_input,
-      sys_attrs,
-      trait_attrs,
-      user_op_attrs,
-      custom_attrs,
-      attrs
-  );
-  let results = !con(
-    output,
-    ctrl_output
-  );
-}
-
-class OneFlow_Op<string mnemonic, list<OpTrait> traits = []> :
-        OneFlow_BaseOp<mnemonic, !listconcat(traits, [AttrSizedOperandSegments, AttrSizedResultSegments])> {
-  let ctrl_input = (ins Variadic<AnyType>:$ctrl_inputs);
-  let ctrl_output = (outs Optional<AnyType>:$ctrl_output);
-  let trait_attrs = (ins
-    I32ElementsAttr:$operand_segment_sizes,
-    I32ElementsAttr:$result_segment_sizes
-  );
-}
-
-class OneFlow_UserBaseOp<string mnemonic, list<OpTrait> traits = []> :
-        OneFlow_BaseOp<mnemonic, traits> {
-    let summary = "";
-    let user_op_attrs = (ins
-      StrAttr:$op_type_name,
-      StrArrayAttr:$input_lbn_segment_keys,
-      I32ArrayAttr:$input_lbn_segment_sizes,
-      StrArrayAttr:$output_lbn_segment_keys,
-      I32ArrayAttr:$output_lbn_segment_sizes,
-      StrArrayAttr:$output_lbns
-    );
-}
-
-// Why don't we merge ctrl in/out and data in/out into operand_segment/result_segment_sizes?
-// 1. We only need to erase operand_segment/result_segment_sizes when we are creating a concrete user op
-// 2. Isolating data and ctrl make debug easier and produced IR more human-readable
-class OneFlow_UserBaseWithCtrlOp<string mnemonic, list<OpTrait> traits = []> :
-        OneFlow_UserBaseOp<mnemonic, !listconcat(traits, [AttrSizedOperandSegments, AttrSizedResultSegments])> {
-    let summary = "";
-    let ctrl_input = (ins Variadic<AnyType>:$ctrl_inputs);
-    let ctrl_output = (outs Optional<AnyType>:$ctrl_output);
-    let trait_attrs = (ins
-      I32ElementsAttr:$operand_segment_sizes,
-      I32ElementsAttr:$result_segment_sizes
-    );
-}
-
-def OneFlow_UserOp : OneFlow_UserBaseOp<"user", [AttrSizedOperandSegments, AttrSizedResultSegments]> {
-    let summary = "";
-    let ctrl_input = (ins Variadic<AnyType>:$ctrl_inputs);
-    let ctrl_output = (outs Optional<AnyType>:$ctrl_output);
-    let trait_attrs = (ins
-      I32ElementsAttr:$operand_segment_sizes,
-      I32ElementsAttr:$result_segment_sizes
-    );
-    let hasCanonicalizer = 1;
-}
-
-// TODO: support ConstantLike trait
-def OneFlow_ConstantOp : OneFlow_UserBaseOp<"constant", [AttrSizedOperandSegments, NoSideEffect]> {
-  let summary = "";
-  let ctrl_input = (ins Variadic<AnyType>:$ctrl_inputs);
-  let attrs = (ins
-    OptionalAttr<F64Attr>:$floating_value,
-    OptionalAttr<SI64Attr>:$integer_value
-  );
-  let output = (outs AnyTypeOf<[F32Tensor, F64Tensor, I32Tensor, I64Tensor]>);
-}
-
-def OneFlow_SystemOp : OneFlow_Op<"system", []> {
-=======
 def OneFlow_UserOp : OneFlow_UserBaseWithCtrlOp<"user", [OneFlow_IsImportCompatible]> {
->>>>>>> 81ed9e4a
   let summary = "";
   let attrs = (ins
     StrArrayAttr:$output_lbns
@@ -194,267 +94,6 @@
 
 #endif // ONEFLOW_OPS
 
-<<<<<<< HEAD
-#ifndef ONEFLOW_PATTERNS
-#define ONEFLOW_PATTERNS
-
-def IsNotNestedInJit: Constraint<CPred<"(!$0.getDefiningOp()->getParentOfType<FuncOp>()->hasAttr(\"llvm.emit_c_interface\"))">, "">;
-def OutlineMulCast : NativeCodeCall<"OutlineMulCast($_builder, $0, $1)">;
-// TODO: remove attr binding if possible
-def MulCastPattern : Pat<
-  (
-    OneFlow_ScalarMulByTensorOp : $mul_op
-    (
-      OneFlow_CastOp : $cast_op
-        $cast_x,
-        $cast_op_name,
-        $cast_device_tag,
-        $cast_device_name,
-        $cast_scope_symbol_id,
-        $cast_hierarchy
-    ),
-    $scalar,
-    $mul_op_name,
-    $mul_device_tag,
-    $mul_device_name,
-    $mul_scope_symbol_id,
-    $mul_hierarchy
-  ),
-  (OutlineMulCast $mul_op, $cast_op),
-  [
-    (IsNotNestedInJit $mul_op)
-  ]
->;
-
-// TODO: FusedSelfAttentionPattern
-
-def IsGPU: Constraint<CPred<"$0.getValue().equals(\"gpu\")">, "is GPU device">;
-def FusedScaleTrilPattern : Pat<
-  (
-    OneFlow_TrilOp
-    (
-      OneFlow_ScalarMulOp
-        $x,
-        $scale_op_name,
-        $scale_device_tag,
-        $scale_device_name,
-        $scale_scope_symbol_id,
-        $scale_hierarchy,
-        $has_int_operand,
-        $has_float_operand,
-        $int_operand,
-        $float_operand
-    ),
-    $tril_op_name,
-    $tril_device_tag,
-    $tril_device_name,
-    $tril_scope_symbol_id,
-    $tril_hierarchy,
-    $diagonal,
-    $floating_fill_value,
-    $integer_fill_value,
-    $is_floating_fill_value
-  ),
-  (OneFlow_FusedScaleTrilOp $x,
-    $tril_op_name,
-    $tril_device_tag,
-    $tril_device_name,
-    $tril_scope_symbol_id,
-    $tril_hierarchy,
-    $diagonal,
-    $floating_fill_value,
-    $integer_fill_value,
-    $is_floating_fill_value,
-    $float_operand,
-    $int_operand,
-    $has_float_operand
-  ),
-  [
-    (IsGPU $tril_device_tag),
-    (IsGPU $scale_device_tag)
-  ]
->;
-
-def FusedScaleTrilPattern2 : Pat<
-  (
-    OneFlow_ScalarMulOp
-    (
-      OneFlow_TrilOp
-      $x,
-      $tril_op_name,
-      $tril_device_tag,
-      $tril_device_name,
-      $tril_scope_symbol_id,
-      $tril_hierarchy,
-      $diagonal,
-      $floating_fill_value,
-      $integer_fill_value,
-      $is_floating_fill_value
-    ),
-    $scale_op_name,
-    $scale_device_tag,
-    $scale_device_name,
-    $scale_scope_symbol_id,
-    $scale_hierarchy,
-    $has_int_operand,
-    $has_float_operand,
-    $int_operand,
-    $float_operand
-  ),
-  (OneFlow_FusedScaleTrilOp $x,
-    $scale_op_name,
-    $scale_device_tag,
-    $scale_device_name,
-    $scale_scope_symbol_id,
-    $scale_hierarchy,
-    $diagonal,
-    $floating_fill_value,
-    $integer_fill_value,
-    $is_floating_fill_value,
-    $float_operand,
-    $int_operand,
-    $has_float_operand
-  ),
-  [
-    (IsGPU $tril_device_tag),
-    (IsGPU $scale_device_tag)
-  ]
->;
-
-def FusedBiasAddDropoutPattern : Pat<
-  (
-    OneFlow_DropoutOp
-    (
-      OneFlow_BiasAddOp
-        $a,
-        $b,
-        $bias_add_op_name,
-        $bias_add_device_tag,
-        $bias_add_device_name,
-        $bias_add_scope_symbol_id,
-        $bias_add_hierarchy,
-        $axis
-    ),
-    $mask,
-    $dropout_op_name,
-    $dropout_device_tag,
-    $dropout_device_name,
-    $dropout_scope_symbol_id,
-    $dropout_hierarchy,
-    $scale
-  ),
-  (OneFlow_FusedBiasAddMaskScaleOp $a, $b, $mask,
-    $dropout_op_name,
-    $dropout_device_tag,
-    $dropout_device_name,
-    $dropout_scope_symbol_id,
-    $dropout_hierarchy,
-    $axis,
-    $scale
-  ),
-  []
->;
-
-def FusedBiasAddGeluPattern : Pat<
-  (
-    OneFlow_GeluOp : $gelu_op
-    (
-      OneFlow_BiasAddOp
-        $a,
-        $b,
-        $bias_add_op_name,
-        $bias_add_device_tag,
-        $bias_add_device_name,
-        $bias_add_scope_symbol_id,
-        $bias_add_hierarchy,
-        $axis
-    ),
-    $gelu_op_name,
-    $gelu_device_tag,
-    $gelu_device_name,
-    $gelu_scope_symbol_id,
-    $gelu_hierarchy
-  ),
-  (OneFlow_FusedBiasAddGeluOp $a, $b,
-    $gelu_op_name,
-    $gelu_device_tag,
-    $gelu_device_name,
-    $gelu_scope_symbol_id,
-    $gelu_hierarchy,
-    $axis
-  ),
-  []
->;
-
-def GetFirstValue :
-  NativeCodeCall<"*$0.begin()">;
-def IsTraingTrue: Constraint<CPred<"$0.getValue()">, "">;
-// TODO: check mean and inv_variance are not used
-def NormalizationAddReluPattern : Pattern<
-  /* match */ (
-    OneFlow_ReluOp (
-      OneFlow_Add2Op (
-          OneFlow_NormalizationOp:$results
-            $bn_x,
-            $bn_moving_mean,
-            $bn_moving_variance,
-            $bn_gamma,
-            $bn_beta,
-            $bn__add_to_output, // TODO: check this is none
-            $bn_op_name,
-            $bn_device_tag,
-            $bn_device_name,
-            $bn_scope_symbol_id,
-            $bn_hierarchy,
-            $operand_segment_sizes,
-            $result_segment_sizes,
-            $bn_axis,
-            $bn_epsilon,
-            $bn_training,
-            $bn_momentum
-      ),
-      $addend,
-      $add_op_name,
-      $add_device_tag,
-      $add_device_name,
-      $add_scope_symbol_id,
-      $add_hierarchy
-    ),
-    $relu_op_name,
-    $relu_device_tag,
-    $relu_device_name,
-    $relu_scope_symbol_id,
-    $relu_hierarchy
-  ),
-  /* replace */ [(
-    OneFlow_NormalizationAddReluOp: $fuse_results
-    $bn_x,
-    $addend,
-    (GetFirstValue $bn_moving_mean),
-    (GetFirstValue $bn_moving_variance),
-    $bn_gamma,
-    $bn_beta,
-    $bn_op_name,
-    $bn_device_tag,
-    $bn_device_name,
-    $bn_scope_symbol_id,
-    $bn_hierarchy,
-    /* not used */ $operand_segment_sizes,
-    /* not used */ $result_segment_sizes,
-    $bn_axis,
-    $bn_epsilon,
-    $bn_training,
-    $bn_momentum
-  ),
-  (replaceWithValue $fuse_results__0),
-  ],
-  [(IsTraingTrue $bn_training)]
->;
-
-#endif // ONEFLOW_PATTERNS
-
-=======
->>>>>>> 81ed9e4a
 #ifndef ONEFLOW_PASSES
 #define ONEFLOW_PASSES
 
@@ -486,55 +125,4 @@
   let constructor = "mlir::oneflow::createFuseIntoExistingOpPass()";
 }
 
-class OneFlow_ConcreteSystemOp<string mnemonic, list<OpTrait> traits = []> :
-        OneFlow_BaseOp<mnemonic, !listconcat(traits, [])> {
-  let input = (ins);
-  let output = (ins);
-  let ctrl_input = (ins Variadic<AnyType>:$ctrl_inputs);
-  let ctrl_output = (outs Optional<AnyType>:$ctrl_output);
-  let attrs = (ins
-    StrArrayAttr:$output_lbns
-  );
-  let hasCanonicalizer = 1;
-}
-
-def OneFlow_VariableOp : OneFlow_ConcreteSystemOp<"variable", []> {
-  let summary = "";
-  let output = (outs AnyType:$out);
-  let custom_attrs = (ins
-    AnyI64ElementsAttr:$shape,
-    OptionalAttr<StrAttr>:$data_type,
-    DefaultValuedAttr<StrAttr, "\"weight\"">:$model_name,
-    DefaultValuedAttr<F32Attr, "0.0f">:$l1_regularization,
-    DefaultValuedAttr<F32Attr, "0.0f">:$l2_regularization,
-    DefaultValuedAttr<BoolAttr, "true">:$trainable,
-    StrArrayAttr:$nd_sbp
-  );
-}
-
-def OneFlow_InputOp : OneFlow_ConcreteSystemOp<"input", []> {
-  let summary = "";
-  let output = (outs AnyType:$out);
-  let custom_attrs = (ins
-    OptionalAttr<AnyI64ElementsAttr>:$shape,
-    OptionalAttr<StrAttr>:$data_type,
-    OptionalAttr<BoolAttr>:$is_dynamic,
-    OptionalAttr<StrArrayAttr>:$nd_sbp,
-    OptionalAttr<StrAttr>:$job_name
-  );
-}
-
-def OneFlow_OutputOp : OneFlow_ConcreteSystemOp<"output", []> {
-  let summary = "";
-  let input = (ins AnyType:$in);
-  let output = (outs AnyType:$out);
-  let custom_attrs = (ins
-    OptionalAttr<AnyI64ElementsAttr>:$shape,
-    OptionalAttr<StrAttr>:$data_type,
-    OptionalAttr<BoolAttr>:$is_dynamic,
-    OptionalAttr<StrArrayAttr>:$nd_sbp,
-    OptionalAttr<StrAttr>:$job_name
-  );
-}
-
 #endif // ONEFLOW_PASSES