--- conflicted
+++ resolved
@@ -11,30 +11,6 @@
 include "mlir/Interfaces/ControlFlowInterfaces.td"
 include "mlir/Pass/PassBase.td"
 
-<<<<<<< HEAD
-def OneFlow_UserOp : OneFlow_UserBaseWithCtrlOp<"user", [OneFlow_IsImportCompatible]> {
-  let summary = "";
-  let input = (ins Variadic<AnyType>:$data_input);
-  let output = (outs Variadic<AnyType>:$data_output);
-  let attrs = (ins
-    StrArrayAttr:$output_lbns
-  );
-  let hasCanonicalizer = 1;
-}
-
-def OneFlow_SystemOp : OneFlow_Op<"system", [OneFlow_IsImportCompatible]> {
-  let summary = "";
-  let input = (ins Variadic<AnyType>:$data_input);
-  let output = (outs Variadic<AnyType>:$data_output);
-  let attrs = (ins
-    StrArrayAttr:$input_bns,
-    StrArrayAttr:$output_lbns
-  );
-  let hasCanonicalizer = 1;
-}
-
-=======
->>>>>>> 955150e3
 def OneFlow_NormalizationAddReluOp : OneFlow_NormalizationAddReluBaseOp {
   let builders = [
     OpBuilder<(ins
