--- conflicted
+++ resolved
@@ -244,8 +244,6 @@
   );
 }
 
-<<<<<<< HEAD
-=======
 def OneFlow_ConvDataGradOp : OneFlow_BaseOp<"conv_data_grad", []> {
   let summary = "OneFlow Conv Data Grad operation";
   let input = (ins
@@ -265,7 +263,6 @@
   );
 }
 
->>>>>>> 2408c413
 def OneFlow_BiasAddOp : OneFlow_BaseOp<"bias_add", []> {
   let summary = "OneFlow Bias Add operation";
   let input = (ins
