--- conflicted
+++ resolved
@@ -427,11 +427,7 @@
   let summary = "OneFlow OFRecordReader operation";
   let output = (outs AnyType:$out);
   let attrs = (ins
-<<<<<<< HEAD
-    StrAttr:$name,
-=======
     StrAttr:$data_dir,
->>>>>>> 34f6d0b9
     SI32Attr:$data_part_num,
     SI32Attr:$batch_size,
     StrAttr:$part_name_prefix,
@@ -451,19 +447,37 @@
   let attrs = (ins
     StrAttr:$name,
     AnyI64ElementsAttr:$shape,
-<<<<<<< HEAD
-    OneFlow_DataType:$data_type,
-=======
     StrAttr:$data_type,
->>>>>>> 34f6d0b9
     BoolAttr:$dim1_varying_length,
     BoolAttr:$truncate
   );
 }
-<<<<<<< HEAD
-
-=======
->>>>>>> 34f6d0b9
+
+def OneFlow_OFRecordImageDecoderOp : OneFlow_BaseOp<"ofrecord_image_decoder", []> {
+  let summary = "OneFlow ofrecord_image_decoder operation";
+  let input = (ins AnyType:$in);
+  let output = (outs AnyType:$out);
+  let attrs = (ins
+    StrAttr:$name,
+    StrAttr:$color_space
+  );
+}
+
+def OneFlowImageResizeToFixedOp : OneFlow_BaseOp<"image_resize_to_fixed", []> {
+  let summary = "OneFlow image_resize_to_fixed operation";
+  let input = (ins AnyType:$in);
+  let output = (outs 
+    AnyType:$out,
+    AnyType:$scale
+  );
+  let attrs = (ins
+    SI64Attr:$target_width,
+    SI64Attr:$target_height,
+    SI64Attr:$channels,
+    StrAttr:$data_type,
+    StrAttr:$interpolation_type
+  );
+}
 
 // Loss ops
 
