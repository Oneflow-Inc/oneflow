--- conflicted
+++ resolved
@@ -132,7 +132,6 @@
   );
 }
 
-<<<<<<< HEAD
 def OneFlow_Convolution2dOp : OneFlow_BaseOp<"conv2d", []> {
   let summary = "OneFlow Conv2d operation";
   let description = [{
@@ -153,7 +152,8 @@
     I32ArrayAttr:$dilation_rate,
     DefaultValuedAttr<SI32Attr, "1">:$group
   );  
-=======
+}
+
 def OneFlow_GatherOp : OneFlow_BaseOp<"gather", []> {
   let input = (ins
     AnyType:$in,
@@ -171,7 +171,6 @@
     AnyType:$dy
   );
   let output = (outs AnyType:$dx);
->>>>>>> cbc54ae5
 }
 
 class OneFlow_UnaryBaseOp<string mnemonic, list<OpTrait> traits = []> :
