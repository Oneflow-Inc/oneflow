--- conflicted
+++ resolved
@@ -318,14 +318,11 @@
   let constructor = "mlir::oneflow::createFuseIntoExistingOpPass()";
 }
 
-<<<<<<< HEAD
 def AutoNhwcPass : Pass<"auto-nhwc", "ModuleOp"> {
   let summary = "";
   let constructor = "mlir::oneflow::createAutoNhwcPass()";
 }
 
-=======
->>>>>>> 2290b5b2
 def PreConvertInferenceOpPass : Pass<"pre-convert-inference-op", "ModuleOp"> {
   let summary = "Convert variable op to variable ir op for constant folding.";
   let constructor = "mlir::oneflow::createPreConvertInferenceOpPass()";
