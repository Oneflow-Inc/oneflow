#ifndef ONEFLOW_OPS
#define ONEFLOW_OPS

include "OneFlow/OneFlowDialect.td"
include "OneFlow/OneFlowEnums.td"
include "OneFlow/OneFlowInterfaces.td"
include "OneFlow/OneFlowBase.td"

include "mlir/Interfaces/SideEffectInterfaces.td"
include "mlir/IR/FunctionInterfaces.td"
include "mlir/Interfaces/CallInterfaces.td"
include "mlir/Interfaces/ControlFlowInterfaces.td"
include "mlir/Pass/PassBase.td"

include "mlir/IR/AttrTypeBase.td"
include "mlir/IR/OpBase.td"

include "OneFlow/SBP/SBPOps.td"

def OneFlow_NormalizationAddReluOp : OneFlow_NormalizationAddReluBaseOp {
  let builders = [
    OpBuilder<(ins
      "Value":$x,
      "Value":$addend,
      "Value":$moving_mean,
      "Value":$moving_variance,
      "Value":$gamma,
      "Value":$beta,
      "StringRef":$op_name,
      "StringRef":$device_tag,
      "ArrayAttr":$device_name,
      "IntegerAttr":$scope_symbol_id,
      "ArrayAttr":$hierarchy,
      "DenseElementsAttr":$operand_segment_sizes,
      "DenseElementsAttr":$result_segment_sizes,
      "IntegerAttr":$axis,
      "FloatAttr":$epsilon,
      "BoolAttr":$training,
      "FloatAttr":$momentum
    )>
  ];
}

#ifndef REMOVE_ONEFLOW_MLIR_ONLY_OP_DEFINITIONS

def OneFlow_UserOp : OneFlow_UserBaseWithCtrlOp<"user", [OneFlow_IsImportCompatible]> {
  let summary = "";
  let input = (ins Variadic<AnyType>:$data_input);
  let output = (outs Variadic<AnyType>:$data_output);
  let attrs = (ins
    StrArrayAttr:$output_lbns
  );
  let hasCanonicalizer = 1;
}

def OneFlow_ConfOp : OneFlow_BaseOp<"conf", [OneFlow_IsImportCompatible]> {
  let summary = "This op is mainly used by create its adaptor in importing/exporting";
}

def OneFlow_SystemOp : OneFlow_Op<"system", [OneFlow_IsImportCompatible]> {
  let summary = "";
  let input = (ins Variadic<AnyType>:$data_input);
  let output = (outs Variadic<AnyType>:$data_output);
  let attrs = (ins
    StrArrayAttr:$input_bns,
    StrArrayAttr:$output_lbns,
    I32Attr:$op_type_case
  );
  let hasCanonicalizer = 1;
}

def F32ElementsAttr : FloatElementsAttr<32>;

def OneFlow_FrozenVariableOp : OneFlow_IROp<"variable_ir", [ConstantLike, NoSideEffect]> {
  let summary = "Auxiliary variable op for constant folding, only exists in IR.";
  let arguments = (ins
    F32ElementsAttr:$value,
    StrAttr:$op_name,
    OptionalAttr<OneFlow_DataType>:$data_type,
    StrAttr:$device_tag,
    StrArrayAttr:$device_name, // TODO: change device_name to dict and parse the literal fmt like "0:0-0"
    OptionalAttr<I64Attr>:$scope_symbol_id,
    OptionalAttr<I64ArrayAttr>:$hierarchy,
    StrArrayAttr:$nd_sbp
  );
  let results = (outs
    AnyType:$output
  );
  let hasFolder = 1;
}

def OneFlow_Add2Op : OneFlow_BaseOp<"add_n2", [NoSideEffect, DeclareOpInterfaceMethods<UserOpCompatibleInterface>, DeclareOpInterfaceMethods<AlternativeOpTypeNameInterface>, DeclareOpInterfaceMethods<NCHWCompatibleInterface>]> {
  let summary = "";
  let input = (ins
    AnyType:$in0,
    AnyType:$in1
  );
  let output = (outs AnyType:$out);
}


class OneFlow_ConcreteSystemOp<string mnemonic, list<Trait> traits = []> :
        OneFlow_BaseOp<mnemonic, !listconcat(traits, [OneFlow_IsOpConfCompatible,
        OneFlow_IsImportCompatible,
        DeclareOpInterfaceMethods<ControlEdgeCompatibleInterface>])> {
  let input = (ins);
  let output = (ins);
  let ctrl_input = (ins Variadic<AnyType>:$ctrl_inputs);
  let ctrl_output = (outs Optional<AnyType>:$ctrl_output);
  dag required_attrs = (ins StrArrayAttr:$output_lbns);
  dag custom_attrs = (ins);
  let attrs = !con(
    required_attrs,
    custom_attrs
  );
  let hasCanonicalizer = 1;
}

def OneFlow_VariableOp : OneFlow_ConcreteSystemOp<"variable", [OneFlow_TensorSource]> {
  let summary = "";
  let input = (ins);
  let output = (outs AnyType:$output);
  let custom_attrs = (ins
    ShapeAttr:$shape,
    OptionalAttr<OneFlow_DataType>:$data_type,
    DefaultValuedAttr<StrAttr, "\"weight\"">:$model_name,
    DefaultValuedAttr<F32Attr, "0.0f">:$l1_regularization,
    DefaultValuedAttr<F32Attr, "0.0f">:$l2_regularization,
    DefaultValuedAttr<BoolAttr, "true">:$trainable,
    OptionalAttr<F32Attr>:$float_initializer,
    OptionalAttr<SI64Attr>:$integer_initializer,
    OptionalAttr<SBP_ParallelSignatureAttr>:$parallel
  );
}

def OneFlow_InputOp : OneFlow_ConcreteSystemOp<"input", [OneFlow_TensorSource]> {
  let summary = "";
  let input = (ins AnyType:$input);
  let output = (outs AnyType:$output);
  let custom_attrs = (ins
    OptionalAttr<ShapeAttr>:$shape,
    OptionalAttr<OneFlow_DataType>:$data_type,
    OptionalAttr<BoolAttr>:$is_dynamic,
    OptionalAttr<StrArrayAttr>:$nd_sbp,
    OptionalAttr<StrAttr>:$job_name
  );
  let builders = [
    OpBuilder<(ins
      "::oneflow::OperatorConf":$op_conf
    )>
  ];
}

def OneFlow_OutputOp : OneFlow_ConcreteSystemOp<"output", [OneFlow_TensorSource]> {
  let summary = "";
  let input = (ins AnyType:$input);
  let output = (outs AnyType:$output);
  let custom_attrs = (ins
    OptionalAttr<ShapeAttr>:$shape,
    OptionalAttr<OneFlow_DataType>:$data_type,
    OptionalAttr<BoolAttr>:$is_dynamic,
    OptionalAttr<StrArrayAttr>:$nd_sbp,
    OptionalAttr<StrAttr>:$job_name
  );
}

def OneFlow_Job : Op<OneFlow_Dialect, "job", [FunctionOpInterface, IsolatedFromAbove, Symbol]>  {
  let regions = (region AnyRegion:$body);

  let arguments = (ins
    SymbolNameAttr:$sym_name,
    TypeAttrOf<FunctionType>:$function_type,
    OptionalAttr<StrAttr>:$sym_visibility
  );

  let builders = [OpBuilder<(ins
    "StringRef":$sys_name, "FunctionType":$function_type)
  >];

  let extraClassDeclaration = [{
    bool isDeclaration() { return isExternal(); }

   FunctionType getFunctionType() { return function_type(); }

   TypeAttr getFunctionTypeAttr() { return function_typeAttr(); }

    ArrayRef<Type> getArgumentTypes() { return getFunctionType().getInputs(); }

    ArrayRef<Type> getResultTypes() { return getFunctionType().getResults(); }

    LogicalResult verifyType() {
      auto type = getFunctionTypeAttr().getValue();
      if (!type.isa<FunctionType>())
        return emitOpError("requires '" + getTypeAttrName() +
                           "' attribute of function type");
      return success();
    }
  }];

  let hasCustomAssemblyFormat = 1;
  let hasVerifier = 1;
}

def OneFlow_ReturnOp : Op<OneFlow_Dialect, "return", [NoSideEffect, HasParent<"Job">,
                                MemRefsNormalizable, ReturnLike, Terminator]> {
  let summary = "return operation";
  let description = [{
    The "return" operation represents a return operation within a Job.
    The operation takes an optional tensor operand and produces no results.
    The operand type must match the signature of the job function that contains
    the operation. For example:

    ```mlir
      job @foo() -> tensor<2xf64> {
        ...
        oneflow.return %0 : tensor<2xf64>
      }
    ```
  }];

  let arguments = (ins Variadic<AnyType>:$operands);

  let builders = [
    OpBuilder<(ins),
    [{ build($_builder, $_state, llvm::None); }]>];

  let assemblyFormat = "attr-dict ($operands^ `:` type($operands))?";

  let hasCustomAssemblyFormat = 1;
  let hasVerifier = 1;
}

def OneFlow_NormalizationInferenceOp : OneFlow_NormalizationBaseOp<"normalization_infer", [DeclareOpInterfaceMethods<AlternativeOpTypeNameInterface>]> {
  let output = (outs
    OneFlow_Tensor:$y
  );
}

#endif // REMOVE_ONEFLOW_MLIR_ONLY_OP_DEFINITIONS

<<<<<<< HEAD
#endif // ONEFLOW_OPS
=======
#endif // ONEFLOW_OPS

#ifndef ONEFLOW_PASSES
#define ONEFLOW_PASSES

def LowerOneFlowToTosaPass : Pass<"lower-oneflow-to-tosa", "ModuleOp"> {
  let summary = "lower oneflow dialect to tosa dialect";
  let constructor = "mlir::oneflow::createLowerOneFlowToTosaPass()";
  let dependentDialects = ["tosa::TosaDialect", "memref::MemRefDialect", "mlir::func::FuncDialect"];
  let options = [
    Option<"variableAsConstant", "variable-as-constant", "int", "0",
           "convert variable op as const op of tosa">,
  ];
}

def BufferHostRegisterPass : Pass<"buffer-host-register", "func::FuncOp"> {
  let summary = "";
  let constructor = "mlir::oneflow::createBufferHostRegisterPass()";
  let dependentDialects = ["gpu::GPUDialect"];
}

def GpuCopyArgPass : Pass<"gpu-copy-arg", "func::FuncOp"> {
  let summary = "";
  let constructor = "mlir::oneflow::createGpuCopyArgPass()";
  let dependentDialects = ["memref::MemRefDialect", "gpu::GPUDialect"];
}

def OutlineJitFunctionPass : Pass<"outline-jit-function", "ModuleOp"> {
  let summary = "move ops could be jitted to jit function";
  let constructor = "mlir::oneflow::createOutlineJitFunctionPass()";
}

def AggregateComputeOpsPass : Pass<"aggregate-compute-ops", "ModuleOp"> {
  let summary = "aggregate compute ops together";
  let constructor = "mlir::oneflow::createAggregateComputeOpsPass()";
}

def WrapOpsToKernelLaunchPass : Pass<"wrap-ops-to-kernel-launch", "ModuleOp"> {
  let summary = "wrap user ops with a single kernel launch op in OneFlow Job";
  let constructor = "mlir::oneflow::createWrapOpsToKernelLaunchPass()";
}

def ExtractKernelLaunchTensorPass : Pass<"extract-kernel-launch-tensor", "ModuleOp"> {
  let summary = "extract kernel launch tensor from !okl.launcher_ctx";
  let constructor = "mlir::oneflow::createExtractKernelLaunchTensorPass()";
}

def TrimReturnAsVoidPass : Pass<"trim-return-to-void", "ModuleOp"> {
  let summary = "trim return types to void type";
  let constructor = "mlir::oneflow::createTrimReturnAsVoidPass()";
}

def LowerToOKLPass : Pass<"lower-to-okl", "ModuleOp"> {
  let summary = "lower oneflow dialect ops to okl dialect";
  let constructor = "mlir::oneflow::createLowerToOKLPass()";
}

def FuseIntoExistingOpPass : Pass<"fuse-into-existing-op", "ModuleOp"> {
  let summary = "";
  let constructor = "mlir::oneflow::createFuseIntoExistingOpPass()";
  let dependentDialects = ["pdl_interp::PDLInterpDialect", "pdl::PDLDialect"];
}

def AutoNhwcPass : Pass<"auto-nhwc", "ModuleOp"> {
  let summary = "";
  let constructor = "mlir::oneflow::createAutoNhwcPass()";
}

def PreConvertInferenceOpPass : Pass<"pre-convert-inference-op", "ModuleOp"> {
  let summary = "Convert variable op to variable ir op for constant folding.";
  let constructor = "mlir::oneflow::createPreConvertInferenceOpPass()";
}

def ConvertInferenceOpPass : Pass<"convert-inference-op", "ModuleOp"> {
  let summary = "Convert ops to their inference version and rewrite them with a more performant equivalent in inference workflow.";
  let constructor = "mlir::oneflow::createConvertInferenceOpPass()";
}

def PostConvertInferenceOpPass : Pass<"post-convert-inference-op", "ModuleOp"> {
  let summary = "Convert variable ir op to variable op after contant folding.";
  let constructor = "mlir::oneflow::createPostConvertInferenceOpPass()";
}


def ConvertToSignlessForTosaPass : Pass<"convert-to-signless-for-tosa", "ModuleOp"> {
  let summary = "convert func type to unsigned before lowering to tosa";
  let description = [{
    In oneflow, int typed tensor is explicit signed. Convert them before lowering to TOSA.
  }];
  let constructor = "mlir::oneflow::createConvertToSignlessForTosaPass()";
  let dependentDialects = ["func::FuncDialect"];
}

def CSEWithAttributesIgnored : Pass<"cse-with-attributes-ignored", "ModuleOp"> {
  let summary = "ignore oneflow attributes to have cse work";
  let description = [{
    cse and ignore oneflow attributes like op name, symbol id, etc.
  }];
  let constructor = "mlir::oneflow::createCSEWithAttributesIgnored()";
  let dependentDialects = [];
}

def CSEPutAttributes : Pass<"cse-put-attributes", "ModuleOp"> {
  let summary = "cse and ignore oneflow attributes";
  let description = [{
    put back oneflow attributes like op name, symbol id, etc.
  }];
  let constructor = "mlir::oneflow::createCSEPutAttributes()";
  let dependentDialects = [];
}

def GroupMatMul : Pass<"group-matmul", "ModuleOp"> {
  let summary = "group matmul together";
  let description = [{
    group matmul ops together and use cudnn batched matmul
  }];
  let constructor = "mlir::oneflow::createGroupMatMul()";
  let dependentDialects = [];
}

def FuseForwardOps : Pass<"fuse-forward-only-ops", "ModuleOp"> {
  let summary = "fuse forward ops";
  let description = [{
    fuse forward ops. Usually they are actions after an op.
  }];
  let constructor = "mlir::oneflow::createFuseForwardOps()";
  let dependentDialects = [];
}

#endif // ONEFLOW_PASSES
>>>>>>> 14b7f014
<|MERGE_RESOLUTION|>--- conflicted
+++ resolved
@@ -238,9 +238,6 @@
 
 #endif // REMOVE_ONEFLOW_MLIR_ONLY_OP_DEFINITIONS
 
-<<<<<<< HEAD
-#endif // ONEFLOW_OPS
-=======
 #endif // ONEFLOW_OPS
 
 #ifndef ONEFLOW_PASSES
@@ -370,5 +367,4 @@
   let dependentDialects = [];
 }
 
-#endif // ONEFLOW_PASSES
->>>>>>> 14b7f014
+#endif // ONEFLOW_PASSES