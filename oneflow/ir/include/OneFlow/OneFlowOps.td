#ifndef ONEFLOW_OPS
#define ONEFLOW_OPS

include "OneFlow/OneFlowDialect.td"
include "OneFlow/OneFlowEnums.td"
include "OneFlow/OneFlowInterfaces.td"
include "OneFlow/OneFlowBase.td"

include "mlir/Interfaces/SideEffectInterfaces.td"
include "mlir/IR/FunctionInterfaces.td"
include "mlir/Interfaces/CallInterfaces.td"
include "mlir/Interfaces/ControlFlowInterfaces.td"
include "mlir/Pass/PassBase.td"

include "mlir/IR/AttrTypeBase.td"
include "mlir/IR/OpBase.td"

include "OneFlow/SBP/SBPOps.td"

def OneFlow_NormalizationAddReluOp : OneFlow_NormalizationAddReluBaseOp {
  let builders = [
    OpBuilder<(ins
      "Value":$x,
      "Value":$addend,
      "Value":$moving_mean,
      "Value":$moving_variance,
      "Value":$gamma,
      "Value":$beta,
      "StringRef":$op_name,
      "StringRef":$device_tag,
      "ArrayAttr":$device_name,
      "IntegerAttr":$scope_symbol_id,
      "ArrayAttr":$hierarchy,
      "DenseElementsAttr":$operand_segment_sizes,
      "DenseElementsAttr":$result_segment_sizes,
      "IntegerAttr":$axis,
      "FloatAttr":$epsilon,
      "BoolAttr":$training,
      "FloatAttr":$momentum
    )>
  ];
}

#ifndef REMOVE_ONEFLOW_MLIR_ONLY_OP_DEFINITIONS

def OneFlow_UserOp : OneFlow_UserBaseWithCtrlOp<"user", [OneFlow_IsImportCompatible]> {
  let summary = "";
  let input = (ins Variadic<AnyType>:$data_input);
  let output = (outs Variadic<AnyType>:$data_output);
  let attrs = (ins
    StrArrayAttr:$output_lbns
  );
  let hasCanonicalizer = 1;
}

def OneFlow_ConfOp : OneFlow_BaseOp<"conf", [OneFlow_IsImportCompatible]> {
  let summary = "This op is mainly used by create its adaptor in importing/exporting";
}

def OneFlow_SystemOp : OneFlow_Op<"system", [OneFlow_IsImportCompatible]> {
  let summary = "";
  let input = (ins Variadic<AnyType>:$data_input);
  let output = (outs Variadic<AnyType>:$data_output);
  let attrs = (ins
    StrArrayAttr:$input_bns,
    StrArrayAttr:$output_lbns,
    I32Attr:$op_type_case
  );
  let hasCanonicalizer = 1;
}

def F32ElementsAttr : FloatElementsAttr<32>;

def OneFlow_FrozenVariableOp : OneFlow_IROp<"variable_ir", [ConstantLike, NoSideEffect]> {
  let summary = "Auxiliary variable op for constant folding, only exists in IR.";
  let arguments = (ins
    F32ElementsAttr:$value,
    StrAttr:$op_name,
    OptionalAttr<OneFlow_DataType>:$data_type,
    StrAttr:$device_tag,
    StrArrayAttr:$device_name, // TODO: change device_name to dict and parse the literal fmt like "0:0-0"
    OptionalAttr<I64Attr>:$scope_symbol_id,
    OptionalAttr<I64ArrayAttr>:$hierarchy,
    StrArrayAttr:$nd_sbp
  );
  let results = (outs
    AnyType:$output
  );
  let hasFolder = 1;
}

def OneFlow_Add2Op : OneFlow_BaseOp<"add_n2", [NoSideEffect, DeclareOpInterfaceMethods<UserOpCompatibleInterface>, DeclareOpInterfaceMethods<AlternativeOpTypeNameInterface>, DeclareOpInterfaceMethods<NCHWCompatibleInterface>]> {
  let summary = "";
  let input = (ins
    AnyType:$in0,
    AnyType:$in1
  );
  let output = (outs AnyType:$out);
}


class OneFlow_ConcreteSystemOp<string mnemonic, list<Trait> traits = []> :
        OneFlow_BaseOp<mnemonic, !listconcat(traits, [OneFlow_IsOpConfCompatible,
        OneFlow_IsImportCompatible,
        DeclareOpInterfaceMethods<ControlEdgeCompatibleInterface>])> {
  let input = (ins);
  let output = (ins);
  let ctrl_input = (ins Variadic<AnyType>:$ctrl_inputs);
  let ctrl_output = (outs Optional<AnyType>:$ctrl_output);
  dag required_attrs = (ins StrArrayAttr:$output_lbns);
  dag custom_attrs = (ins);
  let attrs = !con(
    required_attrs,
    custom_attrs
  );
  let hasCanonicalizer = 1;
}

def OneFlow_VariableOp : OneFlow_ConcreteSystemOp<"variable", [OneFlow_TensorSource]> {
  let summary = "";
  let input = (ins);
  let output = (outs AnyType:$output);
  let custom_attrs = (ins
    ShapeAttr:$shape,
    OptionalAttr<OneFlow_DataType>:$data_type,
    DefaultValuedAttr<StrAttr, "\"weight\"">:$model_name,
    DefaultValuedAttr<F32Attr, "0.0f">:$l1_regularization,
    DefaultValuedAttr<F32Attr, "0.0f">:$l2_regularization,
    DefaultValuedAttr<BoolAttr, "true">:$trainable,
    OptionalAttr<F32Attr>:$float_initializer,
    OptionalAttr<SI64Attr>:$integer_initializer,
    OptionalAttr<SBP_ParallelSignatureAttr>:$parallel
  );
}

def OneFlow_InputOp : OneFlow_ConcreteSystemOp<"input", [OneFlow_TensorSource]> {
  let summary = "";
  let input = (ins AnyType:$input);
  let output = (outs AnyType:$output);
  let custom_attrs = (ins
    OptionalAttr<ShapeAttr>:$shape,
    OptionalAttr<OneFlow_DataType>:$data_type,
    OptionalAttr<BoolAttr>:$is_dynamic,
    OptionalAttr<StrArrayAttr>:$nd_sbp,
    OptionalAttr<StrAttr>:$job_name
  );
  let builders = [
    OpBuilder<(ins
      "::oneflow::OperatorConf":$op_conf
    )>
  ];
}

def OneFlow_OutputOp : OneFlow_ConcreteSystemOp<"output", [OneFlow_TensorSource]> {
  let summary = "";
  let input = (ins AnyType:$input);
  let output = (outs AnyType:$output);
  let custom_attrs = (ins
    OptionalAttr<ShapeAttr>:$shape,
    OptionalAttr<OneFlow_DataType>:$data_type,
    OptionalAttr<BoolAttr>:$is_dynamic,
    OptionalAttr<StrArrayAttr>:$nd_sbp,
    OptionalAttr<StrAttr>:$job_name
  );
}

def OneFlow_Job : Op<OneFlow_Dialect, "job", [FunctionOpInterface, IsolatedFromAbove, Symbol]>  {
  let regions = (region AnyRegion:$body);

  let arguments = (ins
    SymbolNameAttr:$sym_name,
    TypeAttrOf<FunctionType>:$function_type,
    OptionalAttr<StrAttr>:$sym_visibility
  );

  let builders = [OpBuilder<(ins
    "StringRef":$sys_name, "FunctionType":$function_type)
  >];

  let extraClassDeclaration = [{
    bool isDeclaration() { return isExternal(); }

   FunctionType getFunctionType() { return function_type(); }

   TypeAttr getFunctionTypeAttr() { return function_typeAttr(); }

    ArrayRef<Type> getArgumentTypes() { return getFunctionType().getInputs(); }

    ArrayRef<Type> getResultTypes() { return getFunctionType().getResults(); }

    LogicalResult verifyType() {
      auto type = getFunctionTypeAttr().getValue();
      if (!type.isa<FunctionType>())
        return emitOpError("requires '" + getTypeAttrName() +
                           "' attribute of function type");
      return success();
    }
  }];

  let hasCustomAssemblyFormat = 1;
  let hasVerifier = 1;
}

def OneFlow_ReturnOp : Op<OneFlow_Dialect, "return", [NoSideEffect, HasParent<"Job">,
                                MemRefsNormalizable, ReturnLike, Terminator]> {
  let summary = "return operation";
  let description = [{
    The "return" operation represents a return operation within a Job.
    The operation takes an optional tensor operand and produces no results.
    The operand type must match the signature of the job function that contains
    the operation. For example:

    ```mlir
      job @foo() -> tensor<2xf64> {
        ...
        oneflow.return %0 : tensor<2xf64>
      }
    ```
  }];

  let arguments = (ins Variadic<AnyType>:$operands);

  let builders = [
    OpBuilder<(ins),
    [{ build($_builder, $_state, llvm::None); }]>];

  let assemblyFormat = "attr-dict ($operands^ `:` type($operands))?";

  let hasCustomAssemblyFormat = 1;
  let hasVerifier = 1;
}

def OneFlow_NormalizationInferenceOp : OneFlow_NormalizationBaseOp<"normalization_infer", [DeclareOpInterfaceMethods<AlternativeOpTypeNameInterface>]> {
  let output = (outs
    OneFlow_Tensor:$y
  );
}

#endif // REMOVE_ONEFLOW_MLIR_ONLY_OP_DEFINITIONS

#endif // ONEFLOW_OPS

#ifndef ONEFLOW_PASSES
#define ONEFLOW_PASSES

def LowerOneFlowToTosaPass : Pass<"lower-oneflow-to-tosa", "ModuleOp"> {
  let summary = "";
  let constructor = "mlir::oneflow::createLowerOneFlowToTosaPass()";
  let dependentDialects = ["tosa::TosaDialect", "memref::MemRefDialect", "mlir::func::FuncDialect"];
  let options = [
    Option<"variableAsConstant", "variable-as-constant", "int", "0",
           "convert variable op as const op of tosa">,
  ];
}

def BufferHostRegisterPass : Pass<"buffer-host-register", "func::FuncOp"> {
  let summary = "";
  let constructor = "mlir::oneflow::createBufferHostRegisterPass()";
  let dependentDialects = ["gpu::GPUDialect"];
}

def GpuCopyArgPass : Pass<"gpu-copy-arg", "func::FuncOp"> {
  let summary = "";
  let constructor = "mlir::oneflow::createGpuCopyArgPass()";
  let dependentDialects = ["memref::MemRefDialect", "gpu::GPUDialect"];
}

def OutlineJitFunctionPass : Pass<"outline-jit-function", "ModuleOp"> {
  let summary = "move ops could be jitted to jit function";
  let constructor = "mlir::oneflow::createOutlineJitFunctionPass()";
}

def KernelLaunchFunctionPass : Pass<"kernel-launch-function", "ModuleOp"> {
  let summary = "wrap user ops with kernel launch ops in callee";
  let constructor = "mlir::oneflow::createKernelLaunchFunctionPass()";
}

def ConvertOFKLCalleeToLLVMPass : Pass<"convert-ofkl-callee-to-llvm", "ModuleOp"> {
  let summary = "convert oneflow kernel launch callee to llvm ir";
  let constructor = "mlir::oneflow::createConvertOFKLCalleeToLLVMPass()";
}

def FuseIntoExistingOpPass : Pass<"fuse-into-existing-op", "ModuleOp"> {
  let summary = "";
  let constructor = "mlir::oneflow::createFuseIntoExistingOpPass()";
}

def AutoNhwcPass : Pass<"auto-nhwc", "ModuleOp"> {
  let summary = "";
  let constructor = "mlir::oneflow::createAutoNhwcPass()";
}

def PreConvertInferenceOpPass : Pass<"pre-convert-inference-op", "ModuleOp"> {
  let summary = "Convert variable op to variable ir op for constant folding.";
  let constructor = "mlir::oneflow::createPreConvertInferenceOpPass()";
}

def ConvertInferenceOpPass : Pass<"convert-inference-op", "ModuleOp"> {
  let summary = "Convert ops to their inference version and rewrite them with a more performant equivalent in inference workflow.";
  let constructor = "mlir::oneflow::createConvertInferenceOpPass()";
}

def PostConvertInferenceOpPass : Pass<"post-convert-inference-op", "ModuleOp"> {
  let summary = "Convert variable ir op to variable op after contant folding.";
  let constructor = "mlir::oneflow::createPostConvertInferenceOpPass()";
}


def ConvertToSignlessForTosaPass : Pass<"convert-to-signless-for-tosa", "ModuleOp"> {
  let summary = "convert func type to unsigned before lowering to tosa";
  let description = [{
    In oneflow, int typed tensor is explicit signed. Convert them before lowering to TOSA.
  }];
  let constructor = "mlir::oneflow::createConvertToSignlessForTosaPass()";
  let dependentDialects = ["func::FuncDialect"];
}

def CSEWithAttributesIgnored : Pass<"cse-with-attributes-ignored", "ModuleOp"> {
  let summary = "ignore oneflow attributes to have cse work";
  let description = [{
    cse and ignore oneflow attributes like op name, symbol id, etc.
  }];
  let constructor = "mlir::oneflow::createCSEWithAttributesIgnored()";
  let dependentDialects = [];
}

def CSEPutAttributes : Pass<"cse-put-attributes", "ModuleOp"> {
  let summary = "cse and ignore oneflow attributes";
  let description = [{
    put back oneflow attributes like op name, symbol id, etc.
  }];
  let constructor = "mlir::oneflow::createCSEPutAttributes()";
  let dependentDialects = [];
}

def GroupMatMul : Pass<"group-matmul", "ModuleOp"> {
  let summary = "group matmul together";
  let description = [{
    group matmul ops together and use cudnn batched matmul
  }];
  let constructor = "mlir::oneflow::createGroupMatMul()";
  let dependentDialects = [];
}

<<<<<<< HEAD
=======
def FuseForwardOps : Pass<"fuse-forward-only-ops", "ModuleOp"> {
  let summary = "fuse forward ops";
  let description = [{
    fuse forward ops. Usually they are actions after an op.
  }];
  let constructor = "mlir::oneflow::createFuseForwardOps()";
  let dependentDialects = [];
}

>>>>>>> 2d3493fe
#endif // ONEFLOW_PASSES<|MERGE_RESOLUTION|>--- conflicted
+++ resolved
@@ -342,8 +342,6 @@
   let dependentDialects = [];
 }
 
-<<<<<<< HEAD
-=======
 def FuseForwardOps : Pass<"fuse-forward-only-ops", "ModuleOp"> {
   let summary = "fuse forward ops";
   let description = [{
@@ -353,5 +351,4 @@
   let dependentDialects = [];
 }
 
->>>>>>> 2d3493fe
 #endif // ONEFLOW_PASSES