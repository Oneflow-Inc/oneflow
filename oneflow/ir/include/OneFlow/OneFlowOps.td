#ifndef ONEFLOW_OPS
#define ONEFLOW_OPS

include "OneFlowDialect.td"
include "mlir/Interfaces/SideEffectInterfaces.td"

class OneFlow_BaseOp<string mnemonic, list<OpTrait> traits = []> :
        Op<OneFlow_Dialect, mnemonic, traits> {
  dag sys_attrs = (ins
    StrAttr:$op_name,
    OptionalAttr<BoolAttr>:$trainable,
    OptionalAttr<StrAttr>:$device,
    StrArrayAttr:$placement, // TODO: change placement to dict and parse the literal fmt like "0:0-0"
    OptionalAttr<I64Attr>:$scope_symbol_id
  );
  dag attrs = (ins);
  dag trait_attrs = (ins);
  dag user_op_lbn_attrs = (ins);
  dag input = (ins Variadic<AnyType>:$data_input);
  dag output = (outs Variadic<AnyType>:$data_output);
  dag ctrl_input = (ins);
  dag ctrl_output = (outs);
  let arguments = !con(
      input,
      ctrl_input,
      sys_attrs,
      trait_attrs,
      user_op_lbn_attrs,
      attrs
  );
  let results = !con(
    output,
    ctrl_output
  );
}

class OneFlow_Op<string mnemonic, list<OpTrait> traits = []> :
        OneFlow_BaseOp<mnemonic, !listconcat(traits, [AttrSizedOperandSegments, AttrSizedResultSegments])> {
  let ctrl_input = (ins Variadic<AnyType>:$ctrl_inputs);
  let ctrl_output = (outs Optional<AnyType>:$ctrl_output);
  let trait_attrs = (ins
    I32ElementsAttr:$operand_segment_sizes,
    I32ElementsAttr:$result_segment_sizes
  );
}

class OneFlow_UserBaseOp<string mnemonic, list<OpTrait> traits = []> :
        OneFlow_BaseOp<mnemonic, traits> {
    let summary = "";
    let user_op_lbn_attrs = (ins
      StrArrayAttr:$input_lbn_segment_keys,
      I32ArrayAttr:$input_lbn_segment_sizes,
      StrArrayAttr:$output_lbn_segment_keys,
      I32ArrayAttr:$output_lbn_segment_sizes,
      StrArrayAttr:$output_lbns
    );
}

class OneFlow_UserBaseWithCtrlOp<string mnemonic, list<OpTrait> traits = []> :
        OneFlow_UserBaseOp<mnemonic, !listconcat(traits, [AttrSizedOperandSegments, AttrSizedResultSegments])> {
    let summary = "";
    let ctrl_input = (ins Variadic<AnyType>:$ctrl_inputs);
    let ctrl_output = (outs Optional<AnyType>:$ctrl_output);
    let trait_attrs = (ins
      I32ElementsAttr:$operand_segment_sizes,
      I32ElementsAttr:$result_segment_sizes
    );
}

def OneFlow_UserOp : OneFlow_UserBaseOp<"user", [AttrSizedOperandSegments, AttrSizedResultSegments]> {
    let summary = "";
    let ctrl_input = (ins Variadic<AnyType>:$ctrl_inputs);
    let ctrl_output = (outs Optional<AnyType>:$ctrl_output);
    let trait_attrs = (ins
      I32ElementsAttr:$operand_segment_sizes,
      I32ElementsAttr:$result_segment_sizes
    );
    let hasCanonicalizer = 1;
}

<<<<<<< HEAD
// TODO: support canonicalization
=======
// TODO: support canonicalization on constant-ish op
>>>>>>> 951470a2
def OneFlow_ConstantOp : OneFlow_UserBaseOp<"constant", [AttrSizedOperandSegments, NoSideEffect]> {
  let summary = "";
  let ctrl_input = (ins Variadic<AnyType>:$ctrl_inputs);
  let attrs = (ins
    OptionalAttr<F64Attr>:$floating_value,
    OptionalAttr<SI64Attr>:$integer_value
  );
  let output = (outs F32Tensor);
}

def OneFlow_ShardingOp : OneFlow_BaseOp<"sharding", [NoSideEffect, SameOperandsAndResultType]> {
    let summary = "Sharding op for SBP";
    let attrs = (ins
      StrArrayAttr:$input_signature,
      StrArrayAttr:$output_signature,
      I64ArrayAttr:$shape
    );
    let output = (outs AnyType:$res);
}

def OneFlow_ReluOp : OneFlow_BaseOp<"relu", [Idempotent, NoSideEffect, SameOperandsAndResultType]> {
    let summary = "";
    let input = (ins AnyType:$x);
    let output = (outs AnyType:$y);
}

def OneFlow_SystemOp : OneFlow_Op<"system", []> {
  let summary = "";
  let attrs = (ins
    StrArrayAttr:$input_bns,
    StrArrayAttr:$output_lbns
  );
}

#endif // ONEFLOW_OPS<|MERGE_RESOLUTION|>--- conflicted
+++ resolved
@@ -78,11 +78,7 @@
     let hasCanonicalizer = 1;
 }
 
-<<<<<<< HEAD
-// TODO: support canonicalization
-=======
 // TODO: support canonicalization on constant-ish op
->>>>>>> 951470a2
 def OneFlow_ConstantOp : OneFlow_UserBaseOp<"constant", [AttrSizedOperandSegments, NoSideEffect]> {
   let summary = "";
   let ctrl_input = (ins Variadic<AnyType>:$ctrl_inputs);
