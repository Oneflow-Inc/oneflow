--- conflicted
+++ resolved
@@ -423,7 +423,6 @@
 
 // data preprocessing ops
 
-<<<<<<< HEAD
 // def OneFlow_OFRecordReaderOp : OneFlow_BaseOp<"OFRecordReader", []> {
 //   let summary = "OneFlow OFRecordReader operation";
 //   let output = (outs AnyType:$out);
@@ -440,37 +439,19 @@
 //     StrArrayAttr:$nd_sbp
 //   );
 // }
-=======
-def OneFlow_OFRecordReaderOp : OneFlow_BaseOp<"OFRecordReader", []> {
-  let summary = "OneFlow OFRecordReader operation";
-  let output = (outs AnyType:$out);
-  let attrs = (ins
-    StrAttr:$data_dir,
-    SI32Attr:$data_part_num,
-    SI32Attr:$batch_size,
-    StrAttr:$part_name_prefix,
-    SI32Attr:$part_name_suffix_length,
-    BoolAttr:$random_shuffle,
-    SI64Attr:$seed,
-    SI32Attr:$shuffle_buffer_size,
-    BoolAttr:$shuffle_after_epoch,
-    StrArrayAttr:$nd_sbp
-  );
-}
->>>>>>> 794abfaa
-
-def OneFlow_OFRecordRawDecoderOp : OneFlow_BaseOp<"ofrecord_raw_decoder", []> {
-  let summary = "OneFlow ofrecord_raw_decoder operation";
-  let input = (ins AnyType:$in);
-  let output = (outs AnyType:$out);
-  let attrs = (ins
-    StrAttr:$name,
-    SI64ElementsAttr:$shape,
-    OneFlow_DataType:$data_type,
-    BoolAttr:$dim1_varying_length,
-    BoolAttr:$truncate
-  );
-}
+
+// def OneFlow_OFRecordRawDecoderOp : OneFlow_BaseOp<"ofrecord_raw_decoder", []> {
+//   let summary = "OneFlow ofrecord_raw_decoder operation";
+//   let input = (ins AnyType:$in);
+//   let output = (outs AnyType:$out);
+//   let attrs = (ins
+//     StrAttr:$name,
+//     AnyI64ElementsAttr:$shape,
+//     OneFlow_DataType:$data_type,
+//     BoolAttr:$dim1_varying_length,
+//     BoolAttr:$truncate
+//   );
+// }
 
 
 // Loss ops
