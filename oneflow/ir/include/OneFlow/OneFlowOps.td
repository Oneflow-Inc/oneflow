#ifndef ONEFLOW_OPS
#define ONEFLOW_OPS

include "OneFlowDialect.td"
include "OneFlowEnums.td"
include "mlir/Interfaces/SideEffectInterfaces.td"
include "mlir/Pass/PassBase.td"
include "mlir/Interfaces/CallInterfaces.td"

def SI32ArrayAttr : TypedArrayAttrBase<SI32Attr,
                                      "signed 32-bit integer array attribute"> {
  let constBuilderCall = "$_builder.getArrayAttr(llvm::to_vector<8>(llvm::map_range(values, [this](int32_t v) -> Attribute { return builder_.getSI32IntegerAttr($0); })))";
}

class OneFlow_BaseOp<string mnemonic, list<OpTrait> traits = []> :
        Op<OneFlow_Dialect, mnemonic, traits> {
  dag sys_attrs = (ins
    StrAttr:$op_name,
    OptionalAttr<BoolAttr>:$trainable,
    StrAttr:$device_tag,
    StrArrayAttr:$device_name, // TODO: change device_name to dict and parse the literal fmt like "0:0-0"
    OptionalAttr<I64Attr>:$scope_symbol_id,
    OptionalAttr<I64ArrayAttr>:$hierarchy
  );
  dag attrs = (ins);
  dag trait_attrs = (ins);
  dag user_op_attrs = (ins);
  dag input = (ins Variadic<AnyType>:$data_input);
  dag output = (outs Variadic<AnyType>:$data_output);
  dag ctrl_input = (ins);
  dag ctrl_output = (outs);
  let arguments = !con(
      input,
      ctrl_input,
      sys_attrs,
      trait_attrs,
      user_op_attrs,
      attrs
  );
  let results = !con(
    output,
    ctrl_output
  );
}

class OneFlow_Op<string mnemonic, list<OpTrait> traits = []> :
        OneFlow_BaseOp<mnemonic, !listconcat(traits, [AttrSizedOperandSegments, AttrSizedResultSegments])> {
  let ctrl_input = (ins Variadic<AnyType>:$ctrl_inputs);
  let ctrl_output = (outs Optional<AnyType>:$ctrl_output);
  let trait_attrs = (ins
    I32ElementsAttr:$operand_segment_sizes,
    I32ElementsAttr:$result_segment_sizes
  );
}

class OneFlow_UserBaseOp<string mnemonic, list<OpTrait> traits = []> :
        OneFlow_BaseOp<mnemonic, traits> {
    let summary = "";
    let user_op_attrs = (ins
      StrAttr:$op_type_name,
      StrArrayAttr:$input_lbn_segment_keys,
      I32ArrayAttr:$input_lbn_segment_sizes,
      StrArrayAttr:$output_lbn_segment_keys,
      I32ArrayAttr:$output_lbn_segment_sizes,
      StrArrayAttr:$output_lbns
    );
}

// Why don't we merge ctrl in/out and data in/out into operand_segment/result_segment_sizes?
// 1. We only need to erase operand_segment/result_segment_sizes when we are creating a concrete user op
// 2. Isolating data and ctrl make debug easier and produced IR more human-readable
class OneFlow_UserBaseWithCtrlOp<string mnemonic, list<OpTrait> traits = []> :
        OneFlow_UserBaseOp<mnemonic, !listconcat(traits, [AttrSizedOperandSegments, AttrSizedResultSegments])> {
    let summary = "";
    let ctrl_input = (ins Variadic<AnyType>:$ctrl_inputs);
    let ctrl_output = (outs Optional<AnyType>:$ctrl_output);
    let trait_attrs = (ins
      I32ElementsAttr:$operand_segment_sizes,
      I32ElementsAttr:$result_segment_sizes
    );
}

def OneFlow_UserOp : OneFlow_UserBaseOp<"user", [AttrSizedOperandSegments, AttrSizedResultSegments]> {
    let summary = "";
    let ctrl_input = (ins Variadic<AnyType>:$ctrl_inputs);
    let ctrl_output = (outs Optional<AnyType>:$ctrl_output);
    let trait_attrs = (ins
      I32ElementsAttr:$operand_segment_sizes,
      I32ElementsAttr:$result_segment_sizes
    );
    let hasCanonicalizer = 1;
}

// TODO: support ConstantLike trait
def OneFlow_ConstantOp : OneFlow_UserBaseOp<"constant", [AttrSizedOperandSegments, NoSideEffect]> {
  let summary = "";
  let ctrl_input = (ins Variadic<AnyType>:$ctrl_inputs);
  let attrs = (ins
    OptionalAttr<F64Attr>:$floating_value,
    OptionalAttr<SI64Attr>:$integer_value
  );
  let output = (outs AnyTypeOf<[F32Tensor, F64Tensor, I32Tensor, I64Tensor]>);
}

def OneFlow_SystemOp : OneFlow_Op<"system", []> {
  let summary = "";
  let attrs = (ins
    StrArrayAttr:$input_bns,
    StrArrayAttr:$output_lbns
  );
  let hasCanonicalizer = 1;
}

def OneFlow_CastOp : OneFlow_BaseOp<"cast", []> {
  let input = (ins AnyType:$x);
  let output = (outs AnyType:$y);
}

def OneFlow_ScalarMulByTensorOp : OneFlow_BaseOp<"scalar_mul_by_tensor", []> {
  let input = (ins
    AnyType:$x,
    AnyType:$scalar
  );
  let output = (outs AnyType:$y);
}


class OneFlow_ScalarMathOp<string mnemonic, list<OpTrait> traits = []> :
        OneFlow_BaseOp<mnemonic, !listconcat(traits, [SameOperandsAndResultType, NoSideEffect])> {
    let summary = "OneFlow Scalar Math Ops";
    let input = (ins AnyType:$x);
    let output = (outs AnyType:$y);
    let attrs = (ins
    BoolAttr:$has_int_operand,
    BoolAttr:$has_float_operand,
    SI64Attr:$int_operand,
    F64Attr:$float_operand
  );
}

def OneFlow_ScalarAddOp : OneFlow_ScalarMathOp<"scalar_add", []> {}

def OneFlow_ScalarFloorDivOp : OneFlow_ScalarMathOp<"scalar_floordiv", []> {}

def OneFlow_ScalarFmodOp : OneFlow_ScalarMathOp<"scalar_fmod", []> {}

def OneFlow_ScalarMulOp : OneFlow_ScalarMathOp<"scalar_mul", []> {}

def OneFlow_ScalarPowOp : OneFlow_ScalarMathOp<"scalar_pow", []> {}

class OneFlow_ReduceBaseOp<string mnemonic, list<OpTrait> traits = []> :
        OneFlow_BaseOp<mnemonic, !listconcat(traits, [NoSideEffect])> {
    let summary = "OneFlow Reduce Mean Ops";
    let input = (ins AnyType:$input_tensor);
    let output = (outs AnyType:$output_tensor);
    let attrs = (ins
    SI32ArrayAttr:$axis,
    BoolAttr:$keepdims
  );
}

def OneFlow_ReduceMinOp : OneFlow_ReduceBaseOp<"reduce_min", []> {}

def OneFlow_ReduceMaxOp : OneFlow_ReduceBaseOp<"reduce_max", []> {}

def OneFlow_ReduceSumOp : OneFlow_ReduceBaseOp<"reduce_sum", []> {}

def OneFlow_ReduceProdOp : OneFlow_ReduceBaseOp<"reduce_prod", []> {}

def OneFlow_Reshape : OneFlow_BaseOp<"reshape", []> {
  let summary = "OneFlow Reshape operation";
  let description = [{
  "Reshape the input tensor similar to numpy.reshape."
  "First input is the data tensor, second input is a shape tensor which specifies the output shape. It outputs the reshaped tensor."
  "At most one dimension of the new shape can be -1. In this case, the value is"
  "inferred from the size of the tensor and the remaining dimensions. A dimension"
  "could also be 0, in which case the actual dimension value is unchanged (i.e. taken"
  "from the input tensor)."
  }];
  let input = (ins
    AnyType:$in
  );
  let output = (outs AnyType:$out);
}

def OneFlow_MatmulOp : OneFlow_BaseOp<"matmul", []> {
  let input = (ins
    AnyType:$a,
    AnyType:$b
  );
  let output = (outs AnyType:$out);
  let attrs = (ins
    BoolAttr:$transpose_a,
    BoolAttr:$transpose_b,
    OptionalAttr<BoolAttr>:$_add_to_output,
    F64Attr:$alpha
  );
}

class OneFlow_ConvolutionBaseOp<string mnemonic, list<OpTrait> traits = []> :
        OneFlow_BaseOp<mnemonic, !listconcat(traits, [NoSideEffect])> {
    let summary = "OneFlow convolution operation";
    let description = [{
    "The convolution operator consumes an input tensor and a filter, and"
    "computes the output."
    }];
    let input = (ins
      AnyType:$in,
      AnyType:$weight
    );
    let output = (outs AnyType:$out);
    let attrs = (ins
      SI32Attr:$filters,
      SI32ArrayAttr:$padding_before,
      StrAttr:$data_format,
      SI32ArrayAttr:$kernel_size,
      SI32ArrayAttr:$strides,
      SI32ArrayAttr:$dilation_rate,
      DefaultValuedAttr<SI32Attr, "1">:$group
    );
}

def OneFlow_Convolution1dOp : OneFlow_ConvolutionBaseOp<"conv1d", []> {}

def OneFlow_Convolution2dOp : OneFlow_ConvolutionBaseOp<"conv2d", []> {}

def OneFlow_Convolution3dOp : OneFlow_ConvolutionBaseOp<"conv3d", []> {}

def OneFlow_ConvFilterGradOp : OneFlow_BaseOp<"conv_filter_grad", []> {
  let summary = "OneFlow Conv Filter Grad operation";
  let input = (ins
    AnyType:$dy,
    AnyType:$x
  );
  let output = (outs AnyType:$filter_diff);
  let attrs = (ins
    SI32Attr:$num_spatial_dims,
    SI32ArrayAttr:$padding_before,
    StrAttr:$data_format,
    SI32ArrayAttr:$kernel_size,
    SI32ArrayAttr:$strides,
    SI32ArrayAttr:$dilation_rate,
    DefaultValuedAttr<SI32Attr, "1">:$group
  );
}

def OneFlow_ConvDataGradOp : OneFlow_BaseOp<"conv_data_grad", []> {
  let summary = "OneFlow Conv Data Grad operation";
  let input = (ins
    AnyType:$dy,
    AnyType:$filter,
    AnyType:$x_like
  );
  let output = (outs AnyType:$dx);
  let attrs = (ins
    SI32Attr:$num_spatial_dims,
    SI32ArrayAttr:$padding_before,
    StrAttr:$data_format,
    SI32ArrayAttr:$kernel_size,
    SI32ArrayAttr:$strides,
    SI32ArrayAttr:$dilation_rate,
    DefaultValuedAttr<SI32Attr, "1">:$group
  );
}

def OneFlow_BiasAddOp : OneFlow_BaseOp<"bias_add", []> {
  let summary = "OneFlow Bias Add operation";
  let input = (ins
    AnyType:$a,
    AnyType:$b
  );
  let output = (outs AnyType:$out);
  let attrs = (ins
    SI32Attr:$axis
  );
}

class OneFlow_LazyPoolBaseOp<string mnemonic, list<OpTrait> traits = []> :
        OneFlow_BaseOp<mnemonic, !listconcat(traits, [NoSideEffect])> {
    let summary = "OneFlow Lazy Pooling operation";
    let input = (ins AnyType:$x);
    let output = (outs AnyType:$y);
    let attrs = (ins
    StrAttr:$padding,
    SI32ArrayAttr:$padding_before,
    SI32ArrayAttr:$padding_after,
    StrAttr:$data_format,
    SI32ArrayAttr:$pool_size,
    SI32ArrayAttr:$strides,
    BoolAttr:$ceil_mode
  );
}

class OneFlow_LazyPoolGradBaseOp<string mnemonic, list<OpTrait> traits = []> :
        OneFlow_BaseOp<mnemonic, !listconcat(traits, [NoSideEffect])> {
    let summary = "OneFlow Lazy Pooling Grad operation";
    let input = (ins
      AnyType:$x,
      AnyType:$y,
      AnyType:$dy
    );
    let output = (outs AnyType:$dx);
    let attrs = (ins
    StrAttr:$padding,
    SI32ArrayAttr:$padding_before,
    SI32ArrayAttr:$padding_after,
    StrAttr:$data_format,
    SI32ArrayAttr:$pool_size,
    SI32ArrayAttr:$strides,
    BoolAttr:$ceil_mode
  );
}


class OneFlow_EagerPoolBaseOp<string mnemonic, list<OpTrait> traits = []> :
        OneFlow_BaseOp<mnemonic, !listconcat(traits, [NoSideEffect])> {
    let summary = "OneFlow Eager Pooling operation";
    let input = (ins AnyType:$x);
    let output = (outs AnyType:$y);
    let attrs = (ins
    SI32ArrayAttr:$padding,
    StrAttr:$data_format,
    SI32ArrayAttr:$kernel_size,
    SI32ArrayAttr:$stride,
    BoolAttr:$ceil_mode,
    BoolAttr:$count_include_pad,
    SI64Attr:$divisor_override
  );
}

class OneFlow_EagerPoolGradBaseOp<string mnemonic, list<OpTrait> traits = []> :
        OneFlow_BaseOp<mnemonic, !listconcat(traits, [NoSideEffect])> {
    let summary = "OneFlow Eager Pooling Grad operation";
    let input = (ins
      AnyType:$x,
      AnyType:$y,
      AnyType:$dy
    );
    let output = (outs AnyType:$dx);
    let attrs = (ins
    SI32ArrayAttr:$padding,
    StrAttr:$data_format,
    SI32ArrayAttr:$kernel_size,
    SI32ArrayAttr:$stride,
    BoolAttr:$ceil_mode,
    BoolAttr:$count_include_pad,
    SI64Attr:$divisor_override
  );
}

def OneFlow_LazyMaxPool1dOp : OneFlow_LazyPoolBaseOp<"max_pool_1d", []> {}

def OneFlow_LazyMaxPoolGrad1dOp : OneFlow_LazyPoolGradBaseOp<"max_pool_1d_grad", []> {}

def OneFlow_LazyMaxPool2dOp : OneFlow_LazyPoolBaseOp<"max_pool_2d", []> {}

def OneFlow_LazyMaxPoolGrad2dOp : OneFlow_LazyPoolGradBaseOp<"max_pool_2d_grad", []> {}

def OneFlow_LazyMaxPool3dOp : OneFlow_LazyPoolBaseOp<"max_pool_3d", []> {}

def OneFlow_LazyMaxPoolGrad3dOp : OneFlow_LazyPoolGradBaseOp<"max_pool_3d_grad", []> {}

def OneFlow_LazyAvgPool1dOp : OneFlow_LazyPoolBaseOp<"avg_pool_1d", []> {}

def OneFlow_LazyAvgPoolGrad1dOp : OneFlow_LazyPoolGradBaseOp<"avg_pool_1d_grad", []> {}

def OneFlow_LazyAvgPool2dOp : OneFlow_LazyPoolBaseOp<"avg_pool_2d", []> {}

def OneFlow_LazyAvgPoolGrad2dOp : OneFlow_LazyPoolGradBaseOp<"avg_pool_2d_grad", []> {}

def OneFlow_LazyAvgPool3dOp : OneFlow_LazyPoolBaseOp<"avg_pool_3d", []> {}

def OneFlow_LazyAvgPoolGrad3dOp : OneFlow_LazyPoolGradBaseOp<"avg_pool_3d_grad", []> {}

def OneFlow_EagerAvgPool1dOp : OneFlow_EagerPoolBaseOp<"avgpool_1d", []> {}

def OneFlow_EagerAvgPoolGrad1dOp : OneFlow_EagerPoolGradBaseOp<"avgpool_1d_grad", []> {}

def OneFlow_EagerAvgPool2dOp : OneFlow_EagerPoolBaseOp<"avgpool_2d", []> {}

def OneFlow_EagerAvgPoolGrad2dOp : OneFlow_EagerPoolGradBaseOp<"avgpool_2d_grad", []> {}

def OneFlow_EagerAvgPool3dOp : OneFlow_EagerPoolBaseOp<"avgpool_3d", []> {}

def OneFlow_EagerAvgPoolGrad3dOp : OneFlow_EagerPoolGradBaseOp<"avgpool_3d_grad", []> {}


def OneFlow_GatherOp : OneFlow_BaseOp<"gather", []> {
  let input = (ins
    AnyType:$in,
    AnyType:$indices
  );
  let output = (outs AnyType:$out);
  let attrs = (ins
    SI64Attr:$axis
  );
}

def OneFlow_GeluGradOp : OneFlow_BaseOp<"gelu_grad", []> {
  let input = (ins
    AnyType:$x,
    AnyType:$dy
  );
  let output = (outs AnyType:$dx);
}

class OneFlow_UnaryBaseOp<string mnemonic, list<OpTrait> traits = []> :
        OneFlow_BaseOp<mnemonic, !listconcat(traits, [SameOperandsAndResultType, NoSideEffect])> {
    let summary = "";
    let input = (ins AnyType:$x);
    let output = (outs AnyType:$y);
}



def OneFlow_GeluOp : OneFlow_UnaryBaseOp<"gelu", []> {}

def OneFlow_RsqrtOp : OneFlow_UnaryBaseOp<"rsqrt", []> {}

def OneFlow_TanhOp : OneFlow_UnaryBaseOp<"tanh", []> {}



// data preprocessing ops

<<<<<<< HEAD
def OneFlow_OFRecordReaderOp : OneFlow_BaseOp<"OFRecordReader", []> {
  let summary = "OneFlow OFRecordReader operation";
  let output = (outs AnyType:$out);
  let attrs = (ins
    StrAttr:$data_dir,
    SI32Attr:$data_part_num,
    SI32Attr:$batch_size,
    StrAttr:$part_name_prefix,
    SI32Attr:$part_name_suffix_length,
    BoolAttr:$random_shuffle,
    SI64Attr:$seed,
    SI32Attr:$shuffle_buffer_size,
    BoolAttr:$shuffle_after_epoch,
    StrArrayAttr:$nd_sbp
  );
}

def OneFlow_OFRecordRawDecoderOp : OneFlow_BaseOp<"ofrecord_raw_decoder", []> {
  let summary = "OneFlow ofrecord_raw_decoder operation";
  let input = (ins AnyType:$in);
  let output = (outs AnyType:$out);
  let attrs = (ins
    StrAttr:$name,
    AnyI64ElementsAttr:$shape,
    OneFlow_DataType:$data_type,
    BoolAttr:$dim1_varying_length,
    BoolAttr:$truncate
  );
}
=======
// def OneFlow_OFRecordReaderOp : OneFlow_BaseOp<"OFRecordReader", []> {
//   let summary = "OneFlow OFRecordReader operation";
//   let output = (outs AnyType:$out);
//   let attrs = (ins
//     StrAttr:$name,
//     SI32Attr:$data_part_num,
//     SI32Attr:$batch_size,
//     StrAttr:$part_name_prefix,
//     SI32Attr:$part_name_suffix_length,
//     BoolAttr:$random_shuffle,
//     SI64Attr:$seed,
//     SI32Attr:$shuffle_buffer_size,
//     BoolAttr:$shuffle_after_epoch,
//     StrArrayAttr:$nd_sbp
//   );
// }

// def OneFlow_OFRecordRawDecoderOp : OneFlow_BaseOp<"ofrecord_raw_decoder", []> {
//   let summary = "OneFlow ofrecord_raw_decoder operation";
//   let input = (ins AnyType:$in);
//   let output = (outs AnyType:$out);
//   let attrs = (ins
//     StrAttr:$name,
//     AnyI64ElementsAttr:$shape,
//     OneFlow_DataType:$data_type,
//     BoolAttr:$dim1_varying_length,
//     BoolAttr:$truncate
//   );
// }
>>>>>>> 4d3a0989


// Loss ops

def OneFlowSparseSoftmaxCrossEntropyOp : OneFlow_BaseOp<"sparse_softmax_cross_entropy", []> {
  let input = (ins
    AnyType:$prediction,
    AnyType:$label
  );
  let output = (outs
    AnyType:$prob,
    AnyType:$out
  );
  let attrs = (ins
    SI64Attr:$depth
  );
}

def OneFlowSparseSoftmaxCrossEntropyGradOp : OneFlow_BaseOp<"sparse_softmax_cross_entropy_grad", []> {
  let input = (ins
    AnyType:$label,
    AnyType:$dy,
    AnyType:$prob
  );
  let output = (outs
    AnyType:$prediction_diff
  );
  let attrs = (ins
    SI64Attr:$depth
  );
}

// Idempotent ops

def OneFlow_Idempotent : NativeOpTrait<"IsIdempotentOfIdenticalPlacement">;

class OneFlow_IdempotentBaseOp<string mnemonic, list<OpTrait> traits = []> :
        OneFlow_UnaryBaseOp<mnemonic, !listconcat(traits, [OneFlow_Idempotent])> {
}

def OneFlow_AbsOp : OneFlow_IdempotentBaseOp<"abs", []> {}

def OneFlow_CeilOp : OneFlow_IdempotentBaseOp<"ceil", []> {}

def OneFlow_FloorOp : OneFlow_IdempotentBaseOp<"floor", []> {}

// TODO: pattern match constant_like to create ones_like when constant_like is port to user op
def OneFlow_OnesLikeOp : OneFlow_IdempotentBaseOp<"ones_like", []> {}

def OneFlow_ReluOp : OneFlow_IdempotentBaseOp<"relu", []> {}

def OneFlowReLUGradOp : OneFlow_BaseOp<"relu_grad", []> {
  let input = (ins
    AnyType:$y,
    AnyType:$dy
  );
  let output = (outs
    AnyType:$dx
  );
}

// TODO: pattern match hardtanh to create Relu6 op
def OneFlow_Relu6Op : OneFlow_IdempotentBaseOp<"relu6", []> {}

def OneFlow_RintOp : OneFlow_IdempotentBaseOp<"rint", []> {}

def OneFlow_RoundOp : OneFlow_IdempotentBaseOp<"round", []> {}

def OneFlow_SignOp : OneFlow_IdempotentBaseOp<"sign", []> {}

// TODO: pattern match constant_like to create zeros_like when constant_like is port to user op
def OneFlow_ZerosLikeOp : OneFlow_IdempotentBaseOp<"zeros_like", []> {}

// Involution ops

def OneFlow_Involution : NativeOpTrait<"IsInvolutionOfIdenticalPlacement">;

// TODO: add invert, logical_not when they are implemented in OneFlow

class OneFlow_InvolutionBaseOp<string mnemonic, list<OpTrait> traits = []> :
        OneFlow_UnaryBaseOp<mnemonic, !listconcat(traits, [OneFlow_Involution])> {
}

def OneFlow_NegativeOp : OneFlow_InvolutionBaseOp<"negative", []> {}

def OneFlow_ReciprocalOp : OneFlow_InvolutionBaseOp<"reciprocal", []> {}

// JIT ops

def OneFlow_MlirJitOp : OneFlow_UserBaseOp<"mlir_jit", [
      CallOpInterface
    ]
  > {
  let attrs = (ins
    FlatSymbolRefAttr:$callee,
    StrAttr:$mlir_assembly
  );
  let builders = [
    OpBuilder<(ins
      "FuncOp":$callee,
      "NamedAttrList":$attributes,
      CArg<"ValueRange", "{}">:$data_input
    ), [{
      $_state.addOperands(data_input);
      $_state.addAttribute("callee",$_builder.getSymbolRefAttr(callee));
      $_state.addTypes(callee.getType().getResults());
      $_state.addAttributes(attributes);
    }]>,
    OpBuilder<(ins
      "SymbolRefAttr":$callee,
      "TypeRange":$results,
      "NamedAttrList":$attributes,
      CArg<"ValueRange", "{}">:$data_input
    ), [{
      $_state.addOperands(data_input);
      $_state.addAttribute("callee", callee);
      $_state.addTypes(results);
      $_state.addAttributes(attributes);
    }]>
  ];
    let extraClassDeclaration = [{
    operand_range getArgOperands() {
      return {arg_operand_begin(), arg_operand_end()};
    }

    operand_iterator arg_operand_begin() { return operand_begin(); }
    operand_iterator arg_operand_end() { return operand_end(); }
    CallInterfaceCallable getCallableForCallee() {
      return (*this)->getAttrOfType<SymbolRefAttr>("callee");
    }
  }];
  let assemblyFormat = [{
    $callee `(` $data_input `)` attr-dict `:` functional-type($data_input, results)
  }];
}

#endif // ONEFLOW_OPS

#ifndef ONEFLOW_PATTERNS
#define ONEFLOW_PATTERNS

def IsNotNestedInJit: Constraint<CPred<"(!$0.getDefiningOp()->getParentOfType<FuncOp>()->hasAttr(\"llvm.emit_c_interface\"))">, "">;
def OutlineMulCast : NativeCodeCall<"OutlineMulCast($_builder, $0, $1)">;
// TODO: remove attr binding if possible
def MulCastPattern : Pat<
  (
    OneFlow_ScalarMulByTensorOp : $mul_op
    (
      OneFlow_CastOp : $cast_op
        $cast_x,
        $cast_op_name,
        $cast_trainable,
        $cast_device_tag,
        $cast_device_name,
        $cast_scope_symbol_id,
        $cast_hierarchy
    ),
    $scalar,
    $mul_op_name,
    $mul_trainable,
    $mul_device_tag,
    $mul_device_name,
    $mul_scope_symbol_id,
    $mul_hierarchy
  ),
  (OutlineMulCast $mul_op, $cast_op),
  [
    (IsNotNestedInJit $mul_op)
  ]
>;

#endif // ONEFLOW_PATTERNS

#ifndef ONEFLOW_PASSES
#define ONEFLOW_PASSES

def LowerOneFlowToTosaPass : Pass<"lower-oneflow-to-tosa", "ModuleOp"> {
  let summary = "";
  let constructor = "mlir::oneflow::createLowerOneFlowToTosaPass()";
  let dependentDialects = ["tosa::TosaDialect", "memref::MemRefDialect", "StandardOpsDialect"];
}

def MapSCFToGPUPass : Pass<"gpu-greedy-parallel-loop-mapping", "FuncOp"> {
  let summary = "Greedily maps all parallel loops to gpu hardware ids";
  let constructor = "mlir::oneflow::createMapSCFToGPUPass()";
  let dependentDialects = ["scf::SCFDialect"];
}

def BufferHostRegisterPass : FunctionPass<"buffer-host-register"> {
  let summary = "";
  let constructor = "mlir::oneflow::createBufferHostRegisterPass()";
  let dependentDialects = ["gpu::GPUDialect"];
}

def OutlineJitFunctionPass : Pass<"outline-jit-function", "ModuleOp"> {
  let summary = "move ops could be jitted to jit function";
  let constructor = "mlir::oneflow::createOutlineJitFunctionPass()";
}

#endif // ONEFLOW_PASSES<|MERGE_RESOLUTION|>--- conflicted
+++ resolved
@@ -423,12 +423,11 @@
 
 // data preprocessing ops
 
-<<<<<<< HEAD
 def OneFlow_OFRecordReaderOp : OneFlow_BaseOp<"OFRecordReader", []> {
   let summary = "OneFlow OFRecordReader operation";
   let output = (outs AnyType:$out);
   let attrs = (ins
-    StrAttr:$data_dir,
+    StrAttr:$name,
     SI32Attr:$data_part_num,
     SI32Attr:$batch_size,
     StrAttr:$part_name_prefix,
@@ -453,37 +452,6 @@
     BoolAttr:$truncate
   );
 }
-=======
-// def OneFlow_OFRecordReaderOp : OneFlow_BaseOp<"OFRecordReader", []> {
-//   let summary = "OneFlow OFRecordReader operation";
-//   let output = (outs AnyType:$out);
-//   let attrs = (ins
-//     StrAttr:$name,
-//     SI32Attr:$data_part_num,
-//     SI32Attr:$batch_size,
-//     StrAttr:$part_name_prefix,
-//     SI32Attr:$part_name_suffix_length,
-//     BoolAttr:$random_shuffle,
-//     SI64Attr:$seed,
-//     SI32Attr:$shuffle_buffer_size,
-//     BoolAttr:$shuffle_after_epoch,
-//     StrArrayAttr:$nd_sbp
-//   );
-// }
-
-// def OneFlow_OFRecordRawDecoderOp : OneFlow_BaseOp<"ofrecord_raw_decoder", []> {
-//   let summary = "OneFlow ofrecord_raw_decoder operation";
-//   let input = (ins AnyType:$in);
-//   let output = (outs AnyType:$out);
-//   let attrs = (ins
-//     StrAttr:$name,
-//     AnyI64ElementsAttr:$shape,
-//     OneFlow_DataType:$data_type,
-//     BoolAttr:$dim1_varying_length,
-//     BoolAttr:$truncate
-//   );
-// }
->>>>>>> 4d3a0989
 
 
 // Loss ops
