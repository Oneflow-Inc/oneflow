#ifndef ONEFLOW_IR_INCLUDE_ONEFLOW_ONEFLOWBASE_H_
#define ONEFLOW_IR_INCLUDE_ONEFLOW_ONEFLOWBASE_H_

include "OneFlow/OneFlowDialect.td"
include "OneFlow/OneFlowInterfaces.td"
include "mlir/IR/SymbolInterfaces.td"
include "mlir/Interfaces/SideEffectInterfaces.td"
include "/mlir/Interfaces/InferTypeOpInterface.td"

def OneFlow_Tensor : TensorOf<[AnyType]>;
def SI32ArrayAttr : TypedArrayAttrBase<SI32Attr, "signed 32-bit integer array attribute"> {}

def SI64ArrayAttr : TypedArrayAttrBase<SI64Attr, "signed 64-bit integer array attribute"> {}

def ShapeAttr : TypedArrayAttrBase<SI64Attr, ""> {}

def DTArrayAttr : TypedArrayAttrBase<OneFlow_DataType, ""> {}

def ShapeArrayAttr : TypedArrayAttrBase<ShapeAttr, ""> {}

def OneFlow_IsOpConfCompatible : NativeOpTrait<"IsOpConfCompatible">;
def OneFlow_IsImportCompatible : NativeOpTrait<"IsImportCompatible">;
def OneFlow_AlternativeOp : NativeOpTrait<"IsAlternative">;
def OneFlow_TensorSource : NativeOpTrait<"TensorSource">;

class OneFlow_BaseOp<string mnemonic, list<Trait> traits = []> :
        Op<OneFlow_Dialect, mnemonic, !listconcat(traits, [OneFlow_IsOpConfCompatible])> {
  dag op_conf_attrs = (ins
    StrAttr:$op_name,
    StrAttr:$device_tag,
    StrArrayAttr:$device_name, // TODO: change device_name to dict and parse the literal fmt like "0:0-0"
    OptionalAttr<I64Attr>:$scope_symbol_id,
    OptionalAttr<I64ArrayAttr>:$hierarchy
  );
  dag attrs = (ins);
  dag trait_attrs = (ins);
  dag user_op_attrs = (ins);
  dag input = (ins);
  dag output = (outs);
  dag ctrl_input = (ins);
  dag ctrl_output = (outs);
  let arguments = !con(
      input,
      ctrl_input,
      op_conf_attrs,
      trait_attrs,
      user_op_attrs,
      attrs
  );
  let results = !con(
    output,
    ctrl_output
  );
  int same_output_regst_num = -1;

  bit has_check_fn = 0;
  bit has_logical_tensor_desc_infer_fn = 0;
  bit has_physical_tensor_desc_infer_fn = 0;
  bit has_get_sbp_fn = 0;
  bit has_sbp_signature_infer_fn = 0;
  bit has_data_type_infer_fn = 0;
  bit has_device_infer_fn = 0;
  bit has_input_arg_modify_fn = 0;
  bit has_output_arg_modify_fn = 0;
  bit has_output_blob_time_shape_infer_fn = 0;
  bit has_nd_sbp_infer_fn = 0;
<<<<<<< HEAD
  bit has_compute_complexity_fn = 0;
  bit has_get_nd_sbp_fn = 0;
=======
>>>>>>> 55c4c608
}

class OneFlow_Op<string mnemonic, list<Trait> traits = []> :
        OneFlow_BaseOp<mnemonic, !listconcat(traits, [AttrSizedOperandSegments, AttrSizedResultSegments, DeclareOpInterfaceMethods<ControlEdgeCompatibleInterface>])> {
  let ctrl_input = (ins Variadic<AnyType>:$ctrl_inputs);
  let ctrl_output = (outs Optional<AnyType>:$ctrl_output);
  let trait_attrs = (ins
    I32ElementsAttr:$operand_segment_sizes,
    I32ElementsAttr:$result_segment_sizes
  );
}

class OneFlow_UserBaseOp<string mnemonic, list<Trait> traits = [OneFlow_AlternativeOp]> :
        OneFlow_BaseOp<mnemonic, traits> {
    let summary = "";
    let user_op_attrs = (ins
      StrAttr:$op_type_name,
      // NOTE: vector types must have positive constant sizes, so we can't use I32ElementsAttr
      I32ArrayAttr:$input_sizes,
      I32ArrayAttr:$output_sizes
    );
}

// Why don't we merge ctrl in/out and data in/out into operand_segment/result_segment_sizes?
// 1. We only need to erase operand_segment/result_segment_sizes when we are creating a concrete user op
// 2. Isolating data and ctrl make debug easier and produced IR more human-readable
class OneFlow_UserBaseWithCtrlOp<string mnemonic, list<Trait> traits = []> :
        OneFlow_UserBaseOp<mnemonic, !listconcat(traits, [AttrSizedOperandSegments, AttrSizedResultSegments, DeclareOpInterfaceMethods<ControlEdgeCompatibleInterface>])> {
    let summary = "";
    let ctrl_input = (ins Variadic<AnyType>:$ctrl_inputs);
    let ctrl_output = (outs Optional<AnyType>:$ctrl_output);
    let trait_attrs = (ins
      I32ElementsAttr:$operand_segment_sizes,
      I32ElementsAttr:$result_segment_sizes
    );
}


class OneFlow_ConvolutionBaseOp<string mnemonic, list<Trait> traits = []> :
        OneFlow_BaseOp<mnemonic, !listconcat(traits, [NoSideEffect, DeclareOpInterfaceMethods<UserOpCompatibleInterface>])> {
    let summary = "OneFlow convolution operation";
    let description = [{
    "The convolution operator consumes an input tensor and a filter, and"
    "computes the output."
    }];
    let input = (ins
      AnyType:$in,
      AnyType:$weight,
      Optional<AnyType>:$bias,
      Optional<AnyType>:$bias_multiplier
    );
    let output = (outs AnyType:$out);
    let attrs = (ins
      DefaultValuedAttr<SI32Attr, "0">:$filters,
      SI32ArrayAttr:$padding_before,
      StrAttr:$data_format,
      SI32ArrayAttr:$kernel_size,
      SI32ArrayAttr:$strides,
      SI32ArrayAttr:$dilation_rate,
      DefaultValuedAttr<SI32Attr, "1">:$groups
    );
    let trait_attrs = (ins
      I32ElementsAttr:$operand_segment_sizes
    );
    let has_check_fn = 1;
    let has_logical_tensor_desc_infer_fn = 1;
    let has_physical_tensor_desc_infer_fn = 1;
    let has_get_sbp_fn = 1;
    let has_data_type_infer_fn = 1;
<<<<<<< HEAD
    let has_compute_complexity_fn = 1;
=======
>>>>>>> 55c4c608
}

class OneFlow_TFPoolBaseOp<string mnemonic, list<Trait> traits = []> :
        OneFlow_BaseOp<mnemonic, !listconcat(traits, [NoSideEffect, DeclareOpInterfaceMethods<UserOpCompatibleInterface>])> {
    let summary = "OneFlow pooling operation, align with TensorFlow";
    let input = (ins AnyType:$x);
    let output = (outs AnyType:$y);
    let attrs = (ins
    StrAttr:$padding,
    SI32ArrayAttr:$padding_before,
    SI32ArrayAttr:$padding_after,
    StrAttr:$data_format,
    SI32ArrayAttr:$pool_size,
    SI32ArrayAttr:$strides,
    BoolAttr:$ceil_mode
  );
  let has_logical_tensor_desc_infer_fn = 1;
  let has_physical_tensor_desc_infer_fn = 1;
  let has_get_sbp_fn = 1;
  let has_data_type_infer_fn = 1;
<<<<<<< HEAD
  let has_compute_complexity_fn = 1;
=======
>>>>>>> 55c4c608
}

class OneFlow_TFPoolGradBaseOp<string mnemonic, list<Trait> traits = []> :
        OneFlow_BaseOp<mnemonic, !listconcat(traits, [NoSideEffect, DeclareOpInterfaceMethods<UserOpCompatibleInterface>])> {
  let summary = "OneFlow pooling grad operation, align with TensorFlow";
  let input = (ins
    AnyType:$x,
    AnyType:$y,
    AnyType:$dy
  );
  let output = (outs AnyType:$dx);
  let attrs = (ins
    StrAttr:$padding,
    SI32ArrayAttr:$padding_before,
    SI32ArrayAttr:$padding_after,
    StrAttr:$data_format,
    SI32ArrayAttr:$pool_size,
    SI32ArrayAttr:$strides,
    BoolAttr:$ceil_mode
  );
  let has_logical_tensor_desc_infer_fn = 1;
  let has_physical_tensor_desc_infer_fn = 1;
  let has_get_sbp_fn = 1;
  let has_data_type_infer_fn = 1;
<<<<<<< HEAD
  let has_compute_complexity_fn = 1;
=======
>>>>>>> 55c4c608
}


class OneFlow_MaxPoolBaseOp<string mnemonic, list<Trait> traits = []> :
        OneFlow_BaseOp<mnemonic, !listconcat(traits, [NoSideEffect, DeclareOpInterfaceMethods<UserOpCompatibleInterface>])> {
  let summary = "OneFlow Max Pooling operation";
  let input = (ins
    AnyType:$x
  );
  let output = (outs
    AnyType:$y,
    AnyType:$indice
  );
  let attrs = (ins
    SI32ArrayAttr:$padding,
    StrAttr:$data_format,
    SI32ArrayAttr:$kernel_size,
    SI32ArrayAttr:$stride,
    SI32ArrayAttr:$dilation,
    DefaultValuedAttr<BoolAttr, "false">:$return_indices,
    DefaultValuedAttr<BoolAttr, "false">:$ceil_mode
  );
  let has_logical_tensor_desc_infer_fn = 1;
  let has_physical_tensor_desc_infer_fn = 1;
  let has_get_sbp_fn = 1;
  let has_data_type_infer_fn = 1;
<<<<<<< HEAD
  let has_compute_complexity_fn = 1;
=======
>>>>>>> 55c4c608
}

class OneFlow_AvgPoolBaseOp<string mnemonic, list<Trait> traits = []> :
        OneFlow_BaseOp<mnemonic, !listconcat(traits, [NoSideEffect, DeclareOpInterfaceMethods<UserOpCompatibleInterface>])> {
  let summary = "OneFlow Average Pooling operation";
  let input = (ins
    AnyType:$x
  );
  let output = (outs
    AnyType:$y
  );
  let attrs = (ins
    SI32ArrayAttr:$padding,
    StrAttr:$data_format,
    SI32ArrayAttr:$kernel_size,
    SI32ArrayAttr:$stride,
    DefaultValuedAttr<BoolAttr, "false">:$ceil_mode,
    DefaultValuedAttr<BoolAttr, "false">:$count_include_pad,
    DefaultValuedAttr<SI32Attr, "0">:$divisor_override
  );
  let has_logical_tensor_desc_infer_fn = 1;
  let has_physical_tensor_desc_infer_fn = 1;
  let has_get_sbp_fn = 1;
  let has_data_type_infer_fn = 1;
<<<<<<< HEAD
  let has_compute_complexity_fn = 1;
=======
>>>>>>> 55c4c608
}

class OneFlow_MaxPoolGradBaseOp<string mnemonic, list<Trait> traits = []> :
        OneFlow_BaseOp<mnemonic, !listconcat(traits, [NoSideEffect, DeclareOpInterfaceMethods<UserOpCompatibleInterface>])> {
  let summary = "OneFlow Max Pooling Grad operation";
  let input = (ins
    AnyType:$x,
    AnyType:$y,
    AnyType:$indice,
    AnyType:$dy
  );
  let output = (outs
    AnyType:$dx
  );
  let attrs = (ins
    SI32ArrayAttr:$padding,
    StrAttr:$data_format,
    SI32ArrayAttr:$kernel_size,
    SI32ArrayAttr:$stride,
    SI32ArrayAttr:$dilation,
    DefaultValuedAttr<BoolAttr, "false">:$return_indices,
    DefaultValuedAttr<BoolAttr, "false">:$ceil_mode
  );
  let has_logical_tensor_desc_infer_fn = 1;
  let has_physical_tensor_desc_infer_fn = 1;
  let has_get_sbp_fn = 1;
  let has_data_type_infer_fn = 1;
<<<<<<< HEAD
  let has_compute_complexity_fn = 1;
=======
>>>>>>> 55c4c608
}

class OneFlow_AvgPoolGradBaseOp<string mnemonic, list<Trait> traits = []> :
        OneFlow_BaseOp<mnemonic, !listconcat(traits, [NoSideEffect, DeclareOpInterfaceMethods<UserOpCompatibleInterface>])> {
  let summary = "OneFlow Average Pooling Grad operation";
  let input = (ins
    AnyType:$x,
    AnyType:$y,
    AnyType:$dy
  );
  let output = (outs
    AnyType:$dx
  );
  let attrs = (ins
    SI32ArrayAttr:$padding,
    StrAttr:$data_format,
    SI32ArrayAttr:$kernel_size,
    SI32ArrayAttr:$stride,
    DefaultValuedAttr<BoolAttr, "false">:$ceil_mode,
    DefaultValuedAttr<BoolAttr, "false">:$count_include_pad,
    DefaultValuedAttr<SI32Attr, "0">:$divisor_override
  );
  let has_logical_tensor_desc_infer_fn = 1;
  let has_physical_tensor_desc_infer_fn = 1;
  let has_get_sbp_fn = 1;
  let has_data_type_infer_fn = 1;
<<<<<<< HEAD
  let has_compute_complexity_fn = 1;
=======
>>>>>>> 55c4c608
}

class OneFlow_AdaptivePoolBaseOp<string mnemonic, list<Trait> traits = []> :
       OneFlow_BaseOp<mnemonic, !listconcat(traits, [NoSideEffect, DeclareOpInterfaceMethods<UserOpCompatibleInterface>])> {
  let summary = "OneFlow adaptive pool operation";
  let input = (ins
    AnyType:$x
  );
  let output = (outs AnyType:$y);
  let attrs = (ins
    SI64ArrayAttr:$output_size
  );
  let has_logical_tensor_desc_infer_fn = 1;
  let has_physical_tensor_desc_infer_fn = 1;
  let has_get_sbp_fn = 1;
  let has_data_type_infer_fn = 1;
}

class OneFlow_AdaptivePoolGradBaseOp<string mnemonic, list<Trait> traits = []> :
       OneFlow_BaseOp<mnemonic, !listconcat(traits, [NoSideEffect, DeclareOpInterfaceMethods<UserOpCompatibleInterface>])> {
  let summary = "OneFlow adaptive pool operation";
  let input = (ins
    AnyType:$x,
    AnyType:$dy
  );
  let output = (outs AnyType:$dx);
  let attrs = (ins
    SI64ArrayAttr:$output_size
  );
  let has_logical_tensor_desc_infer_fn = 1;
  let has_physical_tensor_desc_infer_fn = 1;
  let has_get_sbp_fn = 1;
  let has_data_type_infer_fn = 1;
}

class OneFlow_UnaryBaseOp<string mnemonic, list<Trait> traits = []> :
        OneFlow_BaseOp<mnemonic, !listconcat(traits, [SameOperandsAndResultType, NoSideEffect])> {
  let summary = "";
  let input = (ins AnyType:$x);
  let output = (outs AnyType:$y);
  let has_logical_tensor_desc_infer_fn = 1;
  let has_physical_tensor_desc_infer_fn = 1;
  let has_get_sbp_fn = 1;
  let has_data_type_infer_fn = 1;
}

def OneFlow_Idempotent : NativeOpTrait<"IsIdempotentOfIdenticalPlacement">;

<<<<<<< HEAD
class OneFlow_IdempotentBaseOp<string mnemonic, list<OpTrait> traits = []> :
=======
class OneFlow_IdempotentBaseOp<string mnemonic, list<Trait> traits = []> :
>>>>>>> 55c4c608
        OneFlow_UnaryBaseOp<mnemonic, !listconcat(traits, [OneFlow_Idempotent])> {}

def OneFlow_Involution : NativeOpTrait<"IsInvolutionOfIdenticalPlacement">;

<<<<<<< HEAD
class OneFlow_InvolutionBaseOp<string mnemonic, list<OpTrait> traits = []> :
=======
class OneFlow_InvolutionBaseOp<string mnemonic, list<Trait> traits = []> :
>>>>>>> 55c4c608
        OneFlow_UnaryBaseOp<mnemonic, !listconcat(traits, [OneFlow_Involution])> {}

#define GET_ONEFLOW_BASE_OP_DEFINITIONS
include "OneFlow/OneFlowUserOps.td"

#endif  // ONEFLOW_IR_INCLUDE_ONEFLOW_ONEFLOWBASE_H_<|MERGE_RESOLUTION|>--- conflicted
+++ resolved
@@ -64,11 +64,8 @@
   bit has_output_arg_modify_fn = 0;
   bit has_output_blob_time_shape_infer_fn = 0;
   bit has_nd_sbp_infer_fn = 0;
-<<<<<<< HEAD
   bit has_compute_complexity_fn = 0;
   bit has_get_nd_sbp_fn = 0;
-=======
->>>>>>> 55c4c608
 }
 
 class OneFlow_Op<string mnemonic, list<Trait> traits = []> :
@@ -138,10 +135,7 @@
     let has_physical_tensor_desc_infer_fn = 1;
     let has_get_sbp_fn = 1;
     let has_data_type_infer_fn = 1;
-<<<<<<< HEAD
     let has_compute_complexity_fn = 1;
-=======
->>>>>>> 55c4c608
 }
 
 class OneFlow_TFPoolBaseOp<string mnemonic, list<Trait> traits = []> :
@@ -162,10 +156,7 @@
   let has_physical_tensor_desc_infer_fn = 1;
   let has_get_sbp_fn = 1;
   let has_data_type_infer_fn = 1;
-<<<<<<< HEAD
-  let has_compute_complexity_fn = 1;
-=======
->>>>>>> 55c4c608
+  let has_compute_complexity_fn = 1;
 }
 
 class OneFlow_TFPoolGradBaseOp<string mnemonic, list<Trait> traits = []> :
@@ -190,10 +181,7 @@
   let has_physical_tensor_desc_infer_fn = 1;
   let has_get_sbp_fn = 1;
   let has_data_type_infer_fn = 1;
-<<<<<<< HEAD
-  let has_compute_complexity_fn = 1;
-=======
->>>>>>> 55c4c608
+  let has_compute_complexity_fn = 1;
 }
 
 
@@ -220,10 +208,7 @@
   let has_physical_tensor_desc_infer_fn = 1;
   let has_get_sbp_fn = 1;
   let has_data_type_infer_fn = 1;
-<<<<<<< HEAD
-  let has_compute_complexity_fn = 1;
-=======
->>>>>>> 55c4c608
+  let has_compute_complexity_fn = 1;
 }
 
 class OneFlow_AvgPoolBaseOp<string mnemonic, list<Trait> traits = []> :
@@ -248,10 +233,7 @@
   let has_physical_tensor_desc_infer_fn = 1;
   let has_get_sbp_fn = 1;
   let has_data_type_infer_fn = 1;
-<<<<<<< HEAD
-  let has_compute_complexity_fn = 1;
-=======
->>>>>>> 55c4c608
+  let has_compute_complexity_fn = 1;
 }
 
 class OneFlow_MaxPoolGradBaseOp<string mnemonic, list<Trait> traits = []> :
@@ -279,10 +261,7 @@
   let has_physical_tensor_desc_infer_fn = 1;
   let has_get_sbp_fn = 1;
   let has_data_type_infer_fn = 1;
-<<<<<<< HEAD
-  let has_compute_complexity_fn = 1;
-=======
->>>>>>> 55c4c608
+  let has_compute_complexity_fn = 1;
 }
 
 class OneFlow_AvgPoolGradBaseOp<string mnemonic, list<Trait> traits = []> :
@@ -309,10 +288,7 @@
   let has_physical_tensor_desc_infer_fn = 1;
   let has_get_sbp_fn = 1;
   let has_data_type_infer_fn = 1;
-<<<<<<< HEAD
-  let has_compute_complexity_fn = 1;
-=======
->>>>>>> 55c4c608
+  let has_compute_complexity_fn = 1;
 }
 
 class OneFlow_AdaptivePoolBaseOp<string mnemonic, list<Trait> traits = []> :
@@ -361,20 +337,12 @@
 
 def OneFlow_Idempotent : NativeOpTrait<"IsIdempotentOfIdenticalPlacement">;
 
-<<<<<<< HEAD
-class OneFlow_IdempotentBaseOp<string mnemonic, list<OpTrait> traits = []> :
-=======
 class OneFlow_IdempotentBaseOp<string mnemonic, list<Trait> traits = []> :
->>>>>>> 55c4c608
         OneFlow_UnaryBaseOp<mnemonic, !listconcat(traits, [OneFlow_Idempotent])> {}
 
 def OneFlow_Involution : NativeOpTrait<"IsInvolutionOfIdenticalPlacement">;
 
-<<<<<<< HEAD
-class OneFlow_InvolutionBaseOp<string mnemonic, list<OpTrait> traits = []> :
-=======
 class OneFlow_InvolutionBaseOp<string mnemonic, list<Trait> traits = []> :
->>>>>>> 55c4c608
         OneFlow_UnaryBaseOp<mnemonic, !listconcat(traits, [OneFlow_Involution])> {}
 
 #define GET_ONEFLOW_BASE_OP_DEFINITIONS
