<<<<<<< HEAD
#ifndef ONEFLOW_BASE
#define ONEFLOW_BASE

include "OneFlowDialect.td"
include "OneFlowInterfaces.td"
=======
#ifndef ONEFLOW_IR_INCLUDE_ONEFLOW_ONEFLOWBASE_H_
#define ONEFLOW_IR_INCLUDE_ONEFLOW_ONEFLOWBASE_H_

include "OneFlow/OneFlowDialect.td"
include "OneFlow/OneFlowInterfaces.td"
>>>>>>> 0d2256dc

include "mlir/IR/SymbolInterfaces.td"
include "mlir/Interfaces/SideEffectInterfaces.td"

def SI32ArrayAttr : TypedArrayAttrBase<SI32Attr,
                                      "signed 32-bit integer array attribute"> {
  let constBuilderCall = "$_builder.getArrayAttr(llvm::to_vector<8>(llvm::map_range(values, [this](int32_t v) -> Attribute { return builder_.getSI32IntegerAttr($0); })))";
}

def SI64ArrayAttr : TypedArrayAttrBase<SI64Attr,
                                      "signed 64-bit integer array attribute"> {
  let constBuilderCall = "$_builder.getArrayAttr(llvm::to_vector<8>(llvm::map_range(values, [this](int64_t v) -> Attribute { return builder_.getSI64IntegerAttr($0); })))";
}

def DTArrayAttr : TypedArrayAttrBase<OneFlow_DataType,
                                      "signed 64-bit integer array attribute"> {
  let constBuilderCall = "$_builder.getArrayAttr(llvm::to_vector<8>(llvm::map_range(values, [this](auto v) -> Attribute { return DataTypeAttr::get($0); })))";
}

def ShapeArrayAttr : TypedArrayAttrBase<AnyI64ElementsAttr,
                                      ""> {
  let constBuilderCall = "$_builder.getArrayAttr(llvm::to_vector<8>(llvm::map_range(values, [this](auto v) -> Attribute { return DenseIntElementsAttr::get($0); })))";
}

def OneFlow_IsOpConfCompatible : NativeOpTrait<"IsOpConfCompatible">;
def OneFlow_IsImportCompatible : NativeOpTrait<"IsImportCompatible">;

class OneFlow_BaseOp<string mnemonic, list<OpTrait> traits = []> :
        Op<OneFlow_Dialect, mnemonic, !listconcat(traits, [OneFlow_IsOpConfCompatible])> {
  dag op_conf_attrs = (ins
    StrAttr:$op_name,
    StrAttr:$device_tag,
    StrArrayAttr:$device_name, // TODO: change device_name to dict and parse the literal fmt like "0:0-0"
    OptionalAttr<I64Attr>:$scope_symbol_id,
    OptionalAttr<I64ArrayAttr>:$hierarchy
  );
  dag attrs = (ins);
  dag trait_attrs = (ins);
  dag user_op_attrs = (ins);
  dag input = (ins Variadic<AnyType>:$data_input);
  dag output = (outs Variadic<AnyType>:$data_output);
  dag ctrl_input = (ins);
  dag ctrl_output = (outs);
  let arguments = !con(
      input,
      ctrl_input,
      op_conf_attrs,
      trait_attrs,
      user_op_attrs,
      attrs
  );
  let results = !con(
    output,
    ctrl_output
  );
}

class OneFlow_Op<string mnemonic, list<OpTrait> traits = []> :
        OneFlow_BaseOp<mnemonic, !listconcat(traits, [AttrSizedOperandSegments, AttrSizedResultSegments, DeclareOpInterfaceMethods<ControlEdgeCompatibleInterface>])> {
  let ctrl_input = (ins Variadic<AnyType>:$ctrl_inputs);
  let ctrl_output = (outs Optional<AnyType>:$ctrl_output);
  let trait_attrs = (ins
    I32ElementsAttr:$operand_segment_sizes,
    I32ElementsAttr:$result_segment_sizes
  );
}

def OneFlow_AlternativeOp : NativeOpTrait<"IsAlternative">;

class OneFlow_UserBaseOp<string mnemonic, list<OpTrait> traits = [OneFlow_AlternativeOp]> :
        OneFlow_BaseOp<mnemonic, traits> {
    let summary = "";
    let user_op_attrs = (ins
      StrAttr:$op_type_name,
      // NOTE: vector types must have positive constant sizes, so we can't use I32ElementsAttr
      I32ArrayAttr:$input_sizes,
      I32ArrayAttr:$output_sizes
    );
}

// Why don't we merge ctrl in/out and data in/out into operand_segment/result_segment_sizes?
// 1. We only need to erase operand_segment/result_segment_sizes when we are creating a concrete user op
// 2. Isolating data and ctrl make debug easier and produced IR more human-readable
class OneFlow_UserBaseWithCtrlOp<string mnemonic, list<OpTrait> traits = []> :
        OneFlow_UserBaseOp<mnemonic, !listconcat(traits, [AttrSizedOperandSegments, AttrSizedResultSegments, DeclareOpInterfaceMethods<ControlEdgeCompatibleInterface>])> {
    let summary = "";
    let ctrl_input = (ins Variadic<AnyType>:$ctrl_inputs);
    let ctrl_output = (outs Optional<AnyType>:$ctrl_output);
    let trait_attrs = (ins
      I32ElementsAttr:$operand_segment_sizes,
      I32ElementsAttr:$result_segment_sizes
    );
}


class OneFlow_ConvolutionBaseOp<string mnemonic, list<OpTrait> traits = []> :
        OneFlow_BaseOp<mnemonic, !listconcat(traits, [NoSideEffect, DeclareOpInterfaceMethods<UserOpCompatibleInterface>])> {
    let summary = "OneFlow convolution operation";
    let description = [{
    "The convolution operator consumes an input tensor and a filter, and"
    "computes the output."
    }];
    let input = (ins
      AnyType:$in,
      AnyType:$weight,
      Optional<AnyType>:$bias,
      Optional<AnyType>:$bias_multiplier
    );
    let output = (outs AnyType:$out);
    let attrs = (ins
      SI32Attr:$filters,
      SI32ArrayAttr:$padding_before,
      StrAttr:$data_format,
      SI32ArrayAttr:$kernel_size,
      SI32ArrayAttr:$strides,
      SI32ArrayAttr:$dilation_rate,
      DefaultValuedAttr<SI32Attr, "1">:$group
    );
    let trait_attrs = (ins
      I32ElementsAttr:$operand_segment_sizes
    );
}

class OneFlow_TFPoolBaseOp<string mnemonic, list<OpTrait> traits = []> :
        OneFlow_BaseOp<mnemonic, !listconcat(traits, [NoSideEffect, DeclareOpInterfaceMethods<UserOpCompatibleInterface>])> {
    let summary = "OneFlow pooling operation, align with TensorFlow";
    let input = (ins AnyType:$x);
    let output = (outs AnyType:$y);
    let attrs = (ins
    StrAttr:$padding,
    SI32ArrayAttr:$padding_before,
    SI32ArrayAttr:$padding_after,
    StrAttr:$data_format,
    SI32ArrayAttr:$pool_size,
    SI32ArrayAttr:$strides,
    BoolAttr:$ceil_mode
  );
}

class OneFlow_TFPoolGradBaseOp<string mnemonic, list<OpTrait> traits = []> :
        OneFlow_BaseOp<mnemonic, !listconcat(traits, [NoSideEffect, DeclareOpInterfaceMethods<UserOpCompatibleInterface>])> {
  let summary = "OneFlow pooling grad operation, align with TensorFlow";
  let input = (ins
    AnyType:$x,
    AnyType:$y,
    AnyType:$dy
  );
  let output = (outs AnyType:$dx);
  let attrs = (ins
    StrAttr:$padding,
    SI32ArrayAttr:$padding_before,
    SI32ArrayAttr:$padding_after,
    StrAttr:$data_format,
    SI32ArrayAttr:$pool_size,
    SI32ArrayAttr:$strides,
    BoolAttr:$ceil_mode
  );
}


class OneFlow_MaxPoolBaseOp<string mnemonic, list<OpTrait> traits = []> :
        OneFlow_BaseOp<mnemonic, !listconcat(traits, [NoSideEffect, DeclareOpInterfaceMethods<UserOpCompatibleInterface>])> {
<<<<<<< HEAD
  let summary = "OneFlow Max Pooling operation";
  let input = (ins
    AnyType:$x
  );
  let output = (outs
    AnyType:$y,
    AnyType:$indice
  );
  let attrs = (ins
    SI32ArrayAttr:$padding,
    StrAttr:$data_format,
    SI32ArrayAttr:$kernel_size,
    SI32ArrayAttr:$stride,
    SI32ArrayAttr:$dilation,
    DefaultValuedAttr<BoolAttr, "false">:$return_indices,
    DefaultValuedAttr<BoolAttr, "false">:$ceil_mode
  );
}

class OneFlow_AvgPoolBaseOp<string mnemonic, list<OpTrait> traits = []> :
        OneFlow_BaseOp<mnemonic, !listconcat(traits, [NoSideEffect, DeclareOpInterfaceMethods<UserOpCompatibleInterface>])> {
  let summary = "OneFlow Average Pooling operation";
  let input = (ins
    AnyType:$x
  );
  let output = (outs
    AnyType:$y
  );
=======
  let summary = "OneFlow pooling operation";
  let input = (ins AnyType:$x);
  let output = (outs AnyType:$y);
>>>>>>> 0d2256dc
  let attrs = (ins
    SI32ArrayAttr:$padding,
    StrAttr:$data_format,
    SI32ArrayAttr:$kernel_size,
    SI32ArrayAttr:$stride,
    DefaultValuedAttr<BoolAttr, "false">:$ceil_mode,
    DefaultValuedAttr<BoolAttr, "false">:$count_include_pad,
    DefaultValuedAttr<SI64Attr, "0">:$divisor_override
  );
}

class OneFlow_MaxPoolGradBaseOp<string mnemonic, list<OpTrait> traits = []> :
        OneFlow_BaseOp<mnemonic, !listconcat(traits, [NoSideEffect, DeclareOpInterfaceMethods<UserOpCompatibleInterface>])> {
<<<<<<< HEAD
  let summary = "OneFlow Max Pooling Grad operation";
=======
  let summary = "OneFlow pooling grad operation";
>>>>>>> 0d2256dc
  let input = (ins
    AnyType:$x,
    AnyType:$y,
    AnyType:$indice,
    AnyType:$dy
  );
  let output = (outs
    AnyType:$dx
  );
  let attrs = (ins
    SI32ArrayAttr:$padding,
    StrAttr:$data_format,
    SI32ArrayAttr:$kernel_size,
    SI32ArrayAttr:$stride,
    SI32ArrayAttr:$dilation,
    DefaultValuedAttr<BoolAttr, "false">:$return_indices,
    DefaultValuedAttr<BoolAttr, "false">:$ceil_mode
  );
}

class OneFlow_AvgPoolGradBaseOp<string mnemonic, list<OpTrait> traits = []> :
        OneFlow_BaseOp<mnemonic, !listconcat(traits, [NoSideEffect, DeclareOpInterfaceMethods<UserOpCompatibleInterface>])> {
  let summary = "OneFlow Average Pooling Grad operation";
  let input = (ins
    AnyType:$x,
    AnyType:$y,
    AnyType:$dy
  );
  let output = (outs
    AnyType:$dx
  );
  let attrs = (ins
    SI32ArrayAttr:$padding,
    StrAttr:$data_format,
    SI32ArrayAttr:$kernel_size,
    SI32ArrayAttr:$stride,
    DefaultValuedAttr<BoolAttr, "false">:$ceil_mode,
    DefaultValuedAttr<BoolAttr, "false">:$count_include_pad,
    DefaultValuedAttr<SI64Attr, "0">:$divisor_override
  );
}

class OneFlow_AdaptivePoolBaseOp<string mnemonic, list<OpTrait> traits = []> :
       OneFlow_BaseOp<mnemonic, !listconcat(traits, [NoSideEffect, DeclareOpInterfaceMethods<UserOpCompatibleInterface>])> {
  let summary = "OneFlow adaptive pool operation";
  let input = (ins
    AnyType:$x
  );
  let output = (outs AnyType:$y);
  let attrs = (ins
    SI64ArrayAttr:$output_size
  );
}

class OneFlow_AdaptivePoolGradBaseOp<string mnemonic, list<OpTrait> traits = []> :
       OneFlow_BaseOp<mnemonic, !listconcat(traits, [NoSideEffect, DeclareOpInterfaceMethods<UserOpCompatibleInterface>])> {
  let summary = "OneFlow adaptive pool operation";
  let input = (ins
    AnyType:$x,
    AnyType:$dy
  );
  let output = (outs AnyType:$dx);
  let attrs = (ins
    SI64ArrayAttr:$output_size
  );
}

class OneFlow_UnaryBaseOp<string mnemonic, list<OpTrait> traits = []> :
        OneFlow_BaseOp<mnemonic, !listconcat(traits, [SameOperandsAndResultType, NoSideEffect])> {
  let summary = "";
  let input = (ins AnyType:$x);
  let output = (outs AnyType:$y);
}

def OneFlow_Idempotent : NativeOpTrait<"IsIdempotentOfIdenticalPlacement">;

class OneFlow_IdempotentBaseOp<string mnemonic, list<OpTrait> traits = []> :
        OneFlow_UnaryBaseOp<mnemonic, !listconcat(traits, [OneFlow_Idempotent])> {
}

def OneFlow_Involution : NativeOpTrait<"IsInvolutionOfIdenticalPlacement">;

class OneFlow_InvolutionBaseOp<string mnemonic, list<OpTrait> traits = []> :
        OneFlow_UnaryBaseOp<mnemonic, !listconcat(traits, [OneFlow_Involution])> {
}

class OneFlow_JobOp<string mnemonic, list<OpTrait> traits = []> :
        Op<OneFlow_Dialect, mnemonic, !listconcat(traits, [FunctionLike, Symbol])> {
  let regions = (region AnyRegion:$body);

  let arguments = (ins 
    SymbolNameAttr:$sym_name,
    TypeAttr:$type,
    OptionalAttr<StrAttr>:$sym_visibility
  );

  let builders = [OpBuilder<(ins
    "StringRef":$name, "FunctionType":$type)
  >];

  let extraClassDeclaration = [{
    // FuncOp clone(BlockAndValueMapping &mapper);
    // FuncOp clone();

    // void cloneInto(FuncOp dest, BlockAndValueMapping &mapper);
  
    // ::mlir::Region *getCallableRegion() { return isExternal() ? nullptr : &getBody(); }

    // ArrayRef<Type> getCallableResults() { return getType().getResults(); }

    // bool isDeclaration() { return isExternal(); }

  private:
    friend class OpTrait::FunctionLike<Job>;

    unsigned getNumFuncArguments() { return getType().getInputs().size(); }

    unsigned getNumFuncResults() { return getType().getResults().size(); }

    LogicalResult verifyType() {
      auto type = getTypeAttr().getValue();
      if (!type.isa<FunctionType>())
        return emitOpError("requires '" + getTypeAttrName() +
                           "' attribute of function type");
      return success();
    }
  }];
}

#define GET_ONEFLOW_BASE_OP_DEFINITIONS
<<<<<<< HEAD
include "OneFlowUserOpGen.td"

#endif // ONEFLOW_BASE
=======
include "OneFlow/OneFlowUserOpGen.td"

#endif  // ONEFLOW_IR_INCLUDE_ONEFLOW_ONEFLOWBASE_H_
>>>>>>> 0d2256dc
<|MERGE_RESOLUTION|>--- conflicted
+++ resolved
@@ -1,16 +1,8 @@
-<<<<<<< HEAD
-#ifndef ONEFLOW_BASE
-#define ONEFLOW_BASE
-
-include "OneFlowDialect.td"
-include "OneFlowInterfaces.td"
-=======
 #ifndef ONEFLOW_IR_INCLUDE_ONEFLOW_ONEFLOWBASE_H_
 #define ONEFLOW_IR_INCLUDE_ONEFLOW_ONEFLOWBASE_H_
 
 include "OneFlow/OneFlowDialect.td"
 include "OneFlow/OneFlowInterfaces.td"
->>>>>>> 0d2256dc
 
 include "mlir/IR/SymbolInterfaces.td"
 include "mlir/Interfaces/SideEffectInterfaces.td"
@@ -173,7 +165,6 @@
 
 class OneFlow_MaxPoolBaseOp<string mnemonic, list<OpTrait> traits = []> :
         OneFlow_BaseOp<mnemonic, !listconcat(traits, [NoSideEffect, DeclareOpInterfaceMethods<UserOpCompatibleInterface>])> {
-<<<<<<< HEAD
   let summary = "OneFlow Max Pooling operation";
   let input = (ins
     AnyType:$x
@@ -202,11 +193,6 @@
   let output = (outs
     AnyType:$y
   );
-=======
-  let summary = "OneFlow pooling operation";
-  let input = (ins AnyType:$x);
-  let output = (outs AnyType:$y);
->>>>>>> 0d2256dc
   let attrs = (ins
     SI32ArrayAttr:$padding,
     StrAttr:$data_format,
@@ -220,11 +206,7 @@
 
 class OneFlow_MaxPoolGradBaseOp<string mnemonic, list<OpTrait> traits = []> :
         OneFlow_BaseOp<mnemonic, !listconcat(traits, [NoSideEffect, DeclareOpInterfaceMethods<UserOpCompatibleInterface>])> {
-<<<<<<< HEAD
   let summary = "OneFlow Max Pooling Grad operation";
-=======
-  let summary = "OneFlow pooling grad operation";
->>>>>>> 0d2256dc
   let input = (ins
     AnyType:$x,
     AnyType:$y,
@@ -315,7 +297,7 @@
         Op<OneFlow_Dialect, mnemonic, !listconcat(traits, [FunctionLike, Symbol])> {
   let regions = (region AnyRegion:$body);
 
-  let arguments = (ins 
+  let arguments = (ins
     SymbolNameAttr:$sym_name,
     TypeAttr:$type,
     OptionalAttr<StrAttr>:$sym_visibility
@@ -330,7 +312,7 @@
     // FuncOp clone();
 
     // void cloneInto(FuncOp dest, BlockAndValueMapping &mapper);
-  
+
     // ::mlir::Region *getCallableRegion() { return isExternal() ? nullptr : &getBody(); }
 
     // ArrayRef<Type> getCallableResults() { return getType().getResults(); }
@@ -355,12 +337,6 @@
 }
 
 #define GET_ONEFLOW_BASE_OP_DEFINITIONS
-<<<<<<< HEAD
-include "OneFlowUserOpGen.td"
-
-#endif // ONEFLOW_BASE
-=======
 include "OneFlow/OneFlowUserOpGen.td"
 
-#endif  // ONEFLOW_IR_INCLUDE_ONEFLOW_ONEFLOWBASE_H_
->>>>>>> 0d2256dc
+#endif  // ONEFLOW_IR_INCLUDE_ONEFLOW_ONEFLOWBASE_H_