#ifndef ONEFLOW_IR_INCLUDE_ONEFLOW_ONEFLOWBASE_H_
#define ONEFLOW_IR_INCLUDE_ONEFLOW_ONEFLOWBASE_H_

include "OneFlow/OneFlowDialect.td"
include "OneFlow/OneFlowInterfaces.td"

<<<<<<< HEAD
def SI32ArrayAttr : TypedArrayAttrBase<SI32Attr, "signed 32-bit integer array attribute"> {}
=======
include "mlir/IR/SymbolInterfaces.td"
include "mlir/Interfaces/SideEffectInterfaces.td"

def SI32ArrayAttr : TypedArrayAttrBase<SI32Attr,
                                      "signed 32-bit integer array attribute"> {
  let constBuilderCall = "$_builder.getArrayAttr(llvm::to_vector<8>(llvm::map_range(values, [this](int32_t v) -> Attribute { return builder_.getSI32IntegerAttr($0); })))";
}
>>>>>>> 2ce07df4

def SI64ArrayAttr : TypedArrayAttrBase<SI64Attr, "signed 64-bit integer array attribute"> {}

def ShapeAttr : TypedArrayAttrBase<SI64Attr, ""> {}

def DTArrayAttr : TypedArrayAttrBase<OneFlow_DataType, ""> {}

def ShapeArrayAttr : TypedArrayAttrBase<ShapeAttr, ""> {}

def OneFlow_IsOpConfCompatible : NativeOpTrait<"IsOpConfCompatible">;
def OneFlow_IsImportCompatible : NativeOpTrait<"IsImportCompatible">;
def OneFlow_AlternativeOp : NativeOpTrait<"IsAlternative">;
def OneFlow_TensorSource : NativeOpTrait<"TensorSource">;

class OneFlow_BaseOp<string mnemonic, list<OpTrait> traits = []> :
        Op<OneFlow_Dialect, mnemonic, !listconcat(traits, [OneFlow_IsOpConfCompatible])> {
  dag op_conf_attrs = (ins
    StrAttr:$op_name,
    StrAttr:$device_tag,
    StrArrayAttr:$device_name, // TODO: change device_name to dict and parse the literal fmt like "0:0-0"
    OptionalAttr<I64Attr>:$scope_symbol_id,
    OptionalAttr<I64ArrayAttr>:$hierarchy
  );
  dag attrs = (ins);
  dag trait_attrs = (ins);
  dag user_op_attrs = (ins);
  dag input = (ins Variadic<AnyType>:$data_input);
  dag output = (outs Variadic<AnyType>:$data_output);
  dag ctrl_input = (ins);
  dag ctrl_output = (outs);
  let arguments = !con(
      input,
      ctrl_input,
      op_conf_attrs,
      trait_attrs,
      user_op_attrs,
      attrs
  );
  let results = !con(
    output,
    ctrl_output
  );
}

class OneFlow_Op<string mnemonic, list<OpTrait> traits = []> :
        OneFlow_BaseOp<mnemonic, !listconcat(traits, [AttrSizedOperandSegments, AttrSizedResultSegments, DeclareOpInterfaceMethods<ControlEdgeCompatibleInterface>])> {
  let ctrl_input = (ins Variadic<AnyType>:$ctrl_inputs);
  let ctrl_output = (outs Optional<AnyType>:$ctrl_output);
  let trait_attrs = (ins
    I32ElementsAttr:$operand_segment_sizes,
    I32ElementsAttr:$result_segment_sizes
  );
}

class OneFlow_UserBaseOp<string mnemonic, list<OpTrait> traits = [OneFlow_AlternativeOp]> :
        OneFlow_BaseOp<mnemonic, traits> {
    let summary = "";
    let user_op_attrs = (ins
      StrAttr:$op_type_name,
      // NOTE: vector types must have positive constant sizes, so we can't use I32ElementsAttr
      I32ArrayAttr:$input_sizes,
      I32ArrayAttr:$output_sizes
    );
}

// Why don't we merge ctrl in/out and data in/out into operand_segment/result_segment_sizes?
// 1. We only need to erase operand_segment/result_segment_sizes when we are creating a concrete user op
// 2. Isolating data and ctrl make debug easier and produced IR more human-readable
class OneFlow_UserBaseWithCtrlOp<string mnemonic, list<OpTrait> traits = []> :
        OneFlow_UserBaseOp<mnemonic, !listconcat(traits, [AttrSizedOperandSegments, AttrSizedResultSegments, DeclareOpInterfaceMethods<ControlEdgeCompatibleInterface>])> {
    let summary = "";
    let ctrl_input = (ins Variadic<AnyType>:$ctrl_inputs);
    let ctrl_output = (outs Optional<AnyType>:$ctrl_output);
    let trait_attrs = (ins
      I32ElementsAttr:$operand_segment_sizes,
      I32ElementsAttr:$result_segment_sizes
    );
}


class OneFlow_ConvolutionBaseOp<string mnemonic, list<OpTrait> traits = []> :
        OneFlow_BaseOp<mnemonic, !listconcat(traits, [NoSideEffect, DeclareOpInterfaceMethods<UserOpCompatibleInterface>])> {
    let summary = "OneFlow convolution operation";
    let description = [{
    "The convolution operator consumes an input tensor and a filter, and"
    "computes the output."
    }];
    let input = (ins
      AnyType:$in,
      AnyType:$weight,
      Optional<AnyType>:$bias,
      Optional<AnyType>:$bias_multiplier
    );
    let output = (outs AnyType:$out);
    let attrs = (ins
      SI32Attr:$filters,
      SI32ArrayAttr:$padding_before,
      StrAttr:$data_format,
      SI32ArrayAttr:$kernel_size,
      SI32ArrayAttr:$strides,
      SI32ArrayAttr:$dilation_rate,
      DefaultValuedAttr<SI32Attr, "1">:$group
    );
    let trait_attrs = (ins
      I32ElementsAttr:$operand_segment_sizes
    );
}

class OneFlow_TFPoolBaseOp<string mnemonic, list<OpTrait> traits = []> :
        OneFlow_BaseOp<mnemonic, !listconcat(traits, [NoSideEffect, DeclareOpInterfaceMethods<UserOpCompatibleInterface>])> {
    let summary = "OneFlow pooling operation, align with TensorFlow";
    let input = (ins AnyType:$x);
    let output = (outs AnyType:$y);
    let attrs = (ins
    StrAttr:$padding,
    SI32ArrayAttr:$padding_before,
    SI32ArrayAttr:$padding_after,
    StrAttr:$data_format,
    SI32ArrayAttr:$pool_size,
    SI32ArrayAttr:$strides,
    BoolAttr:$ceil_mode
  );
}

class OneFlow_TFPoolGradBaseOp<string mnemonic, list<OpTrait> traits = []> :
        OneFlow_BaseOp<mnemonic, !listconcat(traits, [NoSideEffect, DeclareOpInterfaceMethods<UserOpCompatibleInterface>])> {
  let summary = "OneFlow pooling grad operation, align with TensorFlow";
  let input = (ins
    AnyType:$x,
    AnyType:$y,
    AnyType:$dy
  );
  let output = (outs AnyType:$dx);
  let attrs = (ins
    StrAttr:$padding,
    SI32ArrayAttr:$padding_before,
    SI32ArrayAttr:$padding_after,
    StrAttr:$data_format,
    SI32ArrayAttr:$pool_size,
    SI32ArrayAttr:$strides,
    BoolAttr:$ceil_mode
  );
}


class OneFlow_MaxPoolBaseOp<string mnemonic, list<OpTrait> traits = []> :
        OneFlow_BaseOp<mnemonic, !listconcat(traits, [NoSideEffect, DeclareOpInterfaceMethods<UserOpCompatibleInterface>])> {
  let summary = "OneFlow Max Pooling operation";
  let input = (ins
    AnyType:$x
  );
  let output = (outs
    AnyType:$y,
    AnyType:$indice
  );
  let attrs = (ins
    SI32ArrayAttr:$padding,
    StrAttr:$data_format,
    SI32ArrayAttr:$kernel_size,
    SI32ArrayAttr:$stride,
    SI32ArrayAttr:$dilation,
    DefaultValuedAttr<BoolAttr, "false">:$return_indices,
    DefaultValuedAttr<BoolAttr, "false">:$ceil_mode
  );
}

class OneFlow_AvgPoolBaseOp<string mnemonic, list<OpTrait> traits = []> :
        OneFlow_BaseOp<mnemonic, !listconcat(traits, [NoSideEffect, DeclareOpInterfaceMethods<UserOpCompatibleInterface>])> {
  let summary = "OneFlow Average Pooling operation";
  let input = (ins
    AnyType:$x
  );
  let output = (outs
    AnyType:$y
  );
  let attrs = (ins
    SI32ArrayAttr:$padding,
    StrAttr:$data_format,
    SI32ArrayAttr:$kernel_size,
    SI32ArrayAttr:$stride,
    DefaultValuedAttr<BoolAttr, "false">:$ceil_mode,
    DefaultValuedAttr<BoolAttr, "false">:$count_include_pad,
    DefaultValuedAttr<SI64Attr, "0">:$divisor_override
  );
}

class OneFlow_MaxPoolGradBaseOp<string mnemonic, list<OpTrait> traits = []> :
        OneFlow_BaseOp<mnemonic, !listconcat(traits, [NoSideEffect, DeclareOpInterfaceMethods<UserOpCompatibleInterface>])> {
  let summary = "OneFlow Max Pooling Grad operation";
  let input = (ins
    AnyType:$x,
    AnyType:$y,
    AnyType:$indice,
    AnyType:$dy
  );
  let output = (outs
    AnyType:$dx
  );
  let attrs = (ins
    SI32ArrayAttr:$padding,
    StrAttr:$data_format,
    SI32ArrayAttr:$kernel_size,
    SI32ArrayAttr:$stride,
    SI32ArrayAttr:$dilation,
    DefaultValuedAttr<BoolAttr, "false">:$return_indices,
    DefaultValuedAttr<BoolAttr, "false">:$ceil_mode
  );
}

class OneFlow_AvgPoolGradBaseOp<string mnemonic, list<OpTrait> traits = []> :
        OneFlow_BaseOp<mnemonic, !listconcat(traits, [NoSideEffect, DeclareOpInterfaceMethods<UserOpCompatibleInterface>])> {
  let summary = "OneFlow Average Pooling Grad operation";
  let input = (ins
    AnyType:$x,
    AnyType:$y,
    AnyType:$dy
  );
  let output = (outs
    AnyType:$dx
  );
  let attrs = (ins
    SI32ArrayAttr:$padding,
    StrAttr:$data_format,
    SI32ArrayAttr:$kernel_size,
    SI32ArrayAttr:$stride,
    DefaultValuedAttr<BoolAttr, "false">:$ceil_mode,
    DefaultValuedAttr<BoolAttr, "false">:$count_include_pad,
    DefaultValuedAttr<SI64Attr, "0">:$divisor_override
  );
}

class OneFlow_AdaptivePoolBaseOp<string mnemonic, list<OpTrait> traits = []> :
       OneFlow_BaseOp<mnemonic, !listconcat(traits, [NoSideEffect, DeclareOpInterfaceMethods<UserOpCompatibleInterface>])> {
  let summary = "OneFlow adaptive pool operation";
  let input = (ins
    AnyType:$x
  );
  let output = (outs AnyType:$y);
  let attrs = (ins
    SI64ArrayAttr:$output_size
  );
}

class OneFlow_AdaptivePoolGradBaseOp<string mnemonic, list<OpTrait> traits = []> :
       OneFlow_BaseOp<mnemonic, !listconcat(traits, [NoSideEffect, DeclareOpInterfaceMethods<UserOpCompatibleInterface>])> {
  let summary = "OneFlow adaptive pool operation";
  let input = (ins
    AnyType:$x,
    AnyType:$dy
  );
  let output = (outs AnyType:$dx);
  let attrs = (ins
    SI64ArrayAttr:$output_size
  );
}

class OneFlow_UnaryBaseOp<string mnemonic, list<OpTrait> traits = []> :
        OneFlow_BaseOp<mnemonic, !listconcat(traits, [SameOperandsAndResultType, NoSideEffect])> {
  let summary = "";
  let input = (ins AnyType:$x);
  let output = (outs AnyType:$y);
}

def OneFlow_Idempotent : NativeOpTrait<"IsIdempotentOfIdenticalPlacement">;

class OneFlow_IdempotentBaseOp<string mnemonic, list<OpTrait> traits = []> :
        OneFlow_UnaryBaseOp<mnemonic, !listconcat(traits, [OneFlow_Idempotent])> {
}

def OneFlow_Involution : NativeOpTrait<"IsInvolutionOfIdenticalPlacement">;

class OneFlow_InvolutionBaseOp<string mnemonic, list<OpTrait> traits = []> :
        OneFlow_UnaryBaseOp<mnemonic, !listconcat(traits, [OneFlow_Involution])> {
}

#define GET_ONEFLOW_BASE_OP_DEFINITIONS
include "OneFlow/OneFlowUserOpGen.td"

#endif  // ONEFLOW_IR_INCLUDE_ONEFLOW_ONEFLOWBASE_H_<|MERGE_RESOLUTION|>--- conflicted
+++ resolved
@@ -3,18 +3,10 @@
 
 include "OneFlow/OneFlowDialect.td"
 include "OneFlow/OneFlowInterfaces.td"
-
-<<<<<<< HEAD
-def SI32ArrayAttr : TypedArrayAttrBase<SI32Attr, "signed 32-bit integer array attribute"> {}
-=======
 include "mlir/IR/SymbolInterfaces.td"
 include "mlir/Interfaces/SideEffectInterfaces.td"
 
-def SI32ArrayAttr : TypedArrayAttrBase<SI32Attr,
-                                      "signed 32-bit integer array attribute"> {
-  let constBuilderCall = "$_builder.getArrayAttr(llvm::to_vector<8>(llvm::map_range(values, [this](int32_t v) -> Attribute { return builder_.getSI32IntegerAttr($0); })))";
-}
->>>>>>> 2ce07df4
+def SI32ArrayAttr : TypedArrayAttrBase<SI32Attr, "signed 32-bit integer array attribute"> {}
 
 def SI64ArrayAttr : TypedArrayAttrBase<SI64Attr, "signed 64-bit integer array attribute"> {}
 
