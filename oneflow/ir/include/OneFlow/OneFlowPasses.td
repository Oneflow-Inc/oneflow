--- conflicted
+++ resolved
@@ -69,16 +69,15 @@
   let constructor = "mlir::oneflow::createWrapOpsToKernelLaunchPass()";
 }
 
-<<<<<<< HEAD
 def EliminateAllocOpsPass : Pass<"eliminate-alloc-ops", "ModuleOp"> {
   let summary = "";
   let constructor = "mlir::oneflow::createEliminateAllocOpsPass()";
-=======
+  let dependentDialects = ["pdl_interp::PDLInterpDialect", "pdl::PDLDialect"];
+}
+
 def AppendOneFlowStreamPass : Pass<"append-ofstream", "ModuleOp"> {
   let summary = "append oneflow stream to gpu function arguments";
   let constructor = "mlir::oneflow::createAppendOneFlowStreamPass()";
->>>>>>> d78d84da
-  let dependentDialects = ["pdl_interp::PDLInterpDialect", "pdl::PDLDialect"];
 }
 
 def FuseIntoExistingOpPass : Pass<"fuse-into-existing-op", "ModuleOp"> {
