#ifndef ONEFLOW_PASSES
#define ONEFLOW_PASSES

include "OneFlow/OneFlowOps.td"

def LowerOneFlowToTosaPass : Pass<"lower-oneflow-to-tosa", "ModuleOp"> {
  let summary = "lower oneflow dialect to tosa dialect";
  let constructor = "mlir::oneflow::createLowerOneFlowToTosaPass()";
  let dependentDialects = ["tosa::TosaDialect", "memref::MemRefDialect", "mlir::func::FuncDialect"];
  let options = [
    Option<"variableAsConstant", "variable-as-constant", "int", "0",
           "convert variable op as const op of tosa">,
    Option<"fullyConvert", "full", "bool",
           /*default=*/"true", "Fully convert operations and make OneFlow dialect illegal target">,
    Option<"lowerJob", "lower-job", "bool",
           /*default=*/"true", "Convert oneflow.job to func.func">,
  ];
}

def LowerOneFlowToLinalgPass : Pass<"lower-oneflow-to-linalg", "ModuleOp"> {
  let summary = "lower oneflow dialect to Linalg dialect";
  let constructor = "mlir::oneflow::createLowerOneFlowToLinalgPass()";
  let dependentDialects = ["linalg::LinalgDialect", "memref::MemRefDialect", "mlir::func::FuncDialect"];
}

def FuncToOneFlowJobPass : Pass<"func-to-ofjob", "ModuleOp"> {
  let summary = "convert func Ops to oneflow Ops";
  let constructor = "mlir::oneflow::createFuncToOneFlowJobPass()";
  let dependentDialects = ["mlir::func::FuncDialect"];
}

def OneFlowJobToFuncPass : Pass<"ofjob-to-func", "ModuleOp"> {
  let summary = "convert oneflow Ops to func Ops";
  let constructor = "mlir::oneflow::createOneFlowJobToFuncPass()";
  let dependentDialects = ["mlir::func::FuncDialect"];
}

def CastOneFlowInputToSignlessPass : Pass<"cast-ofinput-to-signless", "ModuleOp"> {
  let summary = "cast oneflow input to singless";
  let constructor = "mlir::oneflow::createCastOneFlowInputToSignlessPass()";
  let dependentDialects = ["mlir::func::FuncDialect", "mlir::BuiltinDialect"];
}

def BufferHostRegisterPass : Pass<"buffer-host-register", "func::FuncOp"> {
  let summary = "";
  let constructor = "mlir::oneflow::createBufferHostRegisterPass()";
  let dependentDialects = ["gpu::GPUDialect"];
}

def GpuCopyArgPass : Pass<"gpu-copy-arg", "func::FuncOp"> {
  let summary = "";
  let constructor = "mlir::oneflow::createGpuCopyArgPass()";
  let dependentDialects = ["memref::MemRefDialect", "gpu::GPUDialect"];
}

def OutlineJitFunctionPass : InterfacePass<"outline-jit-function", "FunctionOpInterface"> {
  let summary = "move ops could be jitted to jit function";
  let constructor = "mlir::oneflow::createOutlineJitFunctionPass()";
  let dependentDialects = ["pdl_interp::PDLInterpDialect", "pdl::PDLDialect"];
}

def AggregateComputeOpsPass : Pass<"aggregate-compute-ops", "ModuleOp"> {
  let summary = "aggregate compute ops together";
  let constructor = "mlir::oneflow::createAggregateComputeOpsPass()";
}

def WrapOpsToKernelLaunchPass : Pass<"wrap-ops-to-kernel-launch", "ModuleOp"> {
  let summary = "wrap user ops with a single kernel launch op in OneFlow Job";
  let constructor = "mlir::oneflow::createWrapOpsToKernelLaunchPass()";
}

def EliminateAllocOpsPass : Pass<"eliminate-alloc-ops", "ModuleOp"> {
  let summary = "";
  let constructor = "mlir::oneflow::createEliminateAllocOpsPass()";
  let dependentDialects = ["pdl_interp::PDLInterpDialect", "pdl::PDLDialect"];
}

def AppendOneFlowStreamPass : Pass<"append-ofstream", "ModuleOp"> {
  let summary = "append oneflow stream to gpu function arguments";
  let constructor = "mlir::oneflow::createAppendOneFlowStreamPass()";
<<<<<<< HEAD
}

def MgpuToOneFlowStreamPass : Pass<"mgpu-to-ofstream", "ModuleOp"> {
  let summary = "convert mlir abi about mgpu to oneflow stream, this pass should be invoked after append-ofstream pass";
  let constructor = "mlir::oneflow::createMgpuToOneFlowStreamPass()";
=======
>>>>>>> aa22da47
}

def FuseIntoExistingOpPass : Pass<"fuse-into-existing-op", "ModuleOp"> {
  let summary = "";
  let constructor = "mlir::oneflow::createFuseIntoExistingOpPass()";
  let dependentDialects = ["pdl_interp::PDLInterpDialect", "pdl::PDLDialect"];
}

def AutoNhwcPass : Pass<"auto-nhwc", "ModuleOp"> {
  let summary = "";
  let constructor = "mlir::oneflow::createAutoNhwcPass()";
}

def PreConvertInferenceOpPass : Pass<"pre-convert-inference-op", "ModuleOp"> {
  let summary = "Convert variable op to variable ir op for constant folding.";
  let constructor = "mlir::oneflow::createPreConvertInferenceOpPass()";
}

def ConvertInferenceOpPass : Pass<"convert-inference-op", "ModuleOp"> {
  let summary = "Convert ops to their inference version and rewrite them with a more performant equivalent in inference workflow.";
  let constructor = "mlir::oneflow::createConvertInferenceOpPass()";
  let dependentDialects = ["pdl_interp::PDLInterpDialect", "pdl::PDLDialect"];
}

def PostConvertInferenceOpPass : Pass<"post-convert-inference-op", "ModuleOp"> {
  let summary = "Convert variable ir op to variable op after contant folding.";
  let constructor = "mlir::oneflow::createPostConvertInferenceOpPass()";
}


def ConvertToSignlessForTosaPass : Pass<"convert-to-signless-for-tosa", "ModuleOp"> {
  let summary = "convert func type to unsigned before lowering to tosa";
  let description = [{
    In oneflow, int typed tensor is explicit signed. Convert them before lowering to TOSA.
  }];
  let constructor = "mlir::oneflow::createConvertToSignlessForTosaPass()";
  let dependentDialects = ["func::FuncDialect"];
}

def CSEWithAttributesIgnored : Pass<"cse-with-attributes-ignored", "ModuleOp"> {
  let summary = "ignore oneflow attributes to have cse work";
  let description = [{
    cse and ignore oneflow attributes like op name, symbol id, etc.
  }];
  let constructor = "mlir::oneflow::createCSEWithAttributesIgnored()";
  let dependentDialects = [];
}

def CSEPutAttributes : Pass<"cse-put-attributes", "ModuleOp"> {
  let summary = "cse and ignore oneflow attributes";
  let description = [{
    put back oneflow attributes like op name, symbol id, etc.
  }];
  let constructor = "mlir::oneflow::createCSEPutAttributes()";
  let dependentDialects = [];
}

def GroupMatMul : Pass<"group-matmul", "ModuleOp"> {
  let summary = "group matmul together";
  let description = [{
    group matmul ops together and use cudnn batched matmul
  }];
  let constructor = "mlir::oneflow::createGroupMatMul()";
  let dependentDialects = [];
}

def FuseForwardOps : Pass<"fuse-forward-only-ops", "ModuleOp"> {
  let summary = "fuse forward ops";
  let description = [{
    fuse forward ops. Usually they are actions after an op.
  }];
  let constructor = "mlir::oneflow::createFuseForwardOps()";
  let dependentDialects = [];
}

def FuseOpsWithBackwardImpl : Pass<"fuse-ops-with-backward-impl", "ModuleOp"> {
  let summary = "fuse ops with backward impl";
  let description = [{
    fuse ops with backward impl.
  }];
  let constructor = "mlir::oneflow::createFuseOpsWithBackwardImpl()";
  let dependentDialects = ["pdl_interp::PDLInterpDialect", "pdl::PDLDialect"];
}

def FuseNormalizationOps : Pass<"fuse-normalization-ops", "ModuleOp"> {
  let summary = "fuse forward ops";
  let description = [{
    fuse forward ops. Usually they are actions after an op.
  }];
  let constructor = "mlir::oneflow::createFuseNormalizationOps()";
  let dependentDialects = ["pdl_interp::PDLInterpDialect", "pdl::PDLDialect"];
}

#endif // ONEFLOW_PASSES<|MERGE_RESOLUTION|>--- conflicted
+++ resolved
@@ -78,14 +78,11 @@
 def AppendOneFlowStreamPass : Pass<"append-ofstream", "ModuleOp"> {
   let summary = "append oneflow stream to gpu function arguments";
   let constructor = "mlir::oneflow::createAppendOneFlowStreamPass()";
-<<<<<<< HEAD
 }
 
 def MgpuToOneFlowStreamPass : Pass<"mgpu-to-ofstream", "ModuleOp"> {
   let summary = "convert mlir abi about mgpu to oneflow stream, this pass should be invoked after append-ofstream pass";
   let constructor = "mlir::oneflow::createMgpuToOneFlowStreamPass()";
-=======
->>>>>>> aa22da47
 }
 
 def FuseIntoExistingOpPass : Pass<"fuse-into-existing-op", "ModuleOp"> {
