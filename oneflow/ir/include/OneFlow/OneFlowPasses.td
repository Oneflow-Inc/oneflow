--- conflicted
+++ resolved
@@ -70,11 +70,7 @@
 }
 
 def EliminateAllocOpsPass : Pass<"eliminate-alloc-ops", "ModuleOp"> {
-<<<<<<< HEAD
-  let summary = "";
-=======
   let summary = "eliminate memref.alloc and memref.copy which target is a block argument";
->>>>>>> 14e2cb4f
   let constructor = "mlir::oneflow::createEliminateAllocOpsPass()";
   let dependentDialects = ["pdl_interp::PDLInterpDialect", "pdl::PDLDialect"];
 }
@@ -84,14 +80,11 @@
   let constructor = "mlir::oneflow::createAppendOneFlowStreamPass()";
 }
 
-<<<<<<< HEAD
-=======
 def MgpuToOneFlowStreamPass : Pass<"mgpu-to-ofstream", "ModuleOp"> {
   let summary = "convert mlir abi about mgpu to oneflow stream, this pass should be invoked after append-ofstream pass";
   let constructor = "mlir::oneflow::createMgpuToOneFlowStreamPass()";
 }
 
->>>>>>> 14e2cb4f
 def FuseIntoExistingOpPass : Pass<"fuse-into-existing-op", "ModuleOp"> {
   let summary = "";
   let constructor = "mlir::oneflow::createFuseIntoExistingOpPass()";
