#ifndef ONEFLOW_IR_INCLUDE_ONEFLOW_ONEFLOWINTERFACES_H_
#define ONEFLOW_IR_INCLUDE_ONEFLOW_ONEFLOWINTERFACES_H_

include "mlir/IR/OpBase.td"

def UserOpCompatibleInterface : OpInterface<"UserOpCompatible"> {
  let description = [{
    Interface to getting the hard-coded bn
  }];

  let methods = [
    StaticInterfaceMethod<"",
        "const std::vector<std::string>*", "inputKeys", (ins), [{
        static std::vector<std::string> val(mlir::oneflow::support::GetInputKeys(ConcreteOp::getOperationName().split('.').second.str()));
        return &val;
    }]>,
    StaticInterfaceMethod<"",
        "const std::vector<std::string>*", "outputKeys", (ins), [{
        static std::vector<std::string> val(mlir::oneflow::support::GetOutputKeys(ConcreteOp::getOperationName().split('.').second.str()));
        return &val;
    }]>,
    InterfaceMethod<"",
        "std::pair<unsigned, unsigned>", "getODSOperandIndexAndLength", (ins "unsigned":$index), [{
        return $_op.getODSOperandIndexAndLength(index);
    }]>,
    InterfaceMethod<"",
        "std::pair<unsigned, unsigned>", "getODSResultIndexAndLength", (ins "unsigned":$index), [{
        return $_op.getODSResultIndexAndLength(index);
    }]>
  ];
}

def AlternativeOpTypeNameInterface : OpInterface<"HasAlternativeOpTypeName"> {
  let description = [{
    Interface to getting control edges
  }];

  let methods = [
    StaticInterfaceMethod<"",
        "std::string", "getOriginalOpTypeName", (ins)
    >,
    StaticInterfaceMethod<"",
        "const std::vector<std::string>*", "inputKeys", (ins), [{
        static std::vector<std::string> val(mlir::oneflow::support::GetInputKeys(ConcreteOp::getOriginalOpTypeName()));
        return &val;
    }]>,
    StaticInterfaceMethod<"",
        "const std::vector<std::string>*", "outputKeys", (ins), [{
        static std::vector<std::string> val(mlir::oneflow::support::GetOutputKeys(ConcreteOp::getOriginalOpTypeName()));
        return &val;
    }]>,
  ];
}

def ControlEdgeCompatibleInterface : OpInterface<"ControlEdgeCompatible"> {
  let description = [{
    Interface to getting control edges
  }];

  let methods = [
    InterfaceMethod<"",
        "::mlir::OperandRange", "dataInputOperands", (ins)
    >,
    InterfaceMethod<"",
        "::mlir::OperandRange", "ctrlInputOperands", (ins)
    >,
    InterfaceMethod<"",
        "::mlir::ResultRange", "dataOutputResults", (ins)
    >,
    InterfaceMethod<"",
        "::mlir::Value", "ctrlOutputResult", (ins)
    >
  ];
}

def NoGrad : OpInterface<"NoGrad"> {
  let description = [{
  }];
}

def CpuOnly : OpInterface<"CpuOnly"> {
  let description = [{
  }];
}

<<<<<<< HEAD
def CudaOnly : OpInterface<"CudaOnly"> {
  let description = [{
  }];
}
=======
>>>>>>> 684968bd

#endif  // ONEFLOW_IR_INCLUDE_ONEFLOW_ONEFLOWINTERFACES_H_<|MERGE_RESOLUTION|>--- conflicted
+++ resolved
@@ -83,12 +83,5 @@
   }];
 }
 
-<<<<<<< HEAD
-def CudaOnly : OpInterface<"CudaOnly"> {
-  let description = [{
-  }];
-}
-=======
->>>>>>> 684968bd
 
 #endif  // ONEFLOW_IR_INCLUDE_ONEFLOW_ONEFLOWINTERFACES_H_