#ifndef ONEFLOW_IR_INCLUDE_ONEFLOW_ONEFLOWINTERFACES_H_
#define ONEFLOW_IR_INCLUDE_ONEFLOW_ONEFLOWINTERFACES_H_

include "mlir/IR/OpBase.td"

def UserOpCompatibleInterface : OpInterface<"UserOpCompatible"> {
  let description = [{
    Interface to getting the hard-coded bn
  }];

  let methods = [
    StaticInterfaceMethod<"",
        "const std::vector<std::string>*", "inputKeys", (ins), [{
        static std::vector<std::string> val(mlir::oneflow::support::GetInputKeys(ConcreteOp::getOperationName().split('.').second.str()));
        return &val;
    }]>,
    StaticInterfaceMethod<"",
        "const std::vector<std::string>*", "outputKeys", (ins), [{
        static std::vector<std::string> val(mlir::oneflow::support::GetOutputKeys(ConcreteOp::getOperationName().split('.').second.str()));
        return &val;
    }]>,
    InterfaceMethod<"",
        "std::pair<unsigned, unsigned>", "getODSOperandIndexAndLength", (ins "unsigned":$index), [{
        return $_op.getODSOperandIndexAndLength(index);
    }]>,
    InterfaceMethod<"",
        "std::pair<unsigned, unsigned>", "getODSResultIndexAndLength", (ins "unsigned":$index), [{
        return $_op.getODSResultIndexAndLength(index);
    }]>
  ];
  let cppNamespace = "::mlir::oneflow";
}

def AlternativeOpTypeNameInterface : OpInterface<"HasAlternativeOpTypeName"> {
  let description = [{
    Interface to getting control edges
  }];

  let methods = [
    StaticInterfaceMethod<"",
        "std::string", "getOriginalOpTypeName", (ins)
    >,
    StaticInterfaceMethod<"",
        "const std::vector<std::string>*", "inputKeys", (ins), [{
        static std::vector<std::string> val(mlir::oneflow::support::GetInputKeys(ConcreteOp::getOriginalOpTypeName()));
        return &val;
    }]>,
    StaticInterfaceMethod<"",
        "const std::vector<std::string>*", "outputKeys", (ins), [{
        static std::vector<std::string> val(mlir::oneflow::support::GetOutputKeys(ConcreteOp::getOriginalOpTypeName()));
        return &val;
    }]>,
  ];
  let cppNamespace = "::mlir::oneflow";
}

def ControlEdgeCompatibleInterface : OpInterface<"ControlEdgeCompatible"> {
  let description = [{
    Interface to getting control edges
  }];

  let methods = [
    InterfaceMethod<"",
        "::mlir::OperandRange", "dataInputOperands", (ins)
    >,
    InterfaceMethod<"",
        "::mlir::OperandRange", "ctrlInputOperands", (ins)
    >,
    InterfaceMethod<"",
        "::mlir::ResultRange", "dataOutputResults", (ins)
    >,
    InterfaceMethod<"",
        "::mlir::Value", "ctrlOutputResult", (ins)
    >
  ];
  let cppNamespace = "::mlir::oneflow";
}

def NoGrad : OpInterface<"NoGrad"> {
  let description = [{
  }];
<<<<<<< HEAD
=======
  let cppNamespace = "::mlir::oneflow";
>>>>>>> 55c4c608
}

def CpuOnly : OpInterface<"CpuOnly"> {
  let description = [{
  }];
<<<<<<< HEAD
=======
  let cppNamespace = "::mlir::oneflow";
>>>>>>> 55c4c608
}


#endif  // ONEFLOW_IR_INCLUDE_ONEFLOW_ONEFLOWINTERFACES_H_<|MERGE_RESOLUTION|>--- conflicted
+++ resolved
@@ -79,19 +79,13 @@
 def NoGrad : OpInterface<"NoGrad"> {
   let description = [{
   }];
-<<<<<<< HEAD
-=======
   let cppNamespace = "::mlir::oneflow";
->>>>>>> 55c4c608
 }
 
 def CpuOnly : OpInterface<"CpuOnly"> {
   let description = [{
   }];
-<<<<<<< HEAD
-=======
   let cppNamespace = "::mlir::oneflow";
->>>>>>> 55c4c608
 }
 
 
