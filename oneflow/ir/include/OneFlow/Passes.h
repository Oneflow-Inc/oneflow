--- conflicted
+++ resolved
@@ -52,13 +52,8 @@
 #endif  // WITH_MLIR_CUDA_CODEGEN
 void populateFuserPasses(::mlir::RewritePatternSet& patterns);
 void populateLowerToOKLPasses(::mlir::RewritePatternSet& patterns);
-<<<<<<< HEAD
-void populateWrapOpsToKernelLaunchPasses(::mlir::RewritePatternSet& patterns,
-                                         const std::string& mode);
-=======
 void populateWrapOpsToKernelLaunchPatterns(::mlir::RewritePatternSet& patterns,
                                            const std::string& mode);
->>>>>>> bfe0d4ed
 void populateExtractKernelLaunchTensorPasses(::mlir::RewritePatternSet& patterns);
 void populateTrimReturnAsVoidPasses(::mlir::RewritePatternSet& patterns);
 void populateUpdateOKLAssemblyPasses(::mlir::RewritePatternSet& patterns);
@@ -71,11 +66,7 @@
 void populatePostConvertInferenceOp(::mlir::RewritePatternSet& patterns);
 
 namespace okl_func {
-<<<<<<< HEAD
 const auto OKL_FUNC = "_mlir_okl_subgraph";
-=======
-const auto OKL_FUNC = "okl_func";
->>>>>>> bfe0d4ed
 }  // namespace okl_func
 
 }  // namespace oneflow
