--- conflicted
+++ resolved
@@ -115,54 +115,6 @@
   ]
 >;
 
-<<<<<<< HEAD
-def FusePadAndConv2d :
-  NativeCodeCall<"mlir::oneflow::CreateConv2dAndErasePad($_builder, $0, $1)">;
-
-def HasIdenticalPadding: Constraint<CPred<"mlir::oneflow::IsPaddingCouldBeAssimilatedIntoConv($0, $1, $2)">, "">;
-
-def FusedPadConv2DPattern : Pat<
-  (
-    OneFlow_Conv2DOp : $conv_2d_res
-    (
-      OneFlow_PadOp : $pad_res
-        $x,
-        $pad_op_name,
-        $pad_device_tag,
-        $pad_device_name,
-        $pad_scope_symbol_id,
-        $pad_hierarchy,
-        $pad_op_padding_before,
-        $pad_op_padding_after,
-        $pad_op_padding,
-        $floating_constant_value,
-        $integral_constant_value
-    ),
-    $weight,
-    $bias,
-    $_add_to_output,
-    $conv2d_op_name,
-    $conv2d_device_tag,
-    $conv2d_device_name,
-    $conv2d_scope_symbol_id,
-    $conv2d_hierarchy,
-    $operand_segment_sizes,
-    $filters,
-    $padding_before,
-    $data_format,
-    $kernel_size,
-    $strides,
-    $dilation_rate,
-    $groups
-  ),
-  (FusePadAndConv2d $conv_2d_res, $pad_res),
-  [
-    (HasIdenticalPadding $pad_op_padding_before, $pad_op_padding_after, $data_format)
-  ]
->;
-
-=======
->>>>>>> 4f5a2099
 def IsAddToOutputNone: Constraint<CPred<"mlir::oneflow::IsAddToOutputNone($0)">, "">;
 
 // TODO: use either to merge two patterns
