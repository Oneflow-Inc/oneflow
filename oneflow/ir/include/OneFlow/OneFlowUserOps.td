--- conflicted
+++ resolved
@@ -10101,7 +10101,42 @@
 
 #endif // GET_ONEFLOW_ONE_EMBEDDING_OP_DEFINITIONS
 
-<<<<<<< HEAD
+// Group: System
+// copy_h2d, copy_d2h
+// Total: 2
+
+#ifdef GET_ONEFLOW_SYSTEM_OP_DEFINITIONS
+
+def OneFlow_CopyH2DOp : OneFlow_BaseOp<"copy_h2d", [NoSideEffect, NoGrad, DeclareOpInterfaceMethods<UserOpCompatibleInterface>]> {
+  let input = (ins
+      OneFlow_Tensor:$in
+  );
+  let output = (outs
+      OneFlow_Tensor:$out
+  );
+
+  let has_logical_tensor_desc_infer_fn = 1;
+  let has_physical_tensor_desc_infer_fn = 1;
+  let has_get_sbp_fn = 1;
+  let has_data_type_infer_fn = 1;
+}
+
+def OneFlow_CopyD2HOp : OneFlow_BaseOp<"copy_d2h", [NoSideEffect, NoGrad, DeclareOpInterfaceMethods<UserOpCompatibleInterface>]> {
+  let input = (ins
+      OneFlow_Tensor:$in
+  );
+  let output = (outs
+      OneFlow_Tensor:$out
+  );
+
+  let has_logical_tensor_desc_infer_fn = 1;
+  let has_physical_tensor_desc_infer_fn = 1;
+  let has_get_sbp_fn = 1;
+  let has_data_type_infer_fn = 1;
+}
+
+#endif // GET_ONEFLOW_SYSTEM_OP_DEFINITIONS
+
 // Group: MLIR_JIT
 // mlir_jit
 // Total: 1
@@ -10141,44 +10176,10 @@
   let assemblyFormat = [{
     $callee `(` $in `)` attr-dict `:` functional-type($in, results)
   }];
-=======
-// Group: System
-// copy_h2d, copy_d2h
-// Total: 2
-
-#ifdef GET_ONEFLOW_SYSTEM_OP_DEFINITIONS
-
-def OneFlow_CopyH2DOp : OneFlow_BaseOp<"copy_h2d", [NoSideEffect, NoGrad, DeclareOpInterfaceMethods<UserOpCompatibleInterface>]> {
-  let input = (ins
-      OneFlow_Tensor:$in
-  );
-  let output = (outs
-      OneFlow_Tensor:$out
-  );
-
-  let has_logical_tensor_desc_infer_fn = 1;
-  let has_physical_tensor_desc_infer_fn = 1;
-  let has_get_sbp_fn = 1;
-  let has_data_type_infer_fn = 1;
-}
-
-def OneFlow_CopyD2HOp : OneFlow_BaseOp<"copy_d2h", [NoSideEffect, NoGrad, DeclareOpInterfaceMethods<UserOpCompatibleInterface>]> {
-  let input = (ins
-      OneFlow_Tensor:$in
-  );
-  let output = (outs
-      OneFlow_Tensor:$out
-  );
-
->>>>>>> 6b20fcef
-  let has_logical_tensor_desc_infer_fn = 1;
-  let has_physical_tensor_desc_infer_fn = 1;
-  let has_get_sbp_fn = 1;
-  let has_data_type_infer_fn = 1;
-}
-
-<<<<<<< HEAD
-#endif // GET_ONEFLOW_MLIR_JIT_OP_DEFINITIONS
-=======
-#endif // GET_ONEFLOW_SYSTEM_OP_DEFINITIONS
->>>>>>> 6b20fcef
+  let has_logical_tensor_desc_infer_fn = 1;
+  let has_physical_tensor_desc_infer_fn = 1;
+  let has_get_sbp_fn = 1;
+  let has_data_type_infer_fn = 1;
+}
+
+#endif // GET_ONEFLOW_MLIR_JIT_OP_DEFINITIONS