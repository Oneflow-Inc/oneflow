--- conflicted
+++ resolved
@@ -1036,11 +1036,7 @@
   let hasFolder = 1;
 }
 
-<<<<<<< HEAD
-def OneFlow_BroadcastBitwiseAndOp : OneFlow_BaseOp<"broadcast_bitwise_and", [NoSideEffect, NoGrad, DeclareOpInterfaceMethods<UserOpCompatibleInterface>]> {
-=======
-def OneFlow_BitwiseNotOp : OneFlow_BaseOp<"bitwise_not", [NoMemoryEffect, NoGrad, DeclareOpInterfaceMethods<UserOpCompatibleInterface>]> {
->>>>>>> b664acc2
+def OneFlow_BroadcastBitwiseAndOp : OneFlow_BaseOp<"broadcast_bitwise_and", [NoMemoryEffect, NoGrad, DeclareOpInterfaceMethods<UserOpCompatibleInterface>]> {
   let input = (ins
     OneFlow_Tensor:$x,
     OneFlow_Tensor:$y
@@ -1054,8 +1050,9 @@
   let has_data_type_infer_fn = 1;
 }
 
-<<<<<<< HEAD
-def OneFlow_BroadcastBitwiseOrOp : OneFlow_BaseOp<"broadcast_bitwise_or", [NoSideEffect, NoGrad, DeclareOpInterfaceMethods<UserOpCompatibleInterface>]> {
+
+
+def OneFlow_BroadcastBitwiseLeftShiftOp : OneFlow_BaseOp<"broadcast_bitwise_left_shift", [NoMemoryEffect, NoGrad, DeclareOpInterfaceMethods<UserOpCompatibleInterface>]> {
   let input = (ins
     OneFlow_Tensor:$x,
     OneFlow_Tensor:$y
@@ -1068,11 +1065,7 @@
   let has_get_sbp_fn = 1;
   let has_data_type_infer_fn = 1;
 }
-
-def OneFlow_BroadcastBitwiseXorOp : OneFlow_BaseOp<"broadcast_bitwise_xor", [NoSideEffect, NoGrad, DeclareOpInterfaceMethods<UserOpCompatibleInterface>]> {
-=======
-def OneFlow_BroadcastBitwiseAndOp : OneFlow_BaseOp<"broadcast_bitwise_and", [NoMemoryEffect, NoGrad, DeclareOpInterfaceMethods<UserOpCompatibleInterface>]> {
->>>>>>> b664acc2
+def OneFlow_BroadcastBitwiseOrOp : OneFlow_BaseOp<"broadcast_bitwise_or", [NoMemoryEffect, NoGrad, DeclareOpInterfaceMethods<UserOpCompatibleInterface>]> {
   let input = (ins
     OneFlow_Tensor:$x,
     OneFlow_Tensor:$y
@@ -1086,11 +1079,7 @@
   let has_data_type_infer_fn = 1;
 }
 
-<<<<<<< HEAD
-def OneFlow_BroadcastBitwiseLeftShiftOp : OneFlow_BaseOp<"broadcast_bitwise_left_shift", [NoSideEffect, NoGrad, DeclareOpInterfaceMethods<UserOpCompatibleInterface>]> {
-=======
-def OneFlow_BroadcastBitwiseOrOp : OneFlow_BaseOp<"broadcast_bitwise_or", [NoMemoryEffect, NoGrad, DeclareOpInterfaceMethods<UserOpCompatibleInterface>]> {
->>>>>>> b664acc2
+def OneFlow_BroadcastBitwiseRightShiftOp : OneFlow_BaseOp<"broadcast_bitwise_right_shift", [NoMemoryEffect, NoGrad, DeclareOpInterfaceMethods<UserOpCompatibleInterface>]> {
   let input = (ins
     OneFlow_Tensor:$x,
     OneFlow_Tensor:$y
@@ -1103,12 +1092,7 @@
   let has_get_sbp_fn = 1;
   let has_data_type_infer_fn = 1;
 }
-
-<<<<<<< HEAD
-def OneFlow_BroadcastBitwiseRightShiftOp : OneFlow_BaseOp<"broadcast_bitwise_right_shift", [NoSideEffect, NoGrad, DeclareOpInterfaceMethods<UserOpCompatibleInterface>]> {
-=======
 def OneFlow_BroadcastBitwiseXorOp : OneFlow_BaseOp<"broadcast_bitwise_xor", [NoMemoryEffect, NoGrad, DeclareOpInterfaceMethods<UserOpCompatibleInterface>]> {
->>>>>>> b664acc2
   let input = (ins
     OneFlow_Tensor:$x,
     OneFlow_Tensor:$y
@@ -8666,7 +8650,6 @@
 #endif // GET_ONEFLOW_RESHAPE_OP_DEFINITIONS
 
 
-
 #ifdef GET_ONEFLOW_SCALAR_OP_DEFINITIONS
 
 def OneFlow_ClipByScalarOp : OneFlow_BaseOp<"clip_by_scalar", [NoMemoryEffect, DeclareOpInterfaceMethods<UserOpCompatibleInterface>]> {
@@ -9322,7 +9305,7 @@
   let has_data_type_infer_fn = 1;
 }
 
-def OneFlow_ScalarBitwiseLeftShiftOp : OneFlow_BaseOp<"scalar_bitwise_left_shift", [NoSideEffect, NoGrad, DeclareOpInterfaceMethods<UserOpCompatibleInterface>]> {
+def OneFlow_ScalarBitwiseLeftShiftOp : OneFlow_BaseOp<"scalar_bitwise_left_shift", [NoMemoryEffect, NoGrad, DeclareOpInterfaceMethods<UserOpCompatibleInterface>]> {
   let input = (ins
     OneFlow_Tensor:$in
   );
@@ -9338,7 +9321,7 @@
   let has_data_type_infer_fn = 1;
 }
 
-def OneFlow_ScalarBitwiseRightShiftOp : OneFlow_BaseOp<"scalar_bitwise_right_shift", [NoSideEffect, NoGrad, DeclareOpInterfaceMethods<UserOpCompatibleInterface>]> {
+def OneFlow_ScalarBitwiseRightShiftOp : OneFlow_BaseOp<"scalar_bitwise_right_shift", [NoMemoryEffect, NoGrad, DeclareOpInterfaceMethods<UserOpCompatibleInterface>]> {
   let input = (ins
     OneFlow_Tensor:$in
   );
@@ -9354,7 +9337,7 @@
   let has_data_type_infer_fn = 1;
 }
 
-def OneFlow_ScalarReverseBitwiseLeftShiftOp : OneFlow_BaseOp<"scalar_reverse_bitwise_left_shift", [NoSideEffect, NoGrad, DeclareOpInterfaceMethods<UserOpCompatibleInterface>]> {
+def OneFlow_ScalarReverseBitwiseLeftShiftOp : OneFlow_BaseOp<"scalar_reverse_bitwise_left_shift", [NoMemoryEffect, NoGrad, DeclareOpInterfaceMethods<UserOpCompatibleInterface>]> {
   let input = (ins
     OneFlow_Tensor:$in
   );
@@ -9370,7 +9353,7 @@
   let has_data_type_infer_fn = 1;
 }
 
-def OneFlow_ScalarReverseBitwiseRightShiftOp : OneFlow_BaseOp<"scalar_reverse_bitwise_right_shift", [NoSideEffect, NoGrad, DeclareOpInterfaceMethods<UserOpCompatibleInterface>]> {
+def OneFlow_ScalarReverseBitwiseRightShiftOp : OneFlow_BaseOp<"scalar_reverse_bitwise_right_shift", [NoMemoryEffect, NoGrad, DeclareOpInterfaceMethods<UserOpCompatibleInterface>]> {
   let input = (ins
     OneFlow_Tensor:$in
   );
@@ -11159,9 +11142,19 @@
   let has_data_type_infer_fn = 1;
 }
 
-<<<<<<< HEAD
-def OneFlow_BitwiseNotOp : OneFlow_BaseOp<"bitwise_not", [NoSideEffect, NoGrad, DeclareOpInterfaceMethods<UserOpCompatibleInterface>]> {
-=======
+def OneFlow_BitwiseNotOp : OneFlow_BaseOp<"bitwise_not", [NoMemoryEffect, NoGrad, DeclareOpInterfaceMethods<UserOpCompatibleInterface>]> {
+  let input = (ins
+    OneFlow_Tensor:$in
+  );
+  let output = (outs
+    OneFlow_Tensor:$out
+  );
+  let has_logical_tensor_desc_infer_fn = 1;
+  let has_physical_tensor_desc_infer_fn = 1;
+  let has_get_sbp_fn = 1;
+  let has_data_type_infer_fn = 1;
+}
+
 def OneFlow_IsFiniteOp : OneFlow_BaseOp<"isfinite", [NoMemoryEffect, NoGrad, DeclareOpInterfaceMethods<UserOpCompatibleInterface>]> {
   let input = (ins
     OneFlow_Tensor:$in
@@ -11176,25 +11169,18 @@
 }
 
 def OneFlow_RealOp : OneFlow_BaseOp<"real", [NoMemoryEffect, DeclareOpInterfaceMethods<UserOpCompatibleInterface>]> {
->>>>>>> b664acc2
   let input = (ins
     OneFlow_Tensor:$x
   );
   let output = (outs
-<<<<<<< HEAD
-    OneFlow_Tensor:$y
-=======
-    OneFlow_Tensor:$out
->>>>>>> b664acc2
-  );
-  let has_logical_tensor_desc_infer_fn = 1;
-  let has_physical_tensor_desc_infer_fn = 1;
-  let has_get_sbp_fn = 1;
-  let has_data_type_infer_fn = 1;
-}
-
-<<<<<<< HEAD
-=======
+    OneFlow_Tensor:$out
+  );
+  let has_logical_tensor_desc_infer_fn = 1;
+  let has_physical_tensor_desc_infer_fn = 1;
+  let has_get_sbp_fn = 1;
+  let has_data_type_infer_fn = 1;
+}
+
 def OneFlow_RealGradOp : OneFlow_BaseOp<"real_grad", [NoMemoryEffect, DeclareOpInterfaceMethods<UserOpCompatibleInterface>]> {
   let input = (ins
     OneFlow_Tensor:$dout
@@ -11246,7 +11232,6 @@
   let has_get_sbp_fn = 1;
   let has_data_type_infer_fn = 1;
 }
->>>>>>> b664acc2
 
 #endif // GET_ONEFLOW_UNARY_OP_DEFINITIONS
 
