--- conflicted
+++ resolved
@@ -2880,15 +2880,6 @@
   let has_data_type_infer_fn = 1;
 }
 
-<<<<<<< HEAD
-def OneFlow_FusedClipGradOp : OneFlow_BaseOp<"fused_clip_grad", [NoSideEffect, DeclareOpInterfaceMethods<UserOpCompatibleInterface>]> {
-  let input = (ins
-    OneFlow_Tensor:$grad
-  );
-  let attrs = (ins
-    DefaultValuedAttr<F32Attr, "2.">:$max_norm,
-    DefaultValuedAttr<F32Attr, "1.">:$norm_type
-=======
 def OneFlow_FusedGetBounddingBoxesCoordOp : OneFlow_BaseOp<"fused_get_boundding_boxes_coord", [NoSideEffect, DeclareOpInterfaceMethods<UserOpCompatibleInterface>]> {
   let input = (ins
     OneFlow_Tensor:$x1,
@@ -3213,16 +3204,25 @@
   );
   let attrs = (ins
     DefaultValuedAttr<F32Attr, "1e-08">:$eps
->>>>>>> 48786e91
-  );
-  let has_logical_tensor_desc_infer_fn = 1;
-  let has_physical_tensor_desc_infer_fn = 1;
-  let has_get_sbp_fn = 1;
-  let has_data_type_infer_fn = 1;
-<<<<<<< HEAD
-  let has_input_arg_modify_fn = 1;
-=======
->>>>>>> 48786e91
+  );
+  let has_logical_tensor_desc_infer_fn = 1;
+  let has_physical_tensor_desc_infer_fn = 1;
+  let has_get_sbp_fn = 1;
+  let has_data_type_infer_fn = 1;
+}
+
+def OneFlow_FusedClipGradOp : OneFlow_BaseOp<"fused_clip_grad", [NoSideEffect, DeclareOpInterfaceMethods<UserOpCompatibleInterface>]> {
+  let input = (ins
+    OneFlow_Tensor:$grad
+  );
+  let attrs = (ins
+    DefaultValuedAttr<F32Attr, "2.">:$max_norm,
+    DefaultValuedAttr<F32Attr, "1.">:$norm_type
+  );
+  let has_logical_tensor_desc_infer_fn = 1;
+  let has_physical_tensor_desc_infer_fn = 1;
+  let has_get_sbp_fn = 1;
+  let has_data_type_infer_fn = 1;
 }
 
 #endif // GET_ONEFLOW_FUSED_OP_DEFINITIONS
