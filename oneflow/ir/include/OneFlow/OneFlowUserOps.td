#ifdef GET_ONEFLOW_ASSIGN_OP_DEFINITIONS

def OneFlow_AssignUserOp : OneFlow_BaseOp<"assign", [NoGrad, DeclareOpInterfaceMethods<UserOpCompatibleInterface>]> {
  let input = (ins
    OneFlow_Tensor:$ref,
    OneFlow_Tensor:$value
  );
  let has_logical_tensor_desc_infer_fn = 1;
  let has_physical_tensor_desc_infer_fn = 1;
  let has_get_sbp_fn = 1;
  let has_data_type_infer_fn = 1;
  let has_input_arg_modify_fn = 1;
}

def OneFlow_AssignIfOp : OneFlow_BaseOp<"assign_if", [NoGrad, DeclareOpInterfaceMethods<UserOpCompatibleInterface>]> {
  let input = (ins
    OneFlow_Tensor:$ref,
    OneFlow_Tensor:$value,
    OneFlow_Tensor:$condition
  );
  let has_logical_tensor_desc_infer_fn = 1;
  let has_physical_tensor_desc_infer_fn = 1;
  let has_get_sbp_fn = 1;
  let has_data_type_infer_fn = 1;
  let has_input_arg_modify_fn = 1;
}

def OneFlow_AssignIfNotOp : OneFlow_BaseOp<"assign_if_not", [NoGrad, DeclareOpInterfaceMethods<UserOpCompatibleInterface>]> {
  let input = (ins
    OneFlow_Tensor:$ref,
    OneFlow_Tensor:$value,
    OneFlow_Tensor:$condition
  );
  let has_logical_tensor_desc_infer_fn = 1;
  let has_physical_tensor_desc_infer_fn = 1;
  let has_get_sbp_fn = 1;
  let has_data_type_infer_fn = 1;
  let has_input_arg_modify_fn = 1;
}

#endif // GET_ONEFLOW_ASSIGN_OP_DEFINITIONS


#ifdef GET_ONEFLOW_BASE_OP_DEFINITIONS



class OneFlow_NormalizationBaseOp<string mnemonic, list<Trait> traits = []> : OneFlow_BaseOp<mnemonic, !listconcat(traits, [NoMemoryEffect, AttrSizedOperandSegments, DeclareOpInterfaceMethods<UserOpCompatibleInterface>])> {
  let input = (ins
    OneFlow_Tensor:$x,
    Optional<OneFlow_Tensor>:$moving_mean,
    Optional<OneFlow_Tensor>:$moving_variance,
    OneFlow_Tensor:$gamma,
    OneFlow_Tensor:$beta,
    Optional<OneFlow_Tensor>:$_add_to_output
  );
  let output = (outs
    OneFlow_Tensor:$y,
    Optional<OneFlow_Tensor>:$mean,
    Optional<OneFlow_Tensor>:$inv_variance
  );
  let attrs = (ins
    DefaultValuedAttr<SI32Attr, "0">:$axis,
    DefaultValuedAttr<F32Attr, "0.">:$epsilon,
    DefaultValuedAttr<BoolAttr, "false">:$training,
    DefaultValuedAttr<F32Attr, "0.">:$momentum
  );
  let trait_attrs = (ins
    DenseI32ArrayAttr:$operand_segment_sizes,
    DenseI32ArrayAttr:$result_segment_sizes
  );
  let has_logical_tensor_desc_infer_fn = 1;
  let has_physical_tensor_desc_infer_fn = 1;
  let has_get_sbp_fn = 1;
  let has_data_type_infer_fn = 1;
  let has_input_arg_modify_fn = 1;
}

#endif // GET_ONEFLOW_BASE_OP_DEFINITIONS


#ifdef GET_ONEFLOW_BINARY_OP_DEFINITIONS

def OneFlow_BiasAddOp : OneFlow_BaseOp<"bias_add", [NoMemoryEffect, DeclareOpInterfaceMethods<UserOpCompatibleInterface>, DeclareOpInterfaceMethods<NCHWCompatibleInterface>, DeclareOpInterfaceMethods<BiasAddCompatibleInterface>]> {
  let input = (ins
    OneFlow_Tensor:$a,
    OneFlow_Tensor:$b
  );
  let output = (outs
    OneFlow_Tensor:$out
  );
  let attrs = (ins
    DefaultValuedAttr<SI32Attr, "0">:$axis
  );
  let has_logical_tensor_desc_infer_fn = 1;
  let has_physical_tensor_desc_infer_fn = 1;
  let has_get_sbp_fn = 1;
  let has_data_type_infer_fn = 1;
}

def OneFlow_CastLikeOp : OneFlow_BaseOp<"cast_like", [NoMemoryEffect, NoGrad, DeclareOpInterfaceMethods<UserOpCompatibleInterface>]> {
  let input = (ins
    OneFlow_Tensor:$in,
    OneFlow_Tensor:$dtype_like
  );
  let output = (outs
    OneFlow_Tensor:$out
  );
  let has_logical_tensor_desc_infer_fn = 1;
  let has_physical_tensor_desc_infer_fn = 1;
  let has_get_sbp_fn = 1;
  let has_data_type_infer_fn = 1;
  let has_input_arg_modify_fn = 1;
}

def OneFlow_CeluGradOp : OneFlow_BaseOp<"celu_grad", [NoMemoryEffect, DeclareOpInterfaceMethods<UserOpCompatibleInterface>]> {
  let input = (ins
    OneFlow_Tensor:$y,
    OneFlow_Tensor:$dy
  );
  let output = (outs
    OneFlow_Tensor:$dx
  );
  let attrs = (ins
    DefaultValuedAttr<F64Attr, "0.">:$alpha
  );
  let has_logical_tensor_desc_infer_fn = 1;
  let has_physical_tensor_desc_infer_fn = 1;
  let has_get_sbp_fn = 1;
  let has_data_type_infer_fn = 1;
}

def OneFlow_DiagGradOp : OneFlow_BaseOp<"diag_grad", [NoMemoryEffect, DeclareOpInterfaceMethods<UserOpCompatibleInterface>]> {
  let input = (ins
    OneFlow_Tensor:$dy,
    OneFlow_Tensor:$in
  );
  let output = (outs
    OneFlow_Tensor:$dx
  );
  let attrs = (ins
    DefaultValuedAttr<SI32Attr, "0">:$diagonal
  );
  let has_logical_tensor_desc_infer_fn = 1;
  let has_physical_tensor_desc_infer_fn = 1;
  let has_get_sbp_fn = 1;
  let has_data_type_infer_fn = 1;
}

def OneFlow_DiagonalGradOp : OneFlow_BaseOp<"diagonal_grad", [NoMemoryEffect, DeclareOpInterfaceMethods<UserOpCompatibleInterface>]> {
  let input = (ins
    OneFlow_Tensor:$dy,
    OneFlow_Tensor:$in
  );
  let output = (outs
    OneFlow_Tensor:$dx
  );
  let attrs = (ins
    DefaultValuedAttr<SI32Attr, "0">:$offset
  );
  let has_logical_tensor_desc_infer_fn = 1;
  let has_physical_tensor_desc_infer_fn = 1;
  let has_get_sbp_fn = 1;
  let has_data_type_infer_fn = 1;
}

def OneFlow_DotOp : OneFlow_BaseOp<"dot", [NoMemoryEffect, DeclareOpInterfaceMethods<UserOpCompatibleInterface>]> {
  let input = (ins
    OneFlow_Tensor:$x,
    OneFlow_Tensor:$y
  );
  let output = (outs
    OneFlow_Tensor:$out
  );
  let has_logical_tensor_desc_infer_fn = 1;
  let has_physical_tensor_desc_infer_fn = 1;
  let has_get_sbp_fn = 1;
  let has_data_type_infer_fn = 1;
}

def OneFlow_DropoutGradOp : OneFlow_BaseOp<"dropout_grad", [NoMemoryEffect, DeclareOpInterfaceMethods<UserOpCompatibleInterface>]> {
  let input = (ins
    OneFlow_Tensor:$dy,
    OneFlow_Tensor:$mask
  );
  let output = (outs
    OneFlow_Tensor:$dx
  );
  let attrs = (ins
    DefaultValuedAttr<F32Attr, "0.">:$scale
  );
  let has_check_fn = 1;
  let has_logical_tensor_desc_infer_fn = 1;
  let has_physical_tensor_desc_infer_fn = 1;
  let has_get_sbp_fn = 1;
  let has_data_type_infer_fn = 1;
}

def OneFlow_ElementwiseMaximumOp : OneFlow_BaseOp<"elementwise_maximum", [NoMemoryEffect, DeclareOpInterfaceMethods<UserOpCompatibleInterface>]> {
  let input = (ins
    OneFlow_Tensor:$x,
    OneFlow_Tensor:$y
  );
  let output = (outs
    OneFlow_Tensor:$z
  );
  let has_logical_tensor_desc_infer_fn = 1;
  let has_physical_tensor_desc_infer_fn = 1;
  let has_get_sbp_fn = 1;
  let has_data_type_infer_fn = 1;
}

def OneFlow_ElementwiseMinimumOp : OneFlow_BaseOp<"elementwise_minimum", [NoMemoryEffect, DeclareOpInterfaceMethods<UserOpCompatibleInterface>]> {
  let input = (ins
    OneFlow_Tensor:$x,
    OneFlow_Tensor:$y
  );
  let output = (outs
    OneFlow_Tensor:$z
  );
  let has_logical_tensor_desc_infer_fn = 1;
  let has_physical_tensor_desc_infer_fn = 1;
  let has_get_sbp_fn = 1;
  let has_data_type_infer_fn = 1;
}

def OneFlow_EluGradOp : OneFlow_BaseOp<"elu_grad", [NoMemoryEffect, DeclareOpInterfaceMethods<UserOpCompatibleInterface>]> {
  let input = (ins
    OneFlow_Tensor:$x,
    OneFlow_Tensor:$dy
  );
  let output = (outs
    OneFlow_Tensor:$dx
  );
  let attrs = (ins
    DefaultValuedAttr<F64Attr, "0.">:$alpha
  );
  let has_logical_tensor_desc_infer_fn = 1;
  let has_physical_tensor_desc_infer_fn = 1;
  let has_get_sbp_fn = 1;
  let has_data_type_infer_fn = 1;
}

def OneFlow_FloordivOp : OneFlow_BaseOp<"floordiv", [NoMemoryEffect, DeclareOpInterfaceMethods<UserOpCompatibleInterface>]> {
  let input = (ins
    OneFlow_Tensor:$x,
    OneFlow_Tensor:$y
  );
  let output = (outs
    OneFlow_Tensor:$z
  );
  let has_logical_tensor_desc_infer_fn = 1;
  let has_physical_tensor_desc_infer_fn = 1;
  let has_get_sbp_fn = 1;
  let has_data_type_infer_fn = 1;
}

def OneFlow_LerpOp : OneFlow_BaseOp<"lerp", [NoMemoryEffect, DeclareOpInterfaceMethods<UserOpCompatibleInterface>]> {
  let input = (ins
    OneFlow_Tensor:$start,
    OneFlow_Tensor:$end,
    OneFlow_Tensor:$weight
  );
  let output = (outs
    OneFlow_Tensor:$out
  );
  let has_logical_tensor_desc_infer_fn = 1;
  let has_physical_tensor_desc_infer_fn = 1;
  let has_get_sbp_fn = 1;
  let has_data_type_infer_fn = 1;
}

def OneFlow_LerpGradOp : OneFlow_BaseOp<"lerp_grad", [NoMemoryEffect, DeclareOpInterfaceMethods<UserOpCompatibleInterface>]> {
  let input = (ins
    OneFlow_Tensor:$start,
    OneFlow_Tensor:$end,
    OneFlow_Tensor:$weight,
    OneFlow_Tensor:$out_diff
  );
  let output = (outs
    OneFlow_Tensor:$start_diff,
    OneFlow_Tensor:$end_diff,
    OneFlow_Tensor:$weight_diff
  );
  let has_logical_tensor_desc_infer_fn = 1;
  let has_physical_tensor_desc_infer_fn = 1;
  let has_get_sbp_fn = 1;
  let has_data_type_infer_fn = 1;
}

def OneFlow_TruncdivOp : OneFlow_BaseOp<"truncdiv", [NoMemoryEffect, DeclareOpInterfaceMethods<UserOpCompatibleInterface>]> {
  let input = (ins
    OneFlow_Tensor:$x,
    OneFlow_Tensor:$y
  );
  let output = (outs
    OneFlow_Tensor:$z
  );
  let has_logical_tensor_desc_infer_fn = 1;
  let has_physical_tensor_desc_infer_fn = 1;
  let has_get_sbp_fn = 1;
  let has_data_type_infer_fn = 1;
}

def OneFlow_GeluGradOp : OneFlow_BaseOp<"gelu_grad", [NoMemoryEffect, DeclareOpInterfaceMethods<UserOpCompatibleInterface>]> {
  let input = (ins
    OneFlow_Tensor:$x,
    OneFlow_Tensor:$dy
  );
  let output = (outs
    OneFlow_Tensor:$dx
  );
  let has_logical_tensor_desc_infer_fn = 1;
  let has_physical_tensor_desc_infer_fn = 1;
  let has_get_sbp_fn = 1;
  let has_data_type_infer_fn = 1;
}

def OneFlow_FastGeluGradOp : OneFlow_BaseOp<"fast_gelu_grad", [NoMemoryEffect, DeclareOpInterfaceMethods<UserOpCompatibleInterface>]> {
  let input = (ins
    OneFlow_Tensor:$x,
    OneFlow_Tensor:$dy
  );
  let output = (outs
    OneFlow_Tensor:$dx
  );
  let has_logical_tensor_desc_infer_fn = 1;
  let has_physical_tensor_desc_infer_fn = 1;
  let has_get_sbp_fn = 1;
  let has_data_type_infer_fn = 1;
}

def OneFlow_QuickGeluGradOp : OneFlow_BaseOp<"quick_gelu_grad", [NoMemoryEffect, DeclareOpInterfaceMethods<UserOpCompatibleInterface>]> {
  let input = (ins
    OneFlow_Tensor:$x,
    OneFlow_Tensor:$dy
  );
  let output = (outs
    OneFlow_Tensor:$dx
  );
  let has_logical_tensor_desc_infer_fn = 1;
  let has_physical_tensor_desc_infer_fn = 1;
  let has_get_sbp_fn = 1;
  let has_data_type_infer_fn = 1;
}

def OneFlow_GridSampleOp : OneFlow_BaseOp<"grid_sample", [NoMemoryEffect, DeclareOpInterfaceMethods<UserOpCompatibleInterface>]> {
  let input = (ins
    OneFlow_Tensor:$input,
    OneFlow_Tensor:$grid
  );
  let output = (outs
    OneFlow_Tensor:$output
  );
  let attrs = (ins
    StrAttr:$interpolation_mode,
    StrAttr:$padding_mode,
    DefaultValuedAttr<BoolAttr, "false">:$align_corners
  );
  let has_check_fn = 1;
  let has_logical_tensor_desc_infer_fn = 1;
  let has_physical_tensor_desc_infer_fn = 1;
  let has_get_sbp_fn = 1;
  let has_data_type_infer_fn = 1;
}

def OneFlow_HardsigmoidGradOp : OneFlow_BaseOp<"hardsigmoid_grad", [NoMemoryEffect, DeclareOpInterfaceMethods<UserOpCompatibleInterface>]> {
  let input = (ins
    OneFlow_Tensor:$x,
    OneFlow_Tensor:$dy
  );
  let output = (outs
    OneFlow_Tensor:$dx
  );
  let has_logical_tensor_desc_infer_fn = 1;
  let has_physical_tensor_desc_infer_fn = 1;
  let has_get_sbp_fn = 1;
  let has_data_type_infer_fn = 1;
}

def OneFlow_HardShrinkGradOp : OneFlow_BaseOp<"hardshrink_grad", [NoMemoryEffect, DeclareOpInterfaceMethods<UserOpCompatibleInterface>]> {
  let input = (ins
    OneFlow_Tensor:$y,
    OneFlow_Tensor:$dy
  );
  let output = (outs
    OneFlow_Tensor:$dx
  );
  let attrs = (ins
    DefaultValuedAttr<F64Attr, "0.">:$lambd
  );
  let has_logical_tensor_desc_infer_fn = 1;
  let has_physical_tensor_desc_infer_fn = 1;
  let has_get_sbp_fn = 1;
  let has_data_type_infer_fn = 1;
}

def OneFlow_HardswishGradOp : OneFlow_BaseOp<"hardswish_grad", [NoMemoryEffect, DeclareOpInterfaceMethods<UserOpCompatibleInterface>]> {
  let input = (ins
    OneFlow_Tensor:$x,
    OneFlow_Tensor:$dy
  );
  let output = (outs
    OneFlow_Tensor:$dx
  );
  let has_logical_tensor_desc_infer_fn = 1;
  let has_physical_tensor_desc_infer_fn = 1;
  let has_get_sbp_fn = 1;
  let has_data_type_infer_fn = 1;
}

def OneFlow_L1L2RegularizeGradientOp : OneFlow_BaseOp<"l1_l2_regularize_gradient", [NoMemoryEffect, NoGrad, DeclareOpInterfaceMethods<UserOpCompatibleInterface>]> {
  let input = (ins
    OneFlow_Tensor:$model,
    OneFlow_Tensor:$model_diff
  );
  let output = (outs
    OneFlow_Tensor:$out
  );
  let attrs = (ins
    DefaultValuedAttr<F32Attr, "0.">:$l1,
    DefaultValuedAttr<F32Attr, "0.">:$l2
  );
  let has_logical_tensor_desc_infer_fn = 1;
  let has_physical_tensor_desc_infer_fn = 1;
  let has_get_sbp_fn = 1;
  let has_data_type_infer_fn = 1;
}

def OneFlow_LeakyReluGradOp : OneFlow_BaseOp<"leaky_relu_grad", [NoMemoryEffect, DeclareOpInterfaceMethods<UserOpCompatibleInterface>]> {
  let input = (ins
    OneFlow_Tensor:$x,
    OneFlow_Tensor:$dy
  );
  let output = (outs
    OneFlow_Tensor:$dx
  );
  let attrs = (ins
    DefaultValuedAttr<F32Attr, "0.">:$alpha
  );
  let has_logical_tensor_desc_infer_fn = 1;
  let has_physical_tensor_desc_infer_fn = 1;
  let has_get_sbp_fn = 1;
  let has_data_type_infer_fn = 1;
}

def OneFlow_MaskedFillOp : OneFlow_BaseOp<"masked_fill", [NoMemoryEffect, DeclareOpInterfaceMethods<UserOpCompatibleInterface>]> {
  let input = (ins
    OneFlow_Tensor:$x,
    OneFlow_Tensor:$mask
  );
  let output = (outs
    OneFlow_Tensor:$out
  );
  let attrs = (ins
    DefaultValuedAttr<BoolAttr, "false">:$has_int_operand,
    DefaultValuedAttr<BoolAttr, "false">:$has_float_operand,
    DefaultValuedAttr<BoolAttr, "false">:$has_bool_operand,
    DefaultValuedAttr<SI64Attr, "0">:$int_operand,
    DefaultValuedAttr<F64Attr, "0.">:$float_operand,
    DefaultValuedAttr<BoolAttr, "0.">:$bool_operand
  );
  let has_logical_tensor_desc_infer_fn = 1;
  let has_physical_tensor_desc_infer_fn = 1;
  let has_get_sbp_fn = 1;
  let has_data_type_infer_fn = 1;
  let has_input_arg_modify_fn = 1;
}

def OneFlow_MishGradOp : OneFlow_BaseOp<"mish_grad", [NoMemoryEffect, DeclareOpInterfaceMethods<UserOpCompatibleInterface>]> {
  let input = (ins
    OneFlow_Tensor:$x,
    OneFlow_Tensor:$dy
  );
  let output = (outs
    OneFlow_Tensor:$dx
  );
  let has_logical_tensor_desc_infer_fn = 1;
  let has_physical_tensor_desc_infer_fn = 1;
  let has_get_sbp_fn = 1;
  let has_data_type_infer_fn = 1;
}

def OneFlow_NarrowGradOp : OneFlow_BaseOp<"narrow_grad", [NoMemoryEffect, DeclareOpInterfaceMethods<UserOpCompatibleInterface>]> {
  let input = (ins
    OneFlow_Tensor:$dy,
    OneFlow_Tensor:$like
  );
  let output = (outs
    OneFlow_Tensor:$dx
  );
  let attrs = (ins
    DefaultValuedAttr<SI64Attr, "0">:$dim,
    DefaultValuedAttr<SI64Attr, "0">:$start,
    DefaultValuedAttr<SI64Attr, "0">:$length
  );
  let has_logical_tensor_desc_infer_fn = 1;
  let has_physical_tensor_desc_infer_fn = 1;
  let has_get_sbp_fn = 1;
  let has_data_type_infer_fn = 1;
  let has_input_arg_modify_fn = 1;
}

def OneFlow_PowOp : OneFlow_BaseOp<"pow", [NoMemoryEffect, DeclareOpInterfaceMethods<UserOpCompatibleInterface>]> {
  let input = (ins
    OneFlow_Tensor:$x,
    OneFlow_Tensor:$y
  );
  let output = (outs
    OneFlow_Tensor:$z
  );
  let has_logical_tensor_desc_infer_fn = 1;
  let has_physical_tensor_desc_infer_fn = 1;
  let has_get_sbp_fn = 1;
  let has_data_type_infer_fn = 1;
}

def OneFlow_FracOp : OneFlow_BaseOp<"frac", [NoMemoryEffect, DeclareOpInterfaceMethods<UserOpCompatibleInterface>]> {
  let input = (ins
    OneFlow_Tensor:$x
  );
  let output = (outs
    OneFlow_Tensor:$y
  );
  let has_logical_tensor_desc_infer_fn = 1;
  let has_physical_tensor_desc_infer_fn = 1;
  let has_get_sbp_fn = 1;
  let has_data_type_infer_fn = 1;
}

def OneFlow_PreluOp : OneFlow_BaseOp<"prelu", [NoMemoryEffect, DeclareOpInterfaceMethods<UserOpCompatibleInterface>]> {
  let input = (ins
    OneFlow_Tensor:$x,
    OneFlow_Tensor:$alpha
  );
  let output = (outs
    OneFlow_Tensor:$y
  );
  let has_logical_tensor_desc_infer_fn = 1;
  let has_physical_tensor_desc_infer_fn = 1;
  let has_get_sbp_fn = 1;
  let has_data_type_infer_fn = 1;
}

def OneFlow_ReluGradOp : OneFlow_BaseOp<"relu_grad", [NoMemoryEffect, DeclareOpInterfaceMethods<UserOpCompatibleInterface>]> {
  let input = (ins
    OneFlow_Tensor:$y,
    OneFlow_Tensor:$dy
  );
  let output = (outs
    OneFlow_Tensor:$dx
  );
  let has_logical_tensor_desc_infer_fn = 1;
  let has_physical_tensor_desc_infer_fn = 1;
  let has_get_sbp_fn = 1;
  let has_data_type_infer_fn = 1;
}

def OneFlow_SeluGradOp : OneFlow_BaseOp<"selu_grad", [NoMemoryEffect, DeclareOpInterfaceMethods<UserOpCompatibleInterface>]> {
  let input = (ins
    OneFlow_Tensor:$x,
    OneFlow_Tensor:$dy
  );
  let output = (outs
    OneFlow_Tensor:$dx
  );
  let has_logical_tensor_desc_infer_fn = 1;
  let has_physical_tensor_desc_infer_fn = 1;
  let has_get_sbp_fn = 1;
  let has_data_type_infer_fn = 1;
}

def OneFlow_SiluGradOp : OneFlow_BaseOp<"silu_grad", [NoMemoryEffect, DeclareOpInterfaceMethods<UserOpCompatibleInterface>]> {
  let input = (ins
    OneFlow_Tensor:$x,
    OneFlow_Tensor:$dy
  );
  let output = (outs
    OneFlow_Tensor:$dx
  );
  let has_logical_tensor_desc_infer_fn = 1;
  let has_physical_tensor_desc_infer_fn = 1;
  let has_get_sbp_fn = 1;
  let has_data_type_infer_fn = 1;
}

def OneFlow_ThresholdGradOp : OneFlow_BaseOp<"threshold_grad", [NoMemoryEffect, DeclareOpInterfaceMethods<UserOpCompatibleInterface>]> {
  let input = (ins
    OneFlow_Tensor:$x,
    OneFlow_Tensor:$dy
  );
  let output = (outs
    OneFlow_Tensor:$dx
  );
  let attrs = (ins
    DefaultValuedAttr<F64Attr, "0.">:$threshold_val
  );
  let has_logical_tensor_desc_infer_fn = 1;
  let has_physical_tensor_desc_infer_fn = 1;
  let has_get_sbp_fn = 1;
  let has_data_type_infer_fn = 1;
}

def OneFlow_SoftShrinkGradOp : OneFlow_BaseOp<"softshrink_grad", [NoMemoryEffect, DeclareOpInterfaceMethods<UserOpCompatibleInterface>]> {
  let input = (ins
    OneFlow_Tensor:$y,
    OneFlow_Tensor:$dy
  );
  let output = (outs
    OneFlow_Tensor:$dx
  );
  let attrs = (ins
    DefaultValuedAttr<F64Attr, "0.">:$alpha
  );
  let has_logical_tensor_desc_infer_fn = 1;
  let has_physical_tensor_desc_infer_fn = 1;
  let has_get_sbp_fn = 1;
  let has_data_type_infer_fn = 1;
}

def OneFlow_TfPreluOp : OneFlow_BaseOp<"tf_prelu", [NoMemoryEffect, DeclareOpInterfaceMethods<UserOpCompatibleInterface>]> {
  let input = (ins
    OneFlow_Tensor:$x,
    OneFlow_Tensor:$alpha
  );
  let output = (outs
    OneFlow_Tensor:$y
  );
  let has_logical_tensor_desc_infer_fn = 1;
  let has_physical_tensor_desc_infer_fn = 1;
  let has_get_sbp_fn = 1;
  let has_data_type_infer_fn = 1;
}

def OneFlow_UnfoldTensorGradOp : OneFlow_BaseOp<"unfold_tensor_grad", [NoMemoryEffect, DeclareOpInterfaceMethods<UserOpCompatibleInterface>]> {
  let input = (ins
    OneFlow_Tensor:$dy,
    OneFlow_Tensor:$x
  );
  let output = (outs
    OneFlow_Tensor:$dx
  );
  let attrs = (ins
    DefaultValuedAttr<SI32Attr, "0">:$dimension,
    DefaultValuedAttr<SI32Attr, "0">:$size,
    DefaultValuedAttr<SI32Attr, "0">:$step
  );
  let has_logical_tensor_desc_infer_fn = 1;
  let has_physical_tensor_desc_infer_fn = 1;
  let has_get_sbp_fn = 1;
  let has_data_type_infer_fn = 1;
}

def OneFlow_XdivyOp : OneFlow_BaseOp<"xdivy", [NoMemoryEffect, DeclareOpInterfaceMethods<UserOpCompatibleInterface>]> {
  let input = (ins
    OneFlow_Tensor:$x,
    OneFlow_Tensor:$y
  );
  let output = (outs
    OneFlow_Tensor:$z
  );
  let has_logical_tensor_desc_infer_fn = 1;
  let has_physical_tensor_desc_infer_fn = 1;
  let has_get_sbp_fn = 1;
  let has_data_type_infer_fn = 1;
}

def OneFlow_XlogyOp : OneFlow_BaseOp<"xlogy", [NoMemoryEffect, DeclareOpInterfaceMethods<UserOpCompatibleInterface>]> {
  let input = (ins
    OneFlow_Tensor:$x,
    OneFlow_Tensor:$y
  );
  let output = (outs
    OneFlow_Tensor:$z
  );
  let has_logical_tensor_desc_infer_fn = 1;
  let has_physical_tensor_desc_infer_fn = 1;
  let has_get_sbp_fn = 1;
  let has_data_type_infer_fn = 1;
}

#endif // GET_ONEFLOW_BINARY_OP_DEFINITIONS


#ifdef GET_ONEFLOW_BROADCAST_OP_DEFINITIONS

def OneFlow_BroadcastAddOp : OneFlow_BaseOp<"broadcast_add", [NoMemoryEffect, DeclareOpInterfaceMethods<UserOpCompatibleInterface>, DeclareOpInterfaceMethods<NCHWCompatibleInterface>, DeclareOpInterfaceMethods<BiasAddCompatibleInterface>]> {
  let input = (ins
    OneFlow_Tensor:$x,
    OneFlow_Tensor:$y
  );
  let output = (outs
    OneFlow_Tensor:$z
  );
  let has_logical_tensor_desc_infer_fn = 1;
  let has_physical_tensor_desc_infer_fn = 1;
  let has_get_sbp_fn = 1;
  let has_data_type_infer_fn = 1;
}

def OneFlow_BroadcastDivOp : OneFlow_BaseOp<"broadcast_div", [NoMemoryEffect, DeclareOpInterfaceMethods<UserOpCompatibleInterface>]> {
  let input = (ins
    OneFlow_Tensor:$x,
    OneFlow_Tensor:$y
  );
  let output = (outs
    OneFlow_Tensor:$z
  );
  let has_logical_tensor_desc_infer_fn = 1;
  let has_physical_tensor_desc_infer_fn = 1;
  let has_get_sbp_fn = 1;
  let has_data_type_infer_fn = 1;
  let hasFolder = 1;
}

def OneFlow_BroadcastDivGradOp : OneFlow_BaseOp<"broadcast_div_grad", [NoMemoryEffect, DeclareOpInterfaceMethods<UserOpCompatibleInterface>]> {
  let input = (ins
    OneFlow_Tensor:$y,
    OneFlow_Tensor:$z,
    OneFlow_Tensor:$dz
  );
  let output = (outs
    OneFlow_Tensor:$dy
  );
  let has_logical_tensor_desc_infer_fn = 1;
  let has_physical_tensor_desc_infer_fn = 1;
  let has_get_sbp_fn = 1;
  let has_data_type_infer_fn = 1;
}

def OneFlow_BroadcastEqualOp : OneFlow_BaseOp<"broadcast_equal", [NoMemoryEffect, NoGrad, DeclareOpInterfaceMethods<UserOpCompatibleInterface>]> {
  let input = (ins
    OneFlow_Tensor:$x,
    OneFlow_Tensor:$y
  );
  let output = (outs
    OneFlow_Tensor:$z
  );
  let has_logical_tensor_desc_infer_fn = 1;
  let has_physical_tensor_desc_infer_fn = 1;
  let has_get_sbp_fn = 1;
  let has_data_type_infer_fn = 1;
}

def OneFlow_BroadcastFloorModOp : OneFlow_BaseOp<"broadcast_floor_mod", [NoMemoryEffect, DeclareOpInterfaceMethods<UserOpCompatibleInterface>]> {
  let input = (ins
    OneFlow_Tensor:$x,
    OneFlow_Tensor:$y
  );
  let output = (outs
    OneFlow_Tensor:$z
  );
  let has_logical_tensor_desc_infer_fn = 1;
  let has_physical_tensor_desc_infer_fn = 1;
  let has_get_sbp_fn = 1;
  let has_data_type_infer_fn = 1;
}

def OneFlow_BroadcastFmodOp : OneFlow_BaseOp<"broadcast_fmod", [NoMemoryEffect, DeclareOpInterfaceMethods<UserOpCompatibleInterface>]> {
  let input = (ins
    OneFlow_Tensor:$x,
    OneFlow_Tensor:$y
  );
  let output = (outs
    OneFlow_Tensor:$z
  );
  let has_logical_tensor_desc_infer_fn = 1;
  let has_physical_tensor_desc_infer_fn = 1;
  let has_get_sbp_fn = 1;
  let has_data_type_infer_fn = 1;
}

def OneFlow_BroadcastGreaterOp : OneFlow_BaseOp<"broadcast_greater", [NoMemoryEffect, NoGrad, DeclareOpInterfaceMethods<UserOpCompatibleInterface>]> {
  let input = (ins
    OneFlow_Tensor:$x,
    OneFlow_Tensor:$y
  );
  let output = (outs
    OneFlow_Tensor:$z
  );
  let has_logical_tensor_desc_infer_fn = 1;
  let has_physical_tensor_desc_infer_fn = 1;
  let has_get_sbp_fn = 1;
  let has_data_type_infer_fn = 1;
}

def OneFlow_BroadCastInplaceGreaterOp : OneFlow_BaseOp<"broadcast_inplace_greater", [NoMemoryEffect, NoGrad, DeclareOpInterfaceMethods<UserOpCompatibleInterface>]> {
  let input = (ins
    OneFlow_Tensor:$x,
    OneFlow_Tensor:$y
  );
  let output = (outs
    OneFlow_Tensor:$out
  );
  let has_logical_tensor_desc_infer_fn = 1;
  let has_physical_tensor_desc_infer_fn = 1;
  let has_get_sbp_fn = 1;
  let has_data_type_infer_fn = 1;
}

def OneFlow_BroadcastGreaterEqualOp : OneFlow_BaseOp<"broadcast_greater_equal", [NoMemoryEffect, NoGrad, DeclareOpInterfaceMethods<UserOpCompatibleInterface>]> {
  let input = (ins
    OneFlow_Tensor:$x,
    OneFlow_Tensor:$y
  );
  let output = (outs
    OneFlow_Tensor:$z
  );
  let has_logical_tensor_desc_infer_fn = 1;
  let has_physical_tensor_desc_infer_fn = 1;
  let has_get_sbp_fn = 1;
  let has_data_type_infer_fn = 1;
}

def OneFlow_BroadcastLessOp : OneFlow_BaseOp<"broadcast_less", [NoMemoryEffect, NoGrad, DeclareOpInterfaceMethods<UserOpCompatibleInterface>]> {
  let input = (ins
    OneFlow_Tensor:$x,
    OneFlow_Tensor:$y
  );
  let output = (outs
    OneFlow_Tensor:$z
  );
  let has_logical_tensor_desc_infer_fn = 1;
  let has_physical_tensor_desc_infer_fn = 1;
  let has_get_sbp_fn = 1;
  let has_data_type_infer_fn = 1;
}

def OneFlow_BroadcastLessEqualOp : OneFlow_BaseOp<"broadcast_less_equal", [NoMemoryEffect, NoGrad, DeclareOpInterfaceMethods<UserOpCompatibleInterface>]> {
  let input = (ins
    OneFlow_Tensor:$x,
    OneFlow_Tensor:$y
  );
  let output = (outs
    OneFlow_Tensor:$z
  );
  let has_logical_tensor_desc_infer_fn = 1;
  let has_physical_tensor_desc_infer_fn = 1;
  let has_get_sbp_fn = 1;
  let has_data_type_infer_fn = 1;
}

def OneFlow_BroadcastIsCloseEqualNanOp : OneFlow_BaseOp<"broadcast_isclose_eq_nan", [NoMemoryEffect, NoGrad, DeclareOpInterfaceMethods<UserOpCompatibleInterface>]> {
  let input = (ins
    OneFlow_Tensor:$x,
    OneFlow_Tensor:$y
  );
  let output = (outs
    OneFlow_Tensor:$z
  );
  let attrs = (ins
    DefaultValuedAttr<F32Attr, "1e-08">:$atol,
    DefaultValuedAttr<F32Attr, "1e-05">:$rtol
  );
  let has_logical_tensor_desc_infer_fn = 1;
  let has_physical_tensor_desc_infer_fn = 1;
  let has_get_sbp_fn = 1;
  let has_data_type_infer_fn = 1;
}

def OneFlow_BroadcastIsCloseNotEqualNanOp : OneFlow_BaseOp<"broadcast_isclose_neq_nan", [NoMemoryEffect, NoGrad, DeclareOpInterfaceMethods<UserOpCompatibleInterface>]> {
  let input = (ins
    OneFlow_Tensor:$x,
    OneFlow_Tensor:$y
  );
  let output = (outs
    OneFlow_Tensor:$z
  );
  let attrs = (ins
    DefaultValuedAttr<F32Attr, "1e-08">:$atol,
    DefaultValuedAttr<F32Attr, "1e-05">:$rtol
  );
  let has_logical_tensor_desc_infer_fn = 1;
  let has_physical_tensor_desc_infer_fn = 1;
  let has_get_sbp_fn = 1;
  let has_data_type_infer_fn = 1;
}

def OneFlow_BroadcastLikeOp : OneFlow_BaseOp<"broadcast_like", [NoMemoryEffect, DeclareOpInterfaceMethods<UserOpCompatibleInterface>]> {
  let input = (ins
    OneFlow_Tensor:$x,
    OneFlow_Tensor:$like
  );
  let output = (outs
    OneFlow_Tensor:$y
  );
  let attrs = (ins
    SI32ArrayAttr:$broadcast_axes
  );
  let has_logical_tensor_desc_infer_fn = 1;
  let has_physical_tensor_desc_infer_fn = 1;
  let has_get_sbp_fn = 1;
  let has_data_type_infer_fn = 1;
  let has_input_arg_modify_fn = 1;
}

def OneFlow_BroadcastLogicalAndOp : OneFlow_BaseOp<"broadcast_logical_and", [NoMemoryEffect, NoGrad, DeclareOpInterfaceMethods<UserOpCompatibleInterface>]> {
  let input = (ins
    OneFlow_Tensor:$x,
    OneFlow_Tensor:$y
  );
  let output = (outs
    OneFlow_Tensor:$z
  );
  let has_logical_tensor_desc_infer_fn = 1;
  let has_physical_tensor_desc_infer_fn = 1;
  let has_get_sbp_fn = 1;
  let has_data_type_infer_fn = 1;
}

def OneFlow_BroadcastLogicalOrOp : OneFlow_BaseOp<"broadcast_logical_or", [NoMemoryEffect, NoGrad, DeclareOpInterfaceMethods<UserOpCompatibleInterface>]> {
  let input = (ins
    OneFlow_Tensor:$x,
    OneFlow_Tensor:$y
  );
  let output = (outs
    OneFlow_Tensor:$z
  );
  let has_logical_tensor_desc_infer_fn = 1;
  let has_physical_tensor_desc_infer_fn = 1;
  let has_get_sbp_fn = 1;
  let has_data_type_infer_fn = 1;
}

def OneFlow_BroadcastLogicalXorOp : OneFlow_BaseOp<"broadcast_logical_xor", [NoMemoryEffect, NoGrad, DeclareOpInterfaceMethods<UserOpCompatibleInterface>]> {
  let input = (ins
    OneFlow_Tensor:$x,
    OneFlow_Tensor:$y
  );
  let output = (outs
    OneFlow_Tensor:$z
  );
  let has_logical_tensor_desc_infer_fn = 1;
  let has_physical_tensor_desc_infer_fn = 1;
  let has_get_sbp_fn = 1;
  let has_data_type_infer_fn = 1;
}

def OneFlow_BroadcastMaximumOp : OneFlow_BaseOp<"broadcast_maximum", [NoMemoryEffect, DeclareOpInterfaceMethods<UserOpCompatibleInterface>]> {
  let input = (ins
    OneFlow_Tensor:$x,
    OneFlow_Tensor:$y
  );
  let output = (outs
    OneFlow_Tensor:$z
  );
  let has_logical_tensor_desc_infer_fn = 1;
  let has_physical_tensor_desc_infer_fn = 1;
  let has_get_sbp_fn = 1;
  let has_data_type_infer_fn = 1;
}

def OneFlow_BroadcastMinimumOp : OneFlow_BaseOp<"broadcast_minimum", [NoMemoryEffect, DeclareOpInterfaceMethods<UserOpCompatibleInterface>]> {
  let input = (ins
    OneFlow_Tensor:$x,
    OneFlow_Tensor:$y
  );
  let output = (outs
    OneFlow_Tensor:$z
  );
  let has_logical_tensor_desc_infer_fn = 1;
  let has_physical_tensor_desc_infer_fn = 1;
  let has_get_sbp_fn = 1;
  let has_data_type_infer_fn = 1;
}

def OneFlow_BroadcastMulOp : OneFlow_BaseOp<"broadcast_mul", [NoMemoryEffect, DeclareOpInterfaceMethods<UserOpCompatibleInterface>]> {
  let input = (ins
    OneFlow_Tensor:$x,
    OneFlow_Tensor:$y
  );
  let output = (outs
    OneFlow_Tensor:$z
  );
  let has_logical_tensor_desc_infer_fn = 1;
  let has_physical_tensor_desc_infer_fn = 1;
  let has_get_sbp_fn = 1;
  let has_data_type_infer_fn = 1;
  let hasFolder = 1;
}

def OneFlow_BroadcastNotEqualOp : OneFlow_BaseOp<"broadcast_not_equal", [NoMemoryEffect, NoGrad, DeclareOpInterfaceMethods<UserOpCompatibleInterface>]> {
  let input = (ins
    OneFlow_Tensor:$x,
    OneFlow_Tensor:$y
  );
  let output = (outs
    OneFlow_Tensor:$z
  );
  let has_logical_tensor_desc_infer_fn = 1;
  let has_physical_tensor_desc_infer_fn = 1;
  let has_get_sbp_fn = 1;
  let has_data_type_infer_fn = 1;
}

def OneFlow_BroadcastPowOp : OneFlow_BaseOp<"broadcast_pow", [NoMemoryEffect, DeclareOpInterfaceMethods<UserOpCompatibleInterface>]> {
  let input = (ins
    OneFlow_Tensor:$x,
    OneFlow_Tensor:$y
  );
  let output = (outs
    OneFlow_Tensor:$z
  );
  let has_logical_tensor_desc_infer_fn = 1;
  let has_physical_tensor_desc_infer_fn = 1;
  let has_get_sbp_fn = 1;
  let has_data_type_infer_fn = 1;
}

def OneFlow_BroadcastSubOp : OneFlow_BaseOp<"broadcast_sub", [NoMemoryEffect, DeclareOpInterfaceMethods<UserOpCompatibleInterface>]> {
  let input = (ins
    OneFlow_Tensor:$x,
    OneFlow_Tensor:$y
  );
  let output = (outs
    OneFlow_Tensor:$z
  );
  let has_logical_tensor_desc_infer_fn = 1;
  let has_physical_tensor_desc_infer_fn = 1;
  let has_get_sbp_fn = 1;
  let has_data_type_infer_fn = 1;
  let hasFolder = 1;
}

def OneFlow_BitwiseNotOp : OneFlow_BaseOp<"bitwise_not", [NoMemoryEffect, NoGrad, DeclareOpInterfaceMethods<UserOpCompatibleInterface>]> {
  let input = (ins
    OneFlow_Tensor:$x
  );
  let output = (outs
    OneFlow_Tensor:$y
  );
  let has_logical_tensor_desc_infer_fn = 1;
  let has_physical_tensor_desc_infer_fn = 1;
  let has_get_sbp_fn = 1;
  let has_data_type_infer_fn = 1;
}

def OneFlow_BroadcastBitwiseAndOp : OneFlow_BaseOp<"broadcast_bitwise_and", [NoMemoryEffect, NoGrad, DeclareOpInterfaceMethods<UserOpCompatibleInterface>]> {
  let input = (ins
    OneFlow_Tensor:$x,
    OneFlow_Tensor:$y
  );
  let output = (outs
    OneFlow_Tensor:$z
  );
  let has_logical_tensor_desc_infer_fn = 1;
  let has_physical_tensor_desc_infer_fn = 1;
  let has_get_sbp_fn = 1;
  let has_data_type_infer_fn = 1;
}

def OneFlow_BroadcastBitwiseOrOp : OneFlow_BaseOp<"broadcast_bitwise_or", [NoMemoryEffect, NoGrad, DeclareOpInterfaceMethods<UserOpCompatibleInterface>]> {
  let input = (ins
    OneFlow_Tensor:$x,
    OneFlow_Tensor:$y
  );
  let output = (outs
    OneFlow_Tensor:$z
  );
  let has_logical_tensor_desc_infer_fn = 1;
  let has_physical_tensor_desc_infer_fn = 1;
  let has_get_sbp_fn = 1;
  let has_data_type_infer_fn = 1;
}

def OneFlow_BroadcastBitwiseXorOp : OneFlow_BaseOp<"broadcast_bitwise_xor", [NoMemoryEffect, NoGrad, DeclareOpInterfaceMethods<UserOpCompatibleInterface>]> {
  let input = (ins
    OneFlow_Tensor:$x,
    OneFlow_Tensor:$y
  );
  let output = (outs
    OneFlow_Tensor:$z
  );
  let has_logical_tensor_desc_infer_fn = 1;
  let has_physical_tensor_desc_infer_fn = 1;
  let has_get_sbp_fn = 1;
  let has_data_type_infer_fn = 1;
}

#endif // GET_ONEFLOW_BROADCAST_OP_DEFINITIONS


#ifdef GET_ONEFLOW_CONV_OP_DEFINITIONS

def OneFlow_Conv1DOp : OneFlow_ConvolutionBaseOp<"conv1d", [NoMemoryEffect, AttrSizedOperandSegments, DeclareOpInterfaceMethods<UserOpCompatibleInterface>]> {}

def OneFlow_Conv2DOp : OneFlow_ConvolutionBaseOp<"conv2d", [NoMemoryEffect, AttrSizedOperandSegments, DeclareOpInterfaceMethods<UserOpCompatibleInterface>, DeclareOpInterfaceMethods<NCHWCompatibleInterface>]> {}

def OneFlow_Conv3DOp : OneFlow_ConvolutionBaseOp<"conv3d", [NoMemoryEffect, AttrSizedOperandSegments, DeclareOpInterfaceMethods<UserOpCompatibleInterface>]> {}

def OneFlow_ConvBiasGradOp : OneFlow_BaseOp<"conv_bias_grad", [NoMemoryEffect, DeclareOpInterfaceMethods<UserOpCompatibleInterface>]> {
  let input = (ins
    OneFlow_Tensor:$dy
  );
  let output = (outs
    OneFlow_Tensor:$bias_diff
  );
  let attrs = (ins
    StrAttr:$data_format,
    DefaultValuedAttr<SI32Attr, "0">:$num_spatial_dims
  );
  let has_check_fn = 1;
  let has_logical_tensor_desc_infer_fn = 1;
  let has_physical_tensor_desc_infer_fn = 1;
  let has_get_sbp_fn = 1;
  let has_data_type_infer_fn = 1;
  let has_compute_complexity_fn = 1;
}

def OneFlow_ConvDataGradOp : OneFlow_BaseOp<"conv_data_grad", [NoMemoryEffect, DeclareOpInterfaceMethods<UserOpCompatibleInterface>]> {
  let input = (ins
    OneFlow_Tensor:$dy,
    OneFlow_Tensor:$filter,
    OneFlow_Tensor:$x_like,
    Optional<OneFlow_Tensor>:$_add_to_output
  );
  let output = (outs
    OneFlow_Tensor:$dx
  );
  let attrs = (ins
    DefaultValuedAttr<SI32Attr, "0">:$num_spatial_dims,
    SI32ArrayAttr:$padding_before,
    StrAttr:$data_format,
    SI32ArrayAttr:$kernel_size,
    SI32ArrayAttr:$strides,
    SI32ArrayAttr:$dilation_rate,
    DefaultValuedAttr<SI32Attr, "0">:$groups
  );
  let has_check_fn = 1;
  let has_logical_tensor_desc_infer_fn = 1;
  let has_physical_tensor_desc_infer_fn = 1;
  let has_get_sbp_fn = 1;
  let has_data_type_infer_fn = 1;
  let has_compute_complexity_fn = 1;
}

def OneFlow_ConvFilterGradOp : OneFlow_BaseOp<"conv_filter_grad", [NoMemoryEffect, DeclareOpInterfaceMethods<UserOpCompatibleInterface>]> {
  let input = (ins
    OneFlow_Tensor:$dy,
    OneFlow_Tensor:$x
  );
  let output = (outs
    OneFlow_Tensor:$filter_diff
  );
  let attrs = (ins
    DefaultValuedAttr<SI32Attr, "0">:$num_spatial_dims,
    SI32ArrayAttr:$padding_before,
    StrAttr:$data_format,
    SI32ArrayAttr:$kernel_size,
    SI32ArrayAttr:$strides,
    SI32ArrayAttr:$dilation_rate,
    DefaultValuedAttr<SI32Attr, "0">:$groups
  );
  let has_check_fn = 1;
  let has_logical_tensor_desc_infer_fn = 1;
  let has_physical_tensor_desc_infer_fn = 1;
  let has_get_sbp_fn = 1;
  let has_data_type_infer_fn = 1;
  let has_compute_complexity_fn = 1;
}

def OneFlow_Deconv1DOp : OneFlow_BaseOp<"deconv1d", [NoMemoryEffect, DeclareOpInterfaceMethods<UserOpCompatibleInterface>]> {
  let input = (ins
    OneFlow_Tensor:$in,
    OneFlow_Tensor:$weight
  );
  let output = (outs
    OneFlow_Tensor:$out
  );
  let attrs = (ins
    DefaultValuedAttr<SI32Attr, "0">:$filters,
    SI32ArrayAttr:$padding_before,
    StrAttr:$data_format,
    SI32ArrayAttr:$kernel_size,
    SI32ArrayAttr:$output_padding,
    SI32ArrayAttr:$strides,
    SI32ArrayAttr:$dilation_rate,
    DefaultValuedAttr<SI32Attr, "1">:$groups
  );
  let has_check_fn = 1;
  let has_logical_tensor_desc_infer_fn = 1;
  let has_physical_tensor_desc_infer_fn = 1;
  let has_get_sbp_fn = 1;
  let has_data_type_infer_fn = 1;
}

def OneFlow_Deconv2DOp : OneFlow_BaseOp<"deconv2d", [NoMemoryEffect, DeclareOpInterfaceMethods<UserOpCompatibleInterface>]> {
  let input = (ins
    OneFlow_Tensor:$in,
    OneFlow_Tensor:$weight
  );
  let output = (outs
    OneFlow_Tensor:$out
  );
  let attrs = (ins
    DefaultValuedAttr<SI32Attr, "0">:$filters,
    SI32ArrayAttr:$padding_before,
    StrAttr:$data_format,
    SI32ArrayAttr:$kernel_size,
    SI32ArrayAttr:$output_padding,
    SI32ArrayAttr:$strides,
    SI32ArrayAttr:$dilation_rate,
    DefaultValuedAttr<SI32Attr, "1">:$groups
  );
  let has_check_fn = 1;
  let has_logical_tensor_desc_infer_fn = 1;
  let has_physical_tensor_desc_infer_fn = 1;
  let has_get_sbp_fn = 1;
  let has_data_type_infer_fn = 1;
}

def OneFlow_Deconv3DOp : OneFlow_BaseOp<"deconv3d", [NoMemoryEffect, DeclareOpInterfaceMethods<UserOpCompatibleInterface>]> {
  let input = (ins
    OneFlow_Tensor:$in,
    OneFlow_Tensor:$weight
  );
  let output = (outs
    OneFlow_Tensor:$out
  );
  let attrs = (ins
    DefaultValuedAttr<SI32Attr, "0">:$filters,
    SI32ArrayAttr:$padding_before,
    StrAttr:$data_format,
    SI32ArrayAttr:$kernel_size,
    SI32ArrayAttr:$output_padding,
    SI32ArrayAttr:$strides,
    SI32ArrayAttr:$dilation_rate,
    DefaultValuedAttr<SI32Attr, "1">:$groups
  );
  let has_check_fn = 1;
  let has_logical_tensor_desc_infer_fn = 1;
  let has_physical_tensor_desc_infer_fn = 1;
  let has_get_sbp_fn = 1;
  let has_data_type_infer_fn = 1;
}
def OneFlow_DeformConv2dOp : OneFlow_BaseOp<"deform_conv2d", [NoMemoryEffect, DeclareOpInterfaceMethods<UserOpCompatibleInterface>]> {
  let input = (ins
    OneFlow_Tensor:$input,
    OneFlow_Tensor:$offset,
    OneFlow_Tensor:$weight,
    Optional<OneFlow_Tensor>:$bias,
    OneFlow_Tensor:$mask
  );
  let output = (outs
    OneFlow_Tensor:$out
  );

  let attrs = (ins
    DefaultValuedAttr<SI32Attr, "0">:$stride_h,
    DefaultValuedAttr<SI32Attr, "0">:$stride_w,
    DefaultValuedAttr<SI32Attr, "0">:$pad_h,
    DefaultValuedAttr<SI32Attr, "0">:$pad_w,
    DefaultValuedAttr<SI32Attr, "0">:$dilation_h,
    DefaultValuedAttr<SI32Attr, "0">:$dilation_w,
    DefaultValuedAttr<SI32Attr, "0">:$groups,
    DefaultValuedAttr<SI32Attr, "0">:$offset_groups,
    DefaultValuedAttr<BoolAttr, "false">:$use_mask
  );

  let has_logical_tensor_desc_infer_fn = 1;
  let has_physical_tensor_desc_infer_fn = 1;
  let has_get_sbp_fn = 1;
  let has_data_type_infer_fn = 1;
}

def OneFlow_DeformConv2dInputGradOp : OneFlow_BaseOp<"deform_conv2d_input_grad", [NoMemoryEffect,
DeclareOpInterfaceMethods<UserOpCompatibleInterface>]> {
  let input = (ins
    OneFlow_Tensor:$output_grad,
    OneFlow_Tensor:$input,
    OneFlow_Tensor:$offset,
    OneFlow_Tensor:$weight,
    OneFlow_Tensor:$mask
  );
  let output = (outs
    OneFlow_Tensor:$input_grad,
    //OneFlow_Tensor:$weight_grad,
    OneFlow_Tensor:$offset_grad,
    OneFlow_Tensor:$mask_grad
  );

  let attrs = (ins
    DefaultValuedAttr<SI32Attr, "0">:$stride_h,
    DefaultValuedAttr<SI32Attr, "0">:$stride_w,
    DefaultValuedAttr<SI32Attr, "0">:$pad_h,
    DefaultValuedAttr<SI32Attr, "0">:$pad_w,
    DefaultValuedAttr<SI32Attr, "0">:$dilation_h,
    DefaultValuedAttr<SI32Attr, "0">:$dilation_w,
    DefaultValuedAttr<SI32Attr, "0">:$groups,
    DefaultValuedAttr<SI32Attr, "0">:$offset_groups,
    DefaultValuedAttr<BoolAttr, "false">:$use_mask
  );

  let has_logical_tensor_desc_infer_fn = 1;
  let has_physical_tensor_desc_infer_fn = 1;
  let has_get_sbp_fn = 1;
  let has_data_type_infer_fn = 1;
}

def OneFlow_DeformConv2dParamGradOp : OneFlow_BaseOp<"deform_conv2d_param_grad", [NoMemoryEffect,
DeclareOpInterfaceMethods<UserOpCompatibleInterface>]> {
  let input = (ins
    OneFlow_Tensor:$output_grad,
    OneFlow_Tensor:$input,
    OneFlow_Tensor:$offset,
    OneFlow_Tensor:$weight,
    OneFlow_Tensor:$mask
  );
  let output = (outs
    OneFlow_Tensor:$weight_grad
  );

  let attrs = (ins
    DefaultValuedAttr<SI32Attr, "0">:$stride_h,
    DefaultValuedAttr<SI32Attr, "0">:$stride_w,
    DefaultValuedAttr<SI32Attr, "0">:$pad_h,
    DefaultValuedAttr<SI32Attr, "0">:$pad_w,
    DefaultValuedAttr<SI32Attr, "0">:$dilation_h,
    DefaultValuedAttr<SI32Attr, "0">:$dilation_w,
    DefaultValuedAttr<SI32Attr, "0">:$groups,
    DefaultValuedAttr<SI32Attr, "0">:$offset_groups,
    DefaultValuedAttr<BoolAttr, "false">:$use_mask
  );

  let has_logical_tensor_desc_infer_fn = 1;
  let has_physical_tensor_desc_infer_fn = 1;
  let has_get_sbp_fn = 1;
  let has_data_type_infer_fn = 1;
}

#endif // GET_ONEFLOW_CONV_OP_DEFINITIONS


#ifdef GET_ONEFLOW_CROSS_ENTROPY_OP_DEFINITIONS

def OneFlow_BinaryCrossEntropyOp : OneFlow_BaseOp<"binary_cross_entropy", [NoMemoryEffect, DeclareOpInterfaceMethods<UserOpCompatibleInterface>]> {
  let input = (ins
    OneFlow_Tensor:$input,
    OneFlow_Tensor:$target,
    Optional<OneFlow_Tensor>:$weight
  );
  let output = (outs
    OneFlow_Tensor:$out
  );
  let has_logical_tensor_desc_infer_fn = 1;
  let has_physical_tensor_desc_infer_fn = 1;
  let has_get_sbp_fn = 1;
  let has_data_type_infer_fn = 1;
  let has_input_arg_modify_fn = 1;
}

def OneFlow_BinaryCrossEntropyGradOp : OneFlow_BaseOp<"binary_cross_entropy_grad", [NoMemoryEffect, DeclareOpInterfaceMethods<UserOpCompatibleInterface>]> {
  let input = (ins
    OneFlow_Tensor:$input,
    OneFlow_Tensor:$target,
    Optional<OneFlow_Tensor>:$weight,
    OneFlow_Tensor:$dy
  );
  let output = (outs
    OneFlow_Tensor:$dx
  );
  let has_logical_tensor_desc_infer_fn = 1;
  let has_physical_tensor_desc_infer_fn = 1;
  let has_get_sbp_fn = 1;
  let has_data_type_infer_fn = 1;
}

def OneFlow_BinaryCrossEntropyWithLogitsOp : OneFlow_BaseOp<"binary_cross_entropy_with_logits", [NoMemoryEffect, AttrSizedOperandSegments, DeclareOpInterfaceMethods<UserOpCompatibleInterface>]> {
  let input = (ins
    OneFlow_Tensor:$input,
    OneFlow_Tensor:$target,
    Optional<OneFlow_Tensor>:$weight,
    Optional<OneFlow_Tensor>:$pos_weight
  );
  let output = (outs
    OneFlow_Tensor:$out
  );
  let attrs = (ins
    DefaultValuedAttr<BoolAttr, "false">:$has_pos_weight
  );
  let trait_attrs = (ins
    DenseI32ArrayAttr:$operand_segment_sizes
  );
  let has_logical_tensor_desc_infer_fn = 1;
  let has_physical_tensor_desc_infer_fn = 1;
  let has_get_sbp_fn = 1;
  let has_data_type_infer_fn = 1;
  let has_input_arg_modify_fn = 1;
}

def OneFlow_BinaryCrossEntropyWithLogitsGradOp : OneFlow_BaseOp<"binary_cross_entropy_with_logits_grad", [NoMemoryEffect, AttrSizedOperandSegments, DeclareOpInterfaceMethods<UserOpCompatibleInterface>]> {
  let input = (ins
    OneFlow_Tensor:$input,
    OneFlow_Tensor:$target,
    Optional<OneFlow_Tensor>:$weight,
    Optional<OneFlow_Tensor>:$pos_weight,
    OneFlow_Tensor:$dy
  );
  let output = (outs
    OneFlow_Tensor:$dx
  );
  let attrs = (ins
    DefaultValuedAttr<BoolAttr, "false">:$has_pos_weight
  );
  let trait_attrs = (ins
    DenseI32ArrayAttr:$operand_segment_sizes
  );
  let has_logical_tensor_desc_infer_fn = 1;
  let has_physical_tensor_desc_infer_fn = 1;
  let has_get_sbp_fn = 1;
  let has_data_type_infer_fn = 1;
}

def OneFlow_BinaryCrossEntropyWithLogitsReduceMeanOp : OneFlow_BaseOp<"binary_cross_entropy_with_logits_reduce_mean", [NoMemoryEffect, DeclareOpInterfaceMethods<UserOpCompatibleInterface>]> {
  let input = (ins
    OneFlow_Tensor:$input,
    OneFlow_Tensor:$target
  );
  let output = (outs
    OneFlow_Tensor:$out
  );
  let has_logical_tensor_desc_infer_fn = 1;
  let has_physical_tensor_desc_infer_fn = 1;
  let has_get_sbp_fn = 1;
  let has_data_type_infer_fn = 1;
  let has_input_arg_modify_fn = 1;
}

def OneFlow_BinaryCrossEntropyWithLogitsReduceMeanGradOp : OneFlow_BaseOp<"binary_cross_entropy_with_logits_reduce_mean_grad", [NoMemoryEffect, DeclareOpInterfaceMethods<UserOpCompatibleInterface>]> {
  let input = (ins
    OneFlow_Tensor:$input,
    OneFlow_Tensor:$target,
    OneFlow_Tensor:$dy
  );
  let output = (outs
    OneFlow_Tensor:$dx
  );
  let has_logical_tensor_desc_infer_fn = 1;
  let has_physical_tensor_desc_infer_fn = 1;
  let has_get_sbp_fn = 1;
  let has_data_type_infer_fn = 1;
}

def OneFlow_FusedBCEReduceMeanFwBwOp : OneFlow_BaseOp<"fused_bce_reduce_mean_fw_bw", [NoMemoryEffect, DeclareOpInterfaceMethods<UserOpCompatibleInterface>]> {
  let input = (ins
    OneFlow_Tensor:$input,
    OneFlow_Tensor:$target
  );
  let output = (outs
    OneFlow_Tensor:$out,
    OneFlow_Tensor:$dx
  );
  let attrs = (ins
    OneFlow_DataType:$out_dtype,
    DefaultValuedAttr<F64Attr, "0.">:$constant_value
  );
  let has_logical_tensor_desc_infer_fn = 1;
  let has_physical_tensor_desc_infer_fn = 1;
  let has_get_sbp_fn = 1;
  let has_data_type_infer_fn = 1;
}

def OneFlow_SigmoidCrossEntropyOp : OneFlow_BaseOp<"sigmoid_cross_entropy", [NoMemoryEffect, DeclareOpInterfaceMethods<UserOpCompatibleInterface>]> {
  let input = (ins
    OneFlow_Tensor:$prediction,
    OneFlow_Tensor:$label
  );
  let output = (outs
    OneFlow_Tensor:$loss
  );
  let has_logical_tensor_desc_infer_fn = 1;
  let has_physical_tensor_desc_infer_fn = 1;
  let has_get_sbp_fn = 1;
  let has_data_type_infer_fn = 1;
  let has_input_arg_modify_fn = 1;
}

def OneFlow_SigmoidCrossEntropyGradOp : OneFlow_BaseOp<"sigmoid_cross_entropy_grad", [NoMemoryEffect, DeclareOpInterfaceMethods<UserOpCompatibleInterface>]> {
  let input = (ins
    OneFlow_Tensor:$prediction,
    OneFlow_Tensor:$loss_diff,
    OneFlow_Tensor:$label
  );
  let output = (outs
    OneFlow_Tensor:$prediction_diff
  );
  let has_logical_tensor_desc_infer_fn = 1;
  let has_physical_tensor_desc_infer_fn = 1;
  let has_get_sbp_fn = 1;
  let has_data_type_infer_fn = 1;
  let has_input_arg_modify_fn = 1;
}

def OneFlow_SparseCrossEntropyOp : OneFlow_BaseOp<"sparse_cross_entropy", [NoMemoryEffect, DeclareOpInterfaceMethods<UserOpCompatibleInterface>]> {
  let input = (ins
    OneFlow_Tensor:$prediction,
    OneFlow_Tensor:$label
  );
  let output = (outs
    OneFlow_Tensor:$out
  );
  let attrs = (ins
    DefaultValuedAttr<SI64Attr, "0">:$depth
  );
  let has_logical_tensor_desc_infer_fn = 1;
  let has_physical_tensor_desc_infer_fn = 1;
  let has_get_sbp_fn = 1;
  let has_data_type_infer_fn = 1;
  let has_input_arg_modify_fn = 1;
}

def OneFlow_SparseCrossEntropyGradOp : OneFlow_BaseOp<"sparse_cross_entropy_grad", [NoMemoryEffect, DeclareOpInterfaceMethods<UserOpCompatibleInterface>]> {
  let input = (ins
    OneFlow_Tensor:$prediction,
    OneFlow_Tensor:$label,
    OneFlow_Tensor:$dy
  );
  let output = (outs
    OneFlow_Tensor:$prediction_diff
  );
  let attrs = (ins
    DefaultValuedAttr<SI64Attr, "0">:$depth
  );
  let has_logical_tensor_desc_infer_fn = 1;
  let has_physical_tensor_desc_infer_fn = 1;
  let has_get_sbp_fn = 1;
  let has_data_type_infer_fn = 1;
}

def OneFlow_SparseCrossEntropyMsOp : OneFlow_BaseOp<"sparse_cross_entropy_ms", [NoMemoryEffect, DeclareOpInterfaceMethods<UserOpCompatibleInterface>]> {
  let input = (ins
    OneFlow_Tensor:$prediction,
    OneFlow_Tensor:$label
  );
  let output = (outs
    OneFlow_Tensor:$out
  );
  let attrs = (ins
    DefaultValuedAttr<SI64Attr, "0">:$depth
  );
  let has_logical_tensor_desc_infer_fn = 1;
  let has_physical_tensor_desc_infer_fn = 1;
  let has_get_sbp_fn = 1;
  let has_data_type_infer_fn = 1;
  let has_input_arg_modify_fn = 1;
}

def OneFlow_SparseCrossEntropyMsGradOp : OneFlow_BaseOp<"sparse_cross_entropy_ms_grad", [NoMemoryEffect, DeclareOpInterfaceMethods<UserOpCompatibleInterface>]> {
  let input = (ins
    OneFlow_Tensor:$prediction,
    OneFlow_Tensor:$label,
    OneFlow_Tensor:$dy
  );
  let output = (outs
    OneFlow_Tensor:$prediction_diff
  );
  let attrs = (ins
    DefaultValuedAttr<SI64Attr, "0">:$depth
  );
  let has_logical_tensor_desc_infer_fn = 1;
  let has_physical_tensor_desc_infer_fn = 1;
  let has_get_sbp_fn = 1;
  let has_data_type_infer_fn = 1;
}

#endif // GET_ONEFLOW_CROSS_ENTROPY_OP_DEFINITIONS


#ifdef GET_ONEFLOW_CUDA_OP_DEFINITIONS

def OneFlow_NvtxEndOp : OneFlow_BaseOp<"nvtx_end", [NoMemoryEffect, DeclareOpInterfaceMethods<UserOpCompatibleInterface>]> {
  let input = (ins
    OneFlow_Tensor:$in
  );
  let output = (outs
    OneFlow_Tensor:$out
  );
  let attrs = (ins
    StrAttr:$mark_prefix
  );
  let has_logical_tensor_desc_infer_fn = 1;
  let has_physical_tensor_desc_infer_fn = 1;
  let has_get_sbp_fn = 1;
  let has_data_type_infer_fn = 1;
}

def OneFlow_NvtxStartOp : OneFlow_BaseOp<"nvtx_start", [NoMemoryEffect, DeclareOpInterfaceMethods<UserOpCompatibleInterface>]> {
  let input = (ins
    OneFlow_Tensor:$in
  );
  let output = (outs
    OneFlow_Tensor:$out
  );
  let attrs = (ins
    StrAttr:$mark_prefix
  );
  let has_logical_tensor_desc_infer_fn = 1;
  let has_physical_tensor_desc_infer_fn = 1;
  let has_get_sbp_fn = 1;
  let has_data_type_infer_fn = 1;
}

#endif // GET_ONEFLOW_CUDA_OP_DEFINITIONS


#ifdef GET_ONEFLOW_DATASET_OP_DEFINITIONS

def OneFlow_COCOReaderOp : OneFlow_BaseOp<"COCOReader", [NoMemoryEffect, NoGrad, CpuOnly, DeclareOpInterfaceMethods<UserOpCompatibleInterface>]> {
  let output = (outs
    OneFlow_TensorBufferTensor:$image,
    OneFlow_Tensor:$image_id,
    OneFlow_Tensor:$image_size,
    OneFlow_TensorBufferTensor:$gt_bbox,
    OneFlow_TensorBufferTensor:$gt_label,
    OneFlow_TensorBufferTensor:$gt_segm,
    OneFlow_TensorBufferTensor:$gt_segm_index
  );
  let attrs = (ins
    DefaultValuedAttr<SI64Attr, "0">:$session_id,
    StrAttr:$annotation_file,
    StrAttr:$image_dir,
    DefaultValuedAttr<SI64Attr, "0">:$batch_size,
    DefaultValuedAttr<BoolAttr, "true">:$shuffle_after_epoch,
    DefaultValuedAttr<SI64Attr, "-1">:$random_seed,
    DefaultValuedAttr<BoolAttr, "true">:$group_by_ratio,
    DefaultValuedAttr<BoolAttr, "true">:$remove_images_without_annotations,
    DefaultValuedAttr<BoolAttr, "false">:$stride_partition,
    StrArrayAttr:$nd_sbp
  );
  let has_logical_tensor_desc_infer_fn = 1;
  let has_physical_tensor_desc_infer_fn = 1;
  let has_get_sbp_fn = 1;
  let has_data_type_infer_fn = 1;
  let has_output_arg_modify_fn = 1;
  let has_nd_sbp_infer_fn = 1;
}

def OneFlow_OFRecordReaderOp : OneFlow_BaseOp<"OFRecordReader", [NoMemoryEffect, NoGrad, CpuOnly, DeclareOpInterfaceMethods<UserOpCompatibleInterface>]> {
  let output = (outs
    OneFlow_Tensor:$out
  );
  let attrs = (ins
    StrAttr:$data_dir,
    DefaultValuedAttr<SI32Attr, "0">:$data_part_num,
    DefaultValuedAttr<SI32Attr, "0">:$batch_size,
    DefaultValuedAttr<StrAttr, "\"part-\"">:$part_name_prefix,
    DefaultValuedAttr<SI32Attr, "-1">:$part_name_suffix_length,
    DefaultValuedAttr<BoolAttr, "false">:$random_shuffle,
    DefaultValuedAttr<SI64Attr, "-1">:$seed,
    DefaultValuedAttr<SI32Attr, "1024">:$shuffle_buffer_size,
    DefaultValuedAttr<BoolAttr, "false">:$shuffle_after_epoch,
    StrArrayAttr:$nd_sbp
  );
  let has_logical_tensor_desc_infer_fn = 1;
  let has_physical_tensor_desc_infer_fn = 1;
  let has_get_sbp_fn = 1;
  let has_data_type_infer_fn = 1;
  let has_output_arg_modify_fn = 1;
  let has_nd_sbp_infer_fn = 1;
  let has_get_nd_sbp_fn = 1;
  let has_compute_complexity_fn = 1;
}

def OneFlow_CtcGreedyDecoderOp : OneFlow_BaseOp<"ctc_greedy_decoder", [NoMemoryEffect, DeclareOpInterfaceMethods<UserOpCompatibleInterface>]> {
  let input = (ins
    OneFlow_Tensor:$log_probs,
    OneFlow_Tensor:$input_lengths
  );
  let output = (outs
    OneFlow_Tensor:$decoded,
    OneFlow_Tensor:$neg_sum_logits
  );
  let attrs = (ins
    DefaultValuedAttr<BoolAttr, "false">:$merge_repeated
  );
  let has_logical_tensor_desc_infer_fn = 1;
  let has_physical_tensor_desc_infer_fn = 1;
  let has_get_sbp_fn = 1;
  let has_data_type_infer_fn = 1;
}

def OneFlow_MegatronGptMmapDataLoaderOp : OneFlow_BaseOp<"megatron_gpt_mmap_data_loader", [NoMemoryEffect, NoGrad, CpuOnly, DeclareOpInterfaceMethods<UserOpCompatibleInterface>]> {
  let input = (ins
    Optional<OneFlow_Tensor>:$iteration
  );
  let output = (outs
    OneFlow_Tensor:$out
  );
  let attrs = (ins
    StrAttr:$data_file_prefix,
    DefaultValuedAttr<SI64Attr, "0">:$seq_length,
    DefaultValuedAttr<SI64Attr, "1">:$label_length,
    DefaultValuedAttr<SI64Attr, "0">:$num_samples,
    DefaultValuedAttr<SI64Attr, "0">:$batch_size,
    OneFlow_DataType:$dtype,
    SI64ArrayAttr:$split_sizes,
    DefaultValuedAttr<SI64Attr, "0">:$split_index,
    DefaultValuedAttr<BoolAttr, "false">:$shuffle,
    DefaultValuedAttr<SI64Attr, "0">:$random_seed,
    StrArrayAttr:$nd_sbp
  );
  let has_logical_tensor_desc_infer_fn = 1;
  let has_get_sbp_fn = 1;
  let has_data_type_infer_fn = 1;
  let has_input_arg_modify_fn = 1;
  let has_nd_sbp_infer_fn = 1;
}

def OneFlow_OfrecordBytesDecoderOp : OneFlow_BaseOp<"ofrecord_bytes_decoder", [NoMemoryEffect, NoGrad, CpuOnly, DeclareOpInterfaceMethods<UserOpCompatibleInterface>]> {
  let input = (ins
    OneFlow_Tensor:$in
  );
  let output = (outs
    OneFlow_Tensor:$out
  );
  let attrs = (ins
    StrAttr:$name
  );
  let has_logical_tensor_desc_infer_fn = 1;
  let has_physical_tensor_desc_infer_fn = 1;
  let has_get_sbp_fn = 1;
  let has_data_type_infer_fn = 1;
  let has_input_arg_modify_fn = 1;
}

def OneFlow_OfrecordImageClassificationReaderOp : OneFlow_BaseOp<"ofrecord_image_classification_reader", [NoMemoryEffect, NoGrad, CpuOnly, DeclareOpInterfaceMethods<UserOpCompatibleInterface>]> {
  let output = (outs
    OneFlow_Tensor:$image,
    OneFlow_Tensor:$label
  );
  let attrs = (ins
    StrAttr:$data_dir,
    DefaultValuedAttr<SI32Attr, "0">:$data_part_num,
    DefaultValuedAttr<SI32Attr, "0">:$batch_size,
    DefaultValuedAttr<StrAttr, "\"part-\"">:$part_name_prefix,
    DefaultValuedAttr<SI32Attr, "-1">:$part_name_suffix_length,
    DefaultValuedAttr<BoolAttr, "false">:$random_shuffle,
    DefaultValuedAttr<SI64Attr, "-1">:$seed,
    DefaultValuedAttr<SI32Attr, "1024">:$shuffle_buffer_size,
    DefaultValuedAttr<BoolAttr, "false">:$shuffle_after_epoch,
    DefaultValuedAttr<StrAttr, "\"BGR\"">:$color_space,
    DefaultValuedAttr<StrAttr, "\"encoded\"">:$image_feature_name,
    DefaultValuedAttr<StrAttr, "\"class/label\"">:$label_feature_name,
    DefaultValuedAttr<SI32Attr, "8">:$decode_buffer_size_per_thread,
    DefaultValuedAttr<SI32Attr, "0">:$num_decode_threads_per_machine
  );
  let has_logical_tensor_desc_infer_fn = 1;
  let has_physical_tensor_desc_infer_fn = 1;
  let has_get_sbp_fn = 1;
  let has_data_type_infer_fn = 1;
  let has_output_arg_modify_fn = 1;
}

def OneFlow_OfrecordImageDecoderOp : OneFlow_BaseOp<"ofrecord_image_decoder", [NoMemoryEffect, NoGrad, CpuOnly, DeclareOpInterfaceMethods<UserOpCompatibleInterface>]> {
  let input = (ins
    OneFlow_Tensor:$in
  );
  let output = (outs
    OneFlow_Tensor:$out
  );
  let attrs = (ins
    StrAttr:$name,
    DefaultValuedAttr<StrAttr, "\"BGR\"">:$color_space
  );
  let has_logical_tensor_desc_infer_fn = 1;
  let has_physical_tensor_desc_infer_fn = 1;
  let has_get_sbp_fn = 1;
  let has_data_type_infer_fn = 1;
  let has_input_arg_modify_fn = 1;
}

def OneFlow_OfrecordImageDecoderRandomCropOp : OneFlow_BaseOp<"ofrecord_image_decoder_random_crop", [NoMemoryEffect, NoGrad, CpuOnly, DeclareOpInterfaceMethods<UserOpCompatibleInterface>]> {
  let input = (ins
    OneFlow_Tensor:$in
  );
  let output = (outs
    OneFlow_Tensor:$out
  );
  let attrs = (ins
    StrAttr:$name,
    DefaultValuedAttr<StrAttr, "\"BGR\"">:$color_space,
    DefaultValuedAttr<SI32Attr, "10">:$num_attempts,
    DefaultValuedAttr<SI64Attr, "-1">:$seed,
    DefaultValuedAttr<BoolAttr, "false">:$has_seed,
    F32ArrayAttr:$random_area,
    F32ArrayAttr:$random_aspect_ratio
  );
  let has_logical_tensor_desc_infer_fn = 1;
  let has_physical_tensor_desc_infer_fn = 1;
  let has_get_sbp_fn = 1;
  let has_data_type_infer_fn = 1;
  let has_input_arg_modify_fn = 1;
}

def OneFlow_OfrecordRawDecoderOp : OneFlow_BaseOp<"ofrecord_raw_decoder", [NoMemoryEffect, NoGrad, CpuOnly, DeclareOpInterfaceMethods<UserOpCompatibleInterface>]> {
  let input = (ins
    OneFlow_Tensor:$in
  );
  let output = (outs
    OneFlow_Tensor:$out
  );
  let attrs = (ins
    StrAttr:$name,
    ShapeAttr:$shape,
    OneFlow_DataType:$data_type,
    DefaultValuedAttr<BoolAttr, "false">:$dim1_varying_length,
    DefaultValuedAttr<BoolAttr, "false">:$truncate
  );
  let has_logical_tensor_desc_infer_fn = 1;
  let has_physical_tensor_desc_infer_fn = 1;
  let has_get_sbp_fn = 1;
  let has_data_type_infer_fn = 1;
  let has_input_arg_modify_fn = 1;
}

def OneFlow_RawReaderOp : OneFlow_BaseOp<"raw_reader", [NoMemoryEffect, NoGrad, DeclareOpInterfaceMethods<UserOpCompatibleInterface>]> {
  let output = (outs
    OneFlow_Tensor:$out
  );
  let attrs = (ins
    StrArrayAttr:$files,
    OneFlow_DataType:$data_type,
    ShapeAttr:$shape,
    SI64Attr:$batch_size,
    SI64Attr:$shuffle_block_size,
    DefaultValuedAttr<BoolAttr, "true">:$random_shuffle,
    DefaultValuedAttr<SI64Attr, "0">:$seed,
    StrArrayAttr:$nd_sbp
  );
  let has_logical_tensor_desc_infer_fn = 1;
  let has_physical_tensor_desc_infer_fn = 1;
  let has_data_type_infer_fn = 1;
  let has_get_sbp_fn = 1;
  let has_nd_sbp_infer_fn = 1;
}

#endif // GET_ONEFLOW_DATASET_OP_DEFINITIONS


#ifdef GET_ONEFLOW_DETECTION_OP_DEFINITIONS

def OneFlow_InTopKOp : OneFlow_BaseOp<"in_top_k", [NoMemoryEffect, NoGrad, DeclareOpInterfaceMethods<UserOpCompatibleInterface>]> {
  let input = (ins
    OneFlow_Tensor:$targets,
    OneFlow_Tensor:$predictions
  );
  let output = (outs
    OneFlow_Tensor:$out
  );
  let attrs = (ins
    DefaultValuedAttr<SI32Attr, "0">:$k
  );
  let has_logical_tensor_desc_infer_fn = 1;
  let has_physical_tensor_desc_infer_fn = 1;
  let has_get_sbp_fn = 1;
  let has_data_type_infer_fn = 1;
}

def OneFlow_NmsOp : OneFlow_BaseOp<"nms", [NoMemoryEffect, DeclareOpInterfaceMethods<UserOpCompatibleInterface>]> {
  let input = (ins
    OneFlow_Tensor:$in
  );
  let output = (outs
    OneFlow_Tensor:$out
  );
  let attrs = (ins
    DefaultValuedAttr<F32Attr, "0.">:$iou_threshold,
    DefaultValuedAttr<SI32Attr, "0">:$keep_n
  );
  let has_logical_tensor_desc_infer_fn = 1;
  let has_physical_tensor_desc_infer_fn = 1;
  let has_get_sbp_fn = 1;
  let has_data_type_infer_fn = 1;
}

def OneFlow_ObjectBboxFlipOp : OneFlow_BaseOp<"object_bbox_flip", [NoMemoryEffect, NoGrad, CpuOnly, DeclareOpInterfaceMethods<UserOpCompatibleInterface>]> {
  let input = (ins
    OneFlow_Tensor:$bbox,
    OneFlow_Tensor:$image_size,
    OneFlow_Tensor:$flip_code
  );
  let output = (outs
    OneFlow_Tensor:$out
  );
  let has_logical_tensor_desc_infer_fn = 1;
  let has_physical_tensor_desc_infer_fn = 1;
  let has_get_sbp_fn = 1;
  let has_data_type_infer_fn = 1;
}

def OneFlow_ObjectBboxScaleOp : OneFlow_BaseOp<"object_bbox_scale", [NoMemoryEffect, NoGrad, CpuOnly, DeclareOpInterfaceMethods<UserOpCompatibleInterface>]> {
  let input = (ins
    OneFlow_Tensor:$bbox,
    OneFlow_Tensor:$scale
  );
  let output = (outs
    OneFlow_Tensor:$out
  );
  let has_logical_tensor_desc_infer_fn = 1;
  let has_physical_tensor_desc_infer_fn = 1;
  let has_get_sbp_fn = 1;
  let has_data_type_infer_fn = 1;
}

def OneFlow_ObjectSegmentationPolygonFlipOp : OneFlow_BaseOp<"object_segmentation_polygon_flip", [NoMemoryEffect, NoGrad, CpuOnly, DeclareOpInterfaceMethods<UserOpCompatibleInterface>]> {
  let input = (ins
    OneFlow_Tensor:$poly,
    OneFlow_Tensor:$image_size,
    OneFlow_Tensor:$flip_code
  );
  let output = (outs
    OneFlow_Tensor:$out
  );
  let has_logical_tensor_desc_infer_fn = 1;
  let has_physical_tensor_desc_infer_fn = 1;
  let has_get_sbp_fn = 1;
  let has_data_type_infer_fn = 1;
}

def OneFlow_ObjectSegmentationPolygonScaleOp : OneFlow_BaseOp<"object_segmentation_polygon_scale", [NoMemoryEffect, NoGrad, CpuOnly, DeclareOpInterfaceMethods<UserOpCompatibleInterface>]> {
  let input = (ins
    OneFlow_Tensor:$poly,
    OneFlow_Tensor:$scale
  );
  let output = (outs
    OneFlow_Tensor:$out
  );
  let has_logical_tensor_desc_infer_fn = 1;
  let has_physical_tensor_desc_infer_fn = 1;
  let has_get_sbp_fn = 1;
  let has_data_type_infer_fn = 1;
}

def OneFlow_ObjectSegmentationPolygonToMaskOp : OneFlow_BaseOp<"object_segmentation_polygon_to_mask", [NoMemoryEffect, NoGrad, CpuOnly, DeclareOpInterfaceMethods<UserOpCompatibleInterface>]> {
  let input = (ins
    OneFlow_Tensor:$poly,
    OneFlow_Tensor:$poly_index,
    OneFlow_Tensor:$image_size
  );
  let output = (outs
    OneFlow_Tensor:$out
  );
  let has_logical_tensor_desc_infer_fn = 1;
  let has_physical_tensor_desc_infer_fn = 1;
  let has_get_sbp_fn = 1;
  let has_data_type_infer_fn = 1;
}

def OneFlow_RoiAlignOp : OneFlow_BaseOp<"roi_align", [NoMemoryEffect, DeclareOpInterfaceMethods<UserOpCompatibleInterface>]> {
  let input = (ins
    OneFlow_Tensor:$x,
    OneFlow_Tensor:$rois
  );
  let output = (outs
    OneFlow_Tensor:$y
  );
  let attrs = (ins
    DefaultValuedAttr<SI32Attr, "0">:$pooled_h,
    DefaultValuedAttr<SI32Attr, "0">:$pooled_w,
    DefaultValuedAttr<F32Attr, "0.">:$spatial_scale,
    DefaultValuedAttr<SI32Attr, "0">:$sampling_ratio,
    DefaultValuedAttr<BoolAttr, "false">:$aligned
  );
  let has_logical_tensor_desc_infer_fn = 1;
  let has_physical_tensor_desc_infer_fn = 1;
  let has_get_sbp_fn = 1;
  let has_data_type_infer_fn = 1;
  let has_input_arg_modify_fn = 1;
}

def OneFlow_RoiAlignGradOp : OneFlow_BaseOp<"roi_align_grad", [NoMemoryEffect, DeclareOpInterfaceMethods<UserOpCompatibleInterface>]> {
  let input = (ins
    OneFlow_Tensor:$dy,
    OneFlow_Tensor:$x_like,
    OneFlow_Tensor:$rois
  );
  let output = (outs
    OneFlow_Tensor:$dx
  );
  let attrs = (ins
    DefaultValuedAttr<SI32Attr, "0">:$pooled_h,
    DefaultValuedAttr<SI32Attr, "0">:$pooled_w,
    DefaultValuedAttr<F32Attr, "0.">:$spatial_scale,
    DefaultValuedAttr<SI32Attr, "0">:$sampling_ratio,
    DefaultValuedAttr<BoolAttr, "false">:$aligned
  );
  let has_logical_tensor_desc_infer_fn = 1;
  let has_physical_tensor_desc_infer_fn = 1;
  let has_get_sbp_fn = 1;
  let has_data_type_infer_fn = 1;
}

def OneFlow_TopKOp : OneFlow_BaseOp<"top_k", [NoMemoryEffect, NoGrad, DeclareOpInterfaceMethods<UserOpCompatibleInterface>]> {
  let input = (ins
    OneFlow_Tensor:$in
  );
  let output = (outs
    OneFlow_Tensor:$out
  );
  let attrs = (ins
    DefaultValuedAttr<SI32Attr, "0">:$k,
    DefaultValuedAttr<BoolAttr, "false">:$sorted
  );
  let has_logical_tensor_desc_infer_fn = 1;
  let has_physical_tensor_desc_infer_fn = 1;
  let has_get_sbp_fn = 1;
  let has_data_type_infer_fn = 1;
}

#endif // GET_ONEFLOW_DETECTION_OP_DEFINITIONS


#ifdef GET_ONEFLOW_EAGER_OP_DEFINITIONS

def OneFlow_EagerBToSOp : OneFlow_BaseOp<"eager_b_to_s", [NoMemoryEffect, NoGrad, DeclareOpInterfaceMethods<UserOpCompatibleInterface>]> {
  let input = (ins
    OneFlow_Tensor:$in
  );
  let output = (outs
    OneFlow_Tensor:$out
  );
  let attrs = (ins
    DefaultValuedAttr<SI64Attr, "-1">:$out_split_axis,
    StrAttr:$in_parallel_conf,
    StrAttr:$out_parallel_conf,
    ShapeAttr:$shape
  );
  let has_logical_tensor_desc_infer_fn = 1;
  let has_physical_tensor_desc_infer_fn = 1;
  let has_get_sbp_fn = 1;
  let has_data_type_infer_fn = 1;
  let has_device_and_stream_infer_fn = 1;
  let has_nd_sbp_infer_fn = 1;
}

def OneFlow_EagerNaiveSToSOp : OneFlow_BaseOp<"eager_naive_s_to_s", [NoMemoryEffect, NoGrad, DeclareOpInterfaceMethods<UserOpCompatibleInterface>]> {
  let input = (ins
    OneFlow_Tensor:$in
  );
  let output = (outs
    OneFlow_Tensor:$out
  );
  let attrs = (ins
    DefaultValuedAttr<SI64Attr, "-1">:$in_split_axis,
    DefaultValuedAttr<SI64Attr, "-1">:$out_split_axis,
    StrAttr:$in_parallel_conf,
    StrAttr:$out_parallel_conf,
    ShapeAttr:$shape
  );
  let has_logical_tensor_desc_infer_fn = 1;
  let has_physical_tensor_desc_infer_fn = 1;
  let has_get_sbp_fn = 1;
  let has_data_type_infer_fn = 1;
  let has_device_and_stream_infer_fn = 1;
  let has_nd_sbp_infer_fn = 1;
}

def OneFlow_EagerCclAllGatherOp : OneFlow_BaseOp<"eager_ccl_all_gather", [NoMemoryEffect, NoGrad, DeclareOpInterfaceMethods<UserOpCompatibleInterface>]> {
  let input = (ins
    OneFlow_Tensor:$in
  );
  let output = (outs
    OneFlow_Tensor:$out
  );
  let attrs = (ins
    StrAttr:$parallel_conf,
    ShapeAttr:$output_shape,
    OneFlow_DataType:$output_dtype
  );
  let has_logical_tensor_desc_infer_fn = 1;
  let has_physical_tensor_desc_infer_fn = 1;
  let has_get_sbp_fn = 1;
  let has_data_type_infer_fn = 1;
  let has_device_and_stream_infer_fn = 1;
  let has_nd_sbp_infer_fn = 1;
}

def OneFlow_EagerCclAllReduceOp : OneFlow_BaseOp<"eager_ccl_all_reduce", [NoMemoryEffect, NoGrad, DeclareOpInterfaceMethods<UserOpCompatibleInterface>]> {
  let input = (ins
    OneFlow_Tensor:$in
  );
  let output = (outs
    OneFlow_Tensor:$out
  );
  let attrs = (ins
    StrAttr:$parallel_conf
  );
  let has_logical_tensor_desc_infer_fn = 1;
  let has_physical_tensor_desc_infer_fn = 1;
  let has_get_sbp_fn = 1;
  let has_data_type_infer_fn = 1;
  let has_device_and_stream_infer_fn = 1;
}

def OneFlow_EagerCclBroadcastOp : OneFlow_BaseOp<"eager_ccl_broadcast", [NoMemoryEffect, DeclareOpInterfaceMethods<UserOpCompatibleInterface>]> {
  let input = (ins
    OneFlow_Tensor:$in
  );
  let output = (outs
    OneFlow_Tensor:$out
  );
  let attrs = (ins
    StrAttr:$parallel_conf,
    ShapeArrayAttr:$shape_list,
    DefaultValuedAttr<SI64Attr, "0">:$root,
    DefaultValuedAttr<BoolAttr, "true">:$async_launch
  );
  let has_logical_tensor_desc_infer_fn = 1;
  let has_physical_tensor_desc_infer_fn = 1;
  let has_get_sbp_fn = 1;
  let has_data_type_infer_fn = 1;
  let has_device_and_stream_infer_fn = 1;
}

def OneFlow_EagerCclTouchOp : OneFlow_BaseOp<"eager_ccl_touch", [NoMemoryEffect, DeclareOpInterfaceMethods<UserOpCompatibleInterface>]> {
  let input = (ins
    Variadic<OneFlow_Tensor>:$in
  );
  let attrs = (ins
    DefaultValuedAttr<BoolAttr, "true">:$async_launch
  );
  let has_logical_tensor_desc_infer_fn = 1;
  let has_physical_tensor_desc_infer_fn = 1;
  let has_get_sbp_fn = 1;
  let has_data_type_infer_fn = 1;
  let has_device_and_stream_infer_fn = 1;
}

def OneFlow_EagerCclReduceOp : OneFlow_BaseOp<"eager_ccl_reduce", [NoMemoryEffect, NoGrad, DeclareOpInterfaceMethods<UserOpCompatibleInterface>]> {
  let input = (ins
    OneFlow_Tensor:$in
  );
  let output = (outs
    OneFlow_Tensor:$out
  );
  let attrs = (ins
    StrAttr:$parallel_conf,
    DefaultValuedAttr<SI64Attr, "0">:$root
  );
  let has_logical_tensor_desc_infer_fn = 1;
  let has_physical_tensor_desc_infer_fn = 1;
  let has_get_sbp_fn = 1;
  let has_data_type_infer_fn = 1;
  let has_device_and_stream_infer_fn = 1;
}

def OneFlow_EagerCclReduceScatterOp : OneFlow_BaseOp<"eager_ccl_reduce_scatter", [NoMemoryEffect, NoGrad, DeclareOpInterfaceMethods<UserOpCompatibleInterface>]> {
  let input = (ins
    OneFlow_Tensor:$in
  );
  let output = (outs
    OneFlow_Tensor:$out
  );
  let attrs = (ins
    StrAttr:$parallel_conf,
    ShapeAttr:$output_shape,
    OneFlow_DataType:$output_dtype,
    DefaultValuedAttr<StrAttr, "\"sum\"">:$op_type
  );
  let has_logical_tensor_desc_infer_fn = 1;
  let has_physical_tensor_desc_infer_fn = 1;
  let has_get_sbp_fn = 1;
  let has_data_type_infer_fn = 1;
  let has_device_and_stream_infer_fn = 1;
  let has_nd_sbp_infer_fn = 1;
}

def OneFlow_EagerCclS2SOp : OneFlow_BaseOp<"eager_ccl_s2s", [NoMemoryEffect, NoGrad, DeclareOpInterfaceMethods<UserOpCompatibleInterface>]> {
  let input = (ins
    OneFlow_Tensor:$in
  );
  let output = (outs
    OneFlow_Tensor:$out
  );
  let attrs = (ins
    DefaultValuedAttr<SI64Attr, "-1">:$in_split_axis,
    DefaultValuedAttr<SI64Attr, "-1">:$out_split_axis,
    StrAttr:$parallel_conf
  );
  let has_logical_tensor_desc_infer_fn = 1;
  let has_get_sbp_fn = 1;
  let has_data_type_infer_fn = 1;
  let has_device_and_stream_infer_fn = 1;
  let has_nd_sbp_infer_fn = 1;
}

def OneFlow_EagerPToBOp : OneFlow_BaseOp<"eager_p_to_b", [NoMemoryEffect, NoGrad, DeclareOpInterfaceMethods<UserOpCompatibleInterface>]> {
  let input = (ins
    OneFlow_Tensor:$in
  );
  let output = (outs
    OneFlow_Tensor:$out
  );
  let attrs = (ins
    StrAttr:$in_parallel_conf,
    StrAttr:$out_parallel_conf,
    ShapeAttr:$shape
  );
  let has_logical_tensor_desc_infer_fn = 1;
  let has_physical_tensor_desc_infer_fn = 1;
  let has_get_sbp_fn = 1;
  let has_data_type_infer_fn = 1;
  let has_device_and_stream_infer_fn = 1;
  let has_nd_sbp_infer_fn = 1;
}

def OneFlow_EagerPToSOp : OneFlow_BaseOp<"eager_p_to_s", [NoMemoryEffect, NoGrad, DeclareOpInterfaceMethods<UserOpCompatibleInterface>]> {
  let input = (ins
    OneFlow_Tensor:$in
  );
  let output = (outs
    OneFlow_Tensor:$out
  );
  let attrs = (ins
    DefaultValuedAttr<SI64Attr, "-1">:$out_split_axis,
    StrAttr:$in_parallel_conf,
    StrAttr:$out_parallel_conf,
    ShapeAttr:$shape
  );
  let has_logical_tensor_desc_infer_fn = 1;
  let has_physical_tensor_desc_infer_fn = 1;
  let has_get_sbp_fn = 1;
  let has_data_type_infer_fn = 1;
  let has_device_and_stream_infer_fn = 1;
  let has_nd_sbp_infer_fn = 1;
}

def OneFlow_EagerSToBOp : OneFlow_BaseOp<"eager_s_to_b", [NoMemoryEffect, NoGrad, DeclareOpInterfaceMethods<UserOpCompatibleInterface>]> {
  let input = (ins
    OneFlow_Tensor:$in
  );
  let output = (outs
    OneFlow_Tensor:$out
  );
  let attrs = (ins
    DefaultValuedAttr<SI64Attr, "-1">:$in_split_axis,
    StrAttr:$in_parallel_conf,
    StrAttr:$out_parallel_conf,
    ShapeAttr:$shape
  );
  let has_logical_tensor_desc_infer_fn = 1;
  let has_physical_tensor_desc_infer_fn = 1;
  let has_get_sbp_fn = 1;
  let has_data_type_infer_fn = 1;
  let has_device_and_stream_infer_fn = 1;
  let has_nd_sbp_infer_fn = 1;
}

def OneFlow_EagerSToPOp : OneFlow_BaseOp<"eager_s_to_p", [NoMemoryEffect, NoGrad, DeclareOpInterfaceMethods<UserOpCompatibleInterface>]> {
  let input = (ins
    OneFlow_Tensor:$in
  );
  let output = (outs
    OneFlow_Tensor:$out
  );
  let attrs = (ins
    DefaultValuedAttr<SI64Attr, "-1">:$in_split_axis,
    StrAttr:$in_parallel_conf,
    StrAttr:$out_parallel_conf,
    ShapeAttr:$shape
  );
  let has_logical_tensor_desc_infer_fn = 1;
  let has_physical_tensor_desc_infer_fn = 1;
  let has_get_sbp_fn = 1;
  let has_data_type_infer_fn = 1;
  let has_device_and_stream_infer_fn = 1;
  let has_nd_sbp_infer_fn = 1;
}

def OneFlow_EagerSymmetricSToPOp : OneFlow_BaseOp<"eager_symmetric_s_to_p", [NoMemoryEffect, NoGrad, DeclareOpInterfaceMethods<UserOpCompatibleInterface>]> {
  let input = (ins
    OneFlow_Tensor:$in
  );
  let output = (outs
    OneFlow_Tensor:$out
  );
  let attrs = (ins
    DefaultValuedAttr<SI64Attr, "-1">:$in_split_axis,
    StrAttr:$parallel_conf
  );
  let has_logical_tensor_desc_infer_fn = 1;
  let has_physical_tensor_desc_infer_fn = 1;
  let has_get_sbp_fn = 1;
  let has_data_type_infer_fn = 1;
  let has_device_and_stream_infer_fn = 1;
  let has_nd_sbp_infer_fn = 1;
}

#endif // GET_ONEFLOW_EAGER_OP_DEFINITIONS


#ifdef GET_ONEFLOW_FUSED_OP_DEFINITIONS

def OneFlow_FusedLstmCellOp : OneFlow_BaseOp<"fused_lstm_cell", [NoMemoryEffect, AttrSizedOperandSegments, DeclareOpInterfaceMethods<UserOpCompatibleInterface>]> {
  let input = (ins
    OneFlow_Tensor:$input_gates,
    OneFlow_Tensor:$hidden_gates,
    OneFlow_Tensor:$cx,
    Optional<OneFlow_Tensor>:$input_bias,
    Optional<OneFlow_Tensor>:$hidden_bias
  );
  let output = (outs
    OneFlow_Tensor:$hy,
    OneFlow_Tensor:$cy,
    OneFlow_Tensor:$workspace
  );
  let trait_attrs = (ins
    DenseI32ArrayAttr:$operand_segment_sizes
  );
  let has_logical_tensor_desc_infer_fn = 1;
  let has_physical_tensor_desc_infer_fn = 1;
  let has_get_sbp_fn = 1;
  let has_data_type_infer_fn = 1;
}

def OneFlow_FusedLstmCellGradOp : OneFlow_BaseOp<"fused_lstm_cell_grad", [NoMemoryEffect, AttrSizedResultSegments, DeclareOpInterfaceMethods<UserOpCompatibleInterface>]> {
  let input = (ins
    OneFlow_Tensor:$grad_hy,
    OneFlow_Tensor:$grad_cy,
    OneFlow_Tensor:$cx,
    OneFlow_Tensor:$cy,
    OneFlow_Tensor:$workspace
  );
  let output = (outs
    OneFlow_Tensor:$grad_gates,
    Optional<OneFlow_Tensor>:$grad_cx,
    Optional<OneFlow_Tensor>:$grad_bias
  );
  let trait_attrs = (ins
    DenseI32ArrayAttr:$result_segment_sizes
  );
  let has_logical_tensor_desc_infer_fn = 1;
  let has_physical_tensor_desc_infer_fn = 1;
  let has_get_sbp_fn = 1;
  let has_data_type_infer_fn = 1;
}

def OneFlow_FusedGruCellOp : OneFlow_BaseOp<"fused_gru_cell", [NoMemoryEffect, AttrSizedOperandSegments, DeclareOpInterfaceMethods<UserOpCompatibleInterface>]> {
  let input = (ins
    OneFlow_Tensor:$input_gates,
    OneFlow_Tensor:$hidden_gates,
    OneFlow_Tensor:$hx,
    Optional<OneFlow_Tensor>:$input_bias,
    Optional<OneFlow_Tensor>:$hidden_bias
  );
  let output = (outs
    OneFlow_Tensor:$hy,
    OneFlow_Tensor:$workspace
  );
  let trait_attrs = (ins
    DenseI32ArrayAttr:$operand_segment_sizes
  );
  let has_logical_tensor_desc_infer_fn = 1;
  let has_physical_tensor_desc_infer_fn = 1;
  let has_get_sbp_fn = 1;
  let has_data_type_infer_fn = 1;
}

def OneFlow_FusedGruCellGradOp : OneFlow_BaseOp<"fused_gru_cell_grad", [NoMemoryEffect, AttrSizedResultSegments, DeclareOpInterfaceMethods<UserOpCompatibleInterface>]> {
  let input = (ins
    OneFlow_Tensor:$grad_hy,
    OneFlow_Tensor:$workspace
  );
  let output = (outs
    OneFlow_Tensor:$grad_input_gates,
    OneFlow_Tensor:$grad_hidden_gates,
    Optional<OneFlow_Tensor>:$grad_hx,
    Optional<OneFlow_Tensor>:$grad_input_bias,
    Optional<OneFlow_Tensor>:$grad_hidden_bias
  );
  let trait_attrs = (ins
    DenseI32ArrayAttr:$result_segment_sizes
  );
  let has_logical_tensor_desc_infer_fn = 1;
  let has_physical_tensor_desc_infer_fn = 1;
  let has_get_sbp_fn = 1;
  let has_data_type_infer_fn = 1;
}

def OneFlow_CudnnFusedNormalizationAddReluOp : OneFlow_BaseOp<"cudnn_fused_normalization_add_relu", [NoMemoryEffect, AttrSizedOperandSegments, AttrSizedResultSegments, DeclareOpInterfaceMethods<UserOpCompatibleInterface>]> {
  let input = (ins
    OneFlow_Tensor:$x,
    Optional<OneFlow_Tensor>:$addend,
    Optional<OneFlow_Tensor>:$moving_mean,
    Optional<OneFlow_Tensor>:$moving_variance,
    OneFlow_Tensor:$gamma,
    OneFlow_Tensor:$beta
  );
  let output = (outs
    OneFlow_Tensor:$y,
    OneFlow_Tensor:$reserve_space,
    Optional<OneFlow_Tensor>:$mean,
    Optional<OneFlow_Tensor>:$inv_variance
  );
  let attrs = (ins
    DefaultValuedAttr<SI32Attr, "0">:$axis,
    DefaultValuedAttr<F32Attr, "0.">:$epsilon,
    DefaultValuedAttr<F32Attr, "0.">:$momentum
  );
  let trait_attrs = (ins
    DenseI32ArrayAttr:$operand_segment_sizes,
    DenseI32ArrayAttr:$result_segment_sizes
  );
  let has_logical_tensor_desc_infer_fn = 1;
  let has_physical_tensor_desc_infer_fn = 1;
  let has_get_sbp_fn = 1;
  let has_data_type_infer_fn = 1;
  let has_input_arg_modify_fn = 1;
}

def OneFlow_CudnnFusedNormalizationAddReluGradOp : OneFlow_BaseOp<"cudnn_fused_normalization_add_relu_grad", [NoMemoryEffect, DeclareOpInterfaceMethods<UserOpCompatibleInterface>]> {
  let input = (ins
    OneFlow_Tensor:$x,
    OneFlow_Tensor:$dy,
    OneFlow_Tensor:$mean,
    OneFlow_Tensor:$inv_variance,
    OneFlow_Tensor:$gamma,
    OneFlow_Tensor:$beta,
    OneFlow_Tensor:$reserve_space,
    OneFlow_Tensor:$y
  );
  let output = (outs
    OneFlow_Tensor:$gamma_diff,
    OneFlow_Tensor:$beta_diff,
    OneFlow_Tensor:$dx,
    Optional<OneFlow_Tensor>:$addend_diff
  );
  let attrs = (ins
    DefaultValuedAttr<SI32Attr, "0">:$axis,
    DefaultValuedAttr<F32Attr, "0.">:$epsilon
  );
  let has_logical_tensor_desc_infer_fn = 1;
  let has_physical_tensor_desc_infer_fn = 1;
  let has_get_sbp_fn = 1;
  let has_data_type_infer_fn = 1;
}

def OneFlow_FusedBiasAddGeluOp : OneFlow_BaseOp<"fused_bias_add_gelu", [NoMemoryEffect, DeclareOpInterfaceMethods<UserOpCompatibleInterface>]> {
  let input = (ins
    OneFlow_Tensor:$a,
    OneFlow_Tensor:$b
  );
  let output = (outs
    OneFlow_Tensor:$out
  );
  let attrs = (ins
    DefaultValuedAttr<SI32Attr, "0">:$axis
  );
  let has_logical_tensor_desc_infer_fn = 1;
  let has_physical_tensor_desc_infer_fn = 1;
  let has_get_sbp_fn = 1;
  let has_data_type_infer_fn = 1;
}

def OneFlow_FusedBiasAddGeluGradOp : OneFlow_BaseOp<"fused_bias_add_gelu_grad", [NoMemoryEffect, DeclareOpInterfaceMethods<UserOpCompatibleInterface>]> {
  let input = (ins
    OneFlow_Tensor:$a,
    OneFlow_Tensor:$b,
    OneFlow_Tensor:$dy
  );
  let output = (outs
    OneFlow_Tensor:$dx
  );
  let attrs = (ins
    DefaultValuedAttr<SI32Attr, "0">:$axis
  );
  let has_logical_tensor_desc_infer_fn = 1;
  let has_physical_tensor_desc_infer_fn = 1;
  let has_get_sbp_fn = 1;
  let has_data_type_infer_fn = 1;
}

def OneFlow_FusedBiasAddMaskScaleOp : OneFlow_BaseOp<"fused_bias_add_mask_scale", [NoMemoryEffect, DeclareOpInterfaceMethods<UserOpCompatibleInterface>]> {
  let input = (ins
    OneFlow_Tensor:$a,
    OneFlow_Tensor:$b,
    OneFlow_Tensor:$mask,
    Optional<OneFlow_Tensor>:$_add_to_output
  );
  let output = (outs
    OneFlow_Tensor:$out
  );
  let attrs = (ins
    DefaultValuedAttr<SI32Attr, "0">:$axis,
    DefaultValuedAttr<F32Attr, "1.">:$scale,
    DefaultValuedAttr<SI64Attr, "0">:$seed
  );
  let has_logical_tensor_desc_infer_fn = 1;
  let has_physical_tensor_desc_infer_fn = 1;
  let has_get_sbp_fn = 1;
  let has_data_type_infer_fn = 1;
  let has_input_arg_modify_fn = 1;
}

def OneFlow_FusedCastScaleOp : OneFlow_BaseOp<"fused_cast_scale", [NoMemoryEffect, DeclareOpInterfaceMethods<UserOpCompatibleInterface>]> {
  let input = (ins
    OneFlow_Tensor:$x,
    OneFlow_Tensor:$scale_by_tensor
  );
  let output = (outs
    OneFlow_Tensor:$y
  );
  let attrs = (ins
    DefaultValuedAttr<F64Attr, "1.">:$scale
  );
  let has_logical_tensor_desc_infer_fn = 1;
  let has_physical_tensor_desc_infer_fn = 1;
  let has_get_sbp_fn = 1;
  let has_data_type_infer_fn = 1;
}

def OneFlow_FusedScaleMaskSoftmaxOp : OneFlow_BaseOp<"fused_scale_mask_softmax", [NoMemoryEffect, DeclareOpInterfaceMethods<UserOpCompatibleInterface>]> {
  let input = (ins
    OneFlow_Tensor:$x,
    OneFlow_Tensor:$mask
  );
  let output = (outs
    OneFlow_Tensor:$y
  );
  let attrs = (ins
    DefaultValuedAttr<F32Attr, "1.">:$scale_value,
    DefaultValuedAttr<F32Attr, "0.">:$mask_fill_value
  );
  let has_logical_tensor_desc_infer_fn = 1;
  let has_physical_tensor_desc_infer_fn = 1;
  let has_get_sbp_fn = 1;
  let has_data_type_infer_fn = 1;
  let has_input_arg_modify_fn = 1;
}

def OneFlow_FusedScaleMaskSoftmaxDropoutOp : OneFlow_BaseOp<"fused_scale_mask_softmax_dropout", [NoMemoryEffect, DeclareOpInterfaceMethods<UserOpCompatibleInterface>]> {
  let input = (ins
    OneFlow_Tensor:$x,
    OneFlow_Tensor:$mask,
    OneFlow_Tensor:$dropout_mask
  );
  let output = (outs
    OneFlow_Tensor:$y,
    OneFlow_Tensor:$softmax_y
  );
  let attrs = (ins
    DefaultValuedAttr<F32Attr, "1.">:$scale_value,
    DefaultValuedAttr<F32Attr, "0.">:$mask_fill_value,
    DefaultValuedAttr<F32Attr, "1.">:$dropout_scale_value
  );
  let has_logical_tensor_desc_infer_fn = 1;
  let has_physical_tensor_desc_infer_fn = 1;
  let has_get_sbp_fn = 1;
  let has_data_type_infer_fn = 1;
  let has_input_arg_modify_fn = 1;
}

def OneFlow_FusedScaleMaskSoftmaxDropoutGradOp : OneFlow_BaseOp<"fused_scale_mask_softmax_dropout_grad", [NoMemoryEffect, DeclareOpInterfaceMethods<UserOpCompatibleInterface>]> {
  let input = (ins
    OneFlow_Tensor:$softmax_y,
    OneFlow_Tensor:$dy,
    OneFlow_Tensor:$mask,
    OneFlow_Tensor:$dropout_mask
  );
  let output = (outs
    OneFlow_Tensor:$dx
  );
  let attrs = (ins
    DefaultValuedAttr<F32Attr, "0.">:$scale_value,
    DefaultValuedAttr<F32Attr, "0.">:$dropout_scale_value
  );
  let has_logical_tensor_desc_infer_fn = 1;
  let has_physical_tensor_desc_infer_fn = 1;
  let has_get_sbp_fn = 1;
  let has_data_type_infer_fn = 1;
}

def OneFlow_FusedBiasAddScaleMaskSoftmaxDropoutOp : OneFlow_BaseOp<"fused_bias_add_scale_mask_softmax_dropout", [NoMemoryEffect, DeclareOpInterfaceMethods<UserOpCompatibleInterface>]> {
  let input = (ins
    OneFlow_Tensor:$x,
    OneFlow_Tensor:$bias,
    OneFlow_Tensor:$mask,
    OneFlow_Tensor:$dropout_mask
  );
  let output = (outs
    OneFlow_Tensor:$y,
    OneFlow_Tensor:$softmax_y
  );
  let attrs = (ins
    DefaultValuedAttr<F32Attr, "1.">:$scale_value,
    DefaultValuedAttr<F32Attr, "0.">:$mask_fill_value,
    DefaultValuedAttr<F32Attr, "1.">:$dropout_scale_value
  );
  let has_logical_tensor_desc_infer_fn = 1;
  let has_physical_tensor_desc_infer_fn = 1;
  let has_get_sbp_fn = 1;
  let has_data_type_infer_fn = 1;
  let has_input_arg_modify_fn = 1;
}

def OneFlow_FusedScaleMaskSoftmaxGradOp : OneFlow_BaseOp<"fused_scale_mask_softmax_grad", [NoMemoryEffect, DeclareOpInterfaceMethods<UserOpCompatibleInterface>]> {
  let input = (ins
    OneFlow_Tensor:$y,
    OneFlow_Tensor:$dy,
    OneFlow_Tensor:$mask
  );
  let output = (outs
    OneFlow_Tensor:$dx
  );
  let attrs = (ins
    DefaultValuedAttr<F32Attr, "0.">:$scale_value
  );
  let has_logical_tensor_desc_infer_fn = 1;
  let has_physical_tensor_desc_infer_fn = 1;
  let has_get_sbp_fn = 1;
  let has_data_type_infer_fn = 1;
}

def OneFlow_FusedScaleTrilOp : OneFlow_BaseOp<"fused_scale_tril", [NoMemoryEffect, DeclareOpInterfaceMethods<UserOpCompatibleInterface>]> {
  let input = (ins
    OneFlow_Tensor:$in
  );
  let output = (outs
    OneFlow_Tensor:$out
  );
  let attrs = (ins
    DefaultValuedAttr<SI64Attr, "0">:$diagonal,
    DefaultValuedAttr<F64Attr, "0.">:$floating_fill_value,
    DefaultValuedAttr<SI64Attr, "0">:$integer_fill_value,
    DefaultValuedAttr<BoolAttr, "false">:$is_floating_fill_value,
    DefaultValuedAttr<F64Attr, "1.">:$floating_scale_value,
    DefaultValuedAttr<SI64Attr, "1">:$integer_scale_value,
    DefaultValuedAttr<BoolAttr, "false">:$is_floating_scale_value
  );
  let has_logical_tensor_desc_infer_fn = 1;
  let has_physical_tensor_desc_infer_fn = 1;
  let has_get_sbp_fn = 1;
  let has_data_type_infer_fn = 1;
}

def OneFlow_FusedSelfAttentionQueryMulKeyAndValueOp : OneFlow_BaseOp<"fused_self_attention_query_mul_key_and_value", [NoMemoryEffect, DeclareOpInterfaceMethods<UserOpCompatibleInterface>]> {
  let input = (ins
    OneFlow_Tensor:$hidden_states
  );
  let output = (outs
    OneFlow_Tensor:$query_mul_key,
    OneFlow_Tensor:$value
  );
  let attrs = (ins
    DefaultValuedAttr<SI64Attr, "0">:$head_size,
    DefaultValuedAttr<F32Attr, "0.">:$alpha
  );
  let has_logical_tensor_desc_infer_fn = 1;
  let has_physical_tensor_desc_infer_fn = 1;
  let has_get_sbp_fn = 1;
  let has_data_type_infer_fn = 1;
}

def OneFlow_FusedSelfAttentionQueryMulKeyAndValueGradOp : OneFlow_BaseOp<"fused_self_attention_query_mul_key_and_value_grad", [NoMemoryEffect, DeclareOpInterfaceMethods<UserOpCompatibleInterface>]> {
  let input = (ins
    OneFlow_Tensor:$query_mul_key_grad,
    OneFlow_Tensor:$value_grad,
    OneFlow_Tensor:$hidden_states
  );
  let output = (outs
    OneFlow_Tensor:$hidden_states_grad
  );
  let attrs = (ins
    DefaultValuedAttr<F32Attr, "0.">:$alpha
  );
  let has_logical_tensor_desc_infer_fn = 1;
  let has_physical_tensor_desc_infer_fn = 1;
  let has_get_sbp_fn = 1;
  let has_data_type_infer_fn = 1;
}

def OneFlow_FusedTrilScaleSoftmaxMaskScaleOp : OneFlow_BaseOp<"fused_tril_scale_softmax_mask_scale", [NoMemoryEffect, DeclareOpInterfaceMethods<UserOpCompatibleInterface>]> {
  let input = (ins
    OneFlow_Tensor:$x,
    OneFlow_Tensor:$mask
  );
  let output = (outs
    OneFlow_Tensor:$y,
    OneFlow_Tensor:$softmax_y
  );
  let attrs = (ins
    DefaultValuedAttr<SI64Attr, "0">:$diagonal,
    DefaultValuedAttr<F32Attr, "0.">:$tril_fill_value,
    DefaultValuedAttr<F32Attr, "1.">:$tril_scale_value,
    DefaultValuedAttr<F32Attr, "1.">:$mask_scale_value
  );
  let has_logical_tensor_desc_infer_fn = 1;
  let has_physical_tensor_desc_infer_fn = 1;
  let has_get_sbp_fn = 1;
  let has_data_type_infer_fn = 1;
  let has_input_arg_modify_fn = 1;
}

def OneFlow_FusedTrilScaleSoftmaxMaskScaleGradOp : OneFlow_BaseOp<"fused_tril_scale_softmax_mask_scale_grad", [NoMemoryEffect, DeclareOpInterfaceMethods<UserOpCompatibleInterface>]> {
  let input = (ins
    OneFlow_Tensor:$softmax_y,
    OneFlow_Tensor:$dy,
    OneFlow_Tensor:$mask
  );
  let output = (outs
    OneFlow_Tensor:$dx
  );
  let attrs = (ins
    DefaultValuedAttr<SI64Attr, "0">:$diagonal,
    DefaultValuedAttr<F32Attr, "0.">:$tril_scale_value,
    DefaultValuedAttr<F32Attr, "0.">:$mask_scale_value
  );
  let has_logical_tensor_desc_infer_fn = 1;
  let has_physical_tensor_desc_infer_fn = 1;
  let has_get_sbp_fn = 1;
  let has_data_type_infer_fn = 1;
}


def OneFlow_NormalizationAddReluGradOp : OneFlow_BaseOp<"normalization_add_relu_grad", [NoMemoryEffect, DeclareOpInterfaceMethods<UserOpCompatibleInterface>]> {
  let input = (ins
    OneFlow_Tensor:$x,
    OneFlow_Tensor:$dy,
    OneFlow_Tensor:$mean,
    OneFlow_Tensor:$inv_variance,
    OneFlow_Tensor:$gamma,
    OneFlow_Tensor:$beta,
    OneFlow_Tensor:$reserve_space,
    OneFlow_Tensor:$y
  );
  let output = (outs
    OneFlow_Tensor:$gamma_diff,
    OneFlow_Tensor:$beta_diff,
    OneFlow_Tensor:$dx,
    Optional<OneFlow_Tensor>:$addend_diff
  );
  let attrs = (ins
    DefaultValuedAttr<SI32Attr, "0">:$axis,
    DefaultValuedAttr<F32Attr, "0.">:$epsilon
  );
  let has_logical_tensor_desc_infer_fn = 1;
  let has_physical_tensor_desc_infer_fn = 1;
  let has_get_sbp_fn = 1;
  let has_data_type_infer_fn = 1;
}


def OneFlow_FusedDotFeatureInteractionOp : OneFlow_BaseOp<"fused_dot_feature_interaction", [NoMemoryEffect, AttrSizedOperandSegments, DeclareOpInterfaceMethods<UserOpCompatibleInterface>]> {
  let input = (ins
    Variadic<OneFlow_Tensor>:$features,
    Optional<OneFlow_Tensor>:$output_concat,
    Optional<OneFlow_Tensor>:$num_valid_sparse_feature,
    Optional<OneFlow_Tensor>:$sparse_feature,
    Optional<OneFlow_Tensor>:$sparse_indices
  );
  let output = (outs
    OneFlow_Tensor:$out
  );
  let attrs = (ins
    DefaultValuedAttr<BoolAttr, "false">:$self_interaction,
    DefaultValuedAttr<BoolAttr, "false">:$has_output_concat,
    DefaultValuedAttr<SI32Attr, "0">:$output_padding,
    DefaultValuedAttr<StrAttr, "\"none\"">:$pooling
  );
  let has_logical_tensor_desc_infer_fn = 1;
  let has_physical_tensor_desc_infer_fn = 1;
  let has_get_sbp_fn = 1;
  let has_data_type_infer_fn = 1;
}

def OneFlow_FusedDotFeatureInteractionGradOp : OneFlow_BaseOp<"fused_dot_feature_interaction_grad", [NoMemoryEffect, AttrSizedOperandSegments, AttrSizedResultSegments, DeclareOpInterfaceMethods<UserOpCompatibleInterface>]> {
  let input = (ins
    OneFlow_Tensor:$dy,
    Variadic<OneFlow_Tensor>:$features,
    Optional<OneFlow_Tensor>:$num_valid_sparse_feature,
    Optional<OneFlow_Tensor>:$sparse_feature,
    Optional<OneFlow_Tensor>:$sparse_indices
  );
  let output = (outs
    Variadic<OneFlow_Tensor>:$features_grad,
    Optional<OneFlow_Tensor>:$output_concat_grad,
    Optional<OneFlow_Tensor>:$sparse_feature_grad
  );
  let attrs = (ins
    DefaultValuedAttr<BoolAttr, "false">:$self_interaction,
    DefaultValuedAttr<SI32Attr, "0">:$output_concat_grad_dim,
    DefaultValuedAttr<StrAttr, "\"none\"">:$pooling
  );
  let has_logical_tensor_desc_infer_fn = 1;
  let has_physical_tensor_desc_infer_fn = 1;
  let has_get_sbp_fn = 1;
  let has_data_type_infer_fn = 1;
}

def OneFlow_FusedCrossFeatureInteractionOp : OneFlow_BaseOp<"fused_cross_feature_interaction", [NoMemoryEffect, DeclareOpInterfaceMethods<UserOpCompatibleInterface>]> {
  let input = (ins
    OneFlow_Tensor:$x,
    OneFlow_Tensor:$weight,
    OneFlow_Tensor:$bias,
    OneFlow_Tensor:$x0
  );
  let output = (outs
    OneFlow_Tensor:$out,
    OneFlow_Tensor:$matmul_result
  );
  let attrs = (ins
    StrAttr:$interaction_mode
  );
  let has_logical_tensor_desc_infer_fn = 1;
  let has_physical_tensor_desc_infer_fn = 1;
  let has_get_sbp_fn = 1;
  let has_data_type_infer_fn = 1;
}


def OneFlow_FusedCrossFeatureInteractionV1GradOp : OneFlow_BaseOp<"fused_cross_feature_interaction_v1_grad", [NoMemoryEffect, DeclareOpInterfaceMethods<UserOpCompatibleInterface>, NoGrad]> {
  let input = (ins
    OneFlow_Tensor:$dy,
    OneFlow_Tensor:$weight,
    OneFlow_Tensor:$x0,
    OneFlow_Tensor:$x,
    OneFlow_Tensor:$matmul_result
  );
  let output = (outs
    OneFlow_Tensor:$dx0,
    OneFlow_Tensor:$dw,
    OneFlow_Tensor:$dx,
    OneFlow_Tensor:$dbias
  );
  let has_logical_tensor_desc_infer_fn = 1;
  let has_physical_tensor_desc_infer_fn = 1;
  let has_get_sbp_fn = 1;
  let has_data_type_infer_fn = 1;
}

def OneFlow_FusedCrossFeatureInteractionV2GradOp : OneFlow_BaseOp<"fused_cross_feature_interaction_v2_grad", [NoMemoryEffect, DeclareOpInterfaceMethods<UserOpCompatibleInterface>, NoGrad]> {
  let input = (ins
    OneFlow_Tensor:$dy,
    OneFlow_Tensor:$weight,
    OneFlow_Tensor:$bias,
    OneFlow_Tensor:$x0,
    OneFlow_Tensor:$x,
    OneFlow_Tensor:$matmul_result
  );
  let output = (outs
    OneFlow_Tensor:$dx0,
    OneFlow_Tensor:$dw,
    OneFlow_Tensor:$dx,
    OneFlow_Tensor:$dbias
  );
  let has_logical_tensor_desc_infer_fn = 1;
  let has_physical_tensor_desc_infer_fn = 1;
  let has_get_sbp_fn = 1;
  let has_data_type_infer_fn = 1;
}

def OneFlow_FusedMultiHeadAttentionInferenceOp : OneFlow_BaseOp<"fused_multi_head_attention_inference", [NoMemoryEffect, AttrSizedOperandSegments, DeclareOpInterfaceMethods<UserOpCompatibleInterface>]> {
  let input = (ins
    OneFlow_Tensor:$query,
    OneFlow_Tensor:$key,
    OneFlow_Tensor:$value,
    Optional<OneFlow_Tensor>:$attn_bias,
    Optional<OneFlow_Tensor>:$query_seq_start,
    Optional<OneFlow_Tensor>:$key_seq_start,
    Optional<OneFlow_Tensor>:$key_seq_len
  );
  let output = (outs
    OneFlow_Tensor:$out
  );
  let attrs = (ins
    SI64Attr:$query_head_size,
    DefaultValuedAttr<SI64Attr, "0">:$query_max_seq_len,
    DefaultValuedAttr<SI64Attr, "0">:$key_max_seq_len,
    F64Attr:$scale,
    DefaultValuedAttr<SI64Attr, "0">:$causal_diagonal_offset,
    DefaultValuedAttr<StrAttr, "\"none\"">:$attn_mask_type,
    StrAttr:$query_layout,
    StrAttr:$key_layout,
    StrAttr:$value_layout,
    StrAttr:$output_layout
  );
  let has_logical_tensor_desc_infer_fn = 1;
  let has_physical_tensor_desc_infer_fn = 1;
  let has_get_sbp_fn = 1;
  let has_data_type_infer_fn = 1;
}

def OneFlow_FusedAttentionConcatPastKeyValueOp : OneFlow_BaseOp<"fused_attention_concat_past_key_value", [NoMemoryEffect, AttrSizedOperandSegments, DeclareOpInterfaceMethods<UserOpCompatibleInterface>]> {
  let input = (ins
    OneFlow_Tensor:$key,
    OneFlow_Tensor:$value,
    Optional<OneFlow_Tensor>:$past_key,
    Optional<OneFlow_Tensor>:$past_value
  );
  let output = (outs
    OneFlow_Tensor:$output_key,
    OneFlow_Tensor:$output_value
  );
  let attrs = (ins
    StrAttr:$past_key_layout,
    StrAttr:$past_value_layout,
    StrAttr:$key_layout,
    StrAttr:$value_layout,
    SI64Attr:$key_head_size
  );
  let has_logical_tensor_desc_infer_fn = 1;
  let has_physical_tensor_desc_infer_fn = 1;
  let has_get_sbp_fn = 1;
  let has_data_type_infer_fn = 1;
}

def OneFlow_FusedFastGeluMulOp : OneFlow_BaseOp<"fused_fast_gelu_mul", [NoMemoryEffect, DeclareOpInterfaceMethods<UserOpCompatibleInterface>]> {
  let input = (ins
    OneFlow_Tensor:$in,
    OneFlow_Tensor:$multiplier
  );
  let output = (outs
    OneFlow_Tensor:$out
  );
  let has_logical_tensor_desc_infer_fn = 1;
  let has_physical_tensor_desc_infer_fn = 1;
  let has_get_sbp_fn = 1;
  let has_data_type_infer_fn = 1;
}

def OneFlow_FusedFastGeluMulGradOp : OneFlow_BaseOp<"fused_fast_gelu_mul_grad", [NoMemoryEffect, DeclareOpInterfaceMethods<UserOpCompatibleInterface>]> {
  let input = (ins
    OneFlow_Tensor:$out_diff,
    OneFlow_Tensor:$in,
    OneFlow_Tensor:$multiplier
  );
  let output = (outs
    OneFlow_Tensor:$in_diff,
    OneFlow_Tensor:$multiplier_diff
  );
  let has_logical_tensor_desc_infer_fn = 1;
  let has_physical_tensor_desc_infer_fn = 1;
  let has_get_sbp_fn = 1;
  let has_data_type_infer_fn = 1;
}

def OneFlow_FusedGetBounddingBoxesCoordOp : OneFlow_BaseOp<"fused_get_boundding_boxes_coord", [NoMemoryEffect, DeclareOpInterfaceMethods<UserOpCompatibleInterface>]> {
  let input = (ins
    OneFlow_Tensor:$x1,
    OneFlow_Tensor:$y1,
    OneFlow_Tensor:$w1,
    OneFlow_Tensor:$h1,
    OneFlow_Tensor:$x2,
    OneFlow_Tensor:$y2,
    OneFlow_Tensor:$w2,
    OneFlow_Tensor:$h2
  );
  let output = (outs
    OneFlow_Tensor:$b1_x1,
    OneFlow_Tensor:$b1_x2,
    OneFlow_Tensor:$b1_y1,
    OneFlow_Tensor:$b1_y2,
    OneFlow_Tensor:$b2_x1,
    OneFlow_Tensor:$b2_x2,
    OneFlow_Tensor:$b2_y1,
    OneFlow_Tensor:$b2_y2
  );
  let has_logical_tensor_desc_infer_fn = 1;
  let has_physical_tensor_desc_infer_fn = 1;
  let has_get_sbp_fn = 1;
  let has_data_type_infer_fn = 1;
}

def OneFlow_FusedGetBounddingBoxesCoordGradOp : OneFlow_BaseOp<"fused_get_boundding_boxes_coord_grad", [NoMemoryEffect, DeclareOpInterfaceMethods<UserOpCompatibleInterface>]> {
  let input = (ins
    OneFlow_Tensor:$b1_x1_diff,
    OneFlow_Tensor:$b1_x2_diff,
    OneFlow_Tensor:$b1_y1_diff,
    OneFlow_Tensor:$b1_y2_diff,
    OneFlow_Tensor:$b2_x1_diff,
    OneFlow_Tensor:$b2_x2_diff,
    OneFlow_Tensor:$b2_y1_diff,
    OneFlow_Tensor:$b2_y2_diff
  );
  let output = (outs
    OneFlow_Tensor:$x1_diff,
    OneFlow_Tensor:$y1_diff,
    OneFlow_Tensor:$w1_diff,
    OneFlow_Tensor:$h1_diff,
    OneFlow_Tensor:$x2_diff,
    OneFlow_Tensor:$y2_diff,
    OneFlow_Tensor:$w2_diff,
    OneFlow_Tensor:$h2_diff
  );
  let has_logical_tensor_desc_infer_fn = 1;
  let has_physical_tensor_desc_infer_fn = 1;
  let has_get_sbp_fn = 1;
  let has_data_type_infer_fn = 1;
}

def OneFlow_FusedGetCiouResultOp : OneFlow_BaseOp<"fused_get_ciou_result", [NoMemoryEffect, DeclareOpInterfaceMethods<UserOpCompatibleInterface>]> {
  let input = (ins
    OneFlow_Tensor:$v,
    OneFlow_Tensor:$iou,
    OneFlow_Tensor:$rho2,
    OneFlow_Tensor:$c2
  );
  let output = (outs
    OneFlow_Tensor:$y,
    OneFlow_Tensor:$alpha
  );
  let attrs = (ins
    F32Attr: $eps
  );
  let has_logical_tensor_desc_infer_fn = 1;
  let has_physical_tensor_desc_infer_fn = 1;
  let has_get_sbp_fn = 1;
  let has_data_type_infer_fn = 1;
}

def OneFlow_FusedGetCiouResultGradOp : OneFlow_BaseOp<"fused_get_ciou_result_grad", [NoMemoryEffect, DeclareOpInterfaceMethods<UserOpCompatibleInterface>]> {
  let input = (ins
    OneFlow_Tensor:$dy,
    OneFlow_Tensor:$alpha,
    OneFlow_Tensor:$rho2,
    OneFlow_Tensor:$c2
  );
  let output = (outs
    OneFlow_Tensor:$dv,
    OneFlow_Tensor:$diou,
    OneFlow_Tensor:$drho2,
    OneFlow_Tensor:$dc2
  );
  let has_logical_tensor_desc_infer_fn = 1;
  let has_physical_tensor_desc_infer_fn = 1;
  let has_get_sbp_fn = 1;
  let has_data_type_infer_fn = 1;
}

def OneFlow_FusedGetIouOp : OneFlow_BaseOp<"fused_get_iou", [NoMemoryEffect, DeclareOpInterfaceMethods<UserOpCompatibleInterface>]> {
  let input = (ins
    OneFlow_Tensor:$w1,
    OneFlow_Tensor:$h1,
    OneFlow_Tensor:$w2,
    OneFlow_Tensor:$h2,
    OneFlow_Tensor:$inter
  );
  let output = (outs
    OneFlow_Tensor:$iou
  );
  let attrs = (ins
    F32Attr: $eps
  );
  let has_logical_tensor_desc_infer_fn = 1;
  let has_physical_tensor_desc_infer_fn = 1;
  let has_get_sbp_fn = 1;
  let has_data_type_infer_fn = 1;
}

def OneFlow_FusedGetIouGradOp : OneFlow_BaseOp<"fused_get_iou_grad", [NoMemoryEffect, DeclareOpInterfaceMethods<UserOpCompatibleInterface>]> {
  let input = (ins
    OneFlow_Tensor:$diou,
    OneFlow_Tensor:$w1,
    OneFlow_Tensor:$h1,
    OneFlow_Tensor:$w2,
    OneFlow_Tensor:$h2,
    OneFlow_Tensor:$inter
  );
  let attrs = (ins
    F32Attr: $eps
  );
  let output = (outs
    OneFlow_Tensor:$dw1,
    OneFlow_Tensor:$dh1,
    OneFlow_Tensor:$dinter
  );
  let attrs = (ins
    F32Attr: $eps
  );
  let has_logical_tensor_desc_infer_fn = 1;
  let has_physical_tensor_desc_infer_fn = 1;
  let has_get_sbp_fn = 1;
  let has_data_type_infer_fn = 1;
}

def OneFlow_FusedCenterOp : OneFlow_BaseOp<"fused_get_center_dist", [NoMemoryEffect, DeclareOpInterfaceMethods<UserOpCompatibleInterface>]> {
  let input = (ins
    OneFlow_Tensor:$b1_x1,
    OneFlow_Tensor:$b1_x2,
    OneFlow_Tensor:$b2_x1,
    OneFlow_Tensor:$b2_x2,
    OneFlow_Tensor:$b1_y1,
    OneFlow_Tensor:$b1_y2,
    OneFlow_Tensor:$b2_y1,
    OneFlow_Tensor:$b2_y2
  );
  let output = (outs
    OneFlow_Tensor:$rho2
  );
  let has_logical_tensor_desc_infer_fn = 1;
  let has_physical_tensor_desc_infer_fn = 1;
  let has_get_sbp_fn = 1;
  let has_data_type_infer_fn = 1;
}

def OneFlow_FusedCenterGradOp : OneFlow_BaseOp<"fused_get_center_dist_grad", [NoMemoryEffect, DeclareOpInterfaceMethods<UserOpCompatibleInterface>]> {
  let input = (ins
    OneFlow_Tensor:$b1_x1,
    OneFlow_Tensor:$b1_x2,
    OneFlow_Tensor:$b2_x1,
    OneFlow_Tensor:$b2_x2,
    OneFlow_Tensor:$b1_y1,
    OneFlow_Tensor:$b1_y2,
    OneFlow_Tensor:$b2_y1,
    OneFlow_Tensor:$b2_y2,
    OneFlow_Tensor:$rho2_diff
  );
  let output = (outs
    OneFlow_Tensor:$b1_x1_diff,
    OneFlow_Tensor:$b1_x2_diff,
    OneFlow_Tensor:$b2_x1_diff,
    OneFlow_Tensor:$b2_x2_diff,
    OneFlow_Tensor:$b1_y1_diff,
    OneFlow_Tensor:$b1_y2_diff,
    OneFlow_Tensor:$b2_y1_diff,
    OneFlow_Tensor:$b2_y2_diff
  );
  let has_logical_tensor_desc_infer_fn = 1;
  let has_physical_tensor_desc_infer_fn = 1;
  let has_get_sbp_fn = 1;
  let has_data_type_infer_fn = 1;
}

def OneFlow_FusedGetCiouDiagonalAngleOp : OneFlow_BaseOp<"fused_get_ciou_diagonal_angle", [NoMemoryEffect, DeclareOpInterfaceMethods<UserOpCompatibleInterface>]> {
  let input = (ins
    OneFlow_Tensor:$w1,
    OneFlow_Tensor:$h1,
    OneFlow_Tensor:$w2,
    OneFlow_Tensor:$h2
  );
  let output = (outs
    OneFlow_Tensor:$v
  );
  let attrs = (ins
    DefaultValuedAttr<F32Attr, "1e-08">:$eps
  );
  let has_logical_tensor_desc_infer_fn = 1;
  let has_physical_tensor_desc_infer_fn = 1;
  let has_get_sbp_fn = 1;
  let has_data_type_infer_fn = 1;
}

def OneFlow_FusedGetCiouDiagonalAngleGradOp : OneFlow_BaseOp<"fused_get_ciou_diagonal_angle_grad", [NoMemoryEffect, DeclareOpInterfaceMethods<UserOpCompatibleInterface>]> {
  let input = (ins
    OneFlow_Tensor:$w1,
    OneFlow_Tensor:$h1,
    OneFlow_Tensor:$w2,
    OneFlow_Tensor:$h2,
    OneFlow_Tensor:$v_diff
  );
  let output = (outs
    OneFlow_Tensor:$w1_diff,
    OneFlow_Tensor:$h1_diff,
    OneFlow_Tensor:$w2_diff,
    OneFlow_Tensor:$h2_diff
  );
  let attrs = (ins
    DefaultValuedAttr<F32Attr, "1e-08">:$eps
  );
  let has_logical_tensor_desc_infer_fn = 1;
  let has_physical_tensor_desc_infer_fn = 1;
  let has_get_sbp_fn = 1;
  let has_data_type_infer_fn = 1;
}

def OneFlow_FusedGetIntersectionAreaOp : OneFlow_BaseOp<"fused_get_intersection_area", [NoMemoryEffect, DeclareOpInterfaceMethods<UserOpCompatibleInterface>]> {
  let input = (ins
    OneFlow_Tensor:$b1_x1,
    OneFlow_Tensor:$b1_x2,
    OneFlow_Tensor:$b2_x1,
    OneFlow_Tensor:$b2_x2,
    OneFlow_Tensor:$b1_y1,
    OneFlow_Tensor:$b1_y2,
    OneFlow_Tensor:$b2_y1,
    OneFlow_Tensor:$b2_y2
  );
  let output = (outs
    OneFlow_Tensor:$inter
  );
  let has_logical_tensor_desc_infer_fn = 1;
  let has_physical_tensor_desc_infer_fn = 1;
  let has_get_sbp_fn = 1;
  let has_data_type_infer_fn = 1;
}

def OneFlow_FusedGetIntersectionAreaGradOp : OneFlow_BaseOp<"fused_get_intersection_area_grad", [NoMemoryEffect, DeclareOpInterfaceMethods<UserOpCompatibleInterface>]> {
  let input = (ins
    OneFlow_Tensor:$b1_x1,
    OneFlow_Tensor:$b1_x2,
    OneFlow_Tensor:$b2_x1,
    OneFlow_Tensor:$b2_x2,
    OneFlow_Tensor:$b1_y1,
    OneFlow_Tensor:$b1_y2,
    OneFlow_Tensor:$b2_y1,
    OneFlow_Tensor:$b2_y2,
    OneFlow_Tensor:$inter_diff
  );
  let output = (outs
    OneFlow_Tensor:$b1_x1_diff,
    OneFlow_Tensor:$b1_x2_diff,
    OneFlow_Tensor:$b2_x1_diff,
    OneFlow_Tensor:$b2_x2_diff,
    OneFlow_Tensor:$b1_y1_diff,
    OneFlow_Tensor:$b1_y2_diff,
    OneFlow_Tensor:$b2_y1_diff,
    OneFlow_Tensor:$b2_y2_diff
  );
  let has_logical_tensor_desc_infer_fn = 1;
  let has_physical_tensor_desc_infer_fn = 1;
  let has_get_sbp_fn = 1;
  let has_data_type_infer_fn = 1;
}


def OneFlow_FusedGetConvexDiagonalSquaredOp : OneFlow_BaseOp<"fused_get_convex_diagonal_squared", [NoMemoryEffect, DeclareOpInterfaceMethods<UserOpCompatibleInterface>]> {
  let input = (ins
    OneFlow_Tensor:$b1_x1,
    OneFlow_Tensor:$b1_x2,
    OneFlow_Tensor:$b2_x1,
    OneFlow_Tensor:$b2_x2,
    OneFlow_Tensor:$b1_y1,
    OneFlow_Tensor:$b1_y2,
    OneFlow_Tensor:$b2_y1,
    OneFlow_Tensor:$b2_y2
  );
  let output = (outs
    OneFlow_Tensor:$c2
  );
  let attrs = (ins
    DefaultValuedAttr<F32Attr, "1e-08">:$eps
  );
  let has_logical_tensor_desc_infer_fn = 1;
  let has_physical_tensor_desc_infer_fn = 1;
  let has_get_sbp_fn = 1;
  let has_data_type_infer_fn = 1;
}

def OneFlow_FusedGetConvexDiagonalSquaredGradOp : OneFlow_BaseOp<"fused_get_convex_diagonal_squared_grad", [NoMemoryEffect, DeclareOpInterfaceMethods<UserOpCompatibleInterface>]> {
  let input = (ins
    OneFlow_Tensor:$c2_diff,
    OneFlow_Tensor:$b1_x1,
    OneFlow_Tensor:$b1_x2,
    OneFlow_Tensor:$b2_x1,
    OneFlow_Tensor:$b2_x2,
    OneFlow_Tensor:$b1_y1,
    OneFlow_Tensor:$b1_y2,
    OneFlow_Tensor:$b2_y1,
    OneFlow_Tensor:$b2_y2
  );
  let output = (outs
    OneFlow_Tensor:$b1_x1_diff,
    OneFlow_Tensor:$b1_x2_diff,
    OneFlow_Tensor:$b2_x1_diff,
    OneFlow_Tensor:$b2_x2_diff,
    OneFlow_Tensor:$b1_y1_diff,
    OneFlow_Tensor:$b1_y2_diff,
    OneFlow_Tensor:$b2_y1_diff,
    OneFlow_Tensor:$b2_y2_diff
  );
  let attrs = (ins
    DefaultValuedAttr<F32Attr, "1e-08">:$eps
  );
  let has_logical_tensor_desc_infer_fn = 1;
  let has_physical_tensor_desc_infer_fn = 1;
  let has_get_sbp_fn = 1;
  let has_data_type_infer_fn = 1;
}

def OneFlow_FusedScaleMaskBiasSoftmaxGradOp : OneFlow_BaseOp<"fused_scale_mask_bias_softmax_grad", [NoMemoryEffect, DeclareOpInterfaceMethods<UserOpCompatibleInterface>]> {
  let input = (ins
    OneFlow_Tensor:$y,
    OneFlow_Tensor:$dy
  );
  let output = (outs
    OneFlow_Tensor:$dx
  );
  let attrs = (ins
    DefaultValuedAttr<F32Attr, "0.35355">:$scale
  );
  let has_logical_tensor_desc_infer_fn = 1;
  let has_physical_tensor_desc_infer_fn = 1;
  let has_get_sbp_fn = 1;
  let has_data_type_infer_fn = 1;
}

def OneFlow_FusedScaleMaskBiasSoftmaxOp : OneFlow_BaseOp<"fused_scale_mask_bias_softmax", [NoMemoryEffect, DeclareOpInterfaceMethods<UserOpCompatibleInterface>]> {
  let input = (ins
    OneFlow_Tensor:$x,
    OneFlow_Tensor:$mask,
    Optional<OneFlow_Tensor>:$bias
  );
  let output = (outs
    OneFlow_Tensor:$out
  );
  let attrs = (ins
    DefaultValuedAttr<F32Attr, "0.125">:$scale,
    DefaultValuedAttr<BoolAttr, "false">:$inplace
  );
  let has_logical_tensor_desc_infer_fn = 1;
  let has_physical_tensor_desc_infer_fn = 1;
  let has_get_sbp_fn = 1;
  let has_data_type_infer_fn = 1;
}

def OneFlow_FusedCodegeexQkvReshapeOp : OneFlow_BaseOp<"fused_codegeex_qkv_reshape", [NoMemoryEffect, DeclareOpInterfaceMethods<UserOpCompatibleInterface>]> {
  let input = (ins
    OneFlow_Tensor:$query,
    OneFlow_Tensor:$key,
    OneFlow_Tensor:$value
  );
  let output = (outs
    OneFlow_Tensor:$new_query,
    OneFlow_Tensor:$new_key,
    OneFlow_Tensor:$new_value
  );
  let attrs = (ins
    DefaultValuedAttr<SI32Attr, "1">:$num_attention_heads
  );
  let has_logical_tensor_desc_infer_fn = 1;
  let has_physical_tensor_desc_infer_fn = 1;
  let has_get_sbp_fn = 1;
  let has_data_type_infer_fn = 1;
}

#endif // GET_ONEFLOW_FUSED_OP_DEFINITIONS


#ifdef GET_ONEFLOW_IDEMPOTENT_OP_DEFINITIONS

def OneFlow_AbsOp : OneFlow_IdempotentBaseOp<"abs", [NoMemoryEffect, DeclareOpInterfaceMethods<UserOpCompatibleInterface>]> {}

def OneFlow_CeilOp : OneFlow_IdempotentBaseOp<"ceil", [NoMemoryEffect, DeclareOpInterfaceMethods<UserOpCompatibleInterface>]> {}

def OneFlow_FloorOp : OneFlow_IdempotentBaseOp<"floor", [NoMemoryEffect, DeclareOpInterfaceMethods<UserOpCompatibleInterface>]> {}

def OneFlow_OnesLikeOp : OneFlow_IdempotentBaseOp<"ones_like", [NoMemoryEffect, NoGrad, DeclareOpInterfaceMethods<UserOpCompatibleInterface>]> {
  let same_output_regst_num = 1;
  let has_nd_sbp_infer_fn = 1;
  let input = (ins AnyType:$like);
  let output = (outs AnyType:$out);
}

def OneFlow_ReluOp : OneFlow_IdempotentBaseOp<"relu", [NoMemoryEffect, DeclareOpInterfaceMethods<UserOpCompatibleInterface>, DeclareOpInterfaceMethods<NCHWCompatibleInterface>]> {}

def OneFlow_RintOp : OneFlow_IdempotentBaseOp<"rint", [NoMemoryEffect, DeclareOpInterfaceMethods<UserOpCompatibleInterface>]> {}

def OneFlow_RoundOp : OneFlow_IdempotentBaseOp<"round", [NoMemoryEffect, DeclareOpInterfaceMethods<UserOpCompatibleInterface>]> {}

def OneFlow_SignOp : OneFlow_IdempotentBaseOp<"sign", [NoMemoryEffect, DeclareOpInterfaceMethods<UserOpCompatibleInterface>]> {}

#endif // GET_ONEFLOW_IDEMPOTENT_OP_DEFINITIONS


#ifdef GET_ONEFLOW_IDENTITY_OP_DEFINITIONS

def OneFlow_AmpWhiteIdentityOp : OneFlow_BaseOp<"amp_white_identity", [NoMemoryEffect, DeclareOpInterfaceMethods<UserOpCompatibleInterface>]> {
  let input = (ins
    OneFlow_Tensor:$in
  );
  let output = (outs
    OneFlow_Tensor:$out
  );
  let has_logical_tensor_desc_infer_fn = 1;
  let has_physical_tensor_desc_infer_fn = 1;
  let has_get_sbp_fn = 1;
  let has_data_type_infer_fn = 1;
}

def OneFlow_AmpBlackIdentityOp : OneFlow_BaseOp<"amp_black_identity", [NoMemoryEffect, DeclareOpInterfaceMethods<UserOpCompatibleInterface>]> {
  let input = (ins
    OneFlow_Tensor:$in
  );
  let output = (outs
    OneFlow_Tensor:$out
  );
  let has_logical_tensor_desc_infer_fn = 1;
  let has_get_sbp_fn = 1;
  let has_data_type_infer_fn = 1;
}

def OneFlow_IdentityOp : OneFlow_BaseOp<"identity", [NoMemoryEffect, DeclareOpInterfaceMethods<UserOpCompatibleInterface>]> {
  let input = (ins
    OneFlow_Tensor:$in
  );
  let output = (outs
    OneFlow_Tensor:$out
  );
  let has_logical_tensor_desc_infer_fn = 1;
  let has_physical_tensor_desc_infer_fn = 1;
  let has_get_sbp_fn = 1;
  let has_data_type_infer_fn = 1;
}

def OneFlow_IdentityBufferOp : OneFlow_BaseOp<"identity_buffer", [NoMemoryEffect, NoGrad, DeclareOpInterfaceMethods<UserOpCompatibleInterface>]> {
  let input = (ins
    OneFlow_Tensor:$in
  );
  let output = (outs
    OneFlow_Tensor:$out
  );
  let attrs = (ins
    DefaultValuedAttr<SI64Attr, "0">:$buffer_size
  );
  let has_logical_tensor_desc_infer_fn = 1;
  let has_physical_tensor_desc_infer_fn = 1;
  let has_get_sbp_fn = 1;
  let has_data_type_infer_fn = 1;
}

def OneFlow_TupleIdentityOp : OneFlow_BaseOp<"tuple_identity", [NoMemoryEffect, DeclareOpInterfaceMethods<UserOpCompatibleInterface>]> {
  let input = (ins
    Variadic<OneFlow_Tensor>:$in
  );
  let output = (outs
    Variadic<OneFlow_Tensor>:$out
  );
  let has_check_fn = 1;
  let has_logical_tensor_desc_infer_fn = 1;
  let has_physical_tensor_desc_infer_fn = 1;
  let has_get_sbp_fn = 1;
  let has_data_type_infer_fn = 1;
  let has_sbp_signature_infer_fn = 1;
}

def OneFlow_PinnedIdentityOp : OneFlow_BaseOp<"pinned_identity", [DeclareOpInterfaceMethods<UserOpCompatibleInterface>]> {
  let summary = "mark defining op of operand can't be erased";
  let input = (ins
    OneFlow_Tensor:$in
  );
  let output = (outs
    OneFlow_Tensor:$out
  );
  let has_logical_tensor_desc_infer_fn = 1;
  let has_physical_tensor_desc_infer_fn = 1;
  let has_get_sbp_fn = 1;
  let has_data_type_infer_fn = 1;
}

#endif // GET_ONEFLOW_IDENTITY_OP_DEFINITIONS


#ifdef GET_ONEFLOW_IMAGE_OP_DEFINITIONS

def OneFlow_ImageBatchAlignOp : OneFlow_BaseOp<"image_batch_align", [NoMemoryEffect, NoGrad, CpuOnly, DeclareOpInterfaceMethods<UserOpCompatibleInterface>]> {
  let input = (ins
    OneFlow_Tensor:$in
  );
  let output = (outs
    OneFlow_Tensor:$out
  );
  let attrs = (ins
    ShapeAttr:$shape,
    OneFlow_DataType:$data_type,
    DefaultValuedAttr<SI32Attr, "0">:$alignment,
    DefaultValuedAttr<BoolAttr, "false">:$dynamic_out
  );
  let has_check_fn = 1;
  let has_logical_tensor_desc_infer_fn = 1;
  let has_physical_tensor_desc_infer_fn = 1;
  let has_get_sbp_fn = 1;
  let has_data_type_infer_fn = 1;
  let has_output_arg_modify_fn = 1;
}

def OneFlow_ImageDecodeOp : OneFlow_BaseOp<"image_decode", [NoMemoryEffect, NoGrad, CpuOnly, DeclareOpInterfaceMethods<UserOpCompatibleInterface>]> {
  let input = (ins
    OneFlow_Tensor:$in
  );
  let output = (outs
    OneFlow_Tensor:$out
  );
  let attrs = (ins
    DefaultValuedAttr<StrAttr, "\"BGR\"">:$color_space,
    OneFlow_DataType:$data_type
  );
  let has_check_fn = 1;
  let has_logical_tensor_desc_infer_fn = 1;
  let has_physical_tensor_desc_infer_fn = 1;
  let has_get_sbp_fn = 1;
  let has_data_type_infer_fn = 1;
}

def OneFlow_ImageFlipOp : OneFlow_BaseOp<"image_flip", [NoMemoryEffect, NoGrad, CpuOnly, DeclareOpInterfaceMethods<UserOpCompatibleInterface>]> {
  let input = (ins
    OneFlow_Tensor:$in,
    OneFlow_Tensor:$flip_code
  );
  let output = (outs
    OneFlow_Tensor:$out
  );
  let has_logical_tensor_desc_infer_fn = 1;
  let has_physical_tensor_desc_infer_fn = 1;
  let has_get_sbp_fn = 1;
  let has_data_type_infer_fn = 1;
}

def OneFlow_ImageRandomCropOp : OneFlow_BaseOp<"image_random_crop", [NoMemoryEffect, NoGrad, CpuOnly, DeclareOpInterfaceMethods<UserOpCompatibleInterface>]> {
  let input = (ins
    OneFlow_Tensor:$in
  );
  let output = (outs
    OneFlow_Tensor:$out
  );
  let attrs = (ins
    DefaultValuedAttr<SI32Attr, "10">:$num_attempts,
    DefaultValuedAttr<SI64Attr, "-1">:$seed,
    DefaultValuedAttr<BoolAttr, "false">:$has_seed,
    F32ArrayAttr:$random_area,
    F32ArrayAttr:$random_aspect_ratio
  );
  let has_logical_tensor_desc_infer_fn = 1;
  let has_physical_tensor_desc_infer_fn = 1;
  let has_get_sbp_fn = 1;
  let has_data_type_infer_fn = 1;
  let has_input_arg_modify_fn = 1;
}

def OneFlow_ImageResizeKeepAspectRatioOp : OneFlow_BaseOp<"image_resize_keep_aspect_ratio", [NoMemoryEffect, NoGrad, CpuOnly, DeclareOpInterfaceMethods<UserOpCompatibleInterface>]> {
  let input = (ins
    OneFlow_Tensor:$in
  );
  let output = (outs
    OneFlow_Tensor:$out,
    OneFlow_Tensor:$size,
    OneFlow_Tensor:$scale
  );
  let attrs = (ins
    DefaultValuedAttr<SI32Attr, "0">:$target_size,
    DefaultValuedAttr<SI32Attr, "0">:$min_size,
    DefaultValuedAttr<SI32Attr, "0">:$max_size,
    DefaultValuedAttr<BoolAttr, "false">:$resize_longer,
    DefaultValuedAttr<StrAttr, "\"bilinear\"">:$interpolation_type
  );
  let has_check_fn = 1;
  let has_logical_tensor_desc_infer_fn = 1;
  let has_physical_tensor_desc_infer_fn = 1;
  let has_get_sbp_fn = 1;
  let has_data_type_infer_fn = 1;
}

def OneFlow_ImageResizeToFixedOp : OneFlow_BaseOp<"image_resize_to_fixed", [NoMemoryEffect, NoGrad, CpuOnly, DeclareOpInterfaceMethods<UserOpCompatibleInterface>]> {
  let input = (ins
    OneFlow_Tensor:$in
  );
  let output = (outs
    OneFlow_Tensor:$out,
    OneFlow_Tensor:$scale
  );
  let attrs = (ins
    DefaultValuedAttr<SI64Attr, "0">:$target_width,
    DefaultValuedAttr<SI64Attr, "0">:$target_height,
    DefaultValuedAttr<SI64Attr, "3">:$channels,
    OneFlow_DataType:$data_type,
    DefaultValuedAttr<StrAttr, "\"bilinear\"">:$interpolation_type
  );
  let has_check_fn = 1;
  let has_logical_tensor_desc_infer_fn = 1;
  let has_physical_tensor_desc_infer_fn = 1;
  let has_get_sbp_fn = 1;
  let has_data_type_infer_fn = 1;
}

#endif // GET_ONEFLOW_IMAGE_OP_DEFINITIONS


#ifdef GET_ONEFLOW_INDICES_OP_DEFINITIONS

def OneFlow_ArgSortOp : OneFlow_BaseOp<"arg_sort", [NoMemoryEffect, NoGrad, DeclareOpInterfaceMethods<UserOpCompatibleInterface>]> {
  let input = (ins
    OneFlow_Tensor:$in
  );
  let output = (outs
    OneFlow_Tensor:$out
  );
  let attrs = (ins
    StrAttr:$direction
  );
  let has_check_fn = 1;
  let has_logical_tensor_desc_infer_fn = 1;
  let has_physical_tensor_desc_infer_fn = 1;
  let has_get_sbp_fn = 1;
  let has_data_type_infer_fn = 1;
}

def OneFlow_ArgmaxOp : OneFlow_BaseOp<"argmax", [NoMemoryEffect, NoGrad, DeclareOpInterfaceMethods<UserOpCompatibleInterface>]> {
  let input = (ins
    OneFlow_Tensor:$in
  );
  let output = (outs
    OneFlow_Tensor:$out
  );
  let has_logical_tensor_desc_infer_fn = 1;
  let has_physical_tensor_desc_infer_fn = 1;
  let has_get_sbp_fn = 1;
  let has_data_type_infer_fn = 1;
}

def OneFlow_ArgwhereOp : OneFlow_BaseOp<"argwhere", [NoMemoryEffect, NoGrad, DeclareOpInterfaceMethods<UserOpCompatibleInterface>]> {
  let input = (ins
    OneFlow_Tensor:$input
  );
  let output = (outs
    OneFlow_Tensor:$output,
    OneFlow_Tensor:$output_size
  );
  let attrs = (ins
    OneFlow_DataType:$dtype
  );
  let has_logical_tensor_desc_infer_fn = 1;
  let has_physical_tensor_desc_infer_fn = 1;
  let has_get_sbp_fn = 1;
  let has_data_type_infer_fn = 1;
}

def OneFlow_BatchGatherOp : OneFlow_BaseOp<"batch_gather", [NoMemoryEffect, DeclareOpInterfaceMethods<UserOpCompatibleInterface>]> {
  let input = (ins
    OneFlow_Tensor:$in,
    OneFlow_Tensor:$indices
  );
  let output = (outs
    OneFlow_Tensor:$out
  );
  let has_logical_tensor_desc_infer_fn = 1;
  let has_physical_tensor_desc_infer_fn = 1;
  let has_get_sbp_fn = 1;
  let has_data_type_infer_fn = 1;
  let has_input_arg_modify_fn = 1;
}

def OneFlow_DimGatherOp : OneFlow_BaseOp<"dim_gather", [NoMemoryEffect, DeclareOpInterfaceMethods<UserOpCompatibleInterface>]> {
  let input = (ins
    OneFlow_Tensor:$input,
    OneFlow_Tensor:$index
  );
  let output = (outs
    OneFlow_Tensor:$output
  );
  let attrs = (ins
    DefaultValuedAttr<SI32Attr, "0">:$dim
  );
  let has_logical_tensor_desc_infer_fn = 1;
  let has_physical_tensor_desc_infer_fn = 1;
  let has_get_sbp_fn = 1;
  let has_data_type_infer_fn = 1;
  let has_input_arg_modify_fn = 1;
}

def OneFlow_DimScatterAddOp : OneFlow_BaseOp<"dim_scatter_add", [NoMemoryEffect, DeclareOpInterfaceMethods<UserOpCompatibleInterface>]> {
  let input = (ins
    OneFlow_Tensor:$input,
    OneFlow_Tensor:$index,
    OneFlow_Tensor:$src
  );
  let output = (outs
    OneFlow_Tensor:$output
  );
  let attrs = (ins
    DefaultValuedAttr<SI32Attr, "0">:$dim
  );
  let has_logical_tensor_desc_infer_fn = 1;
  let has_physical_tensor_desc_infer_fn = 1;
  let has_get_sbp_fn = 1;
  let has_data_type_infer_fn = 1;
  let has_input_arg_modify_fn = 1;
}

def OneFlow_DimScatterAddLikeOp : OneFlow_BaseOp<"dim_scatter_add_like", [NoMemoryEffect, DeclareOpInterfaceMethods<UserOpCompatibleInterface>]> {
  let input = (ins
    OneFlow_Tensor:$like,
    OneFlow_Tensor:$index,
    OneFlow_Tensor:$src
  );
  let output = (outs
    OneFlow_Tensor:$output
  );
  let attrs = (ins
    DefaultValuedAttr<SI32Attr, "0">:$dim
  );
  let has_logical_tensor_desc_infer_fn = 1;
  let has_physical_tensor_desc_infer_fn = 1;
  let has_get_sbp_fn = 1;
  let has_data_type_infer_fn = 1;
  let has_input_arg_modify_fn = 1;
}

def OneFlow_DimScatterAddScalarOp : OneFlow_BaseOp<"dim_scatter_add_scalar", [NoMemoryEffect, DeclareOpInterfaceMethods<UserOpCompatibleInterface>]> {
  let input = (ins
    OneFlow_Tensor:$input,
    OneFlow_Tensor:$index
  );
  let output = (outs
    OneFlow_Tensor:$output
  );
  let attrs = (ins
    DefaultValuedAttr<F32Attr, "0.">:$src_scalar,
    DefaultValuedAttr<SI32Attr, "0">:$dim
  );
  let has_logical_tensor_desc_infer_fn = 1;
  let has_physical_tensor_desc_infer_fn = 1;
  let has_get_sbp_fn = 1;
  let has_data_type_infer_fn = 1;
  let has_input_arg_modify_fn = 1;
}

def OneFlow_DimScatterMulOp : OneFlow_BaseOp<"dim_scatter_mul", [NoMemoryEffect, DeclareOpInterfaceMethods<UserOpCompatibleInterface>]> {
  let input = (ins
    OneFlow_Tensor:$input,
    OneFlow_Tensor:$index,
    OneFlow_Tensor:$src
  );
  let output = (outs
    OneFlow_Tensor:$output
  );
  let attrs = (ins
    DefaultValuedAttr<SI32Attr, "0">:$dim
  );
  let has_logical_tensor_desc_infer_fn = 1;
  let has_physical_tensor_desc_infer_fn = 1;
  let has_get_sbp_fn = 1;
  let has_data_type_infer_fn = 1;
  let has_input_arg_modify_fn = 1;
}

def OneFlow_DimScatterMulScalarOp : OneFlow_BaseOp<"dim_scatter_mul_scalar", [NoMemoryEffect, DeclareOpInterfaceMethods<UserOpCompatibleInterface>]> {
  let input = (ins
    OneFlow_Tensor:$input,
    OneFlow_Tensor:$index
  );
  let output = (outs
    OneFlow_Tensor:$output
  );
  let attrs = (ins
    DefaultValuedAttr<F32Attr, "0.">:$src_scalar,
    DefaultValuedAttr<SI32Attr, "0">:$dim
  );
  let has_logical_tensor_desc_infer_fn = 1;
  let has_physical_tensor_desc_infer_fn = 1;
  let has_get_sbp_fn = 1;
  let has_data_type_infer_fn = 1;
  let has_input_arg_modify_fn = 1;
}

def OneFlow_DimScatterUpdateOp : OneFlow_BaseOp<"dim_scatter_update", [NoMemoryEffect, DeclareOpInterfaceMethods<UserOpCompatibleInterface>]> {
  let input = (ins
    OneFlow_Tensor:$input,
    OneFlow_Tensor:$index,
    OneFlow_Tensor:$src
  );
  let output = (outs
    OneFlow_Tensor:$output
  );
  let attrs = (ins
    DefaultValuedAttr<SI32Attr, "0">:$dim
  );
  let has_logical_tensor_desc_infer_fn = 1;
  let has_physical_tensor_desc_infer_fn = 1;
  let has_get_sbp_fn = 1;
  let has_data_type_infer_fn = 1;
  let has_input_arg_modify_fn = 1;
}

def OneFlow_DimScatterUpdateScalarOp : OneFlow_BaseOp<"dim_scatter_update_scalar", [NoMemoryEffect, DeclareOpInterfaceMethods<UserOpCompatibleInterface>]> {
  let input = (ins
    OneFlow_Tensor:$input,
    OneFlow_Tensor:$index
  );
  let output = (outs
    OneFlow_Tensor:$output
  );
  let attrs = (ins
    DefaultValuedAttr<F32Attr, "0.">:$src_scalar,
    DefaultValuedAttr<SI32Attr, "0">:$dim
  );
  let has_logical_tensor_desc_infer_fn = 1;
  let has_physical_tensor_desc_infer_fn = 1;
  let has_get_sbp_fn = 1;
  let has_data_type_infer_fn = 1;
  let has_input_arg_modify_fn = 1;
}

def OneFlow_EmbeddingRenormOp : OneFlow_BaseOp<"embedding_renorm", [NoMemoryEffect, NoGrad, DeclareOpInterfaceMethods<UserOpCompatibleInterface>]> {
  let input = (ins
    OneFlow_Tensor:$in,
    OneFlow_Tensor:$indices
  );
  let output = (outs
    OneFlow_Tensor:$out
  );
  let attrs = (ins
    DefaultValuedAttr<F64Attr, "0.">:$max_norm,
    DefaultValuedAttr<F64Attr, "2.">:$norm_type
  );
  let has_logical_tensor_desc_infer_fn = 1;
  let has_physical_tensor_desc_infer_fn = 1;
  let has_get_sbp_fn = 1;
  let has_data_type_infer_fn = 1;
}

def OneFlow_EmbeddingOp : OneFlow_BaseOp<"embedding", [NoMemoryEffect, DeclareOpInterfaceMethods<UserOpCompatibleInterface>]> {
  let input = (ins
    OneFlow_Tensor:$weight,
    OneFlow_Tensor:$indices
  );
  let output = (outs
    OneFlow_Tensor:$out
  );
  let attrs = (ins
    DefaultValuedAttr<SI64Attr, "-1">:$padding_idx,
    DefaultValuedAttr<BoolAttr, "false">:$scale_grad_by_freq
  );
  let has_logical_tensor_desc_infer_fn = 1;
  let has_physical_tensor_desc_infer_fn = 1;
  let has_get_sbp_fn = 1;
  let has_data_type_infer_fn = 1;
  let has_input_arg_modify_fn = 1;
}

def OneFlow_FusedApplyRotaryEmbOp : OneFlow_BaseOp<"fused_apply_rotary_emb", [NoMemoryEffect, AttrSizedOperandSegments, DeclareOpInterfaceMethods<UserOpCompatibleInterface>]> {
  let input = (ins
    OneFlow_Tensor:$x,
    Optional<OneFlow_Tensor>:$cos,
    Optional<OneFlow_Tensor>:$sin,
    Optional<OneFlow_Tensor>:$position_ids
  );
  let output = (outs
    OneFlow_Tensor:$out
  );
  let attrs = (ins
    DefaultValuedAttr<StrAttr, "\"BHMK\"">:$x_layout,
    DefaultValuedAttr<StrAttr, "\"BHMK\"">:$output_layout,
    DefaultValuedAttr<StrAttr, "\"plane\"">:$mode,
    DefaultValuedAttr<SI64Attr, "0">:$tensor_index,
    DefaultValuedAttr<F32Attr, "1e4">:$base,
    DefaultValuedAttr<SI64Attr, "0">:$k_size,
    DefaultValuedAttr<SI64Attr, "0">:$rotary_size
  );
  let has_logical_tensor_desc_infer_fn = 1;
  let has_physical_tensor_desc_infer_fn = 1;
  let has_get_sbp_fn = 1;
  let has_data_type_infer_fn = 1;
}

def OneFlow_EmbeddingGradOp : OneFlow_BaseOp<"embedding_grad", [NoMemoryEffect, DeclareOpInterfaceMethods<UserOpCompatibleInterface>]> {
  let input = (ins
    OneFlow_Tensor:$dy,
    OneFlow_Tensor:$weight,
    OneFlow_Tensor:$indices
  );
  let output = (outs
    OneFlow_Tensor:$dx
  );
  let attrs = (ins
    DefaultValuedAttr<SI64Attr, "-1">:$padding_idx,
    DefaultValuedAttr<BoolAttr, "false">:$scale_grad_by_freq
  );
  let has_logical_tensor_desc_infer_fn = 1;
  let has_physical_tensor_desc_infer_fn = 1;
  let has_get_sbp_fn = 1;
  let has_data_type_infer_fn = 1;
  let has_input_arg_modify_fn = 1;
}

def OneFlow_GatherOp : OneFlow_BaseOp<"gather", [NoMemoryEffect, DeclareOpInterfaceMethods<UserOpCompatibleInterface>]> {
  let input = (ins
    OneFlow_Tensor:$in,
    OneFlow_Tensor:$indices
  );
  let output = (outs
    OneFlow_Tensor:$out
  );
  let attrs = (ins
    DefaultValuedAttr<SI64Attr, "0">:$axis
  );
  let has_logical_tensor_desc_infer_fn = 1;
  let has_physical_tensor_desc_infer_fn = 1;
  let has_get_sbp_fn = 1;
  let has_data_type_infer_fn = 1;
  let has_input_arg_modify_fn = 1;
}

def OneFlow_GatherNdOp : OneFlow_BaseOp<"gather_nd", [NoMemoryEffect, DeclareOpInterfaceMethods<UserOpCompatibleInterface>]> {
  let input = (ins
    OneFlow_Tensor:$params,
    OneFlow_Tensor:$indices
  );
  let output = (outs
    OneFlow_Tensor:$out
  );
  let has_logical_tensor_desc_infer_fn = 1;
  let has_physical_tensor_desc_infer_fn = 1;
  let has_get_sbp_fn = 1;
  let has_data_type_infer_fn = 1;
  let has_input_arg_modify_fn = 1;
}

def OneFlow_GenerateRandomBatchPermutationIndicesOp : OneFlow_BaseOp<"generate_random_batch_permutation_indices", [NoMemoryEffect, NoGrad, DeclareOpInterfaceMethods<UserOpCompatibleInterface>]> {
  let input = (ins
    OneFlow_Tensor:$x
  );
  let output = (outs
    OneFlow_Tensor:$y
  );
  let attrs = (ins
    DefaultValuedAttr<SI64Attr, "0">:$seed
  );
  let has_logical_tensor_desc_infer_fn = 1;
  let has_physical_tensor_desc_infer_fn = 1;
  let has_get_sbp_fn = 1;
  let has_data_type_infer_fn = 1;
}

def OneFlow_ImageTargetResizeOp : OneFlow_BaseOp<"image_target_resize", [NoMemoryEffect, NoGrad, CpuOnly, DeclareOpInterfaceMethods<UserOpCompatibleInterface>]> {
  let input = (ins
    OneFlow_Tensor:$in
  );
  let output = (outs
    OneFlow_Tensor:$out,
    OneFlow_Tensor:$size,
    OneFlow_Tensor:$scale
  );
  let attrs = (ins
    DefaultValuedAttr<SI32Attr, "0">:$target_size,
    DefaultValuedAttr<SI32Attr, "0">:$max_size
  );
  let has_check_fn = 1;
  let has_logical_tensor_desc_infer_fn = 1;
  let has_physical_tensor_desc_infer_fn = 1;
  let has_get_sbp_fn = 1;
  let has_data_type_infer_fn = 1;
}

def OneFlow_SliceOp : OneFlow_BaseOp<"slice", [NoMemoryEffect, DeclareOpInterfaceMethods<UserOpCompatibleInterface>]> {
  let input = (ins
    OneFlow_Tensor:$x
  );
  let output = (outs
    OneFlow_Tensor:$y
  );
  let attrs = (ins
    SI64ArrayAttr:$start,
    SI64ArrayAttr:$stop,
    SI64ArrayAttr:$step
  );
  let has_logical_tensor_desc_infer_fn = 1;
  let has_physical_tensor_desc_infer_fn = 1;
  let has_get_sbp_fn = 1;
  let has_data_type_infer_fn = 1;
}

def OneFlow_SliceUpdateOp : OneFlow_BaseOp<"slice_update", [SupportNonContiguous, DeclareOpInterfaceMethods<UserOpCompatibleInterface>]> {
  let input = (ins
    OneFlow_Tensor:$ref,
    OneFlow_Tensor:$value
  );
  let output = (outs
    OneFlow_Tensor:$y
  );
  let attrs = (ins
    SI64ArrayAttr:$start,
    SI64ArrayAttr:$stop,
    SI64ArrayAttr:$step
  );
  let has_logical_tensor_desc_infer_fn = 1;
  let has_physical_tensor_desc_infer_fn = 1;
  let has_get_sbp_fn = 1;
  let has_data_type_infer_fn = 1;
}

def OneFlow_SliceGradOp : OneFlow_BaseOp<"slice_grad", [NoMemoryEffect, DeclareOpInterfaceMethods<UserOpCompatibleInterface>]> {
  let input = (ins
    OneFlow_Tensor:$dy
  );
  let output = (outs
    OneFlow_Tensor:$dx
  );
  let attrs = (ins
    ShapeAttr:$like_shape,
    SI64ArrayAttr:$start,
    SI64ArrayAttr:$stop,
    SI64ArrayAttr:$step
  );
  let has_logical_tensor_desc_infer_fn = 1;
  let has_physical_tensor_desc_infer_fn = 1;
  let has_get_sbp_fn = 1;
  let has_data_type_infer_fn = 1;
  let has_input_arg_modify_fn = 1;
}

def OneFlow_ScatterNdOp : OneFlow_BaseOp<"scatter_nd", [NoMemoryEffect, DeclareOpInterfaceMethods<UserOpCompatibleInterface>]> {
  let input = (ins
    OneFlow_Tensor:$indices,
    OneFlow_Tensor:$updates
  );
  let output = (outs
    OneFlow_Tensor:$out
  );
  let attrs = (ins
    ShapeAttr:$shape
  );
  let has_logical_tensor_desc_infer_fn = 1;
  let has_physical_tensor_desc_infer_fn = 1;
  let has_get_sbp_fn = 1;
  let has_data_type_infer_fn = 1;
  let has_input_arg_modify_fn = 1;
}

def OneFlow_ScatterNdLikeOp : OneFlow_BaseOp<"scatter_nd_like", [NoMemoryEffect, DeclareOpInterfaceMethods<UserOpCompatibleInterface>]> {
  let input = (ins
    OneFlow_Tensor:$like,
    OneFlow_Tensor:$indices,
    OneFlow_Tensor:$updates
  );
  let output = (outs
    OneFlow_Tensor:$out
  );
  let has_logical_tensor_desc_infer_fn = 1;
  let has_physical_tensor_desc_infer_fn = 1;
  let has_get_sbp_fn = 1;
  let has_data_type_infer_fn = 1;
}

def OneFlow_TensorScatterNdAddOp : OneFlow_BaseOp<"tensor_scatter_nd_add", [NoMemoryEffect, DeclareOpInterfaceMethods<UserOpCompatibleInterface>]> {
  let input = (ins
    OneFlow_Tensor:$params,
    OneFlow_Tensor:$updates,
    OneFlow_Tensor:$indices
  );
  let output = (outs
    OneFlow_Tensor:$out
  );
  let has_logical_tensor_desc_infer_fn = 1;
  let has_physical_tensor_desc_infer_fn = 1;
  let has_get_sbp_fn = 1;
  let has_data_type_infer_fn = 1;
  let has_input_arg_modify_fn = 1;
}

def OneFlow_TensorScatterNdUpdateOp : OneFlow_BaseOp<"tensor_scatter_nd_update", [NoMemoryEffect, SupportNonContiguous, DeclareOpInterfaceMethods<UserOpCompatibleInterface>]> {
  let input = (ins
    OneFlow_Tensor:$params,
    OneFlow_Tensor:$updates,
    OneFlow_Tensor:$indices
  );
  let output = (outs
    OneFlow_Tensor:$out
  );
  let has_logical_tensor_desc_infer_fn = 1;
  let has_physical_tensor_desc_infer_fn = 1;
  let has_get_sbp_fn = 1;
  let has_data_type_infer_fn = 1;
  let has_input_arg_modify_fn = 1;
}

def OneFlow_UnsortedBatchSegmentSumOp : OneFlow_BaseOp<"unsorted_batch_segment_sum", [NoMemoryEffect, DeclareOpInterfaceMethods<UserOpCompatibleInterface>]> {
  let input = (ins
    OneFlow_Tensor:$data,
    OneFlow_Tensor:$segment_ids
  );
  let output = (outs
    OneFlow_Tensor:$out
  );
  let attrs = (ins
    DefaultValuedAttr<SI64Attr, "0">:$num_segments
  );
  let has_logical_tensor_desc_infer_fn = 1;
  let has_physical_tensor_desc_infer_fn = 1;
  let has_get_sbp_fn = 1;
  let has_data_type_infer_fn = 1;
  let has_input_arg_modify_fn = 1;
}

def OneFlow_UnsortedSegmentSumOp : OneFlow_BaseOp<"unsorted_segment_sum", [NoMemoryEffect, DeclareOpInterfaceMethods<UserOpCompatibleInterface>]> {
  let input = (ins
    OneFlow_Tensor:$data,
    OneFlow_Tensor:$segment_ids
  );
  let output = (outs
    OneFlow_Tensor:$out
  );
  let attrs = (ins
    DefaultValuedAttr<SI64Attr, "0">:$axis,
    DefaultValuedAttr<SI64Attr, "0">:$num_segments
  );
  let has_logical_tensor_desc_infer_fn = 1;
  let has_physical_tensor_desc_infer_fn = 1;
  let has_get_sbp_fn = 1;
  let has_data_type_infer_fn = 1;
  let has_input_arg_modify_fn = 1;
}

def OneFlow_UnsortedSegmentSumLikeOp : OneFlow_BaseOp<"unsorted_segment_sum_like", [NoMemoryEffect, DeclareOpInterfaceMethods<UserOpCompatibleInterface>]> {
  let input = (ins
    OneFlow_Tensor:$data,
    OneFlow_Tensor:$segment_ids,
    OneFlow_Tensor:$like
  );
  let output = (outs
    OneFlow_Tensor:$out
  );
  let attrs = (ins
    DefaultValuedAttr<SI64Attr, "0">:$axis
  );
  let has_logical_tensor_desc_infer_fn = 1;
  let has_physical_tensor_desc_infer_fn = 1;
  let has_get_sbp_fn = 1;
  let has_data_type_infer_fn = 1;
  let has_input_arg_modify_fn = 1;
}

def OneFlow_WhereOp : OneFlow_BaseOp<"where", [NoMemoryEffect, DeclareOpInterfaceMethods<UserOpCompatibleInterface>]> {
  let input = (ins
    OneFlow_Tensor:$condition,
    OneFlow_Tensor:$x,
    OneFlow_Tensor:$y
  );
  let output = (outs
    OneFlow_Tensor:$out
  );
  let has_logical_tensor_desc_infer_fn = 1;
  let has_physical_tensor_desc_infer_fn = 1;
  let has_get_sbp_fn = 1;
  let has_data_type_infer_fn = 1;
  let has_input_arg_modify_fn = 1;
}

def OneFlow_MedianOp : OneFlow_BaseOp<"median", [NoMemoryEffect, DeclareOpInterfaceMethods<UserOpCompatibleInterface>]> {
  let input = (ins
    OneFlow_Tensor:$input
  );
  let output = (outs
    OneFlow_Tensor:$output
  );
  let has_logical_tensor_desc_infer_fn = 1;
  let has_physical_tensor_desc_infer_fn = 1;
  let has_get_sbp_fn = 1;
  let has_data_type_infer_fn = 1;
}

def OneFlow_MedianWithIndicesOp : OneFlow_BaseOp<"median_with_indices", [NoMemoryEffect, DeclareOpInterfaceMethods<UserOpCompatibleInterface>]> {
  let input = (ins
    OneFlow_Tensor:$input
  );
  let output = (outs
    OneFlow_Tensor:$values,
    OneFlow_Tensor:$indices
  );
  let has_logical_tensor_desc_infer_fn = 1;
  let has_physical_tensor_desc_infer_fn = 1;
  let has_get_sbp_fn = 1;
  let has_data_type_infer_fn = 1;
}

def OneFlow_SearchSortedOp : OneFlow_BaseOp<"searchsorted", [NoMemoryEffect, NoGrad, DeclareOpInterfaceMethods<UserOpCompatibleInterface>]> {
  let input = (ins
    OneFlow_Tensor:$sorted_sequence,
    OneFlow_Tensor:$values
  );
  let output = (outs
    OneFlow_Tensor:$out
  );
  let attrs = (ins
    DefaultValuedAttr<BoolAttr, "false">:$out_int32,
    DefaultValuedAttr<BoolAttr, "false">:$right
  );
  let has_check_fn = 1;
  let has_logical_tensor_desc_infer_fn = 1;
  let has_physical_tensor_desc_infer_fn = 1;
  let has_get_sbp_fn = 1;
  let has_data_type_infer_fn = 1;
}

def OneFlow_SearchSortedScalarOp : OneFlow_BaseOp<"searchsorted_scalar", [NoMemoryEffect, NoGrad, DeclareOpInterfaceMethods<UserOpCompatibleInterface>]> {
  let input = (ins
    OneFlow_Tensor:$sorted_sequence
  );
  let output = (outs
    OneFlow_Tensor:$out
  );
  let attrs = (ins
    DefaultValuedAttr<BoolAttr, "false">:$out_int32,
    DefaultValuedAttr<BoolAttr, "false">:$right,
    DefaultValuedAttr<F32Attr, "0.">:$values
  );
  let has_check_fn = 1;
  let has_logical_tensor_desc_infer_fn = 1;
  let has_physical_tensor_desc_infer_fn = 1;
  let has_get_sbp_fn = 1;
  let has_data_type_infer_fn = 1;
}

def OneFlow_ModeOp: OneFlow_BaseOp<"mode", [NoMemoryEffect, DeclareOpInterfaceMethods<UserOpCompatibleInterface>]> {
  let input = (ins
    OneFlow_Tensor:$input
  );
  let output = (outs
    OneFlow_Tensor:$values,
    OneFlow_Tensor:$indices
  );
  let has_logical_tensor_desc_infer_fn = 1;
  let has_physical_tensor_desc_infer_fn = 1;
  let has_get_sbp_fn = 1;
  let has_data_type_infer_fn = 1;
}

#endif // GET_ONEFLOW_INDICES_OP_DEFINITIONS


#ifdef GET_ONEFLOW_INVOLUTION_OP_DEFINITIONS

def OneFlow_NegativeOp : OneFlow_InvolutionBaseOp<"negative", [NoMemoryEffect, DeclareOpInterfaceMethods<UserOpCompatibleInterface>]> {}

def OneFlow_ReciprocalOp : OneFlow_InvolutionBaseOp<"reciprocal", [NoMemoryEffect, DeclareOpInterfaceMethods<UserOpCompatibleInterface>]> {}

#endif // GET_ONEFLOW_INVOLUTION_OP_DEFINITIONS


#ifdef GET_ONEFLOW_LOSS_OP_DEFINITIONS

def OneFlow_CombinedMarginLossOp : OneFlow_BaseOp<"combined_margin_loss", [NoMemoryEffect, DeclareOpInterfaceMethods<UserOpCompatibleInterface>]> {
  let input = (ins
    OneFlow_Tensor:$x,
    OneFlow_Tensor:$label
  );
  let output = (outs
    OneFlow_Tensor:$y,
    OneFlow_Tensor:$theta
  );
  let attrs = (ins
    DefaultValuedAttr<F32Attr, "0.">:$m1,
    DefaultValuedAttr<F32Attr, "0.">:$m2,
    DefaultValuedAttr<F32Attr, "0.">:$m3,
    DefaultValuedAttr<SI64Attr, "0">:$depth
  );
  let has_logical_tensor_desc_infer_fn = 1;
  let has_physical_tensor_desc_infer_fn = 1;
  let has_get_sbp_fn = 1;
  let has_data_type_infer_fn = 1;
  let has_input_arg_modify_fn = 1;
}

def OneFlow_CombinedMarginLossGradOp : OneFlow_BaseOp<"combined_margin_loss_grad", [NoMemoryEffect, DeclareOpInterfaceMethods<UserOpCompatibleInterface>]> {
  let input = (ins
    OneFlow_Tensor:$dy,
    OneFlow_Tensor:$label,
    OneFlow_Tensor:$theta
  );
  let output = (outs
    OneFlow_Tensor:$dx
  );
  let attrs = (ins
    DefaultValuedAttr<F32Attr, "0.">:$m1,
    DefaultValuedAttr<F32Attr, "0.">:$m2,
    DefaultValuedAttr<F32Attr, "0.">:$m3,
    DefaultValuedAttr<SI64Attr, "0">:$depth
  );
  let has_logical_tensor_desc_infer_fn = 1;
  let has_physical_tensor_desc_infer_fn = 1;
  let has_get_sbp_fn = 1;
  let has_data_type_infer_fn = 1;
}

def OneFlow_CtcLossOp : OneFlow_BaseOp<"ctc_loss", [NoMemoryEffect, DeclareOpInterfaceMethods<UserOpCompatibleInterface>]> {
  let input = (ins
    OneFlow_Tensor:$log_probs,
    OneFlow_Tensor:$targets,
    OneFlow_Tensor:$input_lengths,
    OneFlow_Tensor:$target_lengths
  );
  let output = (outs
    OneFlow_Tensor:$loss,
    OneFlow_Tensor:$alpha
  );
  let attrs = (ins
    DefaultValuedAttr<SI64Attr, "0">:$max_target_length,
    DefaultValuedAttr<SI32Attr, "0">:$blank,
    DefaultValuedAttr<BoolAttr, "false">:$zero_infinity
  );
  let has_logical_tensor_desc_infer_fn = 1;
  let has_physical_tensor_desc_infer_fn = 1;
  let has_get_sbp_fn = 1;
  let has_data_type_infer_fn = 1;
}

def OneFlow_CtcLossGradOp : OneFlow_BaseOp<"ctc_loss_grad", [NoMemoryEffect, DeclareOpInterfaceMethods<UserOpCompatibleInterface>]> {
  let input = (ins
    OneFlow_Tensor:$grad_out,
    OneFlow_Tensor:$log_probs,
    OneFlow_Tensor:$targets,
    OneFlow_Tensor:$input_lengths,
    OneFlow_Tensor:$target_lengths,
    OneFlow_Tensor:$loss,
    OneFlow_Tensor:$alpha
  );
  let output = (outs
    OneFlow_Tensor:$grad
  );
  let attrs = (ins
    DefaultValuedAttr<SI64Attr, "0">:$max_target_length,
    DefaultValuedAttr<SI32Attr, "0">:$blank,
    DefaultValuedAttr<BoolAttr, "false">:$zero_infinity
  );
  let has_logical_tensor_desc_infer_fn = 1;
  let has_physical_tensor_desc_infer_fn = 1;
  let has_get_sbp_fn = 1;
  let has_data_type_infer_fn = 1;
}

def OneFlow_DynamicLossScaleScheduleOp : OneFlow_BaseOp<"dynamic_loss_scale_schedule", [DeclareOpInterfaceMethods<UserOpCompatibleInterface>]> {
  let input = (ins
    OneFlow_Tensor:$count_not_finite,
    OneFlow_Tensor:$loss_scale,
    OneFlow_Tensor:$good_step_counter
  );
  let attrs = (ins
    DefaultValuedAttr<SI64Attr, "2000">:$increment_period,
    DefaultValuedAttr<F32Attr, "2.">:$multiplier
  );
  let has_logical_tensor_desc_infer_fn = 1;
  let has_physical_tensor_desc_infer_fn = 1;
  let has_get_sbp_fn = 1;
  let has_data_type_infer_fn = 1;
  let has_input_arg_modify_fn = 1;
}

def OneFlow_KlDivLossOp : OneFlow_BaseOp<"kl_div_loss", [NoMemoryEffect, DeclareOpInterfaceMethods<UserOpCompatibleInterface>]> {
  let input = (ins
    OneFlow_Tensor:$input,
    OneFlow_Tensor:$target
  );
  let output = (outs
    OneFlow_Tensor:$out
  );
  let attrs = (ins
    DefaultValuedAttr<BoolAttr, "false">:$log_target
  );
  let has_logical_tensor_desc_infer_fn = 1;
  let has_physical_tensor_desc_infer_fn = 1;
  let has_get_sbp_fn = 1;
  let has_data_type_infer_fn = 1;
  let has_input_arg_modify_fn = 1;
}

def OneFlow_KlDivLossGradOp : OneFlow_BaseOp<"kl_div_loss_grad", [NoMemoryEffect, DeclareOpInterfaceMethods<UserOpCompatibleInterface>]> {
  let input = (ins
    OneFlow_Tensor:$input,
    OneFlow_Tensor:$target,
    OneFlow_Tensor:$dy
  );
  let output = (outs
    OneFlow_Tensor:$dx
  );
  let attrs = (ins
    DefaultValuedAttr<BoolAttr, "false">:$log_target
  );
  let has_logical_tensor_desc_infer_fn = 1;
  let has_physical_tensor_desc_infer_fn = 1;
  let has_get_sbp_fn = 1;
  let has_data_type_infer_fn = 1;
}

def OneFlow_SmoothL1LossOp : OneFlow_BaseOp<"smooth_l1_loss", [NoMemoryEffect, DeclareOpInterfaceMethods<UserOpCompatibleInterface>]> {
  let input = (ins
    OneFlow_Tensor:$input,
    OneFlow_Tensor:$target
  );
  let output = (outs
    OneFlow_Tensor:$out
  );
  let attrs = (ins
    DefaultValuedAttr<F32Attr, "0.">:$beta
  );
  let has_logical_tensor_desc_infer_fn = 1;
  let has_physical_tensor_desc_infer_fn = 1;
  let has_get_sbp_fn = 1;
  let has_data_type_infer_fn = 1;
  let has_input_arg_modify_fn = 1;
}

def OneFlow_SmoothL1LossGradOp : OneFlow_BaseOp<"smooth_l1_loss_grad", [NoMemoryEffect, DeclareOpInterfaceMethods<UserOpCompatibleInterface>]> {
  let input = (ins
    OneFlow_Tensor:$input,
    OneFlow_Tensor:$target,
    OneFlow_Tensor:$dy
  );
  let output = (outs
    OneFlow_Tensor:$dx
  );
  let attrs = (ins
    DefaultValuedAttr<F32Attr, "0.">:$beta
  );
  let has_logical_tensor_desc_infer_fn = 1;
  let has_physical_tensor_desc_infer_fn = 1;
  let has_get_sbp_fn = 1;
  let has_data_type_infer_fn = 1;
}

#endif // GET_ONEFLOW_LOSS_OP_DEFINITIONS


#ifdef GET_ONEFLOW_MATH_OP_DEFINITIONS

def OneFlow_AbsGradOp : OneFlow_BaseOp<"abs_grad", [NoMemoryEffect, DeclareOpInterfaceMethods<UserOpCompatibleInterface>]> {
  let input = (ins
    OneFlow_Tensor:$x,
    OneFlow_Tensor:$dy
  );
  let output = (outs
    OneFlow_Tensor:$dx
  );
  let has_logical_tensor_desc_infer_fn = 1;
  let has_physical_tensor_desc_infer_fn = 1;
  let has_get_sbp_fn = 1;
  let has_data_type_infer_fn = 1;
}

def OneFlow_ErfOp : OneFlow_BaseOp<"erf", [NoMemoryEffect, DeclareOpInterfaceMethods<UserOpCompatibleInterface>]> {
  let input = (ins
    OneFlow_Tensor:$x
  );
  let output = (outs
    OneFlow_Tensor:$y
  );
  let has_logical_tensor_desc_infer_fn = 1;
  let has_physical_tensor_desc_infer_fn = 1;
  let has_get_sbp_fn = 1;
  let has_data_type_infer_fn = 1;
}

def OneFlow_ErfGradOp : OneFlow_BaseOp<"erf_grad", [NoMemoryEffect, DeclareOpInterfaceMethods<UserOpCompatibleInterface>]> {
  let input = (ins
    OneFlow_Tensor:$x,
    OneFlow_Tensor:$dy
  );
  let output = (outs
    OneFlow_Tensor:$dx
  );
  let has_logical_tensor_desc_infer_fn = 1;
  let has_physical_tensor_desc_infer_fn = 1;
  let has_get_sbp_fn = 1;
  let has_data_type_infer_fn = 1;
}

def OneFlow_ExpOp : OneFlow_BaseOp<"exp", [NoMemoryEffect, DeclareOpInterfaceMethods<UserOpCompatibleInterface>]> {
  let input = (ins
    OneFlow_Tensor:$x
  );
  let output = (outs
    OneFlow_Tensor:$y
  );
  let has_logical_tensor_desc_infer_fn = 1;
  let has_physical_tensor_desc_infer_fn = 1;
  let has_get_sbp_fn = 1;
  let has_data_type_infer_fn = 1;
}

def OneFlow_ExpGradOp : OneFlow_BaseOp<"exp_grad", [NoMemoryEffect, DeclareOpInterfaceMethods<UserOpCompatibleInterface>]> {
  let input = (ins
    OneFlow_Tensor:$x,
    OneFlow_Tensor:$dy
  );
  let output = (outs
    OneFlow_Tensor:$dx
  );
  let has_logical_tensor_desc_infer_fn = 1;
  let has_physical_tensor_desc_infer_fn = 1;
  let has_get_sbp_fn = 1;
  let has_data_type_infer_fn = 1;
}

def OneFlow_Exp2Op : OneFlow_BaseOp<"exp2", [NoMemoryEffect, DeclareOpInterfaceMethods<UserOpCompatibleInterface>]> {
  let input = (ins
    OneFlow_Tensor:$x
  );
  let output = (outs
    OneFlow_Tensor:$y
  );
  let has_logical_tensor_desc_infer_fn = 1;
  let has_physical_tensor_desc_infer_fn = 1;
  let has_get_sbp_fn = 1;
  let has_data_type_infer_fn = 1;
}

def OneFlow_Exp2GradOp : OneFlow_BaseOp<"exp2_grad", [NoMemoryEffect, DeclareOpInterfaceMethods<UserOpCompatibleInterface>]> {
  let input = (ins
    OneFlow_Tensor:$x,
    OneFlow_Tensor:$dy
  );
  let output = (outs
    OneFlow_Tensor:$dx
  );
  let has_logical_tensor_desc_infer_fn = 1;
  let has_physical_tensor_desc_infer_fn = 1;
  let has_get_sbp_fn = 1;
  let has_data_type_infer_fn = 1;
}

def OneFlow_Expm1Op : OneFlow_BaseOp<"expm1", [NoMemoryEffect, DeclareOpInterfaceMethods<UserOpCompatibleInterface>]> {
  let input = (ins
    OneFlow_Tensor:$x
  );
  let output = (outs
    OneFlow_Tensor:$y
  );
  let has_logical_tensor_desc_infer_fn = 1;
  let has_physical_tensor_desc_infer_fn = 1;
  let has_get_sbp_fn = 1;
  let has_data_type_infer_fn = 1;
}

def OneFlow_Expm1GradOp : OneFlow_BaseOp<"expm1_grad", [NoMemoryEffect, DeclareOpInterfaceMethods<UserOpCompatibleInterface>]> {
  let input = (ins
    OneFlow_Tensor:$x,
    OneFlow_Tensor:$dy
  );
  let output = (outs
    OneFlow_Tensor:$dx
  );
  let has_logical_tensor_desc_infer_fn = 1;
  let has_physical_tensor_desc_infer_fn = 1;
  let has_get_sbp_fn = 1;
  let has_data_type_infer_fn = 1;
}


def OneFlow_FloordivXGradOp : OneFlow_BaseOp<"floordiv_x_grad", [NoMemoryEffect, DeclareOpInterfaceMethods<UserOpCompatibleInterface>]> {
  let input = (ins
    OneFlow_Tensor:$x,
    OneFlow_Tensor:$y,
    OneFlow_Tensor:$dz
  );
  let output = (outs
    OneFlow_Tensor:$dx
  );
  let has_logical_tensor_desc_infer_fn = 1;
  let has_physical_tensor_desc_infer_fn = 1;
  let has_get_sbp_fn = 1;
  let has_data_type_infer_fn = 1;
}

def OneFlow_FloordivYGradOp : OneFlow_BaseOp<"floordiv_y_grad", [NoMemoryEffect, DeclareOpInterfaceMethods<UserOpCompatibleInterface>]> {
  let input = (ins
    OneFlow_Tensor:$x,
    OneFlow_Tensor:$y,
    OneFlow_Tensor:$dz
  );
  let output = (outs
    OneFlow_Tensor:$dy
  );
  let has_logical_tensor_desc_infer_fn = 1;
  let has_physical_tensor_desc_infer_fn = 1;
  let has_get_sbp_fn = 1;
  let has_data_type_infer_fn = 1;
}

def OneFlow_TruncdivXGradOp : OneFlow_BaseOp<"truncdiv_x_grad", [NoMemoryEffect, DeclareOpInterfaceMethods<UserOpCompatibleInterface>]> {
  let input = (ins
    OneFlow_Tensor:$x,
    OneFlow_Tensor:$y,
    OneFlow_Tensor:$dz
  );
  let output = (outs
    OneFlow_Tensor:$dx
  );
  let has_logical_tensor_desc_infer_fn = 1;
  let has_physical_tensor_desc_infer_fn = 1;
  let has_get_sbp_fn = 1;
  let has_data_type_infer_fn = 1;
}

def OneFlow_TruncdivYGradOp : OneFlow_BaseOp<"truncdiv_y_grad", [NoMemoryEffect, DeclareOpInterfaceMethods<UserOpCompatibleInterface>]> {
  let input = (ins
    OneFlow_Tensor:$x,
    OneFlow_Tensor:$y,
    OneFlow_Tensor:$dz
  );
  let output = (outs
    OneFlow_Tensor:$dy
  );
  let has_logical_tensor_desc_infer_fn = 1;
  let has_physical_tensor_desc_infer_fn = 1;
  let has_get_sbp_fn = 1;
  let has_data_type_infer_fn = 1;
}

def OneFlow_LgammaOp : OneFlow_BaseOp<"lgamma", [NoMemoryEffect, DeclareOpInterfaceMethods<UserOpCompatibleInterface>]> {
  let input = (ins
    OneFlow_Tensor:$x
  );
  let output = (outs
    OneFlow_Tensor:$y
  );
  let has_logical_tensor_desc_infer_fn = 1;
  let has_physical_tensor_desc_infer_fn = 1;
  let has_get_sbp_fn = 1;
  let has_data_type_infer_fn = 1;
}

def OneFlow_LgammaGradOp : OneFlow_BaseOp<"lgamma_grad", [NoMemoryEffect, DeclareOpInterfaceMethods<UserOpCompatibleInterface>]> {
  let input = (ins
    OneFlow_Tensor:$x,
    OneFlow_Tensor:$dy
  );
  let output = (outs
    OneFlow_Tensor:$dx
  );
  let has_logical_tensor_desc_infer_fn = 1;
  let has_physical_tensor_desc_infer_fn = 1;
  let has_get_sbp_fn = 1;
  let has_data_type_infer_fn = 1;
}


def OneFlow_DigammaOp : OneFlow_BaseOp<"digamma", [NoMemoryEffect, DeclareOpInterfaceMethods<UserOpCompatibleInterface>]> {
  let input = (ins
    OneFlow_Tensor:$x
  );
  let output = (outs
    OneFlow_Tensor:$y
  );
  let has_logical_tensor_desc_infer_fn = 1;
  let has_physical_tensor_desc_infer_fn = 1;
  let has_get_sbp_fn = 1;
  let has_data_type_infer_fn = 1;
}

def OneFlow_DigammaGradOp : OneFlow_BaseOp<"digamma_grad", [NoMemoryEffect, DeclareOpInterfaceMethods<UserOpCompatibleInterface>]> {
  let input = (ins
    OneFlow_Tensor:$x,
    OneFlow_Tensor:$dy
  );
  let output = (outs
    OneFlow_Tensor:$dx
  );
  let has_logical_tensor_desc_infer_fn = 1;
  let has_physical_tensor_desc_infer_fn = 1;
  let has_get_sbp_fn = 1;
  let has_data_type_infer_fn = 1;
}

def OneFlow_TrigammaOp : OneFlow_BaseOp<"trigamma", [NoMemoryEffect, DeclareOpInterfaceMethods<UserOpCompatibleInterface>]> {
  let input = (ins
    OneFlow_Tensor:$x
  );
  let output = (outs
    OneFlow_Tensor:$y
  );
  let has_logical_tensor_desc_infer_fn = 1;
  let has_physical_tensor_desc_infer_fn = 1;
  let has_get_sbp_fn = 1;
  let has_data_type_infer_fn = 1;
}

def OneFlow_LogOp : OneFlow_BaseOp<"log", [NoMemoryEffect, DeclareOpInterfaceMethods<UserOpCompatibleInterface>]> {
  let input = (ins
    OneFlow_Tensor:$x
  );
  let output = (outs
    OneFlow_Tensor:$y
  );
  let has_logical_tensor_desc_infer_fn = 1;
  let has_physical_tensor_desc_infer_fn = 1;
  let has_get_sbp_fn = 1;
  let has_data_type_infer_fn = 1;
}

def OneFlow_Log1pOp : OneFlow_BaseOp<"log1p", [NoMemoryEffect, DeclareOpInterfaceMethods<UserOpCompatibleInterface>]> {
  let input = (ins
    OneFlow_Tensor:$x
  );
  let output = (outs
    OneFlow_Tensor:$y
  );
  let has_logical_tensor_desc_infer_fn = 1;
  let has_physical_tensor_desc_infer_fn = 1;
  let has_get_sbp_fn = 1;
  let has_data_type_infer_fn = 1;
}

def OneFlow_Log1pGradOp : OneFlow_BaseOp<"log1p_grad", [NoMemoryEffect, DeclareOpInterfaceMethods<UserOpCompatibleInterface>]> {
  let input = (ins
    OneFlow_Tensor:$x,
    OneFlow_Tensor:$dy
  );
  let output = (outs
    OneFlow_Tensor:$dx
  );
  let has_logical_tensor_desc_infer_fn = 1;
  let has_physical_tensor_desc_infer_fn = 1;
  let has_get_sbp_fn = 1;
  let has_data_type_infer_fn = 1;
}

def OneFlow_Log2GradOp : OneFlow_BaseOp<"log2_grad", [NoMemoryEffect, DeclareOpInterfaceMethods<UserOpCompatibleInterface>]> {
  let input = (ins
    OneFlow_Tensor:$x,
    OneFlow_Tensor:$dy
  );
  let output = (outs
    OneFlow_Tensor:$dx
  );
  let has_logical_tensor_desc_infer_fn = 1;
  let has_physical_tensor_desc_infer_fn = 1;
  let has_get_sbp_fn = 1;
  let has_data_type_infer_fn = 1;
}

def OneFlow_Log10GradOp : OneFlow_BaseOp<"log10_grad", [NoMemoryEffect, DeclareOpInterfaceMethods<UserOpCompatibleInterface>]> {
  let input = (ins
    OneFlow_Tensor:$x,
    OneFlow_Tensor:$dy
  );
  let output = (outs
    OneFlow_Tensor:$dx
  );
  let has_logical_tensor_desc_infer_fn = 1;
  let has_physical_tensor_desc_infer_fn = 1;
  let has_get_sbp_fn = 1;
  let has_data_type_infer_fn = 1;
}

def OneFlow_LogGradOp : OneFlow_BaseOp<"log_grad", [NoMemoryEffect, DeclareOpInterfaceMethods<UserOpCompatibleInterface>]> {
  let input = (ins
    OneFlow_Tensor:$x,
    OneFlow_Tensor:$dy
  );
  let output = (outs
    OneFlow_Tensor:$dx
  );
  let has_logical_tensor_desc_infer_fn = 1;
  let has_physical_tensor_desc_infer_fn = 1;
  let has_get_sbp_fn = 1;
  let has_data_type_infer_fn = 1;
}

def OneFlow_LogSigmoidOp : OneFlow_BaseOp<"log_sigmoid", [NoMemoryEffect, DeclareOpInterfaceMethods<UserOpCompatibleInterface>]> {
  let input = (ins
    OneFlow_Tensor:$x
  );
  let output = (outs
    OneFlow_Tensor:$y
  );
  let has_logical_tensor_desc_infer_fn = 1;
  let has_physical_tensor_desc_infer_fn = 1;
  let has_get_sbp_fn = 1;
  let has_data_type_infer_fn = 1;
}

def OneFlow_LogSigmoidGradOp : OneFlow_BaseOp<"log_sigmoid_grad", [NoMemoryEffect, DeclareOpInterfaceMethods<UserOpCompatibleInterface>]> {
  let input = (ins
    OneFlow_Tensor:$x,
    OneFlow_Tensor:$dy
  );
  let output = (outs
    OneFlow_Tensor:$dx
  );
  let has_logical_tensor_desc_infer_fn = 1;
  let has_physical_tensor_desc_infer_fn = 1;
  let has_get_sbp_fn = 1;
  let has_data_type_infer_fn = 1;
}

def OneFlow_ReciprocalGradOp : OneFlow_BaseOp<"reciprocal_grad", [NoMemoryEffect, DeclareOpInterfaceMethods<UserOpCompatibleInterface>]> {
  let input = (ins
    OneFlow_Tensor:$x,
    OneFlow_Tensor:$dy
  );
  let output = (outs
    OneFlow_Tensor:$dx
  );
  let has_logical_tensor_desc_infer_fn = 1;
  let has_physical_tensor_desc_infer_fn = 1;
  let has_get_sbp_fn = 1;
  let has_data_type_infer_fn = 1;
}

def OneFlow_ReciprocalNoNanOp : OneFlow_BaseOp<"reciprocal_no_nan", [NoMemoryEffect, DeclareOpInterfaceMethods<UserOpCompatibleInterface>]> {
  let input = (ins
    OneFlow_Tensor:$x
  );
  let output = (outs
    OneFlow_Tensor:$y
  );
  let has_logical_tensor_desc_infer_fn = 1;
  let has_physical_tensor_desc_infer_fn = 1;
  let has_get_sbp_fn = 1;
  let has_data_type_infer_fn = 1;
}

def OneFlow_ReciprocalNoNanGradOp : OneFlow_BaseOp<"reciprocal_no_nan_grad", [NoMemoryEffect, DeclareOpInterfaceMethods<UserOpCompatibleInterface>]> {
  let input = (ins
    OneFlow_Tensor:$x,
    OneFlow_Tensor:$dy
  );
  let output = (outs
    OneFlow_Tensor:$dx
  );
  let has_logical_tensor_desc_infer_fn = 1;
  let has_physical_tensor_desc_infer_fn = 1;
  let has_get_sbp_fn = 1;
  let has_data_type_infer_fn = 1;
}

def OneFlow_RsqrtOp : OneFlow_BaseOp<"rsqrt", [NoMemoryEffect, DeclareOpInterfaceMethods<UserOpCompatibleInterface>]> {
  let input = (ins
    OneFlow_Tensor:$x
  );
  let output = (outs
    OneFlow_Tensor:$y
  );
  let has_logical_tensor_desc_infer_fn = 1;
  let has_physical_tensor_desc_infer_fn = 1;
  let has_get_sbp_fn = 1;
  let has_data_type_infer_fn = 1;
}

def OneFlow_RsqrtGradOp : OneFlow_BaseOp<"rsqrt_grad", [NoMemoryEffect, DeclareOpInterfaceMethods<UserOpCompatibleInterface>]> {
  let input = (ins
    OneFlow_Tensor:$x,
    OneFlow_Tensor:$dy
  );
  let output = (outs
    OneFlow_Tensor:$dx
  );
  let has_logical_tensor_desc_infer_fn = 1;
  let has_physical_tensor_desc_infer_fn = 1;
  let has_get_sbp_fn = 1;
  let has_data_type_infer_fn = 1;
}



def OneFlow_SigmoidOp : OneFlow_BaseOp<"sigmoid", [NoMemoryEffect, DeclareOpInterfaceMethods<UserOpCompatibleInterface>]> {
  let input = (ins
    OneFlow_Tensor:$x
  );
  let output = (outs
    OneFlow_Tensor:$y
  );
  let has_logical_tensor_desc_infer_fn = 1;
  let has_physical_tensor_desc_infer_fn = 1;
  let has_get_sbp_fn = 1;
  let has_data_type_infer_fn = 1;
}

def OneFlow_SigmoidGradOp : OneFlow_BaseOp<"sigmoid_grad", [NoMemoryEffect, DeclareOpInterfaceMethods<UserOpCompatibleInterface>]> {
  let input = (ins
    OneFlow_Tensor:$y,
    OneFlow_Tensor:$dy
  );
  let output = (outs
    OneFlow_Tensor:$dx
  );
  let has_logical_tensor_desc_infer_fn = 1;
  let has_physical_tensor_desc_infer_fn = 1;
  let has_get_sbp_fn = 1;
  let has_data_type_infer_fn = 1;
}

def OneFlow_SoftplusOp : OneFlow_BaseOp<"softplus", [NoMemoryEffect, DeclareOpInterfaceMethods<UserOpCompatibleInterface>]> {
  let input = (ins
    OneFlow_Tensor:$x
  );
  let output = (outs
    OneFlow_Tensor:$y
  );
  let attrs = (ins
    DefaultValuedAttr<F64Attr, "1.">:$beta,
    DefaultValuedAttr<F64Attr, "20.">:$threshold
  );
  let has_logical_tensor_desc_infer_fn = 1;
  let has_physical_tensor_desc_infer_fn = 1;
  let has_get_sbp_fn = 1;
  let has_data_type_infer_fn = 1;
}

def OneFlow_SoftplusGradOp : OneFlow_BaseOp<"softplus_grad", [NoMemoryEffect, DeclareOpInterfaceMethods<UserOpCompatibleInterface>]> {
  let input = (ins
    OneFlow_Tensor:$x,
    OneFlow_Tensor:$dy
  );
  let output = (outs
    OneFlow_Tensor:$dx
  );
  let attrs = (ins
    DefaultValuedAttr<F64Attr, "1.">:$beta,
    DefaultValuedAttr<F64Attr, "20.">:$threshold
  );
  let has_logical_tensor_desc_infer_fn = 1;
  let has_physical_tensor_desc_infer_fn = 1;
  let has_get_sbp_fn = 1;
  let has_data_type_infer_fn = 1;
}

def OneFlow_SoftsignGradOp : OneFlow_BaseOp<"softsign_grad", [NoMemoryEffect, DeclareOpInterfaceMethods<UserOpCompatibleInterface>]> {
  let input = (ins
    OneFlow_Tensor:$x,
    OneFlow_Tensor:$dy
  );
  let output = (outs
    OneFlow_Tensor:$dx
  );
  let has_logical_tensor_desc_infer_fn = 1;
  let has_physical_tensor_desc_infer_fn = 1;
  let has_get_sbp_fn = 1;
  let has_data_type_infer_fn = 1;
}

def OneFlow_VarOp : OneFlow_BaseOp<"var", [NoMemoryEffect, DeclareOpInterfaceMethods<UserOpCompatibleInterface>]> {
  let input = (ins
    OneFlow_Tensor:$input
  );
  let output = (outs
    OneFlow_Tensor:$output
  );
  let attrs = (ins
    SI32ArrayAttr:$dim,
    DefaultValuedAttr<BoolAttr, "true">:$unbiased,
    DefaultValuedAttr<BoolAttr, "false">:$keepdim,
    OneFlow_DataType:$dtype
  );
  let has_logical_tensor_desc_infer_fn = 1;
  let has_physical_tensor_desc_infer_fn = 1;
  let has_get_sbp_fn = 1;
  let has_data_type_infer_fn = 1;
}


def OneFlow_SqrtOp : OneFlow_BaseOp<"sqrt", [NoMemoryEffect, DeclareOpInterfaceMethods<UserOpCompatibleInterface>]> {
  let input = (ins
    OneFlow_Tensor:$x
  );
  let output = (outs
    OneFlow_Tensor:$y
  );
  let has_logical_tensor_desc_infer_fn = 1;
  let has_physical_tensor_desc_infer_fn = 1;
  let has_get_sbp_fn = 1;
  let has_data_type_infer_fn = 1;
  let hasFolder = 1;
}

def OneFlow_SqrtGradOp : OneFlow_BaseOp<"sqrt_grad", [NoMemoryEffect, DeclareOpInterfaceMethods<UserOpCompatibleInterface>]> {
  let input = (ins
    OneFlow_Tensor:$x,
    OneFlow_Tensor:$dy
  );
  let output = (outs
    OneFlow_Tensor:$dx
  );
  let has_logical_tensor_desc_infer_fn = 1;
  let has_physical_tensor_desc_infer_fn = 1;
  let has_get_sbp_fn = 1;
  let has_data_type_infer_fn = 1;
}

def OneFlow_SquareOp : OneFlow_BaseOp<"square", [NoMemoryEffect, DeclareOpInterfaceMethods<UserOpCompatibleInterface>]> {
  let input = (ins
    OneFlow_Tensor:$x
  );
  let output = (outs
    OneFlow_Tensor:$y
  );
  let has_logical_tensor_desc_infer_fn = 1;
  let has_physical_tensor_desc_infer_fn = 1;
  let has_get_sbp_fn = 1;
  let has_data_type_infer_fn = 1;
}

def OneFlow_SquareGradOp : OneFlow_BaseOp<"square_grad", [NoMemoryEffect, DeclareOpInterfaceMethods<UserOpCompatibleInterface>]> {
  let input = (ins
    OneFlow_Tensor:$x,
    OneFlow_Tensor:$dy
  );
  let output = (outs
    OneFlow_Tensor:$dx
  );
  let has_logical_tensor_desc_infer_fn = 1;
  let has_physical_tensor_desc_infer_fn = 1;
  let has_get_sbp_fn = 1;
  let has_data_type_infer_fn = 1;
}

def OneFlow_XlogyXGradOp : OneFlow_BaseOp<"xlogy_x_grad", [NoMemoryEffect, DeclareOpInterfaceMethods<UserOpCompatibleInterface>]> {
  let input = (ins
    OneFlow_Tensor:$x,
    OneFlow_Tensor:$y,
    OneFlow_Tensor:$dz
  );
  let output = (outs
    OneFlow_Tensor:$dx
  );
  let has_logical_tensor_desc_infer_fn = 1;
  let has_physical_tensor_desc_infer_fn = 1;
  let has_get_sbp_fn = 1;
  let has_data_type_infer_fn = 1;
}

def OneFlow_XlogyYGradOp : OneFlow_BaseOp<"xlogy_y_grad", [NoMemoryEffect, DeclareOpInterfaceMethods<UserOpCompatibleInterface>]> {
  let input = (ins
    OneFlow_Tensor:$x,
    OneFlow_Tensor:$y,
    OneFlow_Tensor:$dz
  );
  let output = (outs
    OneFlow_Tensor:$dy
  );
  let has_logical_tensor_desc_infer_fn = 1;
  let has_physical_tensor_desc_infer_fn = 1;
  let has_get_sbp_fn = 1;
  let has_data_type_infer_fn = 1;
}

def OneFlow_CumsumOp : OneFlow_BaseOp<"cumsum", [NoMemoryEffect, DeclareOpInterfaceMethods<UserOpCompatibleInterface>]> {
  let input = (ins
    OneFlow_Tensor:$x
  );
  let output = (outs
    OneFlow_Tensor:$y
  );
  let attrs = (ins
    SI64Attr:$dim
  );
  let has_logical_tensor_desc_infer_fn = 1;
  let has_physical_tensor_desc_infer_fn = 1;
  let has_get_sbp_fn = 1;
  let has_data_type_infer_fn = 1;
}

def OneFlow_CumProdOp : OneFlow_BaseOp<"cumprod", [NoMemoryEffect, DeclareOpInterfaceMethods<UserOpCompatibleInterface>]> {
  let input = (ins
    OneFlow_Tensor:$x
  );
  let output = (outs
    OneFlow_Tensor:$y
  );
  let attrs = (ins
    SI64Attr:$dim
  );
  let has_logical_tensor_desc_infer_fn = 1;
  let has_physical_tensor_desc_infer_fn = 1;
  let has_get_sbp_fn = 1;
  let has_data_type_infer_fn = 1;
}

def OneFlow_CumProdGradOp : OneFlow_BaseOp<"cumprod_grad", [NoMemoryEffect, DeclareOpInterfaceMethods<UserOpCompatibleInterface>]> {
  let input = (ins
    OneFlow_Tensor:$dy,
    OneFlow_Tensor:$output,
    OneFlow_Tensor:$input
  );
  let output = (outs
    OneFlow_Tensor:$dx
  );
  let attrs = (ins
    SI64Attr:$dim
  );
  let has_logical_tensor_desc_infer_fn = 1;
  let has_physical_tensor_desc_infer_fn = 1;
  let has_get_sbp_fn = 1;
  let has_data_type_infer_fn = 1;
}

def OneFlow_ErfInvOp : OneFlow_BaseOp<"erfinv", [NoMemoryEffect, DeclareOpInterfaceMethods<UserOpCompatibleInterface>]> {
  let input = (ins
    OneFlow_Tensor:$x
  );
  let output = (outs
    OneFlow_Tensor:$y
  );
  let has_logical_tensor_desc_infer_fn = 1;
  let has_physical_tensor_desc_infer_fn = 1;
  let has_get_sbp_fn = 1;
  let has_data_type_infer_fn = 1;
}

def OneFlow_StftOp : OneFlow_BaseOp<"stft", [SupportNonContiguous,NoMemoryEffect, NoGrad, DeclareOpInterfaceMethods<UserOpCompatibleInterface>]> {
  let input = (ins
    OneFlow_Tensor:$input,
    Optional<OneFlow_Tensor>:$window
  );
  let output = (outs
    OneFlow_Tensor:$out
  );

  let attrs = (ins
    DefaultValuedAttr<SI32Attr, "0">:$n_fft,
    DefaultValuedAttr<SI32Attr, "0">:$hop_length,
    DefaultValuedAttr<SI32Attr, "0">:$win_length,
    DefaultValuedAttr<BoolAttr, "true">:$center,
    DefaultValuedAttr<StrAttr, "\"reflect\"">:$pad_mode,
    DefaultValuedAttr<BoolAttr, "false">:$normalized,
    DefaultValuedAttr<BoolAttr, "false">:$onesided,
    DefaultValuedAttr<BoolAttr, "false">:$return_complex
  );

  let has_logical_tensor_desc_infer_fn = 1;
  let has_physical_tensor_desc_infer_fn = 1;
  let has_get_sbp_fn = 1;
  let has_data_type_infer_fn = 1;
  let has_compute_complexity_fn = 1;
}
#endif // GET_ONEFLOW_MATH_OP_DEFINITIONS


#ifdef GET_ONEFLOW_MATMUL_OP_DEFINITIONS

def OneFlow_BatchMatmulOp : OneFlow_BaseOp<"batch_matmul", [NoMemoryEffect, DeclareOpInterfaceMethods<UserOpCompatibleInterface>]> {
  let input = (ins
    OneFlow_Tensor:$a,
    OneFlow_Tensor:$b,
    Optional<OneFlow_Tensor>:$_add_to_output
  );
  let output = (outs
    OneFlow_Tensor:$out
  );
  let attrs = (ins
    DefaultValuedAttr<BoolAttr, "false">:$transpose_a,
    DefaultValuedAttr<BoolAttr, "false">:$transpose_b,
    DefaultValuedAttr<F64Attr, "1.">:$alpha
  );
  let has_logical_tensor_desc_infer_fn = 1;
  let has_physical_tensor_desc_infer_fn = 1;
  let has_get_sbp_fn = 1;
  let has_data_type_infer_fn = 1;
  let has_compute_complexity_fn = 1;
}

def OneFlow_BroadcastMatmulOp : OneFlow_BaseOp<"broadcast_matmul", [NoMemoryEffect, DeclareOpInterfaceMethods<UserOpCompatibleInterface>, DeclareOpInterfaceMethods<MatMulCompatibleInterface>]> {
  let input = (ins
    OneFlow_Tensor:$a,
    OneFlow_Tensor:$b,
    Optional<OneFlow_Tensor>:$_add_to_output
  );
  let output = (outs
    OneFlow_Tensor:$out
  );
  let attrs = (ins
    DefaultValuedAttr<BoolAttr, "false">:$transpose_a,
    DefaultValuedAttr<BoolAttr, "false">:$transpose_b,
    DefaultValuedAttr<F64Attr, "1.">:$alpha
  );
  let has_logical_tensor_desc_infer_fn = 1;
  let has_physical_tensor_desc_infer_fn = 1;
  let has_get_sbp_fn = 1;
  let has_data_type_infer_fn = 1;
  let has_compute_complexity_fn = 1;
}

def OneFlow_BroadcastMatmulGradBOp : OneFlow_BaseOp<"broadcast_matmul_grad_b", [NoMemoryEffect, DeclareOpInterfaceMethods<UserOpCompatibleInterface>]> {
  let input = (ins
    OneFlow_Tensor:$a,
    OneFlow_Tensor:$b,
    Optional<OneFlow_Tensor>:$_add_to_output
  );
  let output = (outs
    OneFlow_Tensor:$out
  );
  let attrs = (ins
    DefaultValuedAttr<F64Attr, "1.">:$alpha
  );
  let has_logical_tensor_desc_infer_fn = 1;
  let has_physical_tensor_desc_infer_fn = 1;
  let has_get_sbp_fn = 1;
  let has_data_type_infer_fn = 1;
  let has_compute_complexity_fn = 1;
}

def OneFlow_DistributedPartialFcSampleOp : OneFlow_BaseOp<"distributed_partial_fc_sample", [NoMemoryEffect, DeclareOpInterfaceMethods<UserOpCompatibleInterface>]> {
  let input = (ins
    OneFlow_Tensor:$weight,
    OneFlow_Tensor:$label
  );
  let output = (outs
    OneFlow_Tensor:$mapped_label,
    OneFlow_Tensor:$sampled_label,
    OneFlow_Tensor:$sampled_weight
  );
  let attrs = (ins
    DefaultValuedAttr<SI64Attr, "0">:$num_sample,
    DefaultValuedAttr<SI64Attr, "-1">:$seed
  );
  let has_logical_tensor_desc_infer_fn = 1;
  let has_physical_tensor_desc_infer_fn = 1;
  let has_get_sbp_fn = 1;
  let has_data_type_infer_fn = 1;
  let has_input_arg_modify_fn = 1;
}

def OneFlow_DistributedPartialFcSampleDisableBoxingOp : OneFlow_BaseOp<"distributed_partial_fc_sample_disable_boxing", [NoMemoryEffect, DeclareOpInterfaceMethods<UserOpCompatibleInterface>]> {
  let input = (ins
    OneFlow_Tensor:$sampled_weight_diff,
    OneFlow_Tensor:$sampled_label
  );
  let output = (outs
    OneFlow_Tensor:$boxing_disabled_sampled_weight_diff,
    OneFlow_Tensor:$boxing_disabled_sampled_label
  );
  let has_logical_tensor_desc_infer_fn = 1;
  let has_physical_tensor_desc_infer_fn = 1;
  let has_get_sbp_fn = 1;
  let has_data_type_infer_fn = 1;
}

def OneFlow_ErfcOp : OneFlow_BaseOp<"erfc", [NoMemoryEffect, DeclareOpInterfaceMethods<UserOpCompatibleInterface>]> {
  let input = (ins
    OneFlow_Tensor:$x
  );
  let output = (outs
    OneFlow_Tensor:$y
  );
  let has_logical_tensor_desc_infer_fn = 1;
  let has_physical_tensor_desc_infer_fn = 1;
  let has_get_sbp_fn = 1;
  let has_data_type_infer_fn = 1;
}

def OneFlow_ErfcGradOp : OneFlow_BaseOp<"erfc_grad", [NoMemoryEffect, DeclareOpInterfaceMethods<UserOpCompatibleInterface>]> {
  let input = (ins
    OneFlow_Tensor:$x,
    OneFlow_Tensor:$dy
  );
  let output = (outs
    OneFlow_Tensor:$dx
  );
  let has_logical_tensor_desc_infer_fn = 1;
  let has_physical_tensor_desc_infer_fn = 1;
  let has_get_sbp_fn = 1;
  let has_data_type_infer_fn = 1;
}

def OneFlow_MatmulOp : OneFlow_BaseOp<"matmul", [NoMemoryEffect, DeclareOpInterfaceMethods<UserOpCompatibleInterface>, DeclareOpInterfaceMethods<MatMulCompatibleInterface>]> {
  let input = (ins
    OneFlow_Tensor:$a,
    OneFlow_Tensor:$b,
    Optional<OneFlow_Tensor>:$_add_to_output
  );
  let output = (outs
    OneFlow_Tensor:$out
  );
  let attrs = (ins
    DefaultValuedAttr<BoolAttr, "false">:$transpose_a,
    DefaultValuedAttr<BoolAttr, "false">:$transpose_b,
    DefaultValuedAttr<F64Attr, "1.">:$alpha
  );
  let has_logical_tensor_desc_infer_fn = 1;
  let has_physical_tensor_desc_infer_fn = 1;
  let has_get_sbp_fn = 1;
  let has_data_type_infer_fn = 1;
  let has_compute_complexity_fn = 1;
}

def OneFlow_MatrixVectorProductOp : OneFlow_BaseOp<"matrix_vector_product", [NoMemoryEffect, DeclareOpInterfaceMethods<UserOpCompatibleInterface>]> {
  let input = (ins
    OneFlow_Tensor:$a,
    OneFlow_Tensor:$b
  );
  let output = (outs
    OneFlow_Tensor:$out
  );
  let has_logical_tensor_desc_infer_fn = 1;
  let has_physical_tensor_desc_infer_fn = 1;
  let has_get_sbp_fn = 1;
  let has_data_type_infer_fn = 1;
}

def OneFlow_MatrixVectorProductGradAOp : OneFlow_BaseOp<"matrix_vector_product_grad_a", [NoMemoryEffect, NoGrad, DeclareOpInterfaceMethods<UserOpCompatibleInterface>]> {
  let input = (ins
    OneFlow_Tensor:$dy,
    OneFlow_Tensor:$b
  );
  let output = (outs
    OneFlow_Tensor:$dx
  );
  let has_logical_tensor_desc_infer_fn = 1;
  let has_physical_tensor_desc_infer_fn = 1;
  let has_get_sbp_fn = 1;
  let has_data_type_infer_fn = 1;
}

def OneFlow_MatrixVectorProductGradBOp : OneFlow_BaseOp<"matrix_vector_product_grad_b", [NoMemoryEffect, NoGrad, DeclareOpInterfaceMethods<UserOpCompatibleInterface>]> {
  let input = (ins
    OneFlow_Tensor:$dy,
    OneFlow_Tensor:$a
  );
  let output = (outs
    OneFlow_Tensor:$dx
  );
  let has_logical_tensor_desc_infer_fn = 1;
  let has_physical_tensor_desc_infer_fn = 1;
  let has_get_sbp_fn = 1;
  let has_data_type_infer_fn = 1;
}

def OneFlow_VectorMatrixProductOp : OneFlow_BaseOp<"vector_matrix_product", [NoMemoryEffect, DeclareOpInterfaceMethods<UserOpCompatibleInterface>]> {
  let input = (ins
    OneFlow_Tensor:$a,
    OneFlow_Tensor:$b
  );
  let output = (outs
    OneFlow_Tensor:$out
  );
  let has_logical_tensor_desc_infer_fn = 1;
  let has_physical_tensor_desc_infer_fn = 1;
  let has_get_sbp_fn = 1;
  let has_data_type_infer_fn = 1;
}

def OneFlow_VectorMatrixProductGradAOp : OneFlow_BaseOp<"vector_matrix_product_grad_a", [NoMemoryEffect, NoGrad, DeclareOpInterfaceMethods<UserOpCompatibleInterface>]> {
  let input = (ins
    OneFlow_Tensor:$dy,
    OneFlow_Tensor:$b
  );
  let output = (outs
    OneFlow_Tensor:$dx
  );
  let has_logical_tensor_desc_infer_fn = 1;
  let has_physical_tensor_desc_infer_fn = 1;
  let has_get_sbp_fn = 1;
  let has_data_type_infer_fn = 1;
}

def OneFlow_VectorMatrixProductGradBOp : OneFlow_BaseOp<"vector_matrix_product_grad_b", [NoMemoryEffect, NoGrad, DeclareOpInterfaceMethods<UserOpCompatibleInterface>]> {
  let input = (ins
    OneFlow_Tensor:$dy,
    OneFlow_Tensor:$a
  );
  let output = (outs
    OneFlow_Tensor:$dx
  );
  let has_logical_tensor_desc_infer_fn = 1;
  let has_physical_tensor_desc_infer_fn = 1;
  let has_get_sbp_fn = 1;
  let has_data_type_infer_fn = 1;
}


def OneFlow_CublasFusedMLPOp : OneFlow_BaseOp<"cublas_fused_mlp", [NoMemoryEffect, AttrSizedOperandSegments, AttrSizedResultSegments, DeclareOpInterfaceMethods<UserOpCompatibleInterface>]> {
  let input = (ins
    OneFlow_Tensor:$x,
    Variadic<OneFlow_Tensor>:$weights,
    Variadic<OneFlow_Tensor>:$biases
  );
  let output = (outs
    OneFlow_Tensor:$out,
    Variadic<OneFlow_Tensor>:$cublas_aux,
    Variadic<OneFlow_Tensor>:$hidden
  );
  let attrs = (ins
    DefaultValuedAttr<BoolAttr, "false">:$skip_final_activation
  );
  let has_logical_tensor_desc_infer_fn = 1;
  let has_physical_tensor_desc_infer_fn = 1;
  let has_get_sbp_fn = 1;
  let has_data_type_infer_fn = 1;
}

def OneFlow_CublasFusedMLPGradOp : OneFlow_BaseOp<"cublas_fused_mlp_grad", [NoMemoryEffect, NoGrad, AttrSizedOperandSegments, AttrSizedResultSegments, DeclareOpInterfaceMethods<UserOpCompatibleInterface>]> {
  let input = (ins
    OneFlow_Tensor:$dy,
    OneFlow_Tensor:$x,
    Variadic<OneFlow_Tensor>:$weights,
    Variadic<OneFlow_Tensor>:$cublas_aux,
    Variadic<OneFlow_Tensor>:$hidden
  );
  let output = (outs
    OneFlow_Tensor:$d_x,
    Variadic<OneFlow_Tensor>:$d_biases,
    Variadic<OneFlow_Tensor>:$d_weights
  );
  let attrs = (ins
    F32ArrayAttr:$alpha_list
  );
  let has_logical_tensor_desc_infer_fn = 1;
  let has_physical_tensor_desc_infer_fn = 1;
  let has_get_sbp_fn = 1;
  let has_data_type_infer_fn = 1;
}

def OneFlow_CublasBiasAddReluMatmulGradOp : OneFlow_BaseOp<"cublas_bias_add_relu_matmul_grad", [NoMemoryEffect, NoGrad, DeclareOpInterfaceMethods<UserOpCompatibleInterface>]> {
  let input = (ins
    OneFlow_Tensor:$dy,
    OneFlow_Tensor:$weight,
    OneFlow_Tensor:$aux
  );
  let output = (outs
    OneFlow_Tensor:$d_grad,
    OneFlow_Tensor:$d_bias
  );
  let attrs = (ins
    DefaultValuedAttr<F64Attr, "1.">:$alpha
  );
  let has_logical_tensor_desc_infer_fn = 1;
  let has_physical_tensor_desc_infer_fn = 1;
  let has_get_sbp_fn = 1;
  let has_data_type_infer_fn = 1;
}

def OneFlow_CublasMatmulBiasAddGradOp : OneFlow_BaseOp<"cublas_matmul_bias_add_grad", [NoMemoryEffect, NoGrad, DeclareOpInterfaceMethods<UserOpCompatibleInterface>]> {
  let input = (ins
    OneFlow_Tensor:$dy,
    OneFlow_Tensor:$x
  );
  let output = (outs
    OneFlow_Tensor:$w_grad,
    OneFlow_Tensor:$b_grad
  );
  let has_logical_tensor_desc_infer_fn = 1;
  let has_physical_tensor_desc_infer_fn = 1;
  let has_get_sbp_fn = 1;
  let has_data_type_infer_fn = 1;
}

def OneFlow_FusedMatmulBiasOp : OneFlow_BaseOp<"fused_matmul_bias", [NoMemoryEffect, DeclareOpInterfaceMethods<UserOpCompatibleInterface>, DeclareOpInterfaceMethods<MatMulCompatibleInterface>, DeclareOpInterfaceMethods<BiasAddCompatibleInterface>]> {
  let input = (ins
    OneFlow_Tensor:$x,
    OneFlow_Tensor:$weight,
    OneFlow_Tensor:$bias,
    Optional<OneFlow_Tensor>:$_add_to_output
  );
  let output = (outs
    OneFlow_Tensor:$out
  );
  let attrs = (ins
    DefaultValuedAttr<F64Attr, "1.">:$alpha,
    DefaultValuedAttr<F64Attr, "1.">:$beta
  );
  let has_logical_tensor_desc_infer_fn = 1;
  let has_physical_tensor_desc_infer_fn = 1;
  let has_data_type_infer_fn = 1;
  let has_get_sbp_fn = 1;
}

def OneFlow_FusedMatmulBiasAddReluDropoutOp : OneFlow_BaseOp<"fused_matmul_bias_add_relu_dropout", [NoMemoryEffect, AttrSizedOperandSegments, AttrSizedResultSegments, DeclareOpInterfaceMethods<UserOpCompatibleInterface>]> {
  let input = (ins
    OneFlow_Tensor:$x,
    Variadic<OneFlow_Tensor>:$weights,
    Variadic<OneFlow_Tensor>:$biases
  );
  let output = (outs
    OneFlow_Tensor:$out,
    Variadic<OneFlow_Tensor>:$cublas_aux,
    Variadic<OneFlow_Tensor>:$hidden
  );
  let attrs = (ins
    DefaultValuedAttr<BoolAttr, "false">:$skip_final_activation,
    DefaultValuedAttr<SI64Attr, "0">:$seed,
    F32ArrayAttr:$dropout_rate_list
  );
  let has_logical_tensor_desc_infer_fn = 1;
  let has_physical_tensor_desc_infer_fn = 1;
  let has_get_sbp_fn = 1;
  let has_data_type_infer_fn = 1;
}

def OneFlow_FusedReluDropoutGradOp : OneFlow_BaseOp<"fused_relu_dropout_grad", [NoMemoryEffect, NoGrad, DeclareOpInterfaceMethods<UserOpCompatibleInterface>]> {
  let input = (ins
    OneFlow_Tensor:$dy,
    OneFlow_Tensor:$mask
  );
  let output = (outs
    OneFlow_Tensor:$dx
  );
  let attrs = (ins
    DefaultValuedAttr<F32Attr, "0.">:$scale
  );
  let has_logical_tensor_desc_infer_fn = 1;
  let has_physical_tensor_desc_infer_fn = 1;
  let has_get_sbp_fn = 1;
  let has_data_type_infer_fn = 1;
}

def OneFlow_FusedGluOp : OneFlow_BaseOp<"fused_glu", [NoMemoryEffect, AttrSizedOperandSegments, DeclareOpInterfaceMethods<UserOpCompatibleInterface>]> {
  let input = (ins
    OneFlow_Tensor:$x,
    OneFlow_Tensor:$w,
    Optional<OneFlow_Tensor>:$b,
    Optional<OneFlow_Tensor>:$v,
    Optional<OneFlow_Tensor>:$c
  );
  let attrs = (ins
    DefaultValuedAttr<StrAttr, "\"none\"">:$activation,
    DefaultValuedAttr<BoolAttr, "false">:$has_bias,
    DefaultValuedAttr<BoolAttr, "false">:$is_split
  );
  let trait_attrs = (ins
    DenseI32ArrayAttr:$operand_segment_sizes
  );
  let output = (outs
    OneFlow_Tensor:$y,
    OneFlow_Tensor:$matmul_wx,
    Optional<OneFlow_Tensor>:$matmul_vx
  );
  let has_logical_tensor_desc_infer_fn = 1;
  let has_physical_tensor_desc_infer_fn = 1;
  let has_get_sbp_fn = 1;
  let has_data_type_infer_fn = 1;
}

def OneFlow_FusedGluWithoutLinearGradOp : OneFlow_BaseOp<"fused_glu_without_linear_grad", [NoMemoryEffect, DeclareOpInterfaceMethods<UserOpCompatibleInterface>]> {
  let input = (ins
    OneFlow_Tensor:$dy,
    OneFlow_Tensor:$matmul_wx,
    Optional<OneFlow_Tensor>:$matmul_vx
  );
  let attrs = (ins
    DefaultValuedAttr<StrAttr, "\"none\"">:$activation
  );
  let output = (outs
    OneFlow_Tensor:$d_matmul_wx,
    Optional<OneFlow_Tensor>:$d_matmul_vx
  );
  let has_logical_tensor_desc_infer_fn = 1;
  let has_physical_tensor_desc_infer_fn = 1;
  let has_get_sbp_fn = 1;
  let has_data_type_infer_fn = 1;
}

def OneFlow_GroupedMatmulBiasOp : OneFlow_BaseOp<"grouped_matmul_bias", [NoMemoryEffect, AttrSizedOperandSegments,  DeclareOpInterfaceMethods<UserOpCompatibleInterface>]> {
  let input = (ins
    Variadic<OneFlow_Tensor>:$xs,
    Variadic<OneFlow_Tensor>:$weights,
    Variadic<OneFlow_Tensor>:$biases
  );
  let output = (outs
    Variadic<OneFlow_Tensor>:$ys
  );
  let has_logical_tensor_desc_infer_fn = 1;
  let has_physical_tensor_desc_infer_fn = 1;
  let has_get_sbp_fn = 1;
  let has_data_type_infer_fn = 1;
}

#endif // GET_ONEFLOW_MATMUL_OP_DEFINITIONS


#ifdef GET_ONEFLOW_MISC_OP_DEFINITIONS

def OneFlow_CategoricalOrdinalEncodeOp : OneFlow_BaseOp<"CategoricalOrdinalEncode", [NoMemoryEffect, NoGrad, DeclareOpInterfaceMethods<UserOpCompatibleInterface>]> {
  let input = (ins
    OneFlow_Tensor:$table,
    OneFlow_Tensor:$size,
    OneFlow_Tensor:$in
  );
  let output = (outs
    OneFlow_Tensor:$out
  );
  let attrs = (ins
    DefaultValuedAttr<BoolAttr, "false">:$hash_precomputed
  );
  let has_check_fn = 1;
  let has_logical_tensor_desc_infer_fn = 1;
  let has_physical_tensor_desc_infer_fn = 1;
  let has_get_sbp_fn = 1;
  let has_data_type_infer_fn = 1;
  let has_input_arg_modify_fn = 1;
}

def OneFlow_AddNOp : OneFlow_BaseOp<"add_n", [NoMemoryEffect, DeclareOpInterfaceMethods<UserOpCompatibleInterface>]> {
  let input = (ins
    Variadic<OneFlow_Tensor>:$in
  );
  let output = (outs
    OneFlow_Tensor:$out
  );
  let hasCanonicalizer = 1;
  let has_check_fn = 1;
  let has_logical_tensor_desc_infer_fn = 1;
  let has_physical_tensor_desc_infer_fn = 1;
  let has_get_sbp_fn = 1;
  let has_data_type_infer_fn = 1;
}

def OneFlow_ArangeOp : OneFlow_BaseOp<"arange", [NoMemoryEffect, NoGrad, DeclareOpInterfaceMethods<UserOpCompatibleInterface>]> {
  let output = (outs
    OneFlow_Tensor:$out
  );
  let attrs = (ins
    DefaultValuedAttr<SI64Attr, "0">:$integer_start,
    DefaultValuedAttr<SI64Attr, "0">:$integer_delta,
    DefaultValuedAttr<SI64Attr, "0">:$integer_limit,
    DefaultValuedAttr<F64Attr, "0.">:$float_start,
    DefaultValuedAttr<F64Attr, "0.">:$float_delta,
    DefaultValuedAttr<F64Attr, "0.">:$float_limit,
    OneFlow_DataType:$dtype,
    StrArrayAttr:$nd_sbp
  );
  let has_logical_tensor_desc_infer_fn = 1;
  let has_physical_tensor_desc_infer_fn = 1;
  let has_get_sbp_fn = 1;
  let has_data_type_infer_fn = 1;
  let has_nd_sbp_infer_fn = 1;
}

def OneFlow_BinCountOp : OneFlow_BaseOp<"bincount", [NoMemoryEffect, NoGrad, DeclareOpInterfaceMethods<UserOpCompatibleInterface>]> {
  let input = (ins
    OneFlow_Tensor:$in,
    Optional<OneFlow_Tensor>:$weight
  );
  let output = (outs
    OneFlow_Tensor:$out
  );
  let attrs = (ins
    DefaultValuedAttr<SI64Attr, "0">:$size
  );
  let has_data_type_infer_fn = 1;
  let has_logical_tensor_desc_infer_fn = 1;
  let has_physical_tensor_desc_infer_fn = 1;
  let has_get_sbp_fn = 1;
}

def OneFlow_CoinFlipOp : OneFlow_BaseOp<"coin_flip", [NoMemoryEffect, NoGrad, CpuOnly, DeclareOpInterfaceMethods<UserOpCompatibleInterface>]> {
  let output = (outs
    OneFlow_Tensor:$out
  );
  let attrs = (ins
    DefaultValuedAttr<F32Attr, "0.5">:$probability,
    DefaultValuedAttr<SI64Attr, "0">:$batch_size,
    DefaultValuedAttr<SI64Attr, "-1">:$seed,
    DefaultValuedAttr<BoolAttr, "false">:$has_seed,
    StrArrayAttr:$nd_sbp
  );
  let has_logical_tensor_desc_infer_fn = 1;
  let has_physical_tensor_desc_infer_fn = 1;
  let has_get_sbp_fn = 1;
  let has_data_type_infer_fn = 1;
  let has_nd_sbp_infer_fn = 1;
}

def OneFlow_ConcatOp : OneFlow_BaseOp<"cat", [NoMemoryEffect, DeclareOpInterfaceMethods<UserOpCompatibleInterface>, DeclareOpInterfaceMethods<NCHWCompatibleInterface>]> {
  let input = (ins
    Variadic<OneFlow_Tensor>:$in
  );
  let output = (outs
    OneFlow_Tensor:$out
  );
  let attrs = (ins
    DefaultValuedAttr<SI64Attr, "0">:$axis,
    DefaultValuedAttr<SI64Attr, "0">:$max_dim_size
  );
  let has_check_fn = 1;
  let has_logical_tensor_desc_infer_fn = 1;
  let has_physical_tensor_desc_infer_fn = 1;
  let has_get_sbp_fn = 1;
  let has_data_type_infer_fn = 1;
}

def OneFlow_TensorConstantOp : OneFlow_BaseOp<"tensor_constant", [NoMemoryEffect, NoGrad, DeclareOpInterfaceMethods<UserOpCompatibleInterface>]> {
  let input = (ins
    OneFlow_Tensor:$in
  );
  let output = (outs
    OneFlow_Tensor:$out
  );
  let attrs = (ins
    OneFlow_DataType:$dtype,
    ShapeAttr:$shape,
    StrArrayAttr:$nd_sbp
  );
  let same_output_regst_num = 1;
  let has_logical_tensor_desc_infer_fn = 1;
  let has_physical_tensor_desc_infer_fn = 1;
  let has_get_sbp_fn = 1;
  let has_data_type_infer_fn = 1;
  let has_nd_sbp_infer_fn = 1;
}

def OneFlow_ConstantOp : OneFlow_BaseOp<"constant", [NoMemoryEffect, NoGrad, DeclareOpInterfaceMethods<UserOpCompatibleInterface>]> {
  let output = (outs
    OneFlow_Tensor:$out
  );
  let attrs = (ins
    ComplexDoubleAttr:$complex_value,
    DefaultValuedAttr<F64Attr, "0.">:$floating_value,
    DefaultValuedAttr<SI64Attr, "0">:$integer_value,
    DefaultValuedAttr<BoolAttr, "false">:$is_floating_value,
    DefaultValuedAttr<BoolAttr, "false">:$is_complex_value,
    OneFlow_DataType:$dtype,
    ShapeAttr:$shape,
    StrArrayAttr:$nd_sbp
  );
  let same_output_regst_num = 1;
  let has_logical_tensor_desc_infer_fn = 1;
  let has_physical_tensor_desc_infer_fn = 1;
  let has_get_sbp_fn = 1;
  let has_data_type_infer_fn = 1;
  let has_nd_sbp_infer_fn = 1;
}

def OneFlow_DropoutOp : OneFlow_BaseOp<"dropout", [NoMemoryEffect, DeclareOpInterfaceMethods<UserOpCompatibleInterface>]> {
  let input = (ins
    OneFlow_Tensor:$in,
    Optional<OneFlow_Tensor>:$_add_to_output
  );
  let output = (outs
    OneFlow_Tensor:$out,
    OneFlow_Tensor:$mask
  );
  let attrs = (ins
    DefaultValuedAttr<F32Attr, "0.">:$rate,
    DefaultValuedAttr<SI64Attr, "0">:$seed
  );
  let has_check_fn = 1;
  let has_logical_tensor_desc_infer_fn = 1;
  let has_physical_tensor_desc_infer_fn = 1;
  let has_get_sbp_fn = 1;
  let has_data_type_infer_fn = 1;
}

def OneFlow_ElementwiseMaximumBackwardOp : OneFlow_BaseOp<"elementwise_maximum_backward", [NoMemoryEffect, AttrSizedResultSegments, DeclareOpInterfaceMethods<UserOpCompatibleInterface>]> {
  let input = (ins
    OneFlow_Tensor:$dz,
    OneFlow_Tensor:$x,
    OneFlow_Tensor:$y
  );
  let output = (outs
    Optional<OneFlow_Tensor>:$dx,
    Optional<OneFlow_Tensor>:$dy
  );
  let trait_attrs = (ins
    DenseI32ArrayAttr:$result_segment_sizes
  );
  let has_logical_tensor_desc_infer_fn = 1;
  let has_physical_tensor_desc_infer_fn = 1;
  let has_get_sbp_fn = 1;
  let has_data_type_infer_fn = 1;
}

def OneFlow_ElementwiseMinimumBackwardOp : OneFlow_BaseOp<"elementwise_minimum_backward", [NoMemoryEffect, AttrSizedResultSegments, DeclareOpInterfaceMethods<UserOpCompatibleInterface>]> {
  let input = (ins
    OneFlow_Tensor:$dz,
    OneFlow_Tensor:$x,
    OneFlow_Tensor:$y
  );
  let output = (outs
    Optional<OneFlow_Tensor>:$dx,
    Optional<OneFlow_Tensor>:$dy
  );
  let trait_attrs = (ins
    DenseI32ArrayAttr:$result_segment_sizes
  );
  let has_logical_tensor_desc_infer_fn = 1;
  let has_physical_tensor_desc_infer_fn = 1;
  let has_get_sbp_fn = 1;
  let has_data_type_infer_fn = 1;
}

def OneFlow_EmptyOp : OneFlow_BaseOp<"empty", [NoMemoryEffect, NoGrad, DeclareOpInterfaceMethods<UserOpCompatibleInterface>]> {
  let output = (outs
    OneFlow_Tensor:$out
  );
  let attrs = (ins
    OneFlow_DataType:$dtype,
    ShapeAttr:$shape,
    StrArrayAttr:$nd_sbp,
    DefaultValuedAttr<BoolAttr, "false">:$pin_memory,
    StrAttr:$device_type,
    DefaultValuedAttr<SI64Attr, "0">:$device_id
  );
  let same_output_regst_num = 1;
  let has_logical_tensor_desc_infer_fn = 1;
  let has_physical_tensor_desc_infer_fn = 1;
  let has_get_sbp_fn = 1;
  let has_data_type_infer_fn = 1;
  let has_nd_sbp_infer_fn = 1;
  let has_device_and_stream_infer_fn = 1;
}

def OneFlow_EyeOp : OneFlow_BaseOp<"eye", [NoMemoryEffect, NoGrad, DeclareOpInterfaceMethods<UserOpCompatibleInterface>]> {
  let output = (outs
    OneFlow_Tensor:$out
  );
  let attrs = (ins
    DefaultValuedAttr<SI64Attr, "0">:$rows,
    DefaultValuedAttr<SI64Attr, "0">:$cols,
    OneFlow_DataType:$dtype,
    StrArrayAttr:$nd_sbp
  );
  let has_logical_tensor_desc_infer_fn = 1;
  let has_physical_tensor_desc_infer_fn = 1;
  let has_get_sbp_fn = 1;
  let has_data_type_infer_fn = 1;
}

def OneFlow_GridSampleGradOp : OneFlow_BaseOp<"grid_sample_grad", [NoMemoryEffect, DeclareOpInterfaceMethods<UserOpCompatibleInterface>]> {
  let input = (ins
    OneFlow_Tensor:$doutput,
    OneFlow_Tensor:$input,
    OneFlow_Tensor:$grid
  );
  let output = (outs
    OneFlow_Tensor:$dinput,
    OneFlow_Tensor:$dgrid
  );
  let attrs = (ins
    StrAttr:$interpolation_mode,
    StrAttr:$padding_mode,
    DefaultValuedAttr<BoolAttr, "false">:$align_corners
  );
  let has_check_fn = 1;
  let has_logical_tensor_desc_infer_fn = 1;
  let has_physical_tensor_desc_infer_fn = 1;
  let has_get_sbp_fn = 1;
  let has_data_type_infer_fn = 1;
}

def OneFlow_MultiCountNotFiniteOp : OneFlow_BaseOp<"multi_count_not_finite", [NoMemoryEffect, NoGrad, DeclareOpInterfaceMethods<UserOpCompatibleInterface>]> {
  let input = (ins
    Variadic<OneFlow_Tensor>:$x
  );
  let output = (outs
    OneFlow_Tensor:$y
  );
  let has_check_fn = 1;
  let has_logical_tensor_desc_infer_fn = 1;
  let has_physical_tensor_desc_infer_fn = 1;
  let has_get_sbp_fn = 1;
  let has_data_type_infer_fn = 1;
}

def OneFlow_MultiSquareSumOp : OneFlow_BaseOp<"multi_square_sum", [NoMemoryEffect, DeclareOpInterfaceMethods<UserOpCompatibleInterface>]> {
  let input = (ins
    Variadic<OneFlow_Tensor>:$x
  );
  let output = (outs
    OneFlow_Tensor:$y
  );
  let has_check_fn = 1;
  let has_logical_tensor_desc_infer_fn = 1;
  let has_physical_tensor_desc_infer_fn = 1;
  let has_get_sbp_fn = 1;
  let has_data_type_infer_fn = 1;
}

def OneFlow_MultiReduceSumPowAbsOp : OneFlow_BaseOp<"multi_reduce_sum_pow_abs", [NoMemoryEffect, DeclareOpInterfaceMethods<UserOpCompatibleInterface>]> {
  let input = (ins
    Variadic<OneFlow_Tensor>:$x
  );
  let output = (outs
    OneFlow_Tensor:$y
  );
  let attrs = (ins
    DefaultValuedAttr<F32Attr, "0">:$p
  );
  let has_logical_tensor_desc_infer_fn = 1;
  let has_data_type_infer_fn = 1;
  let has_get_sbp_fn = 1;
}

def OneFlow_MultiReduceMaxAbsOp : OneFlow_BaseOp<"multi_reduce_max_abs", [NoMemoryEffect, DeclareOpInterfaceMethods<UserOpCompatibleInterface>]> {
  let input = (ins
    Variadic<OneFlow_Tensor>:$x
  );
  let output = (outs
    OneFlow_Tensor:$y
  );
  let has_logical_tensor_desc_infer_fn = 1;
  let has_data_type_infer_fn = 1;
  let has_get_sbp_fn = 1;
}

def OneFlow_MultiReduceMinAbsOp : OneFlow_BaseOp<"multi_reduce_min_abs", [NoMemoryEffect, DeclareOpInterfaceMethods<UserOpCompatibleInterface>]> {
  let input = (ins
    Variadic<OneFlow_Tensor>:$x
  );
  let output = (outs
    OneFlow_Tensor:$y
  );
  let has_logical_tensor_desc_infer_fn = 1;
  let has_data_type_infer_fn = 1;
  let has_get_sbp_fn = 1;
}

def OneFlow_LocalMultiReduceMaxAbsOp : OneFlow_BaseOp<"local_multi_reduce_max_abs", [NoMemoryEffect, DeclareOpInterfaceMethods<UserOpCompatibleInterface>]> {
  let input = (ins
    Variadic<OneFlow_Tensor>:$x
  );
  let output = (outs
    OneFlow_Tensor:$y
  );
  let has_logical_tensor_desc_infer_fn = 1;
  let has_physical_tensor_desc_infer_fn = 1;
  let has_data_type_infer_fn = 1;
  let has_get_sbp_fn = 1;
}

def OneFlow_LocalMultiReduceMinAbsOp : OneFlow_BaseOp<"local_multi_reduce_min_abs", [NoMemoryEffect, DeclareOpInterfaceMethods<UserOpCompatibleInterface>]> {
  let input = (ins
    Variadic<OneFlow_Tensor>:$x
  );
  let output = (outs
    OneFlow_Tensor:$y
  );
  let has_logical_tensor_desc_infer_fn = 1;
  let has_physical_tensor_desc_infer_fn = 1;
  let has_data_type_infer_fn = 1;
  let has_get_sbp_fn = 1;
}

def OneFlow_NLLOp : OneFlow_BaseOp<"nll", [NoMemoryEffect, DeclareOpInterfaceMethods<UserOpCompatibleInterface>]> {
  let input = (ins
    OneFlow_Tensor:$input,
    OneFlow_Tensor:$target,
    Optional<OneFlow_Tensor>:$weight
  );
  let output = (outs
    OneFlow_Tensor:$output,
    OneFlow_Tensor:$out_weight
  );
  let attrs = (ins
    DefaultValuedAttr<SI64Attr, "0">:$ignore_index
  );
  let has_data_type_infer_fn = 1;
  let has_logical_tensor_desc_infer_fn = 1;
  let has_get_sbp_fn = 1;
  let has_input_arg_modify_fn = 1;
}

def OneFlow_NLLGradOp : OneFlow_BaseOp<"nll_grad", [NoMemoryEffect, DeclareOpInterfaceMethods<UserOpCompatibleInterface>]> {
  let input = (ins
    OneFlow_Tensor:$out_grad,
    OneFlow_Tensor:$input,
    OneFlow_Tensor:$target,
    Optional<OneFlow_Tensor>:$weight
  );
  let output = (outs
    OneFlow_Tensor:$in_grad
  );
  let attrs = (ins
    DefaultValuedAttr<SI64Attr, "0">:$ignore_index
  );
  let has_data_type_infer_fn = 1;
  let has_logical_tensor_desc_infer_fn = 1;
  let has_get_sbp_fn = 1;
}

def OneFlow_PowXGradOp : OneFlow_BaseOp<"pow_x_grad", [NoMemoryEffect, DeclareOpInterfaceMethods<UserOpCompatibleInterface>]> {
  let input = (ins
    OneFlow_Tensor:$x,
    OneFlow_Tensor:$y,
    OneFlow_Tensor:$dz
  );
  let output = (outs
    OneFlow_Tensor:$dx
  );
  let has_logical_tensor_desc_infer_fn = 1;
  let has_physical_tensor_desc_infer_fn = 1;
  let has_get_sbp_fn = 1;
  let has_data_type_infer_fn = 1;
}

def OneFlow_PowYGradOp : OneFlow_BaseOp<"pow_y_grad", [NoMemoryEffect, DeclareOpInterfaceMethods<UserOpCompatibleInterface>]> {
  let input = (ins
    OneFlow_Tensor:$x,
    OneFlow_Tensor:$y,
    OneFlow_Tensor:$dz
  );
  let output = (outs
    OneFlow_Tensor:$dy
  );
  let has_logical_tensor_desc_infer_fn = 1;
  let has_physical_tensor_desc_infer_fn = 1;
  let has_get_sbp_fn = 1;
  let has_data_type_infer_fn = 1;
}

def OneFlow_PreluGradOp : OneFlow_BaseOp<"prelu_grad", [NoMemoryEffect, DeclareOpInterfaceMethods<UserOpCompatibleInterface>]> {
  let input = (ins
    OneFlow_Tensor:$dy,
    OneFlow_Tensor:$x,
    OneFlow_Tensor:$alpha
  );
  let output = (outs
    OneFlow_Tensor:$dx,
    OneFlow_Tensor:$alpha_diff
  );
  let attrs = (ins
    DefaultValuedAttr<BoolAttr, "true">:$alpha_requires_grad
  );
  let has_logical_tensor_desc_infer_fn = 1;
  let has_physical_tensor_desc_infer_fn = 1;
  let has_get_sbp_fn = 1;
  let has_data_type_infer_fn = 1;
}

def OneFlow_RandpermOp : OneFlow_BaseOp<"randperm", [NoMemoryEffect, NoGrad, DeclareOpInterfaceMethods<UserOpCompatibleInterface>]> {
  let output = (outs
    OneFlow_Tensor:$out
  );
  let attrs = (ins
    DefaultValuedAttr<SI32Attr, "0">:$n,
    DefaultValuedAttr<SI64Attr, "0">:$seed,
    StrArrayAttr:$nd_sbp
  );
  let has_logical_tensor_desc_infer_fn = 1;
  let has_physical_tensor_desc_infer_fn = 1;
  let has_get_sbp_fn = 1;
  let has_data_type_infer_fn = 1;
  let has_nd_sbp_infer_fn = 1;
}

def OneFlow_RecvOp : OneFlow_BaseOp<"recv", [NoMemoryEffect, NoGrad, DeclareOpInterfaceMethods<UserOpCompatibleInterface>]> {
  let output = (outs
    OneFlow_Tensor:$out
  );
  let attrs = (ins
    DefaultValuedAttr<SI64Attr, "0">:$src_process_id,
    OneFlow_DataType:$dtype,
    ShapeAttr:$shape,
    StrAttr:$device_type,
    DefaultValuedAttr<SI64Attr, "0">:$device_id
  );
  let has_logical_tensor_desc_infer_fn = 1;
  let has_physical_tensor_desc_infer_fn = 1;
  let has_get_sbp_fn = 1;
  let has_data_type_infer_fn = 1;
  let has_device_and_stream_infer_fn = 1;
}

def OneFlow_SendOp : OneFlow_BaseOp<"send", [NoMemoryEffect, NoGrad, DeclareOpInterfaceMethods<UserOpCompatibleInterface>]> {
  let input = (ins
    OneFlow_Tensor:$in
  );
  let attrs = (ins
    DefaultValuedAttr<SI64Attr, "0">:$dst_process_id
  );
  let has_logical_tensor_desc_infer_fn = 1;
  let has_physical_tensor_desc_infer_fn = 1;
  let has_get_sbp_fn = 1;
  let has_data_type_infer_fn = 1;
  let has_device_and_stream_infer_fn = 1;
}

def OneFlow_SplitLikeOp : OneFlow_BaseOp<"split_like", [NoMemoryEffect, DeclareOpInterfaceMethods<UserOpCompatibleInterface>]> {
  let input = (ins
    OneFlow_Tensor:$in,
    Variadic<OneFlow_Tensor>:$like
  );
  let output = (outs
    Variadic<OneFlow_Tensor>:$out
  );
  let attrs = (ins
    DefaultValuedAttr<SI64Attr, "0">:$axis
  );
  let has_check_fn = 1;
  let has_logical_tensor_desc_infer_fn = 1;
  let has_physical_tensor_desc_infer_fn = 1;
  let has_get_sbp_fn = 1;
  let has_data_type_infer_fn = 1;
  let has_input_arg_modify_fn = 1;
}

def OneFlow_SspVariableProxyOp : OneFlow_BaseOp<"ssp_variable_proxy", [NoMemoryEffect, NoGrad, DeclareOpInterfaceMethods<UserOpCompatibleInterface>]> {
  let input = (ins
    OneFlow_Tensor:$var
  );
  let output = (outs
    OneFlow_Tensor:$ref,
    OneFlow_Tensor:$value
  );
  let attrs = (ins
    DefaultValuedAttr<SI64Attr, "1">:$buffer_size
  );
  let has_logical_tensor_desc_infer_fn = 1;
  let has_physical_tensor_desc_infer_fn = 1;
  let has_get_sbp_fn = 1;
  let has_data_type_infer_fn = 1;
  let has_output_arg_modify_fn = 1;
}

def OneFlow_TfPreluGradOp : OneFlow_BaseOp<"tf_prelu_grad", [NoMemoryEffect, DeclareOpInterfaceMethods<UserOpCompatibleInterface>]> {
  let input = (ins
    OneFlow_Tensor:$dy,
    OneFlow_Tensor:$x,
    OneFlow_Tensor:$alpha
  );
  let output = (outs
    OneFlow_Tensor:$dx,
    OneFlow_Tensor:$alpha_diff
  );
  let has_logical_tensor_desc_infer_fn = 1;
  let has_physical_tensor_desc_infer_fn = 1;
  let has_get_sbp_fn = 1;
  let has_data_type_infer_fn = 1;
}

def OneFlow_UniformOp : OneFlow_BaseOp<"uniform", [NoMemoryEffect, NoGrad, DeclareOpInterfaceMethods<UserOpCompatibleInterface>]> {
  let output = (outs
    OneFlow_Tensor:$out
  );
  let attrs = (ins
    DefaultValuedAttr<F64Attr, "0.">:$from,
    DefaultValuedAttr<F64Attr, "1.">:$to,
    DefaultValuedAttr<SI64Attr, "0">:$seed,
    OneFlow_DataType:$dtype,
    ShapeAttr:$shape,
    StrArrayAttr:$nd_sbp
  );
  let same_output_regst_num = 1;
  let has_logical_tensor_desc_infer_fn = 1;
  let has_physical_tensor_desc_infer_fn = 1;
  let has_get_sbp_fn = 1;
  let has_data_type_infer_fn = 1;
  let has_nd_sbp_infer_fn = 1;
  let has_dump_nd_sbp_signature_for_op_conf_fn = 1;
}

def OneFlow_UniformIntOp : OneFlow_BaseOp<"uniform_int", [NoMemoryEffect, NoGrad, DeclareOpInterfaceMethods<UserOpCompatibleInterface>]> {
  let output = (outs
    OneFlow_Tensor:$out
  );
  let attrs = (ins
    DefaultValuedAttr<SI64Attr, "0">:$from,
    DefaultValuedAttr<SI64Attr, "1">:$to,
    DefaultValuedAttr<SI64Attr, "0">:$seed,
    OneFlow_DataType:$dtype,
    ShapeAttr:$shape,
    StrArrayAttr:$nd_sbp
  );
  let same_output_regst_num = 1;
  let has_logical_tensor_desc_infer_fn = 1;
  let has_physical_tensor_desc_infer_fn = 1;
  let has_get_sbp_fn = 1;
  let has_data_type_infer_fn = 1;
  let has_nd_sbp_infer_fn = 1;
}

def OneFlow_ExponentialOp : OneFlow_BaseOp<"exponential", [NoMemoryEffect, NoGrad, DeclareOpInterfaceMethods<UserOpCompatibleInterface>]> {
  let output = (outs
    OneFlow_Tensor:$out
  );
  let attrs = (ins
    DefaultValuedAttr<SI64Attr, "0">:$seed,
    DefaultValuedAttr<F32Attr, "1.0">:$lambd,
    OneFlow_DataType:$dtype,
    ShapeAttr:$out_shape,
    StrArrayAttr:$nd_sbp
  );
  let same_output_regst_num = 1;
  let has_logical_tensor_desc_infer_fn = 1;
  let has_physical_tensor_desc_infer_fn = 1;
  let has_get_sbp_fn = 1;
  let has_data_type_infer_fn = 1;
  let has_nd_sbp_infer_fn = 1;
}

def OneFlow_MultinomialWithReplacementOp : OneFlow_BaseOp<"multinomial_with_replacement", [NoMemoryEffect, NoGrad, DeclareOpInterfaceMethods<UserOpCompatibleInterface>]> {
  let input = (ins
    OneFlow_Tensor:$x,
    Optional<OneFlow_Tensor>:$prefix_sum
  );
  let output = (outs
    OneFlow_Tensor:$out
  );
  let attrs = (ins
    DefaultValuedAttr<SI64Attr, "0">:$seed,
    DefaultValuedAttr<SI32Attr, "1">:$num_samples
  );
  let has_logical_tensor_desc_infer_fn = 1;
  let has_physical_tensor_desc_infer_fn = 1;
  let has_get_sbp_fn = 1;
  let has_data_type_infer_fn = 1;
}

def OneFlow_UniqueOp : OneFlow_BaseOp<"unique", [NoMemoryEffect, NoGrad, DeclareOpInterfaceMethods<UserOpCompatibleInterface>]> {
  let input = (ins
    OneFlow_Tensor:$x
  );
  let output = (outs
    OneFlow_Tensor:$y,
    OneFlow_Tensor:$idx,
    OneFlow_Tensor:$num_unique
  );
  let attrs = (ins
    OneFlow_DataType:$out_idx,
    DefaultValuedAttr<BoolAttr, "true">:$sorted
  );
  let has_logical_tensor_desc_infer_fn = 1;
  let has_physical_tensor_desc_infer_fn = 1;
  let has_get_sbp_fn = 1;
  let has_data_type_infer_fn = 1;
}

def OneFlow_UniqueWithCountsOp : OneFlow_BaseOp<"unique_with_counts", [NoMemoryEffect, NoGrad, DeclareOpInterfaceMethods<UserOpCompatibleInterface>]> {
  let input = (ins
    OneFlow_Tensor:$x
  );
  let output = (outs
    OneFlow_Tensor:$y,
    OneFlow_Tensor:$idx,
    OneFlow_Tensor:$num_unique,
    OneFlow_Tensor:$count
  );
  let attrs = (ins
    OneFlow_DataType:$out_idx,
    DefaultValuedAttr<BoolAttr, "true">:$sorted
  );
  let has_logical_tensor_desc_infer_fn = 1;
  let has_physical_tensor_desc_infer_fn = 1;
  let has_get_sbp_fn = 1;
  let has_data_type_infer_fn = 1;
}

def OneFlow_XdivyXGradOp : OneFlow_BaseOp<"xdivy_x_grad", [NoMemoryEffect, DeclareOpInterfaceMethods<UserOpCompatibleInterface>]> {
  let input = (ins
    OneFlow_Tensor:$x,
    OneFlow_Tensor:$y,
    OneFlow_Tensor:$dz
  );
  let output = (outs
    OneFlow_Tensor:$dx
  );
  let has_logical_tensor_desc_infer_fn = 1;
  let has_physical_tensor_desc_infer_fn = 1;
  let has_get_sbp_fn = 1;
  let has_data_type_infer_fn = 1;
}

def OneFlow_XdivyYGradOp : OneFlow_BaseOp<"xdivy_y_grad", [NoMemoryEffect, DeclareOpInterfaceMethods<UserOpCompatibleInterface>]> {
  let input = (ins
    OneFlow_Tensor:$x,
    OneFlow_Tensor:$y,
    OneFlow_Tensor:$dz
  );
  let output = (outs
    OneFlow_Tensor:$dy
  );
  let has_logical_tensor_desc_infer_fn = 1;
  let has_physical_tensor_desc_infer_fn = 1;
  let has_get_sbp_fn = 1;
  let has_data_type_infer_fn = 1;
}

def OneFlow_StackOp : OneFlow_BaseOp<"stack", [NoMemoryEffect, DeclareOpInterfaceMethods<UserOpCompatibleInterface>]> {
  let input = (ins
    Variadic<OneFlow_Tensor>:$in
  );
  let output = (outs
    OneFlow_Tensor:$out
  );
  let attrs = (ins
    DefaultValuedAttr<SI64Attr, "0">:$axis,
    DefaultValuedAttr<SI64Attr, "0">:$max_dim_size
  );
  let has_check_fn = 1;
  let has_logical_tensor_desc_infer_fn = 1;
  let has_physical_tensor_desc_infer_fn = 1;
  let has_get_sbp_fn = 1;
  let has_data_type_infer_fn = 1;
}

def OneFlow_StackGradOp : OneFlow_BaseOp<"stack_grad", [NoMemoryEffect, NoGrad, DeclareOpInterfaceMethods<UserOpCompatibleInterface>]> {
  let input = (ins
    OneFlow_Tensor:$in,
    Variadic<OneFlow_Tensor>:$like
  );
  let output = (outs
    Variadic<OneFlow_Tensor>:$out
  );
  let attrs = (ins
    DefaultValuedAttr<SI64Attr, "0">:$axis
  );
  let has_check_fn = 1;
  let has_logical_tensor_desc_infer_fn = 1;
  let has_physical_tensor_desc_infer_fn = 1;
  let has_get_sbp_fn = 1;
  let has_data_type_infer_fn = 1;
  let has_input_arg_modify_fn = 1;
}

def OneFlow_FusedWeightedSumOp : OneFlow_BaseOp<"fused_weighted_sum", [NoMemoryEffect, DeclareOpInterfaceMethods<UserOpCompatibleInterface>]> {
  let input = (ins
    Variadic<OneFlow_Tensor>:$in
  );
  let output = (outs
    OneFlow_Tensor:$out
  );
  let attrs = (ins
    F32ArrayAttr:$weights,
    DefaultValuedAttr<F32Attr, "1.0">:$alpha
  );
  let has_check_fn = 1;
  let has_logical_tensor_desc_infer_fn = 1;
  let has_physical_tensor_desc_infer_fn = 1;
  let has_get_sbp_fn = 1;
  let has_data_type_infer_fn = 1;
}

def OneFlow_DependOp : OneFlow_BaseOp<"depend", [NoMemoryEffect, DeclareOpInterfaceMethods<UserOpCompatibleInterface>]> {
  let input = (ins
    OneFlow_Tensor:$in,
    OneFlow_Tensor:$depend_tensor
  );
  let output = (outs
    OneFlow_Tensor:$out
  );
  let has_logical_tensor_desc_infer_fn = 1;
  let has_physical_tensor_desc_infer_fn = 1;
  let has_get_sbp_fn = 1;
  let has_data_type_infer_fn = 1;
}

#endif // GET_ONEFLOW_MISC_OP_DEFINITIONS


#ifdef GET_ONEFLOW_NCCL_OP_DEFINITIONS

def OneFlow__ncclLogical_2DSameDim0All2allOp : OneFlow_BaseOp<"_nccl_logical_2D_same_dim0_all2all", [NoMemoryEffect, NoGrad, DeclareOpInterfaceMethods<UserOpCompatibleInterface>]> {
  let input = (ins
    OneFlow_Tensor:$in
  );
  let output = (outs
    OneFlow_Tensor:$out
  );
  let attrs = (ins
    StrArrayAttr:$src_reduced_nd_sbp,
    StrArrayAttr:$dst_reduced_nd_sbp
  );
  let has_logical_tensor_desc_infer_fn = 1;
  let has_get_sbp_fn = 1;
  let has_data_type_infer_fn = 1;
  let has_device_and_stream_infer_fn = 1;
  let has_nd_sbp_infer_fn = 1;
}

def OneFlow__ncclLogical_2DSameDim0AllGatherOp : OneFlow_BaseOp<"_nccl_logical_2D_same_dim0_all_gather", [NoMemoryEffect, NoGrad, DeclareOpInterfaceMethods<UserOpCompatibleInterface>]> {
  let input = (ins
    OneFlow_Tensor:$in
  );
  let output = (outs
    OneFlow_Tensor:$out
  );
  let attrs = (ins
    StrArrayAttr:$src_reduced_nd_sbp,
    StrArrayAttr:$dst_reduced_nd_sbp
  );
  let has_logical_tensor_desc_infer_fn = 1;
  let has_get_sbp_fn = 1;
  let has_data_type_infer_fn = 1;
  let has_device_and_stream_infer_fn = 1;
  let has_nd_sbp_infer_fn = 1;
}

def OneFlow__ncclLogical_2DSameDim0AllGatherNoncontinuousOp : OneFlow_BaseOp<"_nccl_logical_2D_same_dim0_all_gather_noncontinuous", [NoMemoryEffect, NoGrad, DeclareOpInterfaceMethods<UserOpCompatibleInterface>]> {
  let input = (ins
    OneFlow_Tensor:$in
  );
  let output = (outs
    OneFlow_Tensor:$out
  );
  let attrs = (ins
    StrArrayAttr:$src_reduced_nd_sbp,
    StrArrayAttr:$dst_reduced_nd_sbp
  );
  let has_logical_tensor_desc_infer_fn = 1;
  let has_get_sbp_fn = 1;
  let has_data_type_infer_fn = 1;
  let has_device_and_stream_infer_fn = 1;
  let has_nd_sbp_infer_fn = 1;
}

def OneFlow__ncclLogical_2DSameDim0AllReduceOp : OneFlow_BaseOp<"_nccl_logical_2D_same_dim0_all_reduce", [NoMemoryEffect, NoGrad, DeclareOpInterfaceMethods<UserOpCompatibleInterface>]> {
  let input = (ins
    OneFlow_Tensor:$in
  );
  let output = (outs
    OneFlow_Tensor:$out
  );
  let attrs = (ins
    StrArrayAttr:$src_reduced_nd_sbp,
    StrArrayAttr:$dst_reduced_nd_sbp
  );
  let has_logical_tensor_desc_infer_fn = 1;
  let has_get_sbp_fn = 1;
  let has_data_type_infer_fn = 1;
  let has_device_and_stream_infer_fn = 1;
  let has_nd_sbp_infer_fn = 1;
}

def OneFlow__ncclLogical_2DSameDim1AllReduceOp : OneFlow_BaseOp<"_nccl_logical_2D_same_dim1_all_reduce", [NoMemoryEffect, NoGrad, DeclareOpInterfaceMethods<UserOpCompatibleInterface>]> {
  let input = (ins
    OneFlow_Tensor:$in
  );
  let output = (outs
    OneFlow_Tensor:$out
  );
  let attrs = (ins
    StrArrayAttr:$src_reduced_nd_sbp,
    StrArrayAttr:$dst_reduced_nd_sbp
  );
  let has_logical_tensor_desc_infer_fn = 1;
  let has_get_sbp_fn = 1;
  let has_data_type_infer_fn = 1;
  let has_device_and_stream_infer_fn = 1;
  let has_nd_sbp_infer_fn = 1;
}

def OneFlow__ncclLogicalAllGatherOp : OneFlow_BaseOp<"_nccl_logical_all_gather", [NoMemoryEffect, NoGrad, DeclareOpInterfaceMethods<UserOpCompatibleInterface>]> {
  let input = (ins
    OneFlow_Tensor:$in
  );
  let output = (outs
    OneFlow_Tensor:$out
  );
  let attrs = (ins
    StrArrayAttr:$src_reduced_nd_sbp,
    StrArrayAttr:$dst_reduced_nd_sbp
  );
  let has_logical_tensor_desc_infer_fn = 1;
  let has_get_sbp_fn = 1;
  let has_data_type_infer_fn = 1;
  let has_device_and_stream_infer_fn = 1;
  let has_nd_sbp_infer_fn = 1;
}

def OneFlow__ncclLogicalAllGatherNoncontinuousOp : OneFlow_BaseOp<"_nccl_logical_all_gather_noncontinuous", [NoMemoryEffect, NoGrad, DeclareOpInterfaceMethods<UserOpCompatibleInterface>]> {
  let input = (ins
    OneFlow_Tensor:$in
  );
  let output = (outs
    OneFlow_Tensor:$out
  );
  let attrs = (ins
    StrArrayAttr:$src_reduced_nd_sbp,
    StrArrayAttr:$dst_reduced_nd_sbp
  );
  let has_logical_tensor_desc_infer_fn = 1;
  let has_get_sbp_fn = 1;
  let has_data_type_infer_fn = 1;
  let has_device_and_stream_infer_fn = 1;
  let has_nd_sbp_infer_fn = 1;
}

def OneFlow__ncclLogicalAllReduceOp : OneFlow_BaseOp<"_nccl_logical_all_reduce", [NoMemoryEffect, NoGrad, DeclareOpInterfaceMethods<UserOpCompatibleInterface>]> {
  let input = (ins
    OneFlow_Tensor:$in
  );
  let output = (outs
    OneFlow_Tensor:$out
  );
  let attrs = (ins
    StrArrayAttr:$src_reduced_nd_sbp,
    StrArrayAttr:$dst_reduced_nd_sbp
  );
  let has_logical_tensor_desc_infer_fn = 1;
  let has_get_sbp_fn = 1;
  let has_data_type_infer_fn = 1;
  let has_device_and_stream_infer_fn = 1;
  let has_nd_sbp_infer_fn = 1;
}

def OneFlow__ncclLogicalReduceScatterOp : OneFlow_BaseOp<"_nccl_logical_reduce_scatter", [NoMemoryEffect, NoGrad, DeclareOpInterfaceMethods<UserOpCompatibleInterface>]> {
  let input = (ins
    OneFlow_Tensor:$in
  );
  let output = (outs
    OneFlow_Tensor:$out
  );
  let attrs = (ins
    StrArrayAttr:$src_reduced_nd_sbp,
    StrArrayAttr:$dst_reduced_nd_sbp
  );
  let has_logical_tensor_desc_infer_fn = 1;
  let has_get_sbp_fn = 1;
  let has_data_type_infer_fn = 1;
  let has_device_and_stream_infer_fn = 1;
  let has_nd_sbp_infer_fn = 1;
}

def OneFlow__ncclLogicalReduceScatterNoncontinuousOp : OneFlow_BaseOp<"_nccl_logical_reduce_scatter_noncontinuous", [NoMemoryEffect, NoGrad, DeclareOpInterfaceMethods<UserOpCompatibleInterface>]> {
  let input = (ins
    OneFlow_Tensor:$in
  );
  let output = (outs
    OneFlow_Tensor:$out
  );
  let attrs = (ins
    StrArrayAttr:$src_reduced_nd_sbp,
    StrArrayAttr:$dst_reduced_nd_sbp
  );
  let has_logical_tensor_desc_infer_fn = 1;
  let has_get_sbp_fn = 1;
  let has_data_type_infer_fn = 1;
  let has_device_and_stream_infer_fn = 1;
  let has_nd_sbp_infer_fn = 1;
}

def OneFlow__ncclLogicalS2sOp : OneFlow_BaseOp<"_nccl_logical_s2s", [NoMemoryEffect, NoGrad, DeclareOpInterfaceMethods<UserOpCompatibleInterface>]> {
  let input = (ins
    OneFlow_Tensor:$in
  );
  let output = (outs
    OneFlow_Tensor:$out
  );
  let attrs = (ins
    StrArrayAttr:$src_reduced_nd_sbp,
    StrArrayAttr:$dst_reduced_nd_sbp
  );
  let has_logical_tensor_desc_infer_fn = 1;
  let has_get_sbp_fn = 1;
  let has_data_type_infer_fn = 1;
  let has_device_and_stream_infer_fn = 1;
  let has_nd_sbp_infer_fn = 1;
}

def OneFlow__ncclLogicalSendRecvOp : OneFlow_BaseOp<"_nccl_logical_send_recv", [NoMemoryEffect, NoGrad, DeclareOpInterfaceMethods<UserOpCompatibleInterface>]> {
  let input = (ins
    OneFlow_Tensor:$in
  );
  let output = (outs
    OneFlow_Tensor:$out
  );
  let attrs = (ins
    StrArrayAttr:$src_reduced_nd_sbp,
    StrArrayAttr:$dst_reduced_nd_sbp
  );
  let has_logical_tensor_desc_infer_fn = 1;
  let has_get_sbp_fn = 1;
  let has_data_type_infer_fn = 1;
  let has_device_and_stream_infer_fn = 1;
  let has_nd_sbp_infer_fn = 1;
}

def OneFlow__ncclLogicalFusionOp : OneFlow_BaseOp<"_nccl_logical_fusion", [NoMemoryEffect, NoGrad, DeclareOpInterfaceMethods<UserOpCompatibleInterface>]> {
  let input = (ins
    Variadic<OneFlow_Tensor>:$in
  );
  let output = (outs
    Variadic<OneFlow_Tensor>:$out
  );
  let attrs = (ins
    StrArrayAttr:$src_nd_sbp_str_list,
    StrArrayAttr:$dst_nd_sbp_str_list,
    StrArrayAttr:$nccl_type_list
  );
  let has_logical_tensor_desc_infer_fn = 1;
  let has_get_sbp_fn = 1;
  let has_data_type_infer_fn = 1;
  let has_device_and_stream_infer_fn = 1;
  let has_nd_sbp_infer_fn = 1;
}

#endif // GET_ONEFLOW_NCCL_OP_DEFINITIONS


#ifdef GET_ONEFLOW_NORMALIZATION_OP_DEFINITIONS

def OneFlow_NormalizationAddReluOp : OneFlow_BaseOp<"normalization_add_relu", [NoMemoryEffect, AttrSizedOperandSegments, AttrSizedResultSegments, DeclareOpInterfaceMethods<UserOpCompatibleInterface>, DeclareOpInterfaceMethods<InferTypeOpInterface, ["refineReturnTypes"]>]> {
  let input = (ins
    OneFlow_Tensor:$x,
    Optional<OneFlow_Tensor>:$addend,
    Optional<OneFlow_Tensor>:$moving_mean,
    Optional<OneFlow_Tensor>:$moving_variance,
    OneFlow_Tensor:$gamma,
    OneFlow_Tensor:$beta
  );
  let output = (outs
    OneFlow_Tensor:$y,
    OneFlow_Tensor:$reserve_space,
    Optional<OneFlow_Tensor>:$mean,
    Optional<OneFlow_Tensor>:$inv_variance
  );
  let attrs = (ins
    DefaultValuedAttr<SI32Attr, "0">:$axis,
    DefaultValuedAttr<F32Attr, "0.">:$epsilon,
    DefaultValuedAttr<BoolAttr, "false">:$training,
    DefaultValuedAttr<F32Attr, "0.">:$momentum
  );
  let trait_attrs = (ins
    DenseI32ArrayAttr:$operand_segment_sizes,
    DenseI32ArrayAttr:$result_segment_sizes
  );
  let has_logical_tensor_desc_infer_fn = 1;
  let has_physical_tensor_desc_infer_fn = 1;
  let has_get_sbp_fn = 1;
  let has_data_type_infer_fn = 1;
  let has_input_arg_modify_fn = 1;
}

def OneFlow_BatchNormStatsOp : OneFlow_BaseOp<"batch_norm_stats", [NoMemoryEffect, DeclareOpInterfaceMethods<UserOpCompatibleInterface>]> {
  let input = (ins
    OneFlow_Tensor:$input
  );
  let output = (outs
    OneFlow_Tensor:$mean,
    OneFlow_Tensor:$invstd
  );
  let attrs = (ins
    DefaultValuedAttr<SI32Attr, "1">:$axis,
    DefaultValuedAttr<F32Attr, "0.00001">:$eps
  );
  let has_logical_tensor_desc_infer_fn = 1;
  let has_physical_tensor_desc_infer_fn = 1;
  let has_get_sbp_fn = 1;
  let has_data_type_infer_fn = 1;
}

def OneFlow_BatchNormGatherStatsWithCountsOp : OneFlow_BaseOp<"batch_norm_gather_stats_with_counts", [NoMemoryEffect, AttrSizedOperandSegments, DeclareOpInterfaceMethods<UserOpCompatibleInterface>]> {
  let input = (ins
    OneFlow_Tensor:$input,
    OneFlow_Tensor:$mean,
    OneFlow_Tensor:$invstd,
    OneFlow_Tensor:$counts,
    Optional<OneFlow_Tensor>:$running_mean,
    Optional<OneFlow_Tensor>:$running_var
  );
  let output = (outs
    OneFlow_Tensor:$global_mean,
    OneFlow_Tensor:$global_invstd
  );
  let attrs = (ins
    DefaultValuedAttr<F32Attr, "0.00001">:$eps,
    DefaultValuedAttr<F32Attr, "0.9">:$momentum
  );
  let trait_attrs = (ins
    DenseI32ArrayAttr:$operand_segment_sizes
  );
  let has_logical_tensor_desc_infer_fn = 1;
  let has_physical_tensor_desc_infer_fn = 1;
  let has_get_sbp_fn = 1;
  let has_data_type_infer_fn = 1;
  let has_input_arg_modify_fn = 1;
}

def OneFlow_BatchNormElemtOp : OneFlow_BaseOp<"batch_norm_elemt", [NoMemoryEffect, DeclareOpInterfaceMethods<UserOpCompatibleInterface>]> {
  let input = (ins
    OneFlow_Tensor:$input,
    OneFlow_Tensor:$weight,
    OneFlow_Tensor:$bias,
    OneFlow_Tensor:$mean,
    OneFlow_Tensor:$invstd
  );
  let output = (outs
    OneFlow_Tensor:$output
  );
  let attrs = (ins
    DefaultValuedAttr<SI32Attr, "1">:$axis,
    DefaultValuedAttr<F32Attr, "0.00001">:$eps
  );
  let has_logical_tensor_desc_infer_fn = 1;
  let has_physical_tensor_desc_infer_fn = 1;
  let has_get_sbp_fn = 1;
  let has_data_type_infer_fn = 1;
}

def OneFlow_BatchNormBackwardReduceOp : OneFlow_BaseOp<"batch_norm_backward_reduce", [NoMemoryEffect, DeclareOpInterfaceMethods<UserOpCompatibleInterface>]> {
  let input = (ins
    OneFlow_Tensor:$grad_out,
    OneFlow_Tensor:$input,
    OneFlow_Tensor:$mean,
    OneFlow_Tensor:$invstd
  );
  let output = (outs
    OneFlow_Tensor:$sum_dy,
    OneFlow_Tensor:$sum_dy_xmu,
    OneFlow_Tensor:$grad_weight,
    OneFlow_Tensor:$grad_bias
  );
  let attrs = (ins
    DefaultValuedAttr<SI32Attr, "1">:$axis
  );
  let has_logical_tensor_desc_infer_fn = 1;
  let has_physical_tensor_desc_infer_fn = 1;
  let has_get_sbp_fn = 1;
  let has_data_type_infer_fn = 1;
}

def OneFlow_BatchNormBackwardElemtOp : OneFlow_BaseOp<"batch_norm_backward_elemt", [NoMemoryEffect, DeclareOpInterfaceMethods<UserOpCompatibleInterface>]> {
  let input = (ins
    OneFlow_Tensor:$grad_out,
    OneFlow_Tensor:$input,
    OneFlow_Tensor:$mean,
    OneFlow_Tensor:$invstd,
    OneFlow_Tensor:$weight,
    OneFlow_Tensor:$sum_dy,
    OneFlow_Tensor:$sum_dy_xmu,
    OneFlow_Tensor:$count
  );
  let output = (outs
    OneFlow_Tensor:$grad_in
  );
  let attrs = (ins
    DefaultValuedAttr<SI32Attr, "1">:$axis
  );
  let has_logical_tensor_desc_infer_fn = 1;
  let has_physical_tensor_desc_infer_fn = 1;
  let has_get_sbp_fn = 1;
  let has_data_type_infer_fn = 1;
}

def OneFlow_CropMirrorNormalizeFromTensorbufferOp : OneFlow_BaseOp<"crop_mirror_normalize_from_tensorbuffer", [NoMemoryEffect, NoGrad, CpuOnly, DeclareOpInterfaceMethods<UserOpCompatibleInterface>]> {
  let input = (ins
    OneFlow_Tensor:$in,
    Optional<OneFlow_Tensor>:$mirror
  );
  let output = (outs
    OneFlow_Tensor:$out
  );
  let attrs = (ins
    DefaultValuedAttr<StrAttr, "\"BGR\"">:$color_space,
    DefaultValuedAttr<StrAttr, "\"NCHW\"">:$output_layout,
    F32ArrayAttr:$mean,
    F32ArrayAttr:$std,
    DefaultValuedAttr<SI64Attr, "0">:$crop_h,
    DefaultValuedAttr<SI64Attr, "0">:$crop_w,
    DefaultValuedAttr<F32Attr, "0.5">:$crop_pos_x,
    DefaultValuedAttr<F32Attr, "0.5">:$crop_pos_y,
    OneFlow_DataType:$output_dtype
  );
  let has_logical_tensor_desc_infer_fn = 1;
  let has_physical_tensor_desc_infer_fn = 1;
  let has_get_sbp_fn = 1;
  let has_data_type_infer_fn = 1;
}

def OneFlow_CropMirrorNormalizeFromUint8Op : OneFlow_BaseOp<"crop_mirror_normalize_from_uint8", [NoMemoryEffect, NoGrad, DeclareOpInterfaceMethods<UserOpCompatibleInterface>]> {
  let input = (ins
    OneFlow_Tensor:$in,
    Optional<OneFlow_Tensor>:$mirror
  );
  let output = (outs
    OneFlow_Tensor:$out
  );
  let attrs = (ins
    DefaultValuedAttr<StrAttr, "\"BGR\"">:$color_space,
    DefaultValuedAttr<StrAttr, "\"NCHW\"">:$output_layout,
    F32ArrayAttr:$mean,
    F32ArrayAttr:$std,
    DefaultValuedAttr<SI64Attr, "0">:$crop_h,
    DefaultValuedAttr<SI64Attr, "0">:$crop_w,
    DefaultValuedAttr<F32Attr, "0.5">:$crop_pos_x,
    DefaultValuedAttr<F32Attr, "0.5">:$crop_pos_y,
    OneFlow_DataType:$output_dtype
  );
  let has_logical_tensor_desc_infer_fn = 1;
  let has_physical_tensor_desc_infer_fn = 1;
  let has_get_sbp_fn = 1;
  let has_data_type_infer_fn = 1;
}

def OneFlow_ImageNormalizeOp : OneFlow_BaseOp<"image_normalize", [NoMemoryEffect, NoGrad, CpuOnly, DeclareOpInterfaceMethods<UserOpCompatibleInterface>]> {
  let input = (ins
    OneFlow_Tensor:$in
  );
  let output = (outs
    OneFlow_Tensor:$out
  );
  let attrs = (ins
    F32ArrayAttr:$std,
    F32ArrayAttr:$mean
  );
  let has_logical_tensor_desc_infer_fn = 1;
  let has_physical_tensor_desc_infer_fn = 1;
  let has_get_sbp_fn = 1;
  let has_data_type_infer_fn = 1;
}

def OneFlow_L2NormalizeOp : OneFlow_BaseOp<"l2_normalize", [NoMemoryEffect, DeclareOpInterfaceMethods<UserOpCompatibleInterface>]> {
  let input = (ins
    OneFlow_Tensor:$x
  );
  let output = (outs
    OneFlow_Tensor:$y,
    OneFlow_Tensor:$square_x_sum
  );
  let attrs = (ins
    DefaultValuedAttr<SI32Attr, "0">:$axis,
    DefaultValuedAttr<F32Attr, "0.">:$epsilon
  );
  let has_logical_tensor_desc_infer_fn = 1;
  let has_physical_tensor_desc_infer_fn = 1;
  let has_get_sbp_fn = 1;
  let has_data_type_infer_fn = 1;
}

def OneFlow_L2NormalizeGradOp : OneFlow_BaseOp<"l2_normalize_grad", [NoMemoryEffect, DeclareOpInterfaceMethods<UserOpCompatibleInterface>]> {
  let input = (ins
    OneFlow_Tensor:$dy,
    OneFlow_Tensor:$y,
    OneFlow_Tensor:$square_x_sum
  );
  let output = (outs
    OneFlow_Tensor:$dx
  );
  let attrs = (ins
    DefaultValuedAttr<SI32Attr, "0">:$axis,
    DefaultValuedAttr<F32Attr, "0.">:$epsilon
  );
  let has_logical_tensor_desc_infer_fn = 1;
  let has_physical_tensor_desc_infer_fn = 1;
  let has_get_sbp_fn = 1;
  let has_data_type_infer_fn = 1;
}

def OneFlow_LayerNormOp : OneFlow_BaseOp<"layer_norm", [NoMemoryEffect, AttrSizedOperandSegments, DeclareOpInterfaceMethods<UserOpCompatibleInterface>]> {
  let input = (ins
    OneFlow_Tensor:$x,
    Optional<OneFlow_Tensor>:$beta,
    Optional<OneFlow_Tensor>:$gamma
  );
  let output = (outs
    OneFlow_Tensor:$y,
    OneFlow_Tensor:$mean,
    OneFlow_Tensor:$inv_variance
  );
  let attrs = (ins
    DefaultValuedAttr<BoolAttr, "false">:$center,
    DefaultValuedAttr<BoolAttr, "false">:$scale,
    DefaultValuedAttr<SI64Attr, "0">:$begin_norm_axis,
    DefaultValuedAttr<SI64Attr, "0">:$begin_params_axis,
    DefaultValuedAttr<F64Attr, "0.">:$epsilon
  );
  let trait_attrs = (ins
    DenseI32ArrayAttr:$operand_segment_sizes
  );
  let has_logical_tensor_desc_infer_fn = 1;
  let has_physical_tensor_desc_infer_fn = 1;
  let has_get_sbp_fn = 1;
  let has_data_type_infer_fn = 1;
}

def OneFlow_SkipLayerNormOp : OneFlow_BaseOp<"skip_layer_norm", [NoMemoryEffect, AttrSizedOperandSegments, DeclareOpInterfaceMethods<UserOpCompatibleInterface>]> {
  let input = (ins
    OneFlow_Tensor:$x,
    Optional<OneFlow_Tensor>:$gamma,
    Optional<OneFlow_Tensor>:$beta,
    Optional<OneFlow_Tensor>:$bias,
    Optional<OneFlow_Tensor>:$skip
  );
  let output = (outs
    OneFlow_Tensor:$y,
    OneFlow_Tensor:$mean,
    OneFlow_Tensor:$inv_variance
  );
  let attrs = (ins
    DefaultValuedAttr<F64Attr, "0.00001">:$epsilon,
    DefaultValuedAttr<F64Attr, "1.0">:$alpha
  );
  let trait_attrs = (ins
    DenseI32ArrayAttr:$operand_segment_sizes
  );
  let has_logical_tensor_desc_infer_fn = 1;
  let has_physical_tensor_desc_infer_fn = 1;
  let has_get_sbp_fn = 1;
  let has_data_type_infer_fn = 1;
}

def OneFlow_LayerNormGradOp : OneFlow_BaseOp<"layer_norm_grad", [NoMemoryEffect, AttrSizedOperandSegments, DeclareOpInterfaceMethods<UserOpCompatibleInterface>]> {
  let input = (ins
    OneFlow_Tensor:$dy,
    OneFlow_Tensor:$x,
    OneFlow_Tensor:$mean,
    OneFlow_Tensor:$inv_variance,
    Optional<OneFlow_Tensor>:$gamma,
    Optional<OneFlow_Tensor>:$_add_to_output
  );
  let output = (outs
    OneFlow_Tensor:$dx
  );
  let attrs = (ins
    DefaultValuedAttr<SI64Attr, "0">:$begin_norm_axis,
    DefaultValuedAttr<F64Attr, "0.">:$epsilon
  );
  let trait_attrs = (ins
    DenseI32ArrayAttr:$operand_segment_sizes
  );
  let has_logical_tensor_desc_infer_fn = 1;
  let has_physical_tensor_desc_infer_fn = 1;
  let has_get_sbp_fn = 1;
  let has_data_type_infer_fn = 1;
}

def OneFlow_LayerNormParamGradOp : OneFlow_BaseOp<"layer_norm_param_grad", [NoMemoryEffect, AttrSizedResultSegments, DeclareOpInterfaceMethods<UserOpCompatibleInterface>]> {
  let input = (ins
    OneFlow_Tensor:$dy,
    OneFlow_Tensor:$x,
    OneFlow_Tensor:$mean,
    OneFlow_Tensor:$inv_variance
  );
  let output = (outs
    Optional<OneFlow_Tensor>:$beta_diff,
    Optional<OneFlow_Tensor>:$gamma_diff
  );
  let attrs = (ins
    DefaultValuedAttr<SI64Attr, "0">:$begin_params_axis
  );
  let trait_attrs = (ins
    DenseI32ArrayAttr:$result_segment_sizes
  );
  let has_logical_tensor_desc_infer_fn = 1;
  let has_physical_tensor_desc_infer_fn = 1;
  let has_get_sbp_fn = 1;
  let has_data_type_infer_fn = 1;
}

def OneFlow_NormalOp : OneFlow_BaseOp<"normal", [NoMemoryEffect, NoGrad, DeclareOpInterfaceMethods<UserOpCompatibleInterface>]> {
  let output = (outs
    OneFlow_Tensor:$out
  );
  let attrs = (ins
    DefaultValuedAttr<F64Attr, "0.">:$mean,
    DefaultValuedAttr<F64Attr, "1.">:$std,
    DefaultValuedAttr<SI64Attr, "0">:$seed,
    OneFlow_DataType:$dtype,
    ShapeAttr:$shape,
    StrArrayAttr:$nd_sbp
  );
  let same_output_regst_num = 1;
  let has_logical_tensor_desc_infer_fn = 1;
  let has_physical_tensor_desc_infer_fn = 1;
  let has_get_sbp_fn = 1;
  let has_data_type_infer_fn = 1;
  let has_nd_sbp_infer_fn = 1;
}

def OneFlow_NormalizationOp : OneFlow_NormalizationBaseOp<"normalization", [AttrSizedResultSegments, DeclareOpInterfaceMethods<NCHWCompatibleInterface>]> {
  let hasCanonicalizer = 1;
}

def OneFlow_NormalizationGradOp : OneFlow_BaseOp<"normalization_grad", [NoMemoryEffect, DeclareOpInterfaceMethods<UserOpCompatibleInterface>]> {
  let input = (ins
    OneFlow_Tensor:$x,
    OneFlow_Tensor:$dy,
    OneFlow_Tensor:$mean,
    OneFlow_Tensor:$inv_variance,
    OneFlow_Tensor:$gamma
  );
  let output = (outs
    OneFlow_Tensor:$gamma_diff,
    OneFlow_Tensor:$beta_diff,
    OneFlow_Tensor:$dx
  );
  let attrs = (ins
    DefaultValuedAttr<SI32Attr, "0">:$axis,
    DefaultValuedAttr<F32Attr, "0.">:$epsilon
  );
  let has_logical_tensor_desc_infer_fn = 1;
  let has_physical_tensor_desc_infer_fn = 1;
  let has_get_sbp_fn = 1;
  let has_data_type_infer_fn = 1;
}

def OneFlow_GroupNormOp : OneFlow_BaseOp<"group_norm", [NoMemoryEffect, AttrSizedOperandSegments, DeclareOpInterfaceMethods<UserOpCompatibleInterface>, DeclareOpInterfaceMethods<NCHWCompatibleInterface>]> {
  let input = (ins
    OneFlow_Tensor:$x,
    Optional<OneFlow_Tensor>:$beta,
    Optional<OneFlow_Tensor>:$gamma
  );
  let output = (outs
    OneFlow_Tensor:$y,
    OneFlow_Tensor:$mean,
    OneFlow_Tensor:$inv_variance
  );
  let attrs = (ins
    DefaultValuedAttr<BoolAttr, "false">:$affine,
    DefaultValuedAttr<SI32Attr, "0">:$num_groups,
    DefaultValuedAttr<F64Attr, "0.">:$epsilon,
    DefaultValuedAttr<StrAttr, "\"channels_first\"">:$data_format,
    DefaultValuedAttr<StrAttr, "\"none\"">:$activation
  );
  let trait_attrs = (ins
    DenseI32ArrayAttr:$operand_segment_sizes
  );
  let has_logical_tensor_desc_infer_fn = 1;
  let has_physical_tensor_desc_infer_fn = 1;
  let has_get_sbp_fn = 1;
  let has_data_type_infer_fn = 1;
}

def OneFlow_GroupNormGradOp : OneFlow_BaseOp<"group_norm_grad", [NoMemoryEffect, DeclareOpInterfaceMethods<UserOpCompatibleInterface>]> {
  let input = (ins
    OneFlow_Tensor:$dy,
    OneFlow_Tensor:$x,
    OneFlow_Tensor:$mean,
    OneFlow_Tensor:$inv_variance,
    Optional<OneFlow_Tensor>:$gamma
  );
  let output = (outs
    OneFlow_Tensor:$dx
  );
  let attrs = (ins
    DefaultValuedAttr<SI32Attr, "0">:$num_groups,
    DefaultValuedAttr<F64Attr, "0.">:$epsilon
  );
  let trait_attrs = (ins
    DenseI32ArrayAttr:$operand_segment_sizes
  );
  let has_logical_tensor_desc_infer_fn = 1;
  let has_physical_tensor_desc_infer_fn = 1;
  let has_get_sbp_fn = 1;
  let has_data_type_infer_fn = 1;
}

def OneFlow_GroupNormParamGradOp : OneFlow_BaseOp<"group_norm_param_grad", [NoMemoryEffect, DeclareOpInterfaceMethods<UserOpCompatibleInterface>]> {
  let input = (ins
    OneFlow_Tensor:$dy,
    OneFlow_Tensor:$x,
    OneFlow_Tensor:$mean,
    OneFlow_Tensor:$inv_variance
  );
  let output = (outs
    OneFlow_Tensor:$dgamma,
    OneFlow_Tensor:$dbeta
  );
  let has_logical_tensor_desc_infer_fn = 1;
  let has_physical_tensor_desc_infer_fn = 1;
  let has_get_sbp_fn = 1;
  let has_data_type_infer_fn = 1;
}

def OneFlow_RmsNormOp : OneFlow_BaseOp<"rms_norm", [NoMemoryEffect, DeclareOpInterfaceMethods<UserOpCompatibleInterface>]> {
  let input = (ins
    OneFlow_Tensor:$x,
    Optional<OneFlow_Tensor>:$weight
  );
  let output = (outs
    OneFlow_Tensor:$y,
    OneFlow_Tensor:$inv_rms
  );
  let attrs = (ins
    ShapeAttr:$normalized_shape,
    DefaultValuedAttr<F32Attr, "0.00001">:$epsilon
  );
  let has_logical_tensor_desc_infer_fn = 1;
  let has_physical_tensor_desc_infer_fn = 1;
  let has_get_sbp_fn = 1;
  let has_data_type_infer_fn = 1;
}

def OneFlow_RmsNormParamGradOp : OneFlow_BaseOp<"rms_norm_param_grad", [NoMemoryEffect, DeclareOpInterfaceMethods<UserOpCompatibleInterface>]> {
  let input = (ins
    OneFlow_Tensor:$dy,
    OneFlow_Tensor:$x,
    OneFlow_Tensor:$inv_rms
  );
  let output = (outs
    OneFlow_Tensor:$weight_grad
  );
  let has_logical_tensor_desc_infer_fn = 1;
  let has_physical_tensor_desc_infer_fn = 1;
  let has_get_sbp_fn = 1;
  let has_data_type_infer_fn = 1;
}

def OneFlow_RmsNormGradOp : OneFlow_BaseOp<"rms_norm_grad", [NoMemoryEffect, DeclareOpInterfaceMethods<UserOpCompatibleInterface>]> {
  let input = (ins
    OneFlow_Tensor:$dy,
    OneFlow_Tensor:$x,
    OneFlow_Tensor:$inv_rms,
    Optional<OneFlow_Tensor>:$weight
  );
  let output = (outs
    OneFlow_Tensor:$dx
  );
  let has_logical_tensor_desc_infer_fn = 1;
  let has_physical_tensor_desc_infer_fn = 1;
  let has_get_sbp_fn = 1;
  let has_data_type_infer_fn = 1;
}

def OneFlow_SkipRmsNormOp : OneFlow_BaseOp<"skip_rms_norm", [NoMemoryEffect, AttrSizedOperandSegments, DeclareOpInterfaceMethods<UserOpCompatibleInterface>]> {
  let input = (ins
    OneFlow_Tensor:$x,
    Optional<OneFlow_Tensor>:$weight,
    Optional<OneFlow_Tensor>:$bias,
    Optional<OneFlow_Tensor>:$skip
  );
  let output = (outs
    OneFlow_Tensor:$y,
    OneFlow_Tensor:$inv_rms
  );
  let attrs = (ins
    ShapeAttr:$normalized_shape,
    DefaultValuedAttr<F32Attr, "0.00001">:$epsilon,
    DefaultValuedAttr<F32Attr, "1.0">:$alpha
  );
  let has_logical_tensor_desc_infer_fn = 1;
  let has_physical_tensor_desc_infer_fn = 1;
  let has_get_sbp_fn = 1;
  let has_data_type_infer_fn = 1;
}

#endif // GET_ONEFLOW_NORMALIZATION_OP_DEFINITIONS


#ifdef GET_ONEFLOW_OPTIMIZER_OP_DEFINITIONS

def OneFlow_AdagradUpdateOp : OneFlow_BaseOp<"adagrad_update", [NoGrad, AttrSizedOperandSegments, DeclareOpInterfaceMethods<UserOpCompatibleInterface>]> {
  let input = (ins
    OneFlow_Tensor:$model,
    OneFlow_Tensor:$model_diff,
    Optional<OneFlow_Tensor>:$learning_rate,
    Optional<OneFlow_Tensor>:$scale_by_tensor,
    Optional<OneFlow_Tensor>:$skip_if,
    Optional<OneFlow_Tensor>:$train_step,
    OneFlow_Tensor:$sum
  );
  let attrs = (ins
    DefaultValuedAttr<SI32Attr, "0">:$train_step_val,
    DefaultValuedAttr<F32Attr, "0.">:$learning_rate_val,
    DefaultValuedAttr<F32Attr, "1.">:$learning_rate_scale,
    DefaultValuedAttr<F64Attr, "1.">:$scale,
    DefaultValuedAttr<F32Attr, "0.">:$l1,
    DefaultValuedAttr<F32Attr, "0.">:$l2,
    DefaultValuedAttr<F32Attr, "0.">:$lr_decay,
    DefaultValuedAttr<F32Attr, "0.">:$weight_decay,
    DefaultValuedAttr<F32Attr, "0.">:$epsilon
  );
  let trait_attrs = (ins
    DenseI32ArrayAttr:$operand_segment_sizes
  );
  let has_logical_tensor_desc_infer_fn = 1;
  let has_physical_tensor_desc_infer_fn = 1;
  let has_get_sbp_fn = 1;
  let has_data_type_infer_fn = 1;
  let has_input_arg_modify_fn = 1;
}

def OneFlow_AdamBiasCorrectionFactorOp : OneFlow_BaseOp<"adam_bias_correction_factor", [NoGrad, DeclareOpInterfaceMethods<UserOpCompatibleInterface>]> {
  let input = (ins
    OneFlow_Tensor:$train_step
  );
  let output = (outs
    OneFlow_Tensor:$out
  );
  let attrs = (ins
    DefaultValuedAttr<F32Attr, "0.9">:$beta
  );
  let has_logical_tensor_desc_infer_fn = 1;
  let has_physical_tensor_desc_infer_fn = 1;
  let has_get_sbp_fn = 1;
  let has_data_type_infer_fn = 1;
}

def OneFlow_AdamUpdateOp : OneFlow_BaseOp<"adam_update", [NoGrad, AttrSizedOperandSegments, DeclareOpInterfaceMethods<UserOpCompatibleInterface>]> {
  let input = (ins
    OneFlow_Tensor:$model,
    OneFlow_Tensor:$model_diff,
    Optional<OneFlow_Tensor>:$model_copy,
    Optional<OneFlow_Tensor>:$learning_rate,
    Optional<OneFlow_Tensor>:$scale_by_tensor,
    Optional<OneFlow_Tensor>:$skip_if,
    Optional<OneFlow_Tensor>:$bias_correction1,
    Optional<OneFlow_Tensor>:$bias_correction2,
    OneFlow_Tensor:$m,
    OneFlow_Tensor:$v,
    Optional<OneFlow_Tensor>:$max_v
  );
  let attrs = (ins
    DefaultValuedAttr<F32Attr, "0.">:$learning_rate_val,
    DefaultValuedAttr<F32Attr, "1.">:$learning_rate_scale,
    DefaultValuedAttr<F32Attr, "1.">:$bias_correction1_val,
    DefaultValuedAttr<F32Attr, "1.">:$bias_correction2_val,
    DefaultValuedAttr<F64Attr, "1.">:$scale,
    DefaultValuedAttr<F32Attr, "0.">:$l1,
    DefaultValuedAttr<F32Attr, "0.">:$l2,
    DefaultValuedAttr<F32Attr, "0.9">:$beta1,
    DefaultValuedAttr<F32Attr, "0.999">:$beta2,
    DefaultValuedAttr<F32Attr, "0.">:$epsilon,
    DefaultValuedAttr<F32Attr, "0.">:$weight_decay,
    DefaultValuedAttr<BoolAttr, "false">:$amsgrad,
    DefaultValuedAttr<BoolAttr, "true">:$do_bias_correction
  );
  let trait_attrs = (ins
    DenseI32ArrayAttr:$operand_segment_sizes
  );
  let has_logical_tensor_desc_infer_fn = 1;
  let has_physical_tensor_desc_infer_fn = 1;
  let has_get_sbp_fn = 1;
  let has_data_type_infer_fn = 1;
  let has_input_arg_modify_fn = 1;
}

def OneFlow_IndexedSlicesAdamUpdateOp : OneFlow_BaseOp<"indexed_slices_adam_update", [NoGrad, AttrSizedOperandSegments, DeclareOpInterfaceMethods<UserOpCompatibleInterface>]> {
  let input = (ins
    OneFlow_Tensor:$model,
    OneFlow_Tensor:$model_diff_indices,
    OneFlow_Tensor:$model_diff_values,
    OneFlow_Tensor:$learning_rate,
    Optional<OneFlow_Tensor>:$bias_correction1,
    Optional<OneFlow_Tensor>:$bias_correction2,
    OneFlow_Tensor:$m,
    OneFlow_Tensor:$v,
    Optional<OneFlow_Tensor>:$max_v
  );
  let attrs = (ins
    DefaultValuedAttr<F32Attr, "0.">:$learning_rate_val,
    DefaultValuedAttr<F32Attr, "1.">:$learning_rate_scale,
    DefaultValuedAttr<F32Attr, "0.9">:$beta1,
    DefaultValuedAttr<F32Attr, "0.999">:$beta2,
    DefaultValuedAttr<F32Attr, "0.">:$epsilon,
    DefaultValuedAttr<F32Attr, "0.">:$weight_decay,
    DefaultValuedAttr<BoolAttr, "false">:$amsgrad,
    DefaultValuedAttr<BoolAttr, "true">:$do_bias_correction
  );
  let trait_attrs = (ins
    DenseI32ArrayAttr:$operand_segment_sizes
  );
  let has_logical_tensor_desc_infer_fn = 1;
  let has_physical_tensor_desc_infer_fn = 1;
  let has_get_sbp_fn = 1;
  let has_data_type_infer_fn = 1;
  let has_input_arg_modify_fn = 1;
}

def OneFlow_IndexedSlicesMomentumUpdateOp : OneFlow_BaseOp<"indexed_slices_momentum_update", [NoGrad, DeclareOpInterfaceMethods<UserOpCompatibleInterface>]> {
  let input = (ins
    OneFlow_Tensor:$model,
    OneFlow_Tensor:$model_diff_indices,
    OneFlow_Tensor:$model_diff_values,
    OneFlow_Tensor:$learning_rate,
    OneFlow_Tensor:$momentum
  );
  let attrs = (ins
    DefaultValuedAttr<F32Attr, "1.">:$learning_rate_scale,
    DefaultValuedAttr<F32Attr, "0.9">:$beta,
    DefaultValuedAttr<F32Attr, "0.0">:$dampening,
    DefaultValuedAttr<BoolAttr, "false">:$nesterov,
    DefaultValuedAttr<BoolAttr, "false">:$maximize,
    DefaultValuedAttr<F32Attr, "0.">:$weight_decay
  );
  let has_logical_tensor_desc_infer_fn = 1;
  let has_physical_tensor_desc_infer_fn = 1;
  let has_get_sbp_fn = 1;
  let has_data_type_infer_fn = 1;
  let has_input_arg_modify_fn = 1;
}

def OneFlow_IndexedSlicesSgdUpdateOp : OneFlow_BaseOp<"indexed_slices_sgd_update", [NoGrad, DeclareOpInterfaceMethods<UserOpCompatibleInterface>]> {
  let input = (ins
    OneFlow_Tensor:$model,
    OneFlow_Tensor:$model_diff_indices,
    OneFlow_Tensor:$model_diff_values,
    OneFlow_Tensor:$learning_rate
  );
  let attrs = (ins
    DefaultValuedAttr<F32Attr, "1.">:$learning_rate_scale,
    DefaultValuedAttr<F32Attr, "0.">:$weight_decay
  );
  let has_logical_tensor_desc_infer_fn = 1;
  let has_physical_tensor_desc_infer_fn = 1;
  let has_get_sbp_fn = 1;
  let has_data_type_infer_fn = 1;
  let has_input_arg_modify_fn = 1;
}

def OneFlow_LambUpdateOp : OneFlow_BaseOp<"lamb_update", [NoGrad, AttrSizedOperandSegments, DeclareOpInterfaceMethods<UserOpCompatibleInterface>]> {
  let input = (ins
    OneFlow_Tensor:$model,
    OneFlow_Tensor:$model_diff,
    Optional<OneFlow_Tensor>:$learning_rate,
    Optional<OneFlow_Tensor>:$scale_by_tensor,
    Optional<OneFlow_Tensor>:$skip_if,
    Optional<OneFlow_Tensor>:$bias_correction1,
    Optional<OneFlow_Tensor>:$bias_correction2,
    OneFlow_Tensor:$m,
    OneFlow_Tensor:$v
  );
  let attrs = (ins
    DefaultValuedAttr<F32Attr, "0.">:$learning_rate_val,
    DefaultValuedAttr<F32Attr, "1.">:$learning_rate_scale,
    DefaultValuedAttr<F32Attr, "1.">:$bias_correction1_val,
    DefaultValuedAttr<F32Attr, "1.">:$bias_correction2_val,
    DefaultValuedAttr<F64Attr, "1.">:$scale,
    DefaultValuedAttr<F32Attr, "0.">:$l1,
    DefaultValuedAttr<F32Attr, "0.">:$l2,
    DefaultValuedAttr<F32Attr, "0.9">:$beta1,
    DefaultValuedAttr<F32Attr, "0.999">:$beta2,
    DefaultValuedAttr<F32Attr, "0.">:$epsilon,
    DefaultValuedAttr<F32Attr, "0.">:$weight_decay,
    DefaultValuedAttr<BoolAttr, "true">:$do_bias_correction
  );
  let trait_attrs = (ins
    DenseI32ArrayAttr:$operand_segment_sizes
  );
  let has_logical_tensor_desc_infer_fn = 1;
  let has_physical_tensor_desc_infer_fn = 1;
  let has_get_sbp_fn = 1;
  let has_data_type_infer_fn = 1;
  let has_input_arg_modify_fn = 1;
}

def OneFlow_LarsUpdateOp : OneFlow_BaseOp<"lars_update", [NoGrad, AttrSizedOperandSegments, DeclareOpInterfaceMethods<UserOpCompatibleInterface>]> {
  let input = (ins
    OneFlow_Tensor:$model,
    OneFlow_Tensor:$model_diff,
    OneFlow_Tensor:$learning_rate,
    OneFlow_Tensor:$momentum,
    Optional<OneFlow_Tensor>:$scale_by_tensor,
    Optional<OneFlow_Tensor>:$skip_if
  );
  let attrs = (ins
    DefaultValuedAttr<F32Attr, "1.">:$learning_rate_scale,
    DefaultValuedAttr<F64Attr, "1.">:$scale,
    DefaultValuedAttr<F32Attr, "0.">:$l1,
    DefaultValuedAttr<F32Attr, "0.">:$l2,
    DefaultValuedAttr<F32Attr, "0.9">:$momentum_beta,
    DefaultValuedAttr<F32Attr, "0.">:$epsilon,
    DefaultValuedAttr<F32Attr, "0.0001">:$lars_coefficient,
    DefaultValuedAttr<F32Attr, "0.">:$weight_decay
  );
  let trait_attrs = (ins
    DenseI32ArrayAttr:$operand_segment_sizes
  );
  let has_logical_tensor_desc_infer_fn = 1;
  let has_physical_tensor_desc_infer_fn = 1;
  let has_get_sbp_fn = 1;
  let has_data_type_infer_fn = 1;
  let has_input_arg_modify_fn = 1;
}

def OneFlow_MomentumUpdateOp : OneFlow_BaseOp<"momentum_update", [NoGrad, AttrSizedOperandSegments, DeclareOpInterfaceMethods<UserOpCompatibleInterface>]> {
  let input = (ins
    OneFlow_Tensor:$model,
    OneFlow_Tensor:$model_diff,
    OneFlow_Tensor:$momentum,
    Optional<OneFlow_Tensor>:$learning_rate,
    Optional<OneFlow_Tensor>:$scale_by_tensor,
    Optional<OneFlow_Tensor>:$skip_if
  );
  let attrs = (ins
    DefaultValuedAttr<F32Attr, "0.">:$learning_rate_val,
    DefaultValuedAttr<F32Attr, "1.">:$learning_rate_scale,
    DefaultValuedAttr<F64Attr, "1.">:$scale,
    DefaultValuedAttr<F32Attr, "0.">:$l1,
    DefaultValuedAttr<F32Attr, "0.">:$l2,
    DefaultValuedAttr<F32Attr, "0.9">:$beta,
    DefaultValuedAttr<F32Attr, "0.0">:$dampening,
    DefaultValuedAttr<BoolAttr, "false">:$nesterov,
    DefaultValuedAttr<BoolAttr, "false">:$maximize,
    DefaultValuedAttr<F32Attr, "0.">:$weight_decay
  );
  let trait_attrs = (ins
    DenseI32ArrayAttr:$operand_segment_sizes
  );
  let has_logical_tensor_desc_infer_fn = 1;
  let has_physical_tensor_desc_infer_fn = 1;
  let has_get_sbp_fn = 1;
  let has_data_type_infer_fn = 1;
  let has_input_arg_modify_fn = 1;
}

def OneFlow_RmspropUpdateOp : OneFlow_BaseOp<"rmsprop_update", [NoGrad, AttrSizedOperandSegments, DeclareOpInterfaceMethods<UserOpCompatibleInterface>]> {
  let input = (ins
    OneFlow_Tensor:$model,
    OneFlow_Tensor:$model_diff,
    Optional<OneFlow_Tensor>:$learning_rate,
    Optional<OneFlow_Tensor>:$scale_by_tensor,
    Optional<OneFlow_Tensor>:$skip_if,
    OneFlow_Tensor:$mean_square,
    Optional<OneFlow_Tensor>:$mean_gradient
  );
  let attrs = (ins
    DefaultValuedAttr<F32Attr, "0.">:$learning_rate_val,
    DefaultValuedAttr<F32Attr, "1.">:$learning_rate_scale,
    DefaultValuedAttr<F64Attr, "1.">:$scale,
    DefaultValuedAttr<F32Attr, "0.">:$l1,
    DefaultValuedAttr<F32Attr, "0.">:$l2,
    DefaultValuedAttr<BoolAttr, "false">:$centered,
    DefaultValuedAttr<F32Attr, "0.">:$epsilon,
    DefaultValuedAttr<F32Attr, "0.99">:$decay_rate,
    DefaultValuedAttr<F32Attr, "0.">:$weight_decay
  );
  let trait_attrs = (ins
    DenseI32ArrayAttr:$operand_segment_sizes
  );
  let has_logical_tensor_desc_infer_fn = 1;
  let has_physical_tensor_desc_infer_fn = 1;
  let has_get_sbp_fn = 1;
  let has_data_type_infer_fn = 1;
  let has_input_arg_modify_fn = 1;
}

def OneFlow_SgdUpdateOp : OneFlow_BaseOp<"sgd_update", [NoGrad, AttrSizedOperandSegments, DeclareOpInterfaceMethods<UserOpCompatibleInterface>]> {
  let input = (ins
    OneFlow_Tensor:$model,
    OneFlow_Tensor:$model_diff,
    Optional<OneFlow_Tensor>:$model_copy,
    Optional<OneFlow_Tensor>:$learning_rate,
    Optional<OneFlow_Tensor>:$scale_by_tensor,
    Optional<OneFlow_Tensor>:$skip_if
  );
  let attrs = (ins
    DefaultValuedAttr<F32Attr, "0.">:$learning_rate_val,
    DefaultValuedAttr<F32Attr, "1.">:$learning_rate_scale,
    DefaultValuedAttr<F64Attr, "1.">:$scale,
    DefaultValuedAttr<F32Attr, "0.">:$l1,
    DefaultValuedAttr<F32Attr, "0.">:$l2,
    DefaultValuedAttr<F32Attr, "0.">:$weight_decay
  );
  let trait_attrs = (ins
    DenseI32ArrayAttr:$operand_segment_sizes
  );
  let has_logical_tensor_desc_infer_fn = 1;
  let has_physical_tensor_desc_infer_fn = 1;
  let has_get_sbp_fn = 1;
  let has_data_type_infer_fn = 1;
  let has_input_arg_modify_fn = 1;
}

def OneFlow_FtrlUpdateOp : OneFlow_BaseOp<"ftrl_update", [NoGrad, AttrSizedOperandSegments, DeclareOpInterfaceMethods<UserOpCompatibleInterface>]> {
  let input = (ins
    OneFlow_Tensor:$model,
    OneFlow_Tensor:$model_diff,
    Optional<OneFlow_Tensor>:$learning_rate,
    Optional<OneFlow_Tensor>:$skip_if,
    OneFlow_Tensor:$accumulate,
    OneFlow_Tensor:$z
  );
  let attrs = (ins
    DefaultValuedAttr<F32Attr, "0.">:$learning_rate_val,
    DefaultValuedAttr<F32Attr, "1.">:$learning_rate_scale,
    DefaultValuedAttr<F64Attr, "1.">:$scale,
    DefaultValuedAttr<F32Attr, "0.">:$l1,
    DefaultValuedAttr<F32Attr, "0.">:$l2,
    DefaultValuedAttr<F32Attr, "0.">:$weight_decay,
    DefaultValuedAttr<F32Attr, "0.">:$lr_power,
    DefaultValuedAttr<F32Attr, "0.">:$lambda1,
    DefaultValuedAttr<F32Attr, "0.">:$lambda2,
    DefaultValuedAttr<F32Attr, "0.">:$beta
  );
  let trait_attrs = (ins
    DenseI32ArrayAttr:$operand_segment_sizes
  );
  let has_logical_tensor_desc_infer_fn = 1;
  let has_physical_tensor_desc_infer_fn = 1;
  let has_get_sbp_fn = 1;
  let has_data_type_infer_fn = 1;
  let has_input_arg_modify_fn = 1;
}

def OneFlow_AdadeltaUpdateOp : OneFlow_BaseOp<"adadelta_update", [NoGrad, AttrSizedOperandSegments, DeclareOpInterfaceMethods<UserOpCompatibleInterface>]> {
  let input = (ins
    OneFlow_Tensor:$model,
    OneFlow_Tensor:$model_diff,
    Optional<OneFlow_Tensor>:$learning_rate,
    Optional<OneFlow_Tensor>:$skip_if,
    OneFlow_Tensor:$square_avgs,
    OneFlow_Tensor:$acc_deltas
  );
  let attrs = (ins
    DefaultValuedAttr<F32Attr, "0.">:$learning_rate_val,
    DefaultValuedAttr<F32Attr, "1.">:$learning_rate_scale,
    DefaultValuedAttr<F64Attr, "1.">:$scale,
    DefaultValuedAttr<F32Attr, "0.">:$l1,
    DefaultValuedAttr<F32Attr, "0.">:$l2,
    DefaultValuedAttr<F32Attr, "0.">:$weight_decay,
    DefaultValuedAttr<F32Attr, "0.9">:$rho,
    DefaultValuedAttr<F32Attr, "0.">:$epsilon,
    DefaultValuedAttr<BoolAttr, "false">:$maximize
  );
  let trait_attrs = (ins
    DenseI32ArrayAttr:$operand_segment_sizes
  );
  let has_logical_tensor_desc_infer_fn = 1;
  let has_physical_tensor_desc_infer_fn = 1;
  let has_get_sbp_fn = 1;
  let has_data_type_infer_fn = 1;
  let has_input_arg_modify_fn = 1;
}

def OneFlow_MultiTensorSgdUpdateOp : OneFlow_BaseOp<"multi_tensor_sgd_update", [NoGrad, AttrSizedOperandSegments, DeclareOpInterfaceMethods<UserOpCompatibleInterface>]> {
  let input = (ins
    Variadic<OneFlow_Tensor>:$model,
    Variadic<OneFlow_Tensor>:$model_diff,
    Optional<OneFlow_Tensor>:$learning_rate,
    Optional<OneFlow_Tensor>:$scale_by_tensor,
    Optional<OneFlow_Tensor>:$skip_if
  );
  let attrs = (ins
    DefaultValuedAttr<F32Attr, "0.">:$learning_rate_val,
    DefaultValuedAttr<F32Attr, "1.">:$learning_rate_scale,
    DefaultValuedAttr<F64Attr, "1.">:$scale,
    DefaultValuedAttr<F32Attr, "0.">:$l1,
    DefaultValuedAttr<F32Attr, "0.">:$l2,
    DefaultValuedAttr<F32Attr, "0.">:$weight_decay
  );
  let trait_attrs = (ins
    DenseI32ArrayAttr:$operand_segment_sizes
  );
  let has_logical_tensor_desc_infer_fn = 1;
  let has_physical_tensor_desc_infer_fn = 1;
  let has_get_sbp_fn = 1;
  let has_data_type_infer_fn = 1;
  let has_input_arg_modify_fn = 1;
}

def OneFlow_MultiTensorMomentumUpdateOp : OneFlow_BaseOp<"multi_tensor_momentum_update", [NoGrad, AttrSizedOperandSegments, DeclareOpInterfaceMethods<UserOpCompatibleInterface>]> {
  let input = (ins
    Variadic<OneFlow_Tensor>:$model,
    Variadic<OneFlow_Tensor>:$model_diff,
    Variadic<OneFlow_Tensor>:$momentum_buf,
    Optional<OneFlow_Tensor>:$learning_rate,
    Optional<OneFlow_Tensor>:$scale_by_tensor,
    Optional<OneFlow_Tensor>:$skip_if
  );
  let attrs = (ins
    DefaultValuedAttr<F32Attr, "0.">:$learning_rate_val,
    DefaultValuedAttr<F32Attr, "1.">:$learning_rate_scale,
    DefaultValuedAttr<F64Attr, "1.">:$scale,
    DefaultValuedAttr<F32Attr, "0.">:$l1,
    DefaultValuedAttr<F32Attr, "0.">:$l2,
    DefaultValuedAttr<F32Attr, "0.">:$weight_decay,
    DefaultValuedAttr<F32Attr, "0.">:$momentum,
    DefaultValuedAttr<F32Attr, "0.">:$dampening,
    DefaultValuedAttr<BoolAttr, "false">:$nesterov,
    DefaultValuedAttr<BoolAttr, "false">:$maximize
  );
  let trait_attrs = (ins
    DenseI32ArrayAttr:$operand_segment_sizes
  );
  let has_logical_tensor_desc_infer_fn = 1;
  let has_physical_tensor_desc_infer_fn = 1;
  let has_get_sbp_fn = 1;
  let has_data_type_infer_fn = 1;
  let has_input_arg_modify_fn = 1;
}

def OneFlow_MultiTensorAdamUpdateOp : OneFlow_BaseOp<"multi_tensor_adam_update", [NoGrad, AttrSizedOperandSegments, DeclareOpInterfaceMethods<UserOpCompatibleInterface>]> {
  let input = (ins
    Variadic<OneFlow_Tensor>:$model,
    Variadic<OneFlow_Tensor>:$model_diff,
    Optional<OneFlow_Tensor>:$learning_rate,
    Optional<OneFlow_Tensor>:$scale_by_tensor,
    Optional<OneFlow_Tensor>:$skip_if,
    Optional<OneFlow_Tensor>:$bias_correction1,
    Optional<OneFlow_Tensor>:$bias_correction2,
    Variadic<OneFlow_Tensor>:$m,
    Variadic<OneFlow_Tensor>:$v
  );
  let attrs = (ins
    DefaultValuedAttr<F32Attr, "0.">:$learning_rate_val,
    DefaultValuedAttr<F32Attr, "1.">:$learning_rate_scale,
    DefaultValuedAttr<F32Attr, "1.">:$bias_correction1_val,
    DefaultValuedAttr<F32Attr, "1.">:$bias_correction2_val,
    DefaultValuedAttr<F64Attr, "1.">:$scale,
    DefaultValuedAttr<F32Attr, "0.">:$l1,
    DefaultValuedAttr<F32Attr, "0.">:$l2,
    DefaultValuedAttr<F32Attr, "0.9">:$beta1,
    DefaultValuedAttr<F32Attr, "0.999">:$beta2,
    DefaultValuedAttr<F32Attr, "0.00001">:$epsilon,
    DefaultValuedAttr<F32Attr, "0.">:$weight_decay,
    DefaultValuedAttr<BoolAttr, "false">:$amsgrad,
    DefaultValuedAttr<BoolAttr, "true">:$do_bias_correction
  );
  let trait_attrs = (ins
    DenseI32ArrayAttr:$operand_segment_sizes
  );
  let has_logical_tensor_desc_infer_fn = 1;
  let has_physical_tensor_desc_infer_fn = 1;
  let has_get_sbp_fn = 1;
  let has_data_type_infer_fn = 1;
  let has_input_arg_modify_fn = 1;
}

def OneFlow_MultiTensorSgdUpdateWithCastOp : OneFlow_BaseOp<"multi_tensor_sgd_update_with_cast", [NoGrad, AttrSizedOperandSegments, DeclareOpInterfaceMethods<UserOpCompatibleInterface>]> {
  let input = (ins
    Variadic<OneFlow_Tensor>:$model,
    Variadic<OneFlow_Tensor>:$model_diff,
    Variadic<OneFlow_Tensor>:$model_copy,
    Optional<OneFlow_Tensor>:$learning_rate,
    Optional<OneFlow_Tensor>:$scale_by_tensor,
    Optional<OneFlow_Tensor>:$skip_if
  );
  let attrs = (ins
    DefaultValuedAttr<F32Attr, "0.">:$learning_rate_val,
    DefaultValuedAttr<F32Attr, "1.">:$learning_rate_scale,
    DefaultValuedAttr<F64Attr, "1.">:$scale,
    DefaultValuedAttr<F32Attr, "0.">:$l1,
    DefaultValuedAttr<F32Attr, "0.">:$l2,
    DefaultValuedAttr<F32Attr, "0.">:$weight_decay
  );
  let trait_attrs = (ins
    DenseI32ArrayAttr:$operand_segment_sizes
  );
  let has_logical_tensor_desc_infer_fn = 1;
  let has_physical_tensor_desc_infer_fn = 1;
  let has_get_sbp_fn = 1;
  let has_data_type_infer_fn = 1;
  let has_input_arg_modify_fn = 1;
}

def OneFlow_MultiTensorMomentumUpdateWithCastOp : OneFlow_BaseOp<"multi_tensor_momentum_update_with_cast", [NoGrad, AttrSizedOperandSegments, DeclareOpInterfaceMethods<UserOpCompatibleInterface>]> {
  let input = (ins
    Variadic<OneFlow_Tensor>:$model,
    Variadic<OneFlow_Tensor>:$model_diff,
    Variadic<OneFlow_Tensor>:$model_copy,
    Variadic<OneFlow_Tensor>:$momentum_buf,
    Optional<OneFlow_Tensor>:$learning_rate,
    Optional<OneFlow_Tensor>:$scale_by_tensor,
    Optional<OneFlow_Tensor>:$skip_if
  );
  let attrs = (ins
    DefaultValuedAttr<F32Attr, "0.">:$learning_rate_val,
    DefaultValuedAttr<F32Attr, "1.">:$learning_rate_scale,
    DefaultValuedAttr<F64Attr, "1.">:$scale,
    DefaultValuedAttr<F32Attr, "0.">:$l1,
    DefaultValuedAttr<F32Attr, "0.">:$l2,
    DefaultValuedAttr<F32Attr, "0.">:$weight_decay,
    DefaultValuedAttr<F32Attr, "0.">:$momentum,
    DefaultValuedAttr<F32Attr, "0.">:$dampening,
    DefaultValuedAttr<BoolAttr, "false">:$nesterov,
    DefaultValuedAttr<BoolAttr, "false">:$maximize
  );
  let trait_attrs = (ins
    DenseI32ArrayAttr:$operand_segment_sizes
  );
  let has_logical_tensor_desc_infer_fn = 1;
  let has_physical_tensor_desc_infer_fn = 1;
  let has_get_sbp_fn = 1;
  let has_data_type_infer_fn = 1;
  let has_input_arg_modify_fn = 1;
}

def OneFlow_MultiTensorAdamUpdateWithCastOp : OneFlow_BaseOp<"multi_tensor_adam_update_with_cast", [NoGrad, AttrSizedOperandSegments, DeclareOpInterfaceMethods<UserOpCompatibleInterface>]> {
  let input = (ins
    Variadic<OneFlow_Tensor>:$model,
    Variadic<OneFlow_Tensor>:$model_diff,
    Variadic<OneFlow_Tensor>:$model_copy,
    Optional<OneFlow_Tensor>:$learning_rate,
    Optional<OneFlow_Tensor>:$scale_by_tensor,
    Optional<OneFlow_Tensor>:$skip_if,
    Optional<OneFlow_Tensor>:$bias_correction1,
    Optional<OneFlow_Tensor>:$bias_correction2,
    Variadic<OneFlow_Tensor>:$m,
    Variadic<OneFlow_Tensor>:$v
  );
  let attrs = (ins
    DefaultValuedAttr<F32Attr, "0.">:$learning_rate_val,
    DefaultValuedAttr<F32Attr, "1.">:$learning_rate_scale,
    DefaultValuedAttr<F32Attr, "1.">:$bias_correction1_val,
    DefaultValuedAttr<F32Attr, "1.">:$bias_correction2_val,
    DefaultValuedAttr<F64Attr, "1.">:$scale,
    DefaultValuedAttr<F32Attr, "0.">:$l1,
    DefaultValuedAttr<F32Attr, "0.">:$l2,
    DefaultValuedAttr<F32Attr, "0.9">:$beta1,
    DefaultValuedAttr<F32Attr, "0.999">:$beta2,
    DefaultValuedAttr<F32Attr, "0.00001">:$epsilon,
    DefaultValuedAttr<F32Attr, "0.">:$weight_decay,
    DefaultValuedAttr<BoolAttr, "false">:$amsgrad,
    DefaultValuedAttr<BoolAttr, "true">:$do_bias_correction
  );
  let trait_attrs = (ins
    DenseI32ArrayAttr:$operand_segment_sizes
  );
  let has_logical_tensor_desc_infer_fn = 1;
  let has_physical_tensor_desc_infer_fn = 1;
  let has_get_sbp_fn = 1;
  let has_data_type_infer_fn = 1;
  let has_input_arg_modify_fn = 1;
}

def OneFlow_MultiTensorYoloV5WeightUpdateOp : OneFlow_BaseOp<"multi_tensor_yolov5_weight_update", [NoGrad, AttrSizedOperandSegments, DeclareOpInterfaceMethods<UserOpCompatibleInterface>]> {
  let input = (ins
    Variadic<OneFlow_Tensor>:$model,
    Variadic<OneFlow_Tensor>:$model_update
  );
  let attrs = (ins
    DefaultValuedAttr<F32Attr, "0.">:$d
  );
  let trait_attrs = (ins
    DenseI32ArrayAttr:$operand_segment_sizes
  );
  let has_logical_tensor_desc_infer_fn = 1;
  let has_physical_tensor_desc_infer_fn = 1;
  let has_get_sbp_fn = 1;
  let has_data_type_infer_fn = 1;
  let has_input_arg_modify_fn = 1;
}

#endif // GET_ONEFLOW_OPTIMIZER_OP_DEFINITIONS


#ifdef GET_ONEFLOW_PADDING_OP_DEFINITIONS


def OneFlow_PadOp : OneFlow_BaseOp<"pad", [NoMemoryEffect, DeclareOpInterfaceMethods<UserOpCompatibleInterface>]> {
  let input = (ins
    OneFlow_Tensor:$x
  );
  let output = (outs
    OneFlow_Tensor:$y
  );
  let attrs = (ins
    SI64ArrayAttr:$padding_before,
    SI64ArrayAttr:$padding_after,
    SI64ArrayAttr:$padding,
    DefaultValuedAttr<F64Attr, "0.">:$floating_constant_value,
    DefaultValuedAttr<SI64Attr, "0">:$integral_constant_value
  );
  let has_logical_tensor_desc_infer_fn = 1;
  let has_physical_tensor_desc_infer_fn = 1;
  let has_get_sbp_fn = 1;
  let has_data_type_infer_fn = 1;
}

def OneFlow_ReplicationPad1DOp : OneFlow_BaseOp<"replication_pad1d", [NoMemoryEffect, DeclareOpInterfaceMethods<UserOpCompatibleInterface>]> {
  let input = (ins
    OneFlow_Tensor:$x
  );
  let output = (outs
    OneFlow_Tensor:$y
  );
  let attrs = (ins
    SI64ArrayAttr:$padding
  );
  let has_logical_tensor_desc_infer_fn = 1;
  let has_physical_tensor_desc_infer_fn = 1;
  let has_get_sbp_fn = 1;
  let has_data_type_infer_fn = 1;
  let has_input_arg_modify_fn = 1;
}

def OneFlow_ReplicationPad1DGradOp : OneFlow_BaseOp<"replication_pad1d_grad", [NoMemoryEffect, DeclareOpInterfaceMethods<UserOpCompatibleInterface>]> {
  let input = (ins
    OneFlow_Tensor:$dy
  );
  let output = (outs
    OneFlow_Tensor:$dx
  );
  let attrs = (ins
    SI64ArrayAttr:$padding
  );
  let has_logical_tensor_desc_infer_fn = 1;
  let has_physical_tensor_desc_infer_fn = 1;
  let has_get_sbp_fn = 1;
  let has_data_type_infer_fn = 1;
}

def OneFlow_ReflectionPad1DOp : OneFlow_BaseOp<"reflection_pad1d", [NoMemoryEffect, DeclareOpInterfaceMethods<UserOpCompatibleInterface>]> {
  let input = (ins
    OneFlow_Tensor:$x
  );
  let output = (outs
    OneFlow_Tensor:$y
  );
  let attrs = (ins
    SI64ArrayAttr:$padding
  );
  let has_logical_tensor_desc_infer_fn = 1;
  let has_physical_tensor_desc_infer_fn = 1;
  let has_get_sbp_fn = 1;
  let has_data_type_infer_fn = 1;
  let has_input_arg_modify_fn = 1;
}

def OneFlow_ReflectionPad1DGradOp : OneFlow_BaseOp<"reflection_pad1d_grad", [NoMemoryEffect, DeclareOpInterfaceMethods<UserOpCompatibleInterface>]> {
  let input = (ins
    OneFlow_Tensor:$dy
  );
  let output = (outs
    OneFlow_Tensor:$dx
  );
  let attrs = (ins
    SI64ArrayAttr:$padding
  );
  let has_logical_tensor_desc_infer_fn = 1;
  let has_physical_tensor_desc_infer_fn = 1;
  let has_get_sbp_fn = 1;
  let has_data_type_infer_fn = 1;
}

def OneFlow_ReflectionPad2DOp : OneFlow_BaseOp<"reflection_pad2d", [NoMemoryEffect, DeclareOpInterfaceMethods<UserOpCompatibleInterface>]> {
  let input = (ins
    OneFlow_Tensor:$x
  );
  let output = (outs
    OneFlow_Tensor:$y
  );
  let attrs = (ins
    SI64ArrayAttr:$padding
  );
  let has_logical_tensor_desc_infer_fn = 1;
  let has_physical_tensor_desc_infer_fn = 1;
  let has_get_sbp_fn = 1;
  let has_data_type_infer_fn = 1;
  let has_input_arg_modify_fn = 1;
}

def OneFlow_ReflectionPad2DGradOp : OneFlow_BaseOp<"reflection_pad2d_grad", [NoMemoryEffect, DeclareOpInterfaceMethods<UserOpCompatibleInterface>]> {
  let input = (ins
    OneFlow_Tensor:$dy
  );
  let output = (outs
    OneFlow_Tensor:$dx
  );
  let attrs = (ins
    SI64ArrayAttr:$padding
  );
  let has_logical_tensor_desc_infer_fn = 1;
  let has_physical_tensor_desc_infer_fn = 1;
  let has_get_sbp_fn = 1;
  let has_data_type_infer_fn = 1;
}

def OneFlow_ReplicationPad2DOp : OneFlow_BaseOp<"replication_pad2d", [NoMemoryEffect, DeclareOpInterfaceMethods<UserOpCompatibleInterface>]> {
  let input = (ins
    OneFlow_Tensor:$x
  );
  let output = (outs
    OneFlow_Tensor:$y
  );
  let attrs = (ins
    SI64ArrayAttr:$padding
  );
  let has_logical_tensor_desc_infer_fn = 1;
  let has_physical_tensor_desc_infer_fn = 1;
  let has_get_sbp_fn = 1;
  let has_data_type_infer_fn = 1;
  let has_input_arg_modify_fn = 1;
}

def OneFlow_ReplicationPad2DGradOp : OneFlow_BaseOp<"replication_pad2d_grad", [NoMemoryEffect, DeclareOpInterfaceMethods<UserOpCompatibleInterface>]> {
  let input = (ins
    OneFlow_Tensor:$dy
  );
  let output = (outs
    OneFlow_Tensor:$dx
  );
  let attrs = (ins
    SI64ArrayAttr:$padding
  );
  let has_logical_tensor_desc_infer_fn = 1;
  let has_physical_tensor_desc_infer_fn = 1;
  let has_get_sbp_fn = 1;
  let has_data_type_infer_fn = 1;
}

def OneFlow_SamePaddingOp : OneFlow_BaseOp<"same_padding", [NoMemoryEffect, DeclareOpInterfaceMethods<UserOpCompatibleInterface>]> {
  let input = (ins
    OneFlow_Tensor:$x
  );
  let output = (outs
    OneFlow_Tensor:$y
  );
  let attrs = (ins
    StrAttr:$padding,
    StrAttr:$data_format,
    SI32ArrayAttr:$kernel_size,
    SI32ArrayAttr:$strides,
    SI32ArrayAttr:$dilation_rate
  );
  let has_logical_tensor_desc_infer_fn = 1;
  let has_physical_tensor_desc_infer_fn = 1;
  let has_get_sbp_fn = 1;
  let has_data_type_infer_fn = 1;
}

def OneFlow_SamePaddingGradOp : OneFlow_BaseOp<"same_padding_grad", [NoMemoryEffect, DeclareOpInterfaceMethods<UserOpCompatibleInterface>]> {
  let input = (ins
    OneFlow_Tensor:$x_like,
    OneFlow_Tensor:$dy
  );
  let output = (outs
    OneFlow_Tensor:$dx
  );
  let attrs = (ins
    StrAttr:$padding,
    StrAttr:$data_format,
    SI32ArrayAttr:$kernel_size,
    SI32ArrayAttr:$strides,
    SI32ArrayAttr:$dilation_rate
  );
  let has_logical_tensor_desc_infer_fn = 1;
  let has_physical_tensor_desc_infer_fn = 1;
  let has_get_sbp_fn = 1;
  let has_data_type_infer_fn = 1;
}

#endif // GET_ONEFLOW_PADDING_OP_DEFINITIONS


#ifdef GET_ONEFLOW_PARALLEL_CAST_OP_DEFINITIONS

def OneFlow_HierarchicalParallelCastOp : OneFlow_BaseOp<"hierarchical_parallel_cast", [NoMemoryEffect, DeclareOpInterfaceMethods<UserOpCompatibleInterface>]> {
  let input = (ins
    OneFlow_Tensor:$in
  );
  let output = (outs
    OneFlow_Tensor:$out
  );
  let attrs = (ins
    StrArrayAttr:$nd_sbp,
    StrAttr:$grad_mode,
    StrArrayAttr:$grad_nd_sbp
  );
  let has_logical_tensor_desc_infer_fn = 1;
  let has_physical_tensor_desc_infer_fn = 1;
  let has_get_sbp_fn = 1;
  let has_data_type_infer_fn = 1;
  let has_nd_sbp_infer_fn = 1;
  let has_get_nd_sbp_fn = 1;
}

def OneFlow_HierarchicalParallelCastLikeOp : OneFlow_BaseOp<"hierarchical_parallel_cast_like", [NoMemoryEffect, DeclareOpInterfaceMethods<UserOpCompatibleInterface>]> {
  let input = (ins
    OneFlow_Tensor:$in,
    OneFlow_Tensor:$like
  );
  let output = (outs
    OneFlow_Tensor:$out
  );
  let has_logical_tensor_desc_infer_fn = 1;
  let has_physical_tensor_desc_infer_fn = 1;
  let has_get_sbp_fn = 1;
  let has_data_type_infer_fn = 1;
  let has_nd_sbp_infer_fn = 1;
}

def OneFlow_ParallelCastOp : OneFlow_BaseOp<"parallel_cast", [NoMemoryEffect, DeclareOpInterfaceMethods<UserOpCompatibleInterface>]> {
  let input = (ins
    OneFlow_Tensor:$in
  );
  let output = (outs
    OneFlow_Tensor:$out
  );
  let attrs = (ins
    StrAttr:$sbp_parallel,
    StrAttr:$grad_sbp_parallel
  );
  let has_logical_tensor_desc_infer_fn = 1;
  let has_physical_tensor_desc_infer_fn = 1;
  let has_get_sbp_fn = 1;
  let has_data_type_infer_fn = 1;
  let has_sbp_signature_infer_fn = 1;
}

#endif // GET_ONEFLOW_PARALLEL_CAST_OP_DEFINITIONS


#ifdef GET_ONEFLOW_POOL_OP_DEFINITIONS

def OneFlow_AdaptiveAvgPool1DOp : OneFlow_AdaptivePoolBaseOp<"adaptive_avg_pool1d", [NoMemoryEffect, DeclareOpInterfaceMethods<UserOpCompatibleInterface>]> {}

def OneFlow_AdaptiveAvgPool1DGradOp : OneFlow_AdaptivePoolGradBaseOp<"adaptive_avg_pool1d_grad", [NoMemoryEffect, DeclareOpInterfaceMethods<UserOpCompatibleInterface>]> {}

def OneFlow_AdaptiveAvgPool2DOp : OneFlow_AdaptivePoolBaseOp<"adaptive_avg_pool2d", [NoMemoryEffect, DeclareOpInterfaceMethods<UserOpCompatibleInterface>]> {}

def OneFlow_AdaptiveAvgPool2DGradOp : OneFlow_AdaptivePoolGradBaseOp<"adaptive_avg_pool2d_grad", [NoMemoryEffect, DeclareOpInterfaceMethods<UserOpCompatibleInterface>]> {}

def OneFlow_AdaptiveAvgPool3DOp : OneFlow_AdaptivePoolBaseOp<"adaptive_avg_pool3d", [NoMemoryEffect, DeclareOpInterfaceMethods<UserOpCompatibleInterface>]> {}

def OneFlow_AdaptiveAvgPool3DGradOp : OneFlow_AdaptivePoolGradBaseOp<"adaptive_avg_pool3d_grad", [NoMemoryEffect, DeclareOpInterfaceMethods<UserOpCompatibleInterface>]> {}

def OneFlow_AdaptiveMaxPool1DOp : OneFlow_AdaptiveMaxPoolBaseOp<"adaptive_max_pool1d", [NoMemoryEffect, DeclareOpInterfaceMethods<UserOpCompatibleInterface>]> {}
def OneFlow_AdaptiveMaxPool1DGradOp : OneFlow_AdaptiveMaxPoolGradBaseOp<"adaptive_max_pool1d_grad", [NoMemoryEffect, DeclareOpInterfaceMethods<UserOpCompatibleInterface>]> {}

def OneFlow_AdaptiveMaxPool2DOp : OneFlow_AdaptiveMaxPoolBaseOp<"adaptive_max_pool2d", [NoMemoryEffect, DeclareOpInterfaceMethods<UserOpCompatibleInterface>]> {}
def OneFlow_AdaptiveMaxPool2DGradOp : OneFlow_AdaptiveMaxPoolGradBaseOp<"adaptive_max_pool2d_grad", [NoMemoryEffect, DeclareOpInterfaceMethods<UserOpCompatibleInterface>]> {}

def OneFlow_AdaptiveMaxPool3DOp : OneFlow_AdaptiveMaxPoolBaseOp<"adaptive_max_pool3d", [NoMemoryEffect, DeclareOpInterfaceMethods<UserOpCompatibleInterface>]> {}
def OneFlow_AdaptiveMaxPool3DGradOp : OneFlow_AdaptiveMaxPoolGradBaseOp<"adaptive_max_pool3d_grad", [NoMemoryEffect, DeclareOpInterfaceMethods<UserOpCompatibleInterface>]> {}

def OneFlow_AvgPool1DOp : OneFlow_AvgPoolBaseOp<"avg_pool_1d", [NoMemoryEffect, DeclareOpInterfaceMethods<UserOpCompatibleInterface>]> {}

def OneFlow_AvgPool1DGradOp : OneFlow_AvgPoolGradBaseOp<"avg_pool_1d_grad", [NoMemoryEffect, DeclareOpInterfaceMethods<UserOpCompatibleInterface>]> {}

def OneFlow_AvgPool2DOp : OneFlow_AvgPoolBaseOp<"avg_pool_2d", [NoMemoryEffect, DeclareOpInterfaceMethods<UserOpCompatibleInterface>]> {}

def OneFlow_AvgPool2DGradOp : OneFlow_AvgPoolGradBaseOp<"avg_pool_2d_grad", [NoMemoryEffect, DeclareOpInterfaceMethods<UserOpCompatibleInterface>]> {}

def OneFlow_AvgPool3DOp : OneFlow_AvgPoolBaseOp<"avg_pool_3d", [NoMemoryEffect, DeclareOpInterfaceMethods<UserOpCompatibleInterface>]> {}

def OneFlow_AvgPool3DGradOp : OneFlow_AvgPoolGradBaseOp<"avg_pool_3d_grad", [NoMemoryEffect, DeclareOpInterfaceMethods<UserOpCompatibleInterface>]> {}

def OneFlow_MaxPool1DOp : OneFlow_MaxPoolBaseOp<"max_pool_1d", [NoMemoryEffect, DeclareOpInterfaceMethods<UserOpCompatibleInterface>]> {}

def OneFlow_MaxPool1DGradOp : OneFlow_MaxPoolGradBaseOp<"max_pool_1d_grad", [NoMemoryEffect, DeclareOpInterfaceMethods<UserOpCompatibleInterface>]> {}

def OneFlow_MaxPool2DOp : OneFlow_MaxPoolBaseOp<"max_pool_2d", [NoMemoryEffect, DeclareOpInterfaceMethods<UserOpCompatibleInterface>, DeclareOpInterfaceMethods<NCHWCompatibleInterface>]> {}

def OneFlow_MaxPool2DGradOp : OneFlow_MaxPoolGradBaseOp<"max_pool_2d_grad", [NoMemoryEffect, DeclareOpInterfaceMethods<UserOpCompatibleInterface>]> {}

def OneFlow_MaxPool3DOp : OneFlow_MaxPoolBaseOp<"max_pool_3d", [NoMemoryEffect, DeclareOpInterfaceMethods<UserOpCompatibleInterface>]> {}

def OneFlow_MaxPool3DGradOp : OneFlow_MaxPoolGradBaseOp<"max_pool_3d_grad", [NoMemoryEffect, DeclareOpInterfaceMethods<UserOpCompatibleInterface>]> {}

def OneFlow_MaxUnpool1DOp : OneFlow_MaxUnpoolBaseOp<"max_unpool_1d", [NoMemoryEffect, DeclareOpInterfaceMethods<UserOpCompatibleInterface>]> {}

def OneFlow_MaxUnpool2DOp : OneFlow_MaxUnpoolBaseOp<"max_unpool_2d", [NoMemoryEffect, DeclareOpInterfaceMethods<UserOpCompatibleInterface>]> {}

def OneFlow_MaxUnpool3DOp : OneFlow_MaxUnpoolBaseOp<"max_unpool_3d", [NoMemoryEffect, DeclareOpInterfaceMethods<UserOpCompatibleInterface>]> {}

def OneFlow_MaxUnpool1DGradOp : OneFlow_MaxUnpoolGradBaseOp<"max_unpool_1d_grad", [NoMemoryEffect, DeclareOpInterfaceMethods<UserOpCompatibleInterface>]> {}

def OneFlow_MaxUnpool2DGradOp : OneFlow_MaxUnpoolGradBaseOp<"max_unpool_2d_grad", [NoMemoryEffect, DeclareOpInterfaceMethods<UserOpCompatibleInterface>]> {}

def OneFlow_MaxUnpool3DGradOp : OneFlow_MaxUnpoolGradBaseOp<"max_unpool_3d_grad", [NoMemoryEffect, DeclareOpInterfaceMethods<UserOpCompatibleInterface>]> {}

def OneFlow_TfAvgPool1DOp : OneFlow_TFPoolBaseOp<"tf_avg_pool_1d", [NoMemoryEffect, DeclareOpInterfaceMethods<UserOpCompatibleInterface>]> {}

def OneFlow_TfAvgPool1DGradOp : OneFlow_TFPoolGradBaseOp<"tf_avg_pool_1d_grad", [NoMemoryEffect, DeclareOpInterfaceMethods<UserOpCompatibleInterface>]> {}

def OneFlow_TfAvgPool2DOp : OneFlow_TFPoolBaseOp<"tf_avg_pool_2d", [NoMemoryEffect, DeclareOpInterfaceMethods<UserOpCompatibleInterface>]> {}

def OneFlow_TfAvgPool2DGradOp : OneFlow_TFPoolGradBaseOp<"tf_avg_pool_2d_grad", [NoMemoryEffect, DeclareOpInterfaceMethods<UserOpCompatibleInterface>]> {}

def OneFlow_TfAvgPool3DOp : OneFlow_TFPoolBaseOp<"tf_avg_pool_3d", [NoMemoryEffect, DeclareOpInterfaceMethods<UserOpCompatibleInterface>]> {}

def OneFlow_TfAvgPool3DGradOp : OneFlow_TFPoolGradBaseOp<"tf_avg_pool_3d_grad", [NoMemoryEffect, DeclareOpInterfaceMethods<UserOpCompatibleInterface>]> {}

def OneFlow_TfMaxPool1DOp : OneFlow_TFPoolBaseOp<"tf_max_pool_1d", [NoMemoryEffect, DeclareOpInterfaceMethods<UserOpCompatibleInterface>]> {}

def OneFlow_TfMaxPool1DGradOp : OneFlow_TFPoolGradBaseOp<"tf_max_pool_1d_grad", [NoMemoryEffect, DeclareOpInterfaceMethods<UserOpCompatibleInterface>]> {}

def OneFlow_TfMaxPool2DOp : OneFlow_TFPoolBaseOp<"tf_max_pool_2d", [NoMemoryEffect, DeclareOpInterfaceMethods<UserOpCompatibleInterface>]> {}

def OneFlow_TfMaxPool2DGradOp : OneFlow_TFPoolGradBaseOp<"tf_max_pool_2d_grad", [NoMemoryEffect, DeclareOpInterfaceMethods<UserOpCompatibleInterface>]> {}

def OneFlow_TfMaxPool3DOp : OneFlow_TFPoolBaseOp<"tf_max_pool_3d", [NoMemoryEffect, DeclareOpInterfaceMethods<UserOpCompatibleInterface>]> {}

def OneFlow_TfMaxPool3DGradOp : OneFlow_TFPoolGradBaseOp<"tf_max_pool_3d_grad", [NoMemoryEffect, DeclareOpInterfaceMethods<UserOpCompatibleInterface>]> {}

#endif // GET_ONEFLOW_POOL_OP_DEFINITIONS


#ifdef GET_ONEFLOW_QUANTIZATION_OP_DEFINITIONS

def OneFlow_FakeQuantizationOp : OneFlow_BaseOp<"fake_quantization", [NoMemoryEffect, DeclareOpInterfaceMethods<UserOpCompatibleInterface>]> {
  let input = (ins
    OneFlow_Tensor:$in,
    OneFlow_Tensor:$scale,
    OneFlow_Tensor:$zero_point
  );
  let output = (outs
    OneFlow_Tensor:$out
  );
  let attrs = (ins
    DefaultValuedAttr<StrAttr, "\"google\"">:$quantization_formula,
    DefaultValuedAttr<SI32Attr, "8">:$quantization_bit,
    DefaultValuedAttr<StrAttr, "\"symmetric\"">:$quantization_scheme
  );
  let has_check_fn = 1;
  let has_logical_tensor_desc_infer_fn = 1;
  let has_physical_tensor_desc_infer_fn = 1;
  let has_get_sbp_fn = 1;
  let has_data_type_infer_fn = 1;
  let has_input_arg_modify_fn = 1;
}

def OneFlow_MinMaxObserverOp : OneFlow_BaseOp<"min_max_observer", [NoMemoryEffect, NoGrad, DeclareOpInterfaceMethods<UserOpCompatibleInterface>]> {
  let input = (ins
    OneFlow_Tensor:$in
  );
  let output = (outs
    OneFlow_Tensor:$scale,
    OneFlow_Tensor:$zero_point
  );
  let attrs = (ins
    DefaultValuedAttr<StrAttr, "\"google\"">:$quantization_formula,
    DefaultValuedAttr<SI32Attr, "8">:$quantization_bit,
    DefaultValuedAttr<StrAttr, "\"symmetric\"">:$quantization_scheme,
    DefaultValuedAttr<BoolAttr, "true">:$per_layer_quantization
  );
  let has_check_fn = 1;
  let has_logical_tensor_desc_infer_fn = 1;
  let has_physical_tensor_desc_infer_fn = 1;
  let has_get_sbp_fn = 1;
  let has_data_type_infer_fn = 1;
  let has_input_arg_modify_fn = 1;
}

def OneFlow_MovingAverageMinMaxObserverOp : OneFlow_BaseOp<"moving_average_min_max_observer", [NoMemoryEffect, NoGrad, DeclareOpInterfaceMethods<UserOpCompatibleInterface>]> {
  let input = (ins
    OneFlow_Tensor:$in,
    OneFlow_Tensor:$current_train_step,
    OneFlow_Tensor:$moving_max,
    OneFlow_Tensor:$moving_min
  );
  let output = (outs
    OneFlow_Tensor:$scale,
    OneFlow_Tensor:$zero_point
  );
  let attrs = (ins
    DefaultValuedAttr<BoolAttr, "false">:$training,
    DefaultValuedAttr<StrAttr, "\"google\"">:$quantization_formula,
    DefaultValuedAttr<SI64Attr, "0">:$stop_update_after_iters,
    DefaultValuedAttr<SI32Attr, "8">:$quantization_bit,
    DefaultValuedAttr<StrAttr, "\"symmetric\"">:$quantization_scheme,
    DefaultValuedAttr<F32Attr, "0.95">:$momentum
  );
  let has_check_fn = 1;
  let has_logical_tensor_desc_infer_fn = 1;
  let has_physical_tensor_desc_infer_fn = 1;
  let has_get_sbp_fn = 1;
  let has_data_type_infer_fn = 1;
  let has_input_arg_modify_fn = 1;
}

def OneFlow_QuantizationOp : OneFlow_BaseOp<"quantization", [NoMemoryEffect, DeclareOpInterfaceMethods<UserOpCompatibleInterface>]> {
  let input = (ins
    OneFlow_Tensor:$in,
    OneFlow_Tensor:$scale,
    OneFlow_Tensor:$zero_point
  );
  let output = (outs
    OneFlow_Tensor:$out
  );
  let attrs = (ins
    DefaultValuedAttr<StrAttr, "\"google\"">:$quantization_formula,
    DefaultValuedAttr<SI32Attr, "8">:$quantization_bit,
    DefaultValuedAttr<StrAttr, "\"symmetric\"">:$quantization_scheme
  );
  let has_check_fn = 1;
  let has_logical_tensor_desc_infer_fn = 1;
  let has_physical_tensor_desc_infer_fn = 1;
  let has_get_sbp_fn = 1;
  let has_data_type_infer_fn = 1;
  let has_input_arg_modify_fn = 1;
}

def OneFlow_GroupwiseDequantizeOp : OneFlow_BaseOp<"groupwise_dequantize", [NoMemoryEffect, DeclareOpInterfaceMethods<UserOpCompatibleInterface>]> {
  let input = (ins
    OneFlow_Tensor:$in,
    OneFlow_Tensor:$scale,
    Optional<OneFlow_Tensor>:$zero
  );
  let output = (outs
    OneFlow_Tensor:$out
  );
  let attrs = (ins
    DefaultValuedAttr<SI32Attr, "8">:$num_bits,
    DefaultValuedAttr<BoolAttr, "true">:$symmetric,
    SI64Attr:$group_dim,
    SI64Attr:$group_size
  );
  let has_logical_tensor_desc_infer_fn = 1;
  let has_physical_tensor_desc_infer_fn = 1;
  let has_get_sbp_fn = 1;
  let has_data_type_infer_fn = 1;
}

def OneFlow_FusedLinearWithGroupwiseQuantizedWeightOp : OneFlow_BaseOp<"fused_linear_with_groupwise_quantized_weight", [NoMemoryEffect, AttrSizedOperandSegments, DeclareOpInterfaceMethods<UserOpCompatibleInterface>]> {
  let input = (ins
    OneFlow_Tensor:$x,
    OneFlow_Tensor:$w,
    OneFlow_Tensor:$w_scale,
    Optional<OneFlow_Tensor>:$w_zero,
    Optional<OneFlow_Tensor>:$b
  );
  let output = (outs
    OneFlow_Tensor:$out
  );
  let attrs = (ins
    DefaultValuedAttr<SI32Attr, "8">:$num_bits,
    DefaultValuedAttr<BoolAttr, "true">:$symmetric,
    SI64Attr:$group_dim,
    SI64Attr:$group_size
  );
  let has_logical_tensor_desc_infer_fn = 1;
  let has_physical_tensor_desc_infer_fn = 1;
  let has_get_sbp_fn = 1;
  let has_data_type_infer_fn = 1;
}

#endif // GET_ONEFLOW_QUANTIZATION_OP_DEFINITIONS


#ifdef GET_ONEFLOW_REDUCE_OP_DEFINITIONS

def OneFlow_IndexedSlicesReduceSumOp : OneFlow_BaseOp<"indexed_slices_reduce_sum", [NoMemoryEffect, NoGrad, DeclareOpInterfaceMethods<UserOpCompatibleInterface>]> {
  let input = (ins
    OneFlow_Tensor:$x_indices,
    OneFlow_Tensor:$x_values
  );
  let output = (outs
    OneFlow_Tensor:$y_indices,
    OneFlow_Tensor:$y_values,
    OneFlow_Tensor:$num_unique
  );
  let has_logical_tensor_desc_infer_fn = 1;
  let has_physical_tensor_desc_infer_fn = 1;
  let has_get_sbp_fn = 1;
  let has_data_type_infer_fn = 1;
}

def OneFlow_ReduceAllOp : OneFlow_BaseOp<"reduce_all", [NoMemoryEffect, DeclareOpInterfaceMethods<UserOpCompatibleInterface>]> {
  let input = (ins
    OneFlow_Tensor:$input_tensor
  );
  let output = (outs
    OneFlow_Tensor:$output_tensor
  );
  let attrs = (ins
    SI32ArrayAttr:$axis,
    DefaultValuedAttr<BoolAttr, "false">:$keepdims
  );
  let has_logical_tensor_desc_infer_fn = 1;
  let has_physical_tensor_desc_infer_fn = 1;
  let has_get_sbp_fn = 1;
  let has_data_type_infer_fn = 1;
}

def OneFlow_ReduceAnyOp : OneFlow_BaseOp<"reduce_any", [NoMemoryEffect, DeclareOpInterfaceMethods<UserOpCompatibleInterface>]> {
  let input = (ins
    OneFlow_Tensor:$input_tensor
  );
  let output = (outs
    OneFlow_Tensor:$output_tensor
  );
  let attrs = (ins
    SI32ArrayAttr:$axis,
    DefaultValuedAttr<BoolAttr, "false">:$keepdims
  );
  let has_logical_tensor_desc_infer_fn = 1;
  let has_physical_tensor_desc_infer_fn = 1;
  let has_get_sbp_fn = 1;
  let has_data_type_infer_fn = 1;
}

def OneFlow_ReduceMaxOp : OneFlow_BaseOp<"reduce_max", [NoMemoryEffect, DeclareOpInterfaceMethods<UserOpCompatibleInterface>]> {
  let input = (ins
    OneFlow_Tensor:$input_tensor
  );
  let output = (outs
    OneFlow_Tensor:$output_tensor
  );
  let attrs = (ins
    SI32ArrayAttr:$axis,
    DefaultValuedAttr<BoolAttr, "false">:$keepdims
  );
  let has_logical_tensor_desc_infer_fn = 1;
  let has_physical_tensor_desc_infer_fn = 1;
  let has_get_sbp_fn = 1;
  let has_data_type_infer_fn = 1;
}

def OneFlow_ReduceMaxDeviceStageOp : OneFlow_BaseOp<"reduce_max_device_stage", [NoMemoryEffect, DeclareOpInterfaceMethods<UserOpCompatibleInterface>]> {
  let input = (ins
    OneFlow_Tensor:$in
  );
  let output = (outs
    OneFlow_Tensor:$out,
    OneFlow_Tensor:$mask,
    OneFlow_Tensor:$count
  );
  let attrs = (ins
    SI32ArrayAttr:$axis
  );
  let has_logical_tensor_desc_infer_fn = 1;
  let has_physical_tensor_desc_infer_fn = 1;
  let has_get_sbp_fn = 1;
  let has_data_type_infer_fn = 1;
}

def OneFlow_ReduceMaxDeviceStageGradOp : OneFlow_BaseOp<"reduce_max_device_stage_grad", [NoMemoryEffect, DeclareOpInterfaceMethods<UserOpCompatibleInterface>]> {
  let input = (ins
    OneFlow_Tensor:$out_diff,
    OneFlow_Tensor:$mask,
    OneFlow_Tensor:$count
  );
  let output = (outs
    OneFlow_Tensor:$in_diff
  );
  let attrs = (ins
    SI32ArrayAttr:$axis
  );
  let has_logical_tensor_desc_infer_fn = 1;
  let has_physical_tensor_desc_infer_fn = 1;
  let has_get_sbp_fn = 1;
  let has_data_type_infer_fn = 1;
}

def OneFlow_ReduceMaxGlobalStageOp : OneFlow_BaseOp<"reduce_max_global_stage", [NoMemoryEffect, DeclareOpInterfaceMethods<UserOpCompatibleInterface>]> {
  let input = (ins
    OneFlow_Tensor:$in,
    OneFlow_Tensor:$device_count
  );
  let output = (outs
    OneFlow_Tensor:$out,
    OneFlow_Tensor:$mask
  );
  let attrs = (ins
    SI32ArrayAttr:$axis,
    DefaultValuedAttr<BoolAttr, "false">:$keepdims
  );
  let has_logical_tensor_desc_infer_fn = 1;
  let has_physical_tensor_desc_infer_fn = 1;
  let has_get_sbp_fn = 1;
  let has_data_type_infer_fn = 1;
  let has_input_arg_modify_fn = 1;
}

def OneFlow_ReduceMaxGlobalStageGradOp : OneFlow_BaseOp<"reduce_max_global_stage_grad", [NoMemoryEffect, DeclareOpInterfaceMethods<UserOpCompatibleInterface>]> {
  let input = (ins
    OneFlow_Tensor:$out_diff,
    OneFlow_Tensor:$mask,
    OneFlow_Tensor:$device_count
  );
  let output = (outs
    OneFlow_Tensor:$in_diff
  );
  let attrs = (ins
    SI32ArrayAttr:$axis,
    DefaultValuedAttr<BoolAttr, "false">:$keepdims
  );
  let has_logical_tensor_desc_infer_fn = 1;
  let has_physical_tensor_desc_infer_fn = 1;
  let has_get_sbp_fn = 1;
  let has_data_type_infer_fn = 1;
}

def OneFlow_ReduceMinOp : OneFlow_BaseOp<"reduce_min", [NoMemoryEffect, DeclareOpInterfaceMethods<UserOpCompatibleInterface>]> {
  let input = (ins
    OneFlow_Tensor:$input_tensor
  );
  let output = (outs
    OneFlow_Tensor:$output_tensor
  );
  let attrs = (ins
    SI32ArrayAttr:$axis,
    DefaultValuedAttr<BoolAttr, "false">:$keepdims
  );
  let has_logical_tensor_desc_infer_fn = 1;
  let has_physical_tensor_desc_infer_fn = 1;
  let has_get_sbp_fn = 1;
  let has_data_type_infer_fn = 1;
}

def OneFlow_ReduceMinDeviceStageOp : OneFlow_BaseOp<"reduce_min_device_stage", [NoMemoryEffect, DeclareOpInterfaceMethods<UserOpCompatibleInterface>]> {
  let input = (ins
    OneFlow_Tensor:$in
  );
  let output = (outs
    OneFlow_Tensor:$out,
    OneFlow_Tensor:$mask,
    OneFlow_Tensor:$count
  );
  let attrs = (ins
    SI32ArrayAttr:$axis
  );
  let has_logical_tensor_desc_infer_fn = 1;
  let has_physical_tensor_desc_infer_fn = 1;
  let has_get_sbp_fn = 1;
  let has_data_type_infer_fn = 1;
}

def OneFlow_ReduceMinDeviceStageGradOp : OneFlow_BaseOp<"reduce_min_device_stage_grad", [NoMemoryEffect, DeclareOpInterfaceMethods<UserOpCompatibleInterface>]> {
  let input = (ins
    OneFlow_Tensor:$out_diff,
    OneFlow_Tensor:$mask,
    OneFlow_Tensor:$count
  );
  let output = (outs
    OneFlow_Tensor:$in_diff
  );
  let attrs = (ins
    SI32ArrayAttr:$axis
  );
  let has_logical_tensor_desc_infer_fn = 1;
  let has_physical_tensor_desc_infer_fn = 1;
  let has_get_sbp_fn = 1;
  let has_data_type_infer_fn = 1;
}

def OneFlow_ReduceMinGlobalStageOp : OneFlow_BaseOp<"reduce_min_global_stage", [NoMemoryEffect, DeclareOpInterfaceMethods<UserOpCompatibleInterface>]> {
  let input = (ins
    OneFlow_Tensor:$in,
    OneFlow_Tensor:$device_count
  );
  let output = (outs
    OneFlow_Tensor:$out,
    OneFlow_Tensor:$mask
  );
  let attrs = (ins
    SI32ArrayAttr:$axis,
    DefaultValuedAttr<BoolAttr, "false">:$keepdims
  );
  let has_logical_tensor_desc_infer_fn = 1;
  let has_physical_tensor_desc_infer_fn = 1;
  let has_get_sbp_fn = 1;
  let has_data_type_infer_fn = 1;
  let has_input_arg_modify_fn = 1;
}

def OneFlow_ReduceMinGlobalStageGradOp : OneFlow_BaseOp<"reduce_min_global_stage_grad", [NoMemoryEffect, DeclareOpInterfaceMethods<UserOpCompatibleInterface>]> {
  let input = (ins
    OneFlow_Tensor:$out_diff,
    OneFlow_Tensor:$mask,
    OneFlow_Tensor:$device_count
  );
  let output = (outs
    OneFlow_Tensor:$in_diff
  );
  let attrs = (ins
    SI32ArrayAttr:$axis,
    DefaultValuedAttr<BoolAttr, "false">:$keepdims
  );
  let has_logical_tensor_desc_infer_fn = 1;
  let has_physical_tensor_desc_infer_fn = 1;
  let has_get_sbp_fn = 1;
  let has_data_type_infer_fn = 1;
}

def OneFlow_ReduceProdOp : OneFlow_BaseOp<"reduce_prod", [NoMemoryEffect, DeclareOpInterfaceMethods<UserOpCompatibleInterface>]> {
  let input = (ins
    OneFlow_Tensor:$input_tensor
  );
  let output = (outs
    OneFlow_Tensor:$output_tensor
  );
  let attrs = (ins
    SI32ArrayAttr:$axis,
    DefaultValuedAttr<BoolAttr, "false">:$keepdims
  );
  let has_logical_tensor_desc_infer_fn = 1;
  let has_physical_tensor_desc_infer_fn = 1;
  let has_get_sbp_fn = 1;
  let has_data_type_infer_fn = 1;
}

def OneFlow_ReduceSumOp : OneFlow_BaseOp<"reduce_sum", [NoMemoryEffect, DeclareOpInterfaceMethods<UserOpCompatibleInterface>]> {
  let input = (ins
    OneFlow_Tensor:$input_tensor
  );
  let output = (outs
    OneFlow_Tensor:$output_tensor
  );
  let attrs = (ins
    SI32ArrayAttr:$axis,
    DefaultValuedAttr<BoolAttr, "false">:$keepdims
  );
  let has_logical_tensor_desc_infer_fn = 1;
  let has_physical_tensor_desc_infer_fn = 1;
  let has_get_sbp_fn = 1;
  let has_data_type_infer_fn = 1;
}

def OneFlow_ReduceNanSumOp : OneFlow_BaseOp<"reduce_nansum", [NoMemoryEffect, DeclareOpInterfaceMethods<UserOpCompatibleInterface>]> {
  let input = (ins
    OneFlow_Tensor:$input_tensor
  );
  let output = (outs
    OneFlow_Tensor:$output_tensor
  );
  let attrs = (ins
    SI32ArrayAttr:$axis,
    DefaultValuedAttr<BoolAttr, "false">:$keepdims
  );
  let has_logical_tensor_desc_infer_fn = 1;
  let has_physical_tensor_desc_infer_fn = 1;
  let has_get_sbp_fn = 1;
  let has_data_type_infer_fn = 1;
}

def OneFlow_ReduceSumLikeOp : OneFlow_BaseOp<"reduce_sum_like", [NoMemoryEffect, DeclareOpInterfaceMethods<UserOpCompatibleInterface>]> {
  let input = (ins
    OneFlow_Tensor:$x,
    OneFlow_Tensor:$like
  );
  let output = (outs
    OneFlow_Tensor:$y
  );
  let attrs = (ins
    SI32ArrayAttr:$axis
  );
  let has_logical_tensor_desc_infer_fn = 1;
  let has_physical_tensor_desc_infer_fn = 1;
  let has_get_sbp_fn = 1;
  let has_data_type_infer_fn = 1;
  let has_input_arg_modify_fn = 1;
}

#endif // GET_ONEFLOW_REDUCE_OP_DEFINITIONS


#ifdef GET_ONEFLOW_RESHAPE_OP_DEFINITIONS

def OneFlow_ReshapeOp : OneFlow_BaseOp<"reshape", [NoMemoryEffect, DeclareOpInterfaceMethods<UserOpCompatibleInterface>]> {
  let input = (ins
    OneFlow_Tensor:$in
  );
  let output = (outs
    OneFlow_Tensor:$out
  );
  let attrs = (ins
    ShapeAttr:$shape
  );
  let has_logical_tensor_desc_infer_fn = 1;
  let has_physical_tensor_desc_infer_fn = 1;
  let has_get_sbp_fn = 1;
  let has_enumerate_nd_sbp_signatures_fn = 1;
  let has_data_type_infer_fn = 1;
  let hasFolder = 1;
}

def OneFlow_ReshapeLikeOp : OneFlow_BaseOp<"reshape_like", [NoMemoryEffect, DeclareOpInterfaceMethods<UserOpCompatibleInterface>]> {
  let input = (ins
    OneFlow_Tensor:$in,
    OneFlow_Tensor:$like
  );
  let output = (outs
    OneFlow_Tensor:$out
  );
  let has_logical_tensor_desc_infer_fn = 1;
  let has_physical_tensor_desc_infer_fn = 1;
  let has_get_sbp_fn = 1;
  let has_data_type_infer_fn = 1;
  let has_input_arg_modify_fn = 1;
}

#endif // GET_ONEFLOW_RESHAPE_OP_DEFINITIONS


#ifdef GET_ONEFLOW_SCALAR_OP_DEFINITIONS

def OneFlow_ClipByScalarOp : OneFlow_BaseOp<"clip_by_scalar", [NoMemoryEffect, DeclareOpInterfaceMethods<UserOpCompatibleInterface>]> {
  let input = (ins
    OneFlow_Tensor:$x
  );
  let output = (outs
    OneFlow_Tensor:$y
  );
  let attrs = (ins
    DefaultValuedAttr<F64Attr, "0.">:$floating_min,
    DefaultValuedAttr<SI64Attr, "0">:$integral_min,
    DefaultValuedAttr<F64Attr, "0.">:$floating_max,
    DefaultValuedAttr<SI64Attr, "0">:$integral_max
  );
  let has_logical_tensor_desc_infer_fn = 1;
  let has_physical_tensor_desc_infer_fn = 1;
  let has_get_sbp_fn = 1;
  let has_data_type_infer_fn = 1;
}

def OneFlow_ClipByScalarGradOp : OneFlow_BaseOp<"clip_by_scalar_grad", [NoMemoryEffect, DeclareOpInterfaceMethods<UserOpCompatibleInterface>]> {
  let input = (ins
    OneFlow_Tensor:$dy,
    OneFlow_Tensor:$x
  );
  let output = (outs
    OneFlow_Tensor:$dx
  );
  let attrs = (ins
    DefaultValuedAttr<F64Attr, "0.">:$floating_min,
    DefaultValuedAttr<SI64Attr, "0">:$integral_min,
    DefaultValuedAttr<F64Attr, "0.">:$floating_max,
    DefaultValuedAttr<SI64Attr, "0">:$integral_max
  );
  let has_logical_tensor_desc_infer_fn = 1;
  let has_physical_tensor_desc_infer_fn = 1;
  let has_get_sbp_fn = 1;
  let has_data_type_infer_fn = 1;
}

def OneFlow_ClipByScalarMaxOp : OneFlow_BaseOp<"clip_by_scalar_max", [NoMemoryEffect, DeclareOpInterfaceMethods<UserOpCompatibleInterface>]> {
  let input = (ins
    OneFlow_Tensor:$x
  );
  let output = (outs
    OneFlow_Tensor:$y
  );
  let attrs = (ins
    DefaultValuedAttr<F64Attr, "0.">:$floating_max,
    DefaultValuedAttr<SI64Attr, "0">:$integral_max
  );
  let has_logical_tensor_desc_infer_fn = 1;
  let has_physical_tensor_desc_infer_fn = 1;
  let has_get_sbp_fn = 1;
  let has_data_type_infer_fn = 1;
}

def OneFlow_ClipByScalarMaxGradOp : OneFlow_BaseOp<"clip_by_scalar_max_grad", [NoMemoryEffect, DeclareOpInterfaceMethods<UserOpCompatibleInterface>]> {
  let input = (ins
    OneFlow_Tensor:$dy,
    OneFlow_Tensor:$x
  );
  let output = (outs
    OneFlow_Tensor:$dx
  );
  let attrs = (ins
    DefaultValuedAttr<F64Attr, "0.">:$floating_max,
    DefaultValuedAttr<SI64Attr, "0">:$integral_max
  );
  let has_logical_tensor_desc_infer_fn = 1;
  let has_physical_tensor_desc_infer_fn = 1;
  let has_get_sbp_fn = 1;
  let has_data_type_infer_fn = 1;
}

def OneFlow_ClipByScalarMinOp : OneFlow_BaseOp<"clip_by_scalar_min", [NoMemoryEffect, DeclareOpInterfaceMethods<UserOpCompatibleInterface>]> {
  let input = (ins
    OneFlow_Tensor:$x
  );
  let output = (outs
    OneFlow_Tensor:$y
  );
  let attrs = (ins
    DefaultValuedAttr<F64Attr, "0.">:$floating_min,
    DefaultValuedAttr<SI64Attr, "0">:$integral_min
  );
  let has_logical_tensor_desc_infer_fn = 1;
  let has_physical_tensor_desc_infer_fn = 1;
  let has_get_sbp_fn = 1;
  let has_data_type_infer_fn = 1;
}

def OneFlow_ClipByScalarMinGradOp : OneFlow_BaseOp<"clip_by_scalar_min_grad", [NoMemoryEffect, DeclareOpInterfaceMethods<UserOpCompatibleInterface>]> {
  let input = (ins
    OneFlow_Tensor:$dy,
    OneFlow_Tensor:$x
  );
  let output = (outs
    OneFlow_Tensor:$dx
  );
  let attrs = (ins
    DefaultValuedAttr<F64Attr, "0.">:$floating_min,
    DefaultValuedAttr<SI64Attr, "0">:$integral_min
  );
  let has_logical_tensor_desc_infer_fn = 1;
  let has_physical_tensor_desc_infer_fn = 1;
  let has_get_sbp_fn = 1;
  let has_data_type_infer_fn = 1;
}

def OneFlow_ScalarAddOp : OneFlow_BaseOp<"scalar_add", [NoMemoryEffect, DeclareOpInterfaceMethods<UserOpCompatibleInterface>]> {
  let input = (ins
    OneFlow_Tensor:$in
  );
  let output = (outs
    OneFlow_Tensor:$out
  );
  let attrs = (ins
    DefaultValuedAttr<BoolAttr, "false">:$has_int_operand,
    DefaultValuedAttr<BoolAttr, "false">:$has_float_operand,
    DefaultValuedAttr<SI64Attr, "0">:$int_operand,
    DefaultValuedAttr<F64Attr, "0.">:$float_operand
  );
  let has_logical_tensor_desc_infer_fn = 1;
  let has_physical_tensor_desc_infer_fn = 1;
  let has_get_sbp_fn = 1;
  let has_data_type_infer_fn = 1;
  let hasFolder = 1;
}

def OneFlow_ScalarAddByTensorOp : OneFlow_BaseOp<"scalar_add_by_tensor", [NoMemoryEffect, DeclareOpInterfaceMethods<UserOpCompatibleInterface>]> {
  let input = (ins
    OneFlow_Tensor:$x,
    OneFlow_Tensor:$scalar
  );
  let output = (outs
    OneFlow_Tensor:$y
  );
  let has_logical_tensor_desc_infer_fn = 1;
  let has_physical_tensor_desc_infer_fn = 1;
  let has_get_sbp_fn = 1;
  let has_data_type_infer_fn = 1;
}

// host_scalar_add_by_tensor op just for test host memory input
def OneFlow_HostScalarAddByTensorOp : OneFlow_BaseOp<"host_scalar_add_by_tensor", [NoMemoryEffect, DeclareOpInterfaceMethods<UserOpCompatibleInterface>]> {
  let input = (ins
    OneFlow_Tensor:$x,
    OneFlow_Tensor:$scalar
  );
  let output = (outs
    OneFlow_Tensor:$y
  );
  let has_logical_tensor_desc_infer_fn = 1;
  let has_physical_tensor_desc_infer_fn = 1;
  let has_get_sbp_fn = 1;
  let has_data_type_infer_fn = 1;
}

def OneFlow_ScalarDivByTensorOp : OneFlow_BaseOp<"scalar_div_by_tensor", [NoMemoryEffect, DeclareOpInterfaceMethods<UserOpCompatibleInterface>]> {
  let input = (ins
    OneFlow_Tensor:$x,
    OneFlow_Tensor:$scalar
  );
  let output = (outs
    OneFlow_Tensor:$y
  );
  let has_logical_tensor_desc_infer_fn = 1;
  let has_physical_tensor_desc_infer_fn = 1;
  let has_get_sbp_fn = 1;
  let has_data_type_infer_fn = 1;
}

def OneFlow_ScalarFloordivOp : OneFlow_BaseOp<"scalar_floordiv", [NoMemoryEffect, DeclareOpInterfaceMethods<UserOpCompatibleInterface>]> {
  let input = (ins
    OneFlow_Tensor:$in
  );
  let output = (outs
    OneFlow_Tensor:$out
  );
  let attrs = (ins
    DefaultValuedAttr<BoolAttr, "false">:$has_int_operand,
    DefaultValuedAttr<BoolAttr, "false">:$has_float_operand,
    DefaultValuedAttr<SI64Attr, "0">:$int_operand,
    DefaultValuedAttr<F64Attr, "0.">:$float_operand
  );
  let has_logical_tensor_desc_infer_fn = 1;
  let has_physical_tensor_desc_infer_fn = 1;
  let has_get_sbp_fn = 1;
  let has_data_type_infer_fn = 1;
}

def OneFlow_ScalarTruncdivOp : OneFlow_BaseOp<"scalar_truncdiv", [NoMemoryEffect, DeclareOpInterfaceMethods<UserOpCompatibleInterface>]> {
  let input = (ins
    OneFlow_Tensor:$in
  );
  let output = (outs
    OneFlow_Tensor:$out
  );
  let attrs = (ins
    DefaultValuedAttr<BoolAttr, "false">:$has_int_operand,
    DefaultValuedAttr<BoolAttr, "false">:$has_float_operand,
    DefaultValuedAttr<SI64Attr, "0">:$int_operand,
    DefaultValuedAttr<F64Attr, "0.">:$float_operand
  );
  let has_logical_tensor_desc_infer_fn = 1;
  let has_physical_tensor_desc_infer_fn = 1;
  let has_get_sbp_fn = 1;
  let has_data_type_infer_fn = 1;
}

def OneFlow_ScalarFmodOp : OneFlow_BaseOp<"scalar_fmod", [NoMemoryEffect, DeclareOpInterfaceMethods<UserOpCompatibleInterface>]> {
  let input = (ins
    OneFlow_Tensor:$in
  );
  let output = (outs
    OneFlow_Tensor:$out
  );
  let attrs = (ins
    DefaultValuedAttr<BoolAttr, "false">:$has_int_operand,
    DefaultValuedAttr<BoolAttr, "false">:$has_float_operand,
    DefaultValuedAttr<SI64Attr, "0">:$int_operand,
    DefaultValuedAttr<F64Attr, "0.">:$float_operand
  );
  let has_logical_tensor_desc_infer_fn = 1;
  let has_physical_tensor_desc_infer_fn = 1;
  let has_get_sbp_fn = 1;
  let has_data_type_infer_fn = 1;
}

def OneFlow_ScalarLogicalAndOp : OneFlow_BaseOp<"scalar_logical_and", [NoMemoryEffect, NoGrad, DeclareOpInterfaceMethods<UserOpCompatibleInterface>]> {
  let input = (ins
    OneFlow_Tensor:$in
  );
  let output = (outs
    OneFlow_Tensor:$out
  );
  let attrs = (ins
    DefaultValuedAttr<BoolAttr, "false">:$has_int_operand,
    DefaultValuedAttr<BoolAttr, "false">:$has_float_operand,
    DefaultValuedAttr<SI64Attr, "0">:$int_operand,
    DefaultValuedAttr<F64Attr, "0.">:$float_operand
  );
  let has_logical_tensor_desc_infer_fn = 1;
  let has_physical_tensor_desc_infer_fn = 1;
  let has_get_sbp_fn = 1;
  let has_data_type_infer_fn = 1;
}

def OneFlow_ScalarLogicalEqualOp : OneFlow_BaseOp<"scalar_logical_equal", [NoMemoryEffect, NoGrad, DeclareOpInterfaceMethods<UserOpCompatibleInterface>]> {
  let input = (ins
    OneFlow_Tensor:$in
  );
  let output = (outs
    OneFlow_Tensor:$out
  );
  let attrs = (ins
    DefaultValuedAttr<BoolAttr, "false">:$has_int_operand,
    DefaultValuedAttr<BoolAttr, "false">:$has_float_operand,
    DefaultValuedAttr<SI64Attr, "0">:$int_operand,
    DefaultValuedAttr<F64Attr, "0.">:$float_operand
  );
  let has_logical_tensor_desc_infer_fn = 1;
  let has_physical_tensor_desc_infer_fn = 1;
  let has_get_sbp_fn = 1;
  let has_data_type_infer_fn = 1;
}

def OneFlow_ScalarLogicalGreaterOp : OneFlow_BaseOp<"scalar_logical_greater", [NoMemoryEffect, NoGrad, DeclareOpInterfaceMethods<UserOpCompatibleInterface>]> {
  let input = (ins
    OneFlow_Tensor:$in
  );
  let output = (outs
    OneFlow_Tensor:$out
  );
  let attrs = (ins
    DefaultValuedAttr<BoolAttr, "false">:$has_int_operand,
    DefaultValuedAttr<BoolAttr, "false">:$has_float_operand,
    DefaultValuedAttr<SI64Attr, "0">:$int_operand,
    DefaultValuedAttr<F64Attr, "0.">:$float_operand
  );
  let has_logical_tensor_desc_infer_fn = 1;
  let has_physical_tensor_desc_infer_fn = 1;
  let has_get_sbp_fn = 1;
  let has_data_type_infer_fn = 1;
}

def OneFlow_ScalarLogicalGreaterEqualOp : OneFlow_BaseOp<"scalar_logical_greater_equal", [NoMemoryEffect, NoGrad, DeclareOpInterfaceMethods<UserOpCompatibleInterface>]> {
  let input = (ins
    OneFlow_Tensor:$in
  );
  let output = (outs
    OneFlow_Tensor:$out
  );
  let attrs = (ins
    DefaultValuedAttr<BoolAttr, "false">:$has_int_operand,
    DefaultValuedAttr<BoolAttr, "false">:$has_float_operand,
    DefaultValuedAttr<SI64Attr, "0">:$int_operand,
    DefaultValuedAttr<F64Attr, "0.">:$float_operand
  );
  let has_logical_tensor_desc_infer_fn = 1;
  let has_physical_tensor_desc_infer_fn = 1;
  let has_get_sbp_fn = 1;
  let has_data_type_infer_fn = 1;
}

def OneFlow_ScalarLogicalInplaceGreaterOp : OneFlow_BaseOp<"scalar_logical_inplace_greater", [NoMemoryEffect, NoGrad, DeclareOpInterfaceMethods<UserOpCompatibleInterface>]> {
  let input = (ins
    OneFlow_Tensor:$in
  );
  let output = (outs
    OneFlow_Tensor:$out
  );
  let attrs = (ins
    DefaultValuedAttr<BoolAttr, "false">:$has_int_operand,
    DefaultValuedAttr<BoolAttr, "false">:$has_float_operand,
    DefaultValuedAttr<SI64Attr, "0">:$int_operand,
    DefaultValuedAttr<F64Attr, "0.">:$float_operand
  );
  let has_logical_tensor_desc_infer_fn = 1;
  let has_physical_tensor_desc_infer_fn = 1;
  let has_get_sbp_fn = 1;
  let has_data_type_infer_fn = 1;
}

def OneFlow_ScalarLogicalLessOp : OneFlow_BaseOp<"scalar_logical_less", [NoMemoryEffect, NoGrad, DeclareOpInterfaceMethods<UserOpCompatibleInterface>]> {
  let input = (ins
    OneFlow_Tensor:$in
  );
  let output = (outs
    OneFlow_Tensor:$out
  );
  let attrs = (ins
    DefaultValuedAttr<BoolAttr, "false">:$has_int_operand,
    DefaultValuedAttr<BoolAttr, "false">:$has_float_operand,
    DefaultValuedAttr<SI64Attr, "0">:$int_operand,
    DefaultValuedAttr<F64Attr, "0.">:$float_operand
  );
  let has_logical_tensor_desc_infer_fn = 1;
  let has_physical_tensor_desc_infer_fn = 1;
  let has_get_sbp_fn = 1;
  let has_data_type_infer_fn = 1;
}

def OneFlow_ScalarLogicalLessEqualOp : OneFlow_BaseOp<"scalar_logical_less_equal", [NoMemoryEffect, NoGrad, DeclareOpInterfaceMethods<UserOpCompatibleInterface>]> {
  let input = (ins
    OneFlow_Tensor:$in
  );
  let output = (outs
    OneFlow_Tensor:$out
  );
  let attrs = (ins
    DefaultValuedAttr<BoolAttr, "false">:$has_int_operand,
    DefaultValuedAttr<BoolAttr, "false">:$has_float_operand,
    DefaultValuedAttr<SI64Attr, "0">:$int_operand,
    DefaultValuedAttr<F64Attr, "0.">:$float_operand
  );
  let has_logical_tensor_desc_infer_fn = 1;
  let has_physical_tensor_desc_infer_fn = 1;
  let has_get_sbp_fn = 1;
  let has_data_type_infer_fn = 1;
}

def OneFlow_ScalarLogicalNotEqualOp : OneFlow_BaseOp<"scalar_logical_not_equal", [NoMemoryEffect, NoGrad, DeclareOpInterfaceMethods<UserOpCompatibleInterface>]> {
  let input = (ins
    OneFlow_Tensor:$in
  );
  let output = (outs
    OneFlow_Tensor:$out
  );
  let attrs = (ins
    DefaultValuedAttr<BoolAttr, "false">:$has_int_operand,
    DefaultValuedAttr<BoolAttr, "false">:$has_float_operand,
    DefaultValuedAttr<SI64Attr, "0">:$int_operand,
    DefaultValuedAttr<F64Attr, "0.">:$float_operand
  );
  let has_logical_tensor_desc_infer_fn = 1;
  let has_physical_tensor_desc_infer_fn = 1;
  let has_get_sbp_fn = 1;
  let has_data_type_infer_fn = 1;
}

def OneFlow_ScalarLogicalOrOp : OneFlow_BaseOp<"scalar_logical_or", [NoMemoryEffect, NoGrad, DeclareOpInterfaceMethods<UserOpCompatibleInterface>]> {
  let input = (ins
    OneFlow_Tensor:$in
  );
  let output = (outs
    OneFlow_Tensor:$out
  );
  let attrs = (ins
    DefaultValuedAttr<BoolAttr, "false">:$has_int_operand,
    DefaultValuedAttr<BoolAttr, "false">:$has_float_operand,
    DefaultValuedAttr<SI64Attr, "0">:$int_operand,
    DefaultValuedAttr<F64Attr, "0.">:$float_operand
  );
  let has_logical_tensor_desc_infer_fn = 1;
  let has_physical_tensor_desc_infer_fn = 1;
  let has_get_sbp_fn = 1;
  let has_data_type_infer_fn = 1;
}

def OneFlow_ScalarLogicalXorOp : OneFlow_BaseOp<"scalar_logical_xor", [NoMemoryEffect, NoGrad, DeclareOpInterfaceMethods<UserOpCompatibleInterface>]> {
  let input = (ins
    OneFlow_Tensor:$in
  );
  let output = (outs
    OneFlow_Tensor:$out
  );
  let attrs = (ins
    DefaultValuedAttr<BoolAttr, "false">:$has_int_operand,
    DefaultValuedAttr<BoolAttr, "false">:$has_float_operand,
    DefaultValuedAttr<SI64Attr, "0">:$int_operand,
    DefaultValuedAttr<F64Attr, "0.">:$float_operand
  );
  let has_logical_tensor_desc_infer_fn = 1;
  let has_physical_tensor_desc_infer_fn = 1;
  let has_get_sbp_fn = 1;
  let has_data_type_infer_fn = 1;
}

def OneFlow_ScalarMulOp : OneFlow_BaseOp<"scalar_mul", [NoMemoryEffect, DeclareOpInterfaceMethods<UserOpCompatibleInterface>]> {
  let input = (ins
    OneFlow_Tensor:$in
  );
  let output = (outs
    OneFlow_Tensor:$out
  );
  let attrs = (ins
    DefaultValuedAttr<BoolAttr, "false">:$has_int_operand,
    DefaultValuedAttr<BoolAttr, "false">:$has_float_operand,
    DefaultValuedAttr<SI64Attr, "0">:$int_operand,
    DefaultValuedAttr<F64Attr, "0.">:$float_operand
  );
  let has_logical_tensor_desc_infer_fn = 1;
  let has_physical_tensor_desc_infer_fn = 1;
  let has_get_sbp_fn = 1;
  let has_data_type_infer_fn = 1;
}

def OneFlow_ScalarMulByTensorOp : OneFlow_BaseOp<"scalar_mul_by_tensor", [NoMemoryEffect, DeclareOpInterfaceMethods<UserOpCompatibleInterface>]> {
  let input = (ins
    OneFlow_Tensor:$x,
    OneFlow_Tensor:$scalar
  );
  let output = (outs
    OneFlow_Tensor:$y
  );
  let has_logical_tensor_desc_infer_fn = 1;
  let has_physical_tensor_desc_infer_fn = 1;
  let has_get_sbp_fn = 1;
  let has_data_type_infer_fn = 1;
}

def OneFlow_ScalarDivOp : OneFlow_BaseOp<"scalar_div", [NoMemoryEffect, DeclareOpInterfaceMethods<UserOpCompatibleInterface>, DeclareOpInterfaceMethods<NCHWCompatibleInterface>]> {
  let input = (ins
    OneFlow_Tensor:$in
  );
  let output = (outs
    OneFlow_Tensor:$out
  );
  let attrs = (ins
    DefaultValuedAttr<BoolAttr, "false">:$has_int_operand,
    DefaultValuedAttr<BoolAttr, "false">:$has_float_operand,
    DefaultValuedAttr<SI64Attr, "0">:$int_operand,
    DefaultValuedAttr<F64Attr, "0.">:$float_operand
  );
  let has_logical_tensor_desc_infer_fn = 1;
  let has_physical_tensor_desc_infer_fn = 1;
  let has_get_sbp_fn = 1;
  let has_data_type_infer_fn = 1;
}

def OneFlow_ScalarPowOp : OneFlow_BaseOp<"scalar_pow", [NoMemoryEffect, DeclareOpInterfaceMethods<UserOpCompatibleInterface>]> {
  let input = (ins
    OneFlow_Tensor:$in
  );
  let output = (outs
    OneFlow_Tensor:$out
  );
  let attrs = (ins
    DefaultValuedAttr<BoolAttr, "false">:$has_int_operand,
    DefaultValuedAttr<BoolAttr, "false">:$has_float_operand,
    DefaultValuedAttr<SI64Attr, "0">:$int_operand,
    DefaultValuedAttr<F64Attr, "0.">:$float_operand
  );
  let has_logical_tensor_desc_infer_fn = 1;
  let has_physical_tensor_desc_infer_fn = 1;
  let has_get_sbp_fn = 1;
  let has_data_type_infer_fn = 1;
}

def OneFlow_ScalarPowGradOp : OneFlow_BaseOp<"scalar_pow_grad", [NoMemoryEffect, DeclareOpInterfaceMethods<UserOpCompatibleInterface>]> {
  let input = (ins
    OneFlow_Tensor:$x,
    OneFlow_Tensor:$dy
  );
  let output = (outs
    OneFlow_Tensor:$dx
  );
  let attrs = (ins
    DefaultValuedAttr<BoolAttr, "false">:$has_int_operand,
    DefaultValuedAttr<BoolAttr, "false">:$has_float_operand,
    DefaultValuedAttr<SI64Attr, "0">:$int_operand,
    DefaultValuedAttr<F64Attr, "0.">:$float_operand
  );
  let has_logical_tensor_desc_infer_fn = 1;
  let has_physical_tensor_desc_infer_fn = 1;
  let has_get_sbp_fn = 1;
  let has_data_type_infer_fn = 1;
}

def OneFlow_ScalarReversePowOp : OneFlow_BaseOp<"scalar_reverse_pow", [NoMemoryEffect, DeclareOpInterfaceMethods<UserOpCompatibleInterface>]> {
  let input = (ins
    OneFlow_Tensor:$in
  );
  let output = (outs
    OneFlow_Tensor:$out
  );
  let attrs = (ins
    DefaultValuedAttr<BoolAttr, "false">:$has_int_operand,
    DefaultValuedAttr<BoolAttr, "false">:$has_float_operand,
    DefaultValuedAttr<SI64Attr, "0">:$int_operand,
    DefaultValuedAttr<F64Attr, "0.">:$float_operand
  );
  let has_logical_tensor_desc_infer_fn = 1;
  let has_physical_tensor_desc_infer_fn = 1;
  let has_get_sbp_fn = 1;
  let has_data_type_infer_fn = 1;
}

def OneFlow_ScalarReversePowGradOp : OneFlow_BaseOp<"scalar_reverse_pow_grad", [NoMemoryEffect, DeclareOpInterfaceMethods<UserOpCompatibleInterface>]> {
  let input = (ins
    OneFlow_Tensor:$x,
    OneFlow_Tensor:$dy
  );
  let output = (outs
    OneFlow_Tensor:$dx
  );
  let attrs = (ins
    DefaultValuedAttr<BoolAttr, "false">:$has_int_operand,
    DefaultValuedAttr<BoolAttr, "false">:$has_float_operand,
    DefaultValuedAttr<SI64Attr, "0">:$int_operand,
    DefaultValuedAttr<F64Attr, "0.">:$float_operand
  );
  let has_logical_tensor_desc_infer_fn = 1;
  let has_physical_tensor_desc_infer_fn = 1;
  let has_get_sbp_fn = 1;
  let has_data_type_infer_fn = 1;
}

def OneFlow_ScalarSubByTensorOp : OneFlow_BaseOp<"scalar_sub_by_tensor", [NoMemoryEffect, DeclareOpInterfaceMethods<UserOpCompatibleInterface>]> {
  let input = (ins
    OneFlow_Tensor:$x,
    OneFlow_Tensor:$scalar
  );
  let output = (outs
    OneFlow_Tensor:$y
  );
  let has_logical_tensor_desc_infer_fn = 1;
  let has_physical_tensor_desc_infer_fn = 1;
  let has_get_sbp_fn = 1;
  let has_data_type_infer_fn = 1;
}

def OneFlow_ScalarLerpOp : OneFlow_BaseOp<"scalar_lerp", [NoMemoryEffect, DeclareOpInterfaceMethods<UserOpCompatibleInterface>]> {
  let input = (ins
    OneFlow_Tensor:$start,
    OneFlow_Tensor:$end
  );
  let output = (outs
    OneFlow_Tensor:$out
  );
  let attrs = (ins
    DefaultValuedAttr<BoolAttr, "false">:$has_int_operand,
    DefaultValuedAttr<BoolAttr, "false">:$has_float_operand,
    DefaultValuedAttr<SI64Attr, "0">:$int_operand,
    DefaultValuedAttr<F64Attr, "0.">:$float_operand
  );
  let has_logical_tensor_desc_infer_fn = 1;
  let has_physical_tensor_desc_infer_fn = 1;
  let has_get_sbp_fn = 1;
  let has_data_type_infer_fn = 1;
}

def OneFlow_ScalarLerpGradOp : OneFlow_BaseOp<"scalar_lerp_grad", [NoMemoryEffect, DeclareOpInterfaceMethods<UserOpCompatibleInterface>]> {
  let input = (ins
    OneFlow_Tensor:$start,
    OneFlow_Tensor:$end,
    OneFlow_Tensor:$out_diff
  );
  let output = (outs
    OneFlow_Tensor:$start_diff,
    OneFlow_Tensor:$end_diff
  );
  let attrs = (ins
    DefaultValuedAttr<BoolAttr, "false">:$has_int_operand,
    DefaultValuedAttr<BoolAttr, "false">:$has_float_operand,
    DefaultValuedAttr<SI64Attr, "0">:$int_operand,
    DefaultValuedAttr<F64Attr, "0.">:$float_operand
  );
  let has_logical_tensor_desc_infer_fn = 1;
  let has_physical_tensor_desc_infer_fn = 1;
  let has_get_sbp_fn = 1;
  let has_data_type_infer_fn = 1;
}

def OneFlow_ScalarBitwiseAndOp : OneFlow_BaseOp<"scalar_bitwise_and", [NoMemoryEffect, NoGrad, DeclareOpInterfaceMethods<UserOpCompatibleInterface>]> {
  let input = (ins
    OneFlow_Tensor:$in
  );
  let output = (outs
    OneFlow_Tensor:$out
  );
  let attrs = (ins
    DefaultValuedAttr<SI64Attr, "0">:$operand
  );
  let has_logical_tensor_desc_infer_fn = 1;
  let has_physical_tensor_desc_infer_fn = 1;
  let has_get_sbp_fn = 1;
  let has_data_type_infer_fn = 1;
}

def OneFlow_ScalarBitwiseOrOp : OneFlow_BaseOp<"scalar_bitwise_or", [NoMemoryEffect, NoGrad, DeclareOpInterfaceMethods<UserOpCompatibleInterface>]> {
  let input = (ins
    OneFlow_Tensor:$in
  );
  let output = (outs
    OneFlow_Tensor:$out
  );
  let attrs = (ins
    DefaultValuedAttr<SI64Attr, "0">:$operand
  );
  let has_logical_tensor_desc_infer_fn = 1;
  let has_physical_tensor_desc_infer_fn = 1;
  let has_get_sbp_fn = 1;
  let has_data_type_infer_fn = 1;
}

def OneFlow_ScalarBitwiseXorOp : OneFlow_BaseOp<"scalar_bitwise_xor", [NoMemoryEffect, NoGrad, DeclareOpInterfaceMethods<UserOpCompatibleInterface>]> {
  let input = (ins
    OneFlow_Tensor:$in
  );
  let output = (outs
    OneFlow_Tensor:$out
  );
  let attrs = (ins
    DefaultValuedAttr<SI64Attr, "0">:$operand
  );
  let has_logical_tensor_desc_infer_fn = 1;
  let has_physical_tensor_desc_infer_fn = 1;
  let has_get_sbp_fn = 1;
  let has_data_type_infer_fn = 1;
}
#endif // GET_ONEFLOW_SCALAR_OP_DEFINITIONS


#ifdef GET_ONEFLOW_SOFTMAX_OP_DEFINITIONS

def OneFlow_LogSoftmaxOp : OneFlow_BaseOp<"log_softmax", [NoMemoryEffect, DeclareOpInterfaceMethods<UserOpCompatibleInterface>]> {
  let input = (ins
    OneFlow_Tensor:$in
  );
  let output = (outs
    OneFlow_Tensor:$prob
  );
  let has_logical_tensor_desc_infer_fn = 1;
  let has_physical_tensor_desc_infer_fn = 1;
  let has_get_sbp_fn = 1;
  let has_data_type_infer_fn = 1;
}

def OneFlow_LogSoftmaxGradOp : OneFlow_BaseOp<"log_softmax_grad", [NoMemoryEffect, DeclareOpInterfaceMethods<UserOpCompatibleInterface>]> {
  let input = (ins
    OneFlow_Tensor:$prob,
    OneFlow_Tensor:$dy
  );
  let output = (outs
    OneFlow_Tensor:$dx
  );
  let has_logical_tensor_desc_infer_fn = 1;
  let has_physical_tensor_desc_infer_fn = 1;
  let has_get_sbp_fn = 1;
  let has_data_type_infer_fn = 1;
}

def OneFlow_SoftmaxOp : OneFlow_BaseOp<"softmax", [NoMemoryEffect, DeclareOpInterfaceMethods<UserOpCompatibleInterface>]> {
  let input = (ins
    OneFlow_Tensor:$in
  );
  let output = (outs
    OneFlow_Tensor:$out
  );
  let has_logical_tensor_desc_infer_fn = 1;
  let has_physical_tensor_desc_infer_fn = 1;
  let has_get_sbp_fn = 1;
  let has_data_type_infer_fn = 1;
  let has_compute_complexity_fn = 1;
}

def OneFlow_SoftmaxCrossEntropyOp : OneFlow_BaseOp<"softmax_cross_entropy", [NoMemoryEffect, DeclareOpInterfaceMethods<UserOpCompatibleInterface>]> {
  let input = (ins
    OneFlow_Tensor:$prediction,
    OneFlow_Tensor:$label
  );
  let output = (outs
    OneFlow_Tensor:$prob,
    OneFlow_Tensor:$out
  );
  let has_logical_tensor_desc_infer_fn = 1;
  let has_physical_tensor_desc_infer_fn = 1;
  let has_get_sbp_fn = 1;
  let has_data_type_infer_fn = 1;
  let has_input_arg_modify_fn = 1;
}

def OneFlow_SoftmaxCrossEntropyGradOp : OneFlow_BaseOp<"softmax_cross_entropy_grad", [NoMemoryEffect, DeclareOpInterfaceMethods<UserOpCompatibleInterface>]> {
  let input = (ins
    OneFlow_Tensor:$dy,
    OneFlow_Tensor:$label,
    OneFlow_Tensor:$prob
  );
  let output = (outs
    OneFlow_Tensor:$prediction_diff
  );
  let has_logical_tensor_desc_infer_fn = 1;
  let has_physical_tensor_desc_infer_fn = 1;
  let has_get_sbp_fn = 1;
  let has_data_type_infer_fn = 1;
}

def OneFlow_SoftmaxGradOp : OneFlow_BaseOp<"softmax_grad", [NoMemoryEffect, DeclareOpInterfaceMethods<UserOpCompatibleInterface>]> {
  let input = (ins
    OneFlow_Tensor:$y,
    OneFlow_Tensor:$dy
  );
  let output = (outs
    OneFlow_Tensor:$dx
  );
  let has_logical_tensor_desc_infer_fn = 1;
  let has_physical_tensor_desc_infer_fn = 1;
  let has_get_sbp_fn = 1;
  let has_data_type_infer_fn = 1;
}

def OneFlow_SparseSoftmaxCrossEntropyOp : OneFlow_BaseOp<"sparse_softmax_cross_entropy", [NoMemoryEffect, DeclareOpInterfaceMethods<UserOpCompatibleInterface>]> {
  let input = (ins
    OneFlow_Tensor:$prediction,
    OneFlow_Tensor:$label
  );
  let output = (outs
    OneFlow_Tensor:$prob,
    OneFlow_Tensor:$out
  );
  let attrs = (ins
    DefaultValuedAttr<SI64Attr, "0">:$depth
  );
  let has_logical_tensor_desc_infer_fn = 1;
  let has_physical_tensor_desc_infer_fn = 1;
  let has_get_sbp_fn = 1;
  let has_data_type_infer_fn = 1;
  let has_input_arg_modify_fn = 1;
}

def OneFlow_SparseSoftmaxCrossEntropyGradOp : OneFlow_BaseOp<"sparse_softmax_cross_entropy_grad", [NoMemoryEffect, DeclareOpInterfaceMethods<UserOpCompatibleInterface>]> {
  let input = (ins
    OneFlow_Tensor:$label,
    OneFlow_Tensor:$dy,
    OneFlow_Tensor:$prob
  );
  let output = (outs
    OneFlow_Tensor:$prediction_diff
  );
  let attrs = (ins
    DefaultValuedAttr<SI64Attr, "0">:$depth
  );
  let has_logical_tensor_desc_infer_fn = 1;
  let has_physical_tensor_desc_infer_fn = 1;
  let has_get_sbp_fn = 1;
  let has_data_type_infer_fn = 1;
}

def OneFlow_SparseSoftmaxCrossEntropyMsOp : OneFlow_BaseOp<"sparse_softmax_cross_entropy_ms", [NoMemoryEffect, DeclareOpInterfaceMethods<UserOpCompatibleInterface>]> {
  let input = (ins
    OneFlow_Tensor:$prediction,
    OneFlow_Tensor:$label
  );
  let output = (outs
    OneFlow_Tensor:$prob,
    OneFlow_Tensor:$out
  );
  let attrs = (ins
    DefaultValuedAttr<SI64Attr, "0">:$depth
  );
  let has_logical_tensor_desc_infer_fn = 1;
  let has_physical_tensor_desc_infer_fn = 1;
  let has_get_sbp_fn = 1;
  let has_data_type_infer_fn = 1;
  let has_input_arg_modify_fn = 1;
}

def OneFlow_SparseSoftmaxCrossEntropyMsGradOp : OneFlow_BaseOp<"sparse_softmax_cross_entropy_ms_grad", [NoMemoryEffect, DeclareOpInterfaceMethods<UserOpCompatibleInterface>]> {
  let input = (ins
    OneFlow_Tensor:$label,
    OneFlow_Tensor:$dy,
    OneFlow_Tensor:$prob
  );
  let output = (outs
    OneFlow_Tensor:$prediction_diff
  );
  let attrs = (ins
    DefaultValuedAttr<SI64Attr, "0">:$depth
  );
  let has_logical_tensor_desc_infer_fn = 1;
  let has_physical_tensor_desc_infer_fn = 1;
  let has_get_sbp_fn = 1;
  let has_data_type_infer_fn = 1;
}

#endif // GET_ONEFLOW_SOFTMAX_OP_DEFINITIONS


#ifdef GET_ONEFLOW_SUMMARY_OP_DEFINITIONS

def OneFlow_CreateSummaryWriterOp : OneFlow_BaseOp<"create_summary_writer", [NoMemoryEffect, NoGrad, CpuOnly, DeclareOpInterfaceMethods<UserOpCompatibleInterface>]> {
  let attrs = (ins
    StrAttr:$logdir
  );
  let has_logical_tensor_desc_infer_fn = 1;
  let has_physical_tensor_desc_infer_fn = 1;
  let has_get_sbp_fn = 1;
  let has_data_type_infer_fn = 1;
}

def OneFlow_FlushSummaryWriterOp : OneFlow_BaseOp<"flush_summary_writer", [NoMemoryEffect, NoGrad, CpuOnly, DeclareOpInterfaceMethods<UserOpCompatibleInterface>]> {
  let has_logical_tensor_desc_infer_fn = 1;
  let has_physical_tensor_desc_infer_fn = 1;
  let has_get_sbp_fn = 1;
  let has_data_type_infer_fn = 1;
}

def OneFlow_SummaryWriteHistogramOp : OneFlow_BaseOp<"summary_write_histogram", [NoMemoryEffect, NoGrad, CpuOnly, DeclareOpInterfaceMethods<UserOpCompatibleInterface>]> {
  let input = (ins
    OneFlow_Tensor:$in,
    OneFlow_Tensor:$step,
    OneFlow_Tensor:$tag
  );
  let has_logical_tensor_desc_infer_fn = 1;
  let has_physical_tensor_desc_infer_fn = 1;
  let has_get_sbp_fn = 1;
  let has_data_type_infer_fn = 1;
}

def OneFlow_SummaryWriteImageOp : OneFlow_BaseOp<"summary_write_image", [NoMemoryEffect, NoGrad, CpuOnly, DeclareOpInterfaceMethods<UserOpCompatibleInterface>]> {
  let input = (ins
    OneFlow_Tensor:$in,
    OneFlow_Tensor:$step,
    OneFlow_Tensor:$tag
  );
  let has_logical_tensor_desc_infer_fn = 1;
  let has_physical_tensor_desc_infer_fn = 1;
  let has_get_sbp_fn = 1;
  let has_data_type_infer_fn = 1;
}

def OneFlow_SummaryWritePbOp : OneFlow_BaseOp<"summary_write_pb", [NoMemoryEffect, NoGrad, CpuOnly, DeclareOpInterfaceMethods<UserOpCompatibleInterface>]> {
  let input = (ins
    OneFlow_Tensor:$in,
    OneFlow_Tensor:$step
  );
  let has_logical_tensor_desc_infer_fn = 1;
  let has_physical_tensor_desc_infer_fn = 1;
  let has_get_sbp_fn = 1;
  let has_data_type_infer_fn = 1;
}

def OneFlow_SummaryWriteScalarOp : OneFlow_BaseOp<"summary_write_scalar", [NoMemoryEffect, NoGrad, CpuOnly, DeclareOpInterfaceMethods<UserOpCompatibleInterface>]> {
  let input = (ins
    OneFlow_Tensor:$in,
    OneFlow_Tensor:$step,
    OneFlow_Tensor:$tag
  );
  let has_logical_tensor_desc_infer_fn = 1;
  let has_physical_tensor_desc_infer_fn = 1;
  let has_get_sbp_fn = 1;
  let has_data_type_infer_fn = 1;
}

#endif // GET_ONEFLOW_SUMMARY_OP_DEFINITIONS


#ifdef GET_ONEFLOW_TENSOR_BUFFER_OP_DEFINITIONS

def OneFlow_GenTensorBufferOp : OneFlow_BaseOp<"gen_tensor_buffer", [NoMemoryEffect, NoGrad, CpuOnly, DeclareOpInterfaceMethods<UserOpCompatibleInterface>]> {
  let output = (outs
    OneFlow_Tensor:$out
  );
  let attrs = (ins
    ShapeAttr:$shape,
    ShapeArrayAttr:$shape_list,
    F32ArrayAttr:$value_list,
    OneFlow_DataType:$data_type,
    DefaultValuedAttr<BoolAttr, "false">:$dynamic_out
  );
  let has_logical_tensor_desc_infer_fn = 1;
  let has_physical_tensor_desc_infer_fn = 1;
  let has_get_sbp_fn = 1;
  let has_data_type_infer_fn = 1;
}

def OneFlow_TensorBufferToListOfTensorsOp : OneFlow_BaseOp<"tensor_buffer_to_list_of_tensors", [NoMemoryEffect, NoGrad, CpuOnly, DeclareOpInterfaceMethods<UserOpCompatibleInterface>]> {
  let input = (ins
    OneFlow_Tensor:$in
  );
  let output = (outs
    Variadic<OneFlow_Tensor>:$out
  );
  let attrs = (ins
    ShapeAttr:$out_shape,
    OneFlow_DataType:$out_dtype,
    DefaultValuedAttr<BoolAttr, "false">:$dynamic_out
  );
  let has_check_fn = 1;
  let has_logical_tensor_desc_infer_fn = 1;
  let has_physical_tensor_desc_infer_fn = 1;
  let has_get_sbp_fn = 1;
  let has_data_type_infer_fn = 1;
  let has_output_arg_modify_fn = 1;
}

def OneFlow_TensorBufferToListOfTensorsV2Op : OneFlow_BaseOp<"tensor_buffer_to_list_of_tensors_v2", [NoMemoryEffect, NoGrad, CpuOnly, DeclareOpInterfaceMethods<UserOpCompatibleInterface>]> {
  let input = (ins
    OneFlow_Tensor:$in
  );
  let output = (outs
    Variadic<OneFlow_Tensor>:$out
  );
  let attrs = (ins
    ShapeArrayAttr:$out_shapes,
    DTArrayAttr:$out_dtypes,
    DefaultValuedAttr<BoolAttr, "false">:$dynamic_out
  );
  let has_check_fn = 1;
  let has_logical_tensor_desc_infer_fn = 1;
  let has_physical_tensor_desc_infer_fn = 1;
  let has_get_sbp_fn = 1;
  let has_data_type_infer_fn = 1;
  let has_output_arg_modify_fn = 1;
}

def OneFlow_TensorBufferToTensorOp : OneFlow_BaseOp<"tensor_buffer_to_tensor", [NoMemoryEffect, NoGrad, CpuOnly, DeclareOpInterfaceMethods<UserOpCompatibleInterface>]> {
  let input = (ins
    OneFlow_Tensor:$in
  );
  let output = (outs
    OneFlow_Tensor:$out
  );
  let attrs = (ins
    ShapeAttr:$instance_shape,
    OneFlow_DataType:$dtype
  );
  let has_logical_tensor_desc_infer_fn = 1;
  let has_physical_tensor_desc_infer_fn = 1;
  let has_get_sbp_fn = 1;
  let has_data_type_infer_fn = 1;
}

def OneFlow_TensorToTensorBufferOp : OneFlow_BaseOp<"tensor_to_tensor_buffer", [NoMemoryEffect, NoGrad, CpuOnly, DeclareOpInterfaceMethods<UserOpCompatibleInterface>]> {
  let input = (ins
    OneFlow_Tensor:$in
  );
  let output = (outs
    OneFlow_Tensor:$out
  );
  let attrs = (ins
    DefaultValuedAttr<SI32Attr, "0">:$instance_dims
  );
  let has_logical_tensor_desc_infer_fn = 1;
  let has_physical_tensor_desc_infer_fn = 1;
  let has_get_sbp_fn = 1;
  let has_data_type_infer_fn = 1;
}

#endif // GET_ONEFLOW_TENSOR_BUFFER_OP_DEFINITIONS


#ifdef GET_ONEFLOW_TEST_OP_DEFINITIONS

def OneFlow_ThrowErrorOp : OneFlow_BaseOp<"throw_error", [NoMemoryEffect, NoGrad, CpuOnly, DeclareOpInterfaceMethods<UserOpCompatibleInterface>]> {
  let input = (ins
    OneFlow_Tensor:$x
  );
  let output = (outs
    OneFlow_Tensor:$y
  );
  let has_logical_tensor_desc_infer_fn = 1;
  let has_get_sbp_fn = 1;
  let has_data_type_infer_fn = 1;
}

#endif // GET_ONEFLOW_TEST_OP_DEFINITIONS

#ifdef GET_ONEFLOW_TRIGONOMETRIC_OP_DEFINITIONS

def OneFlow_AcosOp : OneFlow_BaseOp<"acos", [NoMemoryEffect, DeclareOpInterfaceMethods<UserOpCompatibleInterface>]> {
  let input = (ins
    OneFlow_Tensor:$x
  );
  let output = (outs
    OneFlow_Tensor:$y
  );
  let has_logical_tensor_desc_infer_fn = 1;
  let has_physical_tensor_desc_infer_fn = 1;
  let has_get_sbp_fn = 1;
  let has_data_type_infer_fn = 1;
}

def OneFlow_AcosGradOp : OneFlow_BaseOp<"acos_grad", [NoMemoryEffect, DeclareOpInterfaceMethods<UserOpCompatibleInterface>]> {
  let input = (ins
    OneFlow_Tensor:$x,
    OneFlow_Tensor:$dy
  );
  let output = (outs
    OneFlow_Tensor:$dx
  );
  let has_logical_tensor_desc_infer_fn = 1;
  let has_physical_tensor_desc_infer_fn = 1;
  let has_get_sbp_fn = 1;
  let has_data_type_infer_fn = 1;
}

def OneFlow_AcoshOp : OneFlow_BaseOp<"acosh", [NoMemoryEffect, DeclareOpInterfaceMethods<UserOpCompatibleInterface>]> {
  let input = (ins
    OneFlow_Tensor:$x
  );
  let output = (outs
    OneFlow_Tensor:$y
  );
  let has_logical_tensor_desc_infer_fn = 1;
  let has_physical_tensor_desc_infer_fn = 1;
  let has_get_sbp_fn = 1;
  let has_data_type_infer_fn = 1;
}

def OneFlow_AcoshGradOp : OneFlow_BaseOp<"acosh_grad", [NoMemoryEffect, DeclareOpInterfaceMethods<UserOpCompatibleInterface>]> {
  let input = (ins
    OneFlow_Tensor:$x,
    OneFlow_Tensor:$dy
  );
  let output = (outs
    OneFlow_Tensor:$dx
  );
  let has_logical_tensor_desc_infer_fn = 1;
  let has_physical_tensor_desc_infer_fn = 1;
  let has_get_sbp_fn = 1;
  let has_data_type_infer_fn = 1;
}

def OneFlow_AsinOp : OneFlow_BaseOp<"asin", [NoMemoryEffect, DeclareOpInterfaceMethods<UserOpCompatibleInterface>]> {
  let input = (ins
    OneFlow_Tensor:$x
  );
  let output = (outs
    OneFlow_Tensor:$y
  );
  let has_logical_tensor_desc_infer_fn = 1;
  let has_physical_tensor_desc_infer_fn = 1;
  let has_get_sbp_fn = 1;
  let has_data_type_infer_fn = 1;
}

def OneFlow_AsinGradOp : OneFlow_BaseOp<"asin_grad", [NoMemoryEffect, DeclareOpInterfaceMethods<UserOpCompatibleInterface>]> {
  let input = (ins
    OneFlow_Tensor:$x,
    OneFlow_Tensor:$dy
  );
  let output = (outs
    OneFlow_Tensor:$dx
  );
  let has_logical_tensor_desc_infer_fn = 1;
  let has_physical_tensor_desc_infer_fn = 1;
  let has_get_sbp_fn = 1;
  let has_data_type_infer_fn = 1;
}

def OneFlow_AsinhOp : OneFlow_BaseOp<"asinh", [NoMemoryEffect, DeclareOpInterfaceMethods<UserOpCompatibleInterface>]> {
  let input = (ins
    OneFlow_Tensor:$x
  );
  let output = (outs
    OneFlow_Tensor:$y
  );
  let has_logical_tensor_desc_infer_fn = 1;
  let has_physical_tensor_desc_infer_fn = 1;
  let has_get_sbp_fn = 1;
  let has_data_type_infer_fn = 1;
}

def OneFlow_AsinhGradOp : OneFlow_BaseOp<"asinh_grad", [NoMemoryEffect, DeclareOpInterfaceMethods<UserOpCompatibleInterface>]> {
  let input = (ins
    OneFlow_Tensor:$x,
    OneFlow_Tensor:$dy
  );
  let output = (outs
    OneFlow_Tensor:$dx
  );
  let has_logical_tensor_desc_infer_fn = 1;
  let has_physical_tensor_desc_infer_fn = 1;
  let has_get_sbp_fn = 1;
  let has_data_type_infer_fn = 1;
}

def OneFlow_AtanOp : OneFlow_BaseOp<"atan", [NoMemoryEffect, DeclareOpInterfaceMethods<UserOpCompatibleInterface>]> {
  let input = (ins
    OneFlow_Tensor:$x
  );
  let output = (outs
    OneFlow_Tensor:$y
  );
  let has_logical_tensor_desc_infer_fn = 1;
  let has_physical_tensor_desc_infer_fn = 1;
  let has_get_sbp_fn = 1;
  let has_data_type_infer_fn = 1;
}

def OneFlow_Atan2Op : OneFlow_BaseOp<"atan2", [NoMemoryEffect, DeclareOpInterfaceMethods<UserOpCompatibleInterface>]> {
  let input = (ins
    OneFlow_Tensor:$x,
    OneFlow_Tensor:$y
  );
  let output = (outs
    OneFlow_Tensor:$z
  );
  let has_logical_tensor_desc_infer_fn = 1;
  let has_physical_tensor_desc_infer_fn = 1;
  let has_get_sbp_fn = 1;
  let has_data_type_infer_fn = 1;
}

def OneFlow_Atan2XGradOp : OneFlow_BaseOp<"atan2_x_grad", [NoMemoryEffect, DeclareOpInterfaceMethods<UserOpCompatibleInterface>]> {
  let input = (ins
    OneFlow_Tensor:$x,
    OneFlow_Tensor:$y,
    OneFlow_Tensor:$dz
  );
  let output = (outs
    OneFlow_Tensor:$dx
  );
  let has_logical_tensor_desc_infer_fn = 1;
  let has_physical_tensor_desc_infer_fn = 1;
  let has_get_sbp_fn = 1;
  let has_data_type_infer_fn = 1;
}

def OneFlow_Atan2YGradOp : OneFlow_BaseOp<"atan2_y_grad", [NoMemoryEffect, DeclareOpInterfaceMethods<UserOpCompatibleInterface>]> {
  let input = (ins
    OneFlow_Tensor:$x,
    OneFlow_Tensor:$y,
    OneFlow_Tensor:$dz
  );
  let output = (outs
    OneFlow_Tensor:$dy
  );
  let has_logical_tensor_desc_infer_fn = 1;
  let has_physical_tensor_desc_infer_fn = 1;
  let has_get_sbp_fn = 1;
  let has_data_type_infer_fn = 1;
}

def OneFlow_AtanGradOp : OneFlow_BaseOp<"atan_grad", [NoMemoryEffect, DeclareOpInterfaceMethods<UserOpCompatibleInterface>]> {
  let input = (ins
    OneFlow_Tensor:$x,
    OneFlow_Tensor:$dy
  );
  let output = (outs
    OneFlow_Tensor:$dx
  );
  let has_logical_tensor_desc_infer_fn = 1;
  let has_physical_tensor_desc_infer_fn = 1;
  let has_get_sbp_fn = 1;
  let has_data_type_infer_fn = 1;
}

def OneFlow_AtanhOp : OneFlow_BaseOp<"atanh", [NoMemoryEffect, DeclareOpInterfaceMethods<UserOpCompatibleInterface>]> {
  let input = (ins
    OneFlow_Tensor:$x
  );
  let output = (outs
    OneFlow_Tensor:$y
  );
  let has_logical_tensor_desc_infer_fn = 1;
  let has_physical_tensor_desc_infer_fn = 1;
  let has_get_sbp_fn = 1;
  let has_data_type_infer_fn = 1;
}

def OneFlow_AtanhGradOp : OneFlow_BaseOp<"atanh_grad", [NoMemoryEffect, DeclareOpInterfaceMethods<UserOpCompatibleInterface>]> {
  let input = (ins
    OneFlow_Tensor:$x,
    OneFlow_Tensor:$dy
  );
  let output = (outs
    OneFlow_Tensor:$dx
  );
  let has_logical_tensor_desc_infer_fn = 1;
  let has_physical_tensor_desc_infer_fn = 1;
  let has_get_sbp_fn = 1;
  let has_data_type_infer_fn = 1;
}

def OneFlow_CosOp : OneFlow_BaseOp<"cos", [NoMemoryEffect, DeclareOpInterfaceMethods<UserOpCompatibleInterface>]> {
  let input = (ins
    OneFlow_Tensor:$x
  );
  let output = (outs
    OneFlow_Tensor:$y
  );
  let has_logical_tensor_desc_infer_fn = 1;
  let has_physical_tensor_desc_infer_fn = 1;
  let has_get_sbp_fn = 1;
  let has_data_type_infer_fn = 1;
}

def OneFlow_CosGradOp : OneFlow_BaseOp<"cos_grad", [NoMemoryEffect, DeclareOpInterfaceMethods<UserOpCompatibleInterface>]> {
  let input = (ins
    OneFlow_Tensor:$x,
    OneFlow_Tensor:$dy
  );
  let output = (outs
    OneFlow_Tensor:$dx
  );
  let has_logical_tensor_desc_infer_fn = 1;
  let has_physical_tensor_desc_infer_fn = 1;
  let has_get_sbp_fn = 1;
  let has_data_type_infer_fn = 1;
}

def OneFlow_CoshOp : OneFlow_BaseOp<"cosh", [NoMemoryEffect, DeclareOpInterfaceMethods<UserOpCompatibleInterface>]> {
  let input = (ins
    OneFlow_Tensor:$x
  );
  let output = (outs
    OneFlow_Tensor:$y
  );
  let has_logical_tensor_desc_infer_fn = 1;
  let has_physical_tensor_desc_infer_fn = 1;
  let has_get_sbp_fn = 1;
  let has_data_type_infer_fn = 1;
}

def OneFlow_CoshGradOp : OneFlow_BaseOp<"cosh_grad", [NoMemoryEffect, DeclareOpInterfaceMethods<UserOpCompatibleInterface>]> {
  let input = (ins
    OneFlow_Tensor:$x,
    OneFlow_Tensor:$dy
  );
  let output = (outs
    OneFlow_Tensor:$dx
  );
  let has_logical_tensor_desc_infer_fn = 1;
  let has_physical_tensor_desc_infer_fn = 1;
  let has_get_sbp_fn = 1;
  let has_data_type_infer_fn = 1;
}

def OneFlow_HardtanhOp : OneFlow_BaseOp<"hardtanh", [NoMemoryEffect, DeclareOpInterfaceMethods<UserOpCompatibleInterface>]> {
  let input = (ins
    OneFlow_Tensor:$in
  );
  let output = (outs
    OneFlow_Tensor:$out
  );
  let attrs = (ins
    DefaultValuedAttr<F64Attr, "0.">:$min_val,
    DefaultValuedAttr<F64Attr, "0.">:$max_val
  );
  let has_logical_tensor_desc_infer_fn = 1;
  let has_physical_tensor_desc_infer_fn = 1;
  let has_get_sbp_fn = 1;
  let has_data_type_infer_fn = 1;
}

def OneFlow_HardtanhGradOp : OneFlow_BaseOp<"hardtanh_grad", [NoMemoryEffect, DeclareOpInterfaceMethods<UserOpCompatibleInterface>]> {
  let input = (ins
    OneFlow_Tensor:$y,
    OneFlow_Tensor:$dy
  );
  let output = (outs
    OneFlow_Tensor:$dx
  );
  let attrs = (ins
    DefaultValuedAttr<F64Attr, "0.">:$min_val,
    DefaultValuedAttr<F64Attr, "0.">:$max_val
  );
  let has_logical_tensor_desc_infer_fn = 1;
  let has_physical_tensor_desc_infer_fn = 1;
  let has_get_sbp_fn = 1;
  let has_data_type_infer_fn = 1;
}

def OneFlow_SinOp : OneFlow_BaseOp<"sin", [NoMemoryEffect, DeclareOpInterfaceMethods<UserOpCompatibleInterface>]> {
  let input = (ins
    OneFlow_Tensor:$x
  );
  let output = (outs
    OneFlow_Tensor:$y
  );
  let has_logical_tensor_desc_infer_fn = 1;
  let has_physical_tensor_desc_infer_fn = 1;
  let has_get_sbp_fn = 1;
  let has_data_type_infer_fn = 1;
}

def OneFlow_SinGradOp : OneFlow_BaseOp<"sin_grad", [NoMemoryEffect, DeclareOpInterfaceMethods<UserOpCompatibleInterface>]> {
  let input = (ins
    OneFlow_Tensor:$x,
    OneFlow_Tensor:$dy
  );
  let output = (outs
    OneFlow_Tensor:$dx
  );
  let has_logical_tensor_desc_infer_fn = 1;
  let has_physical_tensor_desc_infer_fn = 1;
  let has_get_sbp_fn = 1;
  let has_data_type_infer_fn = 1;
}

def OneFlow_SinhOp : OneFlow_BaseOp<"sinh", [NoMemoryEffect, DeclareOpInterfaceMethods<UserOpCompatibleInterface>]> {
  let input = (ins
    OneFlow_Tensor:$x
  );
  let output = (outs
    OneFlow_Tensor:$y
  );
  let has_logical_tensor_desc_infer_fn = 1;
  let has_physical_tensor_desc_infer_fn = 1;
  let has_get_sbp_fn = 1;
  let has_data_type_infer_fn = 1;
}

def OneFlow_SinhGradOp : OneFlow_BaseOp<"sinh_grad", [NoMemoryEffect, DeclareOpInterfaceMethods<UserOpCompatibleInterface>]> {
  let input = (ins
    OneFlow_Tensor:$x,
    OneFlow_Tensor:$dy
  );
  let output = (outs
    OneFlow_Tensor:$dx
  );
  let has_logical_tensor_desc_infer_fn = 1;
  let has_physical_tensor_desc_infer_fn = 1;
  let has_get_sbp_fn = 1;
  let has_data_type_infer_fn = 1;
}

def OneFlow_TanOp : OneFlow_BaseOp<"tan", [NoMemoryEffect, DeclareOpInterfaceMethods<UserOpCompatibleInterface>]> {
  let input = (ins
    OneFlow_Tensor:$x
  );
  let output = (outs
    OneFlow_Tensor:$y
  );
  let has_logical_tensor_desc_infer_fn = 1;
  let has_physical_tensor_desc_infer_fn = 1;
  let has_get_sbp_fn = 1;
  let has_data_type_infer_fn = 1;
}

def OneFlow_TanGradOp : OneFlow_BaseOp<"tan_grad", [NoMemoryEffect, DeclareOpInterfaceMethods<UserOpCompatibleInterface>]> {
  let input = (ins
    OneFlow_Tensor:$x,
    OneFlow_Tensor:$dy
  );
  let output = (outs
    OneFlow_Tensor:$dx
  );
  let has_logical_tensor_desc_infer_fn = 1;
  let has_physical_tensor_desc_infer_fn = 1;
  let has_get_sbp_fn = 1;
  let has_data_type_infer_fn = 1;
}

def OneFlow_TanhOp : OneFlow_BaseOp<"tanh", [NoMemoryEffect, DeclareOpInterfaceMethods<UserOpCompatibleInterface>]> {
  let input = (ins
    OneFlow_Tensor:$x
  );
  let output = (outs
    OneFlow_Tensor:$y
  );
  let has_logical_tensor_desc_infer_fn = 1;
  let has_physical_tensor_desc_infer_fn = 1;
  let has_get_sbp_fn = 1;
  let has_data_type_infer_fn = 1;
}

def OneFlow_TanhGradOp : OneFlow_BaseOp<"tanh_grad", [NoMemoryEffect, DeclareOpInterfaceMethods<UserOpCompatibleInterface>]> {
  let input = (ins
    OneFlow_Tensor:$y,
    OneFlow_Tensor:$dy
  );
  let output = (outs
    OneFlow_Tensor:$dx
  );
  let has_logical_tensor_desc_infer_fn = 1;
  let has_physical_tensor_desc_infer_fn = 1;
  let has_get_sbp_fn = 1;
  let has_data_type_infer_fn = 1;
}

def OneFlow_NotEqualZeroOp : OneFlow_BaseOp<"not_equal_zero", [NoMemoryEffect, DeclareOpInterfaceMethods<UserOpCompatibleInterface>]> {
  let input = (ins
    OneFlow_Tensor:$x
  );
  let output = (outs
    OneFlow_Tensor:$y
  );
  let has_logical_tensor_desc_infer_fn = 1;
  let has_physical_tensor_desc_infer_fn = 1;
  let has_get_sbp_fn = 1;
  let has_data_type_infer_fn = 1;
}

#endif // GET_ONEFLOW_TRIGONOMETRIC_OP_DEFINITIONS


#ifdef GET_ONEFLOW_UNARY_OP_DEFINITIONS

def OneFlow_AccOp : OneFlow_BaseOp<"acc", [NoMemoryEffect, DeclareOpInterfaceMethods<UserOpCompatibleInterface>]> {
  let input = (ins
    OneFlow_Tensor:$in
  );
  let output = (outs
    OneFlow_Tensor:$out
  );
  let attrs = (ins
    DefaultValuedAttr<SI32Attr, "0">:$max_acc_num
  );
  let has_logical_tensor_desc_infer_fn = 1;
  let has_physical_tensor_desc_infer_fn = 1;
  let has_get_sbp_fn = 1;
  let has_data_type_infer_fn = 1;
  let has_output_blob_time_shape_infer_fn = 1;
}

def OneFlow_AccCtrlTickOp : OneFlow_BaseOp<"acc_ctrl_tick", [NoMemoryEffect, NoGrad, DeclareOpInterfaceMethods<UserOpCompatibleInterface>]> {
  let input = (ins
    OneFlow_Tensor:$in
  );
  let output = (outs
    OneFlow_Tensor:$out
  );
  let attrs = (ins
    DefaultValuedAttr<SI32Attr, "0">:$max_acc_num
  );
  let has_logical_tensor_desc_infer_fn = 1;
  let has_physical_tensor_desc_infer_fn = 1;
  let has_get_sbp_fn = 1;
  let has_data_type_infer_fn = 1;
  let has_nd_sbp_infer_fn = 1;
  let has_output_blob_time_shape_infer_fn = 1;
}

def OneFlow_AffineGridOp : OneFlow_BaseOp<"affine_grid", [NoMemoryEffect, DeclareOpInterfaceMethods<UserOpCompatibleInterface>]> {
  let input = (ins
    OneFlow_Tensor:$theta
  );
  let output = (outs
    OneFlow_Tensor:$grid
  );
  let attrs = (ins
    ShapeAttr:$size,
    DefaultValuedAttr<BoolAttr, "false">:$align_corners
  );
  let has_check_fn = 1;
  let has_logical_tensor_desc_infer_fn = 1;
  let has_physical_tensor_desc_infer_fn = 1;
  let has_get_sbp_fn = 1;
  let has_data_type_infer_fn = 1;
}

def OneFlow_AffineGridGradOp : OneFlow_BaseOp<"affine_grid_grad", [NoMemoryEffect, DeclareOpInterfaceMethods<UserOpCompatibleInterface>]> {
  let input = (ins
    OneFlow_Tensor:$dgrid
  );
  let output = (outs
    OneFlow_Tensor:$dtheta
  );
  let attrs = (ins
    ShapeAttr:$size,
    DefaultValuedAttr<BoolAttr, "false">:$align_corners
  );
  let has_check_fn = 1;
  let has_logical_tensor_desc_infer_fn = 1;
  let has_physical_tensor_desc_infer_fn = 1;
  let has_get_sbp_fn = 1;
  let has_data_type_infer_fn = 1;
}

def OneFlow_BernoulliOp : OneFlow_BaseOp<"bernoulli", [NoMemoryEffect, NoGrad, CpuOnly, DeclareOpInterfaceMethods<UserOpCompatibleInterface>]> {
  let input = (ins
    OneFlow_Tensor:$in
  );
  let output = (outs
    OneFlow_Tensor:$out
  );
  let attrs = (ins
    OneFlow_DataType:$dtype,
    DefaultValuedAttr<SI64Attr, "-1">:$seed,
    DefaultValuedAttr<F64Attr, "0.">:$p
  );
  let has_logical_tensor_desc_infer_fn = 1;
  let has_physical_tensor_desc_infer_fn = 1;
  let has_get_sbp_fn = 1;
  let has_data_type_infer_fn = 1;
}

def OneFlow_CastOp : OneFlow_BaseOp<"cast", [NoMemoryEffect, SupportNonContiguous, DeclareOpInterfaceMethods<UserOpCompatibleInterface>, DeclareOpInterfaceMethods<NCHWCompatibleInterface>]> {
  let input = (ins
    OneFlow_Tensor:$in
  );
  let output = (outs
    OneFlow_Tensor:$out
  );
  let attrs = (ins
    OneFlow_DataType:$dtype,
    DefaultValuedAttr<BoolAttr, "false">:$pin_memory
  );
  let has_device_and_stream_infer_fn = 1;
  let has_logical_tensor_desc_infer_fn = 1;
  let has_physical_tensor_desc_infer_fn = 1;
  let has_get_sbp_fn = 1;
  let has_data_type_infer_fn = 1;
}

def OneFlow_MutableCastOnceOp : OneFlow_BaseOp<"mutable_cast_once", [NoMemoryEffect, DeclareOpInterfaceMethods<UserOpCompatibleInterface>]> {
  let input = (ins
    OneFlow_Tensor:$in
  );
  let output = (outs
    OneFlow_Tensor:$out
  );
  let attrs = (ins
    OneFlow_DataType:$dtype
  );
  let has_logical_tensor_desc_infer_fn = 1;
  let has_physical_tensor_desc_infer_fn = 1;
  let has_get_sbp_fn = 1;
  let has_data_type_infer_fn = 1;
  let same_output_regst_num = 1;
}

def OneFlow_CastToStaticShapeOp : OneFlow_BaseOp<"cast_to_static_shape", [NoMemoryEffect, DeclareOpInterfaceMethods<UserOpCompatibleInterface>]> {
  let input = (ins
    OneFlow_Tensor:$input
  );
  let output = (outs
    OneFlow_Tensor:$output
  );
  let has_logical_tensor_desc_infer_fn = 1;
  let has_physical_tensor_desc_infer_fn = 1;
  let has_get_sbp_fn = 1;
  let has_data_type_infer_fn = 1;
}

def OneFlow_CastToTickOp : OneFlow_BaseOp<"cast_to_tick", [NoMemoryEffect, NoGrad, DeclareOpInterfaceMethods<UserOpCompatibleInterface>]> {
  let input = (ins
    OneFlow_Tensor:$in
  );
  let output = (outs
    OneFlow_Tensor:$out
  );
  let has_logical_tensor_desc_infer_fn = 1;
  let has_physical_tensor_desc_infer_fn = 1;
  let has_get_sbp_fn = 1;
  let has_data_type_infer_fn = 1;
  let has_nd_sbp_infer_fn = 1;
}

def OneFlow_CeluOp : OneFlow_BaseOp<"celu", [NoMemoryEffect, DeclareOpInterfaceMethods<UserOpCompatibleInterface>]> {
  let input = (ins
    OneFlow_Tensor:$in
  );
  let output = (outs
    OneFlow_Tensor:$out
  );
  let attrs = (ins
    DefaultValuedAttr<F64Attr, "0.">:$alpha
  );
  let has_logical_tensor_desc_infer_fn = 1;
  let has_physical_tensor_desc_infer_fn = 1;
  let has_get_sbp_fn = 1;
  let has_data_type_infer_fn = 1;
}

def OneFlow_CopyOp : OneFlow_BaseOp<"copy", [NoMemoryEffect, DeclareOpInterfaceMethods<UserOpCompatibleInterface>]> {
  let input = (ins
    OneFlow_Tensor:$in
  );
  let output = (outs
    OneFlow_Tensor:$out
  );
  let attrs = (ins
    StrAttr:$device_type,
    DefaultValuedAttr<SI64Attr, "0">:$device_id,
    DefaultValuedAttr<BoolAttr, "false">:$pin_memory
  );
  let has_logical_tensor_desc_infer_fn = 1;
  let has_physical_tensor_desc_infer_fn = 1;
  let has_get_sbp_fn = 1;
  let has_data_type_infer_fn = 1;
  let has_device_and_stream_infer_fn = 1;
}

def OneFlow_CountNotFiniteOp : OneFlow_BaseOp<"count_not_finite", [NoMemoryEffect, NoGrad, DeclareOpInterfaceMethods<UserOpCompatibleInterface>]> {
  let input = (ins
    OneFlow_Tensor:$x
  );
  let output = (outs
    OneFlow_Tensor:$y
  );
  let has_logical_tensor_desc_infer_fn = 1;
  let has_physical_tensor_desc_infer_fn = 1;
  let has_get_sbp_fn = 1;
  let has_data_type_infer_fn = 1;
}

def OneFlow_DiagOp : OneFlow_BaseOp<"diag", [NoMemoryEffect, DeclareOpInterfaceMethods<UserOpCompatibleInterface>]> {
  let input = (ins
    OneFlow_Tensor:$in
  );
  let output = (outs
    OneFlow_Tensor:$out
  );
  let attrs = (ins
    DefaultValuedAttr<SI32Attr, "0">:$diagonal
  );
  let has_logical_tensor_desc_infer_fn = 1;
  let has_physical_tensor_desc_infer_fn = 1;
  let has_get_sbp_fn = 1;
  let has_data_type_infer_fn = 1;
}

def OneFlow_DiagonalOp : OneFlow_BaseOp<"diagonal", [NoMemoryEffect, DeclareOpInterfaceMethods<UserOpCompatibleInterface>]> {
  let input = (ins
    OneFlow_Tensor:$in
  );
  let output = (outs
    OneFlow_Tensor:$out
  );
  let attrs = (ins
    DefaultValuedAttr<SI32Attr, "0">:$offset
  );
  let has_logical_tensor_desc_infer_fn = 1;
  let has_physical_tensor_desc_infer_fn = 1;
  let has_get_sbp_fn = 1;
  let has_data_type_infer_fn = 1;
}

def OneFlow_EluOp : OneFlow_BaseOp<"elu", [NoMemoryEffect, DeclareOpInterfaceMethods<UserOpCompatibleInterface>]> {
  let input = (ins
    OneFlow_Tensor:$in
  );
  let output = (outs
    OneFlow_Tensor:$out
  );
  let attrs = (ins
    DefaultValuedAttr<F64Attr, "0.">:$alpha
  );
  let has_logical_tensor_desc_infer_fn = 1;
  let has_physical_tensor_desc_infer_fn = 1;
  let has_get_sbp_fn = 1;
  let has_data_type_infer_fn = 1;
}

def OneFlow_ExpandOp : OneFlow_BaseOp<"expand", [NoMemoryEffect, SupportNonContiguous, DeclareOpInterfaceMethods<UserOpCompatibleInterface>]> {
  let input = (ins
    OneFlow_Tensor:$in
  );
  let output = (outs
    OneFlow_Tensor:$out
  );
  let attrs = (ins
    ShapeAttr:$expand_shape
  );
  let has_logical_tensor_desc_infer_fn = 1;
  let has_physical_tensor_desc_infer_fn = 1;
  let has_get_sbp_fn = 1;
  let has_data_type_infer_fn = 1;
}

def OneFlow_ExpandDimsOp : OneFlow_BaseOp<"expand_dims", [NoMemoryEffect, DeclareOpInterfaceMethods<UserOpCompatibleInterface>]> {
  let input = (ins
    OneFlow_Tensor:$in
  );
  let output = (outs
    OneFlow_Tensor:$out
  );
  let attrs = (ins
    DefaultValuedAttr<SI32Attr, "0">:$axis
  );
  let has_logical_tensor_desc_infer_fn = 1;
  let has_physical_tensor_desc_infer_fn = 1;
  let has_get_sbp_fn = 1;
  let has_data_type_infer_fn = 1;
}

def OneFlow_FlipOp : OneFlow_BaseOp<"flip", [NoMemoryEffect, DeclareOpInterfaceMethods<UserOpCompatibleInterface>]> {
  let input = (ins
    OneFlow_Tensor:$x
  );
  let output = (outs
    OneFlow_Tensor:$y
  );
  let attrs = (ins
    SI32ArrayAttr:$dims
  );
  let has_logical_tensor_desc_infer_fn = 1;
  let has_physical_tensor_desc_infer_fn = 1;
  let has_get_sbp_fn = 1;
  let has_data_type_infer_fn = 1;
}

def OneFlow_FoldOp : OneFlow_BaseOp<"fold", [NoMemoryEffect, DeclareOpInterfaceMethods<UserOpCompatibleInterface>]> {
  let input = (ins
    OneFlow_Tensor:$x
  );
  let output = (outs
    OneFlow_Tensor:$y
  );
  let attrs = (ins
    StrAttr:$data_format,
    SI32ArrayAttr:$output_size,
    SI32ArrayAttr:$kernel_size,
    SI32ArrayAttr:$strides,
    SI32ArrayAttr:$padding,
    SI32ArrayAttr:$dilation_rate
  );
  let has_logical_tensor_desc_infer_fn = 1;
  let has_physical_tensor_desc_infer_fn = 1;
  let has_get_sbp_fn = 1;
  let has_data_type_infer_fn = 1;
}

def OneFlow_GeluOp : OneFlow_BaseOp<"gelu", [NoMemoryEffect, DeclareOpInterfaceMethods<UserOpCompatibleInterface>]> {
  let input = (ins
    OneFlow_Tensor:$in
  );
  let output = (outs
    OneFlow_Tensor:$out
  );
  let has_logical_tensor_desc_infer_fn = 1;
  let has_physical_tensor_desc_infer_fn = 1;
  let has_get_sbp_fn = 1;
  let has_data_type_infer_fn = 1;
}

def OneFlow_FastGeluOp : OneFlow_BaseOp<"fast_gelu", [NoMemoryEffect, DeclareOpInterfaceMethods<UserOpCompatibleInterface>]> {
  let input = (ins
    OneFlow_Tensor:$in
  );
  let output = (outs
    OneFlow_Tensor:$out
  );
  let has_logical_tensor_desc_infer_fn = 1;
  let has_physical_tensor_desc_infer_fn = 1;
  let has_get_sbp_fn = 1;
  let has_data_type_infer_fn = 1;
}

def OneFlow_QuickGeluOp : OneFlow_BaseOp<"quick_gelu", [NoMemoryEffect, DeclareOpInterfaceMethods<UserOpCompatibleInterface>]> {
  let input = (ins
    OneFlow_Tensor:$x
  );
  let output = (outs
    OneFlow_Tensor:$y
  );
  let has_logical_tensor_desc_infer_fn = 1;
  let has_physical_tensor_desc_infer_fn = 1;
  let has_get_sbp_fn = 1;
  let has_data_type_infer_fn = 1;
}

def OneFlow_HardsigmoidOp : OneFlow_BaseOp<"hardsigmoid", [NoMemoryEffect, DeclareOpInterfaceMethods<UserOpCompatibleInterface>]> {
  let input = (ins
    OneFlow_Tensor:$in
  );
  let output = (outs
    OneFlow_Tensor:$out
  );
  let has_logical_tensor_desc_infer_fn = 1;
  let has_physical_tensor_desc_infer_fn = 1;
  let has_get_sbp_fn = 1;
  let has_data_type_infer_fn = 1;
}

def OneFlow_HardShrinkOp : OneFlow_BaseOp<"hardshrink", [NoMemoryEffect, DeclareOpInterfaceMethods<UserOpCompatibleInterface>]> {
  let input = (ins
    OneFlow_Tensor:$in
  );
  let output = (outs
    OneFlow_Tensor:$out
  );
  let attrs = (ins
    DefaultValuedAttr<F64Attr, "0.">:$lambd
  );
  let has_logical_tensor_desc_infer_fn = 1;
  let has_physical_tensor_desc_infer_fn = 1;
  let has_get_sbp_fn = 1;
  let has_data_type_infer_fn = 1;
}

def OneFlow_HardswishOp : OneFlow_BaseOp<"hardswish", [NoMemoryEffect, DeclareOpInterfaceMethods<UserOpCompatibleInterface>]> {
  let input = (ins
    OneFlow_Tensor:$in
  );
  let output = (outs
    OneFlow_Tensor:$out
  );
  let has_logical_tensor_desc_infer_fn = 1;
  let has_physical_tensor_desc_infer_fn = 1;
  let has_get_sbp_fn = 1;
  let has_data_type_infer_fn = 1;
}

def OneFlow_LeakyReluOp : OneFlow_BaseOp<"leaky_relu", [NoMemoryEffect, DeclareOpInterfaceMethods<UserOpCompatibleInterface>]> {
  let input = (ins
    OneFlow_Tensor:$x
  );
  let output = (outs
    OneFlow_Tensor:$y
  );
  let attrs = (ins
    DefaultValuedAttr<F32Attr, "0.">:$alpha
  );
  let has_logical_tensor_desc_infer_fn = 1;
  let has_physical_tensor_desc_infer_fn = 1;
  let has_get_sbp_fn = 1;
  let has_data_type_infer_fn = 1;
}

def OneFlow_RReluOp : OneFlow_BaseOp<"rrelu", [NoMemoryEffect, DeclareOpInterfaceMethods<UserOpCompatibleInterface>]> {
  let input = (ins
    OneFlow_Tensor:$in
  );
  let output = (outs
    OneFlow_Tensor:$output,
    OneFlow_Tensor:$noise_data
  );
  let attrs = (ins
    DefaultValuedAttr<SI64Attr, "0">:$seed,
    DefaultValuedAttr<F32Attr, "0.125">:$lower,
    DefaultValuedAttr<F32Attr, "0.3333333333333333">:$upper,
    DefaultValuedAttr<BoolAttr, "false">:$training
  );
  let has_logical_tensor_desc_infer_fn = 1;
  let has_physical_tensor_desc_infer_fn = 1;
  let has_get_sbp_fn = 1;
  let has_data_type_infer_fn = 1;
}

def OneFlow_Log2Op : OneFlow_BaseOp<"log2", [NoMemoryEffect, DeclareOpInterfaceMethods<UserOpCompatibleInterface>]> {
  let input = (ins
    OneFlow_Tensor:$x
  );
  let output = (outs
    OneFlow_Tensor:$y
  );
  let has_logical_tensor_desc_infer_fn = 1;
  let has_physical_tensor_desc_infer_fn = 1;
  let has_get_sbp_fn = 1;
  let has_data_type_infer_fn = 1;
}

def OneFlow_Log10Op : OneFlow_BaseOp<"log10", [NoMemoryEffect, DeclareOpInterfaceMethods<UserOpCompatibleInterface>]> {
  let input = (ins
    OneFlow_Tensor:$x
  );
  let output = (outs
    OneFlow_Tensor:$y
  );
  let has_logical_tensor_desc_infer_fn = 1;
  let has_physical_tensor_desc_infer_fn = 1;
  let has_get_sbp_fn = 1;
  let has_data_type_infer_fn = 1;
}

def OneFlow_LogicalNotOp : OneFlow_BaseOp<"logical_not", [NoMemoryEffect, NoGrad, DeclareOpInterfaceMethods<UserOpCompatibleInterface>]> {
  let input = (ins
    OneFlow_Tensor:$x
  );
  let output = (outs
    OneFlow_Tensor:$y
  );
  let has_logical_tensor_desc_infer_fn = 1;
  let has_physical_tensor_desc_infer_fn = 1;
  let has_get_sbp_fn = 1;
  let has_data_type_infer_fn = 1;
}

def OneFlow_MishOp : OneFlow_BaseOp<"mish", [NoMemoryEffect, DeclareOpInterfaceMethods<UserOpCompatibleInterface>]> {
  let input = (ins
    OneFlow_Tensor:$in
  );
  let output = (outs
    OneFlow_Tensor:$out
  );
  let has_logical_tensor_desc_infer_fn = 1;
  let has_physical_tensor_desc_infer_fn = 1;
  let has_get_sbp_fn = 1;
  let has_data_type_infer_fn = 1;
}

def OneFlow_NarrowOp : OneFlow_BaseOp<"narrow", [NoMemoryEffect, DeclareOpInterfaceMethods<UserOpCompatibleInterface>]> {
  let input = (ins
    OneFlow_Tensor:$in
  );
  let output = (outs
    OneFlow_Tensor:$out
  );
  let attrs = (ins
    DefaultValuedAttr<SI64Attr, "0">:$dim,
    DefaultValuedAttr<SI64Attr, "0">:$start,
    DefaultValuedAttr<SI64Attr, "0">:$length
  );
  let has_logical_tensor_desc_infer_fn = 1;
  let has_physical_tensor_desc_infer_fn = 1;
  let has_get_sbp_fn = 1;
  let has_data_type_infer_fn = 1;
}

def OneFlow_OneHotOp : OneFlow_BaseOp<"one_hot", [NoMemoryEffect, NoGrad, DeclareOpInterfaceMethods<UserOpCompatibleInterface>]> {
  let input = (ins
    OneFlow_Tensor:$indices
  );
  let output = (outs
    OneFlow_Tensor:$out
  );
  let attrs = (ins
    DefaultValuedAttr<SI64Attr, "0">:$depth,
    DefaultValuedAttr<F64Attr, "0.">:$floating_on_value,
    DefaultValuedAttr<SI64Attr, "0">:$integer_on_value,
    DefaultValuedAttr<F64Attr, "0.">:$floating_off_value,
    DefaultValuedAttr<SI64Attr, "0">:$integer_off_value,
    OneFlow_DataType:$dtype
  );
  let has_logical_tensor_desc_infer_fn = 1;
  let has_physical_tensor_desc_infer_fn = 1;
  let has_get_sbp_fn = 1;
  let has_data_type_infer_fn = 1;
  let has_input_arg_modify_fn = 1;
}

def OneFlow_PackOp : OneFlow_BaseOp<"pack", [NoMemoryEffect, DeclareOpInterfaceMethods<UserOpCompatibleInterface>]> {
  let input = (ins
    OneFlow_Tensor:$in
  );
  let output = (outs
    OneFlow_Tensor:$out
  );
  let attrs = (ins
    DefaultValuedAttr<SI32Attr, "0">:$pack_num
  );
  let has_logical_tensor_desc_infer_fn = 1;
  let has_physical_tensor_desc_infer_fn = 1;
  let has_get_sbp_fn = 1;
  let has_data_type_infer_fn = 1;
  let has_output_blob_time_shape_infer_fn = 1;
}

def OneFlow_RandomMaskLikeOp : OneFlow_BaseOp<"random_mask_like", [NoMemoryEffect, NoGrad, DeclareOpInterfaceMethods<UserOpCompatibleInterface>]> {
  let input = (ins
    OneFlow_Tensor:$like
  );
  let output = (outs
    OneFlow_Tensor:$out
  );
  let attrs = (ins
    DefaultValuedAttr<F32Attr, "0.">:$rate,
    DefaultValuedAttr<SI64Attr, "0">:$seed
  );
  let has_check_fn = 1;
  let has_logical_tensor_desc_infer_fn = 1;
  let has_physical_tensor_desc_infer_fn = 1;
  let has_get_sbp_fn = 1;
  let has_data_type_infer_fn = 1;
  let hasCanonicalizer = 1;
}

def OneFlow_RepeatOp : OneFlow_BaseOp<"repeat", [NoMemoryEffect, DeclareOpInterfaceMethods<UserOpCompatibleInterface>]> {
  let input = (ins
    OneFlow_Tensor:$in
  );
  let output = (outs
    OneFlow_Tensor:$out
  );
  let attrs = (ins
    DefaultValuedAttr<SI32Attr, "0">:$repeat_num
  );
  let has_logical_tensor_desc_infer_fn = 1;
  let has_physical_tensor_desc_infer_fn = 1;
  let has_get_sbp_fn = 1;
  let has_data_type_infer_fn = 1;
  let has_output_blob_time_shape_infer_fn = 1;
}

def OneFlow_Repeat_InterLeaveOp : OneFlow_BaseOp<"repeat_interleave", [NoMemoryEffect, DeclareOpInterfaceMethods<UserOpCompatibleInterface>]> {
  let input = (ins
    OneFlow_Tensor:$in,
    OneFlow_Tensor:$cumsum
  );
  let output = (outs
    OneFlow_Tensor:$out
  );
  let attrs = (ins
    DefaultValuedAttr<SI64Attr, "0">:$repeat_num
  );
  let has_logical_tensor_desc_infer_fn = 1;
  let has_physical_tensor_desc_infer_fn = 1;
  let has_get_sbp_fn = 1;
  let has_data_type_infer_fn = 1;
}

def OneFlow_RollOp : OneFlow_BaseOp<"roll", [NoMemoryEffect, DeclareOpInterfaceMethods<UserOpCompatibleInterface>]> {
  let input = (ins
    OneFlow_Tensor:$in
  );
  let output = (outs
    OneFlow_Tensor:$out
  );
  let attrs = (ins
    SI32ArrayAttr:$shifts,
    SI32ArrayAttr:$dims
  );
  let has_logical_tensor_desc_infer_fn = 1;
  let has_physical_tensor_desc_infer_fn = 1;
  let has_get_sbp_fn = 1;
  let has_data_type_infer_fn = 1;
}

def OneFlow_SeluOp : OneFlow_BaseOp<"selu", [NoMemoryEffect, DeclareOpInterfaceMethods<UserOpCompatibleInterface>]> {
  let input = (ins
    OneFlow_Tensor:$in
  );
  let output = (outs
    OneFlow_Tensor:$out
  );
  let has_logical_tensor_desc_infer_fn = 1;
  let has_physical_tensor_desc_infer_fn = 1;
  let has_get_sbp_fn = 1;
  let has_data_type_infer_fn = 1;
}

def OneFlow_SiluOp : OneFlow_BaseOp<"silu", [NoMemoryEffect, DeclareOpInterfaceMethods<UserOpCompatibleInterface>, DeclareOpInterfaceMethods<NCHWCompatibleInterface>]> {
  let input = (ins
    OneFlow_Tensor:$in
  );
  let output = (outs
    OneFlow_Tensor:$out
  );
  let has_logical_tensor_desc_infer_fn = 1;
  let has_physical_tensor_desc_infer_fn = 1;
  let has_get_sbp_fn = 1;
  let has_data_type_infer_fn = 1;
}

def OneFlow_SoftShrinkOp: OneFlow_BaseOp<"softshrink", [NoMemoryEffect, DeclareOpInterfaceMethods<UserOpCompatibleInterface>]> {
  let input = (ins
    OneFlow_Tensor:$in
  );
  let output = (outs
    OneFlow_Tensor:$out
  );
  let attrs = (ins
    DefaultValuedAttr<F64Attr, "0.">:$alpha
  );
  let has_logical_tensor_desc_infer_fn = 1;
  let has_physical_tensor_desc_infer_fn = 1;
  let has_get_sbp_fn = 1;
  let has_data_type_infer_fn = 1;
}

def OneFlow_SoftsignOp : OneFlow_BaseOp<"softsign", [NoMemoryEffect, DeclareOpInterfaceMethods<UserOpCompatibleInterface>]> {
  let input = (ins
    OneFlow_Tensor:$in
  );
  let output = (outs
    OneFlow_Tensor:$out
  );
  let has_logical_tensor_desc_infer_fn = 1;
  let has_physical_tensor_desc_infer_fn = 1;
  let has_get_sbp_fn = 1;
  let has_data_type_infer_fn = 1;
}

def OneFlow_SortOp : OneFlow_BaseOp<"sort", [NoMemoryEffect, NoGrad, DeclareOpInterfaceMethods<UserOpCompatibleInterface>]> {
  let input = (ins
    OneFlow_Tensor:$in
  );
  let output = (outs
    OneFlow_Tensor:$out
  );
  let attrs = (ins
    StrAttr:$direction
  );
  let has_check_fn = 1;
  let has_logical_tensor_desc_infer_fn = 1;
  let has_physical_tensor_desc_infer_fn = 1;
  let has_get_sbp_fn = 1;
  let has_data_type_infer_fn = 1;
}

def OneFlow_SquareSumOp : OneFlow_BaseOp<"square_sum", [NoMemoryEffect, DeclareOpInterfaceMethods<UserOpCompatibleInterface>]> {
  let input = (ins
    OneFlow_Tensor:$x
  );
  let output = (outs
    OneFlow_Tensor:$y
  );
  let has_logical_tensor_desc_infer_fn = 1;
  let has_physical_tensor_desc_infer_fn = 1;
  let has_get_sbp_fn = 1;
  let has_data_type_infer_fn = 1;
}

def OneFlow_SqrtSquareSumOp : OneFlow_BaseOp<"sqrt_square_sum", [NoMemoryEffect, DeclareOpInterfaceMethods<UserOpCompatibleInterface>]> {
  let input = (ins
    OneFlow_Tensor:$x
  );
  let output = (outs
    OneFlow_Tensor:$y
  );
  let has_logical_tensor_desc_infer_fn = 1;
  let has_physical_tensor_desc_infer_fn = 1;
  let has_get_sbp_fn = 1;
  let has_data_type_infer_fn = 1;
}

def OneFlow_SqueezeOp : OneFlow_BaseOp<"squeeze", [NoMemoryEffect, DeclareOpInterfaceMethods<UserOpCompatibleInterface>]> {
  let input = (ins
    OneFlow_Tensor:$in
  );
  let output = (outs
    OneFlow_Tensor:$out
  );
  let attrs = (ins
    SI32ArrayAttr:$axes
  );
  let has_logical_tensor_desc_infer_fn = 1;
  let has_physical_tensor_desc_infer_fn = 1;
  let has_get_sbp_fn = 1;
  let has_data_type_infer_fn = 1;
}

def OneFlow_ThresholdOp : OneFlow_BaseOp<"threshold", [NoMemoryEffect, DeclareOpInterfaceMethods<UserOpCompatibleInterface>]> {
  let input = (ins
    OneFlow_Tensor:$in
  );
  let output = (outs
    OneFlow_Tensor:$out
  );
  let attrs = (ins
    DefaultValuedAttr<F64Attr, "0.">:$threshold_val,
    DefaultValuedAttr<F64Attr, "0.">:$value
  );
  let has_logical_tensor_desc_infer_fn = 1;
  let has_physical_tensor_desc_infer_fn = 1;
  let has_get_sbp_fn = 1;
  let has_data_type_infer_fn = 1;
}

def OneFlow_TransposeOp : OneFlow_BaseOp<"transpose", [NoMemoryEffect, DeclareOpInterfaceMethods<UserOpCompatibleInterface>]> {
  let input = (ins
    OneFlow_Tensor:$input
  );
  let output = (outs
    OneFlow_Tensor:$output
  );
  let attrs = (ins
    SI32ArrayAttr:$perm
  );
  let has_logical_tensor_desc_infer_fn = 1;
  let has_physical_tensor_desc_infer_fn = 1;
  let has_get_sbp_fn = 1;
  let has_data_type_infer_fn = 1;
  let hasFolder = 1;
}

def OneFlow_AsStridedOp : OneFlow_BaseOp<"as_strided", [NoMemoryEffect, DeclareOpInterfaceMethods<UserOpCompatibleInterface>]> {
  let input = (ins
    OneFlow_Tensor:$input
  );
  let output = (outs
    OneFlow_Tensor:$output
  );
  let attrs = (ins
    SI64ArrayAttr:$size,
    SI64ArrayAttr:$stride,
    DefaultValuedAttr<SI64Attr, "0">:$storage_offset
  );
  let has_logical_tensor_desc_infer_fn = 1;
  let has_physical_tensor_desc_infer_fn = 1;
  let has_get_sbp_fn = 1;
  let has_data_type_infer_fn = 1;
}

def OneFlow_IndexAddOp : OneFlow_BaseOp<"index_add", [NoMemoryEffect, DeclareOpInterfaceMethods<UserOpCompatibleInterface>]> {
  let input = (ins
    OneFlow_Tensor:$input,
    OneFlow_Tensor:$index,
    OneFlow_Tensor:$source
  );
  let output = (outs
    OneFlow_Tensor:$output
  );
  let attrs = (ins
    SI64Attr: $dim,
    F32Attr: $alpha
  );
  let has_logical_tensor_desc_infer_fn = 1;
  let has_physical_tensor_desc_infer_fn = 1;
  let has_get_sbp_fn = 1;
  let has_data_type_infer_fn = 1;
}

def OneFlow_AsStridedGradOp : OneFlow_BaseOp<"as_strided_grad", [NoMemoryEffect, DeclareOpInterfaceMethods<UserOpCompatibleInterface>]> {
  let input = (ins
    OneFlow_Tensor:$dy,
    OneFlow_Tensor:$input
  );
  let output = (outs
    OneFlow_Tensor:$dx
  );
  let attrs = (ins
    SI64ArrayAttr:$size,
    SI64ArrayAttr:$stride,
    DefaultValuedAttr<SI64Attr, "0">:$storage_offset
  );
  let has_logical_tensor_desc_infer_fn = 1;
  let has_physical_tensor_desc_infer_fn = 1;
  let has_get_sbp_fn = 1;
  let has_data_type_infer_fn = 1;
}

def OneFlow_TrilOp : OneFlow_BaseOp<"tril", [NoMemoryEffect, DeclareOpInterfaceMethods<UserOpCompatibleInterface>]> {
  let input = (ins
    OneFlow_Tensor:$in
  );
  let output = (outs
    OneFlow_Tensor:$out
  );
  let attrs = (ins
    DefaultValuedAttr<SI64Attr, "0">:$diagonal,
    DefaultValuedAttr<F64Attr, "0.">:$floating_fill_value,
    DefaultValuedAttr<SI64Attr, "0">:$integer_fill_value,
    DefaultValuedAttr<BoolAttr, "false">:$is_floating_fill_value
  );
  let has_logical_tensor_desc_infer_fn = 1;
  let has_physical_tensor_desc_infer_fn = 1;
  let has_get_sbp_fn = 1;
  let has_data_type_infer_fn = 1;
}

def OneFlow_TriuOp : OneFlow_BaseOp<"triu", [NoMemoryEffect, DeclareOpInterfaceMethods<UserOpCompatibleInterface>]> {
  let input = (ins
    OneFlow_Tensor:$in
  );
  let output = (outs
    OneFlow_Tensor:$out
  );
  let attrs = (ins
    DefaultValuedAttr<SI64Attr, "0">:$diagonal
  );
  let has_logical_tensor_desc_infer_fn = 1;
  let has_physical_tensor_desc_infer_fn = 1;
  let has_get_sbp_fn = 1;
  let has_data_type_infer_fn = 1;
}

def OneFlow_TruncOp : OneFlow_BaseOp<"trunc", [NoMemoryEffect, DeclareOpInterfaceMethods<UserOpCompatibleInterface>]> {
  let input = (ins
    OneFlow_Tensor:$in
  );
  let output = (outs
    OneFlow_Tensor:$out
  );
  let has_logical_tensor_desc_infer_fn = 1;
  let has_physical_tensor_desc_infer_fn = 1;
  let has_get_sbp_fn = 1;
  let has_data_type_infer_fn = 1;
}

def OneFlow_TruncGradOp : OneFlow_BaseOp<"trunc_grad", [NoMemoryEffect, DeclareOpInterfaceMethods<UserOpCompatibleInterface>]> {
  let input = (ins
    OneFlow_Tensor:$x,
    OneFlow_Tensor:$dy
  );
  let output = (outs
    OneFlow_Tensor:$dx
  );
  let has_logical_tensor_desc_infer_fn = 1;
  let has_physical_tensor_desc_infer_fn = 1;
  let has_get_sbp_fn = 1;
  let has_data_type_infer_fn = 1;
}

def OneFlow_UnfoldOp : OneFlow_BaseOp<"unfold", [NoMemoryEffect, DeclareOpInterfaceMethods<UserOpCompatibleInterface>]> {
  let input = (ins
    OneFlow_Tensor:$x
  );
  let output = (outs
    OneFlow_Tensor:$y
  );
  let attrs = (ins
    StrAttr:$data_format,
    SI32ArrayAttr:$kernel_size,
    SI32ArrayAttr:$padding,
    SI32ArrayAttr:$strides,
    SI32ArrayAttr:$dilation_rate
  );
  let has_logical_tensor_desc_infer_fn = 1;
  let has_physical_tensor_desc_infer_fn = 1;
  let has_get_sbp_fn = 1;
  let has_data_type_infer_fn = 1;
}

def OneFlow_UnfoldTensorOp : OneFlow_BaseOp<"unfold_tensor", [NoMemoryEffect, DeclareOpInterfaceMethods<UserOpCompatibleInterface>]> {
  let input = (ins
    OneFlow_Tensor:$x
  );
  let output = (outs
    OneFlow_Tensor:$y
  );
  let attrs = (ins
    DefaultValuedAttr<SI32Attr, "0">:$dimension,
    DefaultValuedAttr<SI32Attr, "0">:$size,
    DefaultValuedAttr<SI32Attr, "0">:$step
  );
  let has_logical_tensor_desc_infer_fn = 1;
  let has_physical_tensor_desc_infer_fn = 1;
  let has_get_sbp_fn = 1;
  let has_data_type_infer_fn = 1;
}

def OneFlow_UnpackOp : OneFlow_BaseOp<"unpack", [NoMemoryEffect, DeclareOpInterfaceMethods<UserOpCompatibleInterface>]> {
  let input = (ins
    OneFlow_Tensor:$in
  );
  let output = (outs
    OneFlow_Tensor:$out
  );
  let attrs = (ins
    DefaultValuedAttr<SI32Attr, "0">:$unpack_num
  );
  let has_logical_tensor_desc_infer_fn = 1;
  let has_physical_tensor_desc_infer_fn = 1;
  let has_get_sbp_fn = 1;
  let has_data_type_infer_fn = 1;
  let has_output_blob_time_shape_infer_fn = 1;
}

def OneFlow_ZeroLikeOp : OneFlow_BaseOp<"zero_like", [NoMemoryEffect, NoGrad, DeclareOpInterfaceMethods<UserOpCompatibleInterface>]> {
  let input = (ins
    OneFlow_Tensor:$like
  );
  let output = (outs
    OneFlow_Tensor:$out
  );
  let same_output_regst_num = 1;
  let has_logical_tensor_desc_infer_fn = 1;
  let has_physical_tensor_desc_infer_fn = 1;
  let has_get_sbp_fn = 1;
  let has_data_type_infer_fn = 1;
  let has_nd_sbp_infer_fn = 1;
}

def OneFlow_ToContiguousOp : OneFlow_BaseOp<"to_contiguous", [NoMemoryEffect, SupportNonContiguous, DeclareOpInterfaceMethods<UserOpCompatibleInterface>]> {
  let input = (ins
    OneFlow_Tensor:$in
  );
  let output = (outs
    OneFlow_Tensor:$out
  );
  let has_logical_tensor_desc_infer_fn = 1;
  let has_physical_tensor_desc_infer_fn = 1;
  let has_get_sbp_fn = 1;
  let has_data_type_infer_fn = 1;
}

<<<<<<< HEAD
def OneFlow_ConvertMemoryFormatOp : OneFlow_BaseOp<"convert_memory_format", [NoMemoryEffect, NoGrad, DeclareOpInterfaceMethods<UserOpCompatibleInterface>]> {
=======
def OneFlow_ConvertMemoryFormatOp : OneFlow_BaseOp<"convert_memory_format", [NoMemoryEffect, DeclareOpInterfaceMethods<UserOpCompatibleInterface>]> {
>>>>>>> a51e83a8
  let input = (ins
    OneFlow_Tensor:$in
  );
  let output = (outs
    OneFlow_Tensor:$out
  );
  let attrs = (ins
<<<<<<< HEAD
    StrAttr:$data_format
=======
    OneFlow_MemoryFormat:$memory_format
>>>>>>> a51e83a8
  );
  let has_logical_tensor_desc_infer_fn = 1;
  let has_physical_tensor_desc_infer_fn = 1;
  let has_get_sbp_fn = 1;
  let has_data_type_infer_fn = 1;
}

def OneFlow_IsNanOp : OneFlow_BaseOp<"isnan", [NoMemoryEffect, NoGrad, DeclareOpInterfaceMethods<UserOpCompatibleInterface>]> {
  let input = (ins
    OneFlow_Tensor:$in
  );
  let output = (outs
    OneFlow_Tensor:$out
  );
  let has_logical_tensor_desc_infer_fn = 1;
  let has_physical_tensor_desc_infer_fn = 1;
  let has_get_sbp_fn = 1;
  let has_data_type_infer_fn = 1;
}

def OneFlow_IsInfOp : OneFlow_BaseOp<"isinf", [NoMemoryEffect, NoGrad, DeclareOpInterfaceMethods<UserOpCompatibleInterface>]> {
  let input = (ins
    OneFlow_Tensor:$in
  );
  let output = (outs
    OneFlow_Tensor:$out
  );
  let has_logical_tensor_desc_infer_fn = 1;
  let has_physical_tensor_desc_infer_fn = 1;
  let has_get_sbp_fn = 1;
  let has_data_type_infer_fn = 1;
}

def OneFlow_IsFiniteOp : OneFlow_BaseOp<"isfinite", [NoMemoryEffect, NoGrad, DeclareOpInterfaceMethods<UserOpCompatibleInterface>]> {
  let input = (ins
    OneFlow_Tensor:$in
  );
  let output = (outs
    OneFlow_Tensor:$out
  );
  let has_logical_tensor_desc_infer_fn = 1;
  let has_physical_tensor_desc_infer_fn = 1;
  let has_get_sbp_fn = 1;
  let has_data_type_infer_fn = 1;
}

def OneFlow_RealOp : OneFlow_BaseOp<"real", [NoMemoryEffect, DeclareOpInterfaceMethods<UserOpCompatibleInterface>]> {
  let input = (ins
    OneFlow_Tensor:$x
  );
  let output = (outs
    OneFlow_Tensor:$out
  );
  let has_logical_tensor_desc_infer_fn = 1;
  let has_physical_tensor_desc_infer_fn = 1;
  let has_get_sbp_fn = 1;
  let has_data_type_infer_fn = 1;
}

def OneFlow_RealGradOp : OneFlow_BaseOp<"real_grad", [NoMemoryEffect, DeclareOpInterfaceMethods<UserOpCompatibleInterface>]> {
  let input = (ins
    OneFlow_Tensor:$dout
  );
  let output = (outs
    OneFlow_Tensor:$dx
  );
  let has_logical_tensor_desc_infer_fn = 1;
  let has_physical_tensor_desc_infer_fn = 1;
  let has_get_sbp_fn = 1;
  let has_data_type_infer_fn = 1;
}

def OneFlow_ImagOp : OneFlow_BaseOp<"imag", [NoMemoryEffect, DeclareOpInterfaceMethods<UserOpCompatibleInterface>]> {
  let input = (ins
    OneFlow_Tensor:$x
  );
  let output = (outs
    OneFlow_Tensor:$out
  );
  let has_logical_tensor_desc_infer_fn = 1;
  let has_physical_tensor_desc_infer_fn = 1;
  let has_get_sbp_fn = 1;
  let has_data_type_infer_fn = 1;
}

def OneFlow_ImagGradOp : OneFlow_BaseOp<"imag_grad", [NoMemoryEffect, DeclareOpInterfaceMethods<UserOpCompatibleInterface>]> {
  let input = (ins
    OneFlow_Tensor:$dout
  );
  let output = (outs
    OneFlow_Tensor:$dx
  );
  let has_logical_tensor_desc_infer_fn = 1;
  let has_physical_tensor_desc_infer_fn = 1;
  let has_get_sbp_fn = 1;
  let has_data_type_infer_fn = 1;
}

def OneFlow_ConjPhysicalOp : OneFlow_BaseOp<"conj_physical", [NoMemoryEffect, DeclareOpInterfaceMethods<UserOpCompatibleInterface>]> {
  let input = (ins
    OneFlow_Tensor:$x
  );
  let output = (outs
    OneFlow_Tensor:$y
  );
  let has_logical_tensor_desc_infer_fn = 1;
  let has_physical_tensor_desc_infer_fn = 1;
  let has_get_sbp_fn = 1;
  let has_data_type_infer_fn = 1;
}

#endif // GET_ONEFLOW_UNARY_OP_DEFINITIONS


#ifdef GET_ONEFLOW_UPSAMPLE_OP_DEFINITIONS

def OneFlow_UpsampleBicubic2DOp : OneFlow_BaseOp<"upsample_bicubic_2d", [NoMemoryEffect, DeclareOpInterfaceMethods<UserOpCompatibleInterface>]> {
  let input = (ins
    OneFlow_Tensor:$x
  );
  let output = (outs
    OneFlow_Tensor:$y
  );
  let attrs = (ins
    DefaultValuedAttr<F64Attr, "0.">:$height_scale,
    DefaultValuedAttr<F64Attr, "0.">:$width_scale,
    DefaultValuedAttr<BoolAttr, "false">:$align_corners,
    SI64ArrayAttr:$output_size,
    StrAttr:$data_format
  );
  let has_logical_tensor_desc_infer_fn = 1;
  let has_physical_tensor_desc_infer_fn = 1;
  let has_get_sbp_fn = 1;
  let has_data_type_infer_fn = 1;
}

def OneFlow_UpsampleBicubic2DGradOp : OneFlow_BaseOp<"upsample_bicubic_2d_grad", [NoMemoryEffect, DeclareOpInterfaceMethods<UserOpCompatibleInterface>]> {
  let input = (ins
    OneFlow_Tensor:$dy,
    OneFlow_Tensor:$x
  );
  let output = (outs
    OneFlow_Tensor:$dx
  );
  let attrs = (ins
    DefaultValuedAttr<F64Attr, "0.">:$height_scale,
    DefaultValuedAttr<F64Attr, "0.">:$width_scale,
    DefaultValuedAttr<BoolAttr, "false">:$align_corners,
    SI64ArrayAttr:$output_size,
    StrAttr:$data_format
  );
  let has_logical_tensor_desc_infer_fn = 1;
  let has_physical_tensor_desc_infer_fn = 1;
  let has_get_sbp_fn = 1;
  let has_data_type_infer_fn = 1;
}

def OneFlow_UpsampleBilinear2DOp : OneFlow_BaseOp<"upsample_bilinear_2d", [NoMemoryEffect, DeclareOpInterfaceMethods<UserOpCompatibleInterface>]> {
  let input = (ins
    OneFlow_Tensor:$x
  );
  let output = (outs
    OneFlow_Tensor:$y
  );
  let attrs = (ins
    DefaultValuedAttr<F64Attr, "0.">:$height_scale,
    DefaultValuedAttr<F64Attr, "0.">:$width_scale,
    DefaultValuedAttr<BoolAttr, "false">:$align_corners,
    SI64ArrayAttr:$output_size,
    StrAttr:$data_format
  );
  let has_logical_tensor_desc_infer_fn = 1;
  let has_physical_tensor_desc_infer_fn = 1;
  let has_get_sbp_fn = 1;
  let has_data_type_infer_fn = 1;
}

def OneFlow_UpsampleBilinear2DGradOp : OneFlow_BaseOp<"upsample_bilinear_2d_grad", [NoMemoryEffect, DeclareOpInterfaceMethods<UserOpCompatibleInterface>]> {
  let input = (ins
    OneFlow_Tensor:$dy,
    OneFlow_Tensor:$x
  );
  let output = (outs
    OneFlow_Tensor:$dx
  );
  let attrs = (ins
    DefaultValuedAttr<F64Attr, "0.">:$height_scale,
    DefaultValuedAttr<F64Attr, "0.">:$width_scale,
    DefaultValuedAttr<BoolAttr, "false">:$align_corners,
    SI64ArrayAttr:$output_size,
    StrAttr:$data_format
  );
  let has_logical_tensor_desc_infer_fn = 1;
  let has_physical_tensor_desc_infer_fn = 1;
  let has_get_sbp_fn = 1;
  let has_data_type_infer_fn = 1;
}

def OneFlow_UpsampleLinear1DOp : OneFlow_BaseOp<"upsample_linear_1d", [NoMemoryEffect, DeclareOpInterfaceMethods<UserOpCompatibleInterface>]> {
  let input = (ins
    OneFlow_Tensor:$x
  );
  let output = (outs
    OneFlow_Tensor:$y
  );
  let attrs = (ins
    DefaultValuedAttr<F64Attr, "0.">:$scale_factor,
    DefaultValuedAttr<BoolAttr, "false">:$align_corners,
    SI64ArrayAttr:$output_size,
    StrAttr:$data_format
  );
  let has_logical_tensor_desc_infer_fn = 1;
  let has_physical_tensor_desc_infer_fn = 1;
  let has_get_sbp_fn = 1;
  let has_data_type_infer_fn = 1;
}

def OneFlow_UpsampleLinear1DGradOp : OneFlow_BaseOp<"upsample_linear_1d_grad", [NoMemoryEffect, DeclareOpInterfaceMethods<UserOpCompatibleInterface>]> {
  let input = (ins
    OneFlow_Tensor:$dy,
    OneFlow_Tensor:$x
  );
  let output = (outs
    OneFlow_Tensor:$dx
  );
  let attrs = (ins
    DefaultValuedAttr<F64Attr, "0.">:$scale_factor,
    DefaultValuedAttr<BoolAttr, "false">:$align_corners,
    SI64ArrayAttr:$output_size,
    StrAttr:$data_format
  );
  let has_logical_tensor_desc_infer_fn = 1;
  let has_physical_tensor_desc_infer_fn = 1;
  let has_get_sbp_fn = 1;
  let has_data_type_infer_fn = 1;
}

def OneFlow_UpsampleNearest1DOp : OneFlow_BaseOp<"upsample_nearest_1d", [NoMemoryEffect, DeclareOpInterfaceMethods<UserOpCompatibleInterface>]> {
  let input = (ins
    OneFlow_Tensor:$x
  );
  let output = (outs
    OneFlow_Tensor:$y
  );
  let attrs = (ins
    DefaultValuedAttr<F64Attr, "0.">:$scale_factor,
    SI64ArrayAttr:$output_size,
    StrAttr:$data_format
  );
  let has_logical_tensor_desc_infer_fn = 1;
  let has_physical_tensor_desc_infer_fn = 1;
  let has_get_sbp_fn = 1;
  let has_data_type_infer_fn = 1;
}

def OneFlow_UpsampleNearest1DGradOp : OneFlow_BaseOp<"upsample_nearest_1d_grad", [NoMemoryEffect, DeclareOpInterfaceMethods<UserOpCompatibleInterface>]> {
  let input = (ins
    OneFlow_Tensor:$dy,
    OneFlow_Tensor:$x
  );
  let output = (outs
    OneFlow_Tensor:$dx
  );
  let attrs = (ins
    DefaultValuedAttr<F64Attr, "0.">:$scale_factor,
    SI64ArrayAttr:$output_size,
    StrAttr:$data_format
  );
  let has_logical_tensor_desc_infer_fn = 1;
  let has_physical_tensor_desc_infer_fn = 1;
  let has_get_sbp_fn = 1;
  let has_data_type_infer_fn = 1;
}

def OneFlow_UpsampleNearest2DOp : OneFlow_BaseOp<"upsample_nearest_2d", [NoMemoryEffect, DeclareOpInterfaceMethods<UserOpCompatibleInterface>]> {
  let input = (ins
    OneFlow_Tensor:$x
  );
  let output = (outs
    OneFlow_Tensor:$y
  );
  let attrs = (ins
    DefaultValuedAttr<F64Attr, "0.">:$height_scale,
    DefaultValuedAttr<F64Attr, "0.">:$width_scale,
    SI64ArrayAttr:$output_size,
    StrAttr:$data_format
  );
  let has_logical_tensor_desc_infer_fn = 1;
  let has_physical_tensor_desc_infer_fn = 1;
  let has_get_sbp_fn = 1;
  let has_data_type_infer_fn = 1;
}

def OneFlow_UpsampleNearest2DGradOp : OneFlow_BaseOp<"upsample_nearest_2d_grad", [NoMemoryEffect, DeclareOpInterfaceMethods<UserOpCompatibleInterface>]> {
  let input = (ins
    OneFlow_Tensor:$dy,
    OneFlow_Tensor:$x
  );
  let output = (outs
    OneFlow_Tensor:$dx
  );
  let attrs = (ins
    DefaultValuedAttr<F64Attr, "0.">:$height_scale,
    DefaultValuedAttr<F64Attr, "0.">:$width_scale,
    SI64ArrayAttr:$output_size,
    StrAttr:$data_format
  );
  let has_logical_tensor_desc_infer_fn = 1;
  let has_physical_tensor_desc_infer_fn = 1;
  let has_get_sbp_fn = 1;
  let has_data_type_infer_fn = 1;
}

def OneFlow_UpsampleNearest3DOp : OneFlow_BaseOp<"upsample_nearest_3d", [NoMemoryEffect, DeclareOpInterfaceMethods<UserOpCompatibleInterface>]> {
  let input = (ins
    OneFlow_Tensor:$x
  );
  let output = (outs
    OneFlow_Tensor:$y
  );
  let attrs = (ins
    DefaultValuedAttr<F64Attr, "0.">:$depth_scale,
    DefaultValuedAttr<F64Attr, "0.">:$height_scale,
    DefaultValuedAttr<F64Attr, "0.">:$width_scale,
    SI64ArrayAttr:$output_size,
    StrAttr:$data_format
  );
  let has_logical_tensor_desc_infer_fn = 1;
  let has_physical_tensor_desc_infer_fn = 1;
  let has_get_sbp_fn = 1;
  let has_data_type_infer_fn = 1;
}

def OneFlow_UpsampleNearest3DGradOp : OneFlow_BaseOp<"upsample_nearest_3d_grad", [NoMemoryEffect, DeclareOpInterfaceMethods<UserOpCompatibleInterface>]> {
  let input = (ins
    OneFlow_Tensor:$dy,
    OneFlow_Tensor:$x
  );
  let output = (outs
    OneFlow_Tensor:$dx
  );
  let attrs = (ins
    DefaultValuedAttr<F64Attr, "0.">:$depth_scale,
    DefaultValuedAttr<F64Attr, "0.">:$height_scale,
    DefaultValuedAttr<F64Attr, "0.">:$width_scale,
    SI64ArrayAttr:$output_size,
    StrAttr:$data_format
  );
  let has_logical_tensor_desc_infer_fn = 1;
  let has_physical_tensor_desc_infer_fn = 1;
  let has_get_sbp_fn = 1;
  let has_data_type_infer_fn = 1;
}

def OneFlow_UpsampleTrilinear3DOp : OneFlow_BaseOp<"upsample_trilinear_3d", [NoMemoryEffect, DeclareOpInterfaceMethods<UserOpCompatibleInterface>]> {
  let input = (ins
    OneFlow_Tensor:$x
  );
  let output = (outs
    OneFlow_Tensor:$y
  );
  let attrs = (ins
    DefaultValuedAttr<F64Attr, "0.">:$depth_scale,
    DefaultValuedAttr<F64Attr, "0.">:$height_scale,
    DefaultValuedAttr<F64Attr, "0.">:$width_scale,
    DefaultValuedAttr<BoolAttr, "false">:$align_corners,
    SI64ArrayAttr:$output_size,
    StrAttr:$data_format
  );
  let has_logical_tensor_desc_infer_fn = 1;
  let has_physical_tensor_desc_infer_fn = 1;
  let has_get_sbp_fn = 1;
  let has_data_type_infer_fn = 1;
}

def OneFlow_UpsampleTrilinear3DGradOp : OneFlow_BaseOp<"upsample_trilinear_3d_grad", [NoMemoryEffect, DeclareOpInterfaceMethods<UserOpCompatibleInterface>]> {
  let input = (ins
    OneFlow_Tensor:$dy,
    OneFlow_Tensor:$x
  );
  let output = (outs
    OneFlow_Tensor:$dx
  );
  let attrs = (ins
    DefaultValuedAttr<F64Attr, "0.">:$depth_scale,
    DefaultValuedAttr<F64Attr, "0.">:$height_scale,
    DefaultValuedAttr<F64Attr, "0.">:$width_scale,
    DefaultValuedAttr<BoolAttr, "false">:$align_corners,
    SI64ArrayAttr:$output_size,
    StrAttr:$data_format
  );
  let has_logical_tensor_desc_infer_fn = 1;
  let has_physical_tensor_desc_infer_fn = 1;
  let has_get_sbp_fn = 1;
  let has_data_type_infer_fn = 1;
}
#endif // GET_ONEFLOW_UPSAMPLE_OP_DEFINITIONS


#ifdef GET_ONEFLOW_ONE_EMBEDDING_OP_DEFINITIONS

def OneFlow_OneEmbeddingFusedLookupOp : OneFlow_BaseOp<"one_embedding_fused_lookup", [NoMemoryEffect, DeclareOpInterfaceMethods<UserOpCompatibleInterface>]> {
  let input = (ins
    OneFlow_Tensor:$shadow,
    OneFlow_Tensor:$ids,
    Optional<OneFlow_Tensor>:$table_ids
  );
  let output = (outs
    OneFlow_Tensor:$embeddings
  );
  let attrs = (ins
    OneFlow_DataType:$dtype,
    StrAttr:$embedding_name,
    DefaultValuedAttr<SI64Attr, "0">:$line_size,
    DefaultValuedAttr<SI64Attr, "0">:$embedding_size,
    DefaultValuedAttr<BoolAttr, "false">:$is_full_cache,
    DefaultValuedAttr<SI32Attr, "1">:$num_tables,
    DefaultValuedAttr<SI64Attr, "-1">:$padding_idx,
    DefaultValuedAttr<BoolAttr, "false">:$has_padding_idx,
    StrAttr:$embedding_tables,
    DefaultValuedAttr<SI64Attr, "0">:$seed
  );
  let has_logical_tensor_desc_infer_fn = 1;
  let has_physical_tensor_desc_infer_fn = 1;
  let has_get_sbp_fn = 1;
  let has_data_type_infer_fn = 1;
  let has_input_arg_modify_fn = 1;
}

def OneFlow_OneEmbeddingFusedLookupGradOp : OneFlow_BaseOp<"one_embedding_fused_lookup_grad", [DeclareOpInterfaceMethods<UserOpCompatibleInterface>]> {
  let input = (ins
    OneFlow_Tensor:$ids,
    OneFlow_Tensor:$embedding_grad
  );
  let attrs = (ins
    StrAttr:$embedding_name,
    DefaultValuedAttr<SI64Attr, "0">:$line_size,
    DefaultValuedAttr<SI64Attr, "0">:$embedding_size
  );
  let has_logical_tensor_desc_infer_fn = 1;
  let has_physical_tensor_desc_infer_fn = 1;
  let has_get_sbp_fn = 1;
  let has_data_type_infer_fn = 1;
}

def OneFlow_UniqueKeyValuePairOp : OneFlow_BaseOp<"unique_key_value_pair", [NoMemoryEffect, DeclareOpInterfaceMethods<UserOpCompatibleInterface>]> {
  let input = (ins
    OneFlow_Tensor:$keys,
    Optional<OneFlow_Tensor>:$values
  );
  let output = (outs
    OneFlow_Tensor:$num_unique,
    OneFlow_Tensor:$unique_keys,
    OneFlow_Tensor:$unique_values,
    OneFlow_Tensor:$inverse_indices
  );
  let attrs = (ins
    DefaultValuedAttr<SI32Attr, "1">:$num_tables,
    DefaultValuedAttr<SI64Attr, "-1">:$padding_idx,
    DefaultValuedAttr<BoolAttr, "false">:$has_padding_idx,
    StrAttr:$embedding_name
  );
  let same_output_regst_num = 1;
  let has_logical_tensor_desc_infer_fn = 1;
  let has_physical_tensor_desc_infer_fn = 1;
  let has_get_sbp_fn = 1;
  let has_data_type_infer_fn = 1;
}

def OneFlow_IdShuffleOp : OneFlow_BaseOp<"id_shuffle", [NoMemoryEffect, DeclareOpInterfaceMethods<UserOpCompatibleInterface>]> {
  let input = (ins
    OneFlow_Tensor:$ids,
    Optional<OneFlow_Tensor>:$table_ids
  );
  let output = (outs
    OneFlow_Tensor:$num_unique_matrix,
    OneFlow_Tensor:$inverse_unique_partition_indices,
    OneFlow_Tensor:$cur_rank_num_unique,
    OneFlow_Tensor:$cur_rank_unique_ids,
    OneFlow_Tensor:$cur_rank_unique_table_ids,
    OneFlow_Tensor:$cur_rank_inverse_indices
  );
  let attrs = (ins
    DefaultValuedAttr<SI32Attr, "1">:$num_tables,
    DefaultValuedAttr<SI64Attr, "-1">:$padding_idx,
    DefaultValuedAttr<BoolAttr, "false">:$has_padding_idx,
    StrAttr:$embedding_name
  );
  let same_output_regst_num = 2;
  let has_logical_tensor_desc_infer_fn = 1;
  let has_physical_tensor_desc_infer_fn = 1;
  let has_get_sbp_fn = 1;
  let has_data_type_infer_fn = 1;
}

def OneFlow_IdShuffleCopyOutOp : OneFlow_BaseOp<"id_shuffle_copy_out", [NoMemoryEffect, DeclareOpInterfaceMethods<UserOpCompatibleInterface>]> {
  let input = (ins
    OneFlow_Tensor:$num_unique_matrix,
    OneFlow_Tensor:$inverse_unique_partition_indices,
    OneFlow_Tensor:$cur_rank_num_unique,
    OneFlow_Tensor:$cur_rank_unique_ids,
    OneFlow_Tensor:$cur_rank_unique_table_ids,
    OneFlow_Tensor:$cur_rank_inverse_indices
  );
  let output = (outs
    OneFlow_Tensor:$out_num_unique_matrix,
    OneFlow_Tensor:$out_inverse_unique_partition_indices,
    OneFlow_Tensor:$out_cur_rank_num_unique,
    OneFlow_Tensor:$out_cur_rank_unique_ids,
    OneFlow_Tensor:$out_cur_rank_unique_table_ids,
    OneFlow_Tensor:$out_cur_rank_inverse_indices
  );
  let attrs = (ins
    StrAttr:$embedding_name
  );
  let same_output_regst_num = 1;
  let has_logical_tensor_desc_infer_fn = 1;
  let has_physical_tensor_desc_infer_fn = 1;
  let has_get_sbp_fn = 1;
  let has_data_type_infer_fn = 1;
}

def OneFlow_OneEmbeddingGatherOp : OneFlow_BaseOp<"one_embedding_gather", [NoMemoryEffect, DeclareOpInterfaceMethods<UserOpCompatibleInterface>]> {
  let input = (ins
    OneFlow_Tensor:$in,
    OneFlow_Tensor:$indices
  );
  let output = (outs
    OneFlow_Tensor:$out
  );
  let attrs = (ins
    DefaultValuedAttr<SI64Attr, "0">:$embedding_size,
    StrAttr:$embedding_name
  );
  let same_output_regst_num = 1;
  let has_logical_tensor_desc_infer_fn = 1;
  let has_physical_tensor_desc_infer_fn = 1;
  let has_get_sbp_fn = 1;
  let has_data_type_infer_fn = 1;
}

def OneFlow_EmbeddingShuffleOp : OneFlow_BaseOp<"embedding_shuffle", [NoMemoryEffect, DeclareOpInterfaceMethods<UserOpCompatibleInterface>]> {
  let input = (ins
    OneFlow_Tensor:$cur_rank_embeddings,
    OneFlow_Tensor:$num_unique_matrix,
    OneFlow_Tensor:$cur_rank_inverse_indices,
    OneFlow_Tensor:$inverse_unique_partition_indices
  );
  let output = (outs
    OneFlow_Tensor:$embeddings
  );
  let attrs = (ins
    DefaultValuedAttr<SI64Attr, "0">:$embedding_size,
    DefaultValuedAttr<BoolAttr, "false">:$skip_last_gather,
    DefaultValuedAttr<BoolAttr, "false">:$is_train,
    StrAttr:$embedding_name
  );
  let same_output_regst_num = 1;
  let has_logical_tensor_desc_infer_fn = 1;
  let has_physical_tensor_desc_infer_fn = 1;
  let has_get_sbp_fn = 1;
  let has_data_type_infer_fn = 1;
}

def OneFlow_EmbeddingGradientShuffleOp : OneFlow_BaseOp<"embedding_gradient_shuffle", [NoMemoryEffect, DeclareOpInterfaceMethods<UserOpCompatibleInterface>]> {
  let input = (ins
    OneFlow_Tensor:$embedding_grad,
    OneFlow_Tensor:$num_unique_matrix,
    OneFlow_Tensor:$cur_rank_inverse_indices,
    OneFlow_Tensor:$inverse_unique_partition_indices
  );
  let output = (outs
    OneFlow_Tensor:$cur_rank_unique_embedding_grad
  );
  let attrs = (ins
    DefaultValuedAttr<SI64Attr, "0">:$embedding_size,
    DefaultValuedAttr<BoolAttr, "false">:$only_zero_valid_grad,
    DefaultValuedAttr<BoolAttr, "false">:$skip_first_scatter,
    StrAttr:$embedding_name
  );
  let same_output_regst_num = 1;
  let has_logical_tensor_desc_infer_fn = 1;
  let has_physical_tensor_desc_infer_fn = 1;
  let has_get_sbp_fn = 1;
  let has_data_type_infer_fn = 1;
}

def OneFlow_EmbeddingPrefetchOp : OneFlow_BaseOp<"embedding_prefetch", [NoMemoryEffect, DeclareOpInterfaceMethods<UserOpCompatibleInterface>]> {
  let input = (ins
    OneFlow_Tensor:$num_unique_ids,
    OneFlow_Tensor:$unique_ids,
    OneFlow_Tensor:$table_ids
  );
  let output = (outs
    OneFlow_Tensor:$context //no practical sense, control lookup run after prefetch.
  );
  let attrs = (ins
    DefaultValuedAttr<SI64Attr, "0">:$line_size,
    DefaultValuedAttr<SI64Attr, "0">:$embedding_size,
    StrAttr:$embedding_name,
    StrAttr:$embedding_tables,
    StrAttr:$state_initializer,
    DefaultValuedAttr<SI64Attr, "0">:$seed
  );
  let same_output_regst_num = 1;
  let has_logical_tensor_desc_infer_fn = 1;
  let has_physical_tensor_desc_infer_fn = 1;
  let has_get_sbp_fn = 1;
  let has_data_type_infer_fn = 1;
}

def OneFlow_EmbeddingLookupOp : OneFlow_BaseOp<"embedding_lookup", [NoMemoryEffect, DeclareOpInterfaceMethods<UserOpCompatibleInterface>]> {
  let input = (ins
    OneFlow_Tensor:$num_unique_ids,
    OneFlow_Tensor:$unique_ids,
    OneFlow_Tensor:$table_ids,
    Optional<OneFlow_Tensor>:$context
  );
  let output = (outs
    OneFlow_Tensor:$unique_values,
    Optional<OneFlow_Tensor>:$embeddings
  );
  let attrs = (ins
    OneFlow_DataType:$dtype,
    OneFlow_DataType:$embeddings_dtype,
    DefaultValuedAttr<SI64Attr, "0">:$line_size,
    DefaultValuedAttr<SI64Attr, "0">:$embedding_size,
    StrAttr:$embedding_name,
    StrAttr:$embedding_tables,
    StrAttr:$state_initializer,
    DefaultValuedAttr<SI64Attr, "0">:$seed
  );
  let same_output_regst_num = 1;
  let has_logical_tensor_desc_infer_fn = 1;
  let has_physical_tensor_desc_infer_fn = 1;
  let has_get_sbp_fn = 1;
  let has_data_type_infer_fn = 1;
}

def OneFlow_OneEmbeddingFusedSgdUpdatePutOp : OneFlow_BaseOp<"one_embedding_fused_sgd_update_put", [DeclareOpInterfaceMethods<UserOpCompatibleInterface>]> {
  let input = (ins
    OneFlow_Tensor:$num_unique_ids,
    OneFlow_Tensor:$unique_ids,
    OneFlow_Tensor:$unique_embeddings,
    OneFlow_Tensor:$embedding_grad,
    OneFlow_Tensor:$learning_rate
  );
  let attrs = (ins
    DefaultValuedAttr<F64Attr, "1.">:$scale,
    DefaultValuedAttr<SI64Attr, "0">:$line_size,
    DefaultValuedAttr<SI64Attr, "0">:$embedding_size,
    StrAttr:$embedding_name
  );
  let same_output_regst_num = 1;
  let has_logical_tensor_desc_infer_fn = 1;
  let has_physical_tensor_desc_infer_fn = 1;
  let has_get_sbp_fn = 1;
  let has_data_type_infer_fn = 1;
}

def OneFlow_OneEmbeddingSgdUpdateOp : OneFlow_BaseOp<"one_embedding_sgd_update", [AttrSizedOperandSegments, DeclareOpInterfaceMethods<UserOpCompatibleInterface>]> {
  let input = (ins
    OneFlow_Tensor:$num_unique_ids,
    OneFlow_Tensor:$unique_embeddings,
    OneFlow_Tensor:$embedding_grad,
    Optional<OneFlow_Tensor>:$learning_rate,
    Optional<OneFlow_Tensor>:$scale_by_tensor,
    Optional<OneFlow_Tensor>:$down_scale_by_tensor,
    Optional<OneFlow_Tensor>:$skip_if
  );
  let output = (outs
    OneFlow_Tensor:$updated_unique_embeddings
  );
  let attrs = (ins
    DefaultValuedAttr<F32Attr, "0.">:$learning_rate_val,
    DefaultValuedAttr<F64Attr, "1.">:$scale,
    DefaultValuedAttr<F32Attr, "0.">:$l1,
    DefaultValuedAttr<F32Attr, "0.">:$l2,
    DefaultValuedAttr<F32Attr, "0.">:$weight_decay,
    DefaultValuedAttr<SI64Attr, "0">:$line_size,
    DefaultValuedAttr<SI64Attr, "0">:$embedding_size,
    StrAttr:$embedding_name
  );
  let same_output_regst_num = 1;
  let has_logical_tensor_desc_infer_fn = 1;
  let has_physical_tensor_desc_infer_fn = 1;
  let has_get_sbp_fn = 1;
  let has_data_type_infer_fn = 1;
}

def OneFlow_OneEmbeddingMomentumUpdateOp : OneFlow_BaseOp<"one_embedding_momentum_update", [AttrSizedOperandSegments, DeclareOpInterfaceMethods<UserOpCompatibleInterface>]> {
  let input = (ins
    OneFlow_Tensor:$num_unique_ids,
    OneFlow_Tensor:$unique_embeddings,
    OneFlow_Tensor:$embedding_grad,
    Optional<OneFlow_Tensor>:$learning_rate,
    Optional<OneFlow_Tensor>:$scale_by_tensor,
    Optional<OneFlow_Tensor>:$down_scale_by_tensor,
    Optional<OneFlow_Tensor>:$skip_if
  );
  let output = (outs
    OneFlow_Tensor:$updated_unique_embeddings
  );
  let attrs = (ins
    DefaultValuedAttr<F32Attr, "0.">:$learning_rate_val,
    DefaultValuedAttr<F64Attr, "1.">:$scale,
    DefaultValuedAttr<F32Attr, "0.">:$l1,
    DefaultValuedAttr<F32Attr, "0.">:$l2,
    DefaultValuedAttr<F32Attr, "0.">:$weight_decay,
    DefaultValuedAttr<F32Attr, "0.9">:$beta,
    DefaultValuedAttr<SI64Attr, "0">:$line_size,
    DefaultValuedAttr<SI64Attr, "0">:$embedding_size,
    StrAttr:$embedding_name
  );
  let same_output_regst_num = 1;
  let has_logical_tensor_desc_infer_fn = 1;
  let has_physical_tensor_desc_infer_fn = 1;
  let has_get_sbp_fn = 1;
  let has_data_type_infer_fn = 1;
}

def OneFlow_OneEmbeddingAdamUpdateOp : OneFlow_BaseOp<"one_embedding_adam_update", [AttrSizedOperandSegments, DeclareOpInterfaceMethods<UserOpCompatibleInterface>]> {
  let input = (ins
    OneFlow_Tensor:$num_unique_ids,
    OneFlow_Tensor:$unique_embeddings,
    OneFlow_Tensor:$embedding_grad,
    Optional<OneFlow_Tensor>:$learning_rate,
    Optional<OneFlow_Tensor>:$scale_by_tensor,
    Optional<OneFlow_Tensor>:$down_scale_by_tensor,
    Optional<OneFlow_Tensor>:$skip_if,
    Optional<OneFlow_Tensor>:$bias_correction1,
    Optional<OneFlow_Tensor>:$bias_correction2
  );
  let output = (outs
    OneFlow_Tensor:$updated_unique_embeddings
  );
  let attrs = (ins
    DefaultValuedAttr<F32Attr, "0.">:$learning_rate_val,
    DefaultValuedAttr<F32Attr, "1.">:$bias_correction1_val,
    DefaultValuedAttr<F32Attr, "1.">:$bias_correction2_val,
    DefaultValuedAttr<F64Attr, "1.">:$scale,
    DefaultValuedAttr<F32Attr, "0.">:$l1,
    DefaultValuedAttr<F32Attr, "0.">:$l2,
    DefaultValuedAttr<F32Attr, "0.">:$weight_decay,
    DefaultValuedAttr<F32Attr, "0.9">:$beta1,
    DefaultValuedAttr<F32Attr, "0.999">:$beta2,
    DefaultValuedAttr<F32Attr, "0.">:$epsilon,
    DefaultValuedAttr<BoolAttr, "true">:$do_bias_correction,
    DefaultValuedAttr<SI64Attr, "0">:$line_size,
    DefaultValuedAttr<SI64Attr, "0">:$embedding_size,
    StrAttr:$embedding_name
  );
  let same_output_regst_num = 1;
  let has_logical_tensor_desc_infer_fn = 1;
  let has_physical_tensor_desc_infer_fn = 1;
  let has_get_sbp_fn = 1;
  let has_data_type_infer_fn = 1;
}

def OneFlow_OneEmbeddingSmartDecaySparseAdamUpdateOp : OneFlow_BaseOp<"one_embedding_smart_decay_sparse_adam_update", [AttrSizedOperandSegments, DeclareOpInterfaceMethods<UserOpCompatibleInterface>]> {
  let input = (ins
    OneFlow_Tensor:$num_unique_ids,
    OneFlow_Tensor:$unique_embeddings,
    OneFlow_Tensor:$embedding_grad,
    Optional<OneFlow_Tensor>:$train_step,
    Optional<OneFlow_Tensor>:$learning_rate,
    Optional<OneFlow_Tensor>:$scale_by_tensor,
    Optional<OneFlow_Tensor>:$down_scale_by_tensor,
    Optional<OneFlow_Tensor>:$skip_if
  );
  let output = (outs
    OneFlow_Tensor:$updated_unique_embeddings
  );
  let attrs = (ins
    DefaultValuedAttr<SI64Attr, "0">:$train_step_val,
    DefaultValuedAttr<F32Attr, "0.">:$learning_rate_val,
    DefaultValuedAttr<F64Attr, "1.">:$scale,
    DefaultValuedAttr<F32Attr, "0.">:$l1,
    DefaultValuedAttr<F32Attr, "0.">:$l2,
    DefaultValuedAttr<F32Attr, "0.">:$weight_decay,
    DefaultValuedAttr<F32Attr, "0.9">:$beta1,
    DefaultValuedAttr<F32Attr, "0.999">:$beta2,
    DefaultValuedAttr<F32Attr, "0.">:$epsilon,
    DefaultValuedAttr<BoolAttr, "true">:$do_bias_correction,
    DefaultValuedAttr<SI64Attr, "0">:$line_size,
    DefaultValuedAttr<SI64Attr, "0">:$embedding_size,
    StrAttr:$embedding_name
  );
  let same_output_regst_num = 1;
  let has_logical_tensor_desc_infer_fn = 1;
  let has_physical_tensor_desc_infer_fn = 1;
  let has_get_sbp_fn = 1;
  let has_data_type_infer_fn = 1;
}

def OneFlow_OneEmbeddingAdagradUpdateOp : OneFlow_BaseOp<"one_embedding_adagrad_update", [AttrSizedOperandSegments, DeclareOpInterfaceMethods<UserOpCompatibleInterface>]> {
  let input = (ins
    OneFlow_Tensor:$num_unique_ids,
    OneFlow_Tensor:$unique_embeddings,
    OneFlow_Tensor:$embedding_grad,
    Optional<OneFlow_Tensor>:$train_step,
    Optional<OneFlow_Tensor>:$learning_rate,
    Optional<OneFlow_Tensor>:$scale_by_tensor,
    Optional<OneFlow_Tensor>:$down_scale_by_tensor,
    Optional<OneFlow_Tensor>:$skip_if
  );
  let output = (outs
    OneFlow_Tensor:$updated_unique_embeddings
  );
  let attrs = (ins
    DefaultValuedAttr<SI64Attr, "0">:$train_step_val,
    DefaultValuedAttr<F32Attr, "0.">:$learning_rate_val,
    DefaultValuedAttr<F64Attr, "1.">:$scale,
    DefaultValuedAttr<F32Attr, "0.">:$l1,
    DefaultValuedAttr<F32Attr, "0.">:$l2,
    DefaultValuedAttr<F32Attr, "0.">:$weight_decay,
    DefaultValuedAttr<F32Attr, "0.">:$lr_decay,
    DefaultValuedAttr<F32Attr, "0.">:$epsilon,
    DefaultValuedAttr<SI64Attr, "0">:$line_size,
    DefaultValuedAttr<SI64Attr, "0">:$embedding_size,
    StrAttr:$embedding_name
  );
  let same_output_regst_num = 1;
  let has_logical_tensor_desc_infer_fn = 1;
  let has_physical_tensor_desc_infer_fn = 1;
  let has_get_sbp_fn = 1;
  let has_data_type_infer_fn = 1;
}

def OneFlow_EmbeddingPutOp : OneFlow_BaseOp<"embedding_put", [DeclareOpInterfaceMethods<UserOpCompatibleInterface>]> {
  let input = (ins
    OneFlow_Tensor:$num_unique_ids,
    OneFlow_Tensor:$unique_ids,
    OneFlow_Tensor:$unique_embeddings
  );
  let attrs = (ins
    DefaultValuedAttr<SI64Attr, "0">:$line_size,
    StrAttr:$embedding_name
  );
  let same_output_regst_num = 1;
  let has_logical_tensor_desc_infer_fn = 1;
  let has_physical_tensor_desc_infer_fn = 1;
  let has_get_sbp_fn = 1;
  let has_data_type_infer_fn = 1;
}

def OneFlow_OneEmbeddingFtrlUpdateOp : OneFlow_BaseOp<"one_embedding_ftrl_update", [AttrSizedOperandSegments, DeclareOpInterfaceMethods<UserOpCompatibleInterface>]> {
  let input = (ins
    OneFlow_Tensor:$num_unique_ids,
    OneFlow_Tensor:$unique_embeddings,
    OneFlow_Tensor:$embedding_grad,
    Optional<OneFlow_Tensor>:$learning_rate,
    Optional<OneFlow_Tensor>:$scale_by_tensor,
    Optional<OneFlow_Tensor>:$down_scale_by_tensor,
    Optional<OneFlow_Tensor>:$skip_if
  );
  let output = (outs
    OneFlow_Tensor:$updated_unique_embeddings
  );
  let attrs = (ins
    DefaultValuedAttr<F32Attr, "0.">:$learning_rate_val,
    DefaultValuedAttr<F64Attr, "1.">:$scale,
    DefaultValuedAttr<F32Attr, "0.">:$l1,
    DefaultValuedAttr<F32Attr, "0.">:$l2,
    DefaultValuedAttr<F32Attr, "0.">:$weight_decay,
    DefaultValuedAttr<F32Attr, "0.">:$lr_power,
    DefaultValuedAttr<F32Attr, "0.">:$lambda1,
    DefaultValuedAttr<F32Attr, "0.">:$lambda2,
    DefaultValuedAttr<F32Attr, "0.">:$beta,
    DefaultValuedAttr<SI64Attr, "0">:$line_size,
    DefaultValuedAttr<SI64Attr, "0">:$embedding_size,
    StrAttr:$embedding_name
  );
  let same_output_regst_num = 1;
  let has_logical_tensor_desc_infer_fn = 1;
  let has_physical_tensor_desc_infer_fn = 1;
  let has_get_sbp_fn = 1;
  let has_data_type_infer_fn = 1;
}

def OneFlow_RocAucScoreOp : OneFlow_BaseOp<"roc_auc_score", [NoMemoryEffect, NoGrad, DeclareOpInterfaceMethods<UserOpCompatibleInterface>]> {
  let input = (ins
    OneFlow_Tensor:$label,
    OneFlow_Tensor:$pred
  );
  let output = (outs
    OneFlow_Tensor:$out
  );
  let has_logical_tensor_desc_infer_fn = 1;
  let has_physical_tensor_desc_infer_fn = 1;
  let has_get_sbp_fn = 1;
  let has_data_type_infer_fn = 1;
}

def OneFlow_FillOp : OneFlow_BaseOp<"fill_", [NoMemoryEffect, SupportNonContiguous, DeclareOpInterfaceMethods<UserOpCompatibleInterface>]> {
  let input = (ins
    OneFlow_Tensor:$in
  );
  let output = (outs
    OneFlow_Tensor:$out
  );
  let attrs = (ins
    DefaultValuedAttr<F64Attr, "0.">:$floating_value,
    DefaultValuedAttr<SI64Attr, "0.">:$integral_value,
    DefaultValuedAttr<BoolAttr, "false">:$is_floating_value
  );
  let has_logical_tensor_desc_infer_fn = 1;
  let has_physical_tensor_desc_infer_fn = 1;
  let has_get_sbp_fn = 1;
  let has_data_type_infer_fn = 1;
}

def OneFlow_FillTensorOp : OneFlow_BaseOp<"fill_tensor_", [NoMemoryEffect, SupportNonContiguous, DeclareOpInterfaceMethods<UserOpCompatibleInterface>]> {
  let input = (ins
    OneFlow_Tensor:$in,
    OneFlow_Tensor:$value
  );
  let output = (outs
    OneFlow_Tensor:$out
  );
  let has_logical_tensor_desc_infer_fn = 1;
  let has_physical_tensor_desc_infer_fn = 1;
  let has_get_sbp_fn = 1;
  let has_data_type_infer_fn = 1;
}

#endif // GET_ONEFLOW_ONE_EMBEDDING_OP_DEFINITIONS


#ifdef GET_ONEFLOW_LINEAR_ALGEBRA_OP_DEFINITIONS

def OneFlow_InvOp : OneFlow_BaseOp<"inv", [NoMemoryEffect, DeclareOpInterfaceMethods<UserOpCompatibleInterface>]> {
  let input = (ins
    OneFlow_Tensor:$x
  );
  let output = (outs
    OneFlow_Tensor:$y
  );
  let has_logical_tensor_desc_infer_fn = 1;
  let has_physical_tensor_desc_infer_fn = 1;
  let has_get_sbp_fn = 1;
  let has_data_type_infer_fn = 1;
}

def OneFlow_LinalgCrossOp : OneFlow_BaseOp<"linalg_cross", [NoMemoryEffect, DeclareOpInterfaceMethods<UserOpCompatibleInterface>]> {
  let input = (ins
    OneFlow_Tensor:$input,
    OneFlow_Tensor:$other
  );
  let attrs = (ins
    SI64Attr:$dim
  );
  let output = (outs
    OneFlow_Tensor:$out
  );
  let has_logical_tensor_desc_infer_fn = 1;
  let has_physical_tensor_desc_infer_fn = 1;
  let has_get_sbp_fn = 1;
  let has_data_type_infer_fn = 1;
}

def OneFlow_DetOp : OneFlow_BaseOp<"det", [NoMemoryEffect, DeclareOpInterfaceMethods<UserOpCompatibleInterface>]> {
  let input = (ins
    OneFlow_Tensor:$x
  );
  let output = (outs
    OneFlow_Tensor:$y
  );
  let has_logical_tensor_desc_infer_fn = 1;
  let has_physical_tensor_desc_infer_fn = 1;
  let has_get_sbp_fn = 1;
  let has_data_type_infer_fn = 1;
}

def OneFlow_LUDecompositionOp : OneFlow_BaseOp<"lu_decomposition", [NoMemoryEffect, NoGrad, DeclareOpInterfaceMethods<UserOpCompatibleInterface>]> {
  let input = (ins
    OneFlow_Tensor:$x
  );
  let output = (outs
    OneFlow_Tensor:$LU,
    OneFlow_Tensor:$pivot
  );
  let has_logical_tensor_desc_infer_fn = 1;
  let has_physical_tensor_desc_infer_fn = 1;
  let has_get_sbp_fn = 1;
  let has_data_type_infer_fn = 1;
}

#endif // GET_ONEFLOW_LINEAR_ALGEBRA_OP_DEFINITIONS


#ifdef GET_ONEFLOW_SYSTEM_OP_DEFINITIONS

def OneFlow_CopyH2DOp : OneFlow_BaseOp<"copy_h2d", [NoMemoryEffect, NoGrad, DeclareOpInterfaceMethods<UserOpCompatibleInterface>]> {
  let input = (ins
      OneFlow_Tensor:$in
  );
  let output = (outs
      OneFlow_Tensor:$out
  );

  let has_logical_tensor_desc_infer_fn = 1;
  let has_physical_tensor_desc_infer_fn = 1;
  let has_get_sbp_fn = 1;
  let has_data_type_infer_fn = 1;
}

def OneFlow_CopyD2HOp : OneFlow_BaseOp<"copy_d2h", [NoMemoryEffect, NoGrad, DeclareOpInterfaceMethods<UserOpCompatibleInterface>]> {
  let input = (ins
      OneFlow_Tensor:$in
  );
  let output = (outs
      OneFlow_Tensor:$out
  );

  let has_logical_tensor_desc_infer_fn = 1;
  let has_physical_tensor_desc_infer_fn = 1;
  let has_get_sbp_fn = 1;
  let has_data_type_infer_fn = 1;
}

#endif // GET_ONEFLOW_SYSTEM_OP_DEFINITIONS

include "mlir/Interfaces/CallInterfaces.td"

class OneFlow_JITLikeOp <string mnemonic> : OneFlow_BaseOp<mnemonic, [CallOpInterface, DeclareOpInterfaceMethods<UserOpCompatibleInterface>]> {
  let input = (ins Variadic<AnyType>:$in);
  let output = (outs Variadic<AnyType>:$out);
  let attrs = (ins
    FlatSymbolRefAttr:$callee,
    StrAttr:$mlir_assembly
  );
  let builders = [
    OpBuilder<(ins "func::FuncOp":$callee,
      "NamedAttrList":$attributes,
      CArg<"ValueRange", "{}">:$in), [{
      $_state.addOperands(in);
      $_state.addAttributes(attributes);
      $_state.addAttribute("callee", SymbolRefAttr::get(callee));
      $_state.addTypes(callee.getFunctionType().getResults());
    }]>
  ];
  let extraClassDeclaration = [{
    operand_range getArgOperands() {
      return {arg_operand_begin(), arg_operand_end()};
    }

    operand_iterator arg_operand_begin() { return operand_begin(); }
    operand_iterator arg_operand_end() { return operand_end(); }
    CallInterfaceCallable getCallableForCallee() {
      return (*this)->getAttrOfType<SymbolRefAttr>("callee");
    }
  }];
  let assemblyFormat = [{
    $callee `(` $in `)` attr-dict `:` functional-type($in, results)
  }];
  let has_logical_tensor_desc_infer_fn = 1;
  let has_physical_tensor_desc_infer_fn = 1;
  let has_get_sbp_fn = 1;
  let has_data_type_infer_fn = 1;
}


#ifdef GET_ONEFLOW_MLIR_JIT_OP_DEFINITIONS

def OneFlow_MlirJitOp : OneFlow_JITLikeOp<"mlir_jit"> {}

def OneFlow_KernelLaunchOp : OneFlow_JITLikeOp<"kernel_launch"> {}

#endif // GET_ONEFLOW_MLIR_JIT_OP_DEFINITIONS<|MERGE_RESOLUTION|>--- conflicted
+++ resolved
@@ -10887,23 +10887,15 @@
   let has_data_type_infer_fn = 1;
 }
 
-<<<<<<< HEAD
 def OneFlow_ConvertMemoryFormatOp : OneFlow_BaseOp<"convert_memory_format", [NoMemoryEffect, NoGrad, DeclareOpInterfaceMethods<UserOpCompatibleInterface>]> {
-=======
-def OneFlow_ConvertMemoryFormatOp : OneFlow_BaseOp<"convert_memory_format", [NoMemoryEffect, DeclareOpInterfaceMethods<UserOpCompatibleInterface>]> {
->>>>>>> a51e83a8
-  let input = (ins
-    OneFlow_Tensor:$in
-  );
-  let output = (outs
-    OneFlow_Tensor:$out
-  );
-  let attrs = (ins
-<<<<<<< HEAD
-    StrAttr:$data_format
-=======
+  let input = (ins
+    OneFlow_Tensor:$in
+  );
+  let output = (outs
+    OneFlow_Tensor:$out
+  );
+  let attrs = (ins
     OneFlow_MemoryFormat:$memory_format
->>>>>>> a51e83a8
   );
   let has_logical_tensor_desc_infer_fn = 1;
   let has_physical_tensor_desc_infer_fn = 1;
