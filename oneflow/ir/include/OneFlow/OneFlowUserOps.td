// Group: ASSIGN
// assign, assign_if, assign_if_not
// Total: 3

#ifdef GET_ONEFLOW_ASSIGN_OP_DEFINITIONS

def OneFlow_AssignUserOp : OneFlow_BaseOp<"assign", [NoGrad, DeclareOpInterfaceMethods<UserOpCompatibleInterface>]> {
  let input = (ins
    OneFlow_Tensor:$ref,
    OneFlow_Tensor:$value
  );
  let has_logical_tensor_desc_infer_fn = 1;
  let has_physical_tensor_desc_infer_fn = 1;
  let has_get_sbp_fn = 1;
  let has_data_type_infer_fn = 1;
  let has_input_arg_modify_fn = 1;
}

def OneFlow_AssignIfOp : OneFlow_BaseOp<"assign_if", [NoGrad, DeclareOpInterfaceMethods<UserOpCompatibleInterface>]> {
  let input = (ins
    OneFlow_Tensor:$ref,
    OneFlow_Tensor:$value,
    OneFlow_Tensor:$condition
  );
  let has_logical_tensor_desc_infer_fn = 1;
  let has_physical_tensor_desc_infer_fn = 1;
  let has_get_sbp_fn = 1;
  let has_data_type_infer_fn = 1;
  let has_input_arg_modify_fn = 1;
}

def OneFlow_AssignIfNotOp : OneFlow_BaseOp<"assign_if_not", [NoGrad, DeclareOpInterfaceMethods<UserOpCompatibleInterface>]> {
  let input = (ins
    OneFlow_Tensor:$ref,
    OneFlow_Tensor:$value,
    OneFlow_Tensor:$condition
  );
  let has_logical_tensor_desc_infer_fn = 1;
  let has_physical_tensor_desc_infer_fn = 1;
  let has_get_sbp_fn = 1;
  let has_data_type_infer_fn = 1;
  let has_input_arg_modify_fn = 1;
}

#endif // GET_ONEFLOW_ASSIGN_OP_DEFINITIONS

// Group: BASE
// normalization_add_relu
// Total: 1

#ifdef GET_ONEFLOW_BASE_OP_DEFINITIONS

class OneFlow_NormalizationAddReluBaseOp : OneFlow_BaseOp<"normalization_add_relu", [NoSideEffect, AttrSizedOperandSegments, AttrSizedResultSegments, DeclareOpInterfaceMethods<UserOpCompatibleInterface>]> {
  let input = (ins
    OneFlow_Tensor:$x,
    Optional<OneFlow_Tensor>:$addend,
    Optional<OneFlow_Tensor>:$moving_mean,
    Optional<OneFlow_Tensor>:$moving_variance,
    OneFlow_Tensor:$gamma,
    OneFlow_Tensor:$beta
  );
  let output = (outs
    OneFlow_Tensor:$y,
    OneFlow_Tensor:$reserve_space,
    Optional<OneFlow_Tensor>:$mean,
    Optional<OneFlow_Tensor>:$inv_variance
  );
  let attrs = (ins
    DefaultValuedAttr<SI32Attr, "0">:$axis,
    DefaultValuedAttr<F32Attr, "0.">:$epsilon,
    DefaultValuedAttr<BoolAttr, "false">:$training,
    DefaultValuedAttr<F32Attr, "0.">:$momentum
  );
  let trait_attrs = (ins
    I32ElementsAttr:$operand_segment_sizes,
    I32ElementsAttr:$result_segment_sizes
  );
  let has_logical_tensor_desc_infer_fn = 1;
  let has_physical_tensor_desc_infer_fn = 1;
  let has_get_sbp_fn = 1;
  let has_data_type_infer_fn = 1;
  let has_input_arg_modify_fn = 1;
}

class OneFlow_NormalizationBaseOp<string mnemonic, list<Trait> traits = []> : OneFlow_BaseOp<mnemonic, !listconcat(traits, [NoSideEffect, AttrSizedOperandSegments, DeclareOpInterfaceMethods<UserOpCompatibleInterface>])> {
  let input = (ins
    OneFlow_Tensor:$x,
    Optional<OneFlow_Tensor>:$moving_mean,
    Optional<OneFlow_Tensor>:$moving_variance,
    OneFlow_Tensor:$gamma,
    OneFlow_Tensor:$beta,
    Optional<OneFlow_Tensor>:$_add_to_output
  );
  let output = (outs
    OneFlow_Tensor:$y,
    Optional<OneFlow_Tensor>:$mean,
    Optional<OneFlow_Tensor>:$inv_variance
  );
  let attrs = (ins
    DefaultValuedAttr<SI32Attr, "0">:$axis,
    DefaultValuedAttr<F32Attr, "0.">:$epsilon,
    DefaultValuedAttr<BoolAttr, "false">:$training,
    DefaultValuedAttr<F32Attr, "0.">:$momentum
  );
  let trait_attrs = (ins
    I32ElementsAttr:$operand_segment_sizes,
    I32ElementsAttr:$result_segment_sizes
  );
  let has_logical_tensor_desc_infer_fn = 1;
  let has_physical_tensor_desc_infer_fn = 1;
  let has_get_sbp_fn = 1;
  let has_data_type_infer_fn = 1;
  let has_input_arg_modify_fn = 1;
}

#endif // GET_ONEFLOW_BASE_OP_DEFINITIONS

// Group: BINARY
// bias_add, cast_like, celu_grad, diag_grad, diagonal_grad, dot, dropout_grad, elementwise_maximum, elementwise_minimum, elu_grad, floordiv, gelu_grad, grid_sample, hardsigmoid_grad, hardshrink_grad, hardswish_grad, l1_l2_regularize_gradient, leaky_relu_grad, masked_fill, mish_grad, narrow_grad, pow, prelu, relu_grad, selu_grad, silu_grad, softshrink_grad, threshold_grad, tf_prelu, unfold_tensor_grad, xdivy, xlogy
// Total: 32

#ifdef GET_ONEFLOW_BINARY_OP_DEFINITIONS

def OneFlow_BiasAddOp : OneFlow_BaseOp<"bias_add", [NoSideEffect, DeclareOpInterfaceMethods<UserOpCompatibleInterface>, DeclareOpInterfaceMethods<NCHWCompatibleInterface>]> {
  let input = (ins
    OneFlow_Tensor:$a,
    OneFlow_Tensor:$b
  );
  let output = (outs
    OneFlow_Tensor:$out
  );
  let attrs = (ins
    DefaultValuedAttr<SI32Attr, "0">:$axis
  );
  let has_logical_tensor_desc_infer_fn = 1;
  let has_physical_tensor_desc_infer_fn = 1;
  let has_get_sbp_fn = 1;
  let has_data_type_infer_fn = 1;
}

def OneFlow_CastLikeOp : OneFlow_BaseOp<"cast_like", [NoSideEffect, NoGrad, DeclareOpInterfaceMethods<UserOpCompatibleInterface>]> {
  let input = (ins
    OneFlow_Tensor:$in,
    OneFlow_Tensor:$dtype_like
  );
  let output = (outs
    OneFlow_Tensor:$out
  );
  let has_logical_tensor_desc_infer_fn = 1;
  let has_physical_tensor_desc_infer_fn = 1;
  let has_get_sbp_fn = 1;
  let has_data_type_infer_fn = 1;
  let has_input_arg_modify_fn = 1;
}

def OneFlow_CeluGradOp : OneFlow_BaseOp<"celu_grad", [NoSideEffect, DeclareOpInterfaceMethods<UserOpCompatibleInterface>]> {
  let input = (ins
    OneFlow_Tensor:$x,
    OneFlow_Tensor:$dy
  );
  let output = (outs
    OneFlow_Tensor:$dx
  );
  let attrs = (ins
    DefaultValuedAttr<F64Attr, "0.">:$alpha
  );
  let has_logical_tensor_desc_infer_fn = 1;
  let has_physical_tensor_desc_infer_fn = 1;
  let has_get_sbp_fn = 1;
  let has_data_type_infer_fn = 1;
}

def OneFlow_DiagGradOp : OneFlow_BaseOp<"diag_grad", [NoSideEffect, DeclareOpInterfaceMethods<UserOpCompatibleInterface>]> {
  let input = (ins
    OneFlow_Tensor:$dy,
    OneFlow_Tensor:$in
  );
  let output = (outs
    OneFlow_Tensor:$dx
  );
  let attrs = (ins
    DefaultValuedAttr<SI32Attr, "0">:$diagonal
  );
  let has_logical_tensor_desc_infer_fn = 1;
  let has_physical_tensor_desc_infer_fn = 1;
  let has_get_sbp_fn = 1;
  let has_data_type_infer_fn = 1;
}

def OneFlow_DiagonalGradOp : OneFlow_BaseOp<"diagonal_grad", [NoSideEffect, DeclareOpInterfaceMethods<UserOpCompatibleInterface>]> {
  let input = (ins
    OneFlow_Tensor:$dy,
    OneFlow_Tensor:$in
  );
  let output = (outs
    OneFlow_Tensor:$dx
  );
  let attrs = (ins
    DefaultValuedAttr<SI32Attr, "0">:$offset
  );
  let has_logical_tensor_desc_infer_fn = 1;
  let has_physical_tensor_desc_infer_fn = 1;
  let has_get_sbp_fn = 1;
  let has_data_type_infer_fn = 1;
}

def OneFlow_DotOp : OneFlow_BaseOp<"dot", [NoSideEffect, DeclareOpInterfaceMethods<UserOpCompatibleInterface>]> {
  let input = (ins
    OneFlow_Tensor:$x,
    OneFlow_Tensor:$y
  );
  let output = (outs
    OneFlow_Tensor:$out
  );
  let has_logical_tensor_desc_infer_fn = 1;
  let has_physical_tensor_desc_infer_fn = 1;
  let has_get_sbp_fn = 1;
  let has_data_type_infer_fn = 1;
}

def OneFlow_DropoutGradOp : OneFlow_BaseOp<"dropout_grad", [NoSideEffect, DeclareOpInterfaceMethods<UserOpCompatibleInterface>]> {
  let input = (ins
    OneFlow_Tensor:$dy,
    OneFlow_Tensor:$mask
  );
  let output = (outs
    OneFlow_Tensor:$dx
  );
  let attrs = (ins
    DefaultValuedAttr<F32Attr, "0.">:$scale
  );
  let has_check_fn = 1;
  let has_logical_tensor_desc_infer_fn = 1;
  let has_physical_tensor_desc_infer_fn = 1;
  let has_get_sbp_fn = 1;
  let has_data_type_infer_fn = 1;
}

def OneFlow_ElementwiseMaximumOp : OneFlow_BaseOp<"elementwise_maximum", [NoSideEffect, DeclareOpInterfaceMethods<UserOpCompatibleInterface>]> {
  let input = (ins
    OneFlow_Tensor:$x,
    OneFlow_Tensor:$y
  );
  let output = (outs
    OneFlow_Tensor:$z
  );
  let has_logical_tensor_desc_infer_fn = 1;
  let has_physical_tensor_desc_infer_fn = 1;
  let has_get_sbp_fn = 1;
  let has_data_type_infer_fn = 1;
}

def OneFlow_ElementwiseMinimumOp : OneFlow_BaseOp<"elementwise_minimum", [NoSideEffect, DeclareOpInterfaceMethods<UserOpCompatibleInterface>]> {
  let input = (ins
    OneFlow_Tensor:$x,
    OneFlow_Tensor:$y
  );
  let output = (outs
    OneFlow_Tensor:$z
  );
  let has_logical_tensor_desc_infer_fn = 1;
  let has_physical_tensor_desc_infer_fn = 1;
  let has_get_sbp_fn = 1;
  let has_data_type_infer_fn = 1;
}

def OneFlow_EluGradOp : OneFlow_BaseOp<"elu_grad", [NoSideEffect, DeclareOpInterfaceMethods<UserOpCompatibleInterface>]> {
  let input = (ins
    OneFlow_Tensor:$x,
    OneFlow_Tensor:$dy
  );
  let output = (outs
    OneFlow_Tensor:$dx
  );
  let attrs = (ins
    DefaultValuedAttr<F64Attr, "0.">:$alpha
  );
  let has_logical_tensor_desc_infer_fn = 1;
  let has_physical_tensor_desc_infer_fn = 1;
  let has_get_sbp_fn = 1;
  let has_data_type_infer_fn = 1;
}

def OneFlow_FloordivOp : OneFlow_BaseOp<"floordiv", [NoSideEffect, DeclareOpInterfaceMethods<UserOpCompatibleInterface>]> {
  let input = (ins
    OneFlow_Tensor:$x,
    OneFlow_Tensor:$y
  );
  let output = (outs
    OneFlow_Tensor:$z
  );
  let has_logical_tensor_desc_infer_fn = 1;
  let has_physical_tensor_desc_infer_fn = 1;
  let has_get_sbp_fn = 1;
  let has_data_type_infer_fn = 1;
}

def OneFlow_GeluGradOp : OneFlow_BaseOp<"gelu_grad", [NoSideEffect, DeclareOpInterfaceMethods<UserOpCompatibleInterface>]> {
  let input = (ins
    OneFlow_Tensor:$x,
    OneFlow_Tensor:$dy
  );
  let output = (outs
    OneFlow_Tensor:$dx
  );
  let has_logical_tensor_desc_infer_fn = 1;
  let has_physical_tensor_desc_infer_fn = 1;
  let has_get_sbp_fn = 1;
  let has_data_type_infer_fn = 1;
}

def OneFlow_GridSampleOp : OneFlow_BaseOp<"grid_sample", [NoSideEffect, DeclareOpInterfaceMethods<UserOpCompatibleInterface>]> {
  let input = (ins
    OneFlow_Tensor:$input,
    OneFlow_Tensor:$grid
  );
  let output = (outs
    OneFlow_Tensor:$output
  );
  let attrs = (ins
    StrAttr:$interpolation_mode,
    StrAttr:$padding_mode,
    DefaultValuedAttr<BoolAttr, "false">:$align_corners
  );
  let has_check_fn = 1;
  let has_logical_tensor_desc_infer_fn = 1;
  let has_physical_tensor_desc_infer_fn = 1;
  let has_get_sbp_fn = 1;
  let has_data_type_infer_fn = 1;
}

def OneFlow_HardsigmoidGradOp : OneFlow_BaseOp<"hardsigmoid_grad", [NoSideEffect, DeclareOpInterfaceMethods<UserOpCompatibleInterface>]> {
  let input = (ins
    OneFlow_Tensor:$x,
    OneFlow_Tensor:$dy
  );
  let output = (outs
    OneFlow_Tensor:$dx
  );
  let has_logical_tensor_desc_infer_fn = 1;
  let has_physical_tensor_desc_infer_fn = 1;
  let has_get_sbp_fn = 1;
  let has_data_type_infer_fn = 1;
}

def OneFlow_HardShrinkGradOp : OneFlow_BaseOp<"hardshrink_grad", [NoSideEffect, DeclareOpInterfaceMethods<UserOpCompatibleInterface>]> {
  let input = (ins
    OneFlow_Tensor:$y,
    OneFlow_Tensor:$dy
  );
  let output = (outs
    OneFlow_Tensor:$dx
  );
  let attrs = (ins
    DefaultValuedAttr<F64Attr, "0.">:$lambd
  );
  let has_logical_tensor_desc_infer_fn = 1;
  let has_physical_tensor_desc_infer_fn = 1;
  let has_get_sbp_fn = 1;
  let has_data_type_infer_fn = 1;
}

def OneFlow_HardswishGradOp : OneFlow_BaseOp<"hardswish_grad", [NoSideEffect, DeclareOpInterfaceMethods<UserOpCompatibleInterface>]> {
  let input = (ins
    OneFlow_Tensor:$x,
    OneFlow_Tensor:$dy
  );
  let output = (outs
    OneFlow_Tensor:$dx
  );
  let has_logical_tensor_desc_infer_fn = 1;
  let has_physical_tensor_desc_infer_fn = 1;
  let has_get_sbp_fn = 1;
  let has_data_type_infer_fn = 1;
}

def OneFlow_L1L2RegularizeGradientOp : OneFlow_BaseOp<"l1_l2_regularize_gradient", [NoSideEffect, NoGrad, DeclareOpInterfaceMethods<UserOpCompatibleInterface>]> {
  let input = (ins
    OneFlow_Tensor:$model,
    OneFlow_Tensor:$model_diff
  );
  let output = (outs
    OneFlow_Tensor:$out
  );
  let attrs = (ins
    DefaultValuedAttr<F32Attr, "0.">:$l1,
    DefaultValuedAttr<F32Attr, "0.">:$l2
  );
  let has_logical_tensor_desc_infer_fn = 1;
  let has_physical_tensor_desc_infer_fn = 1;
  let has_get_sbp_fn = 1;
  let has_data_type_infer_fn = 1;
}

def OneFlow_LeakyReluGradOp : OneFlow_BaseOp<"leaky_relu_grad", [NoSideEffect, DeclareOpInterfaceMethods<UserOpCompatibleInterface>]> {
  let input = (ins
    OneFlow_Tensor:$x,
    OneFlow_Tensor:$dy
  );
  let output = (outs
    OneFlow_Tensor:$dx
  );
  let attrs = (ins
    DefaultValuedAttr<F32Attr, "0.">:$alpha
  );
  let has_logical_tensor_desc_infer_fn = 1;
  let has_physical_tensor_desc_infer_fn = 1;
  let has_get_sbp_fn = 1;
  let has_data_type_infer_fn = 1;
}

def OneFlow_MaskedFillOp : OneFlow_BaseOp<"masked_fill", [NoSideEffect, DeclareOpInterfaceMethods<UserOpCompatibleInterface>]> {
  let input = (ins
    OneFlow_Tensor:$x,
    OneFlow_Tensor:$mask
  );
  let output = (outs
    OneFlow_Tensor:$out
  );
  let attrs = (ins
    DefaultValuedAttr<BoolAttr, "false">:$has_int_operand,
    DefaultValuedAttr<BoolAttr, "false">:$has_float_operand,
    DefaultValuedAttr<BoolAttr, "false">:$has_bool_operand,
    DefaultValuedAttr<SI64Attr, "0">:$int_operand,
    DefaultValuedAttr<F64Attr, "0.">:$float_operand,
    DefaultValuedAttr<BoolAttr, "0.">:$bool_operand
  );
  let has_logical_tensor_desc_infer_fn = 1;
  let has_physical_tensor_desc_infer_fn = 1;
  let has_get_sbp_fn = 1;
  let has_data_type_infer_fn = 1;
  let has_input_arg_modify_fn = 1;
}

def OneFlow_MishGradOp : OneFlow_BaseOp<"mish_grad", [NoSideEffect, DeclareOpInterfaceMethods<UserOpCompatibleInterface>]> {
  let input = (ins
    OneFlow_Tensor:$x,
    OneFlow_Tensor:$dy
  );
  let output = (outs
    OneFlow_Tensor:$dx
  );
  let has_logical_tensor_desc_infer_fn = 1;
  let has_physical_tensor_desc_infer_fn = 1;
  let has_get_sbp_fn = 1;
  let has_data_type_infer_fn = 1;
}

def OneFlow_NarrowGradOp : OneFlow_BaseOp<"narrow_grad", [NoSideEffect, DeclareOpInterfaceMethods<UserOpCompatibleInterface>]> {
  let input = (ins
    OneFlow_Tensor:$dy,
    OneFlow_Tensor:$like
  );
  let output = (outs
    OneFlow_Tensor:$dx
  );
  let attrs = (ins
    DefaultValuedAttr<SI64Attr, "0">:$dim,
    DefaultValuedAttr<SI64Attr, "0">:$start,
    DefaultValuedAttr<SI64Attr, "0">:$length
  );
  let has_logical_tensor_desc_infer_fn = 1;
  let has_physical_tensor_desc_infer_fn = 1;
  let has_get_sbp_fn = 1;
  let has_data_type_infer_fn = 1;
  let has_input_arg_modify_fn = 1;
}

def OneFlow_PowOp : OneFlow_BaseOp<"pow", [NoSideEffect, DeclareOpInterfaceMethods<UserOpCompatibleInterface>]> {
  let input = (ins
    OneFlow_Tensor:$x,
    OneFlow_Tensor:$y
  );
  let output = (outs
    OneFlow_Tensor:$z
  );
  let has_logical_tensor_desc_infer_fn = 1;
  let has_physical_tensor_desc_infer_fn = 1;
  let has_get_sbp_fn = 1;
  let has_data_type_infer_fn = 1;
}

def OneFlow_PreluOp : OneFlow_BaseOp<"prelu", [NoSideEffect, DeclareOpInterfaceMethods<UserOpCompatibleInterface>]> {
  let input = (ins
    OneFlow_Tensor:$x,
    OneFlow_Tensor:$alpha
  );
  let output = (outs
    OneFlow_Tensor:$y
  );
  let has_logical_tensor_desc_infer_fn = 1;
  let has_physical_tensor_desc_infer_fn = 1;
  let has_get_sbp_fn = 1;
  let has_data_type_infer_fn = 1;
}

def OneFlow_ReluGradOp : OneFlow_BaseOp<"relu_grad", [NoSideEffect, DeclareOpInterfaceMethods<UserOpCompatibleInterface>]> {
  let input = (ins
    OneFlow_Tensor:$y,
    OneFlow_Tensor:$dy
  );
  let output = (outs
    OneFlow_Tensor:$dx
  );
  let has_logical_tensor_desc_infer_fn = 1;
  let has_physical_tensor_desc_infer_fn = 1;
  let has_get_sbp_fn = 1;
  let has_data_type_infer_fn = 1;
}

def OneFlow_SeluGradOp : OneFlow_BaseOp<"selu_grad", [NoSideEffect, DeclareOpInterfaceMethods<UserOpCompatibleInterface>]> {
  let input = (ins
    OneFlow_Tensor:$x,
    OneFlow_Tensor:$dy
  );
  let output = (outs
    OneFlow_Tensor:$dx
  );
  let has_logical_tensor_desc_infer_fn = 1;
  let has_physical_tensor_desc_infer_fn = 1;
  let has_get_sbp_fn = 1;
  let has_data_type_infer_fn = 1;
}

def OneFlow_SiluGradOp : OneFlow_BaseOp<"silu_grad", [NoSideEffect, DeclareOpInterfaceMethods<UserOpCompatibleInterface>]> {
  let input = (ins
    OneFlow_Tensor:$x,
    OneFlow_Tensor:$dy
  );
  let output = (outs
    OneFlow_Tensor:$dx
  );
  let has_logical_tensor_desc_infer_fn = 1;
  let has_physical_tensor_desc_infer_fn = 1;
  let has_get_sbp_fn = 1;
  let has_data_type_infer_fn = 1;
}

def OneFlow_ThresholdGradOp : OneFlow_BaseOp<"threshold_grad", [NoSideEffect, DeclareOpInterfaceMethods<UserOpCompatibleInterface>]> {
  let input = (ins
    OneFlow_Tensor:$x,
    OneFlow_Tensor:$dy
  );
  let output = (outs
    OneFlow_Tensor:$dx
  );
  let attrs = (ins
    DefaultValuedAttr<F64Attr, "0.">:$threshold_val
  );
  let has_logical_tensor_desc_infer_fn = 1;
  let has_physical_tensor_desc_infer_fn = 1;
  let has_get_sbp_fn = 1;
  let has_data_type_infer_fn = 1;
}

def OneFlow_SoftShrinkGradOp : OneFlow_BaseOp<"softshrink_grad", [NoSideEffect, DeclareOpInterfaceMethods<UserOpCompatibleInterface>]> {
  let input = (ins
    OneFlow_Tensor:$y,
    OneFlow_Tensor:$dy
  );
  let output = (outs
    OneFlow_Tensor:$dx
  );
  let attrs = (ins
    DefaultValuedAttr<F64Attr, "0.">:$alpha
  );
  let has_logical_tensor_desc_infer_fn = 1;
  let has_physical_tensor_desc_infer_fn = 1;
  let has_get_sbp_fn = 1;
  let has_data_type_infer_fn = 1;
}

def OneFlow_TfPreluOp : OneFlow_BaseOp<"tf_prelu", [NoSideEffect, DeclareOpInterfaceMethods<UserOpCompatibleInterface>]> {
  let input = (ins
    OneFlow_Tensor:$x,
    OneFlow_Tensor:$alpha
  );
  let output = (outs
    OneFlow_Tensor:$y
  );
  let has_logical_tensor_desc_infer_fn = 1;
  let has_physical_tensor_desc_infer_fn = 1;
  let has_get_sbp_fn = 1;
  let has_data_type_infer_fn = 1;
}

def OneFlow_UnfoldTensorGradOp : OneFlow_BaseOp<"unfold_tensor_grad", [NoSideEffect, DeclareOpInterfaceMethods<UserOpCompatibleInterface>]> {
  let input = (ins
    OneFlow_Tensor:$dy,
    OneFlow_Tensor:$x
  );
  let output = (outs
    OneFlow_Tensor:$dx
  );
  let attrs = (ins
    DefaultValuedAttr<SI32Attr, "0">:$dimension,
    DefaultValuedAttr<SI32Attr, "0">:$size,
    DefaultValuedAttr<SI32Attr, "0">:$step
  );
  let has_logical_tensor_desc_infer_fn = 1;
  let has_physical_tensor_desc_infer_fn = 1;
  let has_get_sbp_fn = 1;
  let has_data_type_infer_fn = 1;
}

def OneFlow_XdivyOp : OneFlow_BaseOp<"xdivy", [NoSideEffect, DeclareOpInterfaceMethods<UserOpCompatibleInterface>]> {
  let input = (ins
    OneFlow_Tensor:$x,
    OneFlow_Tensor:$y
  );
  let output = (outs
    OneFlow_Tensor:$z
  );
  let has_logical_tensor_desc_infer_fn = 1;
  let has_physical_tensor_desc_infer_fn = 1;
  let has_get_sbp_fn = 1;
  let has_data_type_infer_fn = 1;
}

def OneFlow_XlogyOp : OneFlow_BaseOp<"xlogy", [NoSideEffect, DeclareOpInterfaceMethods<UserOpCompatibleInterface>]> {
  let input = (ins
    OneFlow_Tensor:$x,
    OneFlow_Tensor:$y
  );
  let output = (outs
    OneFlow_Tensor:$z
  );
  let has_logical_tensor_desc_infer_fn = 1;
  let has_physical_tensor_desc_infer_fn = 1;
  let has_get_sbp_fn = 1;
  let has_data_type_infer_fn = 1;
}

#endif // GET_ONEFLOW_BINARY_OP_DEFINITIONS

// Group: BROADCAST
// broadcast_add, broadcast_div, broadcast_div_grad, broadcast_equal, broadcast_floor_mod, broadcast_fmod, broadcast_greater, broadcast_greater_equal, broadcast_less, broadcast_less_equal, broadcast_like, broadcast_logical_and, broadcast_logical_or, broadcast_logical_xor, broadcast_maximum, broadcast_minimum, broadcast_mul, broadcast_not_equal, broadcast_pow, broadcast_pow_x_grad, broadcast_pow_y_grad, broadcast_sub
// Total: 22

#ifdef GET_ONEFLOW_BROADCAST_OP_DEFINITIONS

def OneFlow_BroadcastAddOp : OneFlow_BaseOp<"broadcast_add", [NoSideEffect, DeclareOpInterfaceMethods<UserOpCompatibleInterface>]> {
  let input = (ins
    OneFlow_Tensor:$x,
    OneFlow_Tensor:$y
  );
  let output = (outs
    OneFlow_Tensor:$z
  );
  let has_logical_tensor_desc_infer_fn = 1;
  let has_physical_tensor_desc_infer_fn = 1;
  let has_get_sbp_fn = 1;
  let has_data_type_infer_fn = 1;
}

def OneFlow_BroadcastDivOp : OneFlow_BaseOp<"broadcast_div", [NoSideEffect, DeclareOpInterfaceMethods<UserOpCompatibleInterface>]> {
  let input = (ins
    OneFlow_Tensor:$x,
    OneFlow_Tensor:$y
  );
  let output = (outs
    OneFlow_Tensor:$z
  );
  let has_logical_tensor_desc_infer_fn = 1;
  let has_physical_tensor_desc_infer_fn = 1;
  let has_get_sbp_fn = 1;
  let has_data_type_infer_fn = 1;
  let hasFolder = 1;
}

def OneFlow_BroadcastDivGradOp : OneFlow_BaseOp<"broadcast_div_grad", [NoSideEffect, DeclareOpInterfaceMethods<UserOpCompatibleInterface>]> {
  let input = (ins
    OneFlow_Tensor:$y,
    OneFlow_Tensor:$z,
    OneFlow_Tensor:$dz
  );
  let output = (outs
    OneFlow_Tensor:$dy
  );
  let has_logical_tensor_desc_infer_fn = 1;
  let has_physical_tensor_desc_infer_fn = 1;
  let has_get_sbp_fn = 1;
  let has_data_type_infer_fn = 1;
}

def OneFlow_BroadcastEqualOp : OneFlow_BaseOp<"broadcast_equal", [NoSideEffect, NoGrad, DeclareOpInterfaceMethods<UserOpCompatibleInterface>]> {
  let input = (ins
    OneFlow_Tensor:$x,
    OneFlow_Tensor:$y
  );
  let output = (outs
    OneFlow_Tensor:$z
  );
  let has_logical_tensor_desc_infer_fn = 1;
  let has_physical_tensor_desc_infer_fn = 1;
  let has_get_sbp_fn = 1;
  let has_data_type_infer_fn = 1;
}

def OneFlow_BroadcastFloorModOp : OneFlow_BaseOp<"broadcast_floor_mod", [NoSideEffect, DeclareOpInterfaceMethods<UserOpCompatibleInterface>]> {
  let input = (ins
    OneFlow_Tensor:$x,
    OneFlow_Tensor:$y
  );
  let output = (outs
    OneFlow_Tensor:$z
  );
  let has_logical_tensor_desc_infer_fn = 1;
  let has_physical_tensor_desc_infer_fn = 1;
  let has_get_sbp_fn = 1;
  let has_data_type_infer_fn = 1;
}

def OneFlow_BroadcastFmodOp : OneFlow_BaseOp<"broadcast_fmod", [NoSideEffect, DeclareOpInterfaceMethods<UserOpCompatibleInterface>]> {
  let input = (ins
    OneFlow_Tensor:$x,
    OneFlow_Tensor:$y
  );
  let output = (outs
    OneFlow_Tensor:$z
  );
  let has_logical_tensor_desc_infer_fn = 1;
  let has_physical_tensor_desc_infer_fn = 1;
  let has_get_sbp_fn = 1;
  let has_data_type_infer_fn = 1;
}

def OneFlow_BroadcastGreaterOp : OneFlow_BaseOp<"broadcast_greater", [NoSideEffect, NoGrad, DeclareOpInterfaceMethods<UserOpCompatibleInterface>]> {
  let input = (ins
    OneFlow_Tensor:$x,
    OneFlow_Tensor:$y
  );
  let output = (outs
    OneFlow_Tensor:$z
  );
  let has_logical_tensor_desc_infer_fn = 1;
  let has_physical_tensor_desc_infer_fn = 1;
  let has_get_sbp_fn = 1;
  let has_data_type_infer_fn = 1;
}

def OneFlow_BroadcastGreaterEqualOp : OneFlow_BaseOp<"broadcast_greater_equal", [NoSideEffect, NoGrad, DeclareOpInterfaceMethods<UserOpCompatibleInterface>]> {
  let input = (ins
    OneFlow_Tensor:$x,
    OneFlow_Tensor:$y
  );
  let output = (outs
    OneFlow_Tensor:$z
  );
  let has_logical_tensor_desc_infer_fn = 1;
  let has_physical_tensor_desc_infer_fn = 1;
  let has_get_sbp_fn = 1;
  let has_data_type_infer_fn = 1;
}

def OneFlow_BroadcastLessOp : OneFlow_BaseOp<"broadcast_less", [NoSideEffect, NoGrad, DeclareOpInterfaceMethods<UserOpCompatibleInterface>]> {
  let input = (ins
    OneFlow_Tensor:$x,
    OneFlow_Tensor:$y
  );
  let output = (outs
    OneFlow_Tensor:$z
  );
  let has_logical_tensor_desc_infer_fn = 1;
  let has_physical_tensor_desc_infer_fn = 1;
  let has_get_sbp_fn = 1;
  let has_data_type_infer_fn = 1;
}

def OneFlow_BroadcastLessEqualOp : OneFlow_BaseOp<"broadcast_less_equal", [NoSideEffect, NoGrad, DeclareOpInterfaceMethods<UserOpCompatibleInterface>]> {
  let input = (ins
    OneFlow_Tensor:$x,
    OneFlow_Tensor:$y
  );
  let output = (outs
    OneFlow_Tensor:$z
  );
  let has_logical_tensor_desc_infer_fn = 1;
  let has_physical_tensor_desc_infer_fn = 1;
  let has_get_sbp_fn = 1;
  let has_data_type_infer_fn = 1;
}

def OneFlow_BroadcastLikeOp : OneFlow_BaseOp<"broadcast_like", [NoSideEffect, DeclareOpInterfaceMethods<UserOpCompatibleInterface>]> {
  let input = (ins
    OneFlow_Tensor:$x,
    OneFlow_Tensor:$like
  );
  let output = (outs
    OneFlow_Tensor:$y
  );
  let attrs = (ins
    SI32ArrayAttr:$broadcast_axes
  );
  let has_logical_tensor_desc_infer_fn = 1;
  let has_physical_tensor_desc_infer_fn = 1;
  let has_get_sbp_fn = 1;
  let has_data_type_infer_fn = 1;
  let has_input_arg_modify_fn = 1;
}

def OneFlow_BroadcastLogicalAndOp : OneFlow_BaseOp<"broadcast_logical_and", [NoSideEffect, NoGrad, DeclareOpInterfaceMethods<UserOpCompatibleInterface>]> {
  let input = (ins
    OneFlow_Tensor:$x,
    OneFlow_Tensor:$y
  );
  let output = (outs
    OneFlow_Tensor:$z
  );
  let has_logical_tensor_desc_infer_fn = 1;
  let has_physical_tensor_desc_infer_fn = 1;
  let has_get_sbp_fn = 1;
  let has_data_type_infer_fn = 1;
}

def OneFlow_BroadcastLogicalOrOp : OneFlow_BaseOp<"broadcast_logical_or", [NoSideEffect, NoGrad, DeclareOpInterfaceMethods<UserOpCompatibleInterface>]> {
  let input = (ins
    OneFlow_Tensor:$x,
    OneFlow_Tensor:$y
  );
  let output = (outs
    OneFlow_Tensor:$z
  );
  let has_logical_tensor_desc_infer_fn = 1;
  let has_physical_tensor_desc_infer_fn = 1;
  let has_get_sbp_fn = 1;
  let has_data_type_infer_fn = 1;
}

def OneFlow_BroadcastLogicalXorOp : OneFlow_BaseOp<"broadcast_logical_xor", [NoSideEffect, NoGrad, DeclareOpInterfaceMethods<UserOpCompatibleInterface>]> {
  let input = (ins
    OneFlow_Tensor:$x,
    OneFlow_Tensor:$y
  );
  let output = (outs
    OneFlow_Tensor:$z
  );
  let has_logical_tensor_desc_infer_fn = 1;
  let has_physical_tensor_desc_infer_fn = 1;
  let has_get_sbp_fn = 1;
  let has_data_type_infer_fn = 1;
}

def OneFlow_BroadcastMaximumOp : OneFlow_BaseOp<"broadcast_maximum", [NoSideEffect, DeclareOpInterfaceMethods<UserOpCompatibleInterface>]> {
  let input = (ins
    OneFlow_Tensor:$x,
    OneFlow_Tensor:$y
  );
  let output = (outs
    OneFlow_Tensor:$z
  );
  let has_logical_tensor_desc_infer_fn = 1;
  let has_physical_tensor_desc_infer_fn = 1;
  let has_get_sbp_fn = 1;
  let has_data_type_infer_fn = 1;
}

def OneFlow_BroadcastMinimumOp : OneFlow_BaseOp<"broadcast_minimum", [NoSideEffect, DeclareOpInterfaceMethods<UserOpCompatibleInterface>]> {
  let input = (ins
    OneFlow_Tensor:$x,
    OneFlow_Tensor:$y
  );
  let output = (outs
    OneFlow_Tensor:$z
  );
  let has_logical_tensor_desc_infer_fn = 1;
  let has_physical_tensor_desc_infer_fn = 1;
  let has_get_sbp_fn = 1;
  let has_data_type_infer_fn = 1;
}

def OneFlow_BroadcastMulOp : OneFlow_BaseOp<"broadcast_mul", [NoSideEffect, DeclareOpInterfaceMethods<UserOpCompatibleInterface>]> {
  let input = (ins
    OneFlow_Tensor:$x,
    OneFlow_Tensor:$y
  );
  let output = (outs
    OneFlow_Tensor:$z
  );
  let has_logical_tensor_desc_infer_fn = 1;
  let has_physical_tensor_desc_infer_fn = 1;
  let has_get_sbp_fn = 1;
  let has_data_type_infer_fn = 1;
  let hasCanonicalizer = 1;
  let hasFolder = 1;
}

def OneFlow_BroadcastNotEqualOp : OneFlow_BaseOp<"broadcast_not_equal", [NoSideEffect, NoGrad, DeclareOpInterfaceMethods<UserOpCompatibleInterface>]> {
  let input = (ins
    OneFlow_Tensor:$x,
    OneFlow_Tensor:$y
  );
  let output = (outs
    OneFlow_Tensor:$z
  );
  let has_logical_tensor_desc_infer_fn = 1;
  let has_physical_tensor_desc_infer_fn = 1;
  let has_get_sbp_fn = 1;
  let has_data_type_infer_fn = 1;
}

def OneFlow_BroadcastPowOp : OneFlow_BaseOp<"broadcast_pow", [NoSideEffect, DeclareOpInterfaceMethods<UserOpCompatibleInterface>]> {
  let input = (ins
    OneFlow_Tensor:$x,
    OneFlow_Tensor:$y
  );
  let output = (outs
    OneFlow_Tensor:$z
  );
  let has_logical_tensor_desc_infer_fn = 1;
  let has_physical_tensor_desc_infer_fn = 1;
  let has_get_sbp_fn = 1;
  let has_data_type_infer_fn = 1;
}

def OneFlow_BroadcastPowXGradOp : OneFlow_BaseOp<"broadcast_pow_x_grad", [NoSideEffect, DeclareOpInterfaceMethods<UserOpCompatibleInterface>]> {
  let input = (ins
    OneFlow_Tensor:$x,
    OneFlow_Tensor:$y,
    OneFlow_Tensor:$z,
    OneFlow_Tensor:$dz
  );
  let output = (outs
    OneFlow_Tensor:$dx
  );
  let has_logical_tensor_desc_infer_fn = 1;
  let has_physical_tensor_desc_infer_fn = 1;
  let has_get_sbp_fn = 1;
  let has_data_type_infer_fn = 1;
}

def OneFlow_BroadcastPowYGradOp : OneFlow_BaseOp<"broadcast_pow_y_grad", [NoSideEffect, DeclareOpInterfaceMethods<UserOpCompatibleInterface>]> {
  let input = (ins
    OneFlow_Tensor:$x,
    OneFlow_Tensor:$y,
    OneFlow_Tensor:$z,
    OneFlow_Tensor:$dz
  );
  let output = (outs
    OneFlow_Tensor:$dy
  );
  let has_logical_tensor_desc_infer_fn = 1;
  let has_physical_tensor_desc_infer_fn = 1;
  let has_get_sbp_fn = 1;
  let has_data_type_infer_fn = 1;
}

def OneFlow_BroadcastSubOp : OneFlow_BaseOp<"broadcast_sub", [NoSideEffect, DeclareOpInterfaceMethods<UserOpCompatibleInterface>]> {
  let input = (ins
    OneFlow_Tensor:$x,
    OneFlow_Tensor:$y
  );
  let output = (outs
    OneFlow_Tensor:$z
  );
  let has_logical_tensor_desc_infer_fn = 1;
  let has_physical_tensor_desc_infer_fn = 1;
  let has_get_sbp_fn = 1;
  let has_data_type_infer_fn = 1;
  let hasFolder = 1;
}

#endif // GET_ONEFLOW_BROADCAST_OP_DEFINITIONS

// Group: CONV
// conv1d, conv2d, conv3d, conv_bias_grad, conv_data_grad, conv_filter_grad, deconv1d, deconv2d, deconv3d
// Total: 9

#ifdef GET_ONEFLOW_CONV_OP_DEFINITIONS

def OneFlow_Conv1DOp : OneFlow_ConvolutionBaseOp<"conv1d", [NoSideEffect, AttrSizedOperandSegments, DeclareOpInterfaceMethods<UserOpCompatibleInterface>]> {}

def OneFlow_Conv2DOp : OneFlow_ConvolutionBaseOp<"conv2d", [NoSideEffect, AttrSizedOperandSegments, DeclareOpInterfaceMethods<UserOpCompatibleInterface>, DeclareOpInterfaceMethods<NCHWCompatibleInterface>]> {}

def OneFlow_Conv3DOp : OneFlow_ConvolutionBaseOp<"conv3d", [NoSideEffect, AttrSizedOperandSegments, DeclareOpInterfaceMethods<UserOpCompatibleInterface>]> {}

def OneFlow_ConvBiasGradOp : OneFlow_BaseOp<"conv_bias_grad", [NoSideEffect, DeclareOpInterfaceMethods<UserOpCompatibleInterface>]> {
  let input = (ins
    OneFlow_Tensor:$dy
  );
  let output = (outs
    OneFlow_Tensor:$bias_diff
  );
  let attrs = (ins
    StrAttr:$data_format,
    DefaultValuedAttr<SI32Attr, "0">:$num_spatial_dims
  );
  let has_check_fn = 1;
  let has_logical_tensor_desc_infer_fn = 1;
  let has_physical_tensor_desc_infer_fn = 1;
  let has_get_sbp_fn = 1;
  let has_data_type_infer_fn = 1;
}

def OneFlow_ConvDataGradOp : OneFlow_BaseOp<"conv_data_grad", [NoSideEffect, DeclareOpInterfaceMethods<UserOpCompatibleInterface>]> {
  let input = (ins
    OneFlow_Tensor:$dy,
    OneFlow_Tensor:$filter,
    OneFlow_Tensor:$x_like,
    Optional<OneFlow_Tensor>:$_add_to_output
  );
  let output = (outs
    OneFlow_Tensor:$dx
  );
  let attrs = (ins
    DefaultValuedAttr<SI32Attr, "0">:$num_spatial_dims,
    SI32ArrayAttr:$padding_before,
    StrAttr:$data_format,
    SI32ArrayAttr:$kernel_size,
    SI32ArrayAttr:$strides,
    SI32ArrayAttr:$dilation_rate,
    DefaultValuedAttr<SI32Attr, "0">:$groups
  );
  let has_check_fn = 1;
  let has_logical_tensor_desc_infer_fn = 1;
  let has_physical_tensor_desc_infer_fn = 1;
  let has_get_sbp_fn = 1;
  let has_data_type_infer_fn = 1;
}

def OneFlow_ConvFilterGradOp : OneFlow_BaseOp<"conv_filter_grad", [NoSideEffect, DeclareOpInterfaceMethods<UserOpCompatibleInterface>]> {
  let input = (ins
    OneFlow_Tensor:$dy,
    OneFlow_Tensor:$x
  );
  let output = (outs
    OneFlow_Tensor:$filter_diff
  );
  let attrs = (ins
    DefaultValuedAttr<SI32Attr, "0">:$num_spatial_dims,
    SI32ArrayAttr:$padding_before,
    StrAttr:$data_format,
    SI32ArrayAttr:$kernel_size,
    SI32ArrayAttr:$strides,
    SI32ArrayAttr:$dilation_rate,
    DefaultValuedAttr<SI32Attr, "0">:$groups
  );
  let has_check_fn = 1;
  let has_logical_tensor_desc_infer_fn = 1;
  let has_physical_tensor_desc_infer_fn = 1;
  let has_get_sbp_fn = 1;
  let has_data_type_infer_fn = 1;
}

def OneFlow_Deconv1DOp : OneFlow_BaseOp<"deconv1d", [NoSideEffect, DeclareOpInterfaceMethods<UserOpCompatibleInterface>]> {
  let input = (ins
    OneFlow_Tensor:$in,
    OneFlow_Tensor:$weight
  );
  let output = (outs
    OneFlow_Tensor:$out
  );
  let attrs = (ins
    DefaultValuedAttr<SI32Attr, "0">:$filters,
    SI32ArrayAttr:$padding_before,
    StrAttr:$data_format,
    SI32ArrayAttr:$kernel_size,
    SI32ArrayAttr:$output_padding,
    SI32ArrayAttr:$strides,
    SI32ArrayAttr:$dilation_rate,
    DefaultValuedAttr<SI32Attr, "1">:$groups
  );
  let has_check_fn = 1;
  let has_logical_tensor_desc_infer_fn = 1;
  let has_physical_tensor_desc_infer_fn = 1;
  let has_get_sbp_fn = 1;
  let has_data_type_infer_fn = 1;
}

def OneFlow_Deconv2DOp : OneFlow_BaseOp<"deconv2d", [NoSideEffect, DeclareOpInterfaceMethods<UserOpCompatibleInterface>]> {
  let input = (ins
    OneFlow_Tensor:$in,
    OneFlow_Tensor:$weight
  );
  let output = (outs
    OneFlow_Tensor:$out
  );
  let attrs = (ins
    DefaultValuedAttr<SI32Attr, "0">:$filters,
    SI32ArrayAttr:$padding_before,
    StrAttr:$data_format,
    SI32ArrayAttr:$kernel_size,
    SI32ArrayAttr:$output_padding,
    SI32ArrayAttr:$strides,
    SI32ArrayAttr:$dilation_rate,
    DefaultValuedAttr<SI32Attr, "1">:$groups
  );
  let has_check_fn = 1;
  let has_logical_tensor_desc_infer_fn = 1;
  let has_physical_tensor_desc_infer_fn = 1;
  let has_get_sbp_fn = 1;
  let has_data_type_infer_fn = 1;
}

def OneFlow_Deconv3DOp : OneFlow_BaseOp<"deconv3d", [NoSideEffect, DeclareOpInterfaceMethods<UserOpCompatibleInterface>]> {
  let input = (ins
    OneFlow_Tensor:$in,
    OneFlow_Tensor:$weight
  );
  let output = (outs
    OneFlow_Tensor:$out
  );
  let attrs = (ins
    DefaultValuedAttr<SI32Attr, "0">:$filters,
    SI32ArrayAttr:$padding_before,
    StrAttr:$data_format,
    SI32ArrayAttr:$kernel_size,
    SI32ArrayAttr:$output_padding,
    SI32ArrayAttr:$strides,
    SI32ArrayAttr:$dilation_rate,
    DefaultValuedAttr<SI32Attr, "1">:$groups
  );
  let has_check_fn = 1;
  let has_logical_tensor_desc_infer_fn = 1;
  let has_physical_tensor_desc_infer_fn = 1;
  let has_get_sbp_fn = 1;
  let has_data_type_infer_fn = 1;
}

#endif // GET_ONEFLOW_CONV_OP_DEFINITIONS

// Group: CROSS_ENTROPY
// binary_cross_entropy, binary_cross_entropy_grad, binary_cross_entropy_with_logits, binary_cross_entropy_with_logits_grad, sigmoid_cross_entropy, sigmoid_cross_entropy_grad, sparse_cross_entropy, sparse_cross_entropy_grad, sparse_cross_entropy_ms, sparse_cross_entropy_ms_grad
// Total: 10

#ifdef GET_ONEFLOW_CROSS_ENTROPY_OP_DEFINITIONS

def OneFlow_BinaryCrossEntropyOp : OneFlow_BaseOp<"binary_cross_entropy", [NoSideEffect, DeclareOpInterfaceMethods<UserOpCompatibleInterface>]> {
  let input = (ins
    OneFlow_Tensor:$input,
    OneFlow_Tensor:$target,
    Optional<OneFlow_Tensor>:$weight
  );
  let output = (outs
    OneFlow_Tensor:$out
  );
  let has_logical_tensor_desc_infer_fn = 1;
  let has_physical_tensor_desc_infer_fn = 1;
  let has_get_sbp_fn = 1;
  let has_data_type_infer_fn = 1;
  let has_input_arg_modify_fn = 1;
}

def OneFlow_BinaryCrossEntropyGradOp : OneFlow_BaseOp<"binary_cross_entropy_grad", [NoSideEffect, DeclareOpInterfaceMethods<UserOpCompatibleInterface>]> {
  let input = (ins
    OneFlow_Tensor:$input,
    OneFlow_Tensor:$target,
    Optional<OneFlow_Tensor>:$weight,
    OneFlow_Tensor:$dy
  );
  let output = (outs
    OneFlow_Tensor:$dx
  );
  let has_logical_tensor_desc_infer_fn = 1;
  let has_physical_tensor_desc_infer_fn = 1;
  let has_get_sbp_fn = 1;
  let has_data_type_infer_fn = 1;
}

def OneFlow_BinaryCrossEntropyWithLogitsOp : OneFlow_BaseOp<"binary_cross_entropy_with_logits", [NoSideEffect, AttrSizedOperandSegments, DeclareOpInterfaceMethods<UserOpCompatibleInterface>]> {
  let input = (ins
    OneFlow_Tensor:$input,
    OneFlow_Tensor:$target,
    Optional<OneFlow_Tensor>:$weight,
    Optional<OneFlow_Tensor>:$pos_weight
  );
  let output = (outs
    OneFlow_Tensor:$out
  );
  let attrs = (ins
    DefaultValuedAttr<BoolAttr, "false">:$has_pos_weight
  );
  let trait_attrs = (ins
    I32ElementsAttr:$operand_segment_sizes
  );
  let has_logical_tensor_desc_infer_fn = 1;
  let has_physical_tensor_desc_infer_fn = 1;
  let has_get_sbp_fn = 1;
  let has_data_type_infer_fn = 1;
  let has_input_arg_modify_fn = 1;
}

def OneFlow_BinaryCrossEntropyWithLogitsGradOp : OneFlow_BaseOp<"binary_cross_entropy_with_logits_grad", [NoSideEffect, AttrSizedOperandSegments, DeclareOpInterfaceMethods<UserOpCompatibleInterface>]> {
  let input = (ins
    OneFlow_Tensor:$input,
    OneFlow_Tensor:$target,
    Optional<OneFlow_Tensor>:$weight,
    Optional<OneFlow_Tensor>:$pos_weight,
    OneFlow_Tensor:$dy
  );
  let output = (outs
    OneFlow_Tensor:$dx
  );
  let attrs = (ins
    DefaultValuedAttr<BoolAttr, "false">:$has_pos_weight
  );
  let trait_attrs = (ins
    I32ElementsAttr:$operand_segment_sizes
  );
  let has_logical_tensor_desc_infer_fn = 1;
  let has_physical_tensor_desc_infer_fn = 1;
  let has_get_sbp_fn = 1;
  let has_data_type_infer_fn = 1;
}

def OneFlow_BinaryCrossEntropyWithLogitsReduceMeanOp : OneFlow_BaseOp<"binary_cross_entropy_with_logits_reduce_mean", [NoSideEffect, DeclareOpInterfaceMethods<UserOpCompatibleInterface>]> {
  let input = (ins
    OneFlow_Tensor:$input,
    OneFlow_Tensor:$target
  );
  let output = (outs
    OneFlow_Tensor:$out
  );
  let has_logical_tensor_desc_infer_fn = 1;
  let has_physical_tensor_desc_infer_fn = 1;
  let has_get_sbp_fn = 1;
  let has_data_type_infer_fn = 1;
  let has_input_arg_modify_fn = 1;
}

def OneFlow_BinaryCrossEntropyWithLogitsReduceMeanGradOp : OneFlow_BaseOp<"binary_cross_entropy_with_logits_reduce_mean_grad", [NoSideEffect, DeclareOpInterfaceMethods<UserOpCompatibleInterface>]> {
  let input = (ins
    OneFlow_Tensor:$input,
    OneFlow_Tensor:$target,
    OneFlow_Tensor:$dy
  );
  let output = (outs
    OneFlow_Tensor:$dx
  );
  let has_logical_tensor_desc_infer_fn = 1;
  let has_physical_tensor_desc_infer_fn = 1;
  let has_get_sbp_fn = 1;
  let has_data_type_infer_fn = 1;
}

def OneFlow_FusedBCEReduceMeanFwBwOp : OneFlow_BaseOp<"fused_bce_reduce_mean_fw_bw", [NoSideEffect, DeclareOpInterfaceMethods<UserOpCompatibleInterface>]> {
  let input = (ins
    OneFlow_Tensor:$input,
    OneFlow_Tensor:$target
  );
  let output = (outs
    OneFlow_Tensor:$out,
    OneFlow_Tensor:$dx
  );
  let attrs = (ins
    OneFlow_DataType:$out_dtype,
    DefaultValuedAttr<F64Attr, "0.">:$constant_value
  );
  let has_logical_tensor_desc_infer_fn = 1;
  let has_physical_tensor_desc_infer_fn = 1;
  let has_get_sbp_fn = 1;
  let has_data_type_infer_fn = 1;
}

def OneFlow_SigmoidCrossEntropyOp : OneFlow_BaseOp<"sigmoid_cross_entropy", [NoSideEffect, DeclareOpInterfaceMethods<UserOpCompatibleInterface>]> {
  let input = (ins
    OneFlow_Tensor:$prediction,
    OneFlow_Tensor:$label
  );
  let output = (outs
    OneFlow_Tensor:$loss
  );
  let has_logical_tensor_desc_infer_fn = 1;
  let has_physical_tensor_desc_infer_fn = 1;
  let has_get_sbp_fn = 1;
  let has_data_type_infer_fn = 1;
  let has_input_arg_modify_fn = 1;
}

def OneFlow_SigmoidCrossEntropyGradOp : OneFlow_BaseOp<"sigmoid_cross_entropy_grad", [NoSideEffect, DeclareOpInterfaceMethods<UserOpCompatibleInterface>]> {
  let input = (ins
    OneFlow_Tensor:$prediction,
    OneFlow_Tensor:$loss_diff,
    OneFlow_Tensor:$label
  );
  let output = (outs
    OneFlow_Tensor:$prediction_diff
  );
  let has_logical_tensor_desc_infer_fn = 1;
  let has_physical_tensor_desc_infer_fn = 1;
  let has_get_sbp_fn = 1;
  let has_data_type_infer_fn = 1;
  let has_input_arg_modify_fn = 1;
}

def OneFlow_SparseCrossEntropyOp : OneFlow_BaseOp<"sparse_cross_entropy", [NoSideEffect, DeclareOpInterfaceMethods<UserOpCompatibleInterface>]> {
  let input = (ins
    OneFlow_Tensor:$prediction,
    OneFlow_Tensor:$label
  );
  let output = (outs
    OneFlow_Tensor:$out
  );
  let attrs = (ins
    DefaultValuedAttr<SI64Attr, "0">:$depth
  );
  let has_logical_tensor_desc_infer_fn = 1;
  let has_physical_tensor_desc_infer_fn = 1;
  let has_get_sbp_fn = 1;
  let has_data_type_infer_fn = 1;
  let has_input_arg_modify_fn = 1;
}

def OneFlow_SparseCrossEntropyGradOp : OneFlow_BaseOp<"sparse_cross_entropy_grad", [NoSideEffect, DeclareOpInterfaceMethods<UserOpCompatibleInterface>]> {
  let input = (ins
    OneFlow_Tensor:$prediction,
    OneFlow_Tensor:$label,
    OneFlow_Tensor:$dy
  );
  let output = (outs
    OneFlow_Tensor:$prediction_diff
  );
  let attrs = (ins
    DefaultValuedAttr<SI64Attr, "0">:$depth
  );
  let has_logical_tensor_desc_infer_fn = 1;
  let has_physical_tensor_desc_infer_fn = 1;
  let has_get_sbp_fn = 1;
  let has_data_type_infer_fn = 1;
}

def OneFlow_SparseCrossEntropyMsOp : OneFlow_BaseOp<"sparse_cross_entropy_ms", [NoSideEffect, DeclareOpInterfaceMethods<UserOpCompatibleInterface>]> {
  let input = (ins
    OneFlow_Tensor:$prediction,
    OneFlow_Tensor:$label
  );
  let output = (outs
    OneFlow_Tensor:$out
  );
  let attrs = (ins
    DefaultValuedAttr<SI64Attr, "0">:$depth
  );
  let has_logical_tensor_desc_infer_fn = 1;
  let has_physical_tensor_desc_infer_fn = 1;
  let has_get_sbp_fn = 1;
  let has_data_type_infer_fn = 1;
  let has_input_arg_modify_fn = 1;
}

def OneFlow_SparseCrossEntropyMsGradOp : OneFlow_BaseOp<"sparse_cross_entropy_ms_grad", [NoSideEffect, DeclareOpInterfaceMethods<UserOpCompatibleInterface>]> {
  let input = (ins
    OneFlow_Tensor:$prediction,
    OneFlow_Tensor:$label,
    OneFlow_Tensor:$dy
  );
  let output = (outs
    OneFlow_Tensor:$prediction_diff
  );
  let attrs = (ins
    DefaultValuedAttr<SI64Attr, "0">:$depth
  );
  let has_logical_tensor_desc_infer_fn = 1;
  let has_physical_tensor_desc_infer_fn = 1;
  let has_get_sbp_fn = 1;
  let has_data_type_infer_fn = 1;
}

#endif // GET_ONEFLOW_CROSS_ENTROPY_OP_DEFINITIONS

// Group: CUDA
// nvtx_end, nvtx_start
// Total: 2

#ifdef GET_ONEFLOW_CUDA_OP_DEFINITIONS

def OneFlow_NvtxEndOp : OneFlow_BaseOp<"nvtx_end", [NoSideEffect, DeclareOpInterfaceMethods<UserOpCompatibleInterface>]> {
  let input = (ins
    OneFlow_Tensor:$in
  );
  let output = (outs
    OneFlow_Tensor:$out
  );
  let attrs = (ins
    StrAttr:$mark_prefix
  );
  let has_logical_tensor_desc_infer_fn = 1;
  let has_physical_tensor_desc_infer_fn = 1;
  let has_get_sbp_fn = 1;
  let has_data_type_infer_fn = 1;
}

def OneFlow_NvtxStartOp : OneFlow_BaseOp<"nvtx_start", [NoSideEffect, DeclareOpInterfaceMethods<UserOpCompatibleInterface>]> {
  let input = (ins
    OneFlow_Tensor:$in
  );
  let output = (outs
    OneFlow_Tensor:$out
  );
  let attrs = (ins
    StrAttr:$mark_prefix
  );
  let has_logical_tensor_desc_infer_fn = 1;
  let has_physical_tensor_desc_infer_fn = 1;
  let has_get_sbp_fn = 1;
  let has_data_type_infer_fn = 1;
}

#endif // GET_ONEFLOW_CUDA_OP_DEFINITIONS

// Group: DATASET
// COCOReader, OFRecordReader, OneRecReader, ctc_greedy_decoder, megatron_gpt_mmap_data_loader, ofrecord_bytes_decoder, ofrecord_image_classification_reader, ofrecord_image_decoder, ofrecord_image_decoder_random_crop, ofrecord_raw_decoder, onerec_decoder, raw_reader
// Total: 11

#ifdef GET_ONEFLOW_DATASET_OP_DEFINITIONS

def OneFlow_COCOReaderOp : OneFlow_BaseOp<"COCOReader", [NoSideEffect, NoGrad, CpuOnly, DeclareOpInterfaceMethods<UserOpCompatibleInterface>]> {
  let output = (outs
    OneFlow_TensorBufferTensor:$image,
    OneFlow_Tensor:$image_id,
    OneFlow_Tensor:$image_size,
    OneFlow_TensorBufferTensor:$gt_bbox,
    OneFlow_TensorBufferTensor:$gt_label,
    OneFlow_TensorBufferTensor:$gt_segm,
    OneFlow_TensorBufferTensor:$gt_segm_index
  );
  let attrs = (ins
    DefaultValuedAttr<SI64Attr, "0">:$session_id,
    StrAttr:$annotation_file,
    StrAttr:$image_dir,
    DefaultValuedAttr<SI64Attr, "0">:$batch_size,
    DefaultValuedAttr<BoolAttr, "true">:$shuffle_after_epoch,
    DefaultValuedAttr<SI64Attr, "-1">:$random_seed,
    DefaultValuedAttr<BoolAttr, "true">:$group_by_ratio,
    DefaultValuedAttr<BoolAttr, "true">:$remove_images_without_annotations,
    DefaultValuedAttr<BoolAttr, "false">:$stride_partition,
    StrArrayAttr:$nd_sbp
  );
  let has_logical_tensor_desc_infer_fn = 1;
  let has_physical_tensor_desc_infer_fn = 1;
  let has_get_sbp_fn = 1;
  let has_data_type_infer_fn = 1;
  let has_output_arg_modify_fn = 1;
  let has_nd_sbp_infer_fn = 1;
}

def OneFlow_OFRecordReaderOp : OneFlow_BaseOp<"OFRecordReader", [NoSideEffect, NoGrad, CpuOnly, DeclareOpInterfaceMethods<UserOpCompatibleInterface>]> {
  let output = (outs
    OneFlow_Tensor:$out
  );
  let attrs = (ins
    StrAttr:$data_dir,
    DefaultValuedAttr<SI32Attr, "0">:$data_part_num,
    DefaultValuedAttr<SI32Attr, "0">:$batch_size,
    DefaultValuedAttr<StrAttr, "\"part-\"">:$part_name_prefix,
    DefaultValuedAttr<SI32Attr, "-1">:$part_name_suffix_length,
    DefaultValuedAttr<BoolAttr, "false">:$random_shuffle,
    DefaultValuedAttr<SI64Attr, "-1">:$seed,
    DefaultValuedAttr<SI32Attr, "1024">:$shuffle_buffer_size,
    DefaultValuedAttr<BoolAttr, "false">:$shuffle_after_epoch,
    StrArrayAttr:$nd_sbp
  );
  let has_logical_tensor_desc_infer_fn = 1;
  let has_physical_tensor_desc_infer_fn = 1;
  let has_get_sbp_fn = 1;
  let has_data_type_infer_fn = 1;
  let has_output_arg_modify_fn = 1;
  let has_nd_sbp_infer_fn = 1;
}

def OneFlow_OneRecReaderOp : OneFlow_BaseOp<"OneRecReader", [NoSideEffect, NoGrad, CpuOnly, DeclareOpInterfaceMethods<UserOpCompatibleInterface>]> {
  let output = (outs
    OneFlow_Tensor:$out
  );
  let attrs = (ins
    StrArrayAttr:$files,
    SI64Attr:$batch_size,
    DefaultValuedAttr<BoolAttr, "true">:$random_shuffle,
    DefaultValuedAttr<StrAttr, "\"instance\"">:$shuffle_mode,
    DefaultValuedAttr<SI32Attr, "1024">:$shuffle_buffer_size,
    DefaultValuedAttr<BoolAttr, "false">:$shuffle_after_epoch,
    DefaultValuedAttr<SI64Attr, "-1">:$seed,
    DefaultValuedAttr<BoolAttr, "true">:$verify_example,
    StrArrayAttr:$nd_sbp
  );
  let has_logical_tensor_desc_infer_fn = 1;
  let has_data_type_infer_fn = 1;
  let has_get_sbp_fn = 1;
  let has_nd_sbp_infer_fn = 1;
}

def OneFlow_CtcGreedyDecoderOp : OneFlow_BaseOp<"ctc_greedy_decoder", [NoSideEffect, DeclareOpInterfaceMethods<UserOpCompatibleInterface>]> {
  let input = (ins
    OneFlow_Tensor:$log_probs,
    OneFlow_Tensor:$input_lengths
  );
  let output = (outs
    OneFlow_Tensor:$decoded,
    OneFlow_Tensor:$neg_sum_logits
  );
  let attrs = (ins
    DefaultValuedAttr<BoolAttr, "false">:$merge_repeated
  );
  let has_logical_tensor_desc_infer_fn = 1;
  let has_physical_tensor_desc_infer_fn = 1;
  let has_get_sbp_fn = 1;
  let has_data_type_infer_fn = 1;
}

def OneFlow_MegatronGptMmapDataLoaderOp : OneFlow_BaseOp<"megatron_gpt_mmap_data_loader", [NoSideEffect, NoGrad, CpuOnly, DeclareOpInterfaceMethods<UserOpCompatibleInterface>]> {
  let input = (ins
    Optional<OneFlow_Tensor>:$iteration
  );
  let output = (outs
    OneFlow_Tensor:$out
  );
  let attrs = (ins
    StrAttr:$data_file_prefix,
    DefaultValuedAttr<SI64Attr, "0">:$seq_length,
    DefaultValuedAttr<SI64Attr, "1">:$label_length,
    DefaultValuedAttr<SI64Attr, "0">:$num_samples,
    DefaultValuedAttr<SI64Attr, "0">:$batch_size,
    OneFlow_DataType:$dtype,
    SI64ArrayAttr:$split_sizes,
    DefaultValuedAttr<SI64Attr, "0">:$split_index,
    DefaultValuedAttr<BoolAttr, "false">:$shuffle,
    DefaultValuedAttr<SI64Attr, "0">:$random_seed,
    StrArrayAttr:$nd_sbp
  );
  let has_logical_tensor_desc_infer_fn = 1;
  let has_get_sbp_fn = 1;
  let has_data_type_infer_fn = 1;
  let has_input_arg_modify_fn = 1;
  let has_nd_sbp_infer_fn = 1;
}

def OneFlow_OfrecordBytesDecoderOp : OneFlow_BaseOp<"ofrecord_bytes_decoder", [NoSideEffect, NoGrad, CpuOnly, DeclareOpInterfaceMethods<UserOpCompatibleInterface>]> {
  let input = (ins
    OneFlow_Tensor:$in
  );
  let output = (outs
    OneFlow_Tensor:$out
  );
  let attrs = (ins
    StrAttr:$name
  );
  let has_logical_tensor_desc_infer_fn = 1;
  let has_physical_tensor_desc_infer_fn = 1;
  let has_get_sbp_fn = 1;
  let has_data_type_infer_fn = 1;
  let has_input_arg_modify_fn = 1;
}

def OneFlow_OfrecordImageClassificationReaderOp : OneFlow_BaseOp<"ofrecord_image_classification_reader", [NoSideEffect, NoGrad, CpuOnly, DeclareOpInterfaceMethods<UserOpCompatibleInterface>]> {
  let output = (outs
    OneFlow_Tensor:$image,
    OneFlow_Tensor:$label
  );
  let attrs = (ins
    StrAttr:$data_dir,
    DefaultValuedAttr<SI32Attr, "0">:$data_part_num,
    DefaultValuedAttr<SI32Attr, "0">:$batch_size,
    DefaultValuedAttr<StrAttr, "\"part-\"">:$part_name_prefix,
    DefaultValuedAttr<SI32Attr, "-1">:$part_name_suffix_length,
    DefaultValuedAttr<BoolAttr, "false">:$random_shuffle,
    DefaultValuedAttr<SI64Attr, "-1">:$seed,
    DefaultValuedAttr<SI32Attr, "1024">:$shuffle_buffer_size,
    DefaultValuedAttr<BoolAttr, "false">:$shuffle_after_epoch,
    DefaultValuedAttr<StrAttr, "\"BGR\"">:$color_space,
    DefaultValuedAttr<StrAttr, "\"encoded\"">:$image_feature_name,
    DefaultValuedAttr<StrAttr, "\"class/label\"">:$label_feature_name,
    DefaultValuedAttr<SI32Attr, "8">:$decode_buffer_size_per_thread,
    DefaultValuedAttr<SI32Attr, "0">:$num_decode_threads_per_machine
  );
  let has_logical_tensor_desc_infer_fn = 1;
  let has_physical_tensor_desc_infer_fn = 1;
  let has_get_sbp_fn = 1;
  let has_data_type_infer_fn = 1;
  let has_output_arg_modify_fn = 1;
}

def OneFlow_OfrecordImageDecoderOp : OneFlow_BaseOp<"ofrecord_image_decoder", [NoSideEffect, NoGrad, CpuOnly, DeclareOpInterfaceMethods<UserOpCompatibleInterface>]> {
  let input = (ins
    OneFlow_Tensor:$in
  );
  let output = (outs
    OneFlow_Tensor:$out
  );
  let attrs = (ins
    StrAttr:$name,
    DefaultValuedAttr<StrAttr, "\"BGR\"">:$color_space
  );
  let has_logical_tensor_desc_infer_fn = 1;
  let has_physical_tensor_desc_infer_fn = 1;
  let has_get_sbp_fn = 1;
  let has_data_type_infer_fn = 1;
  let has_input_arg_modify_fn = 1;
}

def OneFlow_OfrecordImageDecoderRandomCropOp : OneFlow_BaseOp<"ofrecord_image_decoder_random_crop", [NoSideEffect, NoGrad, CpuOnly, DeclareOpInterfaceMethods<UserOpCompatibleInterface>]> {
  let input = (ins
    OneFlow_Tensor:$in
  );
  let output = (outs
    OneFlow_Tensor:$out
  );
  let attrs = (ins
    StrAttr:$name,
    DefaultValuedAttr<StrAttr, "\"BGR\"">:$color_space,
    DefaultValuedAttr<SI32Attr, "10">:$num_attempts,
    DefaultValuedAttr<SI64Attr, "-1">:$seed,
    DefaultValuedAttr<BoolAttr, "false">:$has_seed,
    F32ArrayAttr:$random_area,
    F32ArrayAttr:$random_aspect_ratio
  );
  let has_logical_tensor_desc_infer_fn = 1;
  let has_physical_tensor_desc_infer_fn = 1;
  let has_get_sbp_fn = 1;
  let has_data_type_infer_fn = 1;
  let has_input_arg_modify_fn = 1;
}

def OneFlow_OfrecordRawDecoderOp : OneFlow_BaseOp<"ofrecord_raw_decoder", [NoSideEffect, NoGrad, CpuOnly, DeclareOpInterfaceMethods<UserOpCompatibleInterface>]> {
  let input = (ins
    OneFlow_Tensor:$in
  );
  let output = (outs
    OneFlow_Tensor:$out
  );
  let attrs = (ins
    StrAttr:$name,
    ShapeAttr:$shape,
    OneFlow_DataType:$data_type,
    DefaultValuedAttr<BoolAttr, "false">:$dim1_varying_length,
    DefaultValuedAttr<BoolAttr, "false">:$truncate
  );
  let has_logical_tensor_desc_infer_fn = 1;
  let has_physical_tensor_desc_infer_fn = 1;
  let has_get_sbp_fn = 1;
  let has_data_type_infer_fn = 1;
  let has_input_arg_modify_fn = 1;
}

def OneFlow_OnerecDecoderOp : OneFlow_BaseOp<"onerec_decoder", [NoSideEffect, NoGrad, CpuOnly, DeclareOpInterfaceMethods<UserOpCompatibleInterface>]> {
  let input = (ins
    OneFlow_Tensor:$in
  );
  let output = (outs
    OneFlow_Tensor:$out
  );
  let attrs = (ins
    StrAttr:$key,
    OneFlow_DataType:$data_type,
    ShapeAttr:$static_shape,
    DefaultValuedAttr<BoolAttr, "false">:$is_dynamic,
    DefaultValuedAttr<BoolAttr, "false">:$has_reshape,
    ShapeAttr:$reshape,
    DefaultValuedAttr<BoolAttr, "false">:$has_batch_padding,
    ShapeAttr:$batch_padding
  );
  let has_logical_tensor_desc_infer_fn = 1;
  let has_physical_tensor_desc_infer_fn = 1;
  let has_get_sbp_fn = 1;
  let has_data_type_infer_fn = 1;
  let has_input_arg_modify_fn = 1;
  let has_output_arg_modify_fn = 1;
}

def OneFlow_RawReaderOp : OneFlow_BaseOp<"raw_reader", [NoSideEffect, NoGrad, DeclareOpInterfaceMethods<UserOpCompatibleInterface>]> {
  let output = (outs
    OneFlow_Tensor:$out
  );
  let attrs = (ins
    StrArrayAttr:$files,
    OneFlow_DataType:$data_type,
    ShapeAttr:$shape,
    SI64Attr:$batch_size,
    SI64Attr:$shuffle_block_size,
    DefaultValuedAttr<BoolAttr, "true">:$random_shuffle,
    DefaultValuedAttr<SI64Attr, "0">:$seed,
    StrArrayAttr:$nd_sbp
  );
  let has_logical_tensor_desc_infer_fn = 1;
  let has_physical_tensor_desc_infer_fn = 1;
  let has_data_type_infer_fn = 1;
  let has_get_sbp_fn = 1;
  let has_nd_sbp_infer_fn = 1;
}

#endif // GET_ONEFLOW_DATASET_OP_DEFINITIONS

// Group: DETECTION
// in_top_k, nms, object_bbox_flip, object_bbox_scale, object_segmentation_polygon_flip, object_segmentation_polygon_scale, object_segmentation_polygon_to_mask, roi_align, roi_align_grad, top_k
// Total: 10

#ifdef GET_ONEFLOW_DETECTION_OP_DEFINITIONS

def OneFlow_InTopKOp : OneFlow_BaseOp<"in_top_k", [NoSideEffect, NoGrad, DeclareOpInterfaceMethods<UserOpCompatibleInterface>]> {
  let input = (ins
    OneFlow_Tensor:$targets,
    OneFlow_Tensor:$predictions
  );
  let output = (outs
    OneFlow_Tensor:$out
  );
  let attrs = (ins
    DefaultValuedAttr<SI32Attr, "0">:$k
  );
  let has_logical_tensor_desc_infer_fn = 1;
  let has_physical_tensor_desc_infer_fn = 1;
  let has_get_sbp_fn = 1;
  let has_data_type_infer_fn = 1;
}

def OneFlow_NmsOp : OneFlow_BaseOp<"nms", [NoSideEffect, DeclareOpInterfaceMethods<UserOpCompatibleInterface>]> {
  let input = (ins
    OneFlow_Tensor:$in
  );
  let output = (outs
    OneFlow_Tensor:$out
  );
  let attrs = (ins
    DefaultValuedAttr<F32Attr, "0.">:$iou_threshold,
    DefaultValuedAttr<SI32Attr, "0">:$keep_n
  );
  let has_logical_tensor_desc_infer_fn = 1;
  let has_physical_tensor_desc_infer_fn = 1;
  let has_get_sbp_fn = 1;
  let has_data_type_infer_fn = 1;
}

def OneFlow_ObjectBboxFlipOp : OneFlow_BaseOp<"object_bbox_flip", [NoSideEffect, NoGrad, CpuOnly, DeclareOpInterfaceMethods<UserOpCompatibleInterface>]> {
  let input = (ins
    OneFlow_Tensor:$bbox,
    OneFlow_Tensor:$image_size,
    OneFlow_Tensor:$flip_code
  );
  let output = (outs
    OneFlow_Tensor:$out
  );
  let has_logical_tensor_desc_infer_fn = 1;
  let has_physical_tensor_desc_infer_fn = 1;
  let has_get_sbp_fn = 1;
  let has_data_type_infer_fn = 1;
}

def OneFlow_ObjectBboxScaleOp : OneFlow_BaseOp<"object_bbox_scale", [NoSideEffect, NoGrad, CpuOnly, DeclareOpInterfaceMethods<UserOpCompatibleInterface>]> {
  let input = (ins
    OneFlow_Tensor:$bbox,
    OneFlow_Tensor:$scale
  );
  let output = (outs
    OneFlow_Tensor:$out
  );
  let has_logical_tensor_desc_infer_fn = 1;
  let has_physical_tensor_desc_infer_fn = 1;
  let has_get_sbp_fn = 1;
  let has_data_type_infer_fn = 1;
}

def OneFlow_ObjectSegmentationPolygonFlipOp : OneFlow_BaseOp<"object_segmentation_polygon_flip", [NoSideEffect, NoGrad, CpuOnly, DeclareOpInterfaceMethods<UserOpCompatibleInterface>]> {
  let input = (ins
    OneFlow_Tensor:$poly,
    OneFlow_Tensor:$image_size,
    OneFlow_Tensor:$flip_code
  );
  let output = (outs
    OneFlow_Tensor:$out
  );
  let has_logical_tensor_desc_infer_fn = 1;
  let has_physical_tensor_desc_infer_fn = 1;
  let has_get_sbp_fn = 1;
  let has_data_type_infer_fn = 1;
}

def OneFlow_ObjectSegmentationPolygonScaleOp : OneFlow_BaseOp<"object_segmentation_polygon_scale", [NoSideEffect, NoGrad, CpuOnly, DeclareOpInterfaceMethods<UserOpCompatibleInterface>]> {
  let input = (ins
    OneFlow_Tensor:$poly,
    OneFlow_Tensor:$scale
  );
  let output = (outs
    OneFlow_Tensor:$out
  );
  let has_logical_tensor_desc_infer_fn = 1;
  let has_physical_tensor_desc_infer_fn = 1;
  let has_get_sbp_fn = 1;
  let has_data_type_infer_fn = 1;
}

def OneFlow_ObjectSegmentationPolygonToMaskOp : OneFlow_BaseOp<"object_segmentation_polygon_to_mask", [NoSideEffect, NoGrad, CpuOnly, DeclareOpInterfaceMethods<UserOpCompatibleInterface>]> {
  let input = (ins
    OneFlow_Tensor:$poly,
    OneFlow_Tensor:$poly_index,
    OneFlow_Tensor:$image_size
  );
  let output = (outs
    OneFlow_Tensor:$out
  );
  let has_logical_tensor_desc_infer_fn = 1;
  let has_physical_tensor_desc_infer_fn = 1;
  let has_get_sbp_fn = 1;
  let has_data_type_infer_fn = 1;
}

def OneFlow_RoiAlignOp : OneFlow_BaseOp<"roi_align", [NoSideEffect, DeclareOpInterfaceMethods<UserOpCompatibleInterface>]> {
  let input = (ins
    OneFlow_Tensor:$x,
    OneFlow_Tensor:$rois
  );
  let output = (outs
    OneFlow_Tensor:$y
  );
  let attrs = (ins
    DefaultValuedAttr<SI32Attr, "0">:$pooled_h,
    DefaultValuedAttr<SI32Attr, "0">:$pooled_w,
    DefaultValuedAttr<F32Attr, "0.">:$spatial_scale,
    DefaultValuedAttr<SI32Attr, "0">:$sampling_ratio,
    DefaultValuedAttr<BoolAttr, "false">:$aligned
  );
  let has_logical_tensor_desc_infer_fn = 1;
  let has_physical_tensor_desc_infer_fn = 1;
  let has_get_sbp_fn = 1;
  let has_data_type_infer_fn = 1;
  let has_input_arg_modify_fn = 1;
}

def OneFlow_RoiAlignGradOp : OneFlow_BaseOp<"roi_align_grad", [NoSideEffect, DeclareOpInterfaceMethods<UserOpCompatibleInterface>]> {
  let input = (ins
    OneFlow_Tensor:$dy,
    OneFlow_Tensor:$x_like,
    OneFlow_Tensor:$rois
  );
  let output = (outs
    OneFlow_Tensor:$dx
  );
  let attrs = (ins
    DefaultValuedAttr<SI32Attr, "0">:$pooled_h,
    DefaultValuedAttr<SI32Attr, "0">:$pooled_w,
    DefaultValuedAttr<F32Attr, "0.">:$spatial_scale,
    DefaultValuedAttr<SI32Attr, "0">:$sampling_ratio,
    DefaultValuedAttr<BoolAttr, "false">:$aligned
  );
  let has_logical_tensor_desc_infer_fn = 1;
  let has_physical_tensor_desc_infer_fn = 1;
  let has_get_sbp_fn = 1;
  let has_data_type_infer_fn = 1;
}

def OneFlow_TopKOp : OneFlow_BaseOp<"top_k", [NoSideEffect, NoGrad, DeclareOpInterfaceMethods<UserOpCompatibleInterface>]> {
  let input = (ins
    OneFlow_Tensor:$in
  );
  let output = (outs
    OneFlow_Tensor:$out
  );
  let attrs = (ins
    DefaultValuedAttr<SI32Attr, "0">:$k,
    DefaultValuedAttr<BoolAttr, "false">:$sorted
  );
  let has_logical_tensor_desc_infer_fn = 1;
  let has_physical_tensor_desc_infer_fn = 1;
  let has_get_sbp_fn = 1;
  let has_data_type_infer_fn = 1;
}

#endif // GET_ONEFLOW_DETECTION_OP_DEFINITIONS

// Group: EAGER
// eager_b_to_s, eager_naive_s_to_s, eager_ccl_all_gather, eager_ccl_all_reduce, eager_ccl_broadcast, eager_ccl_reduce, eager_ccl_reduce_scatter, eager_nccl_s2s, eager_p_to_b, eager_p_to_s, eager_s_to_b, eager_symmetric_s_to_p
// Total: 12

#ifdef GET_ONEFLOW_EAGER_OP_DEFINITIONS

def OneFlow_EagerBToSOp : OneFlow_BaseOp<"eager_b_to_s", [NoSideEffect, NoGrad, DeclareOpInterfaceMethods<UserOpCompatibleInterface>]> {
  let input = (ins
    OneFlow_Tensor:$in
  );
  let output = (outs
    OneFlow_Tensor:$out
  );
  let attrs = (ins
    DefaultValuedAttr<SI64Attr, "-1">:$out_split_axis,
    StrAttr:$in_parallel_conf,
    StrAttr:$out_parallel_conf,
    ShapeAttr:$shape
  );
  let has_logical_tensor_desc_infer_fn = 1;
  let has_physical_tensor_desc_infer_fn = 1;
  let has_get_sbp_fn = 1;
  let has_data_type_infer_fn = 1;
  let has_device_and_stream_infer_fn = 1;
  let has_nd_sbp_infer_fn = 1;
}

def OneFlow_EagerNaiveSToSOp : OneFlow_BaseOp<"eager_naive_s_to_s", [NoSideEffect, NoGrad, DeclareOpInterfaceMethods<UserOpCompatibleInterface>]> {
  let input = (ins
    OneFlow_Tensor:$in
  );
  let output = (outs
    OneFlow_Tensor:$out
  );
  let attrs = (ins
    DefaultValuedAttr<SI64Attr, "-1">:$in_split_axis,
    DefaultValuedAttr<SI64Attr, "-1">:$out_split_axis,
    StrAttr:$in_parallel_conf,
    StrAttr:$out_parallel_conf,
    ShapeAttr:$shape
  );
  let has_logical_tensor_desc_infer_fn = 1;
  let has_physical_tensor_desc_infer_fn = 1;
  let has_get_sbp_fn = 1;
  let has_data_type_infer_fn = 1;
  let has_device_and_stream_infer_fn = 1;
  let has_nd_sbp_infer_fn = 1;
}

def OneFlow_EagerCclAllGatherOp : OneFlow_BaseOp<"eager_ccl_all_gather", [NoSideEffect, NoGrad, DeclareOpInterfaceMethods<UserOpCompatibleInterface>]> {
  let input = (ins
    OneFlow_Tensor:$in
  );
  let output = (outs
    OneFlow_Tensor:$out
  );
  let attrs = (ins
    StrAttr:$parallel_conf
  );
  let has_logical_tensor_desc_infer_fn = 1;
  let has_physical_tensor_desc_infer_fn = 1;
  let has_get_sbp_fn = 1;
  let has_data_type_infer_fn = 1;
  let has_device_and_stream_infer_fn = 1;
  let has_nd_sbp_infer_fn = 1;
}

def OneFlow_EagerCclAllReduceOp : OneFlow_BaseOp<"eager_ccl_all_reduce", [NoSideEffect, NoGrad, DeclareOpInterfaceMethods<UserOpCompatibleInterface>]> {
  let input = (ins
    OneFlow_Tensor:$in
  );
  let output = (outs
    OneFlow_Tensor:$out
  );
  let attrs = (ins
    StrAttr:$parallel_conf,
    DefaultValuedAttr<BoolAttr, "false">:$async_launch
  );
  let has_logical_tensor_desc_infer_fn = 1;
  let has_physical_tensor_desc_infer_fn = 1;
  let has_get_sbp_fn = 1;
  let has_data_type_infer_fn = 1;
  let has_device_and_stream_infer_fn = 1;
}

def OneFlow_EagerCclBroadcastOp : OneFlow_BaseOp<"eager_ccl_broadcast", [NoSideEffect, DeclareOpInterfaceMethods<UserOpCompatibleInterface>]> {
  let input = (ins
    OneFlow_Tensor:$in
  );
  let output = (outs
    OneFlow_Tensor:$out
  );
  let attrs = (ins
    StrAttr:$parallel_conf,
    ShapeArrayAttr:$shape_list,
    DefaultValuedAttr<SI64Attr, "0">:$root,
    DefaultValuedAttr<BoolAttr, "true">:$async_launch
  );
  let has_logical_tensor_desc_infer_fn = 1;
  let has_physical_tensor_desc_infer_fn = 1;
  let has_get_sbp_fn = 1;
  let has_data_type_infer_fn = 1;
  let has_device_and_stream_infer_fn = 1;
}

def OneFlow_EagerNcclTouchOp : OneFlow_BaseOp<"eager_nccl_touch", [NoSideEffect, DeclareOpInterfaceMethods<UserOpCompatibleInterface>]> {
  let input = (ins
    Variadic<OneFlow_Tensor>:$in
  );
  let attrs = (ins
    DefaultValuedAttr<BoolAttr, "true">:$async_launch
  );
  let has_logical_tensor_desc_infer_fn = 1;
  let has_physical_tensor_desc_infer_fn = 1;
  let has_get_sbp_fn = 1;
  let has_data_type_infer_fn = 1;
  let has_device_and_stream_infer_fn = 1;
}

def OneFlow_EagerCclReduceOp : OneFlow_BaseOp<"eager_ccl_reduce", [NoSideEffect, NoGrad, DeclareOpInterfaceMethods<UserOpCompatibleInterface>]> {
  let input = (ins
    OneFlow_Tensor:$in
  );
  let output = (outs
    OneFlow_Tensor:$out
  );
  let attrs = (ins
    StrAttr:$parallel_conf,
    DefaultValuedAttr<SI64Attr, "0">:$root
  );
  let has_logical_tensor_desc_infer_fn = 1;
  let has_physical_tensor_desc_infer_fn = 1;
  let has_get_sbp_fn = 1;
  let has_data_type_infer_fn = 1;
  let has_device_and_stream_infer_fn = 1;
}

def OneFlow_EagerCclReduceScatterOp : OneFlow_BaseOp<"eager_ccl_reduce_scatter", [NoSideEffect, NoGrad, DeclareOpInterfaceMethods<UserOpCompatibleInterface>]> {
  let input = (ins
    OneFlow_Tensor:$in
  );
  let output = (outs
    OneFlow_Tensor:$out
  );
  let attrs = (ins
    StrAttr:$parallel_conf,
    DefaultValuedAttr<StrAttr, "\"sum\"">:$op_type
  );
  let has_logical_tensor_desc_infer_fn = 1;
  let has_physical_tensor_desc_infer_fn = 1;
  let has_get_sbp_fn = 1;
  let has_data_type_infer_fn = 1;
  let has_device_and_stream_infer_fn = 1;
  let has_nd_sbp_infer_fn = 1;
}

def OneFlow_EagerNcclS2sOp : OneFlow_BaseOp<"eager_nccl_s2s", [NoSideEffect, NoGrad, DeclareOpInterfaceMethods<UserOpCompatibleInterface>]> {
  let input = (ins
    OneFlow_Tensor:$in
  );
  let output = (outs
    OneFlow_Tensor:$out
  );
  let attrs = (ins
    DefaultValuedAttr<SI64Attr, "-1">:$in_split_axis,
    DefaultValuedAttr<SI64Attr, "-1">:$out_split_axis,
    StrAttr:$parallel_conf
  );
  let has_logical_tensor_desc_infer_fn = 1;
  let has_get_sbp_fn = 1;
  let has_data_type_infer_fn = 1;
  let has_device_and_stream_infer_fn = 1;
  let has_nd_sbp_infer_fn = 1;
}

def OneFlow_EagerPToBOp : OneFlow_BaseOp<"eager_p_to_b", [NoSideEffect, NoGrad, DeclareOpInterfaceMethods<UserOpCompatibleInterface>]> {
  let input = (ins
    OneFlow_Tensor:$in
  );
  let output = (outs
    OneFlow_Tensor:$out
  );
  let attrs = (ins
    StrAttr:$in_parallel_conf,
    StrAttr:$out_parallel_conf,
    ShapeAttr:$shape
  );
  let has_logical_tensor_desc_infer_fn = 1;
  let has_physical_tensor_desc_infer_fn = 1;
  let has_get_sbp_fn = 1;
  let has_data_type_infer_fn = 1;
  let has_device_and_stream_infer_fn = 1;
  let has_nd_sbp_infer_fn = 1;
}

def OneFlow_EagerPToSOp : OneFlow_BaseOp<"eager_p_to_s", [NoSideEffect, NoGrad, DeclareOpInterfaceMethods<UserOpCompatibleInterface>]> {
  let input = (ins
    OneFlow_Tensor:$in
  );
  let output = (outs
    OneFlow_Tensor:$out
  );
  let attrs = (ins
    DefaultValuedAttr<SI64Attr, "-1">:$out_split_axis,
    StrAttr:$in_parallel_conf,
    StrAttr:$out_parallel_conf,
    ShapeAttr:$shape
  );
  let has_logical_tensor_desc_infer_fn = 1;
  let has_physical_tensor_desc_infer_fn = 1;
  let has_get_sbp_fn = 1;
  let has_data_type_infer_fn = 1;
  let has_device_and_stream_infer_fn = 1;
  let has_nd_sbp_infer_fn = 1;
}

def OneFlow_EagerSToBOp : OneFlow_BaseOp<"eager_s_to_b", [NoSideEffect, NoGrad, DeclareOpInterfaceMethods<UserOpCompatibleInterface>]> {
  let input = (ins
    OneFlow_Tensor:$in
  );
  let output = (outs
    OneFlow_Tensor:$out
  );
  let attrs = (ins
    DefaultValuedAttr<SI64Attr, "-1">:$in_split_axis,
    StrAttr:$in_parallel_conf,
    StrAttr:$out_parallel_conf,
    ShapeAttr:$shape
  );
  let has_logical_tensor_desc_infer_fn = 1;
  let has_physical_tensor_desc_infer_fn = 1;
  let has_get_sbp_fn = 1;
  let has_data_type_infer_fn = 1;
  let has_device_and_stream_infer_fn = 1;
  let has_nd_sbp_infer_fn = 1;
}

def OneFlow_EagerSToPOp : OneFlow_BaseOp<"eager_s_to_p", [NoSideEffect, NoGrad, DeclareOpInterfaceMethods<UserOpCompatibleInterface>]> {
  let input = (ins
    OneFlow_Tensor:$in
  );
  let output = (outs
    OneFlow_Tensor:$out
  );
  let attrs = (ins
    DefaultValuedAttr<SI64Attr, "-1">:$in_split_axis,
    StrAttr:$in_parallel_conf,
    StrAttr:$out_parallel_conf,
    ShapeAttr:$shape
  );
  let has_logical_tensor_desc_infer_fn = 1;
  let has_physical_tensor_desc_infer_fn = 1;
  let has_get_sbp_fn = 1;
  let has_data_type_infer_fn = 1;
  let has_device_and_stream_infer_fn = 1;
  let has_nd_sbp_infer_fn = 1;
}

def OneFlow_EagerSymmetricSToPOp : OneFlow_BaseOp<"eager_symmetric_s_to_p", [NoSideEffect, NoGrad, DeclareOpInterfaceMethods<UserOpCompatibleInterface>]> {
  let input = (ins
    OneFlow_Tensor:$in
  );
  let output = (outs
    OneFlow_Tensor:$out
  );
  let attrs = (ins
    DefaultValuedAttr<SI64Attr, "-1">:$in_split_axis,
    StrAttr:$parallel_conf
  );
  let has_logical_tensor_desc_infer_fn = 1;
  let has_physical_tensor_desc_infer_fn = 1;
  let has_get_sbp_fn = 1;
  let has_data_type_infer_fn = 1;
  let has_device_and_stream_infer_fn = 1;
  let has_nd_sbp_infer_fn = 1;
}

#endif // GET_ONEFLOW_EAGER_OP_DEFINITIONS

// Group: FUSED
// cudnn_fused_normalization_add_relu, cudnn_fused_normalization_add_relu_grad, fused_bias_add_gelu, fused_bias_add_gelu_grad, fused_bias_add_mask_scale, fused_cast_scale, fused_scale_mask_softmax, fused_scale_mask_softmax_dropout, fused_scale_mask_softmax_dropout_grad, fused_scale_mask_softmax_grad, fused_scale_tril, fused_self_attention_query_mul_key_and_value, fused_self_attention_query_mul_key_and_value_grad, fused_tril_scale_softmax_mask_scale, fused_tril_scale_softmax_mask_scale_grad, normalization_add_relu_grad, fused_dot_feature_interaction, fused_dot_feature_interaction_grad, fused_cross_feature_interaction, fused_cross_feature_interaction_grad_v1, fused_cross_feature_interaction_grad_v2
// Total: 21

#ifdef GET_ONEFLOW_FUSED_OP_DEFINITIONS

def OneFlow_CudnnFusedNormalizationAddReluOp : OneFlow_BaseOp<"cudnn_fused_normalization_add_relu", [NoSideEffect, AttrSizedOperandSegments, AttrSizedResultSegments, DeclareOpInterfaceMethods<UserOpCompatibleInterface>]> {
  let input = (ins
    OneFlow_Tensor:$x,
    Optional<OneFlow_Tensor>:$addend,
    Optional<OneFlow_Tensor>:$moving_mean,
    Optional<OneFlow_Tensor>:$moving_variance,
    OneFlow_Tensor:$gamma,
    OneFlow_Tensor:$beta
  );
  let output = (outs
    OneFlow_Tensor:$y,
    OneFlow_Tensor:$reserve_space,
    Optional<OneFlow_Tensor>:$mean,
    Optional<OneFlow_Tensor>:$inv_variance
  );
  let attrs = (ins
    DefaultValuedAttr<SI32Attr, "0">:$axis,
    DefaultValuedAttr<F32Attr, "0.">:$epsilon,
    DefaultValuedAttr<F32Attr, "0.">:$momentum
  );
  let trait_attrs = (ins
    I32ElementsAttr:$operand_segment_sizes,
    I32ElementsAttr:$result_segment_sizes
  );
  let has_logical_tensor_desc_infer_fn = 1;
  let has_physical_tensor_desc_infer_fn = 1;
  let has_get_sbp_fn = 1;
  let has_data_type_infer_fn = 1;
  let has_input_arg_modify_fn = 1;
}

def OneFlow_CudnnFusedNormalizationAddReluGradOp : OneFlow_BaseOp<"cudnn_fused_normalization_add_relu_grad", [NoSideEffect, DeclareOpInterfaceMethods<UserOpCompatibleInterface>]> {
  let input = (ins
    OneFlow_Tensor:$x,
    OneFlow_Tensor:$dy,
    OneFlow_Tensor:$mean,
    OneFlow_Tensor:$inv_variance,
    OneFlow_Tensor:$gamma,
    OneFlow_Tensor:$beta,
    OneFlow_Tensor:$reserve_space,
    OneFlow_Tensor:$y
  );
  let output = (outs
    OneFlow_Tensor:$gamma_diff,
    OneFlow_Tensor:$beta_diff,
    OneFlow_Tensor:$dx,
    Optional<OneFlow_Tensor>:$addend_diff
  );
  let attrs = (ins
    DefaultValuedAttr<SI32Attr, "0">:$axis,
    DefaultValuedAttr<F32Attr, "0.">:$epsilon
  );
  let has_logical_tensor_desc_infer_fn = 1;
  let has_physical_tensor_desc_infer_fn = 1;
  let has_get_sbp_fn = 1;
  let has_data_type_infer_fn = 1;
}

def OneFlow_FusedBiasAddGeluOp : OneFlow_BaseOp<"fused_bias_add_gelu", [NoSideEffect, DeclareOpInterfaceMethods<UserOpCompatibleInterface>]> {
  let input = (ins
    OneFlow_Tensor:$a,
    OneFlow_Tensor:$b
  );
  let output = (outs
    OneFlow_Tensor:$out
  );
  let attrs = (ins
    DefaultValuedAttr<SI32Attr, "0">:$axis
  );
  let has_logical_tensor_desc_infer_fn = 1;
  let has_physical_tensor_desc_infer_fn = 1;
  let has_get_sbp_fn = 1;
  let has_data_type_infer_fn = 1;
}

def OneFlow_FusedBiasAddGeluGradOp : OneFlow_BaseOp<"fused_bias_add_gelu_grad", [NoSideEffect, DeclareOpInterfaceMethods<UserOpCompatibleInterface>]> {
  let input = (ins
    OneFlow_Tensor:$a,
    OneFlow_Tensor:$b,
    OneFlow_Tensor:$dy
  );
  let output = (outs
    OneFlow_Tensor:$dx
  );
  let attrs = (ins
    DefaultValuedAttr<SI32Attr, "0">:$axis
  );
  let has_logical_tensor_desc_infer_fn = 1;
  let has_physical_tensor_desc_infer_fn = 1;
  let has_get_sbp_fn = 1;
  let has_data_type_infer_fn = 1;
}

def OneFlow_FusedBiasAddMaskScaleOp : OneFlow_BaseOp<"fused_bias_add_mask_scale", [NoSideEffect, DeclareOpInterfaceMethods<UserOpCompatibleInterface>]> {
  let input = (ins
    OneFlow_Tensor:$a,
    OneFlow_Tensor:$b,
    OneFlow_Tensor:$mask,
    Optional<OneFlow_Tensor>:$_add_to_output
  );
  let output = (outs
    OneFlow_Tensor:$out
  );
  let attrs = (ins
    DefaultValuedAttr<SI32Attr, "0">:$axis,
    DefaultValuedAttr<F32Attr, "0.">:$scale
  );
  let has_logical_tensor_desc_infer_fn = 1;
  let has_physical_tensor_desc_infer_fn = 1;
  let has_get_sbp_fn = 1;
  let has_data_type_infer_fn = 1;
  let has_input_arg_modify_fn = 1;
}

def OneFlow_FusedCastScaleOp : OneFlow_BaseOp<"fused_cast_scale", [NoSideEffect, DeclareOpInterfaceMethods<UserOpCompatibleInterface>]> {
  let input = (ins
    OneFlow_Tensor:$x,
    OneFlow_Tensor:$scale_by_tensor
  );
  let output = (outs
    OneFlow_Tensor:$y
  );
  let attrs = (ins
    DefaultValuedAttr<F64Attr, "1.">:$scale
  );
  let has_logical_tensor_desc_infer_fn = 1;
  let has_physical_tensor_desc_infer_fn = 1;
  let has_get_sbp_fn = 1;
  let has_data_type_infer_fn = 1;
}

def OneFlow_FusedScaleMaskSoftmaxOp : OneFlow_BaseOp<"fused_scale_mask_softmax", [NoSideEffect, DeclareOpInterfaceMethods<UserOpCompatibleInterface>]> {
  let input = (ins
    OneFlow_Tensor:$x,
    OneFlow_Tensor:$mask
  );
  let output = (outs
    OneFlow_Tensor:$y
  );
  let attrs = (ins
    DefaultValuedAttr<F32Attr, "1.">:$scale_value,
    DefaultValuedAttr<F32Attr, "0.">:$mask_fill_value
  );
  let has_logical_tensor_desc_infer_fn = 1;
  let has_physical_tensor_desc_infer_fn = 1;
  let has_get_sbp_fn = 1;
  let has_data_type_infer_fn = 1;
  let has_input_arg_modify_fn = 1;
}

def OneFlow_FusedScaleMaskSoftmaxDropoutOp : OneFlow_BaseOp<"fused_scale_mask_softmax_dropout", [NoSideEffect, DeclareOpInterfaceMethods<UserOpCompatibleInterface>]> {
  let input = (ins
    OneFlow_Tensor:$x,
    OneFlow_Tensor:$mask,
    OneFlow_Tensor:$dropout_mask
  );
  let output = (outs
    OneFlow_Tensor:$y,
    OneFlow_Tensor:$softmax_y
  );
  let attrs = (ins
    DefaultValuedAttr<F32Attr, "1.">:$scale_value,
    DefaultValuedAttr<F32Attr, "0.">:$mask_fill_value,
    DefaultValuedAttr<F32Attr, "1.">:$dropout_scale_value
  );
  let has_logical_tensor_desc_infer_fn = 1;
  let has_physical_tensor_desc_infer_fn = 1;
  let has_get_sbp_fn = 1;
  let has_data_type_infer_fn = 1;
  let has_input_arg_modify_fn = 1;
}

def OneFlow_FusedScaleMaskSoftmaxDropoutGradOp : OneFlow_BaseOp<"fused_scale_mask_softmax_dropout_grad", [NoSideEffect, DeclareOpInterfaceMethods<UserOpCompatibleInterface>]> {
  let input = (ins
    OneFlow_Tensor:$softmax_y,
    OneFlow_Tensor:$dy,
    OneFlow_Tensor:$mask,
    OneFlow_Tensor:$dropout_mask
  );
  let output = (outs
    OneFlow_Tensor:$dx
  );
  let attrs = (ins
    DefaultValuedAttr<F32Attr, "0.">:$scale_value,
    DefaultValuedAttr<F32Attr, "0.">:$dropout_scale_value
  );
  let has_logical_tensor_desc_infer_fn = 1;
  let has_physical_tensor_desc_infer_fn = 1;
  let has_get_sbp_fn = 1;
  let has_data_type_infer_fn = 1;
}

def OneFlow_FusedScaleMaskSoftmaxGradOp : OneFlow_BaseOp<"fused_scale_mask_softmax_grad", [NoSideEffect, DeclareOpInterfaceMethods<UserOpCompatibleInterface>]> {
  let input = (ins
    OneFlow_Tensor:$y,
    OneFlow_Tensor:$dy,
    OneFlow_Tensor:$mask
  );
  let output = (outs
    OneFlow_Tensor:$dx
  );
  let attrs = (ins
    DefaultValuedAttr<F32Attr, "0.">:$scale_value
  );
  let has_logical_tensor_desc_infer_fn = 1;
  let has_physical_tensor_desc_infer_fn = 1;
  let has_get_sbp_fn = 1;
  let has_data_type_infer_fn = 1;
}

def OneFlow_FusedScaleTrilOp : OneFlow_BaseOp<"fused_scale_tril", [NoSideEffect, DeclareOpInterfaceMethods<UserOpCompatibleInterface>]> {
  let input = (ins
    OneFlow_Tensor:$in
  );
  let output = (outs
    OneFlow_Tensor:$out
  );
  let attrs = (ins
    DefaultValuedAttr<SI64Attr, "0">:$diagonal,
    DefaultValuedAttr<F64Attr, "0.">:$floating_fill_value,
    DefaultValuedAttr<SI64Attr, "0">:$integer_fill_value,
    DefaultValuedAttr<BoolAttr, "false">:$is_floating_fill_value,
    DefaultValuedAttr<F64Attr, "1.">:$floating_scale_value,
    DefaultValuedAttr<SI64Attr, "1">:$integer_scale_value,
    DefaultValuedAttr<BoolAttr, "false">:$is_floating_scale_value
  );
  let has_logical_tensor_desc_infer_fn = 1;
  let has_physical_tensor_desc_infer_fn = 1;
  let has_get_sbp_fn = 1;
  let has_data_type_infer_fn = 1;
}

def OneFlow_FusedSelfAttentionQueryMulKeyAndValueOp : OneFlow_BaseOp<"fused_self_attention_query_mul_key_and_value", [NoSideEffect, DeclareOpInterfaceMethods<UserOpCompatibleInterface>]> {
  let input = (ins
    OneFlow_Tensor:$hidden_states
  );
  let output = (outs
    OneFlow_Tensor:$query_mul_key,
    OneFlow_Tensor:$value
  );
  let attrs = (ins
    DefaultValuedAttr<SI64Attr, "0">:$head_size,
    DefaultValuedAttr<F32Attr, "0.">:$alpha
  );
  let has_logical_tensor_desc_infer_fn = 1;
  let has_physical_tensor_desc_infer_fn = 1;
  let has_get_sbp_fn = 1;
  let has_data_type_infer_fn = 1;
}

def OneFlow_FusedSelfAttentionQueryMulKeyAndValueGradOp : OneFlow_BaseOp<"fused_self_attention_query_mul_key_and_value_grad", [NoSideEffect, DeclareOpInterfaceMethods<UserOpCompatibleInterface>]> {
  let input = (ins
    OneFlow_Tensor:$query_mul_key_grad,
    OneFlow_Tensor:$value_grad,
    OneFlow_Tensor:$hidden_states
  );
  let output = (outs
    OneFlow_Tensor:$hidden_states_grad
  );
  let attrs = (ins
    DefaultValuedAttr<F32Attr, "0.">:$alpha
  );
  let has_logical_tensor_desc_infer_fn = 1;
  let has_physical_tensor_desc_infer_fn = 1;
  let has_get_sbp_fn = 1;
  let has_data_type_infer_fn = 1;
}

def OneFlow_FusedTrilScaleSoftmaxMaskScaleOp : OneFlow_BaseOp<"fused_tril_scale_softmax_mask_scale", [NoSideEffect, DeclareOpInterfaceMethods<UserOpCompatibleInterface>]> {
  let input = (ins
    OneFlow_Tensor:$x,
    OneFlow_Tensor:$mask
  );
  let output = (outs
    OneFlow_Tensor:$y,
    OneFlow_Tensor:$softmax_y
  );
  let attrs = (ins
    DefaultValuedAttr<SI64Attr, "0">:$diagonal,
    DefaultValuedAttr<F32Attr, "0.">:$tril_fill_value,
    DefaultValuedAttr<F32Attr, "1.">:$tril_scale_value,
    DefaultValuedAttr<F32Attr, "1.">:$mask_scale_value
  );
  let has_logical_tensor_desc_infer_fn = 1;
  let has_physical_tensor_desc_infer_fn = 1;
  let has_get_sbp_fn = 1;
  let has_data_type_infer_fn = 1;
  let has_input_arg_modify_fn = 1;
}

def OneFlow_FusedTrilScaleSoftmaxMaskScaleGradOp : OneFlow_BaseOp<"fused_tril_scale_softmax_mask_scale_grad", [NoSideEffect, DeclareOpInterfaceMethods<UserOpCompatibleInterface>]> {
  let input = (ins
    OneFlow_Tensor:$softmax_y,
    OneFlow_Tensor:$dy,
    OneFlow_Tensor:$mask
  );
  let output = (outs
    OneFlow_Tensor:$dx
  );
  let attrs = (ins
    DefaultValuedAttr<SI64Attr, "0">:$diagonal,
    DefaultValuedAttr<F32Attr, "0.">:$tril_scale_value,
    DefaultValuedAttr<F32Attr, "0.">:$mask_scale_value
  );
  let has_logical_tensor_desc_infer_fn = 1;
  let has_physical_tensor_desc_infer_fn = 1;
  let has_get_sbp_fn = 1;
  let has_data_type_infer_fn = 1;
}

def OneFlow_NormalizationAddReluGradOp : OneFlow_BaseOp<"normalization_add_relu_grad", [NoSideEffect, DeclareOpInterfaceMethods<UserOpCompatibleInterface>]> {
  let input = (ins
    OneFlow_Tensor:$x,
    OneFlow_Tensor:$dy,
    OneFlow_Tensor:$mean,
    OneFlow_Tensor:$inv_variance,
    OneFlow_Tensor:$gamma,
    OneFlow_Tensor:$beta,
    OneFlow_Tensor:$reserve_space,
    OneFlow_Tensor:$y
  );
  let output = (outs
    OneFlow_Tensor:$gamma_diff,
    OneFlow_Tensor:$beta_diff,
    OneFlow_Tensor:$dx,
    Optional<OneFlow_Tensor>:$addend_diff
  );
  let attrs = (ins
    DefaultValuedAttr<SI32Attr, "0">:$axis,
    DefaultValuedAttr<F32Attr, "0.">:$epsilon
  );
  let has_logical_tensor_desc_infer_fn = 1;
  let has_physical_tensor_desc_infer_fn = 1;
  let has_get_sbp_fn = 1;
  let has_data_type_infer_fn = 1;
}


def OneFlow_FusedDotFeatureInteractionOp : OneFlow_BaseOp<"fused_dot_feature_interaction", [NoSideEffect, AttrSizedOperandSegments, DeclareOpInterfaceMethods<UserOpCompatibleInterface>]> {
  let input = (ins
    Variadic<OneFlow_Tensor>:$features,
    Optional<OneFlow_Tensor>:$output_concat,
    Optional<OneFlow_Tensor>:$num_valid_sparse_feature,
    Optional<OneFlow_Tensor>:$sparse_feature,
    Optional<OneFlow_Tensor>:$sparse_indices
  );
  let output = (outs
    OneFlow_Tensor:$out
  );
  let attrs = (ins
    DefaultValuedAttr<BoolAttr, "false">:$self_interaction,
    DefaultValuedAttr<BoolAttr, "false">:$has_output_concat,
    DefaultValuedAttr<SI32Attr, "0">:$output_padding,
    DefaultValuedAttr<StrAttr, "\"none\"">:$pooling
  );
  let has_logical_tensor_desc_infer_fn = 1;
  let has_physical_tensor_desc_infer_fn = 1;
  let has_get_sbp_fn = 1;
  let has_data_type_infer_fn = 1;
}

def OneFlow_FusedDotFeatureInteractionGradOp : OneFlow_BaseOp<"fused_dot_feature_interaction_grad", [NoSideEffect, AttrSizedOperandSegments, AttrSizedResultSegments, DeclareOpInterfaceMethods<UserOpCompatibleInterface>]> {
  let input = (ins
    OneFlow_Tensor:$dy,
    Variadic<OneFlow_Tensor>:$features,
    Optional<OneFlow_Tensor>:$num_valid_sparse_feature,
    Optional<OneFlow_Tensor>:$sparse_feature,
    Optional<OneFlow_Tensor>:$sparse_indices
  );
  let output = (outs
    Variadic<OneFlow_Tensor>:$features_grad,
    Optional<OneFlow_Tensor>:$output_concat_grad,
    Optional<OneFlow_Tensor>:$sparse_feature_grad
  );
  let attrs = (ins
    DefaultValuedAttr<BoolAttr, "false">:$self_interaction,
    DefaultValuedAttr<SI32Attr, "0">:$output_concat_grad_dim,
    DefaultValuedAttr<StrAttr, "\"none\"">:$pooling
  );
  let has_logical_tensor_desc_infer_fn = 1;
  let has_physical_tensor_desc_infer_fn = 1;
  let has_get_sbp_fn = 1;
  let has_data_type_infer_fn = 1;
}

def OneFlow_FusedCrossFeatureInteractionOp : OneFlow_BaseOp<"fused_cross_feature_interaction", [NoSideEffect, DeclareOpInterfaceMethods<UserOpCompatibleInterface>]> {
  let input = (ins
    OneFlow_Tensor:$x,
    OneFlow_Tensor:$weight,
    OneFlow_Tensor:$bias,
    OneFlow_Tensor:$x0
  );
  let output = (outs
    OneFlow_Tensor:$out,
    OneFlow_Tensor:$matmul_result
  );
  let attrs = (ins
    StrAttr:$interaction_mode
  );
  let has_logical_tensor_desc_infer_fn = 1;
  let has_physical_tensor_desc_infer_fn = 1;
  let has_get_sbp_fn = 1;
  let has_data_type_infer_fn = 1;
}


def OneFlow_FusedCrossFeatureInteractionV1GradOp : OneFlow_BaseOp<"fused_cross_feature_interaction_v1_grad", [NoSideEffect, DeclareOpInterfaceMethods<UserOpCompatibleInterface>, NoGrad]> {
  let input = (ins
    OneFlow_Tensor:$dy,
    OneFlow_Tensor:$weight,
    OneFlow_Tensor:$x0,
    OneFlow_Tensor:$x,
    OneFlow_Tensor:$matmul_result
  );
  let output = (outs
    OneFlow_Tensor:$dx0,
    OneFlow_Tensor:$dw,
    OneFlow_Tensor:$dx,
    OneFlow_Tensor:$dbias
  );
  let has_logical_tensor_desc_infer_fn = 1;
  let has_physical_tensor_desc_infer_fn = 1;
  let has_get_sbp_fn = 1;
  let has_data_type_infer_fn = 1;
}

def OneFlow_FusedCrossFeatureInteractionV2GradOp : OneFlow_BaseOp<"fused_cross_feature_interaction_v2_grad", [NoSideEffect, DeclareOpInterfaceMethods<UserOpCompatibleInterface>, NoGrad]> {
  let input = (ins
    OneFlow_Tensor:$dy,
    OneFlow_Tensor:$weight,
    OneFlow_Tensor:$bias,
    OneFlow_Tensor:$x0,
    OneFlow_Tensor:$x,
    OneFlow_Tensor:$matmul_result
  );
  let output = (outs
    OneFlow_Tensor:$dx0,
    OneFlow_Tensor:$dw,
    OneFlow_Tensor:$dx,
    OneFlow_Tensor:$dbias
  );
  let has_logical_tensor_desc_infer_fn = 1;
  let has_physical_tensor_desc_infer_fn = 1;
  let has_get_sbp_fn = 1;
  let has_data_type_infer_fn = 1;
}

#endif // GET_ONEFLOW_FUSED_OP_DEFINITIONS

// Group: IDEMPOTENT
// abs, ceil, floor, ones_like, relu, rint, round, sign
// Total: 8

#ifdef GET_ONEFLOW_IDEMPOTENT_OP_DEFINITIONS

def OneFlow_AbsOp : OneFlow_IdempotentBaseOp<"abs", [NoSideEffect, DeclareOpInterfaceMethods<UserOpCompatibleInterface>]> {}

def OneFlow_CeilOp : OneFlow_IdempotentBaseOp<"ceil", [NoSideEffect, DeclareOpInterfaceMethods<UserOpCompatibleInterface>]> {}

def OneFlow_FloorOp : OneFlow_IdempotentBaseOp<"floor", [NoSideEffect, DeclareOpInterfaceMethods<UserOpCompatibleInterface>]> {}

def OneFlow_OnesLikeOp : OneFlow_IdempotentBaseOp<"ones_like", [NoSideEffect, NoGrad, DeclareOpInterfaceMethods<UserOpCompatibleInterface>]> {
  let same_output_regst_num = 1;
  let has_nd_sbp_infer_fn = 1;
  let input = (ins AnyType:$like);
  let output = (outs AnyType:$out);
}

def OneFlow_ReluOp : OneFlow_IdempotentBaseOp<"relu", [NoSideEffect, DeclareOpInterfaceMethods<UserOpCompatibleInterface>, DeclareOpInterfaceMethods<NCHWCompatibleInterface>]> {}

def OneFlow_RintOp : OneFlow_IdempotentBaseOp<"rint", [NoSideEffect, DeclareOpInterfaceMethods<UserOpCompatibleInterface>]> {}

def OneFlow_RoundOp : OneFlow_IdempotentBaseOp<"round", [NoSideEffect, DeclareOpInterfaceMethods<UserOpCompatibleInterface>]> {}

def OneFlow_SignOp : OneFlow_IdempotentBaseOp<"sign", [NoSideEffect, DeclareOpInterfaceMethods<UserOpCompatibleInterface>]> {}

#endif // GET_ONEFLOW_IDEMPOTENT_OP_DEFINITIONS

// Group: IDENTITY
// amp_white_identity, identity, identity_buffer, tuple_identity
// Total: 4

#ifdef GET_ONEFLOW_IDENTITY_OP_DEFINITIONS

def OneFlow_AmpWhiteIdentityOp : OneFlow_BaseOp<"amp_white_identity", [NoSideEffect, DeclareOpInterfaceMethods<UserOpCompatibleInterface>]> {
  let input = (ins
    OneFlow_Tensor:$in
  );
  let output = (outs
    OneFlow_Tensor:$out
  );
  let has_logical_tensor_desc_infer_fn = 1;
  let has_physical_tensor_desc_infer_fn = 1;
  let has_get_sbp_fn = 1;
  let has_data_type_infer_fn = 1;
}

def OneFlow_IdentityOp : OneFlow_BaseOp<"identity", [NoSideEffect, DeclareOpInterfaceMethods<UserOpCompatibleInterface>]> {
  let input = (ins
    OneFlow_Tensor:$in
  );
  let output = (outs
    OneFlow_Tensor:$out
  );
  let has_logical_tensor_desc_infer_fn = 1;
  let has_physical_tensor_desc_infer_fn = 1;
  let has_get_sbp_fn = 1;
  let has_data_type_infer_fn = 1;
}

def OneFlow_IdentityBufferOp : OneFlow_BaseOp<"identity_buffer", [NoSideEffect, NoGrad, DeclareOpInterfaceMethods<UserOpCompatibleInterface>]> {
  let input = (ins
    OneFlow_Tensor:$in
  );
  let output = (outs
    OneFlow_Tensor:$out
  );
  let attrs = (ins
    DefaultValuedAttr<SI64Attr, "0">:$buffer_size
  );
  let has_logical_tensor_desc_infer_fn = 1;
  let has_physical_tensor_desc_infer_fn = 1;
  let has_get_sbp_fn = 1;
  let has_data_type_infer_fn = 1;
}

def OneFlow_TupleIdentityOp : OneFlow_BaseOp<"tuple_identity", [NoSideEffect, DeclareOpInterfaceMethods<UserOpCompatibleInterface>]> {
  let input = (ins
    Variadic<OneFlow_Tensor>:$in
  );
  let output = (outs
    Variadic<OneFlow_Tensor>:$out
  );
  let has_check_fn = 1;
  let has_logical_tensor_desc_infer_fn = 1;
  let has_physical_tensor_desc_infer_fn = 1;
  let has_get_sbp_fn = 1;
  let has_data_type_infer_fn = 1;
  let has_sbp_signature_infer_fn = 1;
}

#endif // GET_ONEFLOW_IDENTITY_OP_DEFINITIONS

// Group: IMAGE
// image_batch_align, image_decode, image_flip, image_random_crop, image_resize_keep_aspect_ratio, image_resize_to_fixed
// Total: 6

#ifdef GET_ONEFLOW_IMAGE_OP_DEFINITIONS

def OneFlow_ImageBatchAlignOp : OneFlow_BaseOp<"image_batch_align", [NoSideEffect, NoGrad, CpuOnly, DeclareOpInterfaceMethods<UserOpCompatibleInterface>]> {
  let input = (ins
    OneFlow_Tensor:$in
  );
  let output = (outs
    OneFlow_Tensor:$out
  );
  let attrs = (ins
    ShapeAttr:$shape,
    OneFlow_DataType:$data_type,
    DefaultValuedAttr<SI32Attr, "0">:$alignment,
    DefaultValuedAttr<BoolAttr, "false">:$dynamic_out
  );
  let has_check_fn = 1;
  let has_logical_tensor_desc_infer_fn = 1;
  let has_physical_tensor_desc_infer_fn = 1;
  let has_get_sbp_fn = 1;
  let has_data_type_infer_fn = 1;
  let has_output_arg_modify_fn = 1;
}

def OneFlow_ImageDecodeOp : OneFlow_BaseOp<"image_decode", [NoSideEffect, NoGrad, CpuOnly, DeclareOpInterfaceMethods<UserOpCompatibleInterface>]> {
  let input = (ins
    OneFlow_Tensor:$in
  );
  let output = (outs
    OneFlow_Tensor:$out
  );
  let attrs = (ins
    DefaultValuedAttr<StrAttr, "\"BGR\"">:$color_space,
    OneFlow_DataType:$data_type
  );
  let has_check_fn = 1;
  let has_logical_tensor_desc_infer_fn = 1;
  let has_physical_tensor_desc_infer_fn = 1;
  let has_get_sbp_fn = 1;
  let has_data_type_infer_fn = 1;
}

def OneFlow_ImageFlipOp : OneFlow_BaseOp<"image_flip", [NoSideEffect, NoGrad, CpuOnly, DeclareOpInterfaceMethods<UserOpCompatibleInterface>]> {
  let input = (ins
    OneFlow_Tensor:$in,
    OneFlow_Tensor:$flip_code
  );
  let output = (outs
    OneFlow_Tensor:$out
  );
  let has_logical_tensor_desc_infer_fn = 1;
  let has_physical_tensor_desc_infer_fn = 1;
  let has_get_sbp_fn = 1;
  let has_data_type_infer_fn = 1;
}

def OneFlow_ImageRandomCropOp : OneFlow_BaseOp<"image_random_crop", [NoSideEffect, NoGrad, CpuOnly, DeclareOpInterfaceMethods<UserOpCompatibleInterface>]> {
  let input = (ins
    OneFlow_Tensor:$in
  );
  let output = (outs
    OneFlow_Tensor:$out
  );
  let attrs = (ins
    DefaultValuedAttr<SI32Attr, "10">:$num_attempts,
    DefaultValuedAttr<SI64Attr, "-1">:$seed,
    DefaultValuedAttr<BoolAttr, "false">:$has_seed,
    F32ArrayAttr:$random_area,
    F32ArrayAttr:$random_aspect_ratio
  );
  let has_logical_tensor_desc_infer_fn = 1;
  let has_physical_tensor_desc_infer_fn = 1;
  let has_get_sbp_fn = 1;
  let has_data_type_infer_fn = 1;
  let has_input_arg_modify_fn = 1;
}

def OneFlow_ImageResizeKeepAspectRatioOp : OneFlow_BaseOp<"image_resize_keep_aspect_ratio", [NoSideEffect, NoGrad, CpuOnly, DeclareOpInterfaceMethods<UserOpCompatibleInterface>]> {
  let input = (ins
    OneFlow_Tensor:$in
  );
  let output = (outs
    OneFlow_Tensor:$out,
    OneFlow_Tensor:$size,
    OneFlow_Tensor:$scale
  );
  let attrs = (ins
    DefaultValuedAttr<SI32Attr, "0">:$target_size,
    DefaultValuedAttr<SI32Attr, "0">:$min_size,
    DefaultValuedAttr<SI32Attr, "0">:$max_size,
    DefaultValuedAttr<BoolAttr, "false">:$resize_longer,
    DefaultValuedAttr<StrAttr, "\"bilinear\"">:$interpolation_type
  );
  let has_check_fn = 1;
  let has_logical_tensor_desc_infer_fn = 1;
  let has_physical_tensor_desc_infer_fn = 1;
  let has_get_sbp_fn = 1;
  let has_data_type_infer_fn = 1;
}

def OneFlow_ImageResizeToFixedOp : OneFlow_BaseOp<"image_resize_to_fixed", [NoSideEffect, NoGrad, CpuOnly, DeclareOpInterfaceMethods<UserOpCompatibleInterface>]> {
  let input = (ins
    OneFlow_Tensor:$in
  );
  let output = (outs
    OneFlow_Tensor:$out,
    OneFlow_Tensor:$scale
  );
  let attrs = (ins
    DefaultValuedAttr<SI64Attr, "0">:$target_width,
    DefaultValuedAttr<SI64Attr, "0">:$target_height,
    DefaultValuedAttr<SI64Attr, "3">:$channels,
    OneFlow_DataType:$data_type,
    DefaultValuedAttr<StrAttr, "\"bilinear\"">:$interpolation_type
  );
  let has_check_fn = 1;
  let has_logical_tensor_desc_infer_fn = 1;
  let has_physical_tensor_desc_infer_fn = 1;
  let has_get_sbp_fn = 1;
  let has_data_type_infer_fn = 1;
}

#endif // GET_ONEFLOW_IMAGE_OP_DEFINITIONS

// Group: INDICES
// arg_sort, argmax, argwhere, batch_gather, dim_gather, dim_scatter_add, dim_scatter_add_like, dim_scatter_add_scalar, dim_scatter_mul, dim_scatter_mul_scalar, dim_scatter_update, dim_scatter_update_scalar, embedding_renorm, embedding, embedding_grad, gather, gather_nd, generate_random_batch_permutation_indices, image_target_resize, scatter_nd, scatter_nd_like, slice, slice_update, slice_grad, tensor_scatter_nd_add, tensor_scatter_nd_update, unsorted_batch_segment_sum, unsorted_segment_sum, unsorted_segment_sum_like, where, where_scalar_x, where_scalar_xy, where_scalar_y, median, searchsorted, searchsorted_scalar
// Total: 36

#ifdef GET_ONEFLOW_INDICES_OP_DEFINITIONS

def OneFlow_ArgSortOp : OneFlow_BaseOp<"arg_sort", [NoSideEffect, NoGrad, DeclareOpInterfaceMethods<UserOpCompatibleInterface>]> {
  let input = (ins
    OneFlow_Tensor:$in
  );
  let output = (outs
    OneFlow_Tensor:$out
  );
  let attrs = (ins
    StrAttr:$direction
  );
  let has_check_fn = 1;
  let has_logical_tensor_desc_infer_fn = 1;
  let has_physical_tensor_desc_infer_fn = 1;
  let has_get_sbp_fn = 1;
  let has_data_type_infer_fn = 1;
}

def OneFlow_ArgmaxOp : OneFlow_BaseOp<"argmax", [NoSideEffect, NoGrad, DeclareOpInterfaceMethods<UserOpCompatibleInterface>]> {
  let input = (ins
    OneFlow_Tensor:$in
  );
  let output = (outs
    OneFlow_Tensor:$out
  );
  let has_logical_tensor_desc_infer_fn = 1;
  let has_physical_tensor_desc_infer_fn = 1;
  let has_get_sbp_fn = 1;
  let has_data_type_infer_fn = 1;
}

def OneFlow_ArgwhereOp : OneFlow_BaseOp<"argwhere", [NoSideEffect, NoGrad, DeclareOpInterfaceMethods<UserOpCompatibleInterface>]> {
  let input = (ins
    OneFlow_Tensor:$input
  );
  let output = (outs
    OneFlow_Tensor:$output,
    OneFlow_Tensor:$output_size
  );
  let attrs = (ins
    OneFlow_DataType:$dtype
  );
  let has_logical_tensor_desc_infer_fn = 1;
  let has_physical_tensor_desc_infer_fn = 1;
  let has_get_sbp_fn = 1;
  let has_data_type_infer_fn = 1;
}

def OneFlow_BatchGatherOp : OneFlow_BaseOp<"batch_gather", [NoSideEffect, DeclareOpInterfaceMethods<UserOpCompatibleInterface>]> {
  let input = (ins
    OneFlow_Tensor:$in,
    OneFlow_Tensor:$indices
  );
  let output = (outs
    OneFlow_Tensor:$out
  );
  let has_logical_tensor_desc_infer_fn = 1;
  let has_physical_tensor_desc_infer_fn = 1;
  let has_get_sbp_fn = 1;
  let has_data_type_infer_fn = 1;
  let has_input_arg_modify_fn = 1;
}

def OneFlow_DimGatherOp : OneFlow_BaseOp<"dim_gather", [NoSideEffect, DeclareOpInterfaceMethods<UserOpCompatibleInterface>]> {
  let input = (ins
    OneFlow_Tensor:$input,
    OneFlow_Tensor:$index
  );
  let output = (outs
    OneFlow_Tensor:$output
  );
  let attrs = (ins
    DefaultValuedAttr<SI32Attr, "0">:$dim
  );
  let has_logical_tensor_desc_infer_fn = 1;
  let has_physical_tensor_desc_infer_fn = 1;
  let has_get_sbp_fn = 1;
  let has_data_type_infer_fn = 1;
  let has_input_arg_modify_fn = 1;
}

def OneFlow_DimScatterAddOp : OneFlow_BaseOp<"dim_scatter_add", [NoSideEffect, DeclareOpInterfaceMethods<UserOpCompatibleInterface>]> {
  let input = (ins
    OneFlow_Tensor:$input,
    OneFlow_Tensor:$index,
    OneFlow_Tensor:$src
  );
  let output = (outs
    OneFlow_Tensor:$output
  );
  let attrs = (ins
    DefaultValuedAttr<SI32Attr, "0">:$dim
  );
  let has_logical_tensor_desc_infer_fn = 1;
  let has_physical_tensor_desc_infer_fn = 1;
  let has_get_sbp_fn = 1;
  let has_data_type_infer_fn = 1;
  let has_input_arg_modify_fn = 1;
}

def OneFlow_DimScatterAddLikeOp : OneFlow_BaseOp<"dim_scatter_add_like", [NoSideEffect, DeclareOpInterfaceMethods<UserOpCompatibleInterface>]> {
  let input = (ins
    OneFlow_Tensor:$like,
    OneFlow_Tensor:$index,
    OneFlow_Tensor:$src
  );
  let output = (outs
    OneFlow_Tensor:$output
  );
  let attrs = (ins
    DefaultValuedAttr<SI32Attr, "0">:$dim
  );
  let has_logical_tensor_desc_infer_fn = 1;
  let has_physical_tensor_desc_infer_fn = 1;
  let has_get_sbp_fn = 1;
  let has_data_type_infer_fn = 1;
  let has_input_arg_modify_fn = 1;
}

def OneFlow_DimScatterAddScalarOp : OneFlow_BaseOp<"dim_scatter_add_scalar", [NoSideEffect, DeclareOpInterfaceMethods<UserOpCompatibleInterface>]> {
  let input = (ins
    OneFlow_Tensor:$input,
    OneFlow_Tensor:$index
  );
  let output = (outs
    OneFlow_Tensor:$output
  );
  let attrs = (ins
    DefaultValuedAttr<F32Attr, "0.">:$src_scalar,
    DefaultValuedAttr<SI32Attr, "0">:$dim
  );
  let has_logical_tensor_desc_infer_fn = 1;
  let has_physical_tensor_desc_infer_fn = 1;
  let has_get_sbp_fn = 1;
  let has_data_type_infer_fn = 1;
  let has_input_arg_modify_fn = 1;
}

def OneFlow_DimScatterMulOp : OneFlow_BaseOp<"dim_scatter_mul", [NoSideEffect, DeclareOpInterfaceMethods<UserOpCompatibleInterface>]> {
  let input = (ins
    OneFlow_Tensor:$input,
    OneFlow_Tensor:$index,
    OneFlow_Tensor:$src
  );
  let output = (outs
    OneFlow_Tensor:$output
  );
  let attrs = (ins
    DefaultValuedAttr<SI32Attr, "0">:$dim
  );
  let has_logical_tensor_desc_infer_fn = 1;
  let has_physical_tensor_desc_infer_fn = 1;
  let has_get_sbp_fn = 1;
  let has_data_type_infer_fn = 1;
  let has_input_arg_modify_fn = 1;
}

def OneFlow_DimScatterMulScalarOp : OneFlow_BaseOp<"dim_scatter_mul_scalar", [NoSideEffect, DeclareOpInterfaceMethods<UserOpCompatibleInterface>]> {
  let input = (ins
    OneFlow_Tensor:$input,
    OneFlow_Tensor:$index
  );
  let output = (outs
    OneFlow_Tensor:$output
  );
  let attrs = (ins
    DefaultValuedAttr<F32Attr, "0.">:$src_scalar,
    DefaultValuedAttr<SI32Attr, "0">:$dim
  );
  let has_logical_tensor_desc_infer_fn = 1;
  let has_physical_tensor_desc_infer_fn = 1;
  let has_get_sbp_fn = 1;
  let has_data_type_infer_fn = 1;
  let has_input_arg_modify_fn = 1;
}

def OneFlow_DimScatterUpdateOp : OneFlow_BaseOp<"dim_scatter_update", [NoSideEffect, DeclareOpInterfaceMethods<UserOpCompatibleInterface>]> {
  let input = (ins
    OneFlow_Tensor:$input,
    OneFlow_Tensor:$index,
    OneFlow_Tensor:$src
  );
  let output = (outs
    OneFlow_Tensor:$output
  );
  let attrs = (ins
    DefaultValuedAttr<SI32Attr, "0">:$dim
  );
  let has_logical_tensor_desc_infer_fn = 1;
  let has_physical_tensor_desc_infer_fn = 1;
  let has_get_sbp_fn = 1;
  let has_data_type_infer_fn = 1;
  let has_input_arg_modify_fn = 1;
}

def OneFlow_DimScatterUpdateScalarOp : OneFlow_BaseOp<"dim_scatter_update_scalar", [NoSideEffect, DeclareOpInterfaceMethods<UserOpCompatibleInterface>]> {
  let input = (ins
    OneFlow_Tensor:$input,
    OneFlow_Tensor:$index
  );
  let output = (outs
    OneFlow_Tensor:$output
  );
  let attrs = (ins
    DefaultValuedAttr<F32Attr, "0.">:$src_scalar,
    DefaultValuedAttr<SI32Attr, "0">:$dim
  );
  let has_logical_tensor_desc_infer_fn = 1;
  let has_physical_tensor_desc_infer_fn = 1;
  let has_get_sbp_fn = 1;
  let has_data_type_infer_fn = 1;
  let has_input_arg_modify_fn = 1;
}

def OneFlow_EmbeddingRenormOp : OneFlow_BaseOp<"embedding_renorm", [NoSideEffect, NoGrad, DeclareOpInterfaceMethods<UserOpCompatibleInterface>]> {
  let input = (ins
    OneFlow_Tensor:$in,
    OneFlow_Tensor:$indices
  );
  let output = (outs
    OneFlow_Tensor:$out
  );
  let attrs = (ins
    DefaultValuedAttr<F64Attr, "0.">:$max_norm,
    DefaultValuedAttr<F64Attr, "2.">:$norm_type
  );
  let has_logical_tensor_desc_infer_fn = 1;
  let has_physical_tensor_desc_infer_fn = 1;
  let has_get_sbp_fn = 1;
  let has_data_type_infer_fn = 1;
}

def OneFlow_EmbeddingOp : OneFlow_BaseOp<"embedding", [NoSideEffect, DeclareOpInterfaceMethods<UserOpCompatibleInterface>]> {
  let input = (ins
    OneFlow_Tensor:$weight,
    OneFlow_Tensor:$indices
  );
  let output = (outs
    OneFlow_Tensor:$out
  );
  let attrs = (ins
    DefaultValuedAttr<SI64Attr, "-1">:$padding_idx,
    DefaultValuedAttr<BoolAttr, "false">:$scale_grad_by_freq
  );
  let has_logical_tensor_desc_infer_fn = 1;
  let has_physical_tensor_desc_infer_fn = 1;
  let has_get_sbp_fn = 1;
  let has_data_type_infer_fn = 1;
  let has_input_arg_modify_fn = 1;
}

def OneFlow_EmbeddingGradOp : OneFlow_BaseOp<"embedding_grad", [NoSideEffect, DeclareOpInterfaceMethods<UserOpCompatibleInterface>]> {
  let input = (ins
    OneFlow_Tensor:$dy,
    OneFlow_Tensor:$weight,
    OneFlow_Tensor:$indices
  );
  let output = (outs
    OneFlow_Tensor:$dx
  );
  let attrs = (ins
    DefaultValuedAttr<SI64Attr, "-1">:$padding_idx,
    DefaultValuedAttr<BoolAttr, "false">:$scale_grad_by_freq
  );
  let has_logical_tensor_desc_infer_fn = 1;
  let has_physical_tensor_desc_infer_fn = 1;
  let has_get_sbp_fn = 1;
  let has_data_type_infer_fn = 1;
  let has_input_arg_modify_fn = 1;
}

def OneFlow_GatherOp : OneFlow_BaseOp<"gather", [NoSideEffect, DeclareOpInterfaceMethods<UserOpCompatibleInterface>]> {
  let input = (ins
    OneFlow_Tensor:$in,
    OneFlow_Tensor:$indices
  );
  let output = (outs
    OneFlow_Tensor:$out
  );
  let attrs = (ins
    DefaultValuedAttr<SI64Attr, "0">:$axis
  );
  let has_logical_tensor_desc_infer_fn = 1;
  let has_physical_tensor_desc_infer_fn = 1;
  let has_get_sbp_fn = 1;
  let has_data_type_infer_fn = 1;
  let has_input_arg_modify_fn = 1;
}

def OneFlow_GatherNdOp : OneFlow_BaseOp<"gather_nd", [NoSideEffect, DeclareOpInterfaceMethods<UserOpCompatibleInterface>]> {
  let input = (ins
    OneFlow_Tensor:$params,
    OneFlow_Tensor:$indices
  );
  let output = (outs
    OneFlow_Tensor:$out
  );
  let has_logical_tensor_desc_infer_fn = 1;
  let has_physical_tensor_desc_infer_fn = 1;
  let has_get_sbp_fn = 1;
  let has_data_type_infer_fn = 1;
  let has_input_arg_modify_fn = 1;
}

def OneFlow_GenerateRandomBatchPermutationIndicesOp : OneFlow_BaseOp<"generate_random_batch_permutation_indices", [NoSideEffect, NoGrad, DeclareOpInterfaceMethods<UserOpCompatibleInterface>]> {
  let input = (ins
    OneFlow_Tensor:$x
  );
  let output = (outs
    OneFlow_Tensor:$y
  );
  let attrs = (ins
    DefaultValuedAttr<SI64Attr, "0">:$seed
  );
  let has_logical_tensor_desc_infer_fn = 1;
  let has_physical_tensor_desc_infer_fn = 1;
  let has_get_sbp_fn = 1;
  let has_data_type_infer_fn = 1;
}

def OneFlow_ImageTargetResizeOp : OneFlow_BaseOp<"image_target_resize", [NoSideEffect, NoGrad, CpuOnly, DeclareOpInterfaceMethods<UserOpCompatibleInterface>]> {
  let input = (ins
    OneFlow_Tensor:$in
  );
  let output = (outs
    OneFlow_Tensor:$out,
    OneFlow_Tensor:$size,
    OneFlow_Tensor:$scale
  );
  let attrs = (ins
    DefaultValuedAttr<SI32Attr, "0">:$target_size,
    DefaultValuedAttr<SI32Attr, "0">:$max_size
  );
  let has_check_fn = 1;
  let has_logical_tensor_desc_infer_fn = 1;
  let has_physical_tensor_desc_infer_fn = 1;
  let has_get_sbp_fn = 1;
  let has_data_type_infer_fn = 1;
}

def OneFlow_SliceOp : OneFlow_BaseOp<"slice", [NoSideEffect, DeclareOpInterfaceMethods<UserOpCompatibleInterface>]> {
  let input = (ins
    OneFlow_Tensor:$x
  );
  let output = (outs
    OneFlow_Tensor:$y
  );
  let attrs = (ins
    SI64ArrayAttr:$start,
    SI64ArrayAttr:$stop,
    SI64ArrayAttr:$step
  );
  let has_logical_tensor_desc_infer_fn = 1;
  let has_physical_tensor_desc_infer_fn = 1;
  let has_get_sbp_fn = 1;
  let has_data_type_infer_fn = 1;
}

def OneFlow_SliceUpdateOp : OneFlow_BaseOp<"slice_update", [SupportNonContiguous, DeclareOpInterfaceMethods<UserOpCompatibleInterface>]> {
  let input = (ins
    OneFlow_Tensor:$ref,
    OneFlow_Tensor:$value
  );
  let output = (outs
    OneFlow_Tensor:$y
  );
  let attrs = (ins
    SI64ArrayAttr:$start,
    SI64ArrayAttr:$stop,
    SI64ArrayAttr:$step
  );
  let has_logical_tensor_desc_infer_fn = 1;
  let has_physical_tensor_desc_infer_fn = 1;
  let has_get_sbp_fn = 1;
  let has_data_type_infer_fn = 1;
}

def OneFlow_SliceGradOp : OneFlow_BaseOp<"slice_grad", [NoSideEffect, DeclareOpInterfaceMethods<UserOpCompatibleInterface>]> {
  let input = (ins
    OneFlow_Tensor:$dy
  );
  let output = (outs
    OneFlow_Tensor:$dx
  );
  let attrs = (ins
    ShapeAttr:$like_shape,
    SI64ArrayAttr:$start,
    SI64ArrayAttr:$stop,
    SI64ArrayAttr:$step
  );
  let has_logical_tensor_desc_infer_fn = 1;
  let has_physical_tensor_desc_infer_fn = 1;
  let has_get_sbp_fn = 1;
  let has_data_type_infer_fn = 1;
  let has_input_arg_modify_fn = 1;
}

def OneFlow_ScatterNdOp : OneFlow_BaseOp<"scatter_nd", [NoSideEffect, DeclareOpInterfaceMethods<UserOpCompatibleInterface>]> {
  let input = (ins
    OneFlow_Tensor:$indices,
    OneFlow_Tensor:$updates
  );
  let output = (outs
    OneFlow_Tensor:$out
  );
  let attrs = (ins
    ShapeAttr:$shape
  );
  let has_logical_tensor_desc_infer_fn = 1;
  let has_physical_tensor_desc_infer_fn = 1;
  let has_get_sbp_fn = 1;
  let has_data_type_infer_fn = 1;
  let has_input_arg_modify_fn = 1;
}

def OneFlow_ScatterNdLikeOp : OneFlow_BaseOp<"scatter_nd_like", [NoSideEffect, DeclareOpInterfaceMethods<UserOpCompatibleInterface>]> {
  let input = (ins
    OneFlow_Tensor:$like,
    OneFlow_Tensor:$indices,
    OneFlow_Tensor:$updates
  );
  let output = (outs
    OneFlow_Tensor:$out
  );
  let has_logical_tensor_desc_infer_fn = 1;
  let has_physical_tensor_desc_infer_fn = 1;
  let has_get_sbp_fn = 1;
  let has_data_type_infer_fn = 1;
}

def OneFlow_TensorScatterNdAddOp : OneFlow_BaseOp<"tensor_scatter_nd_add", [NoSideEffect, DeclareOpInterfaceMethods<UserOpCompatibleInterface>]> {
  let input = (ins
    OneFlow_Tensor:$params,
    OneFlow_Tensor:$updates,
    OneFlow_Tensor:$indices
  );
  let output = (outs
    OneFlow_Tensor:$out
  );
  let has_logical_tensor_desc_infer_fn = 1;
  let has_physical_tensor_desc_infer_fn = 1;
  let has_get_sbp_fn = 1;
  let has_data_type_infer_fn = 1;
  let has_input_arg_modify_fn = 1;
}

def OneFlow_TensorScatterNdUpdateOp : OneFlow_BaseOp<"tensor_scatter_nd_update", [NoSideEffect, SupportNonContiguous, DeclareOpInterfaceMethods<UserOpCompatibleInterface>]> {
  let input = (ins
    OneFlow_Tensor:$params,
    OneFlow_Tensor:$updates,
    OneFlow_Tensor:$indices
  );
  let output = (outs
    OneFlow_Tensor:$out
  );
  let has_logical_tensor_desc_infer_fn = 1;
  let has_physical_tensor_desc_infer_fn = 1;
  let has_get_sbp_fn = 1;
  let has_data_type_infer_fn = 1;
  let has_input_arg_modify_fn = 1;
}

def OneFlow_UnsortedBatchSegmentSumOp : OneFlow_BaseOp<"unsorted_batch_segment_sum", [NoSideEffect, DeclareOpInterfaceMethods<UserOpCompatibleInterface>]> {
  let input = (ins
    OneFlow_Tensor:$data,
    OneFlow_Tensor:$segment_ids
  );
  let output = (outs
    OneFlow_Tensor:$out
  );
  let attrs = (ins
    DefaultValuedAttr<SI64Attr, "0">:$num_segments
  );
  let has_logical_tensor_desc_infer_fn = 1;
  let has_physical_tensor_desc_infer_fn = 1;
  let has_get_sbp_fn = 1;
  let has_data_type_infer_fn = 1;
  let has_input_arg_modify_fn = 1;
}

def OneFlow_UnsortedSegmentSumOp : OneFlow_BaseOp<"unsorted_segment_sum", [NoSideEffect, DeclareOpInterfaceMethods<UserOpCompatibleInterface>]> {
  let input = (ins
    OneFlow_Tensor:$data,
    OneFlow_Tensor:$segment_ids
  );
  let output = (outs
    OneFlow_Tensor:$out
  );
  let attrs = (ins
    DefaultValuedAttr<SI64Attr, "0">:$axis,
    DefaultValuedAttr<SI64Attr, "0">:$num_segments
  );
  let has_logical_tensor_desc_infer_fn = 1;
  let has_physical_tensor_desc_infer_fn = 1;
  let has_get_sbp_fn = 1;
  let has_data_type_infer_fn = 1;
  let has_input_arg_modify_fn = 1;
}

def OneFlow_UnsortedSegmentSumLikeOp : OneFlow_BaseOp<"unsorted_segment_sum_like", [NoSideEffect, DeclareOpInterfaceMethods<UserOpCompatibleInterface>]> {
  let input = (ins
    OneFlow_Tensor:$data,
    OneFlow_Tensor:$segment_ids,
    OneFlow_Tensor:$like
  );
  let output = (outs
    OneFlow_Tensor:$out
  );
  let attrs = (ins
    DefaultValuedAttr<SI64Attr, "0">:$axis
  );
  let has_logical_tensor_desc_infer_fn = 1;
  let has_physical_tensor_desc_infer_fn = 1;
  let has_get_sbp_fn = 1;
  let has_data_type_infer_fn = 1;
  let has_input_arg_modify_fn = 1;
}

def OneFlow_WhereOp : OneFlow_BaseOp<"where", [NoSideEffect, DeclareOpInterfaceMethods<UserOpCompatibleInterface>]> {
  let input = (ins
    OneFlow_Tensor:$condition,
    OneFlow_Tensor:$x,
    OneFlow_Tensor:$y
  );
  let output = (outs
    OneFlow_Tensor:$out
  );
  let has_logical_tensor_desc_infer_fn = 1;
  let has_physical_tensor_desc_infer_fn = 1;
  let has_get_sbp_fn = 1;
  let has_data_type_infer_fn = 1;
  let has_input_arg_modify_fn = 1;
}

def OneFlow_WhereScalarXOp : OneFlow_BaseOp<"where_scalar_x", [NoSideEffect, DeclareOpInterfaceMethods<UserOpCompatibleInterface>]> {
  let input = (ins
    OneFlow_Tensor:$condition,
    OneFlow_Tensor:$y
  );
  let output = (outs
    OneFlow_Tensor:$out
  );
  let attrs = (ins
    DefaultValuedAttr<BoolAttr, "false">:$has_int_operand,
    DefaultValuedAttr<BoolAttr, "false">:$has_float_operand,
    DefaultValuedAttr<BoolAttr, "false">:$has_bool_operand,
    DefaultValuedAttr<SI64Attr, "0">:$int_operand,
    DefaultValuedAttr<F64Attr, "0.">:$float_operand,
    DefaultValuedAttr<BoolAttr, "0.">:$bool_operand
  );
  let has_logical_tensor_desc_infer_fn = 1;
  let has_physical_tensor_desc_infer_fn = 1;
  let has_get_sbp_fn = 1;
  let has_data_type_infer_fn = 1;
  let has_input_arg_modify_fn = 1;
}

def OneFlow_WhereScalarXyOp : OneFlow_BaseOp<"where_scalar_xy", [NoSideEffect, NoGrad, DeclareOpInterfaceMethods<UserOpCompatibleInterface>]> {
  let input = (ins
    OneFlow_Tensor:$condition
  );
  let output = (outs
    OneFlow_Tensor:$out
  );
  let attrs = (ins
    DefaultValuedAttr<BoolAttr, "false">:$has_x_int_operand,
    DefaultValuedAttr<BoolAttr, "false">:$has_x_float_operand,
    DefaultValuedAttr<BoolAttr, "false">:$has_y_int_operand,
    DefaultValuedAttr<BoolAttr, "false">:$has_y_float_operand,
    DefaultValuedAttr<BoolAttr, "false">:$has_x_bool_operand,
    DefaultValuedAttr<BoolAttr, "false">:$has_y_bool_operand,
    DefaultValuedAttr<SI64Attr, "0">:$x_int_operand,
    DefaultValuedAttr<F64Attr, "0.">:$x_float_operand,
    DefaultValuedAttr<BoolAttr, "0.">:$x_bool_operand,
    DefaultValuedAttr<SI64Attr, "0">:$y_int_operand,
    DefaultValuedAttr<F64Attr, "0.">:$y_float_operand,
    DefaultValuedAttr<BoolAttr, "0.">:$y_bool_operand
  );
  let has_logical_tensor_desc_infer_fn = 1;
  let has_physical_tensor_desc_infer_fn = 1;
  let has_get_sbp_fn = 1;
  let has_data_type_infer_fn = 1;
  let has_input_arg_modify_fn = 1;
}

def OneFlow_WhereScalarYOp : OneFlow_BaseOp<"where_scalar_y", [NoSideEffect, DeclareOpInterfaceMethods<UserOpCompatibleInterface>]> {
  let input = (ins
    OneFlow_Tensor:$condition,
    OneFlow_Tensor:$x
  );
  let output = (outs
    OneFlow_Tensor:$out
  );
  let attrs = (ins
    DefaultValuedAttr<BoolAttr, "false">:$has_int_operand,
    DefaultValuedAttr<BoolAttr, "false">:$has_float_operand,
    DefaultValuedAttr<BoolAttr, "false">:$has_bool_operand,
    DefaultValuedAttr<SI64Attr, "0">:$int_operand,
    DefaultValuedAttr<F64Attr, "0.">:$float_operand,
    DefaultValuedAttr<BoolAttr, "0.">:$bool_operand
  );
  let has_logical_tensor_desc_infer_fn = 1;
  let has_physical_tensor_desc_infer_fn = 1;
  let has_get_sbp_fn = 1;
  let has_data_type_infer_fn = 1;
  let has_input_arg_modify_fn = 1;
}

def OneFlow_MedianOp : OneFlow_BaseOp<"median", [NoSideEffect, DeclareOpInterfaceMethods<UserOpCompatibleInterface>]> {
  let input = (ins
    OneFlow_Tensor:$input
  );
  let output = (outs
    OneFlow_Tensor:$output
  );
  let has_logical_tensor_desc_infer_fn = 1;
  let has_physical_tensor_desc_infer_fn = 1;
  let has_get_sbp_fn = 1;
  let has_data_type_infer_fn = 1;
}

def OneFlow_MedianWithIndicesOp : OneFlow_BaseOp<"median_with_indices", [NoSideEffect, DeclareOpInterfaceMethods<UserOpCompatibleInterface>]> {
  let input = (ins
    OneFlow_Tensor:$input
  );
  let output = (outs
    OneFlow_Tensor:$values,
    OneFlow_Tensor:$indices
  );
  let has_logical_tensor_desc_infer_fn = 1;
  let has_physical_tensor_desc_infer_fn = 1;
  let has_get_sbp_fn = 1;
  let has_data_type_infer_fn = 1;
}

def OneFlow_SearchSortedOp : OneFlow_BaseOp<"searchsorted", [NoSideEffect, NoGrad, DeclareOpInterfaceMethods<UserOpCompatibleInterface>]> {
  let input = (ins
    OneFlow_Tensor:$sorted_sequence,
    OneFlow_Tensor:$values
  );
  let output = (outs
    OneFlow_Tensor:$out
  );
  let attrs = (ins
    DefaultValuedAttr<BoolAttr, "false">:$out_int32,
    DefaultValuedAttr<BoolAttr, "false">:$right
  );
  let has_check_fn = 1;
  let has_logical_tensor_desc_infer_fn = 1;
  let has_physical_tensor_desc_infer_fn = 1;
  let has_get_sbp_fn = 1;
  let has_data_type_infer_fn = 1;
}

def OneFlow_SearchSortedScalarOp : OneFlow_BaseOp<"searchsorted_scalar", [NoSideEffect, NoGrad, DeclareOpInterfaceMethods<UserOpCompatibleInterface>]> {
  let input = (ins
    OneFlow_Tensor:$sorted_sequence
  );
  let output = (outs
    OneFlow_Tensor:$out
  );
  let attrs = (ins
    DefaultValuedAttr<BoolAttr, "false">:$out_int32,
    DefaultValuedAttr<BoolAttr, "false">:$right,
    DefaultValuedAttr<F32Attr, "0.">:$values
  );
  let has_check_fn = 1;
  let has_logical_tensor_desc_infer_fn = 1;
  let has_physical_tensor_desc_infer_fn = 1;
  let has_get_sbp_fn = 1;
  let has_data_type_infer_fn = 1;
}

#endif // GET_ONEFLOW_INDICES_OP_DEFINITIONS

// Group: INVOLUTION
// negative, reciprocal
// Total: 2

#ifdef GET_ONEFLOW_INVOLUTION_OP_DEFINITIONS

def OneFlow_NegativeOp : OneFlow_InvolutionBaseOp<"negative", [NoSideEffect, DeclareOpInterfaceMethods<UserOpCompatibleInterface>]> {}

def OneFlow_ReciprocalOp : OneFlow_InvolutionBaseOp<"reciprocal", [NoSideEffect, DeclareOpInterfaceMethods<UserOpCompatibleInterface>]> {}

#endif // GET_ONEFLOW_INVOLUTION_OP_DEFINITIONS

// Group: LOSS
// combined_margin_loss, combined_margin_loss_grad, ctc_loss, ctc_loss_grad, dynamic_loss_scale_schedule, kl_div_loss, kl_div_loss_grad, smooth_l1_loss, smooth_l1_loss_grad
// Total: 9

#ifdef GET_ONEFLOW_LOSS_OP_DEFINITIONS

def OneFlow_CombinedMarginLossOp : OneFlow_BaseOp<"combined_margin_loss", [NoSideEffect, DeclareOpInterfaceMethods<UserOpCompatibleInterface>]> {
  let input = (ins
    OneFlow_Tensor:$x,
    OneFlow_Tensor:$label
  );
  let output = (outs
    OneFlow_Tensor:$y,
    OneFlow_Tensor:$theta
  );
  let attrs = (ins
    DefaultValuedAttr<F32Attr, "0.">:$m1,
    DefaultValuedAttr<F32Attr, "0.">:$m2,
    DefaultValuedAttr<F32Attr, "0.">:$m3,
    DefaultValuedAttr<SI64Attr, "0">:$depth
  );
  let has_logical_tensor_desc_infer_fn = 1;
  let has_physical_tensor_desc_infer_fn = 1;
  let has_get_sbp_fn = 1;
  let has_data_type_infer_fn = 1;
  let has_input_arg_modify_fn = 1;
}

def OneFlow_CombinedMarginLossGradOp : OneFlow_BaseOp<"combined_margin_loss_grad", [NoSideEffect, DeclareOpInterfaceMethods<UserOpCompatibleInterface>]> {
  let input = (ins
    OneFlow_Tensor:$dy,
    OneFlow_Tensor:$label,
    OneFlow_Tensor:$theta
  );
  let output = (outs
    OneFlow_Tensor:$dx
  );
  let attrs = (ins
    DefaultValuedAttr<F32Attr, "0.">:$m1,
    DefaultValuedAttr<F32Attr, "0.">:$m2,
    DefaultValuedAttr<F32Attr, "0.">:$m3,
    DefaultValuedAttr<SI64Attr, "0">:$depth
  );
  let has_logical_tensor_desc_infer_fn = 1;
  let has_physical_tensor_desc_infer_fn = 1;
  let has_get_sbp_fn = 1;
  let has_data_type_infer_fn = 1;
}

def OneFlow_CtcLossOp : OneFlow_BaseOp<"ctc_loss", [NoSideEffect, DeclareOpInterfaceMethods<UserOpCompatibleInterface>]> {
  let input = (ins
    OneFlow_Tensor:$log_probs,
    OneFlow_Tensor:$targets,
    OneFlow_Tensor:$input_lengths,
    OneFlow_Tensor:$target_lengths
  );
  let output = (outs
    OneFlow_Tensor:$loss,
    OneFlow_Tensor:$alpha
  );
  let attrs = (ins
    DefaultValuedAttr<SI64Attr, "0">:$max_target_length,
    DefaultValuedAttr<SI32Attr, "0">:$blank,
    DefaultValuedAttr<BoolAttr, "false">:$zero_infinity
  );
  let has_logical_tensor_desc_infer_fn = 1;
  let has_physical_tensor_desc_infer_fn = 1;
  let has_get_sbp_fn = 1;
  let has_data_type_infer_fn = 1;
}

def OneFlow_CtcLossGradOp : OneFlow_BaseOp<"ctc_loss_grad", [NoSideEffect, DeclareOpInterfaceMethods<UserOpCompatibleInterface>]> {
  let input = (ins
    OneFlow_Tensor:$grad_out,
    OneFlow_Tensor:$log_probs,
    OneFlow_Tensor:$targets,
    OneFlow_Tensor:$input_lengths,
    OneFlow_Tensor:$target_lengths,
    OneFlow_Tensor:$loss,
    OneFlow_Tensor:$alpha
  );
  let output = (outs
    OneFlow_Tensor:$grad
  );
  let attrs = (ins
    DefaultValuedAttr<SI64Attr, "0">:$max_target_length,
    DefaultValuedAttr<SI32Attr, "0">:$blank,
    DefaultValuedAttr<BoolAttr, "false">:$zero_infinity
  );
  let has_logical_tensor_desc_infer_fn = 1;
  let has_physical_tensor_desc_infer_fn = 1;
  let has_get_sbp_fn = 1;
  let has_data_type_infer_fn = 1;
}

def OneFlow_DynamicLossScaleScheduleOp : OneFlow_BaseOp<"dynamic_loss_scale_schedule", [DeclareOpInterfaceMethods<UserOpCompatibleInterface>]> {
  let input = (ins
    OneFlow_Tensor:$count_not_finite,
    OneFlow_Tensor:$loss_scale,
    OneFlow_Tensor:$good_step_counter
  );
  let attrs = (ins
    DefaultValuedAttr<SI64Attr, "2000">:$increment_period,
    DefaultValuedAttr<F32Attr, "2.">:$multiplier
  );
  let has_logical_tensor_desc_infer_fn = 1;
  let has_physical_tensor_desc_infer_fn = 1;
  let has_get_sbp_fn = 1;
  let has_data_type_infer_fn = 1;
  let has_input_arg_modify_fn = 1;
}

def OneFlow_KlDivLossOp : OneFlow_BaseOp<"kl_div_loss", [NoSideEffect, DeclareOpInterfaceMethods<UserOpCompatibleInterface>]> {
  let input = (ins
    OneFlow_Tensor:$input,
    OneFlow_Tensor:$target
  );
  let output = (outs
    OneFlow_Tensor:$out
  );
  let attrs = (ins
    DefaultValuedAttr<BoolAttr, "false">:$log_target
  );
  let has_logical_tensor_desc_infer_fn = 1;
  let has_physical_tensor_desc_infer_fn = 1;
  let has_get_sbp_fn = 1;
  let has_data_type_infer_fn = 1;
  let has_input_arg_modify_fn = 1;
}

def OneFlow_KlDivLossGradOp : OneFlow_BaseOp<"kl_div_loss_grad", [NoSideEffect, DeclareOpInterfaceMethods<UserOpCompatibleInterface>]> {
  let input = (ins
    OneFlow_Tensor:$input,
    OneFlow_Tensor:$target,
    OneFlow_Tensor:$dy
  );
  let output = (outs
    OneFlow_Tensor:$dx
  );
  let attrs = (ins
    DefaultValuedAttr<BoolAttr, "false">:$log_target
  );
  let has_logical_tensor_desc_infer_fn = 1;
  let has_physical_tensor_desc_infer_fn = 1;
  let has_get_sbp_fn = 1;
  let has_data_type_infer_fn = 1;
}

def OneFlow_SmoothL1LossOp : OneFlow_BaseOp<"smooth_l1_loss", [NoSideEffect, DeclareOpInterfaceMethods<UserOpCompatibleInterface>]> {
  let input = (ins
    OneFlow_Tensor:$input,
    OneFlow_Tensor:$target
  );
  let output = (outs
    OneFlow_Tensor:$out
  );
  let attrs = (ins
    DefaultValuedAttr<F32Attr, "0.">:$beta
  );
  let has_logical_tensor_desc_infer_fn = 1;
  let has_physical_tensor_desc_infer_fn = 1;
  let has_get_sbp_fn = 1;
  let has_data_type_infer_fn = 1;
  let has_input_arg_modify_fn = 1;
}

def OneFlow_SmoothL1LossGradOp : OneFlow_BaseOp<"smooth_l1_loss_grad", [NoSideEffect, DeclareOpInterfaceMethods<UserOpCompatibleInterface>]> {
  let input = (ins
    OneFlow_Tensor:$input,
    OneFlow_Tensor:$target,
    OneFlow_Tensor:$dy
  );
  let output = (outs
    OneFlow_Tensor:$dx
  );
  let attrs = (ins
    DefaultValuedAttr<F32Attr, "0.">:$beta
  );
  let has_logical_tensor_desc_infer_fn = 1;
  let has_physical_tensor_desc_infer_fn = 1;
  let has_get_sbp_fn = 1;
  let has_data_type_infer_fn = 1;
}

#endif // GET_ONEFLOW_LOSS_OP_DEFINITIONS

// Group: MATH
// abs_grad, ceil_grad, erf, erf_grad, exp, exp_grad, expand_grad, expm1, expm1_grad, floor_grad, floordiv_x_grad, floordiv_y_grad, lgamma, lgamma_grad, log, log1p, log1p_grad, log2_grad, log_grad, log_sigmoid, log_sigmoid_grad, negative_grad, reciprocal_grad, reciprocal_no_nan, reciprocal_no_nan_grad, rint_grad, round_grad, rsqrt, rsqrt_grad, sigmoid_v2, sigmoid_v2_grad, sign_grad, softplus, softplus_grad, softsign_grad, var, sqrt, sqrt_grad, square, square_grad, xlogy_x_grad, xlogy_y_grad, cumsum, erfinv
// Total: 44

#ifdef GET_ONEFLOW_MATH_OP_DEFINITIONS

def OneFlow_AbsGradOp : OneFlow_BaseOp<"abs_grad", [NoSideEffect, DeclareOpInterfaceMethods<UserOpCompatibleInterface>]> {
  let input = (ins
    OneFlow_Tensor:$x,
    OneFlow_Tensor:$dy
  );
  let output = (outs
    OneFlow_Tensor:$dx
  );
  let has_logical_tensor_desc_infer_fn = 1;
  let has_physical_tensor_desc_infer_fn = 1;
  let has_get_sbp_fn = 1;
  let has_data_type_infer_fn = 1;
}

def OneFlow_CeilGradOp : OneFlow_BaseOp<"ceil_grad", [NoSideEffect, DeclareOpInterfaceMethods<UserOpCompatibleInterface>]> {
  let input = (ins
    OneFlow_Tensor:$x,
    OneFlow_Tensor:$dy
  );
  let output = (outs
    OneFlow_Tensor:$dx
  );
  let has_logical_tensor_desc_infer_fn = 1;
  let has_physical_tensor_desc_infer_fn = 1;
  let has_get_sbp_fn = 1;
  let has_data_type_infer_fn = 1;
}

def OneFlow_ErfOp : OneFlow_BaseOp<"erf", [NoSideEffect, DeclareOpInterfaceMethods<UserOpCompatibleInterface>]> {
  let input = (ins
    OneFlow_Tensor:$x
  );
  let output = (outs
    OneFlow_Tensor:$y
  );
  let has_logical_tensor_desc_infer_fn = 1;
  let has_physical_tensor_desc_infer_fn = 1;
  let has_get_sbp_fn = 1;
  let has_data_type_infer_fn = 1;
}

def OneFlow_ErfGradOp : OneFlow_BaseOp<"erf_grad", [NoSideEffect, DeclareOpInterfaceMethods<UserOpCompatibleInterface>]> {
  let input = (ins
    OneFlow_Tensor:$x,
    OneFlow_Tensor:$dy
  );
  let output = (outs
    OneFlow_Tensor:$dx
  );
  let has_logical_tensor_desc_infer_fn = 1;
  let has_physical_tensor_desc_infer_fn = 1;
  let has_get_sbp_fn = 1;
  let has_data_type_infer_fn = 1;
}

def OneFlow_ExpOp : OneFlow_BaseOp<"exp", [NoSideEffect, DeclareOpInterfaceMethods<UserOpCompatibleInterface>]> {
  let input = (ins
    OneFlow_Tensor:$x
  );
  let output = (outs
    OneFlow_Tensor:$y
  );
  let has_logical_tensor_desc_infer_fn = 1;
  let has_physical_tensor_desc_infer_fn = 1;
  let has_get_sbp_fn = 1;
  let has_data_type_infer_fn = 1;
}

def OneFlow_ExpGradOp : OneFlow_BaseOp<"exp_grad", [NoSideEffect, DeclareOpInterfaceMethods<UserOpCompatibleInterface>]> {
  let input = (ins
    OneFlow_Tensor:$x,
    OneFlow_Tensor:$dy
  );
  let output = (outs
    OneFlow_Tensor:$dx
  );
  let has_logical_tensor_desc_infer_fn = 1;
  let has_physical_tensor_desc_infer_fn = 1;
  let has_get_sbp_fn = 1;
  let has_data_type_infer_fn = 1;
}

def OneFlow_ExpandGradOp : OneFlow_BaseOp<"expand_grad", [NoSideEffect, DeclareOpInterfaceMethods<UserOpCompatibleInterface>]> {
  let input = (ins
    OneFlow_Tensor:$in
  );
  let output = (outs
    OneFlow_Tensor:$out
  );
  let attrs = (ins
    SI32ArrayAttr:$logical_out_shape,
    SI32ArrayAttr:$logical_expand_shape
  );
  let has_logical_tensor_desc_infer_fn = 1;
  let has_physical_tensor_desc_infer_fn = 1;
  let has_get_sbp_fn = 1;
  let has_data_type_infer_fn = 1;
}

def OneFlow_Expm1Op : OneFlow_BaseOp<"expm1", [NoSideEffect, DeclareOpInterfaceMethods<UserOpCompatibleInterface>]> {
  let input = (ins
    OneFlow_Tensor:$x
  );
  let output = (outs
    OneFlow_Tensor:$y
  );
  let has_logical_tensor_desc_infer_fn = 1;
  let has_physical_tensor_desc_infer_fn = 1;
  let has_get_sbp_fn = 1;
  let has_data_type_infer_fn = 1;
}

def OneFlow_Expm1GradOp : OneFlow_BaseOp<"expm1_grad", [NoSideEffect, DeclareOpInterfaceMethods<UserOpCompatibleInterface>]> {
  let input = (ins
    OneFlow_Tensor:$x,
    OneFlow_Tensor:$dy
  );
  let output = (outs
    OneFlow_Tensor:$dx
  );
  let has_logical_tensor_desc_infer_fn = 1;
  let has_physical_tensor_desc_infer_fn = 1;
  let has_get_sbp_fn = 1;
  let has_data_type_infer_fn = 1;
}

def OneFlow_FloorGradOp : OneFlow_BaseOp<"floor_grad", [NoSideEffect, DeclareOpInterfaceMethods<UserOpCompatibleInterface>]> {
  let input = (ins
    OneFlow_Tensor:$x,
    OneFlow_Tensor:$dy
  );
  let output = (outs
    OneFlow_Tensor:$dx
  );
  let has_logical_tensor_desc_infer_fn = 1;
  let has_physical_tensor_desc_infer_fn = 1;
  let has_get_sbp_fn = 1;
  let has_data_type_infer_fn = 1;
}

def OneFlow_FloordivXGradOp : OneFlow_BaseOp<"floordiv_x_grad", [NoSideEffect, DeclareOpInterfaceMethods<UserOpCompatibleInterface>]> {
  let input = (ins
    OneFlow_Tensor:$x,
    OneFlow_Tensor:$y,
    OneFlow_Tensor:$dz
  );
  let output = (outs
    OneFlow_Tensor:$dx
  );
  let has_logical_tensor_desc_infer_fn = 1;
  let has_physical_tensor_desc_infer_fn = 1;
  let has_get_sbp_fn = 1;
  let has_data_type_infer_fn = 1;
}

def OneFlow_FloordivYGradOp : OneFlow_BaseOp<"floordiv_y_grad", [NoSideEffect, DeclareOpInterfaceMethods<UserOpCompatibleInterface>]> {
  let input = (ins
    OneFlow_Tensor:$x,
    OneFlow_Tensor:$y,
    OneFlow_Tensor:$dz
  );
  let output = (outs
    OneFlow_Tensor:$dy
  );
  let has_logical_tensor_desc_infer_fn = 1;
  let has_physical_tensor_desc_infer_fn = 1;
  let has_get_sbp_fn = 1;
  let has_data_type_infer_fn = 1;
}

def OneFlow_LgammaOp : OneFlow_BaseOp<"lgamma", [NoSideEffect, DeclareOpInterfaceMethods<UserOpCompatibleInterface>]> {
  let input = (ins
    OneFlow_Tensor:$x
  );
  let output = (outs
    OneFlow_Tensor:$y
  );
  let has_logical_tensor_desc_infer_fn = 1;
  let has_physical_tensor_desc_infer_fn = 1;
  let has_get_sbp_fn = 1;
  let has_data_type_infer_fn = 1;
}

def OneFlow_LgammaGradOp : OneFlow_BaseOp<"lgamma_grad", [NoSideEffect, DeclareOpInterfaceMethods<UserOpCompatibleInterface>]> {
  let input = (ins
    OneFlow_Tensor:$x,
    OneFlow_Tensor:$dy
  );
  let output = (outs
    OneFlow_Tensor:$dx
  );
  let has_logical_tensor_desc_infer_fn = 1;
  let has_physical_tensor_desc_infer_fn = 1;
  let has_get_sbp_fn = 1;
  let has_data_type_infer_fn = 1;
}

def OneFlow_LogOp : OneFlow_BaseOp<"log", [NoSideEffect, DeclareOpInterfaceMethods<UserOpCompatibleInterface>]> {
  let input = (ins
    OneFlow_Tensor:$x
  );
  let output = (outs
    OneFlow_Tensor:$y
  );
  let has_logical_tensor_desc_infer_fn = 1;
  let has_physical_tensor_desc_infer_fn = 1;
  let has_get_sbp_fn = 1;
  let has_data_type_infer_fn = 1;
}

def OneFlow_Log1pOp : OneFlow_BaseOp<"log1p", [NoSideEffect, DeclareOpInterfaceMethods<UserOpCompatibleInterface>]> {
  let input = (ins
    OneFlow_Tensor:$x
  );
  let output = (outs
    OneFlow_Tensor:$y
  );
  let has_logical_tensor_desc_infer_fn = 1;
  let has_physical_tensor_desc_infer_fn = 1;
  let has_get_sbp_fn = 1;
  let has_data_type_infer_fn = 1;
}

def OneFlow_Log1pGradOp : OneFlow_BaseOp<"log1p_grad", [NoSideEffect, DeclareOpInterfaceMethods<UserOpCompatibleInterface>]> {
  let input = (ins
    OneFlow_Tensor:$x,
    OneFlow_Tensor:$dy
  );
  let output = (outs
    OneFlow_Tensor:$dx
  );
  let has_logical_tensor_desc_infer_fn = 1;
  let has_physical_tensor_desc_infer_fn = 1;
  let has_get_sbp_fn = 1;
  let has_data_type_infer_fn = 1;
}

def OneFlow_Log2GradOp : OneFlow_BaseOp<"log2_grad", [NoSideEffect, DeclareOpInterfaceMethods<UserOpCompatibleInterface>]> {
  let input = (ins
    OneFlow_Tensor:$x,
    OneFlow_Tensor:$dy
  );
  let output = (outs
    OneFlow_Tensor:$dx
  );
  let has_logical_tensor_desc_infer_fn = 1;
  let has_physical_tensor_desc_infer_fn = 1;
  let has_get_sbp_fn = 1;
  let has_data_type_infer_fn = 1;
}

def OneFlow_LogGradOp : OneFlow_BaseOp<"log_grad", [NoSideEffect, DeclareOpInterfaceMethods<UserOpCompatibleInterface>]> {
  let input = (ins
    OneFlow_Tensor:$x,
    OneFlow_Tensor:$dy
  );
  let output = (outs
    OneFlow_Tensor:$dx
  );
  let has_logical_tensor_desc_infer_fn = 1;
  let has_physical_tensor_desc_infer_fn = 1;
  let has_get_sbp_fn = 1;
  let has_data_type_infer_fn = 1;
}

def OneFlow_LogSigmoidOp : OneFlow_BaseOp<"log_sigmoid", [NoSideEffect, DeclareOpInterfaceMethods<UserOpCompatibleInterface>]> {
  let input = (ins
    OneFlow_Tensor:$x
  );
  let output = (outs
    OneFlow_Tensor:$y
  );
  let has_logical_tensor_desc_infer_fn = 1;
  let has_physical_tensor_desc_infer_fn = 1;
  let has_get_sbp_fn = 1;
  let has_data_type_infer_fn = 1;
}

def OneFlow_LogSigmoidGradOp : OneFlow_BaseOp<"log_sigmoid_grad", [NoSideEffect, DeclareOpInterfaceMethods<UserOpCompatibleInterface>]> {
  let input = (ins
    OneFlow_Tensor:$x,
    OneFlow_Tensor:$dy
  );
  let output = (outs
    OneFlow_Tensor:$dx
  );
  let has_logical_tensor_desc_infer_fn = 1;
  let has_physical_tensor_desc_infer_fn = 1;
  let has_get_sbp_fn = 1;
  let has_data_type_infer_fn = 1;
}

def OneFlow_NegativeGradOp : OneFlow_BaseOp<"negative_grad", [NoSideEffect, DeclareOpInterfaceMethods<UserOpCompatibleInterface>]> {
  let input = (ins
    OneFlow_Tensor:$x,
    OneFlow_Tensor:$dy
  );
  let output = (outs
    OneFlow_Tensor:$dx
  );
  let has_logical_tensor_desc_infer_fn = 1;
  let has_physical_tensor_desc_infer_fn = 1;
  let has_get_sbp_fn = 1;
  let has_data_type_infer_fn = 1;
}

def OneFlow_ReciprocalGradOp : OneFlow_BaseOp<"reciprocal_grad", [NoSideEffect, DeclareOpInterfaceMethods<UserOpCompatibleInterface>]> {
  let input = (ins
    OneFlow_Tensor:$x,
    OneFlow_Tensor:$dy
  );
  let output = (outs
    OneFlow_Tensor:$dx
  );
  let has_logical_tensor_desc_infer_fn = 1;
  let has_physical_tensor_desc_infer_fn = 1;
  let has_get_sbp_fn = 1;
  let has_data_type_infer_fn = 1;
}

def OneFlow_ReciprocalNoNanOp : OneFlow_BaseOp<"reciprocal_no_nan", [NoSideEffect, DeclareOpInterfaceMethods<UserOpCompatibleInterface>]> {
  let input = (ins
    OneFlow_Tensor:$x
  );
  let output = (outs
    OneFlow_Tensor:$y
  );
  let has_logical_tensor_desc_infer_fn = 1;
  let has_physical_tensor_desc_infer_fn = 1;
  let has_get_sbp_fn = 1;
  let has_data_type_infer_fn = 1;
}

def OneFlow_ReciprocalNoNanGradOp : OneFlow_BaseOp<"reciprocal_no_nan_grad", [NoSideEffect, DeclareOpInterfaceMethods<UserOpCompatibleInterface>]> {
  let input = (ins
    OneFlow_Tensor:$x,
    OneFlow_Tensor:$dy
  );
  let output = (outs
    OneFlow_Tensor:$dx
  );
  let has_logical_tensor_desc_infer_fn = 1;
  let has_physical_tensor_desc_infer_fn = 1;
  let has_get_sbp_fn = 1;
  let has_data_type_infer_fn = 1;
}

def OneFlow_RintGradOp : OneFlow_BaseOp<"rint_grad", [NoSideEffect, DeclareOpInterfaceMethods<UserOpCompatibleInterface>]> {
  let input = (ins
    OneFlow_Tensor:$x,
    OneFlow_Tensor:$dy
  );
  let output = (outs
    OneFlow_Tensor:$dx
  );
  let has_logical_tensor_desc_infer_fn = 1;
  let has_physical_tensor_desc_infer_fn = 1;
  let has_get_sbp_fn = 1;
  let has_data_type_infer_fn = 1;
}

def OneFlow_RoundGradOp : OneFlow_BaseOp<"round_grad", [NoSideEffect, DeclareOpInterfaceMethods<UserOpCompatibleInterface>]> {
  let input = (ins
    OneFlow_Tensor:$x,
    OneFlow_Tensor:$dy
  );
  let output = (outs
    OneFlow_Tensor:$dx
  );
  let has_logical_tensor_desc_infer_fn = 1;
  let has_physical_tensor_desc_infer_fn = 1;
  let has_get_sbp_fn = 1;
  let has_data_type_infer_fn = 1;
}

def OneFlow_RsqrtOp : OneFlow_BaseOp<"rsqrt", [NoSideEffect, DeclareOpInterfaceMethods<UserOpCompatibleInterface>]> {
  let input = (ins
    OneFlow_Tensor:$x
  );
  let output = (outs
    OneFlow_Tensor:$y
  );
  let has_logical_tensor_desc_infer_fn = 1;
  let has_physical_tensor_desc_infer_fn = 1;
  let has_get_sbp_fn = 1;
  let has_data_type_infer_fn = 1;
}

def OneFlow_RsqrtGradOp : OneFlow_BaseOp<"rsqrt_grad", [NoSideEffect, DeclareOpInterfaceMethods<UserOpCompatibleInterface>]> {
  let input = (ins
    OneFlow_Tensor:$x,
    OneFlow_Tensor:$dy
  );
  let output = (outs
    OneFlow_Tensor:$dx
  );
  let has_logical_tensor_desc_infer_fn = 1;
  let has_physical_tensor_desc_infer_fn = 1;
  let has_get_sbp_fn = 1;
  let has_data_type_infer_fn = 1;
}



def OneFlow_SigmoidV2Op : OneFlow_BaseOp<"sigmoid_v2", [NoSideEffect, DeclareOpInterfaceMethods<UserOpCompatibleInterface>]> {
  let input = (ins
    OneFlow_Tensor:$x
  );
  let output = (outs
    OneFlow_Tensor:$y
  );
  let has_logical_tensor_desc_infer_fn = 1;
  let has_physical_tensor_desc_infer_fn = 1;
  let has_get_sbp_fn = 1;
  let has_data_type_infer_fn = 1;
}

def OneFlow_SigmoidV2GradOp : OneFlow_BaseOp<"sigmoid_v2_grad", [NoSideEffect, DeclareOpInterfaceMethods<UserOpCompatibleInterface>]> {
  let input = (ins
    OneFlow_Tensor:$x,
    OneFlow_Tensor:$dy
  );
  let output = (outs
    OneFlow_Tensor:$dx
  );
  let has_logical_tensor_desc_infer_fn = 1;
  let has_physical_tensor_desc_infer_fn = 1;
  let has_get_sbp_fn = 1;
  let has_data_type_infer_fn = 1;
}

def OneFlow_SignGradOp : OneFlow_BaseOp<"sign_grad", [NoSideEffect, DeclareOpInterfaceMethods<UserOpCompatibleInterface>]> {
  let input = (ins
    OneFlow_Tensor:$x,
    OneFlow_Tensor:$dy
  );
  let output = (outs
    OneFlow_Tensor:$dx
  );
  let has_logical_tensor_desc_infer_fn = 1;
  let has_physical_tensor_desc_infer_fn = 1;
  let has_get_sbp_fn = 1;
  let has_data_type_infer_fn = 1;
}

def OneFlow_SoftplusOp : OneFlow_BaseOp<"softplus", [NoSideEffect, DeclareOpInterfaceMethods<UserOpCompatibleInterface>]> {
  let input = (ins
    OneFlow_Tensor:$x
  );
  let output = (outs
    OneFlow_Tensor:$y
  );
  let attrs = (ins
    DefaultValuedAttr<F64Attr, "1.">:$beta,
    DefaultValuedAttr<F64Attr, "20.">:$threshold
  );
  let has_logical_tensor_desc_infer_fn = 1;
  let has_physical_tensor_desc_infer_fn = 1;
  let has_get_sbp_fn = 1;
  let has_data_type_infer_fn = 1;
}

def OneFlow_SoftplusGradOp : OneFlow_BaseOp<"softplus_grad", [NoSideEffect, DeclareOpInterfaceMethods<UserOpCompatibleInterface>]> {
  let input = (ins
    OneFlow_Tensor:$x,
    OneFlow_Tensor:$dy
  );
  let output = (outs
    OneFlow_Tensor:$dx
  );
  let attrs = (ins
    DefaultValuedAttr<F64Attr, "1.">:$beta,
    DefaultValuedAttr<F64Attr, "20.">:$threshold
  );
  let has_logical_tensor_desc_infer_fn = 1;
  let has_physical_tensor_desc_infer_fn = 1;
  let has_get_sbp_fn = 1;
  let has_data_type_infer_fn = 1;
}

def OneFlow_SoftsignGradOp : OneFlow_BaseOp<"softsign_grad", [NoSideEffect, DeclareOpInterfaceMethods<UserOpCompatibleInterface>]> {
  let input = (ins
    OneFlow_Tensor:$x,
    OneFlow_Tensor:$dy
  );
  let output = (outs
    OneFlow_Tensor:$dx
  );
  let has_logical_tensor_desc_infer_fn = 1;
  let has_physical_tensor_desc_infer_fn = 1;
  let has_get_sbp_fn = 1;
  let has_data_type_infer_fn = 1;
}

def OneFlow_VarOp : OneFlow_BaseOp<"var", [NoSideEffect, DeclareOpInterfaceMethods<UserOpCompatibleInterface>]> {
  let input = (ins
    OneFlow_Tensor:$input
  );
  let output = (outs
    OneFlow_Tensor:$output
  );
  let attrs = (ins
    SI32ArrayAttr:$dim,
    DefaultValuedAttr<BoolAttr, "true">:$unbiased,
    DefaultValuedAttr<BoolAttr, "false">:$keepdim,
    OneFlow_DataType:$dtype
  );
  let has_logical_tensor_desc_infer_fn = 1;
  let has_physical_tensor_desc_infer_fn = 1;
  let has_get_sbp_fn = 1;
  let has_data_type_infer_fn = 1;
}


def OneFlow_SqrtOp : OneFlow_BaseOp<"sqrt", [NoSideEffect, DeclareOpInterfaceMethods<UserOpCompatibleInterface>]> {
  let input = (ins
    OneFlow_Tensor:$x
  );
  let output = (outs
    OneFlow_Tensor:$y
  );
  let has_logical_tensor_desc_infer_fn = 1;
  let has_physical_tensor_desc_infer_fn = 1;
  let has_get_sbp_fn = 1;
  let has_data_type_infer_fn = 1;
  let hasFolder = 1;
}

def OneFlow_SqrtGradOp : OneFlow_BaseOp<"sqrt_grad", [NoSideEffect, DeclareOpInterfaceMethods<UserOpCompatibleInterface>]> {
  let input = (ins
    OneFlow_Tensor:$x,
    OneFlow_Tensor:$dy
  );
  let output = (outs
    OneFlow_Tensor:$dx
  );
  let has_logical_tensor_desc_infer_fn = 1;
  let has_physical_tensor_desc_infer_fn = 1;
  let has_get_sbp_fn = 1;
  let has_data_type_infer_fn = 1;
}

def OneFlow_SquareOp : OneFlow_BaseOp<"square", [NoSideEffect, DeclareOpInterfaceMethods<UserOpCompatibleInterface>]> {
  let input = (ins
    OneFlow_Tensor:$x
  );
  let output = (outs
    OneFlow_Tensor:$y
  );
  let has_logical_tensor_desc_infer_fn = 1;
  let has_physical_tensor_desc_infer_fn = 1;
  let has_get_sbp_fn = 1;
  let has_data_type_infer_fn = 1;
}

def OneFlow_SquareGradOp : OneFlow_BaseOp<"square_grad", [NoSideEffect, DeclareOpInterfaceMethods<UserOpCompatibleInterface>]> {
  let input = (ins
    OneFlow_Tensor:$x,
    OneFlow_Tensor:$dy
  );
  let output = (outs
    OneFlow_Tensor:$dx
  );
  let has_logical_tensor_desc_infer_fn = 1;
  let has_physical_tensor_desc_infer_fn = 1;
  let has_get_sbp_fn = 1;
  let has_data_type_infer_fn = 1;
}

def OneFlow_XlogyXGradOp : OneFlow_BaseOp<"xlogy_x_grad", [NoSideEffect, DeclareOpInterfaceMethods<UserOpCompatibleInterface>]> {
  let input = (ins
    OneFlow_Tensor:$x,
    OneFlow_Tensor:$y,
    OneFlow_Tensor:$dz
  );
  let output = (outs
    OneFlow_Tensor:$dx
  );
  let has_logical_tensor_desc_infer_fn = 1;
  let has_physical_tensor_desc_infer_fn = 1;
  let has_get_sbp_fn = 1;
  let has_data_type_infer_fn = 1;
}

def OneFlow_XlogyYGradOp : OneFlow_BaseOp<"xlogy_y_grad", [NoSideEffect, DeclareOpInterfaceMethods<UserOpCompatibleInterface>]> {
  let input = (ins
    OneFlow_Tensor:$x,
    OneFlow_Tensor:$y,
    OneFlow_Tensor:$dz
  );
  let output = (outs
    OneFlow_Tensor:$dy
  );
  let has_logical_tensor_desc_infer_fn = 1;
  let has_physical_tensor_desc_infer_fn = 1;
  let has_get_sbp_fn = 1;
  let has_data_type_infer_fn = 1;
}

def OneFlow_CumsumOp : OneFlow_BaseOp<"cumsum", [NoSideEffect, DeclareOpInterfaceMethods<UserOpCompatibleInterface>]> {
  let input = (ins
    OneFlow_Tensor:$x
  );
  let output = (outs
    OneFlow_Tensor:$y
  );
  let attrs = (ins
    SI64Attr:$dim
  );
  let has_logical_tensor_desc_infer_fn = 1;
  let has_physical_tensor_desc_infer_fn = 1;
  let has_get_sbp_fn = 1;
  let has_data_type_infer_fn = 1;
}

def OneFlow_CumProdOp : OneFlow_BaseOp<"cumprod", [NoSideEffect, DeclareOpInterfaceMethods<UserOpCompatibleInterface>]> {
  let input = (ins
    OneFlow_Tensor:$x
  );
  let output = (outs
    OneFlow_Tensor:$y
  );
  let attrs = (ins
    SI64Attr:$dim
  );
  let has_logical_tensor_desc_infer_fn = 1;
  let has_physical_tensor_desc_infer_fn = 1;
  let has_get_sbp_fn = 1;
  let has_data_type_infer_fn = 1;
}

def OneFlow_CumProdGradOp : OneFlow_BaseOp<"cumprod_grad", [NoSideEffect, DeclareOpInterfaceMethods<UserOpCompatibleInterface>]> {
  let input = (ins
    OneFlow_Tensor:$dy,
    OneFlow_Tensor:$output,
    OneFlow_Tensor:$input
  );
  let output = (outs
    OneFlow_Tensor:$dx
  );
  let attrs = (ins
    SI64Attr:$dim
  );
  let has_logical_tensor_desc_infer_fn = 1;
  let has_physical_tensor_desc_infer_fn = 1;
  let has_get_sbp_fn = 1;
  let has_data_type_infer_fn = 1;
}

def OneFlow_ErfInvOp : OneFlow_BaseOp<"erfinv", [NoSideEffect, DeclareOpInterfaceMethods<UserOpCompatibleInterface>]> {
  let input = (ins
    OneFlow_Tensor:$x
  );
  let output = (outs
    OneFlow_Tensor:$y
  );
  let has_logical_tensor_desc_infer_fn = 1;
  let has_physical_tensor_desc_infer_fn = 1;
  let has_get_sbp_fn = 1;
  let has_data_type_infer_fn = 1;
}

#endif // GET_ONEFLOW_MATH_OP_DEFINITIONS

// Group: MATMUL
// batch_matmul, broadcast_matmul, broadcast_matmul_grad_b, distributed_partial_fc_sample, distributed_partial_fc_sample_disable_boxing, erfc, erfc_grad, matmul, cublas_fused_mlp, cublas_bias_add_relu_matmul_grad, cublas_matmul_bias_add_grad, fused_matmul_bias_add_relu_dropout, fused_relu_dropout_grad, matrix_vector_product, matrix_vector_product_grad_a, matrix_vector_product_grad_b, vector_matrix_product, vector_matrix_product_grad_a, vector_matrix_product_grad_b
// Total: 19

#ifdef GET_ONEFLOW_MATMUL_OP_DEFINITIONS

def OneFlow_BatchMatmulOp : OneFlow_BaseOp<"batch_matmul", [NoSideEffect, DeclareOpInterfaceMethods<UserOpCompatibleInterface>]> {
  let input = (ins
    OneFlow_Tensor:$a,
    OneFlow_Tensor:$b,
    Optional<OneFlow_Tensor>:$_add_to_output
  );
  let output = (outs
    OneFlow_Tensor:$out
  );
  let attrs = (ins
    DefaultValuedAttr<BoolAttr, "false">:$transpose_a,
    DefaultValuedAttr<BoolAttr, "false">:$transpose_b,
    DefaultValuedAttr<F64Attr, "1.">:$alpha
  );
  let has_logical_tensor_desc_infer_fn = 1;
  let has_physical_tensor_desc_infer_fn = 1;
  let has_get_sbp_fn = 1;
  let has_data_type_infer_fn = 1;
}

def OneFlow_BroadcastMatmulOp : OneFlow_BaseOp<"broadcast_matmul", [NoSideEffect, DeclareOpInterfaceMethods<UserOpCompatibleInterface>]> {
  let input = (ins
    OneFlow_Tensor:$a,
    OneFlow_Tensor:$b,
    Optional<OneFlow_Tensor>:$_add_to_output
  );
  let output = (outs
    OneFlow_Tensor:$out
  );
  let attrs = (ins
    DefaultValuedAttr<BoolAttr, "false">:$transpose_a,
    DefaultValuedAttr<BoolAttr, "false">:$transpose_b,
    DefaultValuedAttr<F64Attr, "1.">:$alpha
  );
  let has_logical_tensor_desc_infer_fn = 1;
  let has_physical_tensor_desc_infer_fn = 1;
  let has_get_sbp_fn = 1;
  let has_data_type_infer_fn = 1;
}

def OneFlow_BroadcastMatmulGradBOp : OneFlow_BaseOp<"broadcast_matmul_grad_b", [NoSideEffect, DeclareOpInterfaceMethods<UserOpCompatibleInterface>]> {
  let input = (ins
    OneFlow_Tensor:$a,
    OneFlow_Tensor:$b,
    Optional<OneFlow_Tensor>:$_add_to_output
  );
  let output = (outs
    OneFlow_Tensor:$out
  );
  let attrs = (ins
    DefaultValuedAttr<F64Attr, "1.">:$alpha
  );
  let has_logical_tensor_desc_infer_fn = 1;
  let has_physical_tensor_desc_infer_fn = 1;
  let has_get_sbp_fn = 1;
  let has_data_type_infer_fn = 1;
}

def OneFlow_DistributedPartialFcSampleOp : OneFlow_BaseOp<"distributed_partial_fc_sample", [NoSideEffect, DeclareOpInterfaceMethods<UserOpCompatibleInterface>]> {
  let input = (ins
    OneFlow_Tensor:$weight,
    OneFlow_Tensor:$label
  );
  let output = (outs
    OneFlow_Tensor:$mapped_label,
    OneFlow_Tensor:$sampled_label,
    OneFlow_Tensor:$sampled_weight
  );
  let attrs = (ins
    DefaultValuedAttr<SI64Attr, "0">:$num_sample,
    DefaultValuedAttr<SI64Attr, "-1">:$seed
  );
  let has_logical_tensor_desc_infer_fn = 1;
  let has_physical_tensor_desc_infer_fn = 1;
  let has_get_sbp_fn = 1;
  let has_data_type_infer_fn = 1;
  let has_input_arg_modify_fn = 1;
}

def OneFlow_DistributedPartialFcSampleDisableBoxingOp : OneFlow_BaseOp<"distributed_partial_fc_sample_disable_boxing", [NoSideEffect, DeclareOpInterfaceMethods<UserOpCompatibleInterface>]> {
  let input = (ins
    OneFlow_Tensor:$sampled_weight_diff,
    OneFlow_Tensor:$sampled_label
  );
  let output = (outs
    OneFlow_Tensor:$boxing_disabled_sampled_weight_diff,
    OneFlow_Tensor:$boxing_disabled_sampled_label
  );
  let has_logical_tensor_desc_infer_fn = 1;
  let has_physical_tensor_desc_infer_fn = 1;
  let has_get_sbp_fn = 1;
  let has_data_type_infer_fn = 1;
}

def OneFlow_ErfcOp : OneFlow_BaseOp<"erfc", [NoSideEffect, DeclareOpInterfaceMethods<UserOpCompatibleInterface>]> {
  let input = (ins
    OneFlow_Tensor:$x
  );
  let output = (outs
    OneFlow_Tensor:$y
  );
  let has_logical_tensor_desc_infer_fn = 1;
  let has_physical_tensor_desc_infer_fn = 1;
  let has_get_sbp_fn = 1;
  let has_data_type_infer_fn = 1;
}

def OneFlow_ErfcGradOp : OneFlow_BaseOp<"erfc_grad", [NoSideEffect, DeclareOpInterfaceMethods<UserOpCompatibleInterface>]> {
  let input = (ins
    OneFlow_Tensor:$x,
    OneFlow_Tensor:$dy
  );
  let output = (outs
    OneFlow_Tensor:$dx
  );
  let has_logical_tensor_desc_infer_fn = 1;
  let has_physical_tensor_desc_infer_fn = 1;
  let has_get_sbp_fn = 1;
  let has_data_type_infer_fn = 1;
}

def OneFlow_MatmulOp : OneFlow_BaseOp<"matmul", [NoSideEffect, DeclareOpInterfaceMethods<UserOpCompatibleInterface>]> {
  let input = (ins
    OneFlow_Tensor:$a,
    OneFlow_Tensor:$b,
    Optional<OneFlow_Tensor>:$_add_to_output
  );
  let output = (outs
    OneFlow_Tensor:$out
  );
  let attrs = (ins
    DefaultValuedAttr<BoolAttr, "false">:$transpose_a,
    DefaultValuedAttr<BoolAttr, "false">:$transpose_b,
    DefaultValuedAttr<F64Attr, "1.">:$alpha
  );
  let has_logical_tensor_desc_infer_fn = 1;
  let has_physical_tensor_desc_infer_fn = 1;
  let has_get_sbp_fn = 1;
  let has_data_type_infer_fn = 1;
}

def OneFlow_MatrixVectorProductOp : OneFlow_BaseOp<"matrix_vector_product", [NoSideEffect, DeclareOpInterfaceMethods<UserOpCompatibleInterface>]> {
  let input = (ins
    OneFlow_Tensor:$a,
    OneFlow_Tensor:$b
  );
  let output = (outs
    OneFlow_Tensor:$out
  );
  let has_logical_tensor_desc_infer_fn = 1;
  let has_physical_tensor_desc_infer_fn = 1;
  let has_get_sbp_fn = 1;
  let has_data_type_infer_fn = 1;
}

def OneFlow_MatrixVectorProductGradAOp : OneFlow_BaseOp<"matrix_vector_product_grad_a", [NoSideEffect, NoGrad, DeclareOpInterfaceMethods<UserOpCompatibleInterface>]> {
  let input = (ins
    OneFlow_Tensor:$dy,
    OneFlow_Tensor:$b
  );
  let output = (outs
    OneFlow_Tensor:$dx
  );
  let has_logical_tensor_desc_infer_fn = 1;
  let has_physical_tensor_desc_infer_fn = 1;
  let has_get_sbp_fn = 1;
  let has_data_type_infer_fn = 1;
}

def OneFlow_MatrixVectorProductGradBOp : OneFlow_BaseOp<"matrix_vector_product_grad_b", [NoSideEffect, NoGrad, DeclareOpInterfaceMethods<UserOpCompatibleInterface>]> {
  let input = (ins
    OneFlow_Tensor:$dy,
    OneFlow_Tensor:$a
  );
  let output = (outs
    OneFlow_Tensor:$dx
  );
  let has_logical_tensor_desc_infer_fn = 1;
  let has_physical_tensor_desc_infer_fn = 1;
  let has_get_sbp_fn = 1;
  let has_data_type_infer_fn = 1;
}

def OneFlow_VectorMatrixProductOp : OneFlow_BaseOp<"vector_matrix_product", [NoSideEffect, DeclareOpInterfaceMethods<UserOpCompatibleInterface>]> {
  let input = (ins
    OneFlow_Tensor:$a,
    OneFlow_Tensor:$b
  );
  let output = (outs
    OneFlow_Tensor:$out
  );
  let has_logical_tensor_desc_infer_fn = 1;
  let has_physical_tensor_desc_infer_fn = 1;
  let has_get_sbp_fn = 1;
  let has_data_type_infer_fn = 1;
}

def OneFlow_VectorMatrixProductGradAOp : OneFlow_BaseOp<"vector_matrix_product_grad_a", [NoSideEffect, NoGrad, DeclareOpInterfaceMethods<UserOpCompatibleInterface>]> {
  let input = (ins
    OneFlow_Tensor:$dy,
    OneFlow_Tensor:$b
  );
  let output = (outs
    OneFlow_Tensor:$dx
  );
  let has_logical_tensor_desc_infer_fn = 1;
  let has_physical_tensor_desc_infer_fn = 1;
  let has_get_sbp_fn = 1;
  let has_data_type_infer_fn = 1;
}

def OneFlow_VectorMatrixProductGradBOp : OneFlow_BaseOp<"vector_matrix_product_grad_b", [NoSideEffect, NoGrad, DeclareOpInterfaceMethods<UserOpCompatibleInterface>]> {
  let input = (ins
    OneFlow_Tensor:$dy,
    OneFlow_Tensor:$a
  );
  let output = (outs
    OneFlow_Tensor:$dx
  );
  let has_logical_tensor_desc_infer_fn = 1;
  let has_physical_tensor_desc_infer_fn = 1;
  let has_get_sbp_fn = 1;
  let has_data_type_infer_fn = 1;
}


def OneFlow_CublasFusedMLPOp : OneFlow_BaseOp<"cublas_fused_mlp", [NoSideEffect, AttrSizedOperandSegments, AttrSizedResultSegments, DeclareOpInterfaceMethods<UserOpCompatibleInterface>]> {
  let input = (ins
    OneFlow_Tensor:$x,
    Variadic<OneFlow_Tensor>:$weights,
    Variadic<OneFlow_Tensor>:$biases
  );
  let output = (outs
    OneFlow_Tensor:$out,
    Variadic<OneFlow_Tensor>:$cublas_aux,
    Variadic<OneFlow_Tensor>:$hidden
  );
  let attrs = (ins
    DefaultValuedAttr<BoolAttr, "false">:$skip_final_activation
  );
  let has_logical_tensor_desc_infer_fn = 1;
  let has_physical_tensor_desc_infer_fn = 1;
  let has_get_sbp_fn = 1;
  let has_data_type_infer_fn = 1;
}

def OneFlow_CublasFusedMLPGradOp : OneFlow_BaseOp<"cublas_fused_mlp_grad", [NoSideEffect, NoGrad, AttrSizedOperandSegments, AttrSizedResultSegments, DeclareOpInterfaceMethods<UserOpCompatibleInterface>]> {
  let input = (ins
    OneFlow_Tensor:$dy,
    OneFlow_Tensor:$x,
    Variadic<OneFlow_Tensor>:$weights,
    Variadic<OneFlow_Tensor>:$cublas_aux,
    Variadic<OneFlow_Tensor>:$hidden
  );
  let output = (outs
    OneFlow_Tensor:$d_x,
    Variadic<OneFlow_Tensor>:$d_biases,
    Variadic<OneFlow_Tensor>:$d_weights
  );
  let attrs = (ins
    F32ArrayAttr:$alpha_list
  );
  let has_logical_tensor_desc_infer_fn = 1;
  let has_physical_tensor_desc_infer_fn = 1;
  let has_get_sbp_fn = 1;
  let has_data_type_infer_fn = 1;
}

def OneFlow_CublasBiasAddReluMatmulGradOp : OneFlow_BaseOp<"cublas_bias_add_relu_matmul_grad", [NoSideEffect, NoGrad, DeclareOpInterfaceMethods<UserOpCompatibleInterface>]> {
  let input = (ins
    OneFlow_Tensor:$dy,
    OneFlow_Tensor:$weight,
    OneFlow_Tensor:$aux
  );
  let output = (outs
    OneFlow_Tensor:$d_grad,
    OneFlow_Tensor:$d_bias
  );
  let attrs = (ins
    DefaultValuedAttr<F64Attr, "1.">:$alpha
  );
  let has_logical_tensor_desc_infer_fn = 1;
  let has_physical_tensor_desc_infer_fn = 1;
  let has_get_sbp_fn = 1;
  let has_data_type_infer_fn = 1;
}

def OneFlow_CublasMatmulBiasAddGradOp : OneFlow_BaseOp<"cublas_matmul_bias_add_grad", [NoSideEffect, NoGrad, DeclareOpInterfaceMethods<UserOpCompatibleInterface>]> {
  let input = (ins
    OneFlow_Tensor:$dy,
    OneFlow_Tensor:$x
  );
  let output = (outs
    OneFlow_Tensor:$w_grad,
    OneFlow_Tensor:$b_grad
  );
  let has_logical_tensor_desc_infer_fn = 1;
  let has_physical_tensor_desc_infer_fn = 1;
  let has_get_sbp_fn = 1;
  let has_data_type_infer_fn = 1;
}

def OneFlow_FusedMatmulBiasAddReluDropoutOp : OneFlow_BaseOp<"fused_matmul_bias_add_relu_dropout", [NoSideEffect, AttrSizedOperandSegments, AttrSizedResultSegments, DeclareOpInterfaceMethods<UserOpCompatibleInterface>]> {
  let input = (ins
    OneFlow_Tensor:$x,
    Variadic<OneFlow_Tensor>:$weights,
    Variadic<OneFlow_Tensor>:$biases
  );
  let output = (outs
    OneFlow_Tensor:$out,
    Variadic<OneFlow_Tensor>:$cublas_aux,
    Variadic<OneFlow_Tensor>:$hidden
  );
  let attrs = (ins
    DefaultValuedAttr<BoolAttr, "false">:$skip_final_activation,
    F32ArrayAttr:$dropout_rate_list
  );
  let has_logical_tensor_desc_infer_fn = 1;
  let has_physical_tensor_desc_infer_fn = 1;
  let has_get_sbp_fn = 1;
  let has_data_type_infer_fn = 1;
}

def OneFlow_FusedReluDropoutGradOp : OneFlow_BaseOp<"fused_relu_dropout_grad", [NoSideEffect, NoGrad, DeclareOpInterfaceMethods<UserOpCompatibleInterface>]> {
  let input = (ins
    OneFlow_Tensor:$dy,
    OneFlow_Tensor:$mask
  );
  let output = (outs
    OneFlow_Tensor:$dx
  );
  let attrs = (ins
    DefaultValuedAttr<F32Attr, "0.">:$scale
  );
  let has_logical_tensor_desc_infer_fn = 1;
  let has_physical_tensor_desc_infer_fn = 1;
  let has_get_sbp_fn = 1;
  let has_data_type_infer_fn = 1;
}

#endif // GET_ONEFLOW_MATMUL_OP_DEFINITIONS

// Group: MISC
// CategoricalOrdinalEncode, add_n, arange, coin_flip, concat, constant, dropout, elementwise_maximum_backward, elementwise_minimum_backward, empty, eye, grid_sample_grad, multi_count_not_finite, multi_square_sum, nll, nll_grad, pow_x_grad, pow_y_grad, prelu_grad, randperm, recv, send, split_like, ssp_variable_proxy, tf_prelu_grad, uniform, uniform_int, unique_with_counts, xdivy_x_grad, xdivy_y_grad, stack, stack_grad, fill_, fill_tensor_
// Total: 34

#ifdef GET_ONEFLOW_MISC_OP_DEFINITIONS

def OneFlow_CategoricalOrdinalEncodeOp : OneFlow_BaseOp<"CategoricalOrdinalEncode", [NoSideEffect, NoGrad, DeclareOpInterfaceMethods<UserOpCompatibleInterface>]> {
  let input = (ins
    OneFlow_Tensor:$table,
    OneFlow_Tensor:$size,
    OneFlow_Tensor:$in
  );
  let output = (outs
    OneFlow_Tensor:$out
  );
  let attrs = (ins
    DefaultValuedAttr<BoolAttr, "false">:$hash_precomputed
  );
  let has_check_fn = 1;
  let has_logical_tensor_desc_infer_fn = 1;
  let has_physical_tensor_desc_infer_fn = 1;
  let has_get_sbp_fn = 1;
  let has_data_type_infer_fn = 1;
  let has_input_arg_modify_fn = 1;
}

def OneFlow_AddNOp : OneFlow_BaseOp<"add_n", [NoSideEffect, DeclareOpInterfaceMethods<UserOpCompatibleInterface>]> {
  let input = (ins
    Variadic<OneFlow_Tensor>:$in
  );
  let output = (outs
    OneFlow_Tensor:$out
  );
  let hasCanonicalizer = 1;
  let has_check_fn = 1;
  let has_logical_tensor_desc_infer_fn = 1;
  let has_physical_tensor_desc_infer_fn = 1;
  let has_get_sbp_fn = 1;
  let has_data_type_infer_fn = 1;
}

def OneFlow_ArangeOp : OneFlow_BaseOp<"arange", [NoSideEffect, NoGrad, DeclareOpInterfaceMethods<UserOpCompatibleInterface>]> {
  let output = (outs
    OneFlow_Tensor:$out
  );
  let attrs = (ins
    DefaultValuedAttr<SI64Attr, "0">:$integer_start,
    DefaultValuedAttr<SI64Attr, "0">:$integer_delta,
    DefaultValuedAttr<SI64Attr, "0">:$integer_limit,
    DefaultValuedAttr<F64Attr, "0.">:$float_start,
    DefaultValuedAttr<F64Attr, "0.">:$float_delta,
    DefaultValuedAttr<F64Attr, "0.">:$float_limit,
    OneFlow_DataType:$dtype,
    StrArrayAttr:$nd_sbp
  );
  let has_logical_tensor_desc_infer_fn = 1;
  let has_physical_tensor_desc_infer_fn = 1;
  let has_get_sbp_fn = 1;
  let has_data_type_infer_fn = 1;
  let has_nd_sbp_infer_fn = 1;
}

def OneFlow_CoinFlipOp : OneFlow_BaseOp<"coin_flip", [NoSideEffect, NoGrad, CpuOnly, DeclareOpInterfaceMethods<UserOpCompatibleInterface>]> {
  let output = (outs
    OneFlow_Tensor:$out
  );
  let attrs = (ins
    DefaultValuedAttr<F32Attr, "0.5">:$probability,
    DefaultValuedAttr<SI64Attr, "0">:$batch_size,
    DefaultValuedAttr<SI64Attr, "-1">:$seed,
    DefaultValuedAttr<BoolAttr, "false">:$has_seed,
    StrArrayAttr:$nd_sbp
  );
  let has_logical_tensor_desc_infer_fn = 1;
  let has_physical_tensor_desc_infer_fn = 1;
  let has_get_sbp_fn = 1;
  let has_data_type_infer_fn = 1;
  let has_nd_sbp_infer_fn = 1;
}

def OneFlow_ConcatOp : OneFlow_BaseOp<"concat", [NoSideEffect, DeclareOpInterfaceMethods<UserOpCompatibleInterface>]> {
  let input = (ins
    Variadic<OneFlow_Tensor>:$in
  );
  let output = (outs
    OneFlow_Tensor:$out
  );
  let attrs = (ins
    DefaultValuedAttr<SI64Attr, "0">:$axis,
    DefaultValuedAttr<SI64Attr, "0">:$max_dim_size
  );
  let has_check_fn = 1;
  let has_logical_tensor_desc_infer_fn = 1;
  let has_physical_tensor_desc_infer_fn = 1;
  let has_get_sbp_fn = 1;
  let has_data_type_infer_fn = 1;
}

def OneFlow_ConstantOp : OneFlow_BaseOp<"constant", [NoSideEffect, NoGrad, DeclareOpInterfaceMethods<UserOpCompatibleInterface>]> {
  let output = (outs
    OneFlow_Tensor:$out
  );
  let attrs = (ins
    DefaultValuedAttr<F64Attr, "0.">:$floating_value,
    DefaultValuedAttr<SI64Attr, "0">:$integer_value,
    DefaultValuedAttr<BoolAttr, "false">:$is_floating_value,
    OneFlow_DataType:$dtype,
    ShapeAttr:$shape,
    StrArrayAttr:$nd_sbp
  );
  let same_output_regst_num = 1;
  let has_logical_tensor_desc_infer_fn = 1;
  let has_physical_tensor_desc_infer_fn = 1;
  let has_get_sbp_fn = 1;
  let has_data_type_infer_fn = 1;
  let has_nd_sbp_infer_fn = 1;
}

def OneFlow_DropoutOp : OneFlow_BaseOp<"dropout", [NoSideEffect, DeclareOpInterfaceMethods<UserOpCompatibleInterface>]> {
  let input = (ins
    OneFlow_Tensor:$in,
    Optional<OneFlow_Tensor>:$_add_to_output
  );
  let output = (outs
    OneFlow_Tensor:$out,
    OneFlow_Tensor:$mask
  );
  let attrs = (ins
    DefaultValuedAttr<F32Attr, "0.">:$rate
  );
  let has_check_fn = 1;
  let has_logical_tensor_desc_infer_fn = 1;
  let has_physical_tensor_desc_infer_fn = 1;
  let has_get_sbp_fn = 1;
  let has_data_type_infer_fn = 1;
}

def OneFlow_ElementwiseMaximumBackwardOp : OneFlow_BaseOp<"elementwise_maximum_backward", [NoSideEffect, AttrSizedResultSegments, DeclareOpInterfaceMethods<UserOpCompatibleInterface>]> {
  let input = (ins
    OneFlow_Tensor:$dz,
    OneFlow_Tensor:$x,
    OneFlow_Tensor:$y
  );
  let output = (outs
    Optional<OneFlow_Tensor>:$dx,
    Optional<OneFlow_Tensor>:$dy
  );
  let trait_attrs = (ins
    I32ElementsAttr:$result_segment_sizes
  );
  let has_logical_tensor_desc_infer_fn = 1;
  let has_physical_tensor_desc_infer_fn = 1;
  let has_get_sbp_fn = 1;
  let has_data_type_infer_fn = 1;
}

def OneFlow_ElementwiseMinimumBackwardOp : OneFlow_BaseOp<"elementwise_minimum_backward", [NoSideEffect, AttrSizedResultSegments, DeclareOpInterfaceMethods<UserOpCompatibleInterface>]> {
  let input = (ins
    OneFlow_Tensor:$dz,
    OneFlow_Tensor:$x,
    OneFlow_Tensor:$y
  );
  let output = (outs
    Optional<OneFlow_Tensor>:$dx,
    Optional<OneFlow_Tensor>:$dy
  );
  let trait_attrs = (ins
    I32ElementsAttr:$result_segment_sizes
  );
  let has_logical_tensor_desc_infer_fn = 1;
  let has_physical_tensor_desc_infer_fn = 1;
  let has_get_sbp_fn = 1;
  let has_data_type_infer_fn = 1;
}

def OneFlow_EmptyOp : OneFlow_BaseOp<"empty", [NoSideEffect, NoGrad, DeclareOpInterfaceMethods<UserOpCompatibleInterface>]> {
  let output = (outs
    OneFlow_Tensor:$out
  );
  let attrs = (ins
    OneFlow_DataType:$dtype,
    ShapeAttr:$shape,
    StrArrayAttr:$nd_sbp,
    DefaultValuedAttr<BoolAttr, "false">:$pin_memory,
    StrAttr:$device_type,
    DefaultValuedAttr<SI64Attr, "0">:$device_id
  );
  let same_output_regst_num = 1;
  let has_logical_tensor_desc_infer_fn = 1;
  let has_physical_tensor_desc_infer_fn = 1;
  let has_get_sbp_fn = 1;
  let has_data_type_infer_fn = 1;
  let has_nd_sbp_infer_fn = 1;
  let has_device_and_stream_infer_fn = 1;
}

def OneFlow_EyeOp : OneFlow_BaseOp<"eye", [NoSideEffect, NoGrad, DeclareOpInterfaceMethods<UserOpCompatibleInterface>]> {
  let output = (outs
    OneFlow_Tensor:$out
  );
  let attrs = (ins
    DefaultValuedAttr<SI64Attr, "0">:$rows,
    DefaultValuedAttr<SI64Attr, "0">:$cols,
    OneFlow_DataType:$dtype,
    StrArrayAttr:$nd_sbp
  );
  let has_logical_tensor_desc_infer_fn = 1;
  let has_physical_tensor_desc_infer_fn = 1;
  let has_get_sbp_fn = 1;
  let has_data_type_infer_fn = 1;
}

def OneFlow_GridSampleGradOp : OneFlow_BaseOp<"grid_sample_grad", [NoSideEffect, DeclareOpInterfaceMethods<UserOpCompatibleInterface>]> {
  let input = (ins
    OneFlow_Tensor:$doutput,
    OneFlow_Tensor:$input,
    OneFlow_Tensor:$grid
  );
  let output = (outs
    OneFlow_Tensor:$dinput,
    OneFlow_Tensor:$dgrid
  );
  let attrs = (ins
    StrAttr:$interpolation_mode,
    StrAttr:$padding_mode,
    DefaultValuedAttr<BoolAttr, "false">:$align_corners
  );
  let has_check_fn = 1;
  let has_logical_tensor_desc_infer_fn = 1;
  let has_physical_tensor_desc_infer_fn = 1;
  let has_get_sbp_fn = 1;
  let has_data_type_infer_fn = 1;
}

def OneFlow_MultiCountNotFiniteOp : OneFlow_BaseOp<"multi_count_not_finite", [NoSideEffect, NoGrad, DeclareOpInterfaceMethods<UserOpCompatibleInterface>]> {
  let input = (ins
    Variadic<OneFlow_Tensor>:$x
  );
  let output = (outs
    OneFlow_Tensor:$y
  );
  let has_check_fn = 1;
  let has_logical_tensor_desc_infer_fn = 1;
  let has_physical_tensor_desc_infer_fn = 1;
  let has_get_sbp_fn = 1;
  let has_data_type_infer_fn = 1;
}

def OneFlow_MultiSquareSumOp : OneFlow_BaseOp<"multi_square_sum", [NoSideEffect, DeclareOpInterfaceMethods<UserOpCompatibleInterface>]> {
  let input = (ins
    Variadic<OneFlow_Tensor>:$x
  );
  let output = (outs
    OneFlow_Tensor:$y
  );
  let has_check_fn = 1;
  let has_logical_tensor_desc_infer_fn = 1;
  let has_physical_tensor_desc_infer_fn = 1;
  let has_get_sbp_fn = 1;
  let has_data_type_infer_fn = 1;
}

def OneFlow_MultiReduceSumPowAbsOp : OneFlow_BaseOp<"multi_reduce_sum_pow_abs", [NoSideEffect, DeclareOpInterfaceMethods<UserOpCompatibleInterface>]> {
  let input = (ins
    Variadic<OneFlow_Tensor>:$x
  );
  let output = (outs
    OneFlow_Tensor:$y
  );
  let attrs = (ins
    DefaultValuedAttr<F32Attr, "0">:$p
  );
  let has_logical_tensor_desc_infer_fn = 1;
  let has_data_type_infer_fn = 1;
  let has_get_sbp_fn = 1;
}

def OneFlow_MultiReduceMaxAbsOp : OneFlow_BaseOp<"multi_reduce_max_abs", [NoSideEffect, DeclareOpInterfaceMethods<UserOpCompatibleInterface>]> {
  let input = (ins
    Variadic<OneFlow_Tensor>:$x
  );
  let output = (outs
    OneFlow_Tensor:$y
  );
  let has_logical_tensor_desc_infer_fn = 1;
  let has_data_type_infer_fn = 1;
  let has_get_sbp_fn = 1;
}

def OneFlow_MultiReduceMinAbsOp : OneFlow_BaseOp<"multi_reduce_min_abs", [NoSideEffect, DeclareOpInterfaceMethods<UserOpCompatibleInterface>]> {
  let input = (ins
    Variadic<OneFlow_Tensor>:$x
  );
  let output = (outs
    OneFlow_Tensor:$y
  );
  let has_logical_tensor_desc_infer_fn = 1;
  let has_data_type_infer_fn = 1;
  let has_get_sbp_fn = 1;
}

def OneFlow_LocalMultiReduceMaxAbsOp : OneFlow_BaseOp<"local_multi_reduce_max_abs", [NoSideEffect, DeclareOpInterfaceMethods<UserOpCompatibleInterface>]> {
  let input = (ins
    Variadic<OneFlow_Tensor>:$x
  );
  let output = (outs
    OneFlow_Tensor:$y
  );
  let has_logical_tensor_desc_infer_fn = 1;
  let has_physical_tensor_desc_infer_fn = 1;
  let has_data_type_infer_fn = 1;
  let has_get_sbp_fn = 1;
}

def OneFlow_LocalMultiReduceMinAbsOp : OneFlow_BaseOp<"local_multi_reduce_min_abs", [NoSideEffect, DeclareOpInterfaceMethods<UserOpCompatibleInterface>]> {
  let input = (ins
    Variadic<OneFlow_Tensor>:$x
  );
  let output = (outs
    OneFlow_Tensor:$y
  );
  let has_logical_tensor_desc_infer_fn = 1;
  let has_physical_tensor_desc_infer_fn = 1;
  let has_data_type_infer_fn = 1;
  let has_get_sbp_fn = 1;
}

def OneFlow_NLLOp : OneFlow_BaseOp<"nll", [NoSideEffect, DeclareOpInterfaceMethods<UserOpCompatibleInterface>]> {
  let input = (ins
    OneFlow_Tensor:$input,
    OneFlow_Tensor:$target,
    Optional<OneFlow_Tensor>:$weight
  );
  let output = (outs
    OneFlow_Tensor:$output,
    OneFlow_Tensor:$out_weight
  );
  let attrs = (ins
    DefaultValuedAttr<SI64Attr, "0">:$ignore_index
  );
  let has_data_type_infer_fn = 1;
  let has_logical_tensor_desc_infer_fn = 1;
  let has_get_sbp_fn = 1;
  let has_input_arg_modify_fn = 1;
}

def OneFlow_NLLGradOp : OneFlow_BaseOp<"nll_grad", [NoSideEffect, DeclareOpInterfaceMethods<UserOpCompatibleInterface>]> {
  let input = (ins
    OneFlow_Tensor:$out_grad,
    OneFlow_Tensor:$input,
    OneFlow_Tensor:$target,
    Optional<OneFlow_Tensor>:$weight
  );
  let output = (outs
    OneFlow_Tensor:$in_grad
  );
  let attrs = (ins
    DefaultValuedAttr<SI64Attr, "0">:$ignore_index
  );
  let has_data_type_infer_fn = 1;
  let has_logical_tensor_desc_infer_fn = 1;
  let has_get_sbp_fn = 1;
}

def OneFlow_PowXGradOp : OneFlow_BaseOp<"pow_x_grad", [NoSideEffect, DeclareOpInterfaceMethods<UserOpCompatibleInterface>]> {
  let input = (ins
    OneFlow_Tensor:$x,
    OneFlow_Tensor:$y,
    OneFlow_Tensor:$dz
  );
  let output = (outs
    OneFlow_Tensor:$dx
  );
  let has_logical_tensor_desc_infer_fn = 1;
  let has_physical_tensor_desc_infer_fn = 1;
  let has_get_sbp_fn = 1;
  let has_data_type_infer_fn = 1;
}

def OneFlow_PowYGradOp : OneFlow_BaseOp<"pow_y_grad", [NoSideEffect, DeclareOpInterfaceMethods<UserOpCompatibleInterface>]> {
  let input = (ins
    OneFlow_Tensor:$x,
    OneFlow_Tensor:$y,
    OneFlow_Tensor:$dz
  );
  let output = (outs
    OneFlow_Tensor:$dy
  );
  let has_logical_tensor_desc_infer_fn = 1;
  let has_physical_tensor_desc_infer_fn = 1;
  let has_get_sbp_fn = 1;
  let has_data_type_infer_fn = 1;
}

def OneFlow_PreluGradOp : OneFlow_BaseOp<"prelu_grad", [NoSideEffect, DeclareOpInterfaceMethods<UserOpCompatibleInterface>]> {
  let input = (ins
    OneFlow_Tensor:$dy,
    OneFlow_Tensor:$x,
    OneFlow_Tensor:$alpha
  );
  let output = (outs
    OneFlow_Tensor:$dx,
    OneFlow_Tensor:$alpha_diff
  );
  let attrs = (ins
    DefaultValuedAttr<BoolAttr, "true">:$alpha_requires_grad
  );
  let has_logical_tensor_desc_infer_fn = 1;
  let has_physical_tensor_desc_infer_fn = 1;
  let has_get_sbp_fn = 1;
  let has_data_type_infer_fn = 1;
}

def OneFlow_RandpermOp : OneFlow_BaseOp<"randperm", [NoSideEffect, NoGrad, DeclareOpInterfaceMethods<UserOpCompatibleInterface>]> {
  let output = (outs
    OneFlow_Tensor:$out
  );
  let attrs = (ins
    DefaultValuedAttr<SI32Attr, "0">:$n,
    DefaultValuedAttr<SI64Attr, "0">:$seed,
    StrArrayAttr:$nd_sbp
  );
  let has_logical_tensor_desc_infer_fn = 1;
  let has_physical_tensor_desc_infer_fn = 1;
  let has_get_sbp_fn = 1;
  let has_data_type_infer_fn = 1;
  let has_nd_sbp_infer_fn = 1;
}

def OneFlow_RecvOp : OneFlow_BaseOp<"recv", [NoSideEffect, NoGrad, DeclareOpInterfaceMethods<UserOpCompatibleInterface>]> {
  let output = (outs
    OneFlow_Tensor:$out
  );
  let attrs = (ins
    DefaultValuedAttr<SI64Attr, "0">:$src_process_id,
    OneFlow_DataType:$dtype,
    ShapeAttr:$shape,
    StrAttr:$device_type,
    DefaultValuedAttr<SI64Attr, "0">:$device_id
  );
  let has_logical_tensor_desc_infer_fn = 1;
  let has_physical_tensor_desc_infer_fn = 1;
  let has_get_sbp_fn = 1;
  let has_data_type_infer_fn = 1;
  let has_device_and_stream_infer_fn = 1;
}

def OneFlow_SendOp : OneFlow_BaseOp<"send", [NoSideEffect, NoGrad, DeclareOpInterfaceMethods<UserOpCompatibleInterface>]> {
  let input = (ins
    OneFlow_Tensor:$in
  );
  let attrs = (ins
    DefaultValuedAttr<SI64Attr, "0">:$dst_process_id
  );
  let has_logical_tensor_desc_infer_fn = 1;
  let has_physical_tensor_desc_infer_fn = 1;
  let has_get_sbp_fn = 1;
  let has_data_type_infer_fn = 1;
  let has_device_and_stream_infer_fn = 1;
}

def OneFlow_SplitLikeOp : OneFlow_BaseOp<"split_like", [NoSideEffect, DeclareOpInterfaceMethods<UserOpCompatibleInterface>]> {
  let input = (ins
    OneFlow_Tensor:$in,
    Variadic<OneFlow_Tensor>:$like
  );
  let output = (outs
    Variadic<OneFlow_Tensor>:$out
  );
  let attrs = (ins
    DefaultValuedAttr<SI64Attr, "0">:$axis
  );
  let has_check_fn = 1;
  let has_logical_tensor_desc_infer_fn = 1;
  let has_physical_tensor_desc_infer_fn = 1;
  let has_get_sbp_fn = 1;
  let has_data_type_infer_fn = 1;
  let has_input_arg_modify_fn = 1;
}

def OneFlow_SspVariableProxyOp : OneFlow_BaseOp<"ssp_variable_proxy", [NoSideEffect, NoGrad, DeclareOpInterfaceMethods<UserOpCompatibleInterface>]> {
  let input = (ins
    OneFlow_Tensor:$var
  );
  let output = (outs
    OneFlow_Tensor:$ref,
    OneFlow_Tensor:$value
  );
  let attrs = (ins
    DefaultValuedAttr<SI64Attr, "1">:$buffer_size
  );
  let has_logical_tensor_desc_infer_fn = 1;
  let has_physical_tensor_desc_infer_fn = 1;
  let has_get_sbp_fn = 1;
  let has_data_type_infer_fn = 1;
  let has_output_arg_modify_fn = 1;
}

def OneFlow_TfPreluGradOp : OneFlow_BaseOp<"tf_prelu_grad", [NoSideEffect, DeclareOpInterfaceMethods<UserOpCompatibleInterface>]> {
  let input = (ins
    OneFlow_Tensor:$dy,
    OneFlow_Tensor:$x,
    OneFlow_Tensor:$alpha
  );
  let output = (outs
    OneFlow_Tensor:$dx,
    OneFlow_Tensor:$alpha_diff
  );
  let has_logical_tensor_desc_infer_fn = 1;
  let has_physical_tensor_desc_infer_fn = 1;
  let has_get_sbp_fn = 1;
  let has_data_type_infer_fn = 1;
}

def OneFlow_UniformOp : OneFlow_BaseOp<"uniform", [NoSideEffect, NoGrad, DeclareOpInterfaceMethods<UserOpCompatibleInterface>]> {
  let output = (outs
    OneFlow_Tensor:$out
  );
  let attrs = (ins
    DefaultValuedAttr<F64Attr, "0.">:$from,
    DefaultValuedAttr<F64Attr, "1.">:$to,
    DefaultValuedAttr<SI64Attr, "0">:$seed,
    OneFlow_DataType:$dtype,
    ShapeAttr:$shape,
    StrArrayAttr:$nd_sbp
  );
  let same_output_regst_num = 1;
  let has_logical_tensor_desc_infer_fn = 1;
  let has_physical_tensor_desc_infer_fn = 1;
  let has_get_sbp_fn = 1;
  let has_data_type_infer_fn = 1;
  let has_nd_sbp_infer_fn = 1;
}

def OneFlow_UniformIntOp : OneFlow_BaseOp<"uniform_int", [NoSideEffect, NoGrad, DeclareOpInterfaceMethods<UserOpCompatibleInterface>]> {
  let output = (outs
    OneFlow_Tensor:$out
  );
  let attrs = (ins
    DefaultValuedAttr<SI64Attr, "0">:$from,
    DefaultValuedAttr<SI64Attr, "1">:$to,
    DefaultValuedAttr<SI64Attr, "0">:$seed,
    OneFlow_DataType:$dtype,
    ShapeAttr:$shape,
    StrArrayAttr:$nd_sbp
  );
  let same_output_regst_num = 1;
  let has_logical_tensor_desc_infer_fn = 1;
  let has_physical_tensor_desc_infer_fn = 1;
  let has_get_sbp_fn = 1;
  let has_data_type_infer_fn = 1;
  let has_nd_sbp_infer_fn = 1;
}

def OneFlow_UniqueWithCountsOp : OneFlow_BaseOp<"unique_with_counts", [NoSideEffect, NoGrad, DeclareOpInterfaceMethods<UserOpCompatibleInterface>]> {
  let input = (ins
    OneFlow_Tensor:$x
  );
  let output = (outs
    OneFlow_Tensor:$y,
    OneFlow_Tensor:$idx,
    OneFlow_Tensor:$count,
    OneFlow_Tensor:$num_unique
  );
  let attrs = (ins
    OneFlow_DataType:$out_idx
  );
  let has_logical_tensor_desc_infer_fn = 1;
  let has_physical_tensor_desc_infer_fn = 1;
  let has_get_sbp_fn = 1;
  let has_data_type_infer_fn = 1;
}

def OneFlow_XdivyXGradOp : OneFlow_BaseOp<"xdivy_x_grad", [NoSideEffect, DeclareOpInterfaceMethods<UserOpCompatibleInterface>]> {
  let input = (ins
    OneFlow_Tensor:$x,
    OneFlow_Tensor:$y,
    OneFlow_Tensor:$dz
  );
  let output = (outs
    OneFlow_Tensor:$dx
  );
  let has_logical_tensor_desc_infer_fn = 1;
  let has_physical_tensor_desc_infer_fn = 1;
  let has_get_sbp_fn = 1;
  let has_data_type_infer_fn = 1;
}

def OneFlow_XdivyYGradOp : OneFlow_BaseOp<"xdivy_y_grad", [NoSideEffect, DeclareOpInterfaceMethods<UserOpCompatibleInterface>]> {
  let input = (ins
    OneFlow_Tensor:$x,
    OneFlow_Tensor:$y,
    OneFlow_Tensor:$dz
  );
  let output = (outs
    OneFlow_Tensor:$dy
  );
  let has_logical_tensor_desc_infer_fn = 1;
  let has_physical_tensor_desc_infer_fn = 1;
  let has_get_sbp_fn = 1;
  let has_data_type_infer_fn = 1;
}

def OneFlow_StackOp : OneFlow_BaseOp<"stack", [NoSideEffect, DeclareOpInterfaceMethods<UserOpCompatibleInterface>]> {
  let input = (ins
    Variadic<OneFlow_Tensor>:$in
  );
  let output = (outs
    OneFlow_Tensor:$out
  );
  let attrs = (ins
    DefaultValuedAttr<SI64Attr, "0">:$axis,
    DefaultValuedAttr<SI64Attr, "0">:$max_dim_size
  );
  let has_check_fn = 1;
  let has_logical_tensor_desc_infer_fn = 1;
  let has_physical_tensor_desc_infer_fn = 1;
  let has_get_sbp_fn = 1;
  let has_data_type_infer_fn = 1;
}

def OneFlow_StackGradOp : OneFlow_BaseOp<"stack_grad", [NoSideEffect, NoGrad, DeclareOpInterfaceMethods<UserOpCompatibleInterface>]> {
  let input = (ins
    OneFlow_Tensor:$in,
    Variadic<OneFlow_Tensor>:$like
  );
  let output = (outs
    Variadic<OneFlow_Tensor>:$out
  );
  let attrs = (ins
    DefaultValuedAttr<SI64Attr, "0">:$axis
  );
  let has_check_fn = 1;
  let has_logical_tensor_desc_infer_fn = 1;
  let has_physical_tensor_desc_infer_fn = 1;
  let has_get_sbp_fn = 1;
  let has_data_type_infer_fn = 1;
  let has_input_arg_modify_fn = 1;
}

#endif // GET_ONEFLOW_MISC_OP_DEFINITIONS

// Group: NCCL
// _nccl_logical_2D_same_dim0_all2all, _nccl_logical_2D_same_dim0_all_gather, _nccl_logical_2D_same_dim0_all_gather_noncontinuous, _nccl_logical_2D_same_dim0_all_reduce, _nccl_logical_2D_same_dim1_all_reduce, _nccl_logical_all_gather, _nccl_logical_all_gather_noncontinuous, _nccl_logical_all_reduce, _nccl_logical_reduce_scatter, _nccl_logical_s2s, _nccl_logical_send_recv
// Total: 11

#ifdef GET_ONEFLOW_NCCL_OP_DEFINITIONS

def OneFlow__ncclLogical_2DSameDim0All2allOp : OneFlow_BaseOp<"_nccl_logical_2D_same_dim0_all2all", [NoSideEffect, NoGrad, DeclareOpInterfaceMethods<UserOpCompatibleInterface>]> {
  let input = (ins
    OneFlow_Tensor:$in
  );
  let output = (outs
    OneFlow_Tensor:$out
  );
  let attrs = (ins
    StrArrayAttr:$src_reduced_nd_sbp,
    StrArrayAttr:$dst_reduced_nd_sbp
  );
  let has_logical_tensor_desc_infer_fn = 1;
  let has_get_sbp_fn = 1;
  let has_data_type_infer_fn = 1;
  let has_device_and_stream_infer_fn = 1;
  let has_nd_sbp_infer_fn = 1;
}

def OneFlow__ncclLogical_2DSameDim0AllGatherOp : OneFlow_BaseOp<"_nccl_logical_2D_same_dim0_all_gather", [NoSideEffect, NoGrad, DeclareOpInterfaceMethods<UserOpCompatibleInterface>]> {
  let input = (ins
    OneFlow_Tensor:$in
  );
  let output = (outs
    OneFlow_Tensor:$out
  );
  let attrs = (ins
    StrArrayAttr:$src_reduced_nd_sbp,
    StrArrayAttr:$dst_reduced_nd_sbp
  );
  let has_logical_tensor_desc_infer_fn = 1;
  let has_get_sbp_fn = 1;
  let has_data_type_infer_fn = 1;
  let has_device_and_stream_infer_fn = 1;
  let has_nd_sbp_infer_fn = 1;
}

def OneFlow__ncclLogical_2DSameDim0AllGatherNoncontinuousOp : OneFlow_BaseOp<"_nccl_logical_2D_same_dim0_all_gather_noncontinuous", [NoSideEffect, NoGrad, DeclareOpInterfaceMethods<UserOpCompatibleInterface>]> {
  let input = (ins
    OneFlow_Tensor:$in
  );
  let output = (outs
    OneFlow_Tensor:$out
  );
  let attrs = (ins
    StrArrayAttr:$src_reduced_nd_sbp,
    StrArrayAttr:$dst_reduced_nd_sbp
  );
  let has_logical_tensor_desc_infer_fn = 1;
  let has_get_sbp_fn = 1;
  let has_data_type_infer_fn = 1;
  let has_device_and_stream_infer_fn = 1;
  let has_nd_sbp_infer_fn = 1;
}

def OneFlow__ncclLogical_2DSameDim0AllReduceOp : OneFlow_BaseOp<"_nccl_logical_2D_same_dim0_all_reduce", [NoSideEffect, NoGrad, DeclareOpInterfaceMethods<UserOpCompatibleInterface>]> {
  let input = (ins
    OneFlow_Tensor:$in
  );
  let output = (outs
    OneFlow_Tensor:$out
  );
  let attrs = (ins
    StrArrayAttr:$src_reduced_nd_sbp,
    StrArrayAttr:$dst_reduced_nd_sbp
  );
  let has_logical_tensor_desc_infer_fn = 1;
  let has_get_sbp_fn = 1;
  let has_data_type_infer_fn = 1;
  let has_device_and_stream_infer_fn = 1;
  let has_nd_sbp_infer_fn = 1;
}

def OneFlow__ncclLogical_2DSameDim1AllReduceOp : OneFlow_BaseOp<"_nccl_logical_2D_same_dim1_all_reduce", [NoSideEffect, NoGrad, DeclareOpInterfaceMethods<UserOpCompatibleInterface>]> {
  let input = (ins
    OneFlow_Tensor:$in
  );
  let output = (outs
    OneFlow_Tensor:$out
  );
  let attrs = (ins
    StrArrayAttr:$src_reduced_nd_sbp,
    StrArrayAttr:$dst_reduced_nd_sbp
  );
  let has_logical_tensor_desc_infer_fn = 1;
  let has_get_sbp_fn = 1;
  let has_data_type_infer_fn = 1;
  let has_device_and_stream_infer_fn = 1;
  let has_nd_sbp_infer_fn = 1;
}

def OneFlow__ncclLogicalAllGatherOp : OneFlow_BaseOp<"_nccl_logical_all_gather", [NoSideEffect, NoGrad, DeclareOpInterfaceMethods<UserOpCompatibleInterface>]> {
  let input = (ins
    OneFlow_Tensor:$in
  );
  let output = (outs
    OneFlow_Tensor:$out
  );
  let attrs = (ins
    StrArrayAttr:$src_reduced_nd_sbp,
    StrArrayAttr:$dst_reduced_nd_sbp
  );
  let has_logical_tensor_desc_infer_fn = 1;
  let has_get_sbp_fn = 1;
  let has_data_type_infer_fn = 1;
  let has_device_and_stream_infer_fn = 1;
  let has_nd_sbp_infer_fn = 1;
}

def OneFlow__ncclLogicalAllGatherNoncontinuousOp : OneFlow_BaseOp<"_nccl_logical_all_gather_noncontinuous", [NoSideEffect, NoGrad, DeclareOpInterfaceMethods<UserOpCompatibleInterface>]> {
  let input = (ins
    OneFlow_Tensor:$in
  );
  let output = (outs
    OneFlow_Tensor:$out
  );
  let attrs = (ins
    StrArrayAttr:$src_reduced_nd_sbp,
    StrArrayAttr:$dst_reduced_nd_sbp
  );
  let has_logical_tensor_desc_infer_fn = 1;
  let has_get_sbp_fn = 1;
  let has_data_type_infer_fn = 1;
  let has_device_and_stream_infer_fn = 1;
  let has_nd_sbp_infer_fn = 1;
}

def OneFlow__ncclLogicalAllReduceOp : OneFlow_BaseOp<"_nccl_logical_all_reduce", [NoSideEffect, NoGrad, DeclareOpInterfaceMethods<UserOpCompatibleInterface>]> {
  let input = (ins
    OneFlow_Tensor:$in
  );
  let output = (outs
    OneFlow_Tensor:$out
  );
  let attrs = (ins
    StrArrayAttr:$src_reduced_nd_sbp,
    StrArrayAttr:$dst_reduced_nd_sbp
  );
  let has_logical_tensor_desc_infer_fn = 1;
  let has_get_sbp_fn = 1;
  let has_data_type_infer_fn = 1;
  let has_device_and_stream_infer_fn = 1;
  let has_nd_sbp_infer_fn = 1;
}

def OneFlow__ncclLogicalReduceScatterOp : OneFlow_BaseOp<"_nccl_logical_reduce_scatter", [NoSideEffect, NoGrad, DeclareOpInterfaceMethods<UserOpCompatibleInterface>]> {
  let input = (ins
    OneFlow_Tensor:$in
  );
  let output = (outs
    OneFlow_Tensor:$out
  );
  let attrs = (ins
    StrArrayAttr:$src_reduced_nd_sbp,
    StrArrayAttr:$dst_reduced_nd_sbp
  );
  let has_logical_tensor_desc_infer_fn = 1;
  let has_get_sbp_fn = 1;
  let has_data_type_infer_fn = 1;
  let has_device_and_stream_infer_fn = 1;
  let has_nd_sbp_infer_fn = 1;
}

def OneFlow__ncclLogicalReduceScatterNoncontinuousOp : OneFlow_BaseOp<"_nccl_logical_reduce_scatter_noncontinuous", [NoSideEffect, NoGrad, DeclareOpInterfaceMethods<UserOpCompatibleInterface>]> {
  let input = (ins
    OneFlow_Tensor:$in
  );
  let output = (outs
    OneFlow_Tensor:$out
  );
  let attrs = (ins
    StrArrayAttr:$src_reduced_nd_sbp,
    StrArrayAttr:$dst_reduced_nd_sbp
  );
  let has_logical_tensor_desc_infer_fn = 1;
  let has_get_sbp_fn = 1;
  let has_data_type_infer_fn = 1;
  let has_device_and_stream_infer_fn = 1;
  let has_nd_sbp_infer_fn = 1;
}

def OneFlow__ncclLogicalS2sOp : OneFlow_BaseOp<"_nccl_logical_s2s", [NoSideEffect, NoGrad, DeclareOpInterfaceMethods<UserOpCompatibleInterface>]> {
  let input = (ins
    OneFlow_Tensor:$in
  );
  let output = (outs
    OneFlow_Tensor:$out
  );
  let attrs = (ins
    StrArrayAttr:$src_reduced_nd_sbp,
    StrArrayAttr:$dst_reduced_nd_sbp
  );
  let has_logical_tensor_desc_infer_fn = 1;
  let has_get_sbp_fn = 1;
  let has_data_type_infer_fn = 1;
  let has_device_and_stream_infer_fn = 1;
  let has_nd_sbp_infer_fn = 1;
}

def OneFlow__ncclLogicalSendRecvOp : OneFlow_BaseOp<"_nccl_logical_send_recv", [NoSideEffect, NoGrad, DeclareOpInterfaceMethods<UserOpCompatibleInterface>]> {
  let input = (ins
    OneFlow_Tensor:$in
  );
  let output = (outs
    OneFlow_Tensor:$out
  );
  let attrs = (ins
    StrArrayAttr:$src_nd_sbp,
    StrArrayAttr:$dst_nd_sbp
  );
  let has_logical_tensor_desc_infer_fn = 1;
  let has_get_sbp_fn = 1;
  let has_data_type_infer_fn = 1;
  let has_device_and_stream_infer_fn = 1;
  let has_nd_sbp_infer_fn = 1;
}

#endif // GET_ONEFLOW_NCCL_OP_DEFINITIONS

// Group: NORMALIZATION
// crop_mirror_normalize_from_tensorbuffer, crop_mirror_normalize_from_uint8, image_normalize, l2_normalize, l2_normalize_grad, layer_norm, layer_norm_grad, layer_norm_param_grad, normal, normalization, normalization_grad
// Total: 11

#ifdef GET_ONEFLOW_NORMALIZATION_OP_DEFINITIONS

def OneFlow_CropMirrorNormalizeFromTensorbufferOp : OneFlow_BaseOp<"crop_mirror_normalize_from_tensorbuffer", [NoSideEffect, NoGrad, CpuOnly, DeclareOpInterfaceMethods<UserOpCompatibleInterface>]> {
  let input = (ins
    OneFlow_Tensor:$in,
    Optional<OneFlow_Tensor>:$mirror
  );
  let output = (outs
    OneFlow_Tensor:$out
  );
  let attrs = (ins
    DefaultValuedAttr<StrAttr, "\"BGR\"">:$color_space,
    DefaultValuedAttr<StrAttr, "\"NCHW\"">:$output_layout,
    F32ArrayAttr:$mean,
    F32ArrayAttr:$std,
    DefaultValuedAttr<SI64Attr, "0">:$crop_h,
    DefaultValuedAttr<SI64Attr, "0">:$crop_w,
    DefaultValuedAttr<F32Attr, "0.5">:$crop_pos_x,
    DefaultValuedAttr<F32Attr, "0.5">:$crop_pos_y,
    OneFlow_DataType:$output_dtype
  );
  let has_logical_tensor_desc_infer_fn = 1;
  let has_physical_tensor_desc_infer_fn = 1;
  let has_get_sbp_fn = 1;
  let has_data_type_infer_fn = 1;
}

def OneFlow_CropMirrorNormalizeFromUint8Op : OneFlow_BaseOp<"crop_mirror_normalize_from_uint8", [NoSideEffect, NoGrad, DeclareOpInterfaceMethods<UserOpCompatibleInterface>]> {
  let input = (ins
    OneFlow_Tensor:$in,
    Optional<OneFlow_Tensor>:$mirror
  );
  let output = (outs
    OneFlow_Tensor:$out
  );
  let attrs = (ins
    DefaultValuedAttr<StrAttr, "\"BGR\"">:$color_space,
    DefaultValuedAttr<StrAttr, "\"NCHW\"">:$output_layout,
    F32ArrayAttr:$mean,
    F32ArrayAttr:$std,
    DefaultValuedAttr<SI64Attr, "0">:$crop_h,
    DefaultValuedAttr<SI64Attr, "0">:$crop_w,
    DefaultValuedAttr<F32Attr, "0.5">:$crop_pos_x,
    DefaultValuedAttr<F32Attr, "0.5">:$crop_pos_y,
    OneFlow_DataType:$output_dtype
  );
  let has_logical_tensor_desc_infer_fn = 1;
  let has_physical_tensor_desc_infer_fn = 1;
  let has_get_sbp_fn = 1;
  let has_data_type_infer_fn = 1;
}

def OneFlow_ImageNormalizeOp : OneFlow_BaseOp<"image_normalize", [NoSideEffect, NoGrad, CpuOnly, DeclareOpInterfaceMethods<UserOpCompatibleInterface>]> {
  let input = (ins
    OneFlow_Tensor:$in
  );
  let output = (outs
    OneFlow_Tensor:$out
  );
  let attrs = (ins
    F32ArrayAttr:$std,
    F32ArrayAttr:$mean
  );
  let has_logical_tensor_desc_infer_fn = 1;
  let has_physical_tensor_desc_infer_fn = 1;
  let has_get_sbp_fn = 1;
  let has_data_type_infer_fn = 1;
}

def OneFlow_L2NormalizeOp : OneFlow_BaseOp<"l2_normalize", [NoSideEffect, DeclareOpInterfaceMethods<UserOpCompatibleInterface>]> {
  let input = (ins
    OneFlow_Tensor:$x
  );
  let output = (outs
    OneFlow_Tensor:$y,
    OneFlow_Tensor:$square_x_sum
  );
  let attrs = (ins
    DefaultValuedAttr<SI32Attr, "0">:$axis,
    DefaultValuedAttr<F32Attr, "0.">:$epsilon
  );
  let has_logical_tensor_desc_infer_fn = 1;
  let has_physical_tensor_desc_infer_fn = 1;
  let has_get_sbp_fn = 1;
  let has_data_type_infer_fn = 1;
}

def OneFlow_L2NormalizeGradOp : OneFlow_BaseOp<"l2_normalize_grad", [NoSideEffect, DeclareOpInterfaceMethods<UserOpCompatibleInterface>]> {
  let input = (ins
    OneFlow_Tensor:$dy,
    OneFlow_Tensor:$y,
    OneFlow_Tensor:$square_x_sum
  );
  let output = (outs
    OneFlow_Tensor:$dx
  );
  let attrs = (ins
    DefaultValuedAttr<SI32Attr, "0">:$axis,
    DefaultValuedAttr<F32Attr, "0.">:$epsilon
  );
  let has_logical_tensor_desc_infer_fn = 1;
  let has_physical_tensor_desc_infer_fn = 1;
  let has_get_sbp_fn = 1;
  let has_data_type_infer_fn = 1;
}

def OneFlow_LayerNormOp : OneFlow_BaseOp<"layer_norm", [NoSideEffect, AttrSizedOperandSegments, DeclareOpInterfaceMethods<UserOpCompatibleInterface>]> {
  let input = (ins
    OneFlow_Tensor:$x,
    Optional<OneFlow_Tensor>:$beta,
    Optional<OneFlow_Tensor>:$gamma
  );
  let output = (outs
    OneFlow_Tensor:$y,
    OneFlow_Tensor:$mean,
    OneFlow_Tensor:$inv_variance
  );
  let attrs = (ins
    DefaultValuedAttr<BoolAttr, "false">:$center,
    DefaultValuedAttr<BoolAttr, "false">:$scale,
    DefaultValuedAttr<SI64Attr, "0">:$begin_norm_axis,
    DefaultValuedAttr<SI64Attr, "0">:$begin_params_axis,
    DefaultValuedAttr<F64Attr, "0.">:$epsilon
  );
  let trait_attrs = (ins
    I32ElementsAttr:$operand_segment_sizes
  );
  let has_logical_tensor_desc_infer_fn = 1;
  let has_physical_tensor_desc_infer_fn = 1;
  let has_get_sbp_fn = 1;
  let has_data_type_infer_fn = 1;
}

def OneFlow_LayerNormGradOp : OneFlow_BaseOp<"layer_norm_grad", [NoSideEffect, AttrSizedOperandSegments, DeclareOpInterfaceMethods<UserOpCompatibleInterface>]> {
  let input = (ins
    OneFlow_Tensor:$dy,
    OneFlow_Tensor:$x,
    OneFlow_Tensor:$mean,
    OneFlow_Tensor:$inv_variance,
    Optional<OneFlow_Tensor>:$gamma,
    Optional<OneFlow_Tensor>:$_add_to_output
  );
  let output = (outs
    OneFlow_Tensor:$dx
  );
  let attrs = (ins
    DefaultValuedAttr<SI64Attr, "0">:$begin_norm_axis,
    DefaultValuedAttr<F64Attr, "0.">:$epsilon
  );
  let trait_attrs = (ins
    I32ElementsAttr:$operand_segment_sizes
  );
  let has_logical_tensor_desc_infer_fn = 1;
  let has_physical_tensor_desc_infer_fn = 1;
  let has_get_sbp_fn = 1;
  let has_data_type_infer_fn = 1;
}

def OneFlow_LayerNormParamGradOp : OneFlow_BaseOp<"layer_norm_param_grad", [NoSideEffect, AttrSizedResultSegments, DeclareOpInterfaceMethods<UserOpCompatibleInterface>]> {
  let input = (ins
    OneFlow_Tensor:$dy,
    OneFlow_Tensor:$x,
    OneFlow_Tensor:$mean,
    OneFlow_Tensor:$inv_variance
  );
  let output = (outs
    Optional<OneFlow_Tensor>:$beta_diff,
    Optional<OneFlow_Tensor>:$gamma_diff
  );
  let attrs = (ins
    DefaultValuedAttr<SI64Attr, "0">:$begin_params_axis
  );
  let trait_attrs = (ins
    I32ElementsAttr:$result_segment_sizes
  );
  let has_logical_tensor_desc_infer_fn = 1;
  let has_physical_tensor_desc_infer_fn = 1;
  let has_get_sbp_fn = 1;
  let has_data_type_infer_fn = 1;
}

def OneFlow_NormalOp : OneFlow_BaseOp<"normal", [NoSideEffect, NoGrad, DeclareOpInterfaceMethods<UserOpCompatibleInterface>]> {
  let output = (outs
    OneFlow_Tensor:$out
  );
  let attrs = (ins
    DefaultValuedAttr<F64Attr, "0.">:$mean,
    DefaultValuedAttr<F64Attr, "1.">:$std,
    DefaultValuedAttr<SI64Attr, "0">:$seed,
    OneFlow_DataType:$dtype,
    ShapeAttr:$shape,
    StrArrayAttr:$nd_sbp
  );
  let same_output_regst_num = 1;
  let has_logical_tensor_desc_infer_fn = 1;
  let has_physical_tensor_desc_infer_fn = 1;
  let has_get_sbp_fn = 1;
  let has_data_type_infer_fn = 1;
  let has_nd_sbp_infer_fn = 1;
}

def OneFlow_NormalizationOp : OneFlow_NormalizationBaseOp<"normalization", [AttrSizedResultSegments, DeclareOpInterfaceMethods<NCHWCompatibleInterface>]> {
  let hasCanonicalizer = 1;
}

def OneFlow_NormalizationGradOp : OneFlow_BaseOp<"normalization_grad", [NoSideEffect, DeclareOpInterfaceMethods<UserOpCompatibleInterface>]> {
  let input = (ins
    OneFlow_Tensor:$x,
    OneFlow_Tensor:$dy,
    OneFlow_Tensor:$mean,
    OneFlow_Tensor:$inv_variance,
    OneFlow_Tensor:$gamma
  );
  let output = (outs
    OneFlow_Tensor:$gamma_diff,
    OneFlow_Tensor:$beta_diff,
    OneFlow_Tensor:$dx
  );
  let attrs = (ins
    DefaultValuedAttr<SI32Attr, "0">:$axis,
    DefaultValuedAttr<F32Attr, "0.">:$epsilon
  );
  let has_logical_tensor_desc_infer_fn = 1;
  let has_physical_tensor_desc_infer_fn = 1;
  let has_get_sbp_fn = 1;
  let has_data_type_infer_fn = 1;
}

#endif // GET_ONEFLOW_NORMALIZATION_OP_DEFINITIONS

// Group: OPTIMIZER
// adagrad_update, adam_bias_correction_factor, adam_update, indexed_slices_adam_update, indexed_slices_momentum_update, indexed_slices_sgd_update, lamb_update, lars_update, momentum_update, rmsprop_update, sgd_update, ftrl_update, adadelta_update
// Total: 14

#ifdef GET_ONEFLOW_OPTIMIZER_OP_DEFINITIONS

def OneFlow_AdagradUpdateOp : OneFlow_BaseOp<"adagrad_update", [NoGrad, AttrSizedOperandSegments, DeclareOpInterfaceMethods<UserOpCompatibleInterface>]> {
  let input = (ins
    OneFlow_Tensor:$model,
    OneFlow_Tensor:$model_diff,
    Optional<OneFlow_Tensor>:$learning_rate,
    Optional<OneFlow_Tensor>:$scale_by_tensor,
    Optional<OneFlow_Tensor>:$skip_if,
    Optional<OneFlow_Tensor>:$train_step,
    OneFlow_Tensor:$sum
  );
  let attrs = (ins
    DefaultValuedAttr<SI32Attr, "0">:$train_step_val,
    DefaultValuedAttr<F32Attr, "0.">:$learning_rate_val,
    DefaultValuedAttr<F64Attr, "1.">:$scale,
    DefaultValuedAttr<F32Attr, "0.">:$l1,
    DefaultValuedAttr<F32Attr, "0.">:$l2,
    DefaultValuedAttr<F32Attr, "0.">:$lr_decay,
    DefaultValuedAttr<F32Attr, "0.">:$weight_decay,
    DefaultValuedAttr<F32Attr, "0.">:$epsilon
  );
  let trait_attrs = (ins
    I32ElementsAttr:$operand_segment_sizes
  );
  let has_logical_tensor_desc_infer_fn = 1;
  let has_physical_tensor_desc_infer_fn = 1;
  let has_get_sbp_fn = 1;
  let has_data_type_infer_fn = 1;
  let has_input_arg_modify_fn = 1;
}

def OneFlow_AdamBiasCorrectionFactorOp : OneFlow_BaseOp<"adam_bias_correction_factor", [NoGrad, DeclareOpInterfaceMethods<UserOpCompatibleInterface>]> {
  let input = (ins
    OneFlow_Tensor:$train_step
  );
  let output = (outs
    OneFlow_Tensor:$out
  );
  let attrs = (ins
    DefaultValuedAttr<F32Attr, "0.9">:$beta
  );
  let has_logical_tensor_desc_infer_fn = 1;
  let has_physical_tensor_desc_infer_fn = 1;
  let has_get_sbp_fn = 1;
  let has_data_type_infer_fn = 1;
}

def OneFlow_AdamUpdateOp : OneFlow_BaseOp<"adam_update", [NoGrad, AttrSizedOperandSegments, DeclareOpInterfaceMethods<UserOpCompatibleInterface>]> {
  let input = (ins
    OneFlow_Tensor:$model,
    OneFlow_Tensor:$model_diff,
    Optional<OneFlow_Tensor>:$model_copy,
    Optional<OneFlow_Tensor>:$learning_rate,
    Optional<OneFlow_Tensor>:$scale_by_tensor,
    Optional<OneFlow_Tensor>:$skip_if,
    Optional<OneFlow_Tensor>:$bias_correction1,
    Optional<OneFlow_Tensor>:$bias_correction2,
    OneFlow_Tensor:$m,
    OneFlow_Tensor:$v,
    Optional<OneFlow_Tensor>:$max_v
  );
  let attrs = (ins
    DefaultValuedAttr<F32Attr, "0.">:$learning_rate_val,
    DefaultValuedAttr<F32Attr, "1.">:$bias_correction1_val,
    DefaultValuedAttr<F32Attr, "1.">:$bias_correction2_val,
    DefaultValuedAttr<F64Attr, "1.">:$scale,
    DefaultValuedAttr<F32Attr, "0.">:$l1,
    DefaultValuedAttr<F32Attr, "0.">:$l2,
    DefaultValuedAttr<F32Attr, "0.9">:$beta1,
    DefaultValuedAttr<F32Attr, "0.999">:$beta2,
    DefaultValuedAttr<F32Attr, "0.">:$epsilon,
    DefaultValuedAttr<F32Attr, "0.">:$weight_decay,
    DefaultValuedAttr<BoolAttr, "false">:$amsgrad,
    DefaultValuedAttr<BoolAttr, "true">:$do_bias_correction
  );
  let trait_attrs = (ins
    I32ElementsAttr:$operand_segment_sizes
  );
  let has_logical_tensor_desc_infer_fn = 1;
  let has_physical_tensor_desc_infer_fn = 1;
  let has_get_sbp_fn = 1;
  let has_data_type_infer_fn = 1;
  let has_input_arg_modify_fn = 1;
}

def OneFlow_IndexedSlicesAdamUpdateOp : OneFlow_BaseOp<"indexed_slices_adam_update", [NoGrad, AttrSizedOperandSegments, DeclareOpInterfaceMethods<UserOpCompatibleInterface>]> {
  let input = (ins
    OneFlow_Tensor:$model,
    OneFlow_Tensor:$model_diff_indices,
    OneFlow_Tensor:$model_diff_values,
    OneFlow_Tensor:$learning_rate,
    Optional<OneFlow_Tensor>:$bias_correction1,
    Optional<OneFlow_Tensor>:$bias_correction2,
    OneFlow_Tensor:$m,
    OneFlow_Tensor:$v,
    Optional<OneFlow_Tensor>:$max_v
  );
  let attrs = (ins
    DefaultValuedAttr<F32Attr, "0.">:$learning_rate_val,
    DefaultValuedAttr<F32Attr, "0.9">:$beta1,
    DefaultValuedAttr<F32Attr, "0.999">:$beta2,
    DefaultValuedAttr<F32Attr, "0.">:$epsilon,
    DefaultValuedAttr<F32Attr, "0.">:$weight_decay,
    DefaultValuedAttr<BoolAttr, "false">:$amsgrad,
    DefaultValuedAttr<BoolAttr, "true">:$do_bias_correction
  );
  let trait_attrs = (ins
    I32ElementsAttr:$operand_segment_sizes
  );
  let has_logical_tensor_desc_infer_fn = 1;
  let has_physical_tensor_desc_infer_fn = 1;
  let has_get_sbp_fn = 1;
  let has_data_type_infer_fn = 1;
  let has_input_arg_modify_fn = 1;
}

def OneFlow_IndexedSlicesMomentumUpdateOp : OneFlow_BaseOp<"indexed_slices_momentum_update", [NoGrad, DeclareOpInterfaceMethods<UserOpCompatibleInterface>]> {
  let input = (ins
    OneFlow_Tensor:$model,
    OneFlow_Tensor:$model_diff_indices,
    OneFlow_Tensor:$model_diff_values,
    OneFlow_Tensor:$learning_rate,
    OneFlow_Tensor:$momentum
  );
  let attrs = (ins
    DefaultValuedAttr<F32Attr, "0.9">:$beta,
    DefaultValuedAttr<F32Attr, "0.0">:$dampening,
    DefaultValuedAttr<BoolAttr, "false">:$nesterov,
    DefaultValuedAttr<BoolAttr, "false">:$maximize,
    DefaultValuedAttr<F32Attr, "0.">:$weight_decay
  );
  let has_logical_tensor_desc_infer_fn = 1;
  let has_physical_tensor_desc_infer_fn = 1;
  let has_get_sbp_fn = 1;
  let has_data_type_infer_fn = 1;
  let has_input_arg_modify_fn = 1;
}

def OneFlow_IndexedSlicesSgdUpdateOp : OneFlow_BaseOp<"indexed_slices_sgd_update", [NoGrad, DeclareOpInterfaceMethods<UserOpCompatibleInterface>]> {
  let input = (ins
    OneFlow_Tensor:$model,
    OneFlow_Tensor:$model_diff_indices,
    OneFlow_Tensor:$model_diff_values,
    OneFlow_Tensor:$learning_rate
  );
  let attrs = (ins
    DefaultValuedAttr<F32Attr, "0.">:$weight_decay
  );
  let has_logical_tensor_desc_infer_fn = 1;
  let has_physical_tensor_desc_infer_fn = 1;
  let has_get_sbp_fn = 1;
  let has_data_type_infer_fn = 1;
  let has_input_arg_modify_fn = 1;
}

def OneFlow_LambUpdateOp : OneFlow_BaseOp<"lamb_update", [NoGrad, AttrSizedOperandSegments, DeclareOpInterfaceMethods<UserOpCompatibleInterface>]> {
  let input = (ins
    OneFlow_Tensor:$model,
    OneFlow_Tensor:$model_diff,
    Optional<OneFlow_Tensor>:$learning_rate,
    Optional<OneFlow_Tensor>:$scale_by_tensor,
    Optional<OneFlow_Tensor>:$skip_if,
    Optional<OneFlow_Tensor>:$bias_correction1,
    Optional<OneFlow_Tensor>:$bias_correction2,
    OneFlow_Tensor:$m,
    OneFlow_Tensor:$v
  );
  let attrs = (ins
    DefaultValuedAttr<F32Attr, "0.">:$learning_rate_val,
    DefaultValuedAttr<F32Attr, "1.">:$bias_correction1_val,
    DefaultValuedAttr<F32Attr, "1.">:$bias_correction2_val,
    DefaultValuedAttr<F64Attr, "1.">:$scale,
    DefaultValuedAttr<F32Attr, "0.">:$l1,
    DefaultValuedAttr<F32Attr, "0.">:$l2,
    DefaultValuedAttr<F32Attr, "0.9">:$beta1,
    DefaultValuedAttr<F32Attr, "0.999">:$beta2,
    DefaultValuedAttr<F32Attr, "0.">:$epsilon,
    DefaultValuedAttr<F32Attr, "0.">:$weight_decay,
    DefaultValuedAttr<BoolAttr, "true">:$do_bias_correction
  );
  let trait_attrs = (ins
    I32ElementsAttr:$operand_segment_sizes
  );
  let has_logical_tensor_desc_infer_fn = 1;
  let has_physical_tensor_desc_infer_fn = 1;
  let has_get_sbp_fn = 1;
  let has_data_type_infer_fn = 1;
  let has_input_arg_modify_fn = 1;
}

def OneFlow_LarsUpdateOp : OneFlow_BaseOp<"lars_update", [NoGrad, AttrSizedOperandSegments, DeclareOpInterfaceMethods<UserOpCompatibleInterface>]> {
  let input = (ins
    OneFlow_Tensor:$model,
    OneFlow_Tensor:$model_diff,
    OneFlow_Tensor:$learning_rate,
    OneFlow_Tensor:$momentum,
    Optional<OneFlow_Tensor>:$scale_by_tensor,
    Optional<OneFlow_Tensor>:$skip_if
  );
  let attrs = (ins
    DefaultValuedAttr<F64Attr, "1.">:$scale,
    DefaultValuedAttr<F32Attr, "0.">:$l1,
    DefaultValuedAttr<F32Attr, "0.">:$l2,
    DefaultValuedAttr<F32Attr, "0.9">:$momentum_beta,
    DefaultValuedAttr<F32Attr, "0.">:$epsilon,
    DefaultValuedAttr<F32Attr, "0.0001">:$lars_coefficient,
    DefaultValuedAttr<F32Attr, "0.">:$weight_decay
  );
  let trait_attrs = (ins
    I32ElementsAttr:$operand_segment_sizes
  );
  let has_logical_tensor_desc_infer_fn = 1;
  let has_physical_tensor_desc_infer_fn = 1;
  let has_get_sbp_fn = 1;
  let has_data_type_infer_fn = 1;
  let has_input_arg_modify_fn = 1;
}

def OneFlow_MomentumUpdateOp : OneFlow_BaseOp<"momentum_update", [NoGrad, AttrSizedOperandSegments, DeclareOpInterfaceMethods<UserOpCompatibleInterface>]> {
  let input = (ins
    OneFlow_Tensor:$model,
    OneFlow_Tensor:$model_diff,
    OneFlow_Tensor:$momentum,
    Optional<OneFlow_Tensor>:$learning_rate,
    Optional<OneFlow_Tensor>:$scale_by_tensor,
    Optional<OneFlow_Tensor>:$skip_if
  );
  let attrs = (ins
    DefaultValuedAttr<F32Attr, "0.">:$learning_rate_val,
    DefaultValuedAttr<F64Attr, "1.">:$scale,
    DefaultValuedAttr<F32Attr, "0.">:$l1,
    DefaultValuedAttr<F32Attr, "0.">:$l2,
    DefaultValuedAttr<F32Attr, "0.9">:$beta,
    DefaultValuedAttr<F32Attr, "0.0">:$dampening,
    DefaultValuedAttr<BoolAttr, "false">:$nesterov,
    DefaultValuedAttr<BoolAttr, "false">:$maximize,
    DefaultValuedAttr<F32Attr, "0.">:$weight_decay
  );
  let trait_attrs = (ins
    I32ElementsAttr:$operand_segment_sizes
  );
  let has_logical_tensor_desc_infer_fn = 1;
  let has_physical_tensor_desc_infer_fn = 1;
  let has_get_sbp_fn = 1;
  let has_data_type_infer_fn = 1;
  let has_input_arg_modify_fn = 1;
}

def OneFlow_RmspropUpdateOp : OneFlow_BaseOp<"rmsprop_update", [NoGrad, AttrSizedOperandSegments, DeclareOpInterfaceMethods<UserOpCompatibleInterface>]> {
  let input = (ins
    OneFlow_Tensor:$model,
    OneFlow_Tensor:$model_diff,
    Optional<OneFlow_Tensor>:$learning_rate,
    Optional<OneFlow_Tensor>:$scale_by_tensor,
    Optional<OneFlow_Tensor>:$skip_if,
    OneFlow_Tensor:$mean_square,
    Optional<OneFlow_Tensor>:$mean_gradient
  );
  let attrs = (ins
    DefaultValuedAttr<F32Attr, "0.">:$learning_rate_val,
    DefaultValuedAttr<F64Attr, "1.">:$scale,
    DefaultValuedAttr<F32Attr, "0.">:$l1,
    DefaultValuedAttr<F32Attr, "0.">:$l2,
    DefaultValuedAttr<BoolAttr, "false">:$centered,
    DefaultValuedAttr<F32Attr, "0.">:$epsilon,
    DefaultValuedAttr<F32Attr, "0.99">:$decay_rate,
    DefaultValuedAttr<F32Attr, "0.">:$weight_decay
  );
  let trait_attrs = (ins
    I32ElementsAttr:$operand_segment_sizes
  );
  let has_logical_tensor_desc_infer_fn = 1;
  let has_physical_tensor_desc_infer_fn = 1;
  let has_get_sbp_fn = 1;
  let has_data_type_infer_fn = 1;
  let has_input_arg_modify_fn = 1;
}

def OneFlow_SgdUpdateOp : OneFlow_BaseOp<"sgd_update", [NoGrad, AttrSizedOperandSegments, DeclareOpInterfaceMethods<UserOpCompatibleInterface>]> {
  let input = (ins
    OneFlow_Tensor:$model,
    OneFlow_Tensor:$model_diff,
    Optional<OneFlow_Tensor>:$model_copy,
    Optional<OneFlow_Tensor>:$learning_rate,
    Optional<OneFlow_Tensor>:$scale_by_tensor,
    Optional<OneFlow_Tensor>:$skip_if
  );
  let attrs = (ins
    DefaultValuedAttr<F32Attr, "0.">:$learning_rate_val,
    DefaultValuedAttr<F64Attr, "1.">:$scale,
    DefaultValuedAttr<F32Attr, "0.">:$l1,
    DefaultValuedAttr<F32Attr, "0.">:$l2,
    DefaultValuedAttr<F32Attr, "0.">:$weight_decay
  );
  let trait_attrs = (ins
    I32ElementsAttr:$operand_segment_sizes
  );
  let has_logical_tensor_desc_infer_fn = 1;
  let has_physical_tensor_desc_infer_fn = 1;
  let has_get_sbp_fn = 1;
  let has_data_type_infer_fn = 1;
  let has_input_arg_modify_fn = 1;
}

def OneFlow_FtrlUpdateOp : OneFlow_BaseOp<"ftrl_update", [NoGrad, AttrSizedOperandSegments, DeclareOpInterfaceMethods<UserOpCompatibleInterface>]> {
  let input = (ins
    OneFlow_Tensor:$model,
    OneFlow_Tensor:$model_diff,
    Optional<OneFlow_Tensor>:$learning_rate,
    Optional<OneFlow_Tensor>:$skip_if,
    OneFlow_Tensor:$accumulate,
    OneFlow_Tensor:$z
  );
  let attrs = (ins
    DefaultValuedAttr<F32Attr, "0.">:$learning_rate_val,
    DefaultValuedAttr<F64Attr, "1.">:$scale,
    DefaultValuedAttr<F32Attr, "0.">:$l1,
    DefaultValuedAttr<F32Attr, "0.">:$l2,
    DefaultValuedAttr<F32Attr, "0.">:$weight_decay,
    DefaultValuedAttr<F32Attr, "0.">:$lr_power,
    DefaultValuedAttr<F32Attr, "0.">:$lambda1,
    DefaultValuedAttr<F32Attr, "0.">:$lambda2,
    DefaultValuedAttr<F32Attr, "0.">:$beta
  );
  let trait_attrs = (ins
    I32ElementsAttr:$operand_segment_sizes
  );
  let has_logical_tensor_desc_infer_fn = 1;
  let has_physical_tensor_desc_infer_fn = 1;
  let has_get_sbp_fn = 1;
  let has_data_type_infer_fn = 1;
  let has_input_arg_modify_fn = 1;
}

def OneFlow_AdadeltaUpdateOp : OneFlow_BaseOp<"adadelta_update", [NoGrad, AttrSizedOperandSegments, DeclareOpInterfaceMethods<UserOpCompatibleInterface>]> {
  let input = (ins
    OneFlow_Tensor:$model,
    OneFlow_Tensor:$model_diff,
    Optional<OneFlow_Tensor>:$learning_rate,
    Optional<OneFlow_Tensor>:$skip_if,
    OneFlow_Tensor:$square_avgs,
    OneFlow_Tensor:$acc_deltas
  );
  let attrs = (ins
    DefaultValuedAttr<F32Attr, "0.">:$learning_rate_val,
    DefaultValuedAttr<F64Attr, "1.">:$scale,
    DefaultValuedAttr<F32Attr, "0.">:$l1,
    DefaultValuedAttr<F32Attr, "0.">:$l2,
    DefaultValuedAttr<F32Attr, "0.">:$weight_decay,
    DefaultValuedAttr<F32Attr, "0.9">:$rho,
    DefaultValuedAttr<F32Attr, "0.">:$epsilon,
    DefaultValuedAttr<BoolAttr, "false">:$maximize
  );
  let trait_attrs = (ins
    I32ElementsAttr:$operand_segment_sizes
  );
  let has_logical_tensor_desc_infer_fn = 1;
  let has_physical_tensor_desc_infer_fn = 1;
  let has_get_sbp_fn = 1;
  let has_data_type_infer_fn = 1;
  let has_input_arg_modify_fn = 1;
}

def OneFlow_MultiTensorSgdUpdateOp : OneFlow_BaseOp<"multi_tensor_sgd_update", [NoGrad, AttrSizedOperandSegments, DeclareOpInterfaceMethods<UserOpCompatibleInterface>]> {
  let input = (ins
    Variadic<OneFlow_Tensor>:$model,
    Variadic<OneFlow_Tensor>:$model_diff,
    Optional<OneFlow_Tensor>:$learning_rate,
    Optional<OneFlow_Tensor>:$scale_by_tensor,
    Optional<OneFlow_Tensor>:$skip_if
  );
  let attrs = (ins
    DefaultValuedAttr<F32Attr, "0.">:$learning_rate_val,
    DefaultValuedAttr<F64Attr, "1.">:$scale,
    DefaultValuedAttr<F32Attr, "0.">:$l1,
    DefaultValuedAttr<F32Attr, "0.">:$l2,
    DefaultValuedAttr<F32Attr, "0.">:$weight_decay
  );
  let trait_attrs = (ins
    I32ElementsAttr:$operand_segment_sizes
  );
  let has_logical_tensor_desc_infer_fn = 1;
  let has_physical_tensor_desc_infer_fn = 1;
  let has_get_sbp_fn = 1;
  let has_data_type_infer_fn = 1;
  let has_input_arg_modify_fn = 1;
}

def OneFlow_MultiTensorAdamUpdateOp : OneFlow_BaseOp<"multi_tensor_adam_update", [NoGrad, AttrSizedOperandSegments, DeclareOpInterfaceMethods<UserOpCompatibleInterface>]> {
  let input = (ins
    Variadic<OneFlow_Tensor>:$model,
    Variadic<OneFlow_Tensor>:$model_diff,
    Optional<OneFlow_Tensor>:$learning_rate,
    Optional<OneFlow_Tensor>:$scale_by_tensor,
    Optional<OneFlow_Tensor>:$skip_if,
    Optional<OneFlow_Tensor>:$bias_correction1,
    Optional<OneFlow_Tensor>:$bias_correction2,
    Variadic<OneFlow_Tensor>:$m,
    Variadic<OneFlow_Tensor>:$v
  );
  let attrs = (ins
    DefaultValuedAttr<F32Attr, "0.">:$learning_rate_val,
    DefaultValuedAttr<F32Attr, "1.">:$bias_correction1_val,
    DefaultValuedAttr<F32Attr, "1.">:$bias_correction2_val,
    DefaultValuedAttr<F64Attr, "1.">:$scale,
    DefaultValuedAttr<F32Attr, "0.">:$l1,
    DefaultValuedAttr<F32Attr, "0.">:$l2,
    DefaultValuedAttr<F32Attr, "0.9">:$beta1,
    DefaultValuedAttr<F32Attr, "0.999">:$beta2,
    DefaultValuedAttr<F32Attr, "0.00001">:$epsilon,
    DefaultValuedAttr<F32Attr, "0.">:$weight_decay,
    DefaultValuedAttr<BoolAttr, "false">:$amsgrad,
    DefaultValuedAttr<BoolAttr, "true">:$do_bias_correction
  );
  let trait_attrs = (ins
    I32ElementsAttr:$operand_segment_sizes
  );
  let has_logical_tensor_desc_infer_fn = 1;
  let has_physical_tensor_desc_infer_fn = 1;
  let has_get_sbp_fn = 1;
  let has_data_type_infer_fn = 1;
  let has_input_arg_modify_fn = 1;
}

def OneFlow_MultiTensorSgdUpdateWithCastOp : OneFlow_BaseOp<"multi_tensor_sgd_update_with_cast", [NoGrad, AttrSizedOperandSegments, DeclareOpInterfaceMethods<UserOpCompatibleInterface>]> {
  let input = (ins
    Variadic<OneFlow_Tensor>:$model,
    Variadic<OneFlow_Tensor>:$model_diff,
    Variadic<OneFlow_Tensor>:$model_copy,
    Optional<OneFlow_Tensor>:$learning_rate,
    Optional<OneFlow_Tensor>:$scale_by_tensor,
    Optional<OneFlow_Tensor>:$skip_if
  );
  let attrs = (ins
    DefaultValuedAttr<F32Attr, "0.">:$learning_rate_val,
    DefaultValuedAttr<F64Attr, "1.">:$scale,
    DefaultValuedAttr<F32Attr, "0.">:$l1,
    DefaultValuedAttr<F32Attr, "0.">:$l2,
    DefaultValuedAttr<F32Attr, "0.">:$weight_decay
  );
  let trait_attrs = (ins
    I32ElementsAttr:$operand_segment_sizes
  );
  let has_logical_tensor_desc_infer_fn = 1;
  let has_physical_tensor_desc_infer_fn = 1;
  let has_get_sbp_fn = 1;
  let has_data_type_infer_fn = 1;
  let has_input_arg_modify_fn = 1;
}

def OneFlow_MultiTensorAdamUpdateWithCastOp : OneFlow_BaseOp<"multi_tensor_adam_update_with_cast", [NoGrad, AttrSizedOperandSegments, DeclareOpInterfaceMethods<UserOpCompatibleInterface>]> {
  let input = (ins
    Variadic<OneFlow_Tensor>:$model,
    Variadic<OneFlow_Tensor>:$model_diff,
    Variadic<OneFlow_Tensor>:$model_copy,
    Optional<OneFlow_Tensor>:$learning_rate,
    Optional<OneFlow_Tensor>:$scale_by_tensor,
    Optional<OneFlow_Tensor>:$skip_if,
    Optional<OneFlow_Tensor>:$bias_correction1,
    Optional<OneFlow_Tensor>:$bias_correction2,
    Variadic<OneFlow_Tensor>:$m,
    Variadic<OneFlow_Tensor>:$v
  );
  let attrs = (ins
    DefaultValuedAttr<F32Attr, "0.">:$learning_rate_val,
    DefaultValuedAttr<F32Attr, "1.">:$bias_correction1_val,
    DefaultValuedAttr<F32Attr, "1.">:$bias_correction2_val,
    DefaultValuedAttr<F64Attr, "1.">:$scale,
    DefaultValuedAttr<F32Attr, "0.">:$l1,
    DefaultValuedAttr<F32Attr, "0.">:$l2,
    DefaultValuedAttr<F32Attr, "0.9">:$beta1,
    DefaultValuedAttr<F32Attr, "0.999">:$beta2,
    DefaultValuedAttr<F32Attr, "0.00001">:$epsilon,
    DefaultValuedAttr<F32Attr, "0.">:$weight_decay,
    DefaultValuedAttr<BoolAttr, "false">:$amsgrad,
    DefaultValuedAttr<BoolAttr, "true">:$do_bias_correction
  );
  let trait_attrs = (ins
    I32ElementsAttr:$operand_segment_sizes
  );
  let has_logical_tensor_desc_infer_fn = 1;
  let has_physical_tensor_desc_infer_fn = 1;
  let has_get_sbp_fn = 1;
  let has_data_type_infer_fn = 1;
  let has_input_arg_modify_fn = 1;
}

#endif // GET_ONEFLOW_OPTIMIZER_OP_DEFINITIONS

// Group: PADDING
// pad, reflection_pad1d, reflection_pad1d_grad, reflection_pad2d, reflection_pad2d_grad, replication_pad1d, replication_pad1d_grad, replication_pad2d, replication_pad2d_grad, same_padding, same_padding_grad
// Total: 11

#ifdef GET_ONEFLOW_PADDING_OP_DEFINITIONS


def OneFlow_PadOp : OneFlow_BaseOp<"pad", [NoSideEffect, DeclareOpInterfaceMethods<UserOpCompatibleInterface>]> {
  let input = (ins
    OneFlow_Tensor:$x
  );
  let output = (outs
    OneFlow_Tensor:$y
  );
  let attrs = (ins
    SI64ArrayAttr:$padding_before,
    SI64ArrayAttr:$padding_after,
    SI64ArrayAttr:$padding,
    DefaultValuedAttr<F64Attr, "0.">:$floating_constant_value,
    DefaultValuedAttr<SI64Attr, "0">:$integral_constant_value
  );
  let has_logical_tensor_desc_infer_fn = 1;
  let has_physical_tensor_desc_infer_fn = 1;
  let has_get_sbp_fn = 1;
  let has_data_type_infer_fn = 1;
}

def OneFlow_ReplicationPad1DOp : OneFlow_BaseOp<"replication_pad1d", [NoSideEffect, DeclareOpInterfaceMethods<UserOpCompatibleInterface>]> {
  let input = (ins
    OneFlow_Tensor:$x
  );
  let output = (outs
    OneFlow_Tensor:$y
  );
  let attrs = (ins
    SI64ArrayAttr:$padding
  );
  let has_logical_tensor_desc_infer_fn = 1;
  let has_physical_tensor_desc_infer_fn = 1;
  let has_get_sbp_fn = 1;
  let has_data_type_infer_fn = 1;
  let has_input_arg_modify_fn = 1;
}

def OneFlow_ReplicationPad1DGradOp : OneFlow_BaseOp<"replication_pad1d_grad", [NoSideEffect, DeclareOpInterfaceMethods<UserOpCompatibleInterface>]> {
  let input = (ins
    OneFlow_Tensor:$dy
  );
  let output = (outs
    OneFlow_Tensor:$dx
  );
  let attrs = (ins
    SI64ArrayAttr:$padding
  );
  let has_logical_tensor_desc_infer_fn = 1;
  let has_physical_tensor_desc_infer_fn = 1;
  let has_get_sbp_fn = 1;
  let has_data_type_infer_fn = 1;
}

def OneFlow_ReflectionPad1DOp : OneFlow_BaseOp<"reflection_pad1d", [NoSideEffect, DeclareOpInterfaceMethods<UserOpCompatibleInterface>]> {
  let input = (ins
    OneFlow_Tensor:$x
  );
  let output = (outs
    OneFlow_Tensor:$y
  );
  let attrs = (ins
    SI64ArrayAttr:$padding
  );
  let has_logical_tensor_desc_infer_fn = 1;
  let has_physical_tensor_desc_infer_fn = 1;
  let has_get_sbp_fn = 1;
  let has_data_type_infer_fn = 1;
  let has_input_arg_modify_fn = 1;
}

def OneFlow_ReflectionPad1DGradOp : OneFlow_BaseOp<"reflection_pad1d_grad", [NoSideEffect, DeclareOpInterfaceMethods<UserOpCompatibleInterface>]> {
  let input = (ins
    OneFlow_Tensor:$dy
  );
  let output = (outs
    OneFlow_Tensor:$dx
  );
  let attrs = (ins
    SI64ArrayAttr:$padding
  );
  let has_logical_tensor_desc_infer_fn = 1;
  let has_physical_tensor_desc_infer_fn = 1;
  let has_get_sbp_fn = 1;
  let has_data_type_infer_fn = 1;
}

def OneFlow_ReflectionPad2DOp : OneFlow_BaseOp<"reflection_pad2d", [NoSideEffect, DeclareOpInterfaceMethods<UserOpCompatibleInterface>]> {
  let input = (ins
    OneFlow_Tensor:$x
  );
  let output = (outs
    OneFlow_Tensor:$y
  );
  let attrs = (ins
    SI64ArrayAttr:$padding
  );
  let has_logical_tensor_desc_infer_fn = 1;
  let has_physical_tensor_desc_infer_fn = 1;
  let has_get_sbp_fn = 1;
  let has_data_type_infer_fn = 1;
  let has_input_arg_modify_fn = 1;
}

def OneFlow_ReflectionPad2DGradOp : OneFlow_BaseOp<"reflection_pad2d_grad", [NoSideEffect, DeclareOpInterfaceMethods<UserOpCompatibleInterface>]> {
  let input = (ins
    OneFlow_Tensor:$dy
  );
  let output = (outs
    OneFlow_Tensor:$dx
  );
  let attrs = (ins
    SI64ArrayAttr:$padding
  );
  let has_logical_tensor_desc_infer_fn = 1;
  let has_physical_tensor_desc_infer_fn = 1;
  let has_get_sbp_fn = 1;
  let has_data_type_infer_fn = 1;
}

def OneFlow_ReplicationPad2DOp : OneFlow_BaseOp<"replication_pad2d", [NoSideEffect, DeclareOpInterfaceMethods<UserOpCompatibleInterface>]> {
  let input = (ins
    OneFlow_Tensor:$x
  );
  let output = (outs
    OneFlow_Tensor:$y
  );
  let attrs = (ins
    SI64ArrayAttr:$padding
  );
  let has_logical_tensor_desc_infer_fn = 1;
  let has_physical_tensor_desc_infer_fn = 1;
  let has_get_sbp_fn = 1;
  let has_data_type_infer_fn = 1;
  let has_input_arg_modify_fn = 1;
}

def OneFlow_ReplicationPad2DGradOp : OneFlow_BaseOp<"replication_pad2d_grad", [NoSideEffect, DeclareOpInterfaceMethods<UserOpCompatibleInterface>]> {
  let input = (ins
    OneFlow_Tensor:$dy
  );
  let output = (outs
    OneFlow_Tensor:$dx
  );
  let attrs = (ins
    SI64ArrayAttr:$padding
  );
  let has_logical_tensor_desc_infer_fn = 1;
  let has_physical_tensor_desc_infer_fn = 1;
  let has_get_sbp_fn = 1;
  let has_data_type_infer_fn = 1;
}

def OneFlow_SamePaddingOp : OneFlow_BaseOp<"same_padding", [NoSideEffect, DeclareOpInterfaceMethods<UserOpCompatibleInterface>]> {
  let input = (ins
    OneFlow_Tensor:$x
  );
  let output = (outs
    OneFlow_Tensor:$y
  );
  let attrs = (ins
    StrAttr:$padding,
    StrAttr:$data_format,
    SI32ArrayAttr:$kernel_size,
    SI32ArrayAttr:$strides,
    SI32ArrayAttr:$dilation_rate
  );
  let has_logical_tensor_desc_infer_fn = 1;
  let has_physical_tensor_desc_infer_fn = 1;
  let has_get_sbp_fn = 1;
  let has_data_type_infer_fn = 1;
}

def OneFlow_SamePaddingGradOp : OneFlow_BaseOp<"same_padding_grad", [NoSideEffect, DeclareOpInterfaceMethods<UserOpCompatibleInterface>]> {
  let input = (ins
    OneFlow_Tensor:$x_like,
    OneFlow_Tensor:$dy
  );
  let output = (outs
    OneFlow_Tensor:$dx
  );
  let attrs = (ins
    StrAttr:$padding,
    StrAttr:$data_format,
    SI32ArrayAttr:$kernel_size,
    SI32ArrayAttr:$strides,
    SI32ArrayAttr:$dilation_rate
  );
  let has_logical_tensor_desc_infer_fn = 1;
  let has_physical_tensor_desc_infer_fn = 1;
  let has_get_sbp_fn = 1;
  let has_data_type_infer_fn = 1;
}

#endif // GET_ONEFLOW_PADDING_OP_DEFINITIONS

// Group: PARALLEL_CAST
// hierarchical_parallel_cast, hierarchical_parallel_cast_like, parallel_cast
// Total: 3

#ifdef GET_ONEFLOW_PARALLEL_CAST_OP_DEFINITIONS

def OneFlow_HierarchicalParallelCastOp : OneFlow_BaseOp<"hierarchical_parallel_cast", [NoSideEffect, DeclareOpInterfaceMethods<UserOpCompatibleInterface>]> {
  let input = (ins
    OneFlow_Tensor:$in
  );
  let output = (outs
    OneFlow_Tensor:$out
  );
  let attrs = (ins
    StrArrayAttr:$nd_sbp,
    StrAttr:$grad_mode,
    StrArrayAttr:$grad_nd_sbp
  );
  let has_logical_tensor_desc_infer_fn = 1;
  let has_physical_tensor_desc_infer_fn = 1;
  let has_get_sbp_fn = 1;
  let has_data_type_infer_fn = 1;
  let has_nd_sbp_infer_fn = 1;
}

def OneFlow_HierarchicalParallelCastLikeOp : OneFlow_BaseOp<"hierarchical_parallel_cast_like", [NoSideEffect, DeclareOpInterfaceMethods<UserOpCompatibleInterface>]> {
  let input = (ins
    OneFlow_Tensor:$in,
    OneFlow_Tensor:$like
  );
  let output = (outs
    OneFlow_Tensor:$out
  );
  let has_logical_tensor_desc_infer_fn = 1;
  let has_physical_tensor_desc_infer_fn = 1;
  let has_get_sbp_fn = 1;
  let has_data_type_infer_fn = 1;
  let has_nd_sbp_infer_fn = 1;
}

def OneFlow_ParallelCastOp : OneFlow_BaseOp<"parallel_cast", [NoSideEffect, DeclareOpInterfaceMethods<UserOpCompatibleInterface>]> {
  let input = (ins
    OneFlow_Tensor:$in
  );
  let output = (outs
    OneFlow_Tensor:$out
  );
  let attrs = (ins
    StrAttr:$sbp_parallel,
    StrAttr:$grad_sbp_parallel
  );
  let has_logical_tensor_desc_infer_fn = 1;
  let has_physical_tensor_desc_infer_fn = 1;
  let has_get_sbp_fn = 1;
  let has_data_type_infer_fn = 1;
  let has_sbp_signature_infer_fn = 1;
}

#endif // GET_ONEFLOW_PARALLEL_CAST_OP_DEFINITIONS

// Group: POOL
// adaptive_avg_pool1d, adaptive_avg_pool1d_grad, adaptive_avg_pool2d, adaptive_avg_pool2d_grad, adaptive_avg_pool3d, adaptive_avg_pool3d_grad, avg_pool_1d, avg_pool_1d_grad, avg_pool_2d, avg_pool_2d_grad, avg_pool_3d, avg_pool_3d_grad, max_pool_1d, max_pool_1d_grad, max_pool_2d, max_pool_2d_grad, max_pool_3d, max_pool_3d_grad, tf_avg_pool_1d, tf_avg_pool_1d_grad, tf_avg_pool_2d, tf_avg_pool_2d_grad, tf_avg_pool_3d, tf_avg_pool_3d_grad, tf_max_pool_1d, tf_max_pool_1d_grad, tf_max_pool_2d, tf_max_pool_2d_grad, tf_max_pool_3d, tf_max_pool_3d_grad
// Total: 30

#ifdef GET_ONEFLOW_POOL_OP_DEFINITIONS

def OneFlow_AdaptiveAvgPool1DOp : OneFlow_AdaptivePoolBaseOp<"adaptive_avg_pool1d", [NoSideEffect, DeclareOpInterfaceMethods<UserOpCompatibleInterface>]> {}

def OneFlow_AdaptiveAvgPool1DGradOp : OneFlow_AdaptivePoolGradBaseOp<"adaptive_avg_pool1d_grad", [NoSideEffect, DeclareOpInterfaceMethods<UserOpCompatibleInterface>]> {}

def OneFlow_AdaptiveAvgPool2DOp : OneFlow_AdaptivePoolBaseOp<"adaptive_avg_pool2d", [NoSideEffect, DeclareOpInterfaceMethods<UserOpCompatibleInterface>]> {}

def OneFlow_AdaptiveAvgPool2DGradOp : OneFlow_AdaptivePoolGradBaseOp<"adaptive_avg_pool2d_grad", [NoSideEffect, DeclareOpInterfaceMethods<UserOpCompatibleInterface>]> {}

def OneFlow_AdaptiveAvgPool3DOp : OneFlow_AdaptivePoolBaseOp<"adaptive_avg_pool3d", [NoSideEffect, DeclareOpInterfaceMethods<UserOpCompatibleInterface>]> {}

def OneFlow_AdaptiveAvgPool3DGradOp : OneFlow_AdaptivePoolGradBaseOp<"adaptive_avg_pool3d_grad", [NoSideEffect, DeclareOpInterfaceMethods<UserOpCompatibleInterface>]> {}

def OneFlow_AvgPool1DOp : OneFlow_AvgPoolBaseOp<"avg_pool_1d", [NoSideEffect, DeclareOpInterfaceMethods<UserOpCompatibleInterface>]> {}

def OneFlow_AvgPool1DGradOp : OneFlow_AvgPoolGradBaseOp<"avg_pool_1d_grad", [NoSideEffect, DeclareOpInterfaceMethods<UserOpCompatibleInterface>]> {}

def OneFlow_AvgPool2DOp : OneFlow_AvgPoolBaseOp<"avg_pool_2d", [NoSideEffect, DeclareOpInterfaceMethods<UserOpCompatibleInterface>]> {}

def OneFlow_AvgPool2DGradOp : OneFlow_AvgPoolGradBaseOp<"avg_pool_2d_grad", [NoSideEffect, DeclareOpInterfaceMethods<UserOpCompatibleInterface>]> {}

def OneFlow_AvgPool3DOp : OneFlow_AvgPoolBaseOp<"avg_pool_3d", [NoSideEffect, DeclareOpInterfaceMethods<UserOpCompatibleInterface>]> {}

def OneFlow_AvgPool3DGradOp : OneFlow_AvgPoolGradBaseOp<"avg_pool_3d_grad", [NoSideEffect, DeclareOpInterfaceMethods<UserOpCompatibleInterface>]> {}

def OneFlow_MaxPool1DOp : OneFlow_MaxPoolBaseOp<"max_pool_1d", [NoSideEffect, DeclareOpInterfaceMethods<UserOpCompatibleInterface>]> {}

def OneFlow_MaxPool1DGradOp : OneFlow_MaxPoolGradBaseOp<"max_pool_1d_grad", [NoSideEffect, DeclareOpInterfaceMethods<UserOpCompatibleInterface>]> {}

def OneFlow_MaxPool2DOp : OneFlow_MaxPoolBaseOp<"max_pool_2d", [NoSideEffect, DeclareOpInterfaceMethods<UserOpCompatibleInterface>, DeclareOpInterfaceMethods<NCHWCompatibleInterface>]> {}

def OneFlow_MaxPool2DGradOp : OneFlow_MaxPoolGradBaseOp<"max_pool_2d_grad", [NoSideEffect, DeclareOpInterfaceMethods<UserOpCompatibleInterface>]> {}

def OneFlow_MaxPool3DOp : OneFlow_MaxPoolBaseOp<"max_pool_3d", [NoSideEffect, DeclareOpInterfaceMethods<UserOpCompatibleInterface>]> {}

def OneFlow_MaxPool3DGradOp : OneFlow_MaxPoolGradBaseOp<"max_pool_3d_grad", [NoSideEffect, DeclareOpInterfaceMethods<UserOpCompatibleInterface>]> {}

def OneFlow_TfAvgPool1DOp : OneFlow_TFPoolBaseOp<"tf_avg_pool_1d", [NoSideEffect, DeclareOpInterfaceMethods<UserOpCompatibleInterface>]> {}

def OneFlow_TfAvgPool1DGradOp : OneFlow_TFPoolGradBaseOp<"tf_avg_pool_1d_grad", [NoSideEffect, DeclareOpInterfaceMethods<UserOpCompatibleInterface>]> {}

def OneFlow_TfAvgPool2DOp : OneFlow_TFPoolBaseOp<"tf_avg_pool_2d", [NoSideEffect, DeclareOpInterfaceMethods<UserOpCompatibleInterface>]> {}

def OneFlow_TfAvgPool2DGradOp : OneFlow_TFPoolGradBaseOp<"tf_avg_pool_2d_grad", [NoSideEffect, DeclareOpInterfaceMethods<UserOpCompatibleInterface>]> {}

def OneFlow_TfAvgPool3DOp : OneFlow_TFPoolBaseOp<"tf_avg_pool_3d", [NoSideEffect, DeclareOpInterfaceMethods<UserOpCompatibleInterface>]> {}

def OneFlow_TfAvgPool3DGradOp : OneFlow_TFPoolGradBaseOp<"tf_avg_pool_3d_grad", [NoSideEffect, DeclareOpInterfaceMethods<UserOpCompatibleInterface>]> {}

def OneFlow_TfMaxPool1DOp : OneFlow_TFPoolBaseOp<"tf_max_pool_1d", [NoSideEffect, DeclareOpInterfaceMethods<UserOpCompatibleInterface>]> {}

def OneFlow_TfMaxPool1DGradOp : OneFlow_TFPoolGradBaseOp<"tf_max_pool_1d_grad", [NoSideEffect, DeclareOpInterfaceMethods<UserOpCompatibleInterface>]> {}

def OneFlow_TfMaxPool2DOp : OneFlow_TFPoolBaseOp<"tf_max_pool_2d", [NoSideEffect, DeclareOpInterfaceMethods<UserOpCompatibleInterface>]> {}

def OneFlow_TfMaxPool2DGradOp : OneFlow_TFPoolGradBaseOp<"tf_max_pool_2d_grad", [NoSideEffect, DeclareOpInterfaceMethods<UserOpCompatibleInterface>]> {}

def OneFlow_TfMaxPool3DOp : OneFlow_TFPoolBaseOp<"tf_max_pool_3d", [NoSideEffect, DeclareOpInterfaceMethods<UserOpCompatibleInterface>]> {}

def OneFlow_TfMaxPool3DGradOp : OneFlow_TFPoolGradBaseOp<"tf_max_pool_3d_grad", [NoSideEffect, DeclareOpInterfaceMethods<UserOpCompatibleInterface>]> {}

#endif // GET_ONEFLOW_POOL_OP_DEFINITIONS

// Group: QUANTIZATION
// fake_quantization, min_max_observer, moving_average_min_max_observer, quantization
// Total: 4

#ifdef GET_ONEFLOW_QUANTIZATION_OP_DEFINITIONS

def OneFlow_FakeQuantizationOp : OneFlow_BaseOp<"fake_quantization", [NoSideEffect, DeclareOpInterfaceMethods<UserOpCompatibleInterface>]> {
  let input = (ins
    OneFlow_Tensor:$in,
    OneFlow_Tensor:$scale,
    OneFlow_Tensor:$zero_point
  );
  let output = (outs
    OneFlow_Tensor:$out
  );
  let attrs = (ins
    DefaultValuedAttr<StrAttr, "\"google\"">:$quantization_formula,
    DefaultValuedAttr<SI32Attr, "8">:$quantization_bit,
    DefaultValuedAttr<StrAttr, "\"symmetric\"">:$quantization_scheme
  );
  let has_check_fn = 1;
  let has_logical_tensor_desc_infer_fn = 1;
  let has_physical_tensor_desc_infer_fn = 1;
  let has_get_sbp_fn = 1;
  let has_data_type_infer_fn = 1;
  let has_input_arg_modify_fn = 1;
}

def OneFlow_MinMaxObserverOp : OneFlow_BaseOp<"min_max_observer", [NoSideEffect, NoGrad, DeclareOpInterfaceMethods<UserOpCompatibleInterface>]> {
  let input = (ins
    OneFlow_Tensor:$in
  );
  let output = (outs
    OneFlow_Tensor:$scale,
    OneFlow_Tensor:$zero_point
  );
  let attrs = (ins
    DefaultValuedAttr<StrAttr, "\"google\"">:$quantization_formula,
    DefaultValuedAttr<SI32Attr, "8">:$quantization_bit,
    DefaultValuedAttr<StrAttr, "\"symmetric\"">:$quantization_scheme,
    DefaultValuedAttr<BoolAttr, "true">:$per_layer_quantization
  );
  let has_check_fn = 1;
  let has_logical_tensor_desc_infer_fn = 1;
  let has_physical_tensor_desc_infer_fn = 1;
  let has_get_sbp_fn = 1;
  let has_data_type_infer_fn = 1;
  let has_input_arg_modify_fn = 1;
}

def OneFlow_MovingAverageMinMaxObserverOp : OneFlow_BaseOp<"moving_average_min_max_observer", [NoSideEffect, NoGrad, DeclareOpInterfaceMethods<UserOpCompatibleInterface>]> {
  let input = (ins
    OneFlow_Tensor:$in,
    OneFlow_Tensor:$current_train_step,
    OneFlow_Tensor:$moving_max,
    OneFlow_Tensor:$moving_min
  );
  let output = (outs
    OneFlow_Tensor:$scale,
    OneFlow_Tensor:$zero_point
  );
  let attrs = (ins
    DefaultValuedAttr<BoolAttr, "false">:$training,
    DefaultValuedAttr<StrAttr, "\"google\"">:$quantization_formula,
    DefaultValuedAttr<SI64Attr, "0">:$stop_update_after_iters,
    DefaultValuedAttr<SI32Attr, "8">:$quantization_bit,
    DefaultValuedAttr<StrAttr, "\"symmetric\"">:$quantization_scheme,
    DefaultValuedAttr<F32Attr, "0.95">:$momentum
  );
  let has_check_fn = 1;
  let has_logical_tensor_desc_infer_fn = 1;
  let has_physical_tensor_desc_infer_fn = 1;
  let has_get_sbp_fn = 1;
  let has_data_type_infer_fn = 1;
  let has_input_arg_modify_fn = 1;
}

def OneFlow_QuantizationOp : OneFlow_BaseOp<"quantization", [NoSideEffect, DeclareOpInterfaceMethods<UserOpCompatibleInterface>]> {
  let input = (ins
    OneFlow_Tensor:$in,
    OneFlow_Tensor:$scale,
    OneFlow_Tensor:$zero_point
  );
  let output = (outs
    OneFlow_Tensor:$out
  );
  let attrs = (ins
    DefaultValuedAttr<StrAttr, "\"google\"">:$quantization_formula,
    DefaultValuedAttr<SI32Attr, "8">:$quantization_bit,
    DefaultValuedAttr<StrAttr, "\"symmetric\"">:$quantization_scheme
  );
  let has_check_fn = 1;
  let has_logical_tensor_desc_infer_fn = 1;
  let has_physical_tensor_desc_infer_fn = 1;
  let has_get_sbp_fn = 1;
  let has_data_type_infer_fn = 1;
  let has_input_arg_modify_fn = 1;
}

#endif // GET_ONEFLOW_QUANTIZATION_OP_DEFINITIONS

// Group: REDUCE
// indexed_slices_reduce_sum, reduce_all, reduce_any, reduce_max, reduce_max_device_stage, reduce_max_device_stage_grad, reduce_max_global_stage, reduce_max_global_stage_grad, reduce_min, reduce_min_device_stage, reduce_min_device_stage_grad, reduce_min_global_stage, reduce_min_global_stage_grad, reduce_prod, reduce_sum, reduce_sum_like
// Total: 16

#ifdef GET_ONEFLOW_REDUCE_OP_DEFINITIONS

def OneFlow_IndexedSlicesReduceSumOp : OneFlow_BaseOp<"indexed_slices_reduce_sum", [NoSideEffect, NoGrad, DeclareOpInterfaceMethods<UserOpCompatibleInterface>]> {
  let input = (ins
    OneFlow_Tensor:$x_indices,
    OneFlow_Tensor:$x_values
  );
  let output = (outs
    OneFlow_Tensor:$y_indices,
    OneFlow_Tensor:$y_values,
    OneFlow_Tensor:$num_unique
  );
  let has_logical_tensor_desc_infer_fn = 1;
  let has_physical_tensor_desc_infer_fn = 1;
  let has_get_sbp_fn = 1;
  let has_data_type_infer_fn = 1;
}

def OneFlow_ReduceAllOp : OneFlow_BaseOp<"reduce_all", [NoSideEffect, DeclareOpInterfaceMethods<UserOpCompatibleInterface>]> {
  let input = (ins
    OneFlow_Tensor:$input_tensor
  );
  let output = (outs
    OneFlow_Tensor:$output_tensor
  );
  let attrs = (ins
    SI32ArrayAttr:$axis,
    DefaultValuedAttr<BoolAttr, "false">:$keepdims
  );
  let has_logical_tensor_desc_infer_fn = 1;
  let has_physical_tensor_desc_infer_fn = 1;
  let has_get_sbp_fn = 1;
  let has_data_type_infer_fn = 1;
}

def OneFlow_ReduceAnyOp : OneFlow_BaseOp<"reduce_any", [NoSideEffect, DeclareOpInterfaceMethods<UserOpCompatibleInterface>]> {
  let input = (ins
    OneFlow_Tensor:$input_tensor
  );
  let output = (outs
    OneFlow_Tensor:$output_tensor
  );
  let attrs = (ins
    SI32ArrayAttr:$axis,
    DefaultValuedAttr<BoolAttr, "false">:$keepdims
  );
  let has_logical_tensor_desc_infer_fn = 1;
  let has_physical_tensor_desc_infer_fn = 1;
  let has_get_sbp_fn = 1;
  let has_data_type_infer_fn = 1;
}

def OneFlow_ReduceMaxOp : OneFlow_BaseOp<"reduce_max", [NoSideEffect, DeclareOpInterfaceMethods<UserOpCompatibleInterface>]> {
  let input = (ins
    OneFlow_Tensor:$input_tensor
  );
  let output = (outs
    OneFlow_Tensor:$output_tensor
  );
  let attrs = (ins
    SI32ArrayAttr:$axis,
    DefaultValuedAttr<BoolAttr, "false">:$keepdims
  );
  let has_logical_tensor_desc_infer_fn = 1;
  let has_physical_tensor_desc_infer_fn = 1;
  let has_get_sbp_fn = 1;
  let has_data_type_infer_fn = 1;
}

def OneFlow_ReduceMaxDeviceStageOp : OneFlow_BaseOp<"reduce_max_device_stage", [NoSideEffect, DeclareOpInterfaceMethods<UserOpCompatibleInterface>]> {
  let input = (ins
    OneFlow_Tensor:$in
  );
  let output = (outs
    OneFlow_Tensor:$out,
    OneFlow_Tensor:$mask,
    OneFlow_Tensor:$count
  );
  let attrs = (ins
    SI32ArrayAttr:$axis
  );
  let has_logical_tensor_desc_infer_fn = 1;
  let has_physical_tensor_desc_infer_fn = 1;
  let has_get_sbp_fn = 1;
  let has_data_type_infer_fn = 1;
}

def OneFlow_ReduceMaxDeviceStageGradOp : OneFlow_BaseOp<"reduce_max_device_stage_grad", [NoSideEffect, DeclareOpInterfaceMethods<UserOpCompatibleInterface>]> {
  let input = (ins
    OneFlow_Tensor:$out_diff,
    OneFlow_Tensor:$mask,
    OneFlow_Tensor:$count
  );
  let output = (outs
    OneFlow_Tensor:$in_diff
  );
  let attrs = (ins
    SI32ArrayAttr:$axis
  );
  let has_logical_tensor_desc_infer_fn = 1;
  let has_physical_tensor_desc_infer_fn = 1;
  let has_get_sbp_fn = 1;
  let has_data_type_infer_fn = 1;
}

def OneFlow_ReduceMaxGlobalStageOp : OneFlow_BaseOp<"reduce_max_global_stage", [NoSideEffect, DeclareOpInterfaceMethods<UserOpCompatibleInterface>]> {
  let input = (ins
    OneFlow_Tensor:$in,
    OneFlow_Tensor:$device_count
  );
  let output = (outs
    OneFlow_Tensor:$out,
    OneFlow_Tensor:$mask
  );
  let attrs = (ins
    SI32ArrayAttr:$axis,
    DefaultValuedAttr<BoolAttr, "false">:$keepdims
  );
  let has_logical_tensor_desc_infer_fn = 1;
  let has_physical_tensor_desc_infer_fn = 1;
  let has_get_sbp_fn = 1;
  let has_data_type_infer_fn = 1;
  let has_input_arg_modify_fn = 1;
}

def OneFlow_ReduceMaxGlobalStageGradOp : OneFlow_BaseOp<"reduce_max_global_stage_grad", [NoSideEffect, DeclareOpInterfaceMethods<UserOpCompatibleInterface>]> {
  let input = (ins
    OneFlow_Tensor:$out_diff,
    OneFlow_Tensor:$mask,
    OneFlow_Tensor:$device_count
  );
  let output = (outs
    OneFlow_Tensor:$in_diff
  );
  let attrs = (ins
    SI32ArrayAttr:$axis,
    DefaultValuedAttr<BoolAttr, "false">:$keepdims
  );
  let has_logical_tensor_desc_infer_fn = 1;
  let has_physical_tensor_desc_infer_fn = 1;
  let has_get_sbp_fn = 1;
  let has_data_type_infer_fn = 1;
}

def OneFlow_ReduceMinOp : OneFlow_BaseOp<"reduce_min", [NoSideEffect, DeclareOpInterfaceMethods<UserOpCompatibleInterface>]> {
  let input = (ins
    OneFlow_Tensor:$input_tensor
  );
  let output = (outs
    OneFlow_Tensor:$output_tensor
  );
  let attrs = (ins
    SI32ArrayAttr:$axis,
    DefaultValuedAttr<BoolAttr, "false">:$keepdims
  );
  let has_logical_tensor_desc_infer_fn = 1;
  let has_physical_tensor_desc_infer_fn = 1;
  let has_get_sbp_fn = 1;
  let has_data_type_infer_fn = 1;
}

def OneFlow_ReduceMinDeviceStageOp : OneFlow_BaseOp<"reduce_min_device_stage", [NoSideEffect, DeclareOpInterfaceMethods<UserOpCompatibleInterface>]> {
  let input = (ins
    OneFlow_Tensor:$in
  );
  let output = (outs
    OneFlow_Tensor:$out,
    OneFlow_Tensor:$mask,
    OneFlow_Tensor:$count
  );
  let attrs = (ins
    SI32ArrayAttr:$axis
  );
  let has_logical_tensor_desc_infer_fn = 1;
  let has_physical_tensor_desc_infer_fn = 1;
  let has_get_sbp_fn = 1;
  let has_data_type_infer_fn = 1;
}

def OneFlow_ReduceMinDeviceStageGradOp : OneFlow_BaseOp<"reduce_min_device_stage_grad", [NoSideEffect, DeclareOpInterfaceMethods<UserOpCompatibleInterface>]> {
  let input = (ins
    OneFlow_Tensor:$out_diff,
    OneFlow_Tensor:$mask,
    OneFlow_Tensor:$count
  );
  let output = (outs
    OneFlow_Tensor:$in_diff
  );
  let attrs = (ins
    SI32ArrayAttr:$axis
  );
  let has_logical_tensor_desc_infer_fn = 1;
  let has_physical_tensor_desc_infer_fn = 1;
  let has_get_sbp_fn = 1;
  let has_data_type_infer_fn = 1;
}

def OneFlow_ReduceMinGlobalStageOp : OneFlow_BaseOp<"reduce_min_global_stage", [NoSideEffect, DeclareOpInterfaceMethods<UserOpCompatibleInterface>]> {
  let input = (ins
    OneFlow_Tensor:$in,
    OneFlow_Tensor:$device_count
  );
  let output = (outs
    OneFlow_Tensor:$out,
    OneFlow_Tensor:$mask
  );
  let attrs = (ins
    SI32ArrayAttr:$axis,
    DefaultValuedAttr<BoolAttr, "false">:$keepdims
  );
  let has_logical_tensor_desc_infer_fn = 1;
  let has_physical_tensor_desc_infer_fn = 1;
  let has_get_sbp_fn = 1;
  let has_data_type_infer_fn = 1;
  let has_input_arg_modify_fn = 1;
}

def OneFlow_ReduceMinGlobalStageGradOp : OneFlow_BaseOp<"reduce_min_global_stage_grad", [NoSideEffect, DeclareOpInterfaceMethods<UserOpCompatibleInterface>]> {
  let input = (ins
    OneFlow_Tensor:$out_diff,
    OneFlow_Tensor:$mask,
    OneFlow_Tensor:$device_count
  );
  let output = (outs
    OneFlow_Tensor:$in_diff
  );
  let attrs = (ins
    SI32ArrayAttr:$axis,
    DefaultValuedAttr<BoolAttr, "false">:$keepdims
  );
  let has_logical_tensor_desc_infer_fn = 1;
  let has_physical_tensor_desc_infer_fn = 1;
  let has_get_sbp_fn = 1;
  let has_data_type_infer_fn = 1;
}

def OneFlow_ReduceProdOp : OneFlow_BaseOp<"reduce_prod", [NoSideEffect, DeclareOpInterfaceMethods<UserOpCompatibleInterface>]> {
  let input = (ins
    OneFlow_Tensor:$input_tensor
  );
  let output = (outs
    OneFlow_Tensor:$output_tensor
  );
  let attrs = (ins
    SI32ArrayAttr:$axis,
    DefaultValuedAttr<BoolAttr, "false">:$keepdims
  );
  let has_logical_tensor_desc_infer_fn = 1;
  let has_physical_tensor_desc_infer_fn = 1;
  let has_get_sbp_fn = 1;
  let has_data_type_infer_fn = 1;
}

def OneFlow_ReduceSumOp : OneFlow_BaseOp<"reduce_sum", [NoSideEffect, DeclareOpInterfaceMethods<UserOpCompatibleInterface>]> {
  let input = (ins
    OneFlow_Tensor:$input_tensor
  );
  let output = (outs
    OneFlow_Tensor:$output_tensor
  );
  let attrs = (ins
    SI32ArrayAttr:$axis,
    DefaultValuedAttr<BoolAttr, "false">:$keepdims
  );
  let has_logical_tensor_desc_infer_fn = 1;
  let has_physical_tensor_desc_infer_fn = 1;
  let has_get_sbp_fn = 1;
  let has_data_type_infer_fn = 1;
}

def OneFlow_ReduceSumLikeOp : OneFlow_BaseOp<"reduce_sum_like", [NoSideEffect, NoGrad, DeclareOpInterfaceMethods<UserOpCompatibleInterface>]> {
  let input = (ins
    OneFlow_Tensor:$x,
    OneFlow_Tensor:$like
  );
  let output = (outs
    OneFlow_Tensor:$y
  );
  let attrs = (ins
    SI32ArrayAttr:$axis
  );
  let has_logical_tensor_desc_infer_fn = 1;
  let has_physical_tensor_desc_infer_fn = 1;
  let has_get_sbp_fn = 1;
  let has_data_type_infer_fn = 1;
  let has_input_arg_modify_fn = 1;
}

#endif // GET_ONEFLOW_REDUCE_OP_DEFINITIONS

// Group: RESHAPE
// reshape, reshape_like
// Total: 2

#ifdef GET_ONEFLOW_RESHAPE_OP_DEFINITIONS

def OneFlow_ReshapeOp : OneFlow_BaseOp<"reshape", [NoSideEffect, DeclareOpInterfaceMethods<UserOpCompatibleInterface>]> {
  let input = (ins
    OneFlow_Tensor:$in
  );
  let output = (outs
    OneFlow_Tensor:$out
  );
  let attrs = (ins
    ShapeAttr:$shape
  );
  let has_logical_tensor_desc_infer_fn = 1;
  let has_physical_tensor_desc_infer_fn = 1;
  let has_get_sbp_fn = 1;
  let has_data_type_infer_fn = 1;
  let hasFolder = 1;
}

def OneFlow_ReshapeLikeOp : OneFlow_BaseOp<"reshape_like", [NoSideEffect, DeclareOpInterfaceMethods<UserOpCompatibleInterface>]> {
  let input = (ins
    OneFlow_Tensor:$in,
    OneFlow_Tensor:$like
  );
  let output = (outs
    OneFlow_Tensor:$out
  );
  let has_logical_tensor_desc_infer_fn = 1;
  let has_physical_tensor_desc_infer_fn = 1;
  let has_get_sbp_fn = 1;
  let has_data_type_infer_fn = 1;
  let has_input_arg_modify_fn = 1;
}

#endif // GET_ONEFLOW_RESHAPE_OP_DEFINITIONS

// Group: SCALAR
// clip_by_scalar, clip_by_scalar_grad, clip_by_scalar_max, clip_by_scalar_max_grad, clip_by_scalar_min, clip_by_scalar_min_grad, scalar_add, scalar_add_by_tensor, scalar_div_by_tensor, scalar_floordiv, scalar_fmod, scalar_logical_and, scalar_logical_equal, scalar_logical_greater, scalar_logical_greater_equal, scalar_logical_less, scalar_logical_less_equal, scalar_logical_not_equal, scalar_logical_or, scalar_logical_xor, scalar_mul, scalar_mul_by_tensor, scalar_pow, scalar_pow_grad, scalar_reverse_pow, scalar_reverse_pow_grad, scalar_sub_by_tensor
// Total: 27

#ifdef GET_ONEFLOW_SCALAR_OP_DEFINITIONS

def OneFlow_ClipByScalarOp : OneFlow_BaseOp<"clip_by_scalar", [NoSideEffect, DeclareOpInterfaceMethods<UserOpCompatibleInterface>]> {
  let input = (ins
    OneFlow_Tensor:$x
  );
  let output = (outs
    OneFlow_Tensor:$y
  );
  let attrs = (ins
    DefaultValuedAttr<F64Attr, "0.">:$floating_min,
    DefaultValuedAttr<SI64Attr, "0">:$integral_min,
    DefaultValuedAttr<F64Attr, "0.">:$floating_max,
    DefaultValuedAttr<SI64Attr, "0">:$integral_max
  );
  let has_logical_tensor_desc_infer_fn = 1;
  let has_physical_tensor_desc_infer_fn = 1;
  let has_get_sbp_fn = 1;
  let has_data_type_infer_fn = 1;
}

def OneFlow_ClipByScalarGradOp : OneFlow_BaseOp<"clip_by_scalar_grad", [NoSideEffect, DeclareOpInterfaceMethods<UserOpCompatibleInterface>]> {
  let input = (ins
    OneFlow_Tensor:$dy,
    OneFlow_Tensor:$x
  );
  let output = (outs
    OneFlow_Tensor:$dx
  );
  let attrs = (ins
    DefaultValuedAttr<F64Attr, "0.">:$floating_min,
    DefaultValuedAttr<SI64Attr, "0">:$integral_min,
    DefaultValuedAttr<F64Attr, "0.">:$floating_max,
    DefaultValuedAttr<SI64Attr, "0">:$integral_max
  );
  let has_logical_tensor_desc_infer_fn = 1;
  let has_physical_tensor_desc_infer_fn = 1;
  let has_get_sbp_fn = 1;
  let has_data_type_infer_fn = 1;
}

def OneFlow_ClipByScalarMaxOp : OneFlow_BaseOp<"clip_by_scalar_max", [NoSideEffect, DeclareOpInterfaceMethods<UserOpCompatibleInterface>]> {
  let input = (ins
    OneFlow_Tensor:$x
  );
  let output = (outs
    OneFlow_Tensor:$y
  );
  let attrs = (ins
    DefaultValuedAttr<F64Attr, "0.">:$floating_max,
    DefaultValuedAttr<SI64Attr, "0">:$integral_max
  );
  let has_logical_tensor_desc_infer_fn = 1;
  let has_physical_tensor_desc_infer_fn = 1;
  let has_get_sbp_fn = 1;
  let has_data_type_infer_fn = 1;
}

def OneFlow_ClipByScalarMaxGradOp : OneFlow_BaseOp<"clip_by_scalar_max_grad", [NoSideEffect, DeclareOpInterfaceMethods<UserOpCompatibleInterface>]> {
  let input = (ins
    OneFlow_Tensor:$dy,
    OneFlow_Tensor:$x
  );
  let output = (outs
    OneFlow_Tensor:$dx
  );
  let attrs = (ins
    DefaultValuedAttr<F64Attr, "0.">:$floating_max,
    DefaultValuedAttr<SI64Attr, "0">:$integral_max
  );
  let has_logical_tensor_desc_infer_fn = 1;
  let has_physical_tensor_desc_infer_fn = 1;
  let has_get_sbp_fn = 1;
  let has_data_type_infer_fn = 1;
}

def OneFlow_ClipByScalarMinOp : OneFlow_BaseOp<"clip_by_scalar_min", [NoSideEffect, DeclareOpInterfaceMethods<UserOpCompatibleInterface>]> {
  let input = (ins
    OneFlow_Tensor:$x
  );
  let output = (outs
    OneFlow_Tensor:$y
  );
  let attrs = (ins
    DefaultValuedAttr<F64Attr, "0.">:$floating_min,
    DefaultValuedAttr<SI64Attr, "0">:$integral_min
  );
  let has_logical_tensor_desc_infer_fn = 1;
  let has_physical_tensor_desc_infer_fn = 1;
  let has_get_sbp_fn = 1;
  let has_data_type_infer_fn = 1;
}

def OneFlow_ClipByScalarMinGradOp : OneFlow_BaseOp<"clip_by_scalar_min_grad", [NoSideEffect, DeclareOpInterfaceMethods<UserOpCompatibleInterface>]> {
  let input = (ins
    OneFlow_Tensor:$dy,
    OneFlow_Tensor:$x
  );
  let output = (outs
    OneFlow_Tensor:$dx
  );
  let attrs = (ins
    DefaultValuedAttr<F64Attr, "0.">:$floating_min,
    DefaultValuedAttr<SI64Attr, "0">:$integral_min
  );
  let has_logical_tensor_desc_infer_fn = 1;
  let has_physical_tensor_desc_infer_fn = 1;
  let has_get_sbp_fn = 1;
  let has_data_type_infer_fn = 1;
}

def OneFlow_ScalarAddOp : OneFlow_BaseOp<"scalar_add", [NoSideEffect, DeclareOpInterfaceMethods<UserOpCompatibleInterface>]> {
  let input = (ins
    OneFlow_Tensor:$in
  );
  let output = (outs
    OneFlow_Tensor:$out
  );
  let attrs = (ins
    DefaultValuedAttr<BoolAttr, "false">:$has_int_operand,
    DefaultValuedAttr<BoolAttr, "false">:$has_float_operand,
    DefaultValuedAttr<SI64Attr, "0">:$int_operand,
    DefaultValuedAttr<F64Attr, "0.">:$float_operand
  );
  let has_logical_tensor_desc_infer_fn = 1;
  let has_physical_tensor_desc_infer_fn = 1;
  let has_get_sbp_fn = 1;
  let has_data_type_infer_fn = 1;
  let hasFolder = 1;
}

def OneFlow_ScalarAddByTensorOp : OneFlow_BaseOp<"scalar_add_by_tensor", [NoSideEffect, DeclareOpInterfaceMethods<UserOpCompatibleInterface>]> {
  let input = (ins
    OneFlow_Tensor:$x,
    OneFlow_Tensor:$scalar
  );
  let output = (outs
    OneFlow_Tensor:$y
  );
  let has_logical_tensor_desc_infer_fn = 1;
  let has_physical_tensor_desc_infer_fn = 1;
  let has_get_sbp_fn = 1;
  let has_data_type_infer_fn = 1;
}

def OneFlow_ScalarDivByTensorOp : OneFlow_BaseOp<"scalar_div_by_tensor", [NoSideEffect, DeclareOpInterfaceMethods<UserOpCompatibleInterface>]> {
  let input = (ins
    OneFlow_Tensor:$x,
    OneFlow_Tensor:$scalar
  );
  let output = (outs
    OneFlow_Tensor:$y
  );
  let has_logical_tensor_desc_infer_fn = 1;
  let has_physical_tensor_desc_infer_fn = 1;
  let has_get_sbp_fn = 1;
  let has_data_type_infer_fn = 1;
}

def OneFlow_ScalarFloordivOp : OneFlow_BaseOp<"scalar_floordiv", [NoSideEffect, DeclareOpInterfaceMethods<UserOpCompatibleInterface>]> {
  let input = (ins
    OneFlow_Tensor:$in
  );
  let output = (outs
    OneFlow_Tensor:$out
  );
  let attrs = (ins
    DefaultValuedAttr<BoolAttr, "false">:$has_int_operand,
    DefaultValuedAttr<BoolAttr, "false">:$has_float_operand,
    DefaultValuedAttr<SI64Attr, "0">:$int_operand,
    DefaultValuedAttr<F64Attr, "0.">:$float_operand
  );
  let has_logical_tensor_desc_infer_fn = 1;
  let has_physical_tensor_desc_infer_fn = 1;
  let has_get_sbp_fn = 1;
  let has_data_type_infer_fn = 1;
}

def OneFlow_ScalarFmodOp : OneFlow_BaseOp<"scalar_fmod", [NoSideEffect, DeclareOpInterfaceMethods<UserOpCompatibleInterface>]> {
  let input = (ins
    OneFlow_Tensor:$in
  );
  let output = (outs
    OneFlow_Tensor:$out
  );
  let attrs = (ins
    DefaultValuedAttr<BoolAttr, "false">:$has_int_operand,
    DefaultValuedAttr<BoolAttr, "false">:$has_float_operand,
    DefaultValuedAttr<SI64Attr, "0">:$int_operand,
    DefaultValuedAttr<F64Attr, "0.">:$float_operand
  );
  let has_logical_tensor_desc_infer_fn = 1;
  let has_physical_tensor_desc_infer_fn = 1;
  let has_get_sbp_fn = 1;
  let has_data_type_infer_fn = 1;
}

def OneFlow_ScalarLogicalAndOp : OneFlow_BaseOp<"scalar_logical_and", [NoSideEffect, NoGrad, DeclareOpInterfaceMethods<UserOpCompatibleInterface>]> {
  let input = (ins
    OneFlow_Tensor:$in
  );
  let output = (outs
    OneFlow_Tensor:$out
  );
  let attrs = (ins
    DefaultValuedAttr<BoolAttr, "false">:$has_int_operand,
    DefaultValuedAttr<BoolAttr, "false">:$has_float_operand,
    DefaultValuedAttr<SI64Attr, "0">:$int_operand,
    DefaultValuedAttr<F64Attr, "0.">:$float_operand
  );
  let has_logical_tensor_desc_infer_fn = 1;
  let has_physical_tensor_desc_infer_fn = 1;
  let has_get_sbp_fn = 1;
  let has_data_type_infer_fn = 1;
}

def OneFlow_ScalarLogicalEqualOp : OneFlow_BaseOp<"scalar_logical_equal", [NoSideEffect, NoGrad, DeclareOpInterfaceMethods<UserOpCompatibleInterface>]> {
  let input = (ins
    OneFlow_Tensor:$in
  );
  let output = (outs
    OneFlow_Tensor:$out
  );
  let attrs = (ins
    DefaultValuedAttr<BoolAttr, "false">:$has_int_operand,
    DefaultValuedAttr<BoolAttr, "false">:$has_float_operand,
    DefaultValuedAttr<SI64Attr, "0">:$int_operand,
    DefaultValuedAttr<F64Attr, "0.">:$float_operand
  );
  let has_logical_tensor_desc_infer_fn = 1;
  let has_physical_tensor_desc_infer_fn = 1;
  let has_get_sbp_fn = 1;
  let has_data_type_infer_fn = 1;
}

def OneFlow_ScalarLogicalGreaterOp : OneFlow_BaseOp<"scalar_logical_greater", [NoSideEffect, NoGrad, DeclareOpInterfaceMethods<UserOpCompatibleInterface>]> {
  let input = (ins
    OneFlow_Tensor:$in
  );
  let output = (outs
    OneFlow_Tensor:$out
  );
  let attrs = (ins
    DefaultValuedAttr<BoolAttr, "false">:$has_int_operand,
    DefaultValuedAttr<BoolAttr, "false">:$has_float_operand,
    DefaultValuedAttr<SI64Attr, "0">:$int_operand,
    DefaultValuedAttr<F64Attr, "0.">:$float_operand
  );
  let has_logical_tensor_desc_infer_fn = 1;
  let has_physical_tensor_desc_infer_fn = 1;
  let has_get_sbp_fn = 1;
  let has_data_type_infer_fn = 1;
}

def OneFlow_ScalarLogicalGreaterEqualOp : OneFlow_BaseOp<"scalar_logical_greater_equal", [NoSideEffect, NoGrad, DeclareOpInterfaceMethods<UserOpCompatibleInterface>]> {
  let input = (ins
    OneFlow_Tensor:$in
  );
  let output = (outs
    OneFlow_Tensor:$out
  );
  let attrs = (ins
    DefaultValuedAttr<BoolAttr, "false">:$has_int_operand,
    DefaultValuedAttr<BoolAttr, "false">:$has_float_operand,
    DefaultValuedAttr<SI64Attr, "0">:$int_operand,
    DefaultValuedAttr<F64Attr, "0.">:$float_operand
  );
  let has_logical_tensor_desc_infer_fn = 1;
  let has_physical_tensor_desc_infer_fn = 1;
  let has_get_sbp_fn = 1;
  let has_data_type_infer_fn = 1;
}

def OneFlow_ScalarLogicalLessOp : OneFlow_BaseOp<"scalar_logical_less", [NoSideEffect, NoGrad, DeclareOpInterfaceMethods<UserOpCompatibleInterface>]> {
  let input = (ins
    OneFlow_Tensor:$in
  );
  let output = (outs
    OneFlow_Tensor:$out
  );
  let attrs = (ins
    DefaultValuedAttr<BoolAttr, "false">:$has_int_operand,
    DefaultValuedAttr<BoolAttr, "false">:$has_float_operand,
    DefaultValuedAttr<SI64Attr, "0">:$int_operand,
    DefaultValuedAttr<F64Attr, "0.">:$float_operand
  );
  let has_logical_tensor_desc_infer_fn = 1;
  let has_physical_tensor_desc_infer_fn = 1;
  let has_get_sbp_fn = 1;
  let has_data_type_infer_fn = 1;
}

def OneFlow_ScalarLogicalLessEqualOp : OneFlow_BaseOp<"scalar_logical_less_equal", [NoSideEffect, NoGrad, DeclareOpInterfaceMethods<UserOpCompatibleInterface>]> {
  let input = (ins
    OneFlow_Tensor:$in
  );
  let output = (outs
    OneFlow_Tensor:$out
  );
  let attrs = (ins
    DefaultValuedAttr<BoolAttr, "false">:$has_int_operand,
    DefaultValuedAttr<BoolAttr, "false">:$has_float_operand,
    DefaultValuedAttr<SI64Attr, "0">:$int_operand,
    DefaultValuedAttr<F64Attr, "0.">:$float_operand
  );
  let has_logical_tensor_desc_infer_fn = 1;
  let has_physical_tensor_desc_infer_fn = 1;
  let has_get_sbp_fn = 1;
  let has_data_type_infer_fn = 1;
}

def OneFlow_ScalarLogicalNotEqualOp : OneFlow_BaseOp<"scalar_logical_not_equal", [NoSideEffect, NoGrad, DeclareOpInterfaceMethods<UserOpCompatibleInterface>]> {
  let input = (ins
    OneFlow_Tensor:$in
  );
  let output = (outs
    OneFlow_Tensor:$out
  );
  let attrs = (ins
    DefaultValuedAttr<BoolAttr, "false">:$has_int_operand,
    DefaultValuedAttr<BoolAttr, "false">:$has_float_operand,
    DefaultValuedAttr<SI64Attr, "0">:$int_operand,
    DefaultValuedAttr<F64Attr, "0.">:$float_operand
  );
  let has_logical_tensor_desc_infer_fn = 1;
  let has_physical_tensor_desc_infer_fn = 1;
  let has_get_sbp_fn = 1;
  let has_data_type_infer_fn = 1;
}

def OneFlow_ScalarLogicalOrOp : OneFlow_BaseOp<"scalar_logical_or", [NoSideEffect, NoGrad, DeclareOpInterfaceMethods<UserOpCompatibleInterface>]> {
  let input = (ins
    OneFlow_Tensor:$in
  );
  let output = (outs
    OneFlow_Tensor:$out
  );
  let attrs = (ins
    DefaultValuedAttr<BoolAttr, "false">:$has_int_operand,
    DefaultValuedAttr<BoolAttr, "false">:$has_float_operand,
    DefaultValuedAttr<SI64Attr, "0">:$int_operand,
    DefaultValuedAttr<F64Attr, "0.">:$float_operand
  );
  let has_logical_tensor_desc_infer_fn = 1;
  let has_physical_tensor_desc_infer_fn = 1;
  let has_get_sbp_fn = 1;
  let has_data_type_infer_fn = 1;
}

def OneFlow_ScalarLogicalXorOp : OneFlow_BaseOp<"scalar_logical_xor", [NoSideEffect, NoGrad, DeclareOpInterfaceMethods<UserOpCompatibleInterface>]> {
  let input = (ins
    OneFlow_Tensor:$in
  );
  let output = (outs
    OneFlow_Tensor:$out
  );
  let attrs = (ins
    DefaultValuedAttr<BoolAttr, "false">:$has_int_operand,
    DefaultValuedAttr<BoolAttr, "false">:$has_float_operand,
    DefaultValuedAttr<SI64Attr, "0">:$int_operand,
    DefaultValuedAttr<F64Attr, "0.">:$float_operand
  );
  let has_logical_tensor_desc_infer_fn = 1;
  let has_physical_tensor_desc_infer_fn = 1;
  let has_get_sbp_fn = 1;
  let has_data_type_infer_fn = 1;
}

def OneFlow_ScalarMulOp : OneFlow_BaseOp<"scalar_mul", [NoSideEffect, DeclareOpInterfaceMethods<UserOpCompatibleInterface>]> {
  let input = (ins
    OneFlow_Tensor:$in
  );
  let output = (outs
    OneFlow_Tensor:$out
  );
  let attrs = (ins
    DefaultValuedAttr<BoolAttr, "false">:$has_int_operand,
    DefaultValuedAttr<BoolAttr, "false">:$has_float_operand,
    DefaultValuedAttr<SI64Attr, "0">:$int_operand,
    DefaultValuedAttr<F64Attr, "0.">:$float_operand
  );
  let has_logical_tensor_desc_infer_fn = 1;
  let has_physical_tensor_desc_infer_fn = 1;
  let has_get_sbp_fn = 1;
  let has_data_type_infer_fn = 1;
}

def OneFlow_ScalarMulByTensorOp : OneFlow_BaseOp<"scalar_mul_by_tensor", [NoSideEffect, DeclareOpInterfaceMethods<UserOpCompatibleInterface>]> {
  let input = (ins
    OneFlow_Tensor:$x,
    OneFlow_Tensor:$scalar
  );
  let output = (outs
    OneFlow_Tensor:$y
  );
  let has_logical_tensor_desc_infer_fn = 1;
  let has_physical_tensor_desc_infer_fn = 1;
  let has_get_sbp_fn = 1;
  let has_data_type_infer_fn = 1;
}

def OneFlow_ScalarDivOp : OneFlow_BaseOp<"scalar_div", [NoSideEffect, DeclareOpInterfaceMethods<UserOpCompatibleInterface>]> {
  let input = (ins
    OneFlow_Tensor:$in
  );
  let output = (outs
    OneFlow_Tensor:$out
  );
  let attrs = (ins
    DefaultValuedAttr<BoolAttr, "false">:$has_int_operand,
    DefaultValuedAttr<BoolAttr, "false">:$has_float_operand,
    DefaultValuedAttr<SI64Attr, "0">:$int_operand,
    DefaultValuedAttr<F64Attr, "0.">:$float_operand
  );
  let has_logical_tensor_desc_infer_fn = 1;
  let has_physical_tensor_desc_infer_fn = 1;
  let has_get_sbp_fn = 1;
  let has_data_type_infer_fn = 1;
}

def OneFlow_ScalarPowOp : OneFlow_BaseOp<"scalar_pow", [NoSideEffect, DeclareOpInterfaceMethods<UserOpCompatibleInterface>]> {
  let input = (ins
    OneFlow_Tensor:$in
  );
  let output = (outs
    OneFlow_Tensor:$out
  );
  let attrs = (ins
    DefaultValuedAttr<BoolAttr, "false">:$has_int_operand,
    DefaultValuedAttr<BoolAttr, "false">:$has_float_operand,
    DefaultValuedAttr<SI64Attr, "0">:$int_operand,
    DefaultValuedAttr<F64Attr, "0.">:$float_operand
  );
  let has_logical_tensor_desc_infer_fn = 1;
  let has_physical_tensor_desc_infer_fn = 1;
  let has_get_sbp_fn = 1;
  let has_data_type_infer_fn = 1;
}

def OneFlow_ScalarPowGradOp : OneFlow_BaseOp<"scalar_pow_grad", [NoSideEffect, DeclareOpInterfaceMethods<UserOpCompatibleInterface>]> {
  let input = (ins
    OneFlow_Tensor:$x,
    OneFlow_Tensor:$dy
  );
  let output = (outs
    OneFlow_Tensor:$dx
  );
  let attrs = (ins
    DefaultValuedAttr<BoolAttr, "false">:$has_int_operand,
    DefaultValuedAttr<BoolAttr, "false">:$has_float_operand,
    DefaultValuedAttr<SI64Attr, "0">:$int_operand,
    DefaultValuedAttr<F64Attr, "0.">:$float_operand
  );
  let has_logical_tensor_desc_infer_fn = 1;
  let has_physical_tensor_desc_infer_fn = 1;
  let has_get_sbp_fn = 1;
  let has_data_type_infer_fn = 1;
}

def OneFlow_ScalarReversePowOp : OneFlow_BaseOp<"scalar_reverse_pow", [NoSideEffect, DeclareOpInterfaceMethods<UserOpCompatibleInterface>]> {
  let input = (ins
    OneFlow_Tensor:$in
  );
  let output = (outs
    OneFlow_Tensor:$out
  );
  let attrs = (ins
    DefaultValuedAttr<BoolAttr, "false">:$has_int_operand,
    DefaultValuedAttr<BoolAttr, "false">:$has_float_operand,
    DefaultValuedAttr<SI64Attr, "0">:$int_operand,
    DefaultValuedAttr<F64Attr, "0.">:$float_operand
  );
  let has_logical_tensor_desc_infer_fn = 1;
  let has_physical_tensor_desc_infer_fn = 1;
  let has_get_sbp_fn = 1;
  let has_data_type_infer_fn = 1;
}

def OneFlow_ScalarReversePowGradOp : OneFlow_BaseOp<"scalar_reverse_pow_grad", [NoSideEffect, DeclareOpInterfaceMethods<UserOpCompatibleInterface>]> {
  let input = (ins
    OneFlow_Tensor:$x,
    OneFlow_Tensor:$dy
  );
  let output = (outs
    OneFlow_Tensor:$dx
  );
  let attrs = (ins
    DefaultValuedAttr<BoolAttr, "false">:$has_int_operand,
    DefaultValuedAttr<BoolAttr, "false">:$has_float_operand,
    DefaultValuedAttr<SI64Attr, "0">:$int_operand,
    DefaultValuedAttr<F64Attr, "0.">:$float_operand
  );
  let has_logical_tensor_desc_infer_fn = 1;
  let has_physical_tensor_desc_infer_fn = 1;
  let has_get_sbp_fn = 1;
  let has_data_type_infer_fn = 1;
}

def OneFlow_ScalarSubByTensorOp : OneFlow_BaseOp<"scalar_sub_by_tensor", [NoSideEffect, DeclareOpInterfaceMethods<UserOpCompatibleInterface>]> {
  let input = (ins
    OneFlow_Tensor:$x,
    OneFlow_Tensor:$scalar
  );
  let output = (outs
    OneFlow_Tensor:$y
  );
  let has_logical_tensor_desc_infer_fn = 1;
  let has_physical_tensor_desc_infer_fn = 1;
  let has_get_sbp_fn = 1;
  let has_data_type_infer_fn = 1;
}

#endif // GET_ONEFLOW_SCALAR_OP_DEFINITIONS

// Group: SOFTMAX
// log_softmax, log_softmax_grad, softmax, softmax_cross_entropy, softmax_cross_entropy_grad, softmax_grad, sparse_softmax_cross_entropy, sparse_softmax_cross_entropy_grad, sparse_softmax_cross_entropy_ms, sparse_softmax_cross_entropy_ms_grad
// Total: 10

#ifdef GET_ONEFLOW_SOFTMAX_OP_DEFINITIONS

def OneFlow_LogSoftmaxOp : OneFlow_BaseOp<"log_softmax", [NoSideEffect, DeclareOpInterfaceMethods<UserOpCompatibleInterface>]> {
  let input = (ins
    OneFlow_Tensor:$in
  );
  let output = (outs
    OneFlow_Tensor:$prob
  );
  let has_logical_tensor_desc_infer_fn = 1;
  let has_physical_tensor_desc_infer_fn = 1;
  let has_get_sbp_fn = 1;
  let has_data_type_infer_fn = 1;
}

def OneFlow_LogSoftmaxGradOp : OneFlow_BaseOp<"log_softmax_grad", [NoSideEffect, DeclareOpInterfaceMethods<UserOpCompatibleInterface>]> {
  let input = (ins
    OneFlow_Tensor:$prob,
    OneFlow_Tensor:$dy
  );
  let output = (outs
    OneFlow_Tensor:$dx
  );
  let has_logical_tensor_desc_infer_fn = 1;
  let has_physical_tensor_desc_infer_fn = 1;
  let has_get_sbp_fn = 1;
  let has_data_type_infer_fn = 1;
}

def OneFlow_SoftmaxOp : OneFlow_BaseOp<"softmax", [NoSideEffect, DeclareOpInterfaceMethods<UserOpCompatibleInterface>]> {
  let input = (ins
    OneFlow_Tensor:$in
  );
  let output = (outs
    OneFlow_Tensor:$out
  );
  let has_logical_tensor_desc_infer_fn = 1;
  let has_physical_tensor_desc_infer_fn = 1;
  let has_get_sbp_fn = 1;
  let has_data_type_infer_fn = 1;
}

def OneFlow_SoftmaxCrossEntropyOp : OneFlow_BaseOp<"softmax_cross_entropy", [NoSideEffect, DeclareOpInterfaceMethods<UserOpCompatibleInterface>]> {
  let input = (ins
    OneFlow_Tensor:$prediction,
    OneFlow_Tensor:$label
  );
  let output = (outs
    OneFlow_Tensor:$prob,
    OneFlow_Tensor:$out
  );
  let has_logical_tensor_desc_infer_fn = 1;
  let has_physical_tensor_desc_infer_fn = 1;
  let has_get_sbp_fn = 1;
  let has_data_type_infer_fn = 1;
  let has_input_arg_modify_fn = 1;
}

def OneFlow_SoftmaxCrossEntropyGradOp : OneFlow_BaseOp<"softmax_cross_entropy_grad", [NoSideEffect, DeclareOpInterfaceMethods<UserOpCompatibleInterface>]> {
  let input = (ins
    OneFlow_Tensor:$dy,
    OneFlow_Tensor:$label,
    OneFlow_Tensor:$prob
  );
  let output = (outs
    OneFlow_Tensor:$prediction_diff
  );
  let has_logical_tensor_desc_infer_fn = 1;
  let has_physical_tensor_desc_infer_fn = 1;
  let has_get_sbp_fn = 1;
  let has_data_type_infer_fn = 1;
}

def OneFlow_SoftmaxGradOp : OneFlow_BaseOp<"softmax_grad", [NoSideEffect, DeclareOpInterfaceMethods<UserOpCompatibleInterface>]> {
  let input = (ins
    OneFlow_Tensor:$y,
    OneFlow_Tensor:$dy
  );
  let output = (outs
    OneFlow_Tensor:$dx
  );
  let has_logical_tensor_desc_infer_fn = 1;
  let has_physical_tensor_desc_infer_fn = 1;
  let has_get_sbp_fn = 1;
  let has_data_type_infer_fn = 1;
}

def OneFlow_SparseSoftmaxCrossEntropyOp : OneFlow_BaseOp<"sparse_softmax_cross_entropy", [NoSideEffect, DeclareOpInterfaceMethods<UserOpCompatibleInterface>]> {
  let input = (ins
    OneFlow_Tensor:$prediction,
    OneFlow_Tensor:$label
  );
  let output = (outs
    OneFlow_Tensor:$prob,
    OneFlow_Tensor:$out
  );
  let attrs = (ins
    DefaultValuedAttr<SI64Attr, "0">:$depth
  );
  let has_logical_tensor_desc_infer_fn = 1;
  let has_physical_tensor_desc_infer_fn = 1;
  let has_get_sbp_fn = 1;
  let has_data_type_infer_fn = 1;
  let has_input_arg_modify_fn = 1;
}

def OneFlow_SparseSoftmaxCrossEntropyGradOp : OneFlow_BaseOp<"sparse_softmax_cross_entropy_grad", [NoSideEffect, DeclareOpInterfaceMethods<UserOpCompatibleInterface>]> {
  let input = (ins
    OneFlow_Tensor:$label,
    OneFlow_Tensor:$dy,
    OneFlow_Tensor:$prob
  );
  let output = (outs
    OneFlow_Tensor:$prediction_diff
  );
  let attrs = (ins
    DefaultValuedAttr<SI64Attr, "0">:$depth
  );
  let has_logical_tensor_desc_infer_fn = 1;
  let has_physical_tensor_desc_infer_fn = 1;
  let has_get_sbp_fn = 1;
  let has_data_type_infer_fn = 1;
}

def OneFlow_SparseSoftmaxCrossEntropyMsOp : OneFlow_BaseOp<"sparse_softmax_cross_entropy_ms", [NoSideEffect, DeclareOpInterfaceMethods<UserOpCompatibleInterface>]> {
  let input = (ins
    OneFlow_Tensor:$prediction,
    OneFlow_Tensor:$label
  );
  let output = (outs
    OneFlow_Tensor:$prob,
    OneFlow_Tensor:$out
  );
  let attrs = (ins
    DefaultValuedAttr<SI64Attr, "0">:$depth
  );
  let has_logical_tensor_desc_infer_fn = 1;
  let has_physical_tensor_desc_infer_fn = 1;
  let has_get_sbp_fn = 1;
  let has_data_type_infer_fn = 1;
  let has_input_arg_modify_fn = 1;
}

def OneFlow_SparseSoftmaxCrossEntropyMsGradOp : OneFlow_BaseOp<"sparse_softmax_cross_entropy_ms_grad", [NoSideEffect, DeclareOpInterfaceMethods<UserOpCompatibleInterface>]> {
  let input = (ins
    OneFlow_Tensor:$label,
    OneFlow_Tensor:$dy,
    OneFlow_Tensor:$prob
  );
  let output = (outs
    OneFlow_Tensor:$prediction_diff
  );
  let attrs = (ins
    DefaultValuedAttr<SI64Attr, "0">:$depth
  );
  let has_logical_tensor_desc_infer_fn = 1;
  let has_physical_tensor_desc_infer_fn = 1;
  let has_get_sbp_fn = 1;
  let has_data_type_infer_fn = 1;
}

#endif // GET_ONEFLOW_SOFTMAX_OP_DEFINITIONS

// Group: SUMMARY
// create_summary_writer, flush_summary_writer, summary_write_histogram, summary_write_image, summary_write_pb, summary_write_scalar
// Total: 6

#ifdef GET_ONEFLOW_SUMMARY_OP_DEFINITIONS

def OneFlow_CreateSummaryWriterOp : OneFlow_BaseOp<"create_summary_writer", [NoSideEffect, NoGrad, CpuOnly, DeclareOpInterfaceMethods<UserOpCompatibleInterface>]> {
  let attrs = (ins
    StrAttr:$logdir
  );
  let has_logical_tensor_desc_infer_fn = 1;
  let has_physical_tensor_desc_infer_fn = 1;
  let has_get_sbp_fn = 1;
  let has_data_type_infer_fn = 1;
}

def OneFlow_FlushSummaryWriterOp : OneFlow_BaseOp<"flush_summary_writer", [NoSideEffect, NoGrad, CpuOnly, DeclareOpInterfaceMethods<UserOpCompatibleInterface>]> {
  let has_logical_tensor_desc_infer_fn = 1;
  let has_physical_tensor_desc_infer_fn = 1;
  let has_get_sbp_fn = 1;
  let has_data_type_infer_fn = 1;
}

def OneFlow_SummaryWriteHistogramOp : OneFlow_BaseOp<"summary_write_histogram", [NoSideEffect, NoGrad, CpuOnly, DeclareOpInterfaceMethods<UserOpCompatibleInterface>]> {
  let input = (ins
    OneFlow_Tensor:$in,
    OneFlow_Tensor:$step,
    OneFlow_Tensor:$tag
  );
  let has_logical_tensor_desc_infer_fn = 1;
  let has_physical_tensor_desc_infer_fn = 1;
  let has_get_sbp_fn = 1;
  let has_data_type_infer_fn = 1;
}

def OneFlow_SummaryWriteImageOp : OneFlow_BaseOp<"summary_write_image", [NoSideEffect, NoGrad, CpuOnly, DeclareOpInterfaceMethods<UserOpCompatibleInterface>]> {
  let input = (ins
    OneFlow_Tensor:$in,
    OneFlow_Tensor:$step,
    OneFlow_Tensor:$tag
  );
  let has_logical_tensor_desc_infer_fn = 1;
  let has_physical_tensor_desc_infer_fn = 1;
  let has_get_sbp_fn = 1;
  let has_data_type_infer_fn = 1;
}

def OneFlow_SummaryWritePbOp : OneFlow_BaseOp<"summary_write_pb", [NoSideEffect, NoGrad, CpuOnly, DeclareOpInterfaceMethods<UserOpCompatibleInterface>]> {
  let input = (ins
    OneFlow_Tensor:$in,
    OneFlow_Tensor:$step
  );
  let has_logical_tensor_desc_infer_fn = 1;
  let has_physical_tensor_desc_infer_fn = 1;
  let has_get_sbp_fn = 1;
  let has_data_type_infer_fn = 1;
}

def OneFlow_SummaryWriteScalarOp : OneFlow_BaseOp<"summary_write_scalar", [NoSideEffect, NoGrad, CpuOnly, DeclareOpInterfaceMethods<UserOpCompatibleInterface>]> {
  let input = (ins
    OneFlow_Tensor:$in,
    OneFlow_Tensor:$step,
    OneFlow_Tensor:$tag
  );
  let has_logical_tensor_desc_infer_fn = 1;
  let has_physical_tensor_desc_infer_fn = 1;
  let has_get_sbp_fn = 1;
  let has_data_type_infer_fn = 1;
}

#endif // GET_ONEFLOW_SUMMARY_OP_DEFINITIONS

// Group: TENSOR_BUFFER
// gen_tensor_buffer, tensor_buffer_to_list_of_tensors, tensor_buffer_to_list_of_tensors_v2, tensor_buffer_to_tensor, tensor_to_tensor_buffer
// Total: 5

#ifdef GET_ONEFLOW_TENSOR_BUFFER_OP_DEFINITIONS

def OneFlow_GenTensorBufferOp : OneFlow_BaseOp<"gen_tensor_buffer", [NoSideEffect, NoGrad, CpuOnly, DeclareOpInterfaceMethods<UserOpCompatibleInterface>]> {
  let output = (outs
    OneFlow_Tensor:$out
  );
  let attrs = (ins
    ShapeAttr:$shape,
    ShapeArrayAttr:$shape_list,
    F32ArrayAttr:$value_list,
    OneFlow_DataType:$data_type,
    DefaultValuedAttr<BoolAttr, "false">:$dynamic_out
  );
  let has_logical_tensor_desc_infer_fn = 1;
  let has_physical_tensor_desc_infer_fn = 1;
  let has_get_sbp_fn = 1;
  let has_data_type_infer_fn = 1;
}

def OneFlow_TensorBufferToListOfTensorsOp : OneFlow_BaseOp<"tensor_buffer_to_list_of_tensors", [NoSideEffect, NoGrad, CpuOnly, DeclareOpInterfaceMethods<UserOpCompatibleInterface>]> {
  let input = (ins
    OneFlow_Tensor:$in
  );
  let output = (outs
    Variadic<OneFlow_Tensor>:$out
  );
  let attrs = (ins
    ShapeAttr:$out_shape,
    OneFlow_DataType:$out_dtype,
    DefaultValuedAttr<BoolAttr, "false">:$dynamic_out
  );
  let has_check_fn = 1;
  let has_logical_tensor_desc_infer_fn = 1;
  let has_physical_tensor_desc_infer_fn = 1;
  let has_get_sbp_fn = 1;
  let has_data_type_infer_fn = 1;
  let has_output_arg_modify_fn = 1;
}

def OneFlow_TensorBufferToListOfTensorsV2Op : OneFlow_BaseOp<"tensor_buffer_to_list_of_tensors_v2", [NoSideEffect, NoGrad, CpuOnly, DeclareOpInterfaceMethods<UserOpCompatibleInterface>]> {
  let input = (ins
    OneFlow_Tensor:$in
  );
  let output = (outs
    Variadic<OneFlow_Tensor>:$out
  );
  let attrs = (ins
    ShapeArrayAttr:$out_shapes,
    DTArrayAttr:$out_dtypes,
    DefaultValuedAttr<BoolAttr, "false">:$dynamic_out
  );
  let has_check_fn = 1;
  let has_logical_tensor_desc_infer_fn = 1;
  let has_physical_tensor_desc_infer_fn = 1;
  let has_get_sbp_fn = 1;
  let has_data_type_infer_fn = 1;
  let has_output_arg_modify_fn = 1;
}

def OneFlow_TensorBufferToTensorOp : OneFlow_BaseOp<"tensor_buffer_to_tensor", [NoSideEffect, NoGrad, CpuOnly, DeclareOpInterfaceMethods<UserOpCompatibleInterface>]> {
  let input = (ins
    OneFlow_Tensor:$in
  );
  let output = (outs
    OneFlow_Tensor:$out
  );
  let attrs = (ins
    ShapeAttr:$instance_shape,
    OneFlow_DataType:$dtype
  );
  let has_logical_tensor_desc_infer_fn = 1;
  let has_physical_tensor_desc_infer_fn = 1;
  let has_get_sbp_fn = 1;
  let has_data_type_infer_fn = 1;
}

def OneFlow_TensorToTensorBufferOp : OneFlow_BaseOp<"tensor_to_tensor_buffer", [NoSideEffect, NoGrad, CpuOnly, DeclareOpInterfaceMethods<UserOpCompatibleInterface>]> {
  let input = (ins
    OneFlow_Tensor:$in
  );
  let output = (outs
    OneFlow_Tensor:$out
  );
  let attrs = (ins
    DefaultValuedAttr<SI32Attr, "0">:$instance_dims
  );
  let has_logical_tensor_desc_infer_fn = 1;
  let has_physical_tensor_desc_infer_fn = 1;
  let has_get_sbp_fn = 1;
  let has_data_type_infer_fn = 1;
}

#endif // GET_ONEFLOW_TENSOR_BUFFER_OP_DEFINITIONS

// Group: TRIGONOMETRIC
// acos, acos_grad, acosh, acosh_grad, asin, asin_grad, asinh, asinh_grad, atan, atan2, atan2_x_grad, atan2_y_grad, atan_grad, atanh, atanh_grad, cos, cos_grad, cosh, cosh_grad, hardtanh, hardtanh_grad, sin, sin_grad, sinh, sinh_grad, tan, tan_grad, tanh, tanh_grad, not_equal_zero, not_equal_zero_grad
// Total: 31

#ifdef GET_ONEFLOW_TRIGONOMETRIC_OP_DEFINITIONS

def OneFlow_AcosOp : OneFlow_BaseOp<"acos", [NoSideEffect, DeclareOpInterfaceMethods<UserOpCompatibleInterface>]> {
  let input = (ins
    OneFlow_Tensor:$x
  );
  let output = (outs
    OneFlow_Tensor:$y
  );
  let has_logical_tensor_desc_infer_fn = 1;
  let has_physical_tensor_desc_infer_fn = 1;
  let has_get_sbp_fn = 1;
  let has_data_type_infer_fn = 1;
}

def OneFlow_AcosGradOp : OneFlow_BaseOp<"acos_grad", [NoSideEffect, DeclareOpInterfaceMethods<UserOpCompatibleInterface>]> {
  let input = (ins
    OneFlow_Tensor:$x,
    OneFlow_Tensor:$dy
  );
  let output = (outs
    OneFlow_Tensor:$dx
  );
  let has_logical_tensor_desc_infer_fn = 1;
  let has_physical_tensor_desc_infer_fn = 1;
  let has_get_sbp_fn = 1;
  let has_data_type_infer_fn = 1;
}

def OneFlow_AcoshOp : OneFlow_BaseOp<"acosh", [NoSideEffect, DeclareOpInterfaceMethods<UserOpCompatibleInterface>]> {
  let input = (ins
    OneFlow_Tensor:$x
  );
  let output = (outs
    OneFlow_Tensor:$y
  );
  let has_logical_tensor_desc_infer_fn = 1;
  let has_physical_tensor_desc_infer_fn = 1;
  let has_get_sbp_fn = 1;
  let has_data_type_infer_fn = 1;
}

def OneFlow_AcoshGradOp : OneFlow_BaseOp<"acosh_grad", [NoSideEffect, DeclareOpInterfaceMethods<UserOpCompatibleInterface>]> {
  let input = (ins
    OneFlow_Tensor:$x,
    OneFlow_Tensor:$dy
  );
  let output = (outs
    OneFlow_Tensor:$dx
  );
  let has_logical_tensor_desc_infer_fn = 1;
  let has_physical_tensor_desc_infer_fn = 1;
  let has_get_sbp_fn = 1;
  let has_data_type_infer_fn = 1;
}

def OneFlow_AsinOp : OneFlow_BaseOp<"asin", [NoSideEffect, DeclareOpInterfaceMethods<UserOpCompatibleInterface>]> {
  let input = (ins
    OneFlow_Tensor:$x
  );
  let output = (outs
    OneFlow_Tensor:$y
  );
  let has_logical_tensor_desc_infer_fn = 1;
  let has_physical_tensor_desc_infer_fn = 1;
  let has_get_sbp_fn = 1;
  let has_data_type_infer_fn = 1;
}

def OneFlow_AsinGradOp : OneFlow_BaseOp<"asin_grad", [NoSideEffect, DeclareOpInterfaceMethods<UserOpCompatibleInterface>]> {
  let input = (ins
    OneFlow_Tensor:$x,
    OneFlow_Tensor:$dy
  );
  let output = (outs
    OneFlow_Tensor:$dx
  );
  let has_logical_tensor_desc_infer_fn = 1;
  let has_physical_tensor_desc_infer_fn = 1;
  let has_get_sbp_fn = 1;
  let has_data_type_infer_fn = 1;
}

def OneFlow_AsinhOp : OneFlow_BaseOp<"asinh", [NoSideEffect, DeclareOpInterfaceMethods<UserOpCompatibleInterface>]> {
  let input = (ins
    OneFlow_Tensor:$x
  );
  let output = (outs
    OneFlow_Tensor:$y
  );
  let has_logical_tensor_desc_infer_fn = 1;
  let has_physical_tensor_desc_infer_fn = 1;
  let has_get_sbp_fn = 1;
  let has_data_type_infer_fn = 1;
}

def OneFlow_AsinhGradOp : OneFlow_BaseOp<"asinh_grad", [NoSideEffect, DeclareOpInterfaceMethods<UserOpCompatibleInterface>]> {
  let input = (ins
    OneFlow_Tensor:$x,
    OneFlow_Tensor:$dy
  );
  let output = (outs
    OneFlow_Tensor:$dx
  );
  let has_logical_tensor_desc_infer_fn = 1;
  let has_physical_tensor_desc_infer_fn = 1;
  let has_get_sbp_fn = 1;
  let has_data_type_infer_fn = 1;
}

def OneFlow_AtanOp : OneFlow_BaseOp<"atan", [NoSideEffect, DeclareOpInterfaceMethods<UserOpCompatibleInterface>]> {
  let input = (ins
    OneFlow_Tensor:$x
  );
  let output = (outs
    OneFlow_Tensor:$y
  );
  let has_logical_tensor_desc_infer_fn = 1;
  let has_physical_tensor_desc_infer_fn = 1;
  let has_get_sbp_fn = 1;
  let has_data_type_infer_fn = 1;
}

def OneFlow_Atan2Op : OneFlow_BaseOp<"atan2", [NoSideEffect, DeclareOpInterfaceMethods<UserOpCompatibleInterface>]> {
  let input = (ins
    OneFlow_Tensor:$x,
    OneFlow_Tensor:$y
  );
  let output = (outs
    OneFlow_Tensor:$z
  );
  let has_logical_tensor_desc_infer_fn = 1;
  let has_physical_tensor_desc_infer_fn = 1;
  let has_get_sbp_fn = 1;
  let has_data_type_infer_fn = 1;
}

def OneFlow_Atan2XGradOp : OneFlow_BaseOp<"atan2_x_grad", [NoSideEffect, DeclareOpInterfaceMethods<UserOpCompatibleInterface>]> {
  let input = (ins
    OneFlow_Tensor:$x,
    OneFlow_Tensor:$y,
    OneFlow_Tensor:$dz
  );
  let output = (outs
    OneFlow_Tensor:$dx
  );
  let has_logical_tensor_desc_infer_fn = 1;
  let has_physical_tensor_desc_infer_fn = 1;
  let has_get_sbp_fn = 1;
  let has_data_type_infer_fn = 1;
}

def OneFlow_Atan2YGradOp : OneFlow_BaseOp<"atan2_y_grad", [NoSideEffect, DeclareOpInterfaceMethods<UserOpCompatibleInterface>]> {
  let input = (ins
    OneFlow_Tensor:$x,
    OneFlow_Tensor:$y,
    OneFlow_Tensor:$dz
  );
  let output = (outs
    OneFlow_Tensor:$dy
  );
  let has_logical_tensor_desc_infer_fn = 1;
  let has_physical_tensor_desc_infer_fn = 1;
  let has_get_sbp_fn = 1;
  let has_data_type_infer_fn = 1;
}

def OneFlow_AtanGradOp : OneFlow_BaseOp<"atan_grad", [NoSideEffect, DeclareOpInterfaceMethods<UserOpCompatibleInterface>]> {
  let input = (ins
    OneFlow_Tensor:$x,
    OneFlow_Tensor:$dy
  );
  let output = (outs
    OneFlow_Tensor:$dx
  );
  let has_logical_tensor_desc_infer_fn = 1;
  let has_physical_tensor_desc_infer_fn = 1;
  let has_get_sbp_fn = 1;
  let has_data_type_infer_fn = 1;
}

def OneFlow_AtanhOp : OneFlow_BaseOp<"atanh", [NoSideEffect, DeclareOpInterfaceMethods<UserOpCompatibleInterface>]> {
  let input = (ins
    OneFlow_Tensor:$x
  );
  let output = (outs
    OneFlow_Tensor:$y
  );
  let has_logical_tensor_desc_infer_fn = 1;
  let has_physical_tensor_desc_infer_fn = 1;
  let has_get_sbp_fn = 1;
  let has_data_type_infer_fn = 1;
}

def OneFlow_AtanhGradOp : OneFlow_BaseOp<"atanh_grad", [NoSideEffect, DeclareOpInterfaceMethods<UserOpCompatibleInterface>]> {
  let input = (ins
    OneFlow_Tensor:$x,
    OneFlow_Tensor:$dy
  );
  let output = (outs
    OneFlow_Tensor:$dx
  );
  let has_logical_tensor_desc_infer_fn = 1;
  let has_physical_tensor_desc_infer_fn = 1;
  let has_get_sbp_fn = 1;
  let has_data_type_infer_fn = 1;
}

def OneFlow_CosOp : OneFlow_BaseOp<"cos", [NoSideEffect, DeclareOpInterfaceMethods<UserOpCompatibleInterface>]> {
  let input = (ins
    OneFlow_Tensor:$x
  );
  let output = (outs
    OneFlow_Tensor:$y
  );
  let has_logical_tensor_desc_infer_fn = 1;
  let has_physical_tensor_desc_infer_fn = 1;
  let has_get_sbp_fn = 1;
  let has_data_type_infer_fn = 1;
}

def OneFlow_CosGradOp : OneFlow_BaseOp<"cos_grad", [NoSideEffect, DeclareOpInterfaceMethods<UserOpCompatibleInterface>]> {
  let input = (ins
    OneFlow_Tensor:$x,
    OneFlow_Tensor:$dy
  );
  let output = (outs
    OneFlow_Tensor:$dx
  );
  let has_logical_tensor_desc_infer_fn = 1;
  let has_physical_tensor_desc_infer_fn = 1;
  let has_get_sbp_fn = 1;
  let has_data_type_infer_fn = 1;
}

def OneFlow_CoshOp : OneFlow_BaseOp<"cosh", [NoSideEffect, DeclareOpInterfaceMethods<UserOpCompatibleInterface>]> {
  let input = (ins
    OneFlow_Tensor:$x
  );
  let output = (outs
    OneFlow_Tensor:$y
  );
  let has_logical_tensor_desc_infer_fn = 1;
  let has_physical_tensor_desc_infer_fn = 1;
  let has_get_sbp_fn = 1;
  let has_data_type_infer_fn = 1;
}

def OneFlow_CoshGradOp : OneFlow_BaseOp<"cosh_grad", [NoSideEffect, DeclareOpInterfaceMethods<UserOpCompatibleInterface>]> {
  let input = (ins
    OneFlow_Tensor:$x,
    OneFlow_Tensor:$dy
  );
  let output = (outs
    OneFlow_Tensor:$dx
  );
  let has_logical_tensor_desc_infer_fn = 1;
  let has_physical_tensor_desc_infer_fn = 1;
  let has_get_sbp_fn = 1;
  let has_data_type_infer_fn = 1;
}

def OneFlow_HardtanhOp : OneFlow_BaseOp<"hardtanh", [NoSideEffect, DeclareOpInterfaceMethods<UserOpCompatibleInterface>]> {
  let input = (ins
    OneFlow_Tensor:$in
  );
  let output = (outs
    OneFlow_Tensor:$out
  );
  let attrs = (ins
    DefaultValuedAttr<F64Attr, "0.">:$min_val,
    DefaultValuedAttr<F64Attr, "0.">:$max_val
  );
  let has_logical_tensor_desc_infer_fn = 1;
  let has_physical_tensor_desc_infer_fn = 1;
  let has_get_sbp_fn = 1;
  let has_data_type_infer_fn = 1;
}

def OneFlow_HardtanhGradOp : OneFlow_BaseOp<"hardtanh_grad", [NoSideEffect, DeclareOpInterfaceMethods<UserOpCompatibleInterface>]> {
  let input = (ins
    OneFlow_Tensor:$y,
    OneFlow_Tensor:$dy
  );
  let output = (outs
    OneFlow_Tensor:$dx
  );
  let attrs = (ins
    DefaultValuedAttr<F64Attr, "0.">:$min_val,
    DefaultValuedAttr<F64Attr, "0.">:$max_val
  );
  let has_logical_tensor_desc_infer_fn = 1;
  let has_physical_tensor_desc_infer_fn = 1;
  let has_get_sbp_fn = 1;
  let has_data_type_infer_fn = 1;
}

def OneFlow_SinOp : OneFlow_BaseOp<"sin", [NoSideEffect, DeclareOpInterfaceMethods<UserOpCompatibleInterface>]> {
  let input = (ins
    OneFlow_Tensor:$x
  );
  let output = (outs
    OneFlow_Tensor:$y
  );
  let has_logical_tensor_desc_infer_fn = 1;
  let has_physical_tensor_desc_infer_fn = 1;
  let has_get_sbp_fn = 1;
  let has_data_type_infer_fn = 1;
}

def OneFlow_SinGradOp : OneFlow_BaseOp<"sin_grad", [NoSideEffect, DeclareOpInterfaceMethods<UserOpCompatibleInterface>]> {
  let input = (ins
    OneFlow_Tensor:$x,
    OneFlow_Tensor:$dy
  );
  let output = (outs
    OneFlow_Tensor:$dx
  );
  let has_logical_tensor_desc_infer_fn = 1;
  let has_physical_tensor_desc_infer_fn = 1;
  let has_get_sbp_fn = 1;
  let has_data_type_infer_fn = 1;
}

def OneFlow_SinhOp : OneFlow_BaseOp<"sinh", [NoSideEffect, DeclareOpInterfaceMethods<UserOpCompatibleInterface>]> {
  let input = (ins
    OneFlow_Tensor:$x
  );
  let output = (outs
    OneFlow_Tensor:$y
  );
  let has_logical_tensor_desc_infer_fn = 1;
  let has_physical_tensor_desc_infer_fn = 1;
  let has_get_sbp_fn = 1;
  let has_data_type_infer_fn = 1;
}

def OneFlow_SinhGradOp : OneFlow_BaseOp<"sinh_grad", [NoSideEffect, DeclareOpInterfaceMethods<UserOpCompatibleInterface>]> {
  let input = (ins
    OneFlow_Tensor:$x,
    OneFlow_Tensor:$dy
  );
  let output = (outs
    OneFlow_Tensor:$dx
  );
  let has_logical_tensor_desc_infer_fn = 1;
  let has_physical_tensor_desc_infer_fn = 1;
  let has_get_sbp_fn = 1;
  let has_data_type_infer_fn = 1;
}

def OneFlow_TanOp : OneFlow_BaseOp<"tan", [NoSideEffect, DeclareOpInterfaceMethods<UserOpCompatibleInterface>]> {
  let input = (ins
    OneFlow_Tensor:$x
  );
  let output = (outs
    OneFlow_Tensor:$y
  );
  let has_logical_tensor_desc_infer_fn = 1;
  let has_physical_tensor_desc_infer_fn = 1;
  let has_get_sbp_fn = 1;
  let has_data_type_infer_fn = 1;
}

def OneFlow_TanGradOp : OneFlow_BaseOp<"tan_grad", [NoSideEffect, DeclareOpInterfaceMethods<UserOpCompatibleInterface>]> {
  let input = (ins
    OneFlow_Tensor:$x,
    OneFlow_Tensor:$dy
  );
  let output = (outs
    OneFlow_Tensor:$dx
  );
  let has_logical_tensor_desc_infer_fn = 1;
  let has_physical_tensor_desc_infer_fn = 1;
  let has_get_sbp_fn = 1;
  let has_data_type_infer_fn = 1;
}

def OneFlow_TanhOp : OneFlow_BaseOp<"tanh", [NoSideEffect, DeclareOpInterfaceMethods<UserOpCompatibleInterface>]> {
  let input = (ins
    OneFlow_Tensor:$x
  );
  let output = (outs
    OneFlow_Tensor:$y
  );
  let has_logical_tensor_desc_infer_fn = 1;
  let has_physical_tensor_desc_infer_fn = 1;
  let has_get_sbp_fn = 1;
  let has_data_type_infer_fn = 1;
}

def OneFlow_TanhGradOp : OneFlow_BaseOp<"tanh_grad", [NoSideEffect, DeclareOpInterfaceMethods<UserOpCompatibleInterface>]> {
  let input = (ins
    OneFlow_Tensor:$x,
    OneFlow_Tensor:$dy
  );
  let output = (outs
    OneFlow_Tensor:$dx
  );
  let has_logical_tensor_desc_infer_fn = 1;
  let has_physical_tensor_desc_infer_fn = 1;
  let has_get_sbp_fn = 1;
  let has_data_type_infer_fn = 1;
}

def OneFlow_NotEqualZeroOp : OneFlow_BaseOp<"not_equal_zero", [NoSideEffect, DeclareOpInterfaceMethods<UserOpCompatibleInterface>]> {
  let input = (ins
    OneFlow_Tensor:$x
  );
  let output = (outs
    OneFlow_Tensor:$y
  );
  let has_logical_tensor_desc_infer_fn = 1;
  let has_physical_tensor_desc_infer_fn = 1;
  let has_get_sbp_fn = 1;
  let has_data_type_infer_fn = 1;
}

def OneFlow_NotEqualZeroGradOp : OneFlow_BaseOp<"not_equal_zero_grad", [NoSideEffect, DeclareOpInterfaceMethods<UserOpCompatibleInterface>]> {
  let input = (ins
    OneFlow_Tensor:$x,
    OneFlow_Tensor:$dy
  );
  let output = (outs
    OneFlow_Tensor:$dx
  );
  let has_logical_tensor_desc_infer_fn = 1;
  let has_physical_tensor_desc_infer_fn = 1;
  let has_get_sbp_fn = 1;
  let has_data_type_infer_fn = 1;
}

#endif // GET_ONEFLOW_TRIGONOMETRIC_OP_DEFINITIONS

// Group: UNARY
// acc, affine_grid, affine_grid_grad, bernoulli, cast, cast_to_static_shape, cast_to_tick, celu, copy, count_not_finite, diag, diagonal, elu, expand, expand_dims, flatten, flip, fold, gelu, hardsigmoid, hardshrink, hardswish, leaky_relu, log2, logical_not, mish, narrow, one_hot, pack, random_mask_like, repeat, roll, selu, silu, softshrink, softsign, sort, square_sum, squeeze, threshold, transpose, tril, triu, unfold, unfold_tensor, unpack, zero_like, to_contiguous, isnan, isinf, isfinite, repeat_interleave, mutable_cast_once
// Total: 52

#ifdef GET_ONEFLOW_UNARY_OP_DEFINITIONS

def OneFlow_AccOp : OneFlow_BaseOp<"acc", [NoSideEffect, DeclareOpInterfaceMethods<UserOpCompatibleInterface>]> {
  let input = (ins
    OneFlow_Tensor:$in
  );
  let output = (outs
    OneFlow_Tensor:$out
  );
  let attrs = (ins
    DefaultValuedAttr<SI32Attr, "0">:$max_acc_num
  );
  let has_logical_tensor_desc_infer_fn = 1;
  let has_physical_tensor_desc_infer_fn = 1;
  let has_get_sbp_fn = 1;
  let has_data_type_infer_fn = 1;
  let has_output_blob_time_shape_infer_fn = 1;
}

def OneFlow_AffineGridOp : OneFlow_BaseOp<"affine_grid", [NoSideEffect, DeclareOpInterfaceMethods<UserOpCompatibleInterface>]> {
  let input = (ins
    OneFlow_Tensor:$theta
  );
  let output = (outs
    OneFlow_Tensor:$grid
  );
  let attrs = (ins
    ShapeAttr:$size,
    DefaultValuedAttr<BoolAttr, "false">:$align_corners
  );
  let has_check_fn = 1;
  let has_logical_tensor_desc_infer_fn = 1;
  let has_physical_tensor_desc_infer_fn = 1;
  let has_get_sbp_fn = 1;
  let has_data_type_infer_fn = 1;
}

def OneFlow_AffineGridGradOp : OneFlow_BaseOp<"affine_grid_grad", [NoSideEffect, DeclareOpInterfaceMethods<UserOpCompatibleInterface>]> {
  let input = (ins
    OneFlow_Tensor:$dgrid
  );
  let output = (outs
    OneFlow_Tensor:$dtheta
  );
  let attrs = (ins
    ShapeAttr:$size,
    DefaultValuedAttr<BoolAttr, "false">:$align_corners
  );
  let has_check_fn = 1;
  let has_logical_tensor_desc_infer_fn = 1;
  let has_physical_tensor_desc_infer_fn = 1;
  let has_get_sbp_fn = 1;
  let has_data_type_infer_fn = 1;
}

def OneFlow_BernoulliOp : OneFlow_BaseOp<"bernoulli", [NoSideEffect, NoGrad, CpuOnly, DeclareOpInterfaceMethods<UserOpCompatibleInterface>]> {
  let input = (ins
    OneFlow_Tensor:$in
  );
  let output = (outs
    OneFlow_Tensor:$out
  );
  let attrs = (ins
    DefaultValuedAttr<SI64Attr, "-1">:$seed,
    DefaultValuedAttr<BoolAttr, "false">:$has_seed,
    OneFlow_DataType:$dtype
  );
  let has_logical_tensor_desc_infer_fn = 1;
  let has_physical_tensor_desc_infer_fn = 1;
  let has_get_sbp_fn = 1;
  let has_data_type_infer_fn = 1;
}

def OneFlow_CastOp : OneFlow_BaseOp<"cast", [NoSideEffect, DeclareOpInterfaceMethods<UserOpCompatibleInterface>]> {
  let input = (ins
    OneFlow_Tensor:$in
  );
  let output = (outs
    OneFlow_Tensor:$out
  );
  let attrs = (ins
    OneFlow_DataType:$dtype,
    DefaultValuedAttr<BoolAttr, "false">:$pin_memory
  );
  let has_device_and_stream_infer_fn = 1;
  let has_logical_tensor_desc_infer_fn = 1;
  let has_physical_tensor_desc_infer_fn = 1;
  let has_get_sbp_fn = 1;
  let has_data_type_infer_fn = 1;
}

def OneFlow_MutableCastOnceOp : OneFlow_BaseOp<"mutable_cast_once", [NoSideEffect, DeclareOpInterfaceMethods<UserOpCompatibleInterface>]> {
  let input = (ins
    OneFlow_Tensor:$in
  );
  let output = (outs
    OneFlow_Tensor:$out
  );
  let attrs = (ins
    OneFlow_DataType:$dtype
  );
  let has_logical_tensor_desc_infer_fn = 1;
  let has_physical_tensor_desc_infer_fn = 1;
  let has_get_sbp_fn = 1;
  let has_data_type_infer_fn = 1;
  let same_output_regst_num = 1;
}

def OneFlow_CastToStaticShapeOp : OneFlow_BaseOp<"cast_to_static_shape", [NoSideEffect, DeclareOpInterfaceMethods<UserOpCompatibleInterface>]> {
  let input = (ins
    OneFlow_Tensor:$input
  );
  let output = (outs
    OneFlow_Tensor:$output
  );
  let has_logical_tensor_desc_infer_fn = 1;
  let has_physical_tensor_desc_infer_fn = 1;
  let has_get_sbp_fn = 1;
  let has_data_type_infer_fn = 1;
}

def OneFlow_CastToTickOp : OneFlow_BaseOp<"cast_to_tick", [NoSideEffect, NoGrad, DeclareOpInterfaceMethods<UserOpCompatibleInterface>]> {
  let input = (ins
    OneFlow_Tensor:$in
  );
  let output = (outs
    OneFlow_Tensor:$out
  );
  let has_logical_tensor_desc_infer_fn = 1;
  let has_physical_tensor_desc_infer_fn = 1;
  let has_get_sbp_fn = 1;
  let has_data_type_infer_fn = 1;
  let has_nd_sbp_infer_fn = 1;
}

def OneFlow_CeluOp : OneFlow_BaseOp<"celu", [NoSideEffect, DeclareOpInterfaceMethods<UserOpCompatibleInterface>]> {
  let input = (ins
    OneFlow_Tensor:$in
  );
  let output = (outs
    OneFlow_Tensor:$out
  );
  let attrs = (ins
    DefaultValuedAttr<F64Attr, "0.">:$alpha
  );
  let has_logical_tensor_desc_infer_fn = 1;
  let has_physical_tensor_desc_infer_fn = 1;
  let has_get_sbp_fn = 1;
  let has_data_type_infer_fn = 1;
}

def OneFlow_CopyOp : OneFlow_BaseOp<"copy", [NoSideEffect, DeclareOpInterfaceMethods<UserOpCompatibleInterface>]> {
  let input = (ins
    OneFlow_Tensor:$in
  );
  let output = (outs
    OneFlow_Tensor:$out
  );
  let attrs = (ins
    StrAttr:$device_type,
    DefaultValuedAttr<SI64Attr, "0">:$device_id,
    DefaultValuedAttr<BoolAttr, "false">:$pin_memory,
    DefaultValuedAttr<BoolAttr, "false">:$asynced_copy
  );
  let has_logical_tensor_desc_infer_fn = 1;
  let has_physical_tensor_desc_infer_fn = 1;
  let has_get_sbp_fn = 1;
  let has_data_type_infer_fn = 1;
  let has_device_and_stream_infer_fn = 1;
}

def OneFlow_CountNotFiniteOp : OneFlow_BaseOp<"count_not_finite", [NoSideEffect, NoGrad, DeclareOpInterfaceMethods<UserOpCompatibleInterface>]> {
  let input = (ins
    OneFlow_Tensor:$x
  );
  let output = (outs
    OneFlow_Tensor:$y
  );
  let has_logical_tensor_desc_infer_fn = 1;
  let has_physical_tensor_desc_infer_fn = 1;
  let has_get_sbp_fn = 1;
  let has_data_type_infer_fn = 1;
}

def OneFlow_DiagOp : OneFlow_BaseOp<"diag", [NoSideEffect, DeclareOpInterfaceMethods<UserOpCompatibleInterface>]> {
  let input = (ins
    OneFlow_Tensor:$in
  );
  let output = (outs
    OneFlow_Tensor:$out
  );
  let attrs = (ins
    DefaultValuedAttr<SI32Attr, "0">:$diagonal
  );
  let has_logical_tensor_desc_infer_fn = 1;
  let has_physical_tensor_desc_infer_fn = 1;
  let has_get_sbp_fn = 1;
  let has_data_type_infer_fn = 1;
}

def OneFlow_DiagonalOp : OneFlow_BaseOp<"diagonal", [NoSideEffect, DeclareOpInterfaceMethods<UserOpCompatibleInterface>]> {
  let input = (ins
    OneFlow_Tensor:$in
  );
  let output = (outs
    OneFlow_Tensor:$out
  );
  let attrs = (ins
    DefaultValuedAttr<SI32Attr, "0">:$offset
  );
  let has_logical_tensor_desc_infer_fn = 1;
  let has_physical_tensor_desc_infer_fn = 1;
  let has_get_sbp_fn = 1;
  let has_data_type_infer_fn = 1;
}

def OneFlow_EluOp : OneFlow_BaseOp<"elu", [NoSideEffect, DeclareOpInterfaceMethods<UserOpCompatibleInterface>]> {
  let input = (ins
    OneFlow_Tensor:$in
  );
  let output = (outs
    OneFlow_Tensor:$out
  );
  let attrs = (ins
    DefaultValuedAttr<F64Attr, "0.">:$alpha
  );
  let has_logical_tensor_desc_infer_fn = 1;
  let has_physical_tensor_desc_infer_fn = 1;
  let has_get_sbp_fn = 1;
  let has_data_type_infer_fn = 1;
}

def OneFlow_ExpandOp : OneFlow_BaseOp<"expand", [NoSideEffect, DeclareOpInterfaceMethods<UserOpCompatibleInterface>]> {
  let input = (ins
    OneFlow_Tensor:$in
  );
  let output = (outs
    OneFlow_Tensor:$out
  );
  let attrs = (ins
    SI32ArrayAttr:$logical_in_shape,
    SI32ArrayAttr:$logical_expand_shape
  );
  let has_logical_tensor_desc_infer_fn = 1;
  let has_physical_tensor_desc_infer_fn = 1;
  let has_get_sbp_fn = 1;
  let has_data_type_infer_fn = 1;
}

def OneFlow_ExpandDimsOp : OneFlow_BaseOp<"expand_dims", [NoSideEffect, DeclareOpInterfaceMethods<UserOpCompatibleInterface>]> {
  let input = (ins
    OneFlow_Tensor:$in
  );
  let output = (outs
    OneFlow_Tensor:$out
  );
  let attrs = (ins
    DefaultValuedAttr<SI32Attr, "0">:$axis
  );
  let has_logical_tensor_desc_infer_fn = 1;
  let has_physical_tensor_desc_infer_fn = 1;
  let has_get_sbp_fn = 1;
  let has_data_type_infer_fn = 1;
}

def OneFlow_FlattenOp : OneFlow_BaseOp<"flatten", [NoSideEffect, DeclareOpInterfaceMethods<UserOpCompatibleInterface>]> {
  let input = (ins
    OneFlow_Tensor:$in
  );
  let output = (outs
    OneFlow_Tensor:$out
  );
  let attrs = (ins
    DefaultValuedAttr<SI32Attr, "0">:$start_dim,
    DefaultValuedAttr<SI32Attr, "-1">:$end_dim
  );
  let has_logical_tensor_desc_infer_fn = 1;
  let has_physical_tensor_desc_infer_fn = 1;
  let has_get_sbp_fn = 1;
  let has_data_type_infer_fn = 1;
}

def OneFlow_FlipOp : OneFlow_BaseOp<"flip", [NoSideEffect, DeclareOpInterfaceMethods<UserOpCompatibleInterface>]> {
  let input = (ins
    OneFlow_Tensor:$x
  );
  let output = (outs
    OneFlow_Tensor:$y
  );
  let attrs = (ins
    SI32ArrayAttr:$dims
  );
  let has_logical_tensor_desc_infer_fn = 1;
  let has_physical_tensor_desc_infer_fn = 1;
  let has_get_sbp_fn = 1;
  let has_data_type_infer_fn = 1;
}

def OneFlow_FoldOp : OneFlow_BaseOp<"fold", [NoSideEffect, DeclareOpInterfaceMethods<UserOpCompatibleInterface>]> {
  let input = (ins
    OneFlow_Tensor:$x
  );
  let output = (outs
    OneFlow_Tensor:$y
  );
  let attrs = (ins
    StrAttr:$data_format,
    SI32ArrayAttr:$output_size,
    SI32ArrayAttr:$kernel_size,
    SI32ArrayAttr:$strides,
    SI32ArrayAttr:$padding,
    SI32ArrayAttr:$dilation_rate
  );
  let has_logical_tensor_desc_infer_fn = 1;
  let has_physical_tensor_desc_infer_fn = 1;
  let has_get_sbp_fn = 1;
  let has_data_type_infer_fn = 1;
}

def OneFlow_GeluOp : OneFlow_BaseOp<"gelu", [NoSideEffect, DeclareOpInterfaceMethods<UserOpCompatibleInterface>]> {
  let input = (ins
    OneFlow_Tensor:$in
  );
  let output = (outs
    OneFlow_Tensor:$out
  );
  let has_logical_tensor_desc_infer_fn = 1;
  let has_physical_tensor_desc_infer_fn = 1;
  let has_get_sbp_fn = 1;
  let has_data_type_infer_fn = 1;
}

def OneFlow_HardsigmoidOp : OneFlow_BaseOp<"hardsigmoid", [NoSideEffect, DeclareOpInterfaceMethods<UserOpCompatibleInterface>]> {
  let input = (ins
    OneFlow_Tensor:$in
  );
  let output = (outs
    OneFlow_Tensor:$out
  );
  let has_logical_tensor_desc_infer_fn = 1;
  let has_physical_tensor_desc_infer_fn = 1;
  let has_get_sbp_fn = 1;
  let has_data_type_infer_fn = 1;
}

def OneFlow_HardShrinkOp : OneFlow_BaseOp<"hardshrink", [NoSideEffect, DeclareOpInterfaceMethods<UserOpCompatibleInterface>]> {
  let input = (ins
    OneFlow_Tensor:$in
  );
  let output = (outs
    OneFlow_Tensor:$out
  );
  let attrs = (ins
    DefaultValuedAttr<F64Attr, "0.">:$lambd
  );
  let has_logical_tensor_desc_infer_fn = 1;
  let has_physical_tensor_desc_infer_fn = 1;
  let has_get_sbp_fn = 1;
  let has_data_type_infer_fn = 1;
}

def OneFlow_HardswishOp : OneFlow_BaseOp<"hardswish", [NoSideEffect, DeclareOpInterfaceMethods<UserOpCompatibleInterface>]> {
  let input = (ins
    OneFlow_Tensor:$in
  );
  let output = (outs
    OneFlow_Tensor:$out
  );
  let has_logical_tensor_desc_infer_fn = 1;
  let has_physical_tensor_desc_infer_fn = 1;
  let has_get_sbp_fn = 1;
  let has_data_type_infer_fn = 1;
}

def OneFlow_LeakyReluOp : OneFlow_BaseOp<"leaky_relu", [NoSideEffect, DeclareOpInterfaceMethods<UserOpCompatibleInterface>]> {
  let input = (ins
    OneFlow_Tensor:$x
  );
  let output = (outs
    OneFlow_Tensor:$y
  );
  let attrs = (ins
    DefaultValuedAttr<F32Attr, "0.">:$alpha
  );
  let has_logical_tensor_desc_infer_fn = 1;
  let has_physical_tensor_desc_infer_fn = 1;
  let has_get_sbp_fn = 1;
  let has_data_type_infer_fn = 1;
}

def OneFlow_Log2Op : OneFlow_BaseOp<"log2", [NoSideEffect, DeclareOpInterfaceMethods<UserOpCompatibleInterface>]> {
  let input = (ins
    OneFlow_Tensor:$x
  );
  let output = (outs
    OneFlow_Tensor:$y
  );
  let has_logical_tensor_desc_infer_fn = 1;
  let has_physical_tensor_desc_infer_fn = 1;
  let has_get_sbp_fn = 1;
  let has_data_type_infer_fn = 1;
}

def OneFlow_LogicalNotOp : OneFlow_BaseOp<"logical_not", [NoSideEffect, NoGrad, DeclareOpInterfaceMethods<UserOpCompatibleInterface>]> {
  let input = (ins
    OneFlow_Tensor:$x
  );
  let output = (outs
    OneFlow_Tensor:$y
  );
  let has_logical_tensor_desc_infer_fn = 1;
  let has_physical_tensor_desc_infer_fn = 1;
  let has_get_sbp_fn = 1;
  let has_data_type_infer_fn = 1;
}

def OneFlow_MishOp : OneFlow_BaseOp<"mish", [NoSideEffect, DeclareOpInterfaceMethods<UserOpCompatibleInterface>]> {
  let input = (ins
    OneFlow_Tensor:$in
  );
  let output = (outs
    OneFlow_Tensor:$out
  );
  let has_logical_tensor_desc_infer_fn = 1;
  let has_physical_tensor_desc_infer_fn = 1;
  let has_get_sbp_fn = 1;
  let has_data_type_infer_fn = 1;
}

def OneFlow_NarrowOp : OneFlow_BaseOp<"narrow", [NoSideEffect, DeclareOpInterfaceMethods<UserOpCompatibleInterface>]> {
  let input = (ins
    OneFlow_Tensor:$in
  );
  let output = (outs
    OneFlow_Tensor:$out
  );
  let attrs = (ins
    DefaultValuedAttr<SI64Attr, "0">:$dim,
    DefaultValuedAttr<SI64Attr, "0">:$start,
    DefaultValuedAttr<SI64Attr, "0">:$length
  );
  let has_logical_tensor_desc_infer_fn = 1;
  let has_physical_tensor_desc_infer_fn = 1;
  let has_get_sbp_fn = 1;
  let has_data_type_infer_fn = 1;
}

def OneFlow_OneHotOp : OneFlow_BaseOp<"one_hot", [NoSideEffect, NoGrad, DeclareOpInterfaceMethods<UserOpCompatibleInterface>]> {
  let input = (ins
    OneFlow_Tensor:$indices
  );
  let output = (outs
    OneFlow_Tensor:$out
  );
  let attrs = (ins
    DefaultValuedAttr<SI64Attr, "0">:$depth,
    DefaultValuedAttr<F64Attr, "0.">:$floating_on_value,
    DefaultValuedAttr<SI64Attr, "0">:$integer_on_value,
    DefaultValuedAttr<F64Attr, "0.">:$floating_off_value,
    DefaultValuedAttr<SI64Attr, "0">:$integer_off_value,
    OneFlow_DataType:$dtype
  );
  let has_logical_tensor_desc_infer_fn = 1;
  let has_physical_tensor_desc_infer_fn = 1;
  let has_get_sbp_fn = 1;
  let has_data_type_infer_fn = 1;
  let has_input_arg_modify_fn = 1;
}

def OneFlow_PackOp : OneFlow_BaseOp<"pack", [NoSideEffect, DeclareOpInterfaceMethods<UserOpCompatibleInterface>]> {
  let input = (ins
    OneFlow_Tensor:$in
  );
  let output = (outs
    OneFlow_Tensor:$out
  );
  let attrs = (ins
    DefaultValuedAttr<SI32Attr, "0">:$pack_num
  );
  let has_logical_tensor_desc_infer_fn = 1;
  let has_physical_tensor_desc_infer_fn = 1;
  let has_get_sbp_fn = 1;
  let has_data_type_infer_fn = 1;
  let has_output_blob_time_shape_infer_fn = 1;
}

def OneFlow_RandomMaskLikeOp : OneFlow_BaseOp<"random_mask_like", [NoSideEffect, NoGrad, DeclareOpInterfaceMethods<UserOpCompatibleInterface>]> {
  let input = (ins
    OneFlow_Tensor:$like
  );
  let output = (outs
    OneFlow_Tensor:$out
  );
  let attrs = (ins
    DefaultValuedAttr<F32Attr, "0.">:$rate,
    DefaultValuedAttr<SI64Attr, "0">:$seed
  );
  let builders = [
    OpBuilder<(ins
      "Value":$like,
      "StringRef":$op_name,
      "StringRef":$device_tag,
      "ArrayAttr":$device_name,
      "IntegerAttr":$scope_symbol_id,
      "ArrayAttr":$hierarchy,
      "FloatAttr":$rate,
      "IntegerAttr":$seed
    )>
  ];
  let has_check_fn = 1;
  let has_logical_tensor_desc_infer_fn = 1;
  let has_physical_tensor_desc_infer_fn = 1;
  let has_get_sbp_fn = 1;
  let has_data_type_infer_fn = 1;
}

def OneFlow_RepeatOp : OneFlow_BaseOp<"repeat", [NoSideEffect, DeclareOpInterfaceMethods<UserOpCompatibleInterface>]> {
  let input = (ins
    OneFlow_Tensor:$in
  );
  let output = (outs
    OneFlow_Tensor:$out
  );
  let attrs = (ins
    DefaultValuedAttr<SI32Attr, "0">:$repeat_num
  );
  let has_logical_tensor_desc_infer_fn = 1;
  let has_physical_tensor_desc_infer_fn = 1;
  let has_get_sbp_fn = 1;
  let has_data_type_infer_fn = 1;
  let has_output_blob_time_shape_infer_fn = 1;
}

def OneFlow_Repeat_InterLeaveOp : OneFlow_BaseOp<"repeat_interleave", [NoSideEffect, DeclareOpInterfaceMethods<UserOpCompatibleInterface>]> {
  let input = (ins
    OneFlow_Tensor:$in,
    OneFlow_Tensor:$cumsum
  );
  let output = (outs
    OneFlow_Tensor:$out
  );
  let attrs = (ins
    DefaultValuedAttr<SI64Attr, "0">:$repeat_num
  );
  let has_logical_tensor_desc_infer_fn = 1;
  let has_physical_tensor_desc_infer_fn = 1;
  let has_get_sbp_fn = 1;
  let has_data_type_infer_fn = 1;
}

def OneFlow_RollOp : OneFlow_BaseOp<"roll", [NoSideEffect, DeclareOpInterfaceMethods<UserOpCompatibleInterface>]> {
  let input = (ins
    OneFlow_Tensor:$in
  );
  let output = (outs
    OneFlow_Tensor:$out
  );
  let attrs = (ins
    SI32ArrayAttr:$shifts,
    SI32ArrayAttr:$dims
  );
  let has_logical_tensor_desc_infer_fn = 1;
  let has_physical_tensor_desc_infer_fn = 1;
  let has_get_sbp_fn = 1;
  let has_data_type_infer_fn = 1;
}

def OneFlow_SeluOp : OneFlow_BaseOp<"selu", [NoSideEffect, DeclareOpInterfaceMethods<UserOpCompatibleInterface>]> {
  let input = (ins
    OneFlow_Tensor:$in
  );
  let output = (outs
    OneFlow_Tensor:$out
  );
  let has_logical_tensor_desc_infer_fn = 1;
  let has_physical_tensor_desc_infer_fn = 1;
  let has_get_sbp_fn = 1;
  let has_data_type_infer_fn = 1;
}

def OneFlow_SiluOp : OneFlow_BaseOp<"silu", [NoSideEffect, DeclareOpInterfaceMethods<UserOpCompatibleInterface>]> {
  let input = (ins
    OneFlow_Tensor:$in
  );
  let output = (outs
    OneFlow_Tensor:$out
  );
  let has_logical_tensor_desc_infer_fn = 1;
  let has_physical_tensor_desc_infer_fn = 1;
  let has_get_sbp_fn = 1;
  let has_data_type_infer_fn = 1;
}

def OneFlow_SoftShrinkOp: OneFlow_BaseOp<"softshrink", [NoSideEffect, DeclareOpInterfaceMethods<UserOpCompatibleInterface>]> {
  let input = (ins
    OneFlow_Tensor:$in
  );
  let output = (outs
    OneFlow_Tensor:$out
  );
  let attrs = (ins
    DefaultValuedAttr<F64Attr, "0.">:$alpha
  );
  let has_logical_tensor_desc_infer_fn = 1;
  let has_physical_tensor_desc_infer_fn = 1;
  let has_get_sbp_fn = 1;
  let has_data_type_infer_fn = 1;
}

def OneFlow_SoftsignOp : OneFlow_BaseOp<"softsign", [NoSideEffect, DeclareOpInterfaceMethods<UserOpCompatibleInterface>]> {
  let input = (ins
    OneFlow_Tensor:$in
  );
  let output = (outs
    OneFlow_Tensor:$out
  );
  let has_logical_tensor_desc_infer_fn = 1;
  let has_physical_tensor_desc_infer_fn = 1;
  let has_get_sbp_fn = 1;
  let has_data_type_infer_fn = 1;
}

def OneFlow_SortOp : OneFlow_BaseOp<"sort", [NoSideEffect, NoGrad, DeclareOpInterfaceMethods<UserOpCompatibleInterface>]> {
  let input = (ins
    OneFlow_Tensor:$in
  );
  let output = (outs
    OneFlow_Tensor:$out
  );
  let attrs = (ins
    StrAttr:$direction
  );
  let has_check_fn = 1;
  let has_logical_tensor_desc_infer_fn = 1;
  let has_physical_tensor_desc_infer_fn = 1;
  let has_get_sbp_fn = 1;
  let has_data_type_infer_fn = 1;
}

def OneFlow_SquareSumOp : OneFlow_BaseOp<"square_sum", [NoSideEffect, DeclareOpInterfaceMethods<UserOpCompatibleInterface>]> {
  let input = (ins
    OneFlow_Tensor:$x
  );
  let output = (outs
    OneFlow_Tensor:$y
  );
  let has_logical_tensor_desc_infer_fn = 1;
  let has_physical_tensor_desc_infer_fn = 1;
  let has_get_sbp_fn = 1;
  let has_data_type_infer_fn = 1;
}

def OneFlow_SqrtSquareSumOp : OneFlow_BaseOp<"sqrt_square_sum", [NoSideEffect, DeclareOpInterfaceMethods<UserOpCompatibleInterface>]> {
  let input = (ins
    OneFlow_Tensor:$x
  );
  let output = (outs
    OneFlow_Tensor:$y
  );
  let has_logical_tensor_desc_infer_fn = 1;
  let has_physical_tensor_desc_infer_fn = 1;
  let has_get_sbp_fn = 1;
  let has_data_type_infer_fn = 1;
}

def OneFlow_SqueezeOp : OneFlow_BaseOp<"squeeze", [NoSideEffect, DeclareOpInterfaceMethods<UserOpCompatibleInterface>]> {
  let input = (ins
    OneFlow_Tensor:$in
  );
  let output = (outs
    OneFlow_Tensor:$out
  );
  let attrs = (ins
    SI32ArrayAttr:$axes
  );
  let has_logical_tensor_desc_infer_fn = 1;
  let has_physical_tensor_desc_infer_fn = 1;
  let has_get_sbp_fn = 1;
  let has_data_type_infer_fn = 1;
}

def OneFlow_ThresholdOp : OneFlow_BaseOp<"threshold", [NoSideEffect, DeclareOpInterfaceMethods<UserOpCompatibleInterface>]> {
  let input = (ins
    OneFlow_Tensor:$in
  );
  let output = (outs
    OneFlow_Tensor:$out
  );
  let attrs = (ins
    DefaultValuedAttr<F64Attr, "0.">:$threshold_val,
    DefaultValuedAttr<F64Attr, "0.">:$value
  );
  let has_logical_tensor_desc_infer_fn = 1;
  let has_physical_tensor_desc_infer_fn = 1;
  let has_get_sbp_fn = 1;
  let has_data_type_infer_fn = 1;
}

def OneFlow_TransposeOp : OneFlow_BaseOp<"transpose", [NoSideEffect, DeclareOpInterfaceMethods<UserOpCompatibleInterface>]> {
  let input = (ins
    OneFlow_Tensor:$input
  );
  let output = (outs
    OneFlow_Tensor:$output
  );
  let attrs = (ins
    SI32ArrayAttr:$perm
  );
  let has_logical_tensor_desc_infer_fn = 1;
  let has_physical_tensor_desc_infer_fn = 1;
  let has_get_sbp_fn = 1;
  let has_data_type_infer_fn = 1;
  let hasFolder = 1;
}

def OneFlow_AsStridedOp : OneFlow_BaseOp<"as_strided", [NoSideEffect, DeclareOpInterfaceMethods<UserOpCompatibleInterface>]> {
  let input = (ins
    OneFlow_Tensor:$input
  );
  let output = (outs
    OneFlow_Tensor:$output
  );
  let attrs = (ins
    SI32ArrayAttr:$size,
    SI32ArrayAttr:$stride,
    DefaultValuedAttr<SI32Attr, "0">:$storage_offset
  );
  let has_logical_tensor_desc_infer_fn = 1;
  let has_physical_tensor_desc_infer_fn = 1;
  let has_get_sbp_fn = 1;
  let has_data_type_infer_fn = 1;
}

def OneFlow_AsStridedGradOp : OneFlow_BaseOp<"as_strided_grad", [NoSideEffect, DeclareOpInterfaceMethods<UserOpCompatibleInterface>]> {
  let input = (ins
    OneFlow_Tensor:$dy,
    OneFlow_Tensor:$input
  );
  let output = (outs
    OneFlow_Tensor:$dx
  );
  let attrs = (ins
    SI32ArrayAttr:$size,
    SI32ArrayAttr:$stride,
    DefaultValuedAttr<SI32Attr, "0">:$storage_offset
  );
  let has_logical_tensor_desc_infer_fn = 1;
  let has_physical_tensor_desc_infer_fn = 1;
  let has_get_sbp_fn = 1;
  let has_data_type_infer_fn = 1;
}

def OneFlow_TrilOp : OneFlow_BaseOp<"tril", [NoSideEffect, DeclareOpInterfaceMethods<UserOpCompatibleInterface>]> {
  let input = (ins
    OneFlow_Tensor:$in
  );
  let output = (outs
    OneFlow_Tensor:$out
  );
  let attrs = (ins
    DefaultValuedAttr<SI64Attr, "0">:$diagonal,
    DefaultValuedAttr<F64Attr, "0.">:$floating_fill_value,
    DefaultValuedAttr<SI64Attr, "0">:$integer_fill_value,
    DefaultValuedAttr<BoolAttr, "false">:$is_floating_fill_value
  );
  let has_logical_tensor_desc_infer_fn = 1;
  let has_physical_tensor_desc_infer_fn = 1;
  let has_get_sbp_fn = 1;
  let has_data_type_infer_fn = 1;
}

def OneFlow_TriuOp : OneFlow_BaseOp<"triu", [NoSideEffect, DeclareOpInterfaceMethods<UserOpCompatibleInterface>]> {
  let input = (ins
    OneFlow_Tensor:$in
  );
  let output = (outs
    OneFlow_Tensor:$out
  );
  let attrs = (ins
    DefaultValuedAttr<SI64Attr, "0">:$diagonal
  );
  let has_logical_tensor_desc_infer_fn = 1;
  let has_physical_tensor_desc_infer_fn = 1;
  let has_get_sbp_fn = 1;
  let has_data_type_infer_fn = 1;
}

def OneFlow_UnfoldOp : OneFlow_BaseOp<"unfold", [NoSideEffect, DeclareOpInterfaceMethods<UserOpCompatibleInterface>]> {
  let input = (ins
    OneFlow_Tensor:$x
  );
  let output = (outs
    OneFlow_Tensor:$y
  );
  let attrs = (ins
    StrAttr:$data_format,
    SI32ArrayAttr:$kernel_size,
    SI32ArrayAttr:$padding,
    SI32ArrayAttr:$strides,
    SI32ArrayAttr:$dilation_rate
  );
  let has_logical_tensor_desc_infer_fn = 1;
  let has_physical_tensor_desc_infer_fn = 1;
  let has_get_sbp_fn = 1;
  let has_data_type_infer_fn = 1;
}

def OneFlow_UnfoldTensorOp : OneFlow_BaseOp<"unfold_tensor", [NoSideEffect, DeclareOpInterfaceMethods<UserOpCompatibleInterface>]> {
  let input = (ins
    OneFlow_Tensor:$x
  );
  let output = (outs
    OneFlow_Tensor:$y
  );
  let attrs = (ins
    DefaultValuedAttr<SI32Attr, "0">:$dimension,
    DefaultValuedAttr<SI32Attr, "0">:$size,
    DefaultValuedAttr<SI32Attr, "0">:$step
  );
  let has_logical_tensor_desc_infer_fn = 1;
  let has_physical_tensor_desc_infer_fn = 1;
  let has_get_sbp_fn = 1;
  let has_data_type_infer_fn = 1;
}

def OneFlow_UnpackOp : OneFlow_BaseOp<"unpack", [NoSideEffect, DeclareOpInterfaceMethods<UserOpCompatibleInterface>]> {
  let input = (ins
    OneFlow_Tensor:$in
  );
  let output = (outs
    OneFlow_Tensor:$out
  );
  let attrs = (ins
    DefaultValuedAttr<SI32Attr, "0">:$unpack_num
  );
  let has_logical_tensor_desc_infer_fn = 1;
  let has_physical_tensor_desc_infer_fn = 1;
  let has_get_sbp_fn = 1;
  let has_data_type_infer_fn = 1;
  let has_output_blob_time_shape_infer_fn = 1;
}

def OneFlow_ZeroLikeOp : OneFlow_BaseOp<"zero_like", [NoSideEffect, NoGrad, DeclareOpInterfaceMethods<UserOpCompatibleInterface>]> {
  let input = (ins
    OneFlow_Tensor:$like
  );
  let output = (outs
    OneFlow_Tensor:$out
  );
  let same_output_regst_num = 1;
  let has_logical_tensor_desc_infer_fn = 1;
  let has_physical_tensor_desc_infer_fn = 1;
  let has_get_sbp_fn = 1;
  let has_data_type_infer_fn = 1;
  let has_nd_sbp_infer_fn = 1;
}

def OneFlow_ToContiguousOp : OneFlow_BaseOp<"to_contiguous", [NoSideEffect, SupportNonContiguous, DeclareOpInterfaceMethods<UserOpCompatibleInterface>]> {
  let input = (ins
    OneFlow_Tensor:$in
  );
  let output = (outs
    OneFlow_Tensor:$out
  );
  let has_logical_tensor_desc_infer_fn = 1;
  let has_physical_tensor_desc_infer_fn = 1;
  let has_get_sbp_fn = 1;
  let has_data_type_infer_fn = 1;
}

def OneFlow_IsNanOp : OneFlow_BaseOp<"isnan", [NoSideEffect, NoGrad, DeclareOpInterfaceMethods<UserOpCompatibleInterface>]> {
  let input = (ins
    OneFlow_Tensor:$in
  );
  let output = (outs
    OneFlow_Tensor:$out
  );
  let has_logical_tensor_desc_infer_fn = 1;
  let has_physical_tensor_desc_infer_fn = 1;
  let has_get_sbp_fn = 1;
  let has_data_type_infer_fn = 1;
}

def OneFlow_IsInfOp : OneFlow_BaseOp<"isinf", [NoSideEffect, NoGrad, DeclareOpInterfaceMethods<UserOpCompatibleInterface>]> {
  let input = (ins
    OneFlow_Tensor:$in
  );
  let output = (outs
    OneFlow_Tensor:$out
  );
  let has_logical_tensor_desc_infer_fn = 1;
  let has_physical_tensor_desc_infer_fn = 1;
  let has_get_sbp_fn = 1;
  let has_data_type_infer_fn = 1;
}

def OneFlow_IsFiniteOp : OneFlow_BaseOp<"isfinite", [NoSideEffect, NoGrad, DeclareOpInterfaceMethods<UserOpCompatibleInterface>]> {
  let input = (ins
    OneFlow_Tensor:$in
  );
  let output = (outs
    OneFlow_Tensor:$out
  );
  let has_logical_tensor_desc_infer_fn = 1;
  let has_physical_tensor_desc_infer_fn = 1;
  let has_get_sbp_fn = 1;
  let has_data_type_infer_fn = 1;
}

#endif // GET_ONEFLOW_UNARY_OP_DEFINITIONS

// Group: UPSAMPLE
// upsample_bicubic_2d, upsample_bicubic_2d_grad, upsample_bilinear_2d, upsample_bilinear_2d_grad, upsample_linear_1d, upsample_linear_1d_grad, upsample_nearest_1d, upsample_nearest_1d_grad, upsample_nearest_2d, upsample_nearest_2d_grad, upsample_nearest_3d, upsample_nearest_3d_grad, upsample_trilinear_3d, upsample_trilinear_3d_grad
// Total: 14

#ifdef GET_ONEFLOW_UPSAMPLE_OP_DEFINITIONS

def OneFlow_UpsampleBicubic2DOp : OneFlow_BaseOp<"upsample_bicubic_2d", [NoSideEffect, DeclareOpInterfaceMethods<UserOpCompatibleInterface>]> {
  let input = (ins
    OneFlow_Tensor:$x
  );
  let output = (outs
    OneFlow_Tensor:$y
  );
  let attrs = (ins
    DefaultValuedAttr<F64Attr, "0.">:$height_scale,
    DefaultValuedAttr<F64Attr, "0.">:$width_scale,
    DefaultValuedAttr<BoolAttr, "false">:$align_corners,
    SI64ArrayAttr:$output_size,
    StrAttr:$data_format
  );
  let has_logical_tensor_desc_infer_fn = 1;
  let has_physical_tensor_desc_infer_fn = 1;
  let has_get_sbp_fn = 1;
  let has_data_type_infer_fn = 1;
}

def OneFlow_UpsampleBicubic2DGradOp : OneFlow_BaseOp<"upsample_bicubic_2d_grad", [NoSideEffect, DeclareOpInterfaceMethods<UserOpCompatibleInterface>]> {
  let input = (ins
    OneFlow_Tensor:$dy,
    OneFlow_Tensor:$x
  );
  let output = (outs
    OneFlow_Tensor:$dx
  );
  let attrs = (ins
    DefaultValuedAttr<F64Attr, "0.">:$height_scale,
    DefaultValuedAttr<F64Attr, "0.">:$width_scale,
    DefaultValuedAttr<BoolAttr, "false">:$align_corners,
    SI64ArrayAttr:$output_size,
    StrAttr:$data_format
  );
  let has_logical_tensor_desc_infer_fn = 1;
  let has_physical_tensor_desc_infer_fn = 1;
  let has_get_sbp_fn = 1;
  let has_data_type_infer_fn = 1;
}

def OneFlow_UpsampleBilinear2DOp : OneFlow_BaseOp<"upsample_bilinear_2d", [NoSideEffect, DeclareOpInterfaceMethods<UserOpCompatibleInterface>]> {
  let input = (ins
    OneFlow_Tensor:$x
  );
  let output = (outs
    OneFlow_Tensor:$y
  );
  let attrs = (ins
    DefaultValuedAttr<F64Attr, "0.">:$height_scale,
    DefaultValuedAttr<F64Attr, "0.">:$width_scale,
    DefaultValuedAttr<BoolAttr, "false">:$align_corners,
    SI64ArrayAttr:$output_size,
    StrAttr:$data_format
  );
  let has_logical_tensor_desc_infer_fn = 1;
  let has_physical_tensor_desc_infer_fn = 1;
  let has_get_sbp_fn = 1;
  let has_data_type_infer_fn = 1;
}

def OneFlow_UpsampleBilinear2DGradOp : OneFlow_BaseOp<"upsample_bilinear_2d_grad", [NoSideEffect, DeclareOpInterfaceMethods<UserOpCompatibleInterface>]> {
  let input = (ins
    OneFlow_Tensor:$dy,
    OneFlow_Tensor:$x
  );
  let output = (outs
    OneFlow_Tensor:$dx
  );
  let attrs = (ins
    DefaultValuedAttr<F64Attr, "0.">:$height_scale,
    DefaultValuedAttr<F64Attr, "0.">:$width_scale,
    DefaultValuedAttr<BoolAttr, "false">:$align_corners,
    SI64ArrayAttr:$output_size,
    StrAttr:$data_format
  );
  let has_logical_tensor_desc_infer_fn = 1;
  let has_physical_tensor_desc_infer_fn = 1;
  let has_get_sbp_fn = 1;
  let has_data_type_infer_fn = 1;
}

def OneFlow_UpsampleLinear1DOp : OneFlow_BaseOp<"upsample_linear_1d", [NoSideEffect, DeclareOpInterfaceMethods<UserOpCompatibleInterface>]> {
  let input = (ins
    OneFlow_Tensor:$x
  );
  let output = (outs
    OneFlow_Tensor:$y
  );
  let attrs = (ins
    DefaultValuedAttr<F64Attr, "0.">:$scale_factor,
    DefaultValuedAttr<BoolAttr, "false">:$align_corners,
    SI64ArrayAttr:$output_size,
    StrAttr:$data_format
  );
  let has_logical_tensor_desc_infer_fn = 1;
  let has_physical_tensor_desc_infer_fn = 1;
  let has_get_sbp_fn = 1;
  let has_data_type_infer_fn = 1;
}

def OneFlow_UpsampleLinear1DGradOp : OneFlow_BaseOp<"upsample_linear_1d_grad", [NoSideEffect, DeclareOpInterfaceMethods<UserOpCompatibleInterface>]> {
  let input = (ins
    OneFlow_Tensor:$dy,
    OneFlow_Tensor:$x
  );
  let output = (outs
    OneFlow_Tensor:$dx
  );
  let attrs = (ins
    DefaultValuedAttr<F64Attr, "0.">:$scale_factor,
    DefaultValuedAttr<BoolAttr, "false">:$align_corners,
    SI64ArrayAttr:$output_size,
    StrAttr:$data_format
  );
  let has_logical_tensor_desc_infer_fn = 1;
  let has_physical_tensor_desc_infer_fn = 1;
  let has_get_sbp_fn = 1;
  let has_data_type_infer_fn = 1;
}

def OneFlow_UpsampleNearest1DOp : OneFlow_BaseOp<"upsample_nearest_1d", [NoSideEffect, DeclareOpInterfaceMethods<UserOpCompatibleInterface>]> {
  let input = (ins
    OneFlow_Tensor:$x
  );
  let output = (outs
    OneFlow_Tensor:$y
  );
  let attrs = (ins
    DefaultValuedAttr<F64Attr, "0.">:$scale_factor,
    SI64ArrayAttr:$output_size,
    StrAttr:$data_format
  );
  let has_logical_tensor_desc_infer_fn = 1;
  let has_physical_tensor_desc_infer_fn = 1;
  let has_get_sbp_fn = 1;
  let has_data_type_infer_fn = 1;
}

def OneFlow_UpsampleNearest1DGradOp : OneFlow_BaseOp<"upsample_nearest_1d_grad", [NoSideEffect, DeclareOpInterfaceMethods<UserOpCompatibleInterface>]> {
  let input = (ins
    OneFlow_Tensor:$dy,
    OneFlow_Tensor:$x
  );
  let output = (outs
    OneFlow_Tensor:$dx
  );
  let attrs = (ins
    DefaultValuedAttr<F64Attr, "0.">:$scale_factor,
    SI64ArrayAttr:$output_size,
    StrAttr:$data_format
  );
  let has_logical_tensor_desc_infer_fn = 1;
  let has_physical_tensor_desc_infer_fn = 1;
  let has_get_sbp_fn = 1;
  let has_data_type_infer_fn = 1;
}

def OneFlow_UpsampleNearest2DOp : OneFlow_BaseOp<"upsample_nearest_2d", [NoSideEffect, DeclareOpInterfaceMethods<UserOpCompatibleInterface>]> {
  let input = (ins
    OneFlow_Tensor:$x
  );
  let output = (outs
    OneFlow_Tensor:$y
  );
  let attrs = (ins
    DefaultValuedAttr<F64Attr, "0.">:$height_scale,
    DefaultValuedAttr<F64Attr, "0.">:$width_scale,
    SI64ArrayAttr:$output_size,
    StrAttr:$data_format
  );
  let has_logical_tensor_desc_infer_fn = 1;
  let has_physical_tensor_desc_infer_fn = 1;
  let has_get_sbp_fn = 1;
  let has_data_type_infer_fn = 1;
}

def OneFlow_UpsampleNearest2DGradOp : OneFlow_BaseOp<"upsample_nearest_2d_grad", [NoSideEffect, DeclareOpInterfaceMethods<UserOpCompatibleInterface>]> {
  let input = (ins
    OneFlow_Tensor:$dy,
    OneFlow_Tensor:$x
  );
  let output = (outs
    OneFlow_Tensor:$dx
  );
  let attrs = (ins
    DefaultValuedAttr<F64Attr, "0.">:$height_scale,
    DefaultValuedAttr<F64Attr, "0.">:$width_scale,
    SI64ArrayAttr:$output_size,
    StrAttr:$data_format
  );
  let has_logical_tensor_desc_infer_fn = 1;
  let has_physical_tensor_desc_infer_fn = 1;
  let has_get_sbp_fn = 1;
  let has_data_type_infer_fn = 1;
}

def OneFlow_UpsampleNearest3DOp : OneFlow_BaseOp<"upsample_nearest_3d", [NoSideEffect, DeclareOpInterfaceMethods<UserOpCompatibleInterface>]> {
  let input = (ins
    OneFlow_Tensor:$x
  );
  let output = (outs
    OneFlow_Tensor:$y
  );
  let attrs = (ins
    DefaultValuedAttr<F64Attr, "0.">:$depth_scale,
    DefaultValuedAttr<F64Attr, "0.">:$height_scale,
    DefaultValuedAttr<F64Attr, "0.">:$width_scale,
    SI64ArrayAttr:$output_size,
    StrAttr:$data_format
  );
  let has_logical_tensor_desc_infer_fn = 1;
  let has_physical_tensor_desc_infer_fn = 1;
  let has_get_sbp_fn = 1;
  let has_data_type_infer_fn = 1;
}

def OneFlow_UpsampleNearest3DGradOp : OneFlow_BaseOp<"upsample_nearest_3d_grad", [NoSideEffect, DeclareOpInterfaceMethods<UserOpCompatibleInterface>]> {
  let input = (ins
    OneFlow_Tensor:$dy,
    OneFlow_Tensor:$x
  );
  let output = (outs
    OneFlow_Tensor:$dx
  );
  let attrs = (ins
    DefaultValuedAttr<F64Attr, "0.">:$depth_scale,
    DefaultValuedAttr<F64Attr, "0.">:$height_scale,
    DefaultValuedAttr<F64Attr, "0.">:$width_scale,
    SI64ArrayAttr:$output_size,
    StrAttr:$data_format
  );
  let has_logical_tensor_desc_infer_fn = 1;
  let has_physical_tensor_desc_infer_fn = 1;
  let has_get_sbp_fn = 1;
  let has_data_type_infer_fn = 1;
}

def OneFlow_UpsampleTrilinear3DOp : OneFlow_BaseOp<"upsample_trilinear_3d", [NoSideEffect, DeclareOpInterfaceMethods<UserOpCompatibleInterface>]> {
  let input = (ins
    OneFlow_Tensor:$x
  );
  let output = (outs
    OneFlow_Tensor:$y
  );
  let attrs = (ins
    DefaultValuedAttr<F64Attr, "0.">:$depth_scale,
    DefaultValuedAttr<F64Attr, "0.">:$height_scale,
    DefaultValuedAttr<F64Attr, "0.">:$width_scale,
    DefaultValuedAttr<BoolAttr, "false">:$align_corners,
    SI64ArrayAttr:$output_size,
    StrAttr:$data_format
  );
  let has_logical_tensor_desc_infer_fn = 1;
  let has_physical_tensor_desc_infer_fn = 1;
  let has_get_sbp_fn = 1;
  let has_data_type_infer_fn = 1;
}

def OneFlow_UpsampleTrilinear3DGradOp : OneFlow_BaseOp<"upsample_trilinear_3d_grad", [NoSideEffect, DeclareOpInterfaceMethods<UserOpCompatibleInterface>]> {
  let input = (ins
    OneFlow_Tensor:$dy,
    OneFlow_Tensor:$x
  );
  let output = (outs
    OneFlow_Tensor:$dx
  );
  let attrs = (ins
    DefaultValuedAttr<F64Attr, "0.">:$depth_scale,
    DefaultValuedAttr<F64Attr, "0.">:$height_scale,
    DefaultValuedAttr<F64Attr, "0.">:$width_scale,
    DefaultValuedAttr<BoolAttr, "false">:$align_corners,
    SI64ArrayAttr:$output_size,
    StrAttr:$data_format
  );
  let has_logical_tensor_desc_infer_fn = 1;
  let has_physical_tensor_desc_infer_fn = 1;
  let has_get_sbp_fn = 1;
  let has_data_type_infer_fn = 1;
}
#endif // GET_ONEFLOW_UPSAMPLE_OP_DEFINITIONS

// Group: OneEmbedding
// embedding_lookup_placeholder, embedding_update_placeholder, id_shuffle, embedding_shuffle, embedding_gradient_shuffle, embedding_prefetch, embedding_lookup, sgd_embedding_update, embedding_put, adagrad_embedding_update, ftrl_embedding_update
// Total: 11

#ifdef GET_ONEFLOW_ONE_EMBEDDING_OP_DEFINITIONS

def OneFlow_EmbeddingLookupPlaceholderOp : OneFlow_BaseOp<"embedding_lookup_placeholder", [NoSideEffect, DeclareOpInterfaceMethods<UserOpCompatibleInterface>]> {
  let input = (ins
    OneFlow_Tensor:$shadow,
    OneFlow_Tensor:$ids,
    Optional<OneFlow_Tensor>:$table_ids
  );
  let output = (outs
    OneFlow_Tensor:$embeddings
  );
  let attrs = (ins
    OneFlow_DataType:$dtype,
    DefaultValuedAttr<SI64Attr, "0">:$embedding_size,
    DefaultValuedAttr<SI32Attr, "1">:$num_tables,
    StrAttr:$embedding_tables,
    StrAttr:$key_value_store_options
  );
  let has_logical_tensor_desc_infer_fn = 1;
  let has_physical_tensor_desc_infer_fn = 1;
  let has_get_sbp_fn = 1;
  let has_data_type_infer_fn = 1;
  let has_input_arg_modify_fn = 1;
}

def OneFlow_EmbeddingUpdatePlaceholderOp : OneFlow_BaseOp<"embedding_update_placeholder", [DeclareOpInterfaceMethods<UserOpCompatibleInterface>]> {
  let input = (ins
    OneFlow_Tensor:$ids,
    OneFlow_Tensor:$embedding_grad
  );
  let attrs = (ins
    StrAttr:$key_value_store_options
  );
  let has_logical_tensor_desc_infer_fn = 1;
  let has_physical_tensor_desc_infer_fn = 1;
  let has_get_sbp_fn = 1;
  let has_data_type_infer_fn = 1;
}

def OneFlow_UniqueKeyValuePairOp : OneFlow_BaseOp<"unique_key_value_pair", [NoSideEffect, DeclareOpInterfaceMethods<UserOpCompatibleInterface>]> {
  let input = (ins
    OneFlow_Tensor:$keys,
    Optional<OneFlow_Tensor>:$values
  );
  let output = (outs
    OneFlow_Tensor:$num_unique,
    OneFlow_Tensor:$unique_keys,
    OneFlow_Tensor:$unique_values,
    OneFlow_Tensor:$inverse_indices
  );
  let attrs = (ins
    DefaultValuedAttr<SI32Attr, "1">:$num_tables
  );
  let same_output_regst_num = 1;
  let has_logical_tensor_desc_infer_fn = 1;
  let has_physical_tensor_desc_infer_fn = 1;
  let has_get_sbp_fn = 1;
  let has_data_type_infer_fn = 1;
}

def OneFlow_IdShuffleOp : OneFlow_BaseOp<"id_shuffle", [NoSideEffect, DeclareOpInterfaceMethods<UserOpCompatibleInterface>]> {
  let input = (ins
    OneFlow_Tensor:$ids,
    Optional<OneFlow_Tensor>:$table_ids
  );
  let output = (outs
    OneFlow_Tensor:$num_unique_matrix,
    OneFlow_Tensor:$inverse_unique_partition_indices,
    OneFlow_Tensor:$cur_rank_num_unique,
    OneFlow_Tensor:$cur_rank_unique_ids,
    OneFlow_Tensor:$cur_rank_unique_table_ids,
    OneFlow_Tensor:$cur_rank_inverse_indices
  );
  let attrs = (ins
    DefaultValuedAttr<SI32Attr, "1">:$num_tables,
    StrAttr:$embedding_name
  );
  let same_output_regst_num = 2;
  let has_logical_tensor_desc_infer_fn = 1;
  let has_physical_tensor_desc_infer_fn = 1;
  let has_get_sbp_fn = 1;
  let has_data_type_infer_fn = 1;
}

def OneFlow_IdShuffleCopyOutOp : OneFlow_BaseOp<"id_shuffle_copy_out", [NoSideEffect, DeclareOpInterfaceMethods<UserOpCompatibleInterface>]> {
  let input = (ins
    OneFlow_Tensor:$num_unique_matrix,
    OneFlow_Tensor:$inverse_unique_partition_indices,
    OneFlow_Tensor:$cur_rank_num_unique,
    OneFlow_Tensor:$cur_rank_unique_ids,
    OneFlow_Tensor:$cur_rank_unique_table_ids,
    OneFlow_Tensor:$cur_rank_inverse_indices
  );
  let output = (outs
    OneFlow_Tensor:$out_num_unique_matrix,
    OneFlow_Tensor:$out_inverse_unique_partition_indices,
    OneFlow_Tensor:$out_cur_rank_num_unique,
    OneFlow_Tensor:$out_cur_rank_unique_ids,
    OneFlow_Tensor:$out_cur_rank_unique_table_ids,
    OneFlow_Tensor:$out_cur_rank_inverse_indices
  );
  let attrs = (ins
    StrAttr:$embedding_name
  );
  let same_output_regst_num = 1;
  let has_logical_tensor_desc_infer_fn = 1;
  let has_physical_tensor_desc_infer_fn = 1;
  let has_get_sbp_fn = 1;
  let has_data_type_infer_fn = 1;
}

def OneFlow_EmbeddingShuffleOp : OneFlow_BaseOp<"embedding_shuffle", [NoSideEffect, DeclareOpInterfaceMethods<UserOpCompatibleInterface>]> {
  let input = (ins
    OneFlow_Tensor:$cur_rank_embeddings,
    OneFlow_Tensor:$num_unique_matrix,
    OneFlow_Tensor:$cur_rank_inverse_indices,
    OneFlow_Tensor:$inverse_unique_partition_indices
  );
  let output = (outs
    OneFlow_Tensor:$embeddings
  );
  let attrs = (ins
    DefaultValuedAttr<SI64Attr, "0">:$embedding_size,
    DefaultValuedAttr<BoolAttr, "false">:$skip_last_gather,
    DefaultValuedAttr<BoolAttr, "false">:$is_train,
    StrAttr:$embedding_name
  );
  let same_output_regst_num = 1;
  let has_logical_tensor_desc_infer_fn = 1;
  let has_physical_tensor_desc_infer_fn = 1;
  let has_get_sbp_fn = 1;
  let has_data_type_infer_fn = 1;
}

def OneFlow_EmbeddingGradientShuffleOp : OneFlow_BaseOp<"embedding_gradient_shuffle", [NoSideEffect, DeclareOpInterfaceMethods<UserOpCompatibleInterface>]> {
  let input = (ins
    OneFlow_Tensor:$embedding_grad,
    OneFlow_Tensor:$num_unique_matrix,
    OneFlow_Tensor:$cur_rank_inverse_indices,
    OneFlow_Tensor:$inverse_unique_partition_indices
  );
  let output = (outs
    OneFlow_Tensor:$cur_rank_unique_embedding_grad
  );
  let attrs = (ins
    DefaultValuedAttr<SI64Attr, "0">:$embedding_size,
    DefaultValuedAttr<BoolAttr, "false">:$only_zero_valid_grad,
    DefaultValuedAttr<BoolAttr, "false">:$skip_first_scatter,
    StrAttr:$embedding_name
  );
  let same_output_regst_num = 1;
  let has_logical_tensor_desc_infer_fn = 1;
  let has_physical_tensor_desc_infer_fn = 1;
  let has_get_sbp_fn = 1;
  let has_data_type_infer_fn = 1;
}

def OneFlow_EmbeddingPrefetchOp : OneFlow_BaseOp<"embedding_prefetch", [NoSideEffect, DeclareOpInterfaceMethods<UserOpCompatibleInterface>]> {
  let input = (ins
    OneFlow_Tensor:$num_unique_ids,
    OneFlow_Tensor:$unique_ids,
    OneFlow_Tensor:$table_ids
  );
  let output = (outs
    OneFlow_Tensor:$context //no practical sense, control lookup run after prefetch.
  );
  let attrs = (ins
    DefaultValuedAttr<SI64Attr, "0">:$line_size,
    DefaultValuedAttr<SI64Attr, "0">:$embedding_size,
    StrAttr:$embedding_name,
    StrAttr:$embedding_tables,
    StrAttr:$state_initializer
  );
  let same_output_regst_num = 1;
  let has_logical_tensor_desc_infer_fn = 1;
  let has_physical_tensor_desc_infer_fn = 1;
  let has_get_sbp_fn = 1;
  let has_data_type_infer_fn = 1;
}

def OneFlow_EmbeddingLookupOp : OneFlow_BaseOp<"embedding_lookup", [NoSideEffect, DeclareOpInterfaceMethods<UserOpCompatibleInterface>]> {
  let input = (ins
    OneFlow_Tensor:$num_unique_ids,
    OneFlow_Tensor:$unique_ids,
    OneFlow_Tensor:$table_ids,
    Optional<OneFlow_Tensor>:$context
  );
  let output = (outs
    OneFlow_Tensor:$unique_values,
    Optional<OneFlow_Tensor>:$embeddings
  );
  let attrs = (ins
    OneFlow_DataType:$dtype,
    OneFlow_DataType:$embeddings_dtype,
    DefaultValuedAttr<SI64Attr, "0">:$line_size,
    DefaultValuedAttr<SI64Attr, "0">:$embedding_size,
    StrAttr:$embedding_name,
    StrAttr:$embedding_tables,
    StrAttr:$state_initializer
  );
  let same_output_regst_num = 1;
  let has_logical_tensor_desc_infer_fn = 1;
  let has_physical_tensor_desc_infer_fn = 1;
  let has_get_sbp_fn = 1;
  let has_data_type_infer_fn = 1;
}

def OneFlow_FusedSgdEmbeddingUpdatePutOp : OneFlow_BaseOp<"fused_sgd_embedding_update_put", [DeclareOpInterfaceMethods<UserOpCompatibleInterface>]> {
  let input = (ins
    OneFlow_Tensor:$num_unique_ids,
    OneFlow_Tensor:$unique_ids,
    OneFlow_Tensor:$unique_embeddings,
    OneFlow_Tensor:$embedding_grad,
    OneFlow_Tensor:$learning_rate
  );
  let attrs = (ins
    DefaultValuedAttr<F64Attr, "1.">:$scale,
    DefaultValuedAttr<SI64Attr, "0">:$line_size,
    DefaultValuedAttr<SI64Attr, "0">:$embedding_size,
    StrAttr:$embedding_name
  );
  let same_output_regst_num = 1;
  let has_logical_tensor_desc_infer_fn = 1;
  let has_physical_tensor_desc_infer_fn = 1;
  let has_get_sbp_fn = 1;
  let has_data_type_infer_fn = 1;
}

def OneFlow_SgdEmbeddingUpdateOp : OneFlow_BaseOp<"sgd_embedding_update", [AttrSizedOperandSegments, DeclareOpInterfaceMethods<UserOpCompatibleInterface>]> {
  let input = (ins
    OneFlow_Tensor:$num_unique_ids,
    OneFlow_Tensor:$unique_embeddings,
    OneFlow_Tensor:$embedding_grad,
    OneFlow_Tensor:$learning_rate,
    Optional<OneFlow_Tensor>:$scale_by_tensor,
    Optional<OneFlow_Tensor>:$down_scale_by_tensor,
    Optional<OneFlow_Tensor>:$skip_if
  );
  let output = (outs
    OneFlow_Tensor:$updated_unique_embeddings
  );
  let attrs = (ins
    DefaultValuedAttr<F64Attr, "1.">:$scale,
    DefaultValuedAttr<F32Attr, "0.">:$l1,
    DefaultValuedAttr<F32Attr, "0.">:$l2,
    DefaultValuedAttr<F32Attr, "0.">:$weight_decay,
    DefaultValuedAttr<SI64Attr, "0">:$line_size,
    DefaultValuedAttr<SI64Attr, "0">:$embedding_size,
    StrAttr:$embedding_name
  );
  let same_output_regst_num = 1;
  let has_logical_tensor_desc_infer_fn = 1;
  let has_physical_tensor_desc_infer_fn = 1;
  let has_get_sbp_fn = 1;
  let has_data_type_infer_fn = 1;
}

def OneFlow_MomentumEmbeddingUpdateOp : OneFlow_BaseOp<"momentum_embedding_update", [AttrSizedOperandSegments, DeclareOpInterfaceMethods<UserOpCompatibleInterface>]> {
  let input = (ins
    OneFlow_Tensor:$num_unique_ids,
    OneFlow_Tensor:$unique_embeddings,
    OneFlow_Tensor:$embedding_grad,
    OneFlow_Tensor:$learning_rate,
    Optional<OneFlow_Tensor>:$scale_by_tensor,
    Optional<OneFlow_Tensor>:$down_scale_by_tensor,
    Optional<OneFlow_Tensor>:$skip_if
  );
  let output = (outs
    OneFlow_Tensor:$updated_unique_embeddings
  );
  let attrs = (ins
    DefaultValuedAttr<F64Attr, "1.">:$scale,
    DefaultValuedAttr<F32Attr, "0.">:$l1,
    DefaultValuedAttr<F32Attr, "0.">:$l2,
    DefaultValuedAttr<F32Attr, "0.">:$weight_decay,
    DefaultValuedAttr<F32Attr, "0.9">:$beta,
    DefaultValuedAttr<SI64Attr, "0">:$line_size,
    DefaultValuedAttr<SI64Attr, "0">:$embedding_size,
    StrAttr:$embedding_name
  );
  let same_output_regst_num = 1;
  let has_logical_tensor_desc_infer_fn = 1;
  let has_physical_tensor_desc_infer_fn = 1;
  let has_get_sbp_fn = 1;
  let has_data_type_infer_fn = 1;
}

def OneFlow_AdamEmbeddingUpdateOp : OneFlow_BaseOp<"adam_embedding_update", [AttrSizedOperandSegments, DeclareOpInterfaceMethods<UserOpCompatibleInterface>]> {
  let input = (ins
    OneFlow_Tensor:$num_unique_ids,
    OneFlow_Tensor:$unique_embeddings,
    OneFlow_Tensor:$embedding_grad,
    OneFlow_Tensor:$learning_rate,
    Optional<OneFlow_Tensor>:$scale_by_tensor,
    Optional<OneFlow_Tensor>:$down_scale_by_tensor,
    Optional<OneFlow_Tensor>:$skip_if,
    Optional<OneFlow_Tensor>:$bias_correction1,
    Optional<OneFlow_Tensor>:$bias_correction2
  );
  let output = (outs
    OneFlow_Tensor:$updated_unique_embeddings
  );
  let attrs = (ins
    DefaultValuedAttr<F64Attr, "1.">:$scale,
    DefaultValuedAttr<F32Attr, "0.">:$l1,
    DefaultValuedAttr<F32Attr, "0.">:$l2,
    DefaultValuedAttr<F32Attr, "0.">:$weight_decay,
    DefaultValuedAttr<F32Attr, "0.9">:$beta1,
    DefaultValuedAttr<F32Attr, "0.999">:$beta2,
    DefaultValuedAttr<F32Attr, "0.">:$epsilon,
    DefaultValuedAttr<BoolAttr, "true">:$do_bias_correction,
    DefaultValuedAttr<SI64Attr, "0">:$line_size,
    DefaultValuedAttr<SI64Attr, "0">:$embedding_size,
    StrAttr:$embedding_name
  );
  let same_output_regst_num = 1;
  let has_logical_tensor_desc_infer_fn = 1;
  let has_physical_tensor_desc_infer_fn = 1;
  let has_get_sbp_fn = 1;
  let has_data_type_infer_fn = 1;
}

def OneFlow_AdagradEmbeddingUpdateOp : OneFlow_BaseOp<"adagrad_embedding_update", [AttrSizedOperandSegments, DeclareOpInterfaceMethods<UserOpCompatibleInterface>]> {
  let input = (ins
    OneFlow_Tensor:$num_unique_ids,
    OneFlow_Tensor:$unique_embeddings,
    OneFlow_Tensor:$embedding_grad,
    OneFlow_Tensor:$learning_rate,
    OneFlow_Tensor:$train_step,
    Optional<OneFlow_Tensor>:$scale_by_tensor,
    Optional<OneFlow_Tensor>:$down_scale_by_tensor,
    Optional<OneFlow_Tensor>:$skip_if
  );
  let output = (outs
    OneFlow_Tensor:$updated_unique_embeddings
  );
  let attrs = (ins
    DefaultValuedAttr<F64Attr, "1.">:$scale,
    DefaultValuedAttr<F32Attr, "0.">:$l1,
    DefaultValuedAttr<F32Attr, "0.">:$l2,
    DefaultValuedAttr<F32Attr, "0.">:$weight_decay,
    DefaultValuedAttr<F32Attr, "0.">:$lr_decay,
    DefaultValuedAttr<F32Attr, "0.">:$epsilon,
    DefaultValuedAttr<SI64Attr, "0">:$line_size,
    DefaultValuedAttr<SI64Attr, "0">:$embedding_size,
    StrAttr:$embedding_name
  );
  let same_output_regst_num = 1;
  let has_logical_tensor_desc_infer_fn = 1;
  let has_physical_tensor_desc_infer_fn = 1;
  let has_get_sbp_fn = 1;
  let has_data_type_infer_fn = 1;
}

def OneFlow_EmbeddingPutOp : OneFlow_BaseOp<"embedding_put", [DeclareOpInterfaceMethods<UserOpCompatibleInterface>]> {
  let input = (ins
    OneFlow_Tensor:$num_unique_ids,
    OneFlow_Tensor:$unique_ids,
    OneFlow_Tensor:$unique_embeddings
  );
  let attrs = (ins
    DefaultValuedAttr<SI64Attr, "0">:$line_size,
    StrAttr:$embedding_name
  );
  let same_output_regst_num = 1;
  let has_logical_tensor_desc_infer_fn = 1;
  let has_physical_tensor_desc_infer_fn = 1;
  let has_get_sbp_fn = 1;
  let has_data_type_infer_fn = 1;
}

def OneFlow_FtrlEmbeddingUpdateOp : OneFlow_BaseOp<"ftrl_embedding_update", [AttrSizedOperandSegments, DeclareOpInterfaceMethods<UserOpCompatibleInterface>]> {
  let input = (ins
    OneFlow_Tensor:$num_unique_ids,
    OneFlow_Tensor:$unique_embeddings,
    OneFlow_Tensor:$embedding_grad,
    OneFlow_Tensor:$learning_rate,
    Optional<OneFlow_Tensor>:$down_scale_by_tensor,
    Optional<OneFlow_Tensor>:$skip_if
  );
  let output = (outs
    OneFlow_Tensor:$updated_unique_embeddings
  );
  let attrs = (ins
    DefaultValuedAttr<F64Attr, "1.">:$scale,
    DefaultValuedAttr<F32Attr, "0.">:$l1,
    DefaultValuedAttr<F32Attr, "0.">:$l2,
    DefaultValuedAttr<F32Attr, "0.">:$weight_decay,
    DefaultValuedAttr<F32Attr, "0.">:$lr_power,
    DefaultValuedAttr<F32Attr, "0.">:$lambda1,
    DefaultValuedAttr<F32Attr, "0.">:$lambda2,
    DefaultValuedAttr<F32Attr, "0.">:$beta,
    DefaultValuedAttr<SI64Attr, "0">:$line_size,
    DefaultValuedAttr<SI64Attr, "0">:$embedding_size,
    StrAttr:$embedding_name
  );
  let same_output_regst_num = 1;
  let has_logical_tensor_desc_infer_fn = 1;
  let has_physical_tensor_desc_infer_fn = 1;
  let has_get_sbp_fn = 1;
  let has_data_type_infer_fn = 1;
}

def OneFlow_RocAucScoreOp : OneFlow_BaseOp<"roc_auc_score", [NoSideEffect, NoGrad, DeclareOpInterfaceMethods<UserOpCompatibleInterface>]> {
  let input = (ins
    OneFlow_Tensor:$label,
    OneFlow_Tensor:$pred
  );
  let output = (outs
    OneFlow_Tensor:$out
  );
  let has_logical_tensor_desc_infer_fn = 1;
  let has_physical_tensor_desc_infer_fn = 1;
  let has_get_sbp_fn = 1;
  let has_data_type_infer_fn = 1;
}

<<<<<<< HEAD
#endif // GET_ONEFLOW_ONE_EMBEDDING_OP_DEFINITIONS

// Group: linear algebra.
// inv
// Total: 1

#ifdef GET_ONEFLOW_LINEAR_ALGEBRA_OP_DEFINITIONS

def OneFlow_InvOp : OneFlow_BaseOp<"inv", [NoSideEffect, DeclareOpInterfaceMethods<UserOpCompatibleInterface>]> {
  let input = (ins
    OneFlow_Tensor:$x
  );
  let output = (outs
    OneFlow_Tensor:$y
  );
=======
def OneFlow_FusedLstmCellOp : OneFlow_BaseOp<"fused_lstm_cell", [NoSideEffect, AttrSizedOperandSegments, DeclareOpInterfaceMethods<UserOpCompatibleInterface>]> {
  let input = (ins
    OneFlow_Tensor:$input_gates,
    OneFlow_Tensor:$hidden_gates,
    OneFlow_Tensor:$cx,
    Optional<OneFlow_Tensor>:$input_bias,
    Optional<OneFlow_Tensor>:$hidden_bias
  );
  let output = (outs
    OneFlow_Tensor:$hy,
    OneFlow_Tensor:$cy,
    OneFlow_Tensor:$workspace
  );
  let trait_attrs = (ins
    I32ElementsAttr:$operand_segment_sizes
  );
  let has_logical_tensor_desc_infer_fn = 1;
  let has_physical_tensor_desc_infer_fn = 1;
  let has_get_sbp_fn = 1;
  let has_data_type_infer_fn = 1;
}

def OneFlow_FillOp : OneFlow_BaseOp<"fill_", [NoSideEffect, SupportNonContiguous, DeclareOpInterfaceMethods<UserOpCompatibleInterface>]> {
  let input = (ins
    OneFlow_Tensor:$in
  );
  let output = (outs
    OneFlow_Tensor:$out
  );
  let attrs = (ins
    DefaultValuedAttr<F64Attr, "0.">:$floating_value,
    DefaultValuedAttr<SI64Attr, "0.">:$integral_value,
    DefaultValuedAttr<BoolAttr, "false">:$is_floating_value
  );
  let has_logical_tensor_desc_infer_fn = 1;
  let has_physical_tensor_desc_infer_fn = 1;
  let has_get_sbp_fn = 1;
  let has_data_type_infer_fn = 1;
}

def OneFlow_FillTensorOp : OneFlow_BaseOp<"fill_tensor_", [NoSideEffect, SupportNonContiguous, DeclareOpInterfaceMethods<UserOpCompatibleInterface>]> {
  let input = (ins
    OneFlow_Tensor:$in,
    OneFlow_Tensor:$value
  );
  let output = (outs
    OneFlow_Tensor:$out
  );
  let has_logical_tensor_desc_infer_fn = 1;
  let has_physical_tensor_desc_infer_fn = 1;
  let has_get_sbp_fn = 1;
  let has_data_type_infer_fn = 1;
}

def OneFlow_FusedLstmCellGradOp : OneFlow_BaseOp<"fused_lstm_cell_grad", [NoSideEffect, AttrSizedResultSegments, DeclareOpInterfaceMethods<UserOpCompatibleInterface>]> {
  let input = (ins
    OneFlow_Tensor:$grad_hy,
    OneFlow_Tensor:$grad_cy,
    OneFlow_Tensor:$cx,
    OneFlow_Tensor:$cy,
    OneFlow_Tensor:$workspace
  );
  let output = (outs
    OneFlow_Tensor:$grad_gates,
    Optional<OneFlow_Tensor>:$grad_cx,
    Optional<OneFlow_Tensor>:$grad_bias
  );
  let trait_attrs = (ins
    I32ElementsAttr:$result_segment_sizes
  );
  let has_logical_tensor_desc_infer_fn = 1;
  let has_physical_tensor_desc_infer_fn = 1;
  let has_get_sbp_fn = 1;
  let has_data_type_infer_fn = 1;
}

def OneFlow_FusedGruCellOp : OneFlow_BaseOp<"fused_gru_cell", [NoSideEffect, AttrSizedOperandSegments, DeclareOpInterfaceMethods<UserOpCompatibleInterface>]> {
  let input = (ins
    OneFlow_Tensor:$input_gates,
    OneFlow_Tensor:$hidden_gates,
    OneFlow_Tensor:$hx,
    Optional<OneFlow_Tensor>:$input_bias,
    Optional<OneFlow_Tensor>:$hidden_bias
  );
  let output = (outs
    OneFlow_Tensor:$hy,
    OneFlow_Tensor:$workspace
  );
  let trait_attrs = (ins
    I32ElementsAttr:$operand_segment_sizes
  );
  let has_logical_tensor_desc_infer_fn = 1;
  let has_physical_tensor_desc_infer_fn = 1;
  let has_get_sbp_fn = 1;
  let has_data_type_infer_fn = 1;
}

def OneFlow_FusedGruCellGradOp : OneFlow_BaseOp<"fused_gru_cell_grad", [NoSideEffect, AttrSizedResultSegments, DeclareOpInterfaceMethods<UserOpCompatibleInterface>]> {
  let input = (ins
    OneFlow_Tensor:$grad_hy,
    OneFlow_Tensor:$workspace
  );
  let output = (outs
    OneFlow_Tensor:$grad_input_gates,
    OneFlow_Tensor:$grad_hidden_gates,
    Optional<OneFlow_Tensor>:$grad_hx,
    Optional<OneFlow_Tensor>:$grad_input_bias,
    Optional<OneFlow_Tensor>:$grad_hidden_bias
  );
  let trait_attrs = (ins
    I32ElementsAttr:$result_segment_sizes
  );
  let has_logical_tensor_desc_infer_fn = 1;
  let has_physical_tensor_desc_infer_fn = 1;
  let has_get_sbp_fn = 1;
  let has_data_type_infer_fn = 1;
}

#endif // GET_ONEFLOW_ONE_EMBEDDING_OP_DEFINITIONS

// Group: System
// copy_h2d, copy_d2h
// Total: 2

#ifdef GET_ONEFLOW_SYSTEM_OP_DEFINITIONS

def OneFlow_CopyH2DOp : OneFlow_BaseOp<"copy_h2d", [NoSideEffect, NoGrad, DeclareOpInterfaceMethods<UserOpCompatibleInterface>]> {
  let input = (ins
      OneFlow_Tensor:$in
  );
  let output = (outs
      OneFlow_Tensor:$out
  );

  let has_logical_tensor_desc_infer_fn = 1;
  let has_physical_tensor_desc_infer_fn = 1;
  let has_get_sbp_fn = 1;
  let has_data_type_infer_fn = 1;
}

def OneFlow_CopyD2HOp : OneFlow_BaseOp<"copy_d2h", [NoSideEffect, NoGrad, DeclareOpInterfaceMethods<UserOpCompatibleInterface>]> {
  let input = (ins
      OneFlow_Tensor:$in
  );
  let output = (outs
      OneFlow_Tensor:$out
  );

>>>>>>> 952d1a1f
  let has_logical_tensor_desc_infer_fn = 1;
  let has_physical_tensor_desc_infer_fn = 1;
  let has_get_sbp_fn = 1;
  let has_data_type_infer_fn = 1;
}

<<<<<<< HEAD
#endif // GET_ONEFLOW_LINEAR_ALGEBRA_OP_DEFINITIONS
=======
#endif // GET_ONEFLOW_SYSTEM_OP_DEFINITIONS
>>>>>>> 952d1a1f
<|MERGE_RESOLUTION|>--- conflicted
+++ resolved
@@ -9981,23 +9981,6 @@
   let has_data_type_infer_fn = 1;
 }
 
-<<<<<<< HEAD
-#endif // GET_ONEFLOW_ONE_EMBEDDING_OP_DEFINITIONS
-
-// Group: linear algebra.
-// inv
-// Total: 1
-
-#ifdef GET_ONEFLOW_LINEAR_ALGEBRA_OP_DEFINITIONS
-
-def OneFlow_InvOp : OneFlow_BaseOp<"inv", [NoSideEffect, DeclareOpInterfaceMethods<UserOpCompatibleInterface>]> {
-  let input = (ins
-    OneFlow_Tensor:$x
-  );
-  let output = (outs
-    OneFlow_Tensor:$y
-  );
-=======
 def OneFlow_FusedLstmCellOp : OneFlow_BaseOp<"fused_lstm_cell", [NoSideEffect, AttrSizedOperandSegments, DeclareOpInterfaceMethods<UserOpCompatibleInterface>]> {
   let input = (ins
     OneFlow_Tensor:$input_gates,
@@ -10118,6 +10101,23 @@
 
 #endif // GET_ONEFLOW_ONE_EMBEDDING_OP_DEFINITIONS
 
+// Group: linear algebra.
+// inv
+// Total: 1
+
+#ifdef GET_ONEFLOW_LINEAR_ALGEBRA_OP_DEFINITIONS
+
+def OneFlow_InvOp : OneFlow_BaseOp<"inv", [NoSideEffect, DeclareOpInterfaceMethods<UserOpCompatibleInterface>]> {
+  let input = (ins
+    OneFlow_Tensor:$x
+  );
+  let output = (outs
+    OneFlow_Tensor:$y
+  );
+}
+
+#endif // GET_ONEFLOW_LINEAR_ALGEBRA_OP_DEFINITIONS
+
 // Group: System
 // copy_h2d, copy_d2h
 // Total: 2
@@ -10146,15 +10146,10 @@
       OneFlow_Tensor:$out
   );
 
->>>>>>> 952d1a1f
-  let has_logical_tensor_desc_infer_fn = 1;
-  let has_physical_tensor_desc_infer_fn = 1;
-  let has_get_sbp_fn = 1;
-  let has_data_type_infer_fn = 1;
-}
-
-<<<<<<< HEAD
-#endif // GET_ONEFLOW_LINEAR_ALGEBRA_OP_DEFINITIONS
-=======
-#endif // GET_ONEFLOW_SYSTEM_OP_DEFINITIONS
->>>>>>> 952d1a1f
+  let has_logical_tensor_desc_infer_fn = 1;
+  let has_physical_tensor_desc_infer_fn = 1;
+  let has_get_sbp_fn = 1;
+  let has_data_type_infer_fn = 1;
+}
+
+#endif // GET_ONEFLOW_SYSTEM_OP_DEFINITIONS