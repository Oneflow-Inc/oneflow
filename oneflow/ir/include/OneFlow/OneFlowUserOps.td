// ASSIGN;BASE;BINARY;BROADCAST;CONV;CROSS_ENTROPY;CUDA;DATASET;DETECTION;EAGER;FUSED;IDEMPOTENT;IDENTITY;IMAGE;INDICES;INVOLUTION;LOSS;MATH;MATMUL;MISC;NCCL;NORMALIZATION;OPTIMIZER;PADDING;PARALLEL_CAST;POOL;QUANTIZATION;REDUCE;RESHAPE;SCALAR;SOFTMAX;SUMMARY;TENSOR_BUFFER;TEST;TRIGONOMETRIC;UNARY;UPSAMPLE

/*
#define GET_OP_LIST
#include "OneFlow/OneFlow.assign_ops.cpp.inc"
,
#define GET_OP_LIST
#include "OneFlow/OneFlow.binary_ops.cpp.inc"
,
#define GET_OP_LIST
#include "OneFlow/OneFlow.broadcast_ops.cpp.inc"
,
#define GET_OP_LIST
#include "OneFlow/OneFlow.conv_ops.cpp.inc"
,
#define GET_OP_LIST
#include "OneFlow/OneFlow.cross_entropy_ops.cpp.inc"
,
#define GET_OP_LIST
#include "OneFlow/OneFlow.cuda_ops.cpp.inc"
,
#define GET_OP_LIST
#include "OneFlow/OneFlow.dataset_ops.cpp.inc"
,
#define GET_OP_LIST
#include "OneFlow/OneFlow.detection_ops.cpp.inc"
,
#define GET_OP_LIST
#include "OneFlow/OneFlow.eager_ops.cpp.inc"
,
#define GET_OP_LIST
#include "OneFlow/OneFlow.fused_ops.cpp.inc"
,
#define GET_OP_LIST
#include "OneFlow/OneFlow.idempotent_ops.cpp.inc"
,
#define GET_OP_LIST
#include "OneFlow/OneFlow.identity_ops.cpp.inc"
,
#define GET_OP_LIST
#include "OneFlow/OneFlow.image_ops.cpp.inc"
,
#define GET_OP_LIST
#include "OneFlow/OneFlow.indices_ops.cpp.inc"
,
#define GET_OP_LIST
#include "OneFlow/OneFlow.involution_ops.cpp.inc"
,
#define GET_OP_LIST
#include "OneFlow/OneFlow.loss_ops.cpp.inc"
,
#define GET_OP_LIST
#include "OneFlow/OneFlow.math_ops.cpp.inc"
,
#define GET_OP_LIST
#include "OneFlow/OneFlow.matmul_ops.cpp.inc"
,
#define GET_OP_LIST
#include "OneFlow/OneFlow.misc_ops.cpp.inc"
,
#define GET_OP_LIST
#include "OneFlow/OneFlow.nccl_ops.cpp.inc"
,
#define GET_OP_LIST
#include "OneFlow/OneFlow.normalization_ops.cpp.inc"
,
#define GET_OP_LIST
#include "OneFlow/OneFlow.optimizer_ops.cpp.inc"
,
#define GET_OP_LIST
#include "OneFlow/OneFlow.padding_ops.cpp.inc"
,
#define GET_OP_LIST
#include "OneFlow/OneFlow.parallel_cast_ops.cpp.inc"
,
#define GET_OP_LIST
#include "OneFlow/OneFlow.pool_ops.cpp.inc"
,
#define GET_OP_LIST
#include "OneFlow/OneFlow.quantization_ops.cpp.inc"
,
#define GET_OP_LIST
#include "OneFlow/OneFlow.reduce_ops.cpp.inc"
,
#define GET_OP_LIST
#include "OneFlow/OneFlow.reshape_ops.cpp.inc"
,
#define GET_OP_LIST
#include "OneFlow/OneFlow.scalar_ops.cpp.inc"
,
#define GET_OP_LIST
#include "OneFlow/OneFlow.softmax_ops.cpp.inc"
,
#define GET_OP_LIST
#include "OneFlow/OneFlow.summary_ops.cpp.inc"
,
#define GET_OP_LIST
#include "OneFlow/OneFlow.tensor_buffer_ops.cpp.inc"
,
#define GET_OP_LIST
#include "OneFlow/OneFlow.trigonometric_ops.cpp.inc"
,
#define GET_OP_LIST
#include "OneFlow/OneFlow.unary_ops.cpp.inc"
,
#define GET_OP_LIST
#include "OneFlow/OneFlow.upsample_ops.cpp.inc"
*/

// Group: ASSIGN
// assign, assign_if, assign_if_not, logical_slice_assign
// Total: 4

#ifdef GET_ONEFLOW_ASSIGN_OP_DEFINITIONS

def OneFlow_AssignUserOp : OneFlow_BaseOp<"assign", [NoGrad, DeclareOpInterfaceMethods<UserOpCompatibleInterface>]> {
  let input = (ins
    OneFlow_Tensor:$ref,
    OneFlow_Tensor:$value
  );
  let has_logical_tensor_desc_infer_fn = 1;
  let has_physical_tensor_desc_infer_fn = 1;
  let has_get_sbp_fn = 1;
  let has_data_type_infer_fn = 1;
  let has_input_arg_modify_fn = 1;
}

def OneFlow_AssignIfOp : OneFlow_BaseOp<"assign_if", [NoGrad, DeclareOpInterfaceMethods<UserOpCompatibleInterface>]> {
  let input = (ins
    OneFlow_Tensor:$ref,
    OneFlow_Tensor:$value,
    OneFlow_Tensor:$condition
  );
  let has_logical_tensor_desc_infer_fn = 1;
  let has_physical_tensor_desc_infer_fn = 1;
  let has_get_sbp_fn = 1;
  let has_data_type_infer_fn = 1;
  let has_input_arg_modify_fn = 1;
}

def OneFlow_AssignIfNotOp : OneFlow_BaseOp<"assign_if_not", [NoGrad, DeclareOpInterfaceMethods<UserOpCompatibleInterface>]> {
  let input = (ins
    OneFlow_Tensor:$ref,
    OneFlow_Tensor:$value,
    OneFlow_Tensor:$condition
  );
  let has_logical_tensor_desc_infer_fn = 1;
  let has_physical_tensor_desc_infer_fn = 1;
  let has_get_sbp_fn = 1;
  let has_data_type_infer_fn = 1;
  let has_input_arg_modify_fn = 1;
}

def OneFlow_LogicalSliceAssignOp : OneFlow_BaseOp<"logical_slice_assign", [DeclareOpInterfaceMethods<UserOpCompatibleInterface>]> {
  let input = (ins
    OneFlow_Tensor:$ref,
    OneFlow_Tensor:$value
  );
  let attrs = (ins
    SI64ArrayAttr:$start,
    SI64ArrayAttr:$stop,
    SI64ArrayAttr:$step
  );
  let has_logical_tensor_desc_infer_fn = 1;
  let has_physical_tensor_desc_infer_fn = 1;
  let has_get_sbp_fn = 1;
  let has_data_type_infer_fn = 1;
  let has_input_arg_modify_fn = 1;
}

#endif // GET_ONEFLOW_ASSIGN_OP_DEFINITIONS

// Group: BASE
// normalization_add_relu
// Total: 1

#ifdef GET_ONEFLOW_BASE_OP_DEFINITIONS

class OneFlow_NormalizationAddReluBaseOp : OneFlow_BaseOp<"normalization_add_relu", [NoSideEffect, AttrSizedOperandSegments, AttrSizedResultSegments, DeclareOpInterfaceMethods<UserOpCompatibleInterface>]> {
  let input = (ins
    OneFlow_Tensor:$x,
    Optional<OneFlow_Tensor>:$addend,
    Optional<OneFlow_Tensor>:$moving_mean,
    Optional<OneFlow_Tensor>:$moving_variance,
    OneFlow_Tensor:$gamma,
    OneFlow_Tensor:$beta
  );
  let output = (outs
    OneFlow_Tensor:$y,
    OneFlow_Tensor:$reserve_space,
    Optional<OneFlow_Tensor>:$mean,
    Optional<OneFlow_Tensor>:$inv_variance
  );
  let attrs = (ins
    DefaultValuedAttr<SI32Attr, "0">:$axis,
    DefaultValuedAttr<F32Attr, "0.">:$epsilon,
    DefaultValuedAttr<BoolAttr, "false">:$training,
    DefaultValuedAttr<F32Attr, "0.">:$momentum
  );
  let trait_attrs = (ins
    I32ElementsAttr:$operand_segment_sizes,
    I32ElementsAttr:$result_segment_sizes
  );
  let has_logical_tensor_desc_infer_fn = 1;
  let has_physical_tensor_desc_infer_fn = 1;
  let has_get_sbp_fn = 1;
  let has_data_type_infer_fn = 1;
  let has_input_arg_modify_fn = 1;
}

#endif // GET_ONEFLOW_BASE_OP_DEFINITIONS

// Group: BINARY
// bias_add, cast_like, celu_grad, diag_grad, diagonal_grad, dot, dropout_grad, elementwise_maximum, elementwise_minimum, elu_grad, floordiv, gelu_grad, grid_sample, hardsigmoid_grad, hardswish_grad, l1_l2_regularize_gradient, leaky_relu_grad, masked_fill, mish_grad, multiply, narrow_grad, pow, prelu, relu_grad, selu_grad, sigmoid_grad, silu_grad, tf_prelu, unfold_tensor_grad, xdivy, xlogy
// Total: 31

#ifdef GET_ONEFLOW_BINARY_OP_DEFINITIONS

def OneFlow_BiasAddOp : OneFlow_BaseOp<"bias_add", [NoSideEffect, DeclareOpInterfaceMethods<UserOpCompatibleInterface>]> {
  let input = (ins
    OneFlow_Tensor:$a,
    OneFlow_Tensor:$b
  );
  let output = (outs
    OneFlow_Tensor:$out
  );
  let attrs = (ins
    DefaultValuedAttr<SI32Attr, "0">:$axis
  );
  let has_logical_tensor_desc_infer_fn = 1;
  let has_physical_tensor_desc_infer_fn = 1;
  let has_get_sbp_fn = 1;
  let has_data_type_infer_fn = 1;
}

def OneFlow_CastLikeOp : OneFlow_BaseOp<"cast_like", [NoSideEffect, NoGrad, DeclareOpInterfaceMethods<UserOpCompatibleInterface>]> {
  let input = (ins
    OneFlow_Tensor:$in,
    OneFlow_Tensor:$dtype_like
  );
  let output = (outs
    OneFlow_Tensor:$out
  );
  let has_logical_tensor_desc_infer_fn = 1;
  let has_physical_tensor_desc_infer_fn = 1;
  let has_get_sbp_fn = 1;
  let has_data_type_infer_fn = 1;
  let has_input_arg_modify_fn = 1;
}

def OneFlow_CeluGradOp : OneFlow_BaseOp<"celu_grad", [NoSideEffect, DeclareOpInterfaceMethods<UserOpCompatibleInterface>]> {
  let input = (ins
    OneFlow_Tensor:$x,
    OneFlow_Tensor:$dy
  );
  let output = (outs
    OneFlow_Tensor:$dx
  );
  let attrs = (ins
    DefaultValuedAttr<F64Attr, "0.">:$alpha
  );
  let has_logical_tensor_desc_infer_fn = 1;
  let has_physical_tensor_desc_infer_fn = 1;
  let has_get_sbp_fn = 1;
  let has_data_type_infer_fn = 1;
}

def OneFlow_DiagGradOp : OneFlow_BaseOp<"diag_grad", [NoSideEffect, DeclareOpInterfaceMethods<UserOpCompatibleInterface>]> {
  let input = (ins
    OneFlow_Tensor:$dy,
    OneFlow_Tensor:$in
  );
  let output = (outs
    OneFlow_Tensor:$dx
  );
  let attrs = (ins
    DefaultValuedAttr<SI32Attr, "0">:$diagonal
  );
  let has_logical_tensor_desc_infer_fn = 1;
  let has_physical_tensor_desc_infer_fn = 1;
  let has_get_sbp_fn = 1;
  let has_data_type_infer_fn = 1;
}

def OneFlow_DiagonalGradOp : OneFlow_BaseOp<"diagonal_grad", [NoSideEffect, DeclareOpInterfaceMethods<UserOpCompatibleInterface>]> {
  let input = (ins
    OneFlow_Tensor:$dy,
    OneFlow_Tensor:$in
  );
  let output = (outs
    OneFlow_Tensor:$dx
  );
  let attrs = (ins
    DefaultValuedAttr<SI32Attr, "0">:$offset
  );
  let has_logical_tensor_desc_infer_fn = 1;
  let has_physical_tensor_desc_infer_fn = 1;
  let has_get_sbp_fn = 1;
  let has_data_type_infer_fn = 1;
}

def OneFlow_DotOp : OneFlow_BaseOp<"dot", [NoSideEffect, DeclareOpInterfaceMethods<UserOpCompatibleInterface>]> {
  let input = (ins
    OneFlow_Tensor:$x,
    OneFlow_Tensor:$y
  );
  let output = (outs
    OneFlow_Tensor:$out
  );
  let has_logical_tensor_desc_infer_fn = 1;
  let has_physical_tensor_desc_infer_fn = 1;
  let has_get_sbp_fn = 1;
  let has_data_type_infer_fn = 1;
}

def OneFlow_DropoutGradOp : OneFlow_BaseOp<"dropout_grad", [NoSideEffect, DeclareOpInterfaceMethods<UserOpCompatibleInterface>]> {
  let input = (ins
    OneFlow_Tensor:$dy,
    OneFlow_Tensor:$mask
  );
  let output = (outs
    OneFlow_Tensor:$dx
  );
  let attrs = (ins
    DefaultValuedAttr<F32Attr, "0.">:$scale
  );
  let has_check_fn = 1;
  let has_logical_tensor_desc_infer_fn = 1;
  let has_physical_tensor_desc_infer_fn = 1;
  let has_get_sbp_fn = 1;
  let has_data_type_infer_fn = 1;
}

def OneFlow_ElementwiseMaximumOp : OneFlow_BaseOp<"elementwise_maximum", [NoSideEffect, DeclareOpInterfaceMethods<UserOpCompatibleInterface>]> {
  let input = (ins
    OneFlow_Tensor:$x,
    OneFlow_Tensor:$y
  );
  let output = (outs
    OneFlow_Tensor:$z
  );
  let has_logical_tensor_desc_infer_fn = 1;
  let has_physical_tensor_desc_infer_fn = 1;
  let has_get_sbp_fn = 1;
  let has_data_type_infer_fn = 1;
}

def OneFlow_ElementwiseMinimumOp : OneFlow_BaseOp<"elementwise_minimum", [NoSideEffect, DeclareOpInterfaceMethods<UserOpCompatibleInterface>]> {
  let input = (ins
    OneFlow_Tensor:$x,
    OneFlow_Tensor:$y
  );
  let output = (outs
    OneFlow_Tensor:$z
  );
  let has_logical_tensor_desc_infer_fn = 1;
  let has_physical_tensor_desc_infer_fn = 1;
  let has_get_sbp_fn = 1;
  let has_data_type_infer_fn = 1;
}

def OneFlow_EluGradOp : OneFlow_BaseOp<"elu_grad", [NoSideEffect, DeclareOpInterfaceMethods<UserOpCompatibleInterface>]> {
  let input = (ins
    OneFlow_Tensor:$x,
    OneFlow_Tensor:$dy
  );
  let output = (outs
    OneFlow_Tensor:$dx
  );
  let attrs = (ins
    DefaultValuedAttr<F64Attr, "0.">:$alpha
  );
  let has_logical_tensor_desc_infer_fn = 1;
  let has_physical_tensor_desc_infer_fn = 1;
  let has_get_sbp_fn = 1;
  let has_data_type_infer_fn = 1;
}

def OneFlow_FloordivOp : OneFlow_BaseOp<"floordiv", [NoSideEffect, DeclareOpInterfaceMethods<UserOpCompatibleInterface>]> {
  let input = (ins
    OneFlow_Tensor:$x,
    OneFlow_Tensor:$y
  );
  let output = (outs
    OneFlow_Tensor:$z
  );
  let has_logical_tensor_desc_infer_fn = 1;
  let has_physical_tensor_desc_infer_fn = 1;
  let has_get_sbp_fn = 1;
  let has_data_type_infer_fn = 1;
}

def OneFlow_GeluGradOp : OneFlow_BaseOp<"gelu_grad", [NoSideEffect, DeclareOpInterfaceMethods<UserOpCompatibleInterface>]> {
  let input = (ins
    OneFlow_Tensor:$x,
    OneFlow_Tensor:$dy
  );
  let output = (outs
    OneFlow_Tensor:$dx
  );
  let has_logical_tensor_desc_infer_fn = 1;
  let has_physical_tensor_desc_infer_fn = 1;
  let has_get_sbp_fn = 1;
  let has_data_type_infer_fn = 1;
}

def OneFlow_GridSampleOp : OneFlow_BaseOp<"grid_sample", [NoSideEffect, DeclareOpInterfaceMethods<UserOpCompatibleInterface>]> {
  let input = (ins
    OneFlow_Tensor:$input,
    OneFlow_Tensor:$grid
  );
  let output = (outs
    OneFlow_Tensor:$output
  );
  let attrs = (ins
    StrAttr:$interpolation_mode,
    StrAttr:$padding_mode,
    DefaultValuedAttr<BoolAttr, "false">:$align_corners
  );
  let has_check_fn = 1;
  let has_logical_tensor_desc_infer_fn = 1;
  let has_physical_tensor_desc_infer_fn = 1;
  let has_get_sbp_fn = 1;
  let has_data_type_infer_fn = 1;
}

def OneFlow_HardsigmoidGradOp : OneFlow_BaseOp<"hardsigmoid_grad", [NoSideEffect, DeclareOpInterfaceMethods<UserOpCompatibleInterface>]> {
  let input = (ins
    OneFlow_Tensor:$x,
    OneFlow_Tensor:$dy
  );
  let output = (outs
    OneFlow_Tensor:$dx
  );
  let has_logical_tensor_desc_infer_fn = 1;
  let has_physical_tensor_desc_infer_fn = 1;
  let has_get_sbp_fn = 1;
  let has_data_type_infer_fn = 1;
}

def OneFlow_HardswishGradOp : OneFlow_BaseOp<"hardswish_grad", [NoSideEffect, DeclareOpInterfaceMethods<UserOpCompatibleInterface>]> {
  let input = (ins
    OneFlow_Tensor:$x,
    OneFlow_Tensor:$dy
  );
  let output = (outs
    OneFlow_Tensor:$dx
  );
  let has_logical_tensor_desc_infer_fn = 1;
  let has_physical_tensor_desc_infer_fn = 1;
  let has_get_sbp_fn = 1;
  let has_data_type_infer_fn = 1;
}

def OneFlow_L1L2RegularizeGradientOp : OneFlow_BaseOp<"l1_l2_regularize_gradient", [NoSideEffect, NoGrad, DeclareOpInterfaceMethods<UserOpCompatibleInterface>]> {
  let input = (ins
    OneFlow_Tensor:$model,
    OneFlow_Tensor:$model_diff
  );
  let output = (outs
    OneFlow_Tensor:$out
  );
  let attrs = (ins
    DefaultValuedAttr<F32Attr, "0.">:$l1,
    DefaultValuedAttr<F32Attr, "0.">:$l2
  );
  let has_logical_tensor_desc_infer_fn = 1;
  let has_physical_tensor_desc_infer_fn = 1;
  let has_get_sbp_fn = 1;
  let has_data_type_infer_fn = 1;
}

def OneFlow_LeakyReluGradOp : OneFlow_BaseOp<"leaky_relu_grad", [NoSideEffect, DeclareOpInterfaceMethods<UserOpCompatibleInterface>]> {
  let input = (ins
    OneFlow_Tensor:$x,
    OneFlow_Tensor:$dy
  );
  let output = (outs
    OneFlow_Tensor:$dx
  );
  let attrs = (ins
    DefaultValuedAttr<F32Attr, "0.">:$alpha
  );
  let has_logical_tensor_desc_infer_fn = 1;
  let has_physical_tensor_desc_infer_fn = 1;
  let has_get_sbp_fn = 1;
  let has_data_type_infer_fn = 1;
}

def OneFlow_MaskedFillOp : OneFlow_BaseOp<"masked_fill", [NoSideEffect, DeclareOpInterfaceMethods<UserOpCompatibleInterface>]> {
  let input = (ins
    OneFlow_Tensor:$x,
    OneFlow_Tensor:$mask
  );
  let output = (outs
    OneFlow_Tensor:$out
  );
  let attrs = (ins
    DefaultValuedAttr<BoolAttr, "false">:$has_int_operand,
    DefaultValuedAttr<BoolAttr, "false">:$has_float_operand,
    DefaultValuedAttr<BoolAttr, "false">:$has_bool_operand,
    DefaultValuedAttr<SI64Attr, "0">:$int_operand,
    DefaultValuedAttr<F64Attr, "0.">:$float_operand,
    DefaultValuedAttr<BoolAttr, "0.">:$bool_operand
  );
  let has_logical_tensor_desc_infer_fn = 1;
  let has_physical_tensor_desc_infer_fn = 1;
  let has_get_sbp_fn = 1;
  let has_data_type_infer_fn = 1;
  let has_input_arg_modify_fn = 1;
}

def OneFlow_MishGradOp : OneFlow_BaseOp<"mish_grad", [NoSideEffect, DeclareOpInterfaceMethods<UserOpCompatibleInterface>]> {
  let input = (ins
    OneFlow_Tensor:$x,
    OneFlow_Tensor:$dy
  );
  let output = (outs
    OneFlow_Tensor:$dx
  );
  let has_logical_tensor_desc_infer_fn = 1;
  let has_physical_tensor_desc_infer_fn = 1;
  let has_get_sbp_fn = 1;
  let has_data_type_infer_fn = 1;
}

def OneFlow_MultiplyOp : OneFlow_BaseOp<"multiply", [NoSideEffect, DeclareOpInterfaceMethods<UserOpCompatibleInterface>]> {
  let input = (ins
    OneFlow_Tensor:$x,
    OneFlow_Tensor:$y
  );
  let output = (outs
    OneFlow_Tensor:$out
  );
  let has_logical_tensor_desc_infer_fn = 1;
  let has_physical_tensor_desc_infer_fn = 1;
  let has_get_sbp_fn = 1;
  let has_data_type_infer_fn = 1;
}

def OneFlow_NarrowGradOp : OneFlow_BaseOp<"narrow_grad", [NoSideEffect, DeclareOpInterfaceMethods<UserOpCompatibleInterface>]> {
  let input = (ins
    OneFlow_Tensor:$dy,
    OneFlow_Tensor:$like
  );
  let output = (outs
    OneFlow_Tensor:$dx
  );
  let attrs = (ins
    DefaultValuedAttr<SI64Attr, "0">:$dim,
    DefaultValuedAttr<SI64Attr, "0">:$start,
    DefaultValuedAttr<SI64Attr, "0">:$length
  );
  let has_logical_tensor_desc_infer_fn = 1;
  let has_physical_tensor_desc_infer_fn = 1;
  let has_get_sbp_fn = 1;
  let has_data_type_infer_fn = 1;
  let has_input_arg_modify_fn = 1;
}

def OneFlow_PowOp : OneFlow_BaseOp<"pow", [NoSideEffect, DeclareOpInterfaceMethods<UserOpCompatibleInterface>]> {
  let input = (ins
    OneFlow_Tensor:$x,
    OneFlow_Tensor:$y
  );
  let output = (outs
    OneFlow_Tensor:$z
  );
  let has_logical_tensor_desc_infer_fn = 1;
  let has_physical_tensor_desc_infer_fn = 1;
  let has_get_sbp_fn = 1;
  let has_data_type_infer_fn = 1;
}

def OneFlow_PreluOp : OneFlow_BaseOp<"prelu", [NoSideEffect, DeclareOpInterfaceMethods<UserOpCompatibleInterface>]> {
  let input = (ins
    OneFlow_Tensor:$x,
    OneFlow_Tensor:$alpha
  );
  let output = (outs
    OneFlow_Tensor:$y
  );
  let has_logical_tensor_desc_infer_fn = 1;
  let has_physical_tensor_desc_infer_fn = 1;
  let has_get_sbp_fn = 1;
  let has_data_type_infer_fn = 1;
}

def OneFlow_ReluGradOp : OneFlow_BaseOp<"relu_grad", [NoSideEffect, DeclareOpInterfaceMethods<UserOpCompatibleInterface>]> {
  let input = (ins
    OneFlow_Tensor:$y,
    OneFlow_Tensor:$dy
  );
  let output = (outs
    OneFlow_Tensor:$dx
  );
  let has_logical_tensor_desc_infer_fn = 1;
  let has_physical_tensor_desc_infer_fn = 1;
  let has_get_sbp_fn = 1;
  let has_data_type_infer_fn = 1;
}

def OneFlow_SeluGradOp : OneFlow_BaseOp<"selu_grad", [NoSideEffect, DeclareOpInterfaceMethods<UserOpCompatibleInterface>]> {
  let input = (ins
    OneFlow_Tensor:$x,
    OneFlow_Tensor:$dy
  );
  let output = (outs
    OneFlow_Tensor:$dx
  );
  let has_logical_tensor_desc_infer_fn = 1;
  let has_physical_tensor_desc_infer_fn = 1;
  let has_get_sbp_fn = 1;
  let has_data_type_infer_fn = 1;
}

def OneFlow_SigmoidGradOp : OneFlow_BaseOp<"sigmoid_grad", [NoSideEffect, DeclareOpInterfaceMethods<UserOpCompatibleInterface>]> {
  let input = (ins
    OneFlow_Tensor:$y,
    OneFlow_Tensor:$dy
  );
  let output = (outs
    OneFlow_Tensor:$dx
  );
  let has_logical_tensor_desc_infer_fn = 1;
  let has_physical_tensor_desc_infer_fn = 1;
  let has_get_sbp_fn = 1;
  let has_data_type_infer_fn = 1;
}

def OneFlow_SiluGradOp : OneFlow_BaseOp<"silu_grad", [NoSideEffect, DeclareOpInterfaceMethods<UserOpCompatibleInterface>]> {
  let input = (ins
    OneFlow_Tensor:$x,
    OneFlow_Tensor:$dy
  );
  let output = (outs
    OneFlow_Tensor:$dx
  );
  let has_logical_tensor_desc_infer_fn = 1;
  let has_physical_tensor_desc_infer_fn = 1;
  let has_get_sbp_fn = 1;
  let has_data_type_infer_fn = 1;
}

def OneFlow_TfPreluOp : OneFlow_BaseOp<"tf_prelu", [NoSideEffect, DeclareOpInterfaceMethods<UserOpCompatibleInterface>]> {
  let input = (ins
    OneFlow_Tensor:$x,
    OneFlow_Tensor:$alpha
  );
  let output = (outs
    OneFlow_Tensor:$y
  );
  let has_logical_tensor_desc_infer_fn = 1;
  let has_physical_tensor_desc_infer_fn = 1;
  let has_get_sbp_fn = 1;
  let has_data_type_infer_fn = 1;
}

def OneFlow_UnfoldTensorGradOp : OneFlow_BaseOp<"unfold_tensor_grad", [NoSideEffect, DeclareOpInterfaceMethods<UserOpCompatibleInterface>]> {
  let input = (ins
    OneFlow_Tensor:$dy,
    OneFlow_Tensor:$x
  );
  let output = (outs
    OneFlow_Tensor:$dx
  );
  let attrs = (ins
    DefaultValuedAttr<SI32Attr, "0">:$dimension,
    DefaultValuedAttr<SI32Attr, "0">:$size,
    DefaultValuedAttr<SI32Attr, "0">:$step
  );
  let has_logical_tensor_desc_infer_fn = 1;
  let has_physical_tensor_desc_infer_fn = 1;
  let has_get_sbp_fn = 1;
  let has_data_type_infer_fn = 1;
}

def OneFlow_XdivyOp : OneFlow_BaseOp<"xdivy", [NoSideEffect, DeclareOpInterfaceMethods<UserOpCompatibleInterface>]> {
  let input = (ins
    OneFlow_Tensor:$x,
    OneFlow_Tensor:$y
  );
  let output = (outs
    OneFlow_Tensor:$z
  );
  let has_logical_tensor_desc_infer_fn = 1;
  let has_physical_tensor_desc_infer_fn = 1;
  let has_get_sbp_fn = 1;
  let has_data_type_infer_fn = 1;
}

def OneFlow_XlogyOp : OneFlow_BaseOp<"xlogy", [NoSideEffect, DeclareOpInterfaceMethods<UserOpCompatibleInterface>]> {
  let input = (ins
    OneFlow_Tensor:$x,
    OneFlow_Tensor:$y
  );
  let output = (outs
    OneFlow_Tensor:$z
  );
  let has_logical_tensor_desc_infer_fn = 1;
  let has_physical_tensor_desc_infer_fn = 1;
  let has_get_sbp_fn = 1;
  let has_data_type_infer_fn = 1;
}

#endif // GET_ONEFLOW_BINARY_OP_DEFINITIONS

// Group: BROADCAST
// broadcast_add, broadcast_div, broadcast_div_grad, broadcast_equal, broadcast_floor_mod, broadcast_fmod, broadcast_greater, broadcast_greater_equal, broadcast_less, broadcast_less_equal, broadcast_like, broadcast_logical_and, broadcast_logical_or, broadcast_logical_xor, broadcast_maximum, broadcast_minimum, broadcast_mul, broadcast_not_equal, broadcast_pow, broadcast_pow_x_grad, broadcast_pow_y_grad, broadcast_sub
// Total: 22

#ifdef GET_ONEFLOW_BROADCAST_OP_DEFINITIONS

def OneFlow_BroadcastAddOp : OneFlow_BaseOp<"broadcast_add", [NoSideEffect, DeclareOpInterfaceMethods<UserOpCompatibleInterface>]> {
  let input = (ins
    OneFlow_Tensor:$x,
    OneFlow_Tensor:$y
  );
  let output = (outs
    OneFlow_Tensor:$z
  );
  let has_logical_tensor_desc_infer_fn = 1;
  let has_physical_tensor_desc_infer_fn = 1;
  let has_get_sbp_fn = 1;
  let has_data_type_infer_fn = 1;
}

def OneFlow_BroadcastDivOp : OneFlow_BaseOp<"broadcast_div", [NoSideEffect, DeclareOpInterfaceMethods<UserOpCompatibleInterface>]> {
  let input = (ins
    OneFlow_Tensor:$x,
    OneFlow_Tensor:$y
  );
  let output = (outs
    OneFlow_Tensor:$z
  );
  let has_logical_tensor_desc_infer_fn = 1;
  let has_physical_tensor_desc_infer_fn = 1;
  let has_get_sbp_fn = 1;
  let has_data_type_infer_fn = 1;
}

def OneFlow_BroadcastDivGradOp : OneFlow_BaseOp<"broadcast_div_grad", [NoSideEffect, DeclareOpInterfaceMethods<UserOpCompatibleInterface>]> {
  let input = (ins
    OneFlow_Tensor:$y,
    OneFlow_Tensor:$z,
    OneFlow_Tensor:$dz
  );
  let output = (outs
    OneFlow_Tensor:$dy
  );
  let has_logical_tensor_desc_infer_fn = 1;
  let has_physical_tensor_desc_infer_fn = 1;
  let has_get_sbp_fn = 1;
  let has_data_type_infer_fn = 1;
}

def OneFlow_BroadcastEqualOp : OneFlow_BaseOp<"broadcast_equal", [NoSideEffect, NoGrad, DeclareOpInterfaceMethods<UserOpCompatibleInterface>]> {
  let input = (ins
    OneFlow_Tensor:$x,
    OneFlow_Tensor:$y
  );
  let output = (outs
    OneFlow_Tensor:$z
  );
  let has_logical_tensor_desc_infer_fn = 1;
  let has_physical_tensor_desc_infer_fn = 1;
  let has_get_sbp_fn = 1;
  let has_data_type_infer_fn = 1;
}

def OneFlow_BroadcastFloorModOp : OneFlow_BaseOp<"broadcast_floor_mod", [NoSideEffect, DeclareOpInterfaceMethods<UserOpCompatibleInterface>]> {
  let input = (ins
    OneFlow_Tensor:$x,
    OneFlow_Tensor:$y
  );
  let output = (outs
    OneFlow_Tensor:$z
  );
  let has_logical_tensor_desc_infer_fn = 1;
  let has_physical_tensor_desc_infer_fn = 1;
  let has_get_sbp_fn = 1;
  let has_data_type_infer_fn = 1;
}

def OneFlow_BroadcastFmodOp : OneFlow_BaseOp<"broadcast_fmod", [NoSideEffect, DeclareOpInterfaceMethods<UserOpCompatibleInterface>]> {
  let input = (ins
    OneFlow_Tensor:$x,
    OneFlow_Tensor:$y
  );
  let output = (outs
    OneFlow_Tensor:$z
  );
  let has_logical_tensor_desc_infer_fn = 1;
  let has_physical_tensor_desc_infer_fn = 1;
  let has_get_sbp_fn = 1;
  let has_data_type_infer_fn = 1;
}

def OneFlow_BroadcastGreaterOp : OneFlow_BaseOp<"broadcast_greater", [NoSideEffect, NoGrad, DeclareOpInterfaceMethods<UserOpCompatibleInterface>]> {
  let input = (ins
    OneFlow_Tensor:$x,
    OneFlow_Tensor:$y
  );
  let output = (outs
    OneFlow_Tensor:$z
  );
  let has_logical_tensor_desc_infer_fn = 1;
  let has_physical_tensor_desc_infer_fn = 1;
  let has_get_sbp_fn = 1;
  let has_data_type_infer_fn = 1;
}

def OneFlow_BroadcastGreaterEqualOp : OneFlow_BaseOp<"broadcast_greater_equal", [NoSideEffect, NoGrad, DeclareOpInterfaceMethods<UserOpCompatibleInterface>]> {
  let input = (ins
    OneFlow_Tensor:$x,
    OneFlow_Tensor:$y
  );
  let output = (outs
    OneFlow_Tensor:$z
  );
  let has_logical_tensor_desc_infer_fn = 1;
  let has_physical_tensor_desc_infer_fn = 1;
  let has_get_sbp_fn = 1;
  let has_data_type_infer_fn = 1;
}

def OneFlow_BroadcastLessOp : OneFlow_BaseOp<"broadcast_less", [NoSideEffect, NoGrad, DeclareOpInterfaceMethods<UserOpCompatibleInterface>]> {
  let input = (ins
    OneFlow_Tensor:$x,
    OneFlow_Tensor:$y
  );
  let output = (outs
    OneFlow_Tensor:$z
  );
  let has_logical_tensor_desc_infer_fn = 1;
  let has_physical_tensor_desc_infer_fn = 1;
  let has_get_sbp_fn = 1;
  let has_data_type_infer_fn = 1;
}

def OneFlow_BroadcastLessEqualOp : OneFlow_BaseOp<"broadcast_less_equal", [NoSideEffect, NoGrad, DeclareOpInterfaceMethods<UserOpCompatibleInterface>]> {
  let input = (ins
    OneFlow_Tensor:$x,
    OneFlow_Tensor:$y
  );
  let output = (outs
    OneFlow_Tensor:$z
  );
  let has_logical_tensor_desc_infer_fn = 1;
  let has_physical_tensor_desc_infer_fn = 1;
  let has_get_sbp_fn = 1;
  let has_data_type_infer_fn = 1;
}

def OneFlow_BroadcastLikeOp : OneFlow_BaseOp<"broadcast_like", [NoSideEffect, DeclareOpInterfaceMethods<UserOpCompatibleInterface>]> {
  let input = (ins
    OneFlow_Tensor:$x,
    OneFlow_Tensor:$like
  );
  let output = (outs
    OneFlow_Tensor:$y
  );
  let attrs = (ins
    SI32ArrayAttr:$broadcast_axes
  );
  let has_logical_tensor_desc_infer_fn = 1;
  let has_physical_tensor_desc_infer_fn = 1;
  let has_get_sbp_fn = 1;
  let has_data_type_infer_fn = 1;
  let has_input_arg_modify_fn = 1;
}

def OneFlow_BroadcastLogicalAndOp : OneFlow_BaseOp<"broadcast_logical_and", [NoSideEffect, NoGrad, DeclareOpInterfaceMethods<UserOpCompatibleInterface>]> {
  let input = (ins
    OneFlow_Tensor:$x,
    OneFlow_Tensor:$y
  );
  let output = (outs
    OneFlow_Tensor:$z
  );
  let has_logical_tensor_desc_infer_fn = 1;
  let has_physical_tensor_desc_infer_fn = 1;
  let has_get_sbp_fn = 1;
  let has_data_type_infer_fn = 1;
}

def OneFlow_BroadcastLogicalOrOp : OneFlow_BaseOp<"broadcast_logical_or", [NoSideEffect, NoGrad, DeclareOpInterfaceMethods<UserOpCompatibleInterface>]> {
  let input = (ins
    OneFlow_Tensor:$x,
    OneFlow_Tensor:$y
  );
  let output = (outs
    OneFlow_Tensor:$z
  );
  let has_logical_tensor_desc_infer_fn = 1;
  let has_physical_tensor_desc_infer_fn = 1;
  let has_get_sbp_fn = 1;
  let has_data_type_infer_fn = 1;
}

def OneFlow_BroadcastLogicalXorOp : OneFlow_BaseOp<"broadcast_logical_xor", [NoSideEffect, NoGrad, DeclareOpInterfaceMethods<UserOpCompatibleInterface>]> {
  let input = (ins
    OneFlow_Tensor:$x,
    OneFlow_Tensor:$y
  );
  let output = (outs
    OneFlow_Tensor:$z
  );
  let has_logical_tensor_desc_infer_fn = 1;
  let has_physical_tensor_desc_infer_fn = 1;
  let has_get_sbp_fn = 1;
  let has_data_type_infer_fn = 1;
}

def OneFlow_BroadcastMaximumOp : OneFlow_BaseOp<"broadcast_maximum", [NoSideEffect, DeclareOpInterfaceMethods<UserOpCompatibleInterface>]> {
  let input = (ins
    OneFlow_Tensor:$x,
    OneFlow_Tensor:$y
  );
  let output = (outs
    OneFlow_Tensor:$z
  );
  let has_logical_tensor_desc_infer_fn = 1;
  let has_physical_tensor_desc_infer_fn = 1;
  let has_get_sbp_fn = 1;
  let has_data_type_infer_fn = 1;
}

def OneFlow_BroadcastMinimumOp : OneFlow_BaseOp<"broadcast_minimum", [NoSideEffect, DeclareOpInterfaceMethods<UserOpCompatibleInterface>]> {
  let input = (ins
    OneFlow_Tensor:$x,
    OneFlow_Tensor:$y
  );
  let output = (outs
    OneFlow_Tensor:$z
  );
  let has_logical_tensor_desc_infer_fn = 1;
  let has_physical_tensor_desc_infer_fn = 1;
  let has_get_sbp_fn = 1;
  let has_data_type_infer_fn = 1;
}

def OneFlow_BroadcastMulOp : OneFlow_BaseOp<"broadcast_mul", [NoSideEffect, DeclareOpInterfaceMethods<UserOpCompatibleInterface>]> {
  let input = (ins
    OneFlow_Tensor:$x,
    OneFlow_Tensor:$y
  );
  let output = (outs
    OneFlow_Tensor:$z
  );
  let has_logical_tensor_desc_infer_fn = 1;
  let has_physical_tensor_desc_infer_fn = 1;
  let has_get_sbp_fn = 1;
  let has_data_type_infer_fn = 1;
  let hasCanonicalizer = 1;
}

def OneFlow_BroadcastNotEqualOp : OneFlow_BaseOp<"broadcast_not_equal", [NoSideEffect, NoGrad, DeclareOpInterfaceMethods<UserOpCompatibleInterface>]> {
  let input = (ins
    OneFlow_Tensor:$x,
    OneFlow_Tensor:$y
  );
  let output = (outs
    OneFlow_Tensor:$z
  );
  let has_logical_tensor_desc_infer_fn = 1;
  let has_physical_tensor_desc_infer_fn = 1;
  let has_get_sbp_fn = 1;
  let has_data_type_infer_fn = 1;
}

def OneFlow_BroadcastPowOp : OneFlow_BaseOp<"broadcast_pow", [NoSideEffect, DeclareOpInterfaceMethods<UserOpCompatibleInterface>]> {
  let input = (ins
    OneFlow_Tensor:$x,
    OneFlow_Tensor:$y
  );
  let output = (outs
    OneFlow_Tensor:$z
  );
  let has_logical_tensor_desc_infer_fn = 1;
  let has_physical_tensor_desc_infer_fn = 1;
  let has_get_sbp_fn = 1;
  let has_data_type_infer_fn = 1;
}

def OneFlow_BroadcastPowXGradOp : OneFlow_BaseOp<"broadcast_pow_x_grad", [NoSideEffect, DeclareOpInterfaceMethods<UserOpCompatibleInterface>]> {
  let input = (ins
    OneFlow_Tensor:$x,
    OneFlow_Tensor:$y,
    OneFlow_Tensor:$z,
    OneFlow_Tensor:$dz
  );
  let output = (outs
    OneFlow_Tensor:$dx
  );
  let has_logical_tensor_desc_infer_fn = 1;
  let has_physical_tensor_desc_infer_fn = 1;
  let has_get_sbp_fn = 1;
  let has_data_type_infer_fn = 1;
}

def OneFlow_BroadcastPowYGradOp : OneFlow_BaseOp<"broadcast_pow_y_grad", [NoSideEffect, DeclareOpInterfaceMethods<UserOpCompatibleInterface>]> {
  let input = (ins
    OneFlow_Tensor:$x,
    OneFlow_Tensor:$y,
    OneFlow_Tensor:$z,
    OneFlow_Tensor:$dz
  );
  let output = (outs
    OneFlow_Tensor:$dy
  );
  let has_logical_tensor_desc_infer_fn = 1;
  let has_physical_tensor_desc_infer_fn = 1;
  let has_get_sbp_fn = 1;
  let has_data_type_infer_fn = 1;
}

def OneFlow_BroadcastSubOp : OneFlow_BaseOp<"broadcast_sub", [NoSideEffect, DeclareOpInterfaceMethods<UserOpCompatibleInterface>]> {
  let input = (ins
    OneFlow_Tensor:$x,
    OneFlow_Tensor:$y
  );
  let output = (outs
    OneFlow_Tensor:$z
  );
  let has_logical_tensor_desc_infer_fn = 1;
  let has_physical_tensor_desc_infer_fn = 1;
  let has_get_sbp_fn = 1;
  let has_data_type_infer_fn = 1;
}

#endif // GET_ONEFLOW_BROADCAST_OP_DEFINITIONS

// Group: CONV
// conv1d, conv2d, conv3d, conv_bias_grad, conv_data_grad, conv_filter_grad, deconv1d, deconv2d, deconv3d
// Total: 9

#ifdef GET_ONEFLOW_CONV_OP_DEFINITIONS

def OneFlow_Conv1DOp : OneFlow_ConvolutionBaseOp<"conv1d", [NoSideEffect, AttrSizedOperandSegments, DeclareOpInterfaceMethods<UserOpCompatibleInterface>]> {}

def OneFlow_Conv2DOp : OneFlow_ConvolutionBaseOp<"conv2d", [NoSideEffect, AttrSizedOperandSegments, DeclareOpInterfaceMethods<UserOpCompatibleInterface>]> {}

def OneFlow_Conv3DOp : OneFlow_ConvolutionBaseOp<"conv3d", [NoSideEffect, AttrSizedOperandSegments, DeclareOpInterfaceMethods<UserOpCompatibleInterface>]> {}

def OneFlow_ConvBiasGradOp : OneFlow_BaseOp<"conv_bias_grad", [NoSideEffect, DeclareOpInterfaceMethods<UserOpCompatibleInterface>]> {
  let input = (ins
    OneFlow_Tensor:$dy
  );
  let output = (outs
    OneFlow_Tensor:$bias_diff
  );
  let attrs = (ins
    StrAttr:$data_format,
    DefaultValuedAttr<SI32Attr, "0">:$num_spatial_dims
  );
  let has_check_fn = 1;
  let has_logical_tensor_desc_infer_fn = 1;
  let has_physical_tensor_desc_infer_fn = 1;
  let has_get_sbp_fn = 1;
  let has_data_type_infer_fn = 1;
}

def OneFlow_ConvDataGradOp : OneFlow_BaseOp<"conv_data_grad", [NoSideEffect, DeclareOpInterfaceMethods<UserOpCompatibleInterface>]> {
  let input = (ins
    OneFlow_Tensor:$dy,
    OneFlow_Tensor:$filter,
    OneFlow_Tensor:$x_like,
    Optional<OneFlow_Tensor>:$_add_to_output
  );
  let output = (outs
    OneFlow_Tensor:$dx
  );
  let attrs = (ins
    DefaultValuedAttr<SI32Attr, "0">:$num_spatial_dims,
    SI32ArrayAttr:$padding_before,
    StrAttr:$data_format,
    SI32ArrayAttr:$kernel_size,
    SI32ArrayAttr:$strides,
    SI32ArrayAttr:$dilation_rate,
    DefaultValuedAttr<SI32Attr, "0">:$groups
  );
  let has_check_fn = 1;
  let has_logical_tensor_desc_infer_fn = 1;
  let has_physical_tensor_desc_infer_fn = 1;
  let has_get_sbp_fn = 1;
  let has_data_type_infer_fn = 1;
}

def OneFlow_ConvFilterGradOp : OneFlow_BaseOp<"conv_filter_grad", [NoSideEffect, DeclareOpInterfaceMethods<UserOpCompatibleInterface>]> {
  let input = (ins
    OneFlow_Tensor:$dy,
    OneFlow_Tensor:$x
  );
  let output = (outs
    OneFlow_Tensor:$filter_diff
  );
  let attrs = (ins
    DefaultValuedAttr<SI32Attr, "0">:$num_spatial_dims,
    SI32ArrayAttr:$padding_before,
    StrAttr:$data_format,
    SI32ArrayAttr:$kernel_size,
    SI32ArrayAttr:$strides,
    SI32ArrayAttr:$dilation_rate,
    DefaultValuedAttr<SI32Attr, "0">:$groups
  );
  let has_check_fn = 1;
  let has_logical_tensor_desc_infer_fn = 1;
  let has_physical_tensor_desc_infer_fn = 1;
  let has_get_sbp_fn = 1;
  let has_data_type_infer_fn = 1;
}

def OneFlow_Deconv1DOp : OneFlow_BaseOp<"deconv1d", [NoSideEffect, DeclareOpInterfaceMethods<UserOpCompatibleInterface>]> {
  let input = (ins
    OneFlow_Tensor:$in,
    OneFlow_Tensor:$weight
  );
  let output = (outs
    OneFlow_Tensor:$out
  );
  let attrs = (ins
    DefaultValuedAttr<SI32Attr, "0">:$filters,
    SI32ArrayAttr:$padding_before,
    StrAttr:$data_format,
    SI32ArrayAttr:$kernel_size,
    SI32ArrayAttr:$output_padding,
    SI32ArrayAttr:$strides,
    SI32ArrayAttr:$dilation_rate,
    DefaultValuedAttr<SI32Attr, "1">:$groups
  );
  let has_check_fn = 1;
  let has_logical_tensor_desc_infer_fn = 1;
  let has_physical_tensor_desc_infer_fn = 1;
  let has_get_sbp_fn = 1;
  let has_data_type_infer_fn = 1;
}

def OneFlow_Deconv2DOp : OneFlow_BaseOp<"deconv2d", [NoSideEffect, DeclareOpInterfaceMethods<UserOpCompatibleInterface>]> {
  let input = (ins
    OneFlow_Tensor:$in,
    OneFlow_Tensor:$weight
  );
  let output = (outs
    OneFlow_Tensor:$out
  );
  let attrs = (ins
    DefaultValuedAttr<SI32Attr, "0">:$filters,
    SI32ArrayAttr:$padding_before,
    StrAttr:$data_format,
    SI32ArrayAttr:$kernel_size,
    SI32ArrayAttr:$output_padding,
    SI32ArrayAttr:$strides,
    SI32ArrayAttr:$dilation_rate,
    DefaultValuedAttr<SI32Attr, "1">:$groups
  );
  let has_check_fn = 1;
  let has_logical_tensor_desc_infer_fn = 1;
  let has_physical_tensor_desc_infer_fn = 1;
  let has_get_sbp_fn = 1;
  let has_data_type_infer_fn = 1;
}

def OneFlow_Deconv3DOp : OneFlow_BaseOp<"deconv3d", [NoSideEffect, DeclareOpInterfaceMethods<UserOpCompatibleInterface>]> {
  let input = (ins
    OneFlow_Tensor:$in,
    OneFlow_Tensor:$weight
  );
  let output = (outs
    OneFlow_Tensor:$out
  );
  let attrs = (ins
    DefaultValuedAttr<SI32Attr, "0">:$filters,
    SI32ArrayAttr:$padding_before,
    StrAttr:$data_format,
    SI32ArrayAttr:$kernel_size,
    SI32ArrayAttr:$output_padding,
    SI32ArrayAttr:$strides,
    SI32ArrayAttr:$dilation_rate,
    DefaultValuedAttr<SI32Attr, "1">:$groups
  );
  let has_check_fn = 1;
  let has_logical_tensor_desc_infer_fn = 1;
  let has_physical_tensor_desc_infer_fn = 1;
  let has_get_sbp_fn = 1;
  let has_data_type_infer_fn = 1;
}

#endif // GET_ONEFLOW_CONV_OP_DEFINITIONS

// Group: CROSS_ENTROPY
// binary_cross_entropy, binary_cross_entropy_grad, binary_cross_entropy_with_logits, binary_cross_entropy_with_logits_grad, sigmoid_cross_entropy, sigmoid_cross_entropy_grad, sparse_cross_entropy, sparse_cross_entropy_grad, sparse_cross_entropy_ms, sparse_cross_entropy_ms_grad
// Total: 10

#ifdef GET_ONEFLOW_CROSS_ENTROPY_OP_DEFINITIONS

def OneFlow_BinaryCrossEntropyOp : OneFlow_BaseOp<"binary_cross_entropy", [NoSideEffect, DeclareOpInterfaceMethods<UserOpCompatibleInterface>]> {
  let input = (ins
    OneFlow_Tensor:$input,
    OneFlow_Tensor:$target,
    Optional<OneFlow_Tensor>:$weight
  );
  let output = (outs
    OneFlow_Tensor:$out
  );
  let has_logical_tensor_desc_infer_fn = 1;
  let has_physical_tensor_desc_infer_fn = 1;
  let has_get_sbp_fn = 1;
  let has_data_type_infer_fn = 1;
  let has_input_arg_modify_fn = 1;
}

def OneFlow_BinaryCrossEntropyGradOp : OneFlow_BaseOp<"binary_cross_entropy_grad", [NoSideEffect, DeclareOpInterfaceMethods<UserOpCompatibleInterface>]> {
  let input = (ins
    OneFlow_Tensor:$input,
    OneFlow_Tensor:$target,
    Optional<OneFlow_Tensor>:$weight,
    OneFlow_Tensor:$dy
  );
  let output = (outs
    OneFlow_Tensor:$dx
  );
  let has_logical_tensor_desc_infer_fn = 1;
  let has_physical_tensor_desc_infer_fn = 1;
  let has_get_sbp_fn = 1;
  let has_data_type_infer_fn = 1;
}

def OneFlow_BinaryCrossEntropyWithLogitsOp : OneFlow_BaseOp<"binary_cross_entropy_with_logits", [NoSideEffect, AttrSizedOperandSegments, DeclareOpInterfaceMethods<UserOpCompatibleInterface>]> {
  let input = (ins
    OneFlow_Tensor:$input,
    OneFlow_Tensor:$target,
    Optional<OneFlow_Tensor>:$weight,
    Optional<OneFlow_Tensor>:$pos_weight
  );
  let output = (outs
    OneFlow_Tensor:$out
  );
  let attrs = (ins
    DefaultValuedAttr<BoolAttr, "false">:$has_pos_weight
  );
  let trait_attrs = (ins
    I32ElementsAttr:$operand_segment_sizes
  );
  let has_logical_tensor_desc_infer_fn = 1;
  let has_physical_tensor_desc_infer_fn = 1;
  let has_get_sbp_fn = 1;
  let has_data_type_infer_fn = 1;
  let has_input_arg_modify_fn = 1;
}

def OneFlow_BinaryCrossEntropyWithLogitsGradOp : OneFlow_BaseOp<"binary_cross_entropy_with_logits_grad", [NoSideEffect, AttrSizedOperandSegments, DeclareOpInterfaceMethods<UserOpCompatibleInterface>]> {
  let input = (ins
    OneFlow_Tensor:$input,
    OneFlow_Tensor:$target,
    Optional<OneFlow_Tensor>:$weight,
    Optional<OneFlow_Tensor>:$pos_weight,
    OneFlow_Tensor:$dy
  );
  let output = (outs
    OneFlow_Tensor:$dx
  );
  let attrs = (ins
    DefaultValuedAttr<BoolAttr, "false">:$has_pos_weight
  );
  let trait_attrs = (ins
    I32ElementsAttr:$operand_segment_sizes
  );
  let has_logical_tensor_desc_infer_fn = 1;
  let has_physical_tensor_desc_infer_fn = 1;
  let has_get_sbp_fn = 1;
  let has_data_type_infer_fn = 1;
}

def OneFlow_SigmoidCrossEntropyOp : OneFlow_BaseOp<"sigmoid_cross_entropy", [NoSideEffect, DeclareOpInterfaceMethods<UserOpCompatibleInterface>]> {
  let input = (ins
    OneFlow_Tensor:$prediction,
    OneFlow_Tensor:$label
  );
  let output = (outs
    OneFlow_Tensor:$loss
  );
  let has_logical_tensor_desc_infer_fn = 1;
  let has_physical_tensor_desc_infer_fn = 1;
  let has_get_sbp_fn = 1;
  let has_data_type_infer_fn = 1;
  let has_input_arg_modify_fn = 1;
}

def OneFlow_SigmoidCrossEntropyGradOp : OneFlow_BaseOp<"sigmoid_cross_entropy_grad", [NoSideEffect, DeclareOpInterfaceMethods<UserOpCompatibleInterface>]> {
  let input = (ins
    OneFlow_Tensor:$prediction,
    OneFlow_Tensor:$loss_diff,
    OneFlow_Tensor:$label
  );
  let output = (outs
    OneFlow_Tensor:$prediction_diff
  );
  let has_logical_tensor_desc_infer_fn = 1;
  let has_physical_tensor_desc_infer_fn = 1;
  let has_get_sbp_fn = 1;
  let has_data_type_infer_fn = 1;
  let has_input_arg_modify_fn = 1;
}

def OneFlow_SparseCrossEntropyOp : OneFlow_BaseOp<"sparse_cross_entropy", [NoSideEffect, DeclareOpInterfaceMethods<UserOpCompatibleInterface>]> {
  let input = (ins
    OneFlow_Tensor:$prediction,
    OneFlow_Tensor:$label
  );
  let output = (outs
    OneFlow_Tensor:$out
  );
  let attrs = (ins
    DefaultValuedAttr<SI64Attr, "0">:$depth
  );
  let has_logical_tensor_desc_infer_fn = 1;
  let has_physical_tensor_desc_infer_fn = 1;
  let has_get_sbp_fn = 1;
  let has_data_type_infer_fn = 1;
  let has_input_arg_modify_fn = 1;
}

def OneFlow_SparseCrossEntropyGradOp : OneFlow_BaseOp<"sparse_cross_entropy_grad", [NoSideEffect, DeclareOpInterfaceMethods<UserOpCompatibleInterface>]> {
  let input = (ins
    OneFlow_Tensor:$prediction,
    OneFlow_Tensor:$label,
    OneFlow_Tensor:$dy
  );
  let output = (outs
    OneFlow_Tensor:$prediction_diff
  );
  let attrs = (ins
    DefaultValuedAttr<SI64Attr, "0">:$depth
  );
  let has_logical_tensor_desc_infer_fn = 1;
  let has_physical_tensor_desc_infer_fn = 1;
  let has_get_sbp_fn = 1;
  let has_data_type_infer_fn = 1;
}

def OneFlow_SparseCrossEntropyMsOp : OneFlow_BaseOp<"sparse_cross_entropy_ms", [NoSideEffect, DeclareOpInterfaceMethods<UserOpCompatibleInterface>]> {
  let input = (ins
    OneFlow_Tensor:$prediction,
    OneFlow_Tensor:$label
  );
  let output = (outs
    OneFlow_Tensor:$out
  );
  let attrs = (ins
    DefaultValuedAttr<SI64Attr, "0">:$depth
  );
  let has_logical_tensor_desc_infer_fn = 1;
  let has_physical_tensor_desc_infer_fn = 1;
  let has_get_sbp_fn = 1;
  let has_data_type_infer_fn = 1;
  let has_input_arg_modify_fn = 1;
}

def OneFlow_SparseCrossEntropyMsGradOp : OneFlow_BaseOp<"sparse_cross_entropy_ms_grad", [NoSideEffect, DeclareOpInterfaceMethods<UserOpCompatibleInterface>]> {
  let input = (ins
    OneFlow_Tensor:$prediction,
    OneFlow_Tensor:$label,
    OneFlow_Tensor:$dy
  );
  let output = (outs
    OneFlow_Tensor:$prediction_diff
  );
  let attrs = (ins
    DefaultValuedAttr<SI64Attr, "0">:$depth
  );
  let has_logical_tensor_desc_infer_fn = 1;
  let has_physical_tensor_desc_infer_fn = 1;
  let has_get_sbp_fn = 1;
  let has_data_type_infer_fn = 1;
}

#endif // GET_ONEFLOW_CROSS_ENTROPY_OP_DEFINITIONS

// Group: CUDA
// nvtx_end, nvtx_start
// Total: 2

#ifdef GET_ONEFLOW_CUDA_OP_DEFINITIONS

def OneFlow_NvtxEndOp : OneFlow_BaseOp<"nvtx_end", [NoSideEffect, DeclareOpInterfaceMethods<UserOpCompatibleInterface>]> {
  let input = (ins
    OneFlow_Tensor:$in
  );
  let output = (outs
    OneFlow_Tensor:$out
  );
  let attrs = (ins
    StrAttr:$mark_prefix
  );
  let has_logical_tensor_desc_infer_fn = 1;
  let has_physical_tensor_desc_infer_fn = 1;
  let has_get_sbp_fn = 1;
  let has_data_type_infer_fn = 1;
}

def OneFlow_NvtxStartOp : OneFlow_BaseOp<"nvtx_start", [NoSideEffect, DeclareOpInterfaceMethods<UserOpCompatibleInterface>]> {
  let input = (ins
    OneFlow_Tensor:$in
  );
  let output = (outs
    OneFlow_Tensor:$out
  );
  let attrs = (ins
    StrAttr:$mark_prefix
  );
  let has_logical_tensor_desc_infer_fn = 1;
  let has_physical_tensor_desc_infer_fn = 1;
  let has_get_sbp_fn = 1;
  let has_data_type_infer_fn = 1;
}

#endif // GET_ONEFLOW_CUDA_OP_DEFINITIONS

// Group: DATASET
// COCOReader, OFRecordReader, OneRecReader, ctc_greedy_decoder, megatron_gpt_mmap_data_loader, ofrecord_bytes_decoder, ofrecord_image_classification_reader, ofrecord_image_decoder, ofrecord_image_decoder_random_crop, ofrecord_raw_decoder, onerec_decoder
// Total: 11

#ifdef GET_ONEFLOW_DATASET_OP_DEFINITIONS

def OneFlow_COCOReaderOp : OneFlow_BaseOp<"COCOReader", [NoSideEffect, NoGrad, CpuOnly, DeclareOpInterfaceMethods<UserOpCompatibleInterface>]> {
  let output = (outs
    OneFlow_TensorBufferTensor:$image,
    OneFlow_Tensor:$image_id,
    OneFlow_Tensor:$image_size,
    OneFlow_TensorBufferTensor:$gt_bbox,
    OneFlow_TensorBufferTensor:$gt_label,
    OneFlow_TensorBufferTensor:$gt_segm,
    OneFlow_TensorBufferTensor:$gt_segm_index
  );
  let attrs = (ins
    DefaultValuedAttr<SI64Attr, "0">:$session_id,
    StrAttr:$annotation_file,
    StrAttr:$image_dir,
    DefaultValuedAttr<SI64Attr, "0">:$batch_size,
    DefaultValuedAttr<BoolAttr, "true">:$shuffle_after_epoch,
    DefaultValuedAttr<SI64Attr, "-1">:$random_seed,
    DefaultValuedAttr<BoolAttr, "true">:$group_by_ratio,
    DefaultValuedAttr<BoolAttr, "true">:$remove_images_without_annotations,
    DefaultValuedAttr<BoolAttr, "false">:$stride_partition,
    StrArrayAttr:$nd_sbp
  );
  let has_logical_tensor_desc_infer_fn = 1;
  let has_physical_tensor_desc_infer_fn = 1;
  let has_get_sbp_fn = 1;
  let has_data_type_infer_fn = 1;
  let has_output_arg_modify_fn = 1;
  let has_nd_sbp_infer_fn = 1;
}

def OneFlow_OFRecordReaderOp : OneFlow_BaseOp<"OFRecordReader", [NoSideEffect, NoGrad, CpuOnly, DeclareOpInterfaceMethods<UserOpCompatibleInterface>]> {
  let output = (outs
    OneFlow_Tensor:$out
  );
  let attrs = (ins
    StrAttr:$data_dir,
    DefaultValuedAttr<SI32Attr, "0">:$data_part_num,
    DefaultValuedAttr<SI32Attr, "0">:$batch_size,
    DefaultValuedAttr<StrAttr, "\"part-\"">:$part_name_prefix,
    DefaultValuedAttr<SI32Attr, "-1">:$part_name_suffix_length,
    DefaultValuedAttr<BoolAttr, "false">:$random_shuffle,
    DefaultValuedAttr<SI64Attr, "-1">:$seed,
    DefaultValuedAttr<SI32Attr, "1024">:$shuffle_buffer_size,
    DefaultValuedAttr<BoolAttr, "false">:$shuffle_after_epoch,
    StrArrayAttr:$nd_sbp
  );
  let has_logical_tensor_desc_infer_fn = 1;
  let has_physical_tensor_desc_infer_fn = 1;
  let has_get_sbp_fn = 1;
  let has_data_type_infer_fn = 1;
  let has_output_arg_modify_fn = 1;
  let has_nd_sbp_infer_fn = 1;
}

def OneFlow_OneRecReaderOp : OneFlow_BaseOp<"OneRecReader", [NoSideEffect, NoGrad, CpuOnly, DeclareOpInterfaceMethods<UserOpCompatibleInterface>]> {
  let output = (outs
    OneFlow_Tensor:$out
  );
  let attrs = (ins
    StrArrayAttr:$files,
    SI64Attr:$batch_size,
    DefaultValuedAttr<BoolAttr, "true">:$random_shuffle,
    DefaultValuedAttr<StrAttr, "\"instance\"">:$shuffle_mode,
    DefaultValuedAttr<SI32Attr, "1024">:$shuffle_buffer_size,
    DefaultValuedAttr<BoolAttr, "false">:$shuffle_after_epoch,
    DefaultValuedAttr<SI64Attr, "-1">:$seed,
    DefaultValuedAttr<BoolAttr, "true">:$verify_example,
    StrArrayAttr:$nd_sbp
  );
  let has_logical_tensor_desc_infer_fn = 1;
  let has_data_type_infer_fn = 1;
  let has_get_sbp_fn = 1;
  let has_nd_sbp_infer_fn = 1;
}

def OneFlow_CtcGreedyDecoderOp : OneFlow_BaseOp<"ctc_greedy_decoder", [NoSideEffect, DeclareOpInterfaceMethods<UserOpCompatibleInterface>]> {
  let input = (ins
    OneFlow_Tensor:$log_probs,
    OneFlow_Tensor:$input_lengths
  );
  let output = (outs
    OneFlow_Tensor:$decoded,
    OneFlow_Tensor:$neg_sum_logits
  );
  let attrs = (ins
    DefaultValuedAttr<BoolAttr, "false">:$merge_repeated
  );
  let has_logical_tensor_desc_infer_fn = 1;
  let has_physical_tensor_desc_infer_fn = 1;
  let has_get_sbp_fn = 1;
  let has_data_type_infer_fn = 1;
}

def OneFlow_MegatronGptMmapDataLoaderOp : OneFlow_BaseOp<"megatron_gpt_mmap_data_loader", [NoSideEffect, NoGrad, CpuOnly, DeclareOpInterfaceMethods<UserOpCompatibleInterface>]> {
  let input = (ins
    Optional<OneFlow_Tensor>:$iteration
  );
  let output = (outs
    OneFlow_Tensor:$out
  );
  let attrs = (ins
    StrAttr:$data_file_prefix,
    DefaultValuedAttr<SI64Attr, "0">:$seq_length,
    DefaultValuedAttr<SI64Attr, "1">:$label_length,
    DefaultValuedAttr<SI64Attr, "0">:$num_samples,
    DefaultValuedAttr<SI64Attr, "0">:$batch_size,
    OneFlow_DataType:$dtype,
    SI64ArrayAttr:$split_sizes,
    DefaultValuedAttr<SI64Attr, "0">:$split_index,
    DefaultValuedAttr<BoolAttr, "false">:$shuffle,
    DefaultValuedAttr<SI64Attr, "0">:$random_seed,
    StrArrayAttr:$nd_sbp
  );
  let has_logical_tensor_desc_infer_fn = 1;
  let has_get_sbp_fn = 1;
  let has_data_type_infer_fn = 1;
  let has_input_arg_modify_fn = 1;
  let has_nd_sbp_infer_fn = 1;
}

def OneFlow_OfrecordBytesDecoderOp : OneFlow_BaseOp<"ofrecord_bytes_decoder", [NoSideEffect, NoGrad, CpuOnly, DeclareOpInterfaceMethods<UserOpCompatibleInterface>]> {
  let input = (ins
    OneFlow_Tensor:$in
  );
  let output = (outs
    OneFlow_Tensor:$out
  );
  let attrs = (ins
    StrAttr:$name
  );
  let has_logical_tensor_desc_infer_fn = 1;
  let has_physical_tensor_desc_infer_fn = 1;
  let has_get_sbp_fn = 1;
  let has_data_type_infer_fn = 1;
  let has_input_arg_modify_fn = 1;
}

def OneFlow_OfrecordImageClassificationReaderOp : OneFlow_BaseOp<"ofrecord_image_classification_reader", [NoSideEffect, NoGrad, CpuOnly, DeclareOpInterfaceMethods<UserOpCompatibleInterface>]> {
  let output = (outs
    OneFlow_Tensor:$image,
    OneFlow_Tensor:$label
  );
  let attrs = (ins
    StrAttr:$data_dir,
    DefaultValuedAttr<SI32Attr, "0">:$data_part_num,
    DefaultValuedAttr<SI32Attr, "0">:$batch_size,
    DefaultValuedAttr<StrAttr, "\"part-\"">:$part_name_prefix,
    DefaultValuedAttr<SI32Attr, "-1">:$part_name_suffix_length,
    DefaultValuedAttr<BoolAttr, "false">:$random_shuffle,
    DefaultValuedAttr<SI64Attr, "-1">:$seed,
    DefaultValuedAttr<SI32Attr, "1024">:$shuffle_buffer_size,
    DefaultValuedAttr<BoolAttr, "false">:$shuffle_after_epoch,
    DefaultValuedAttr<StrAttr, "\"BGR\"">:$color_space,
    DefaultValuedAttr<StrAttr, "\"encoded\"">:$image_feature_name,
    DefaultValuedAttr<StrAttr, "\"class/label\"">:$label_feature_name,
    DefaultValuedAttr<SI32Attr, "8">:$decode_buffer_size_per_thread,
    DefaultValuedAttr<SI32Attr, "0">:$num_decode_threads_per_machine
  );
  let has_logical_tensor_desc_infer_fn = 1;
  let has_physical_tensor_desc_infer_fn = 1;
  let has_get_sbp_fn = 1;
  let has_data_type_infer_fn = 1;
  let has_output_arg_modify_fn = 1;
}

def OneFlow_OfrecordImageDecoderOp : OneFlow_BaseOp<"ofrecord_image_decoder", [NoSideEffect, NoGrad, CpuOnly, DeclareOpInterfaceMethods<UserOpCompatibleInterface>]> {
  let input = (ins
    OneFlow_Tensor:$in
  );
  let output = (outs
    OneFlow_Tensor:$out
  );
  let attrs = (ins
    StrAttr:$name,
    DefaultValuedAttr<StrAttr, "\"BGR\"">:$color_space
  );
  let has_logical_tensor_desc_infer_fn = 1;
  let has_physical_tensor_desc_infer_fn = 1;
  let has_get_sbp_fn = 1;
  let has_data_type_infer_fn = 1;
  let has_input_arg_modify_fn = 1;
}

def OneFlow_OfrecordImageDecoderRandomCropOp : OneFlow_BaseOp<"ofrecord_image_decoder_random_crop", [NoSideEffect, NoGrad, CpuOnly, DeclareOpInterfaceMethods<UserOpCompatibleInterface>]> {
  let input = (ins
    OneFlow_Tensor:$in
  );
  let output = (outs
    OneFlow_Tensor:$out
  );
  let attrs = (ins
    StrAttr:$name,
    DefaultValuedAttr<StrAttr, "\"BGR\"">:$color_space,
    DefaultValuedAttr<SI32Attr, "10">:$num_attempts,
    DefaultValuedAttr<SI64Attr, "-1">:$seed,
    DefaultValuedAttr<BoolAttr, "false">:$has_seed,
    F32ArrayAttr:$random_area,
    F32ArrayAttr:$random_aspect_ratio
  );
  let has_logical_tensor_desc_infer_fn = 1;
  let has_physical_tensor_desc_infer_fn = 1;
  let has_get_sbp_fn = 1;
  let has_data_type_infer_fn = 1;
  let has_input_arg_modify_fn = 1;
}

def OneFlow_OfrecordRawDecoderOp : OneFlow_BaseOp<"ofrecord_raw_decoder", [NoSideEffect, NoGrad, CpuOnly, DeclareOpInterfaceMethods<UserOpCompatibleInterface>]> {
  let input = (ins
    OneFlow_Tensor:$in
  );
  let output = (outs
    OneFlow_Tensor:$out
  );
  let attrs = (ins
    StrAttr:$name,
    ShapeAttr:$shape,
    OneFlow_DataType:$data_type,
    DefaultValuedAttr<BoolAttr, "false">:$dim1_varying_length,
    DefaultValuedAttr<BoolAttr, "false">:$truncate
  );
  let has_logical_tensor_desc_infer_fn = 1;
  let has_physical_tensor_desc_infer_fn = 1;
  let has_get_sbp_fn = 1;
  let has_data_type_infer_fn = 1;
  let has_input_arg_modify_fn = 1;
}

def OneFlow_OnerecDecoderOp : OneFlow_BaseOp<"onerec_decoder", [NoSideEffect, NoGrad, CpuOnly, DeclareOpInterfaceMethods<UserOpCompatibleInterface>]> {
  let input = (ins
    OneFlow_Tensor:$in
  );
  let output = (outs
    OneFlow_Tensor:$out
  );
  let attrs = (ins
    StrAttr:$key,
    OneFlow_DataType:$data_type,
    ShapeAttr:$static_shape,
    DefaultValuedAttr<BoolAttr, "false">:$is_dynamic,
    DefaultValuedAttr<BoolAttr, "false">:$has_reshape,
    ShapeAttr:$reshape,
    DefaultValuedAttr<BoolAttr, "false">:$has_batch_padding,
    ShapeAttr:$batch_padding
  );
  let has_logical_tensor_desc_infer_fn = 1;
  let has_physical_tensor_desc_infer_fn = 1;
  let has_get_sbp_fn = 1;
  let has_data_type_infer_fn = 1;
  let has_input_arg_modify_fn = 1;
  let has_output_arg_modify_fn = 1;
}

#endif // GET_ONEFLOW_DATASET_OP_DEFINITIONS

// Group: DETECTION
// in_top_k, nms, object_bbox_flip, object_bbox_scale, object_segmentation_polygon_flip, object_segmentation_polygon_scale, object_segmentation_polygon_to_mask, roi_align, roi_align_grad, top_k
// Total: 10

#ifdef GET_ONEFLOW_DETECTION_OP_DEFINITIONS

def OneFlow_InTopKOp : OneFlow_BaseOp<"in_top_k", [NoSideEffect, NoGrad, DeclareOpInterfaceMethods<UserOpCompatibleInterface>]> {
  let input = (ins
    OneFlow_Tensor:$targets,
    OneFlow_Tensor:$predictions
  );
  let output = (outs
    OneFlow_Tensor:$out
  );
  let attrs = (ins
    DefaultValuedAttr<SI32Attr, "0">:$k
  );
  let has_logical_tensor_desc_infer_fn = 1;
  let has_physical_tensor_desc_infer_fn = 1;
  let has_get_sbp_fn = 1;
  let has_data_type_infer_fn = 1;
}

def OneFlow_NmsOp : OneFlow_BaseOp<"nms", [NoSideEffect, DeclareOpInterfaceMethods<UserOpCompatibleInterface>]> {
  let input = (ins
    OneFlow_Tensor:$in
  );
  let output = (outs
    OneFlow_Tensor:$out
  );
  let attrs = (ins
    DefaultValuedAttr<F32Attr, "0.">:$iou_threshold,
    DefaultValuedAttr<SI32Attr, "0">:$keep_n
  );
  let has_logical_tensor_desc_infer_fn = 1;
  let has_physical_tensor_desc_infer_fn = 1;
  let has_get_sbp_fn = 1;
  let has_data_type_infer_fn = 1;
}

def OneFlow_ObjectBboxFlipOp : OneFlow_BaseOp<"object_bbox_flip", [NoSideEffect, NoGrad, CpuOnly, DeclareOpInterfaceMethods<UserOpCompatibleInterface>]> {
  let input = (ins
    OneFlow_Tensor:$bbox,
    OneFlow_Tensor:$image_size,
    OneFlow_Tensor:$flip_code
  );
  let output = (outs
    OneFlow_Tensor:$out
  );
  let has_logical_tensor_desc_infer_fn = 1;
  let has_physical_tensor_desc_infer_fn = 1;
  let has_get_sbp_fn = 1;
  let has_data_type_infer_fn = 1;
}

def OneFlow_ObjectBboxScaleOp : OneFlow_BaseOp<"object_bbox_scale", [NoSideEffect, NoGrad, CpuOnly, DeclareOpInterfaceMethods<UserOpCompatibleInterface>]> {
  let input = (ins
    OneFlow_Tensor:$bbox,
    OneFlow_Tensor:$scale
  );
  let output = (outs
    OneFlow_Tensor:$out
  );
  let has_logical_tensor_desc_infer_fn = 1;
  let has_physical_tensor_desc_infer_fn = 1;
  let has_get_sbp_fn = 1;
  let has_data_type_infer_fn = 1;
}

def OneFlow_ObjectSegmentationPolygonFlipOp : OneFlow_BaseOp<"object_segmentation_polygon_flip", [NoSideEffect, NoGrad, CpuOnly, DeclareOpInterfaceMethods<UserOpCompatibleInterface>]> {
  let input = (ins
    OneFlow_Tensor:$poly,
    OneFlow_Tensor:$image_size,
    OneFlow_Tensor:$flip_code
  );
  let output = (outs
    OneFlow_Tensor:$out
  );
  let has_logical_tensor_desc_infer_fn = 1;
  let has_physical_tensor_desc_infer_fn = 1;
  let has_get_sbp_fn = 1;
  let has_data_type_infer_fn = 1;
}

def OneFlow_ObjectSegmentationPolygonScaleOp : OneFlow_BaseOp<"object_segmentation_polygon_scale", [NoSideEffect, NoGrad, CpuOnly, DeclareOpInterfaceMethods<UserOpCompatibleInterface>]> {
  let input = (ins
    OneFlow_Tensor:$poly,
    OneFlow_Tensor:$scale
  );
  let output = (outs
    OneFlow_Tensor:$out
  );
  let has_logical_tensor_desc_infer_fn = 1;
  let has_physical_tensor_desc_infer_fn = 1;
  let has_get_sbp_fn = 1;
  let has_data_type_infer_fn = 1;
}

def OneFlow_ObjectSegmentationPolygonToMaskOp : OneFlow_BaseOp<"object_segmentation_polygon_to_mask", [NoSideEffect, NoGrad, CpuOnly, DeclareOpInterfaceMethods<UserOpCompatibleInterface>]> {
  let input = (ins
    OneFlow_Tensor:$poly,
    OneFlow_Tensor:$poly_index,
    OneFlow_Tensor:$image_size
  );
  let output = (outs
    OneFlow_Tensor:$out
  );
  let has_logical_tensor_desc_infer_fn = 1;
  let has_physical_tensor_desc_infer_fn = 1;
  let has_get_sbp_fn = 1;
  let has_data_type_infer_fn = 1;
}

def OneFlow_RoiAlignOp : OneFlow_BaseOp<"roi_align", [NoSideEffect, DeclareOpInterfaceMethods<UserOpCompatibleInterface>]> {
  let input = (ins
    OneFlow_Tensor:$x,
    OneFlow_Tensor:$rois
  );
  let output = (outs
    OneFlow_Tensor:$y
  );
  let attrs = (ins
    DefaultValuedAttr<SI32Attr, "0">:$pooled_h,
    DefaultValuedAttr<SI32Attr, "0">:$pooled_w,
    DefaultValuedAttr<F32Attr, "0.">:$spatial_scale,
    DefaultValuedAttr<SI32Attr, "0">:$sampling_ratio,
    DefaultValuedAttr<BoolAttr, "false">:$aligned
  );
  let has_logical_tensor_desc_infer_fn = 1;
  let has_physical_tensor_desc_infer_fn = 1;
  let has_get_sbp_fn = 1;
  let has_data_type_infer_fn = 1;
  let has_input_arg_modify_fn = 1;
}

def OneFlow_RoiAlignGradOp : OneFlow_BaseOp<"roi_align_grad", [NoSideEffect, DeclareOpInterfaceMethods<UserOpCompatibleInterface>]> {
  let input = (ins
    OneFlow_Tensor:$dy,
    OneFlow_Tensor:$x_like,
    OneFlow_Tensor:$rois
  );
  let output = (outs
    OneFlow_Tensor:$dx
  );
  let attrs = (ins
    DefaultValuedAttr<SI32Attr, "0">:$pooled_h,
    DefaultValuedAttr<SI32Attr, "0">:$pooled_w,
    DefaultValuedAttr<F32Attr, "0.">:$spatial_scale,
    DefaultValuedAttr<SI32Attr, "0">:$sampling_ratio,
    DefaultValuedAttr<BoolAttr, "false">:$aligned
  );
  let has_logical_tensor_desc_infer_fn = 1;
  let has_physical_tensor_desc_infer_fn = 1;
  let has_get_sbp_fn = 1;
  let has_data_type_infer_fn = 1;
}

def OneFlow_TopKOp : OneFlow_BaseOp<"top_k", [NoSideEffect, NoGrad, DeclareOpInterfaceMethods<UserOpCompatibleInterface>]> {
  let input = (ins
    OneFlow_Tensor:$in
  );
  let output = (outs
    OneFlow_Tensor:$out
  );
  let attrs = (ins
    DefaultValuedAttr<SI32Attr, "0">:$k,
    DefaultValuedAttr<BoolAttr, "false">:$sorted
  );
  let has_logical_tensor_desc_infer_fn = 1;
  let has_physical_tensor_desc_infer_fn = 1;
  let has_get_sbp_fn = 1;
  let has_data_type_infer_fn = 1;
}

#endif // GET_ONEFLOW_DETECTION_OP_DEFINITIONS

// Group: EAGER
// eager_b_to_s, eager_naive_s_to_s, eager_nccl_all_gather, eager_nccl_all_reduce, eager_nccl_broadcast, eager_nccl_reduce, eager_nccl_reduce_scatter, eager_nccl_s2s, eager_p_to_b, eager_p_to_s, eager_s_to_b, eager_symmetric_s_to_p
// Total: 12

#ifdef GET_ONEFLOW_EAGER_OP_DEFINITIONS

def OneFlow_EagerBToSOp : OneFlow_BaseOp<"eager_b_to_s", [NoSideEffect, NoGrad, DeclareOpInterfaceMethods<UserOpCompatibleInterface>]> {
  let input = (ins
    OneFlow_Tensor:$in
  );
  let output = (outs
    OneFlow_Tensor:$out
  );
  let attrs = (ins
    DefaultValuedAttr<SI64Attr, "-1">:$out_split_axis,
    StrAttr:$in_parallel_conf,
    StrAttr:$out_parallel_conf,
    ShapeAttr:$shape
  );
  let has_logical_tensor_desc_infer_fn = 1;
  let has_physical_tensor_desc_infer_fn = 1;
  let has_get_sbp_fn = 1;
  let has_data_type_infer_fn = 1;
  let has_device_and_stream_infer_fn = 1;
  let has_nd_sbp_infer_fn = 1;
}

def OneFlow_EagerNaiveSToSOp : OneFlow_BaseOp<"eager_naive_s_to_s", [NoSideEffect, NoGrad, DeclareOpInterfaceMethods<UserOpCompatibleInterface>]> {
  let input = (ins
    OneFlow_Tensor:$in
  );
  let output = (outs
    OneFlow_Tensor:$out
  );
  let attrs = (ins
    DefaultValuedAttr<SI64Attr, "-1">:$in_split_axis,
    DefaultValuedAttr<SI64Attr, "-1">:$out_split_axis,
    StrAttr:$in_parallel_conf,
    StrAttr:$out_parallel_conf,
    ShapeAttr:$shape
  );
  let has_logical_tensor_desc_infer_fn = 1;
  let has_physical_tensor_desc_infer_fn = 1;
  let has_get_sbp_fn = 1;
  let has_data_type_infer_fn = 1;
  let has_device_and_stream_infer_fn = 1;
  let has_nd_sbp_infer_fn = 1;
}

def OneFlow_EagerNcclAllGatherOp : OneFlow_BaseOp<"eager_nccl_all_gather", [NoSideEffect, NoGrad, DeclareOpInterfaceMethods<UserOpCompatibleInterface>]> {
  let input = (ins
    OneFlow_Tensor:$in
  );
  let output = (outs
    OneFlow_Tensor:$out
  );
  let attrs = (ins
    StrAttr:$parallel_conf
  );
  let has_logical_tensor_desc_infer_fn = 1;
  let has_physical_tensor_desc_infer_fn = 1;
  let has_get_sbp_fn = 1;
  let has_data_type_infer_fn = 1;
  let has_device_and_stream_infer_fn = 1;
  let has_nd_sbp_infer_fn = 1;
}

def OneFlow_EagerNcclAllReduceOp : OneFlow_BaseOp<"eager_nccl_all_reduce", [NoSideEffect, NoGrad, DeclareOpInterfaceMethods<UserOpCompatibleInterface>]> {
  let input = (ins
    OneFlow_Tensor:$in
  );
  let output = (outs
    OneFlow_Tensor:$out
  );
  let attrs = (ins
    StrAttr:$parallel_conf,
    DefaultValuedAttr<BoolAttr, "false">:$async_launch
  );
  let has_logical_tensor_desc_infer_fn = 1;
  let has_physical_tensor_desc_infer_fn = 1;
  let has_get_sbp_fn = 1;
  let has_data_type_infer_fn = 1;
  let has_device_and_stream_infer_fn = 1;
}

def OneFlow_EagerNcclBroadcastOp : OneFlow_BaseOp<"eager_nccl_broadcast", [NoSideEffect, DeclareOpInterfaceMethods<UserOpCompatibleInterface>]> {
  let input = (ins
    OneFlow_Tensor:$in
  );
  let output = (outs
    OneFlow_Tensor:$out
  );
  let attrs = (ins
    StrAttr:$parallel_conf,
    DefaultValuedAttr<SI64Attr, "0">:$root,
    DefaultValuedAttr<BoolAttr, "true">:$async_launch
  );
  let has_logical_tensor_desc_infer_fn = 1;
  let has_physical_tensor_desc_infer_fn = 1;
  let has_get_sbp_fn = 1;
  let has_data_type_infer_fn = 1;
  let has_device_and_stream_infer_fn = 1;
}

def OneFlow_EagerNcclTouchOp : OneFlow_BaseOp<"eager_nccl_touch", [NoSideEffect, DeclareOpInterfaceMethods<UserOpCompatibleInterface>]> {
  let input = (ins
    Variadic<OneFlow_Tensor>:$in
  );
  let attrs = (ins
    DefaultValuedAttr<BoolAttr, "true">:$async_launch
  );
  let has_logical_tensor_desc_infer_fn = 1;
  let has_physical_tensor_desc_infer_fn = 1;
  let has_get_sbp_fn = 1;
  let has_data_type_infer_fn = 1;
  let has_device_and_stream_infer_fn = 1;
}

def OneFlow_EagerNcclReduceOp : OneFlow_BaseOp<"eager_nccl_reduce", [NoSideEffect, NoGrad, DeclareOpInterfaceMethods<UserOpCompatibleInterface>]> {
  let input = (ins
    OneFlow_Tensor:$in
  );
  let output = (outs
    OneFlow_Tensor:$out
  );
  let attrs = (ins
    StrAttr:$parallel_conf,
    DefaultValuedAttr<SI64Attr, "0">:$root
  );
  let has_logical_tensor_desc_infer_fn = 1;
  let has_physical_tensor_desc_infer_fn = 1;
  let has_get_sbp_fn = 1;
  let has_data_type_infer_fn = 1;
  let has_device_and_stream_infer_fn = 1;
}

def OneFlow_EagerNcclReduceScatterOp : OneFlow_BaseOp<"eager_nccl_reduce_scatter", [NoSideEffect, NoGrad, DeclareOpInterfaceMethods<UserOpCompatibleInterface>]> {
  let input = (ins
    OneFlow_Tensor:$in
  );
  let output = (outs
    OneFlow_Tensor:$out
  );
  let attrs = (ins
    StrAttr:$parallel_conf,
    DefaultValuedAttr<StrAttr, "\"sum\"">:$op_type
  );
  let has_logical_tensor_desc_infer_fn = 1;
  let has_physical_tensor_desc_infer_fn = 1;
  let has_get_sbp_fn = 1;
  let has_data_type_infer_fn = 1;
  let has_device_and_stream_infer_fn = 1;
  let has_nd_sbp_infer_fn = 1;
}

def OneFlow_EagerNcclS2sOp : OneFlow_BaseOp<"eager_nccl_s2s", [NoSideEffect, NoGrad, DeclareOpInterfaceMethods<UserOpCompatibleInterface>]> {
  let input = (ins
    OneFlow_Tensor:$in
  );
  let output = (outs
    OneFlow_Tensor:$out
  );
  let attrs = (ins
    DefaultValuedAttr<SI64Attr, "-1">:$in_split_axis,
    DefaultValuedAttr<SI64Attr, "-1">:$out_split_axis,
    StrAttr:$parallel_conf
  );
  let has_logical_tensor_desc_infer_fn = 1;
  let has_get_sbp_fn = 1;
  let has_data_type_infer_fn = 1;
  let has_device_and_stream_infer_fn = 1;
  let has_nd_sbp_infer_fn = 1;
}

def OneFlow_EagerPToBOp : OneFlow_BaseOp<"eager_p_to_b", [NoSideEffect, NoGrad, DeclareOpInterfaceMethods<UserOpCompatibleInterface>]> {
  let input = (ins
    OneFlow_Tensor:$in
  );
  let output = (outs
    OneFlow_Tensor:$out
  );
  let attrs = (ins
    StrAttr:$in_parallel_conf,
    StrAttr:$out_parallel_conf,
    ShapeAttr:$shape
  );
  let has_logical_tensor_desc_infer_fn = 1;
  let has_physical_tensor_desc_infer_fn = 1;
  let has_get_sbp_fn = 1;
  let has_data_type_infer_fn = 1;
  let has_device_and_stream_infer_fn = 1;
  let has_nd_sbp_infer_fn = 1;
}

def OneFlow_EagerPToSOp : OneFlow_BaseOp<"eager_p_to_s", [NoSideEffect, NoGrad, DeclareOpInterfaceMethods<UserOpCompatibleInterface>]> {
  let input = (ins
    OneFlow_Tensor:$in
  );
  let output = (outs
    OneFlow_Tensor:$out
  );
  let attrs = (ins
    DefaultValuedAttr<SI64Attr, "-1">:$out_split_axis,
    StrAttr:$in_parallel_conf,
    StrAttr:$out_parallel_conf,
    ShapeAttr:$shape
  );
  let has_logical_tensor_desc_infer_fn = 1;
  let has_physical_tensor_desc_infer_fn = 1;
  let has_get_sbp_fn = 1;
  let has_data_type_infer_fn = 1;
  let has_device_and_stream_infer_fn = 1;
  let has_nd_sbp_infer_fn = 1;
}

def OneFlow_EagerSToBOp : OneFlow_BaseOp<"eager_s_to_b", [NoSideEffect, NoGrad, DeclareOpInterfaceMethods<UserOpCompatibleInterface>]> {
  let input = (ins
    OneFlow_Tensor:$in
  );
  let output = (outs
    OneFlow_Tensor:$out
  );
  let attrs = (ins
    DefaultValuedAttr<SI64Attr, "-1">:$in_split_axis,
    StrAttr:$in_parallel_conf,
    StrAttr:$out_parallel_conf,
    ShapeAttr:$shape
  );
  let has_logical_tensor_desc_infer_fn = 1;
  let has_physical_tensor_desc_infer_fn = 1;
  let has_get_sbp_fn = 1;
  let has_data_type_infer_fn = 1;
  let has_device_and_stream_infer_fn = 1;
  let has_nd_sbp_infer_fn = 1;
}

def OneFlow_EagerSToPOp : OneFlow_BaseOp<"eager_s_to_p", [NoSideEffect, NoGrad, DeclareOpInterfaceMethods<UserOpCompatibleInterface>]> {
  let input = (ins
    OneFlow_Tensor:$in
  );
  let output = (outs
    OneFlow_Tensor:$out
  );
  let attrs = (ins
    DefaultValuedAttr<SI64Attr, "-1">:$in_split_axis,
    StrAttr:$in_parallel_conf,
    StrAttr:$out_parallel_conf,
    ShapeAttr:$shape
  );
  let has_logical_tensor_desc_infer_fn = 1;
  let has_physical_tensor_desc_infer_fn = 1;
  let has_get_sbp_fn = 1;
  let has_data_type_infer_fn = 1;
  let has_device_and_stream_infer_fn = 1;
  let has_nd_sbp_infer_fn = 1;
}

def OneFlow_EagerSymmetricSToPOp : OneFlow_BaseOp<"eager_symmetric_s_to_p", [NoSideEffect, NoGrad, DeclareOpInterfaceMethods<UserOpCompatibleInterface>]> {
  let input = (ins
    OneFlow_Tensor:$in
  );
  let output = (outs
    OneFlow_Tensor:$out
  );
  let attrs = (ins
    DefaultValuedAttr<SI64Attr, "-1">:$in_split_axis,
    StrAttr:$parallel_conf
  );
  let has_logical_tensor_desc_infer_fn = 1;
  let has_physical_tensor_desc_infer_fn = 1;
  let has_get_sbp_fn = 1;
  let has_data_type_infer_fn = 1;
  let has_device_and_stream_infer_fn = 1;
  let has_nd_sbp_infer_fn = 1;
}

#endif // GET_ONEFLOW_EAGER_OP_DEFINITIONS

// Group: FUSED
// cudnn_fused_normalization_add_relu, cudnn_fused_normalization_add_relu_grad, fused_bias_add_gelu, fused_bias_add_gelu_grad, fused_bias_add_mask_scale, fused_cast_scale, fused_scale_mask_softmax, fused_scale_mask_softmax_dropout, fused_scale_mask_softmax_dropout_grad, fused_scale_mask_softmax_grad, fused_scale_tril, fused_self_attention_query_mul_key_and_value, fused_self_attention_query_mul_key_and_value_grad, fused_tril_scale_softmax_mask_scale, fused_tril_scale_softmax_mask_scale_grad, normalization_add_relu_grad, fused_dot_feature_interaction, fused_dot_feature_interaction_grad
// Total: 18

#ifdef GET_ONEFLOW_FUSED_OP_DEFINITIONS

def OneFlow_CudnnFusedNormalizationAddReluOp : OneFlow_BaseOp<"cudnn_fused_normalization_add_relu", [NoSideEffect, AttrSizedOperandSegments, AttrSizedResultSegments, DeclareOpInterfaceMethods<UserOpCompatibleInterface>]> {
  let input = (ins
    OneFlow_Tensor:$x,
    Optional<OneFlow_Tensor>:$addend,
    Optional<OneFlow_Tensor>:$moving_mean,
    Optional<OneFlow_Tensor>:$moving_variance,
    OneFlow_Tensor:$gamma,
    OneFlow_Tensor:$beta
  );
  let output = (outs
    OneFlow_Tensor:$y,
    OneFlow_Tensor:$reserve_space,
    Optional<OneFlow_Tensor>:$mean,
    Optional<OneFlow_Tensor>:$inv_variance
  );
  let attrs = (ins
    DefaultValuedAttr<SI32Attr, "0">:$axis,
    DefaultValuedAttr<F32Attr, "0.">:$epsilon,
    DefaultValuedAttr<F32Attr, "0.">:$momentum
  );
  let trait_attrs = (ins
    I32ElementsAttr:$operand_segment_sizes,
    I32ElementsAttr:$result_segment_sizes
  );
  let has_logical_tensor_desc_infer_fn = 1;
  let has_physical_tensor_desc_infer_fn = 1;
  let has_get_sbp_fn = 1;
  let has_data_type_infer_fn = 1;
  let has_input_arg_modify_fn = 1;
}

def OneFlow_CudnnFusedNormalizationAddReluGradOp : OneFlow_BaseOp<"cudnn_fused_normalization_add_relu_grad", [NoSideEffect, DeclareOpInterfaceMethods<UserOpCompatibleInterface>]> {
  let input = (ins
    OneFlow_Tensor:$x,
    OneFlow_Tensor:$dy,
    OneFlow_Tensor:$mean,
    OneFlow_Tensor:$inv_variance,
    OneFlow_Tensor:$gamma,
    OneFlow_Tensor:$beta,
    OneFlow_Tensor:$reserve_space,
    OneFlow_Tensor:$y
  );
  let output = (outs
    OneFlow_Tensor:$gamma_diff,
    OneFlow_Tensor:$beta_diff,
    OneFlow_Tensor:$dx,
    Optional<OneFlow_Tensor>:$addend_diff
  );
  let attrs = (ins
    DefaultValuedAttr<SI32Attr, "0">:$axis,
    DefaultValuedAttr<F32Attr, "0.">:$epsilon
  );
  let has_logical_tensor_desc_infer_fn = 1;
  let has_physical_tensor_desc_infer_fn = 1;
  let has_get_sbp_fn = 1;
  let has_data_type_infer_fn = 1;
}

def OneFlow_FusedBiasAddGeluOp : OneFlow_BaseOp<"fused_bias_add_gelu", [NoSideEffect, DeclareOpInterfaceMethods<UserOpCompatibleInterface>]> {
  let input = (ins
    OneFlow_Tensor:$a,
    OneFlow_Tensor:$b
  );
  let output = (outs
    OneFlow_Tensor:$out
  );
  let attrs = (ins
    DefaultValuedAttr<SI32Attr, "0">:$axis
  );
  let has_logical_tensor_desc_infer_fn = 1;
  let has_physical_tensor_desc_infer_fn = 1;
  let has_get_sbp_fn = 1;
  let has_data_type_infer_fn = 1;
}

def OneFlow_FusedBiasAddGeluGradOp : OneFlow_BaseOp<"fused_bias_add_gelu_grad", [NoSideEffect, DeclareOpInterfaceMethods<UserOpCompatibleInterface>]> {
  let input = (ins
    OneFlow_Tensor:$a,
    OneFlow_Tensor:$b,
    OneFlow_Tensor:$dy
  );
  let output = (outs
    OneFlow_Tensor:$dx
  );
  let attrs = (ins
    DefaultValuedAttr<SI32Attr, "0">:$axis
  );
  let has_logical_tensor_desc_infer_fn = 1;
  let has_physical_tensor_desc_infer_fn = 1;
  let has_get_sbp_fn = 1;
  let has_data_type_infer_fn = 1;
}

def OneFlow_FusedBiasAddMaskScaleOp : OneFlow_BaseOp<"fused_bias_add_mask_scale", [NoSideEffect, DeclareOpInterfaceMethods<UserOpCompatibleInterface>]> {
  let input = (ins
    OneFlow_Tensor:$a,
    OneFlow_Tensor:$b,
    OneFlow_Tensor:$mask,
    Optional<OneFlow_Tensor>:$_add_to_output
  );
  let output = (outs
    OneFlow_Tensor:$out
  );
  let attrs = (ins
    DefaultValuedAttr<SI32Attr, "0">:$axis,
    DefaultValuedAttr<F32Attr, "0.">:$scale
  );
  let has_logical_tensor_desc_infer_fn = 1;
  let has_physical_tensor_desc_infer_fn = 1;
  let has_get_sbp_fn = 1;
  let has_data_type_infer_fn = 1;
  let has_input_arg_modify_fn = 1;
}

def OneFlow_FusedCastScaleOp : OneFlow_BaseOp<"fused_cast_scale", [NoSideEffect, DeclareOpInterfaceMethods<UserOpCompatibleInterface>]> {
  let input = (ins
    OneFlow_Tensor:$x,
    OneFlow_Tensor:$scale_by_tensor
  );
  let output = (outs
    OneFlow_Tensor:$y
  );
  let attrs = (ins
    DefaultValuedAttr<F64Attr, "1.">:$scale
  );
  let has_logical_tensor_desc_infer_fn = 1;
  let has_physical_tensor_desc_infer_fn = 1;
  let has_get_sbp_fn = 1;
  let has_data_type_infer_fn = 1;
}

def OneFlow_FusedScaleMaskSoftmaxOp : OneFlow_BaseOp<"fused_scale_mask_softmax", [NoSideEffect, DeclareOpInterfaceMethods<UserOpCompatibleInterface>]> {
  let input = (ins
    OneFlow_Tensor:$x,
    OneFlow_Tensor:$mask
  );
  let output = (outs
    OneFlow_Tensor:$y
  );
  let attrs = (ins
    DefaultValuedAttr<F32Attr, "1.">:$scale_value,
    DefaultValuedAttr<F32Attr, "0.">:$mask_fill_value
  );
  let has_logical_tensor_desc_infer_fn = 1;
  let has_physical_tensor_desc_infer_fn = 1;
  let has_get_sbp_fn = 1;
  let has_data_type_infer_fn = 1;
  let has_input_arg_modify_fn = 1;
}

def OneFlow_FusedScaleMaskSoftmaxDropoutOp : OneFlow_BaseOp<"fused_scale_mask_softmax_dropout", [NoSideEffect, DeclareOpInterfaceMethods<UserOpCompatibleInterface>]> {
  let input = (ins
    OneFlow_Tensor:$x,
    OneFlow_Tensor:$mask,
    OneFlow_Tensor:$dropout_mask
  );
  let output = (outs
    OneFlow_Tensor:$y,
    OneFlow_Tensor:$softmax_y
  );
  let attrs = (ins
    DefaultValuedAttr<F32Attr, "1.">:$scale_value,
    DefaultValuedAttr<F32Attr, "0.">:$mask_fill_value,
    DefaultValuedAttr<F32Attr, "1.">:$dropout_scale_value
  );
  let has_logical_tensor_desc_infer_fn = 1;
  let has_physical_tensor_desc_infer_fn = 1;
  let has_get_sbp_fn = 1;
  let has_data_type_infer_fn = 1;
  let has_input_arg_modify_fn = 1;
}

def OneFlow_FusedScaleMaskSoftmaxDropoutGradOp : OneFlow_BaseOp<"fused_scale_mask_softmax_dropout_grad", [NoSideEffect, DeclareOpInterfaceMethods<UserOpCompatibleInterface>]> {
  let input = (ins
    OneFlow_Tensor:$softmax_y,
    OneFlow_Tensor:$dy,
    OneFlow_Tensor:$mask,
    OneFlow_Tensor:$dropout_mask
  );
  let output = (outs
    OneFlow_Tensor:$dx
  );
  let attrs = (ins
    DefaultValuedAttr<F32Attr, "0.">:$scale_value,
    DefaultValuedAttr<F32Attr, "0.">:$dropout_scale_value
  );
  let has_logical_tensor_desc_infer_fn = 1;
  let has_physical_tensor_desc_infer_fn = 1;
  let has_get_sbp_fn = 1;
  let has_data_type_infer_fn = 1;
}

def OneFlow_FusedScaleMaskSoftmaxGradOp : OneFlow_BaseOp<"fused_scale_mask_softmax_grad", [NoSideEffect, DeclareOpInterfaceMethods<UserOpCompatibleInterface>]> {
  let input = (ins
    OneFlow_Tensor:$y,
    OneFlow_Tensor:$dy,
    OneFlow_Tensor:$mask
  );
  let output = (outs
    OneFlow_Tensor:$dx
  );
  let attrs = (ins
    DefaultValuedAttr<F32Attr, "0.">:$scale_value
  );
  let has_logical_tensor_desc_infer_fn = 1;
  let has_physical_tensor_desc_infer_fn = 1;
  let has_get_sbp_fn = 1;
  let has_data_type_infer_fn = 1;
}

def OneFlow_FusedScaleTrilOp : OneFlow_BaseOp<"fused_scale_tril", [NoSideEffect, DeclareOpInterfaceMethods<UserOpCompatibleInterface>]> {
  let input = (ins
    OneFlow_Tensor:$in
  );
  let output = (outs
    OneFlow_Tensor:$out
  );
  let attrs = (ins
    DefaultValuedAttr<SI64Attr, "0">:$diagonal,
    DefaultValuedAttr<F64Attr, "0.">:$floating_fill_value,
    DefaultValuedAttr<SI64Attr, "0">:$integer_fill_value,
    DefaultValuedAttr<BoolAttr, "false">:$is_floating_fill_value,
    DefaultValuedAttr<F64Attr, "1.">:$floating_scale_value,
    DefaultValuedAttr<SI64Attr, "1">:$integer_scale_value,
    DefaultValuedAttr<BoolAttr, "false">:$is_floating_scale_value
  );
  let has_logical_tensor_desc_infer_fn = 1;
  let has_physical_tensor_desc_infer_fn = 1;
  let has_get_sbp_fn = 1;
  let has_data_type_infer_fn = 1;
}

def OneFlow_FusedSelfAttentionQueryMulKeyAndValueOp : OneFlow_BaseOp<"fused_self_attention_query_mul_key_and_value", [NoSideEffect, DeclareOpInterfaceMethods<UserOpCompatibleInterface>]> {
  let input = (ins
    OneFlow_Tensor:$hidden_states
  );
  let output = (outs
    OneFlow_Tensor:$query_mul_key,
    OneFlow_Tensor:$value
  );
  let attrs = (ins
    DefaultValuedAttr<SI64Attr, "0">:$head_size,
    DefaultValuedAttr<F32Attr, "0.">:$alpha
  );
  let has_logical_tensor_desc_infer_fn = 1;
  let has_physical_tensor_desc_infer_fn = 1;
  let has_get_sbp_fn = 1;
  let has_data_type_infer_fn = 1;
}

def OneFlow_FusedSelfAttentionQueryMulKeyAndValueGradOp : OneFlow_BaseOp<"fused_self_attention_query_mul_key_and_value_grad", [NoSideEffect, DeclareOpInterfaceMethods<UserOpCompatibleInterface>]> {
  let input = (ins
    OneFlow_Tensor:$query_mul_key_grad,
    OneFlow_Tensor:$value_grad,
    OneFlow_Tensor:$hidden_states
  );
  let output = (outs
    OneFlow_Tensor:$hidden_states_grad
  );
  let attrs = (ins
    DefaultValuedAttr<F32Attr, "0.">:$alpha
  );
  let has_logical_tensor_desc_infer_fn = 1;
  let has_physical_tensor_desc_infer_fn = 1;
  let has_get_sbp_fn = 1;
  let has_data_type_infer_fn = 1;
}

def OneFlow_FusedTrilScaleSoftmaxMaskScaleOp : OneFlow_BaseOp<"fused_tril_scale_softmax_mask_scale", [NoSideEffect, DeclareOpInterfaceMethods<UserOpCompatibleInterface>]> {
  let input = (ins
    OneFlow_Tensor:$x,
    OneFlow_Tensor:$mask
  );
  let output = (outs
    OneFlow_Tensor:$y,
    OneFlow_Tensor:$softmax_y
  );
  let attrs = (ins
    DefaultValuedAttr<SI64Attr, "0">:$diagonal,
    DefaultValuedAttr<F32Attr, "0.">:$tril_fill_value,
    DefaultValuedAttr<F32Attr, "1.">:$tril_scale_value,
    DefaultValuedAttr<F32Attr, "1.">:$mask_scale_value
  );
  let has_logical_tensor_desc_infer_fn = 1;
  let has_physical_tensor_desc_infer_fn = 1;
  let has_get_sbp_fn = 1;
  let has_data_type_infer_fn = 1;
  let has_input_arg_modify_fn = 1;
}

def OneFlow_FusedTrilScaleSoftmaxMaskScaleGradOp : OneFlow_BaseOp<"fused_tril_scale_softmax_mask_scale_grad", [NoSideEffect, DeclareOpInterfaceMethods<UserOpCompatibleInterface>]> {
  let input = (ins
    OneFlow_Tensor:$softmax_y,
    OneFlow_Tensor:$dy,
    OneFlow_Tensor:$mask
  );
  let output = (outs
    OneFlow_Tensor:$dx
  );
  let attrs = (ins
    DefaultValuedAttr<SI64Attr, "0">:$diagonal,
    DefaultValuedAttr<F32Attr, "0.">:$tril_scale_value,
    DefaultValuedAttr<F32Attr, "0.">:$mask_scale_value
  );
  let has_logical_tensor_desc_infer_fn = 1;
  let has_physical_tensor_desc_infer_fn = 1;
  let has_get_sbp_fn = 1;
  let has_data_type_infer_fn = 1;
}

def OneFlow_NormalizationAddReluGradOp : OneFlow_BaseOp<"normalization_add_relu_grad", [NoSideEffect, DeclareOpInterfaceMethods<UserOpCompatibleInterface>]> {
  let input = (ins
    OneFlow_Tensor:$x,
    OneFlow_Tensor:$dy,
    OneFlow_Tensor:$mean,
    OneFlow_Tensor:$inv_variance,
    OneFlow_Tensor:$gamma,
    OneFlow_Tensor:$beta,
    OneFlow_Tensor:$reserve_space,
    OneFlow_Tensor:$y
  );
  let output = (outs
    OneFlow_Tensor:$gamma_diff,
    OneFlow_Tensor:$beta_diff,
    OneFlow_Tensor:$dx,
    Optional<OneFlow_Tensor>:$addend_diff
  );
  let attrs = (ins
    DefaultValuedAttr<SI32Attr, "0">:$axis,
    DefaultValuedAttr<F32Attr, "0.">:$epsilon
  );
  let has_logical_tensor_desc_infer_fn = 1;
  let has_physical_tensor_desc_infer_fn = 1;
  let has_get_sbp_fn = 1;
  let has_data_type_infer_fn = 1;
}


def OneFlow_FusedDotFeatureInteractionOp : OneFlow_BaseOp<"fused_dot_feature_interaction", [AttrSizedOperandSegments, DeclareOpInterfaceMethods<UserOpCompatibleInterface>]> {
  let input = (ins
    Variadic<OneFlow_Tensor>:$features,
    Optional<OneFlow_Tensor>:$output_concat
  );
  let output = (outs
    OneFlow_Tensor:$out,
    OneFlow_Tensor:$padded_concated_features
  );
  let attrs = (ins
    DefaultValuedAttr<BoolAttr, "false">:$self_interaction,
    DefaultValuedAttr<BoolAttr, "false">:$has_output_concat,
    DefaultValuedAttr<SI32Attr, "0">:$output_padding
  );
  let has_logical_tensor_desc_infer_fn = 1;
  let has_physical_tensor_desc_infer_fn = 1;
  let has_get_sbp_fn = 1;
  let has_data_type_infer_fn = 1;
}

def OneFlow_FusedDotFeatureInteractionGradOp : OneFlow_BaseOp<"fused_dot_feature_interaction_grad", [AttrSizedResultSegments, DeclareOpInterfaceMethods<UserOpCompatibleInterface>]> {
  let input = (ins
    OneFlow_Tensor:$dy,
    OneFlow_Tensor:$padded_concated_features,
    Variadic<OneFlow_Tensor>:$features_grad_like
  );
  let output = (outs
    Variadic<OneFlow_Tensor>:$features_grad,
    Optional<OneFlow_Tensor>:$output_concat_grad
  );
  let attrs = (ins
    DefaultValuedAttr<BoolAttr, "false">:$self_interaction,
    DefaultValuedAttr<SI32Attr, "0">:$output_concat_grad_dim
  );
  let has_logical_tensor_desc_infer_fn = 1;
  let has_physical_tensor_desc_infer_fn = 1;
  let has_get_sbp_fn = 1;
  let has_data_type_infer_fn = 1;
}

#endif // GET_ONEFLOW_FUSED_OP_DEFINITIONS

// Group: IDEMPOTENT
// abs, ceil, floor, ones_like, relu, rint, round, sign
// Total: 8

#ifdef GET_ONEFLOW_IDEMPOTENT_OP_DEFINITIONS

def OneFlow_AbsOp : OneFlow_IdempotentBaseOp<"abs", [NoSideEffect, DeclareOpInterfaceMethods<UserOpCompatibleInterface>]> {}

def OneFlow_CeilOp : OneFlow_IdempotentBaseOp<"ceil", [NoSideEffect, DeclareOpInterfaceMethods<UserOpCompatibleInterface>]> {}

def OneFlow_FloorOp : OneFlow_IdempotentBaseOp<"floor", [NoSideEffect, DeclareOpInterfaceMethods<UserOpCompatibleInterface>]> {}

def OneFlow_OnesLikeOp : OneFlow_IdempotentBaseOp<"ones_like", [NoSideEffect, NoGrad, DeclareOpInterfaceMethods<UserOpCompatibleInterface>]> {
  let same_output_regst_num = 1;
  let has_nd_sbp_infer_fn = 1;
  let input = (ins AnyType:$like);
  let output = (outs AnyType:$out);
}

def OneFlow_ReluOp : OneFlow_IdempotentBaseOp<"relu", [NoSideEffect, DeclareOpInterfaceMethods<UserOpCompatibleInterface>]> {}

def OneFlow_RintOp : OneFlow_IdempotentBaseOp<"rint", [NoSideEffect, DeclareOpInterfaceMethods<UserOpCompatibleInterface>]> {}

def OneFlow_RoundOp : OneFlow_IdempotentBaseOp<"round", [NoSideEffect, DeclareOpInterfaceMethods<UserOpCompatibleInterface>]> {}

def OneFlow_SignOp : OneFlow_IdempotentBaseOp<"sign", [NoSideEffect, DeclareOpInterfaceMethods<UserOpCompatibleInterface>]> {}

#endif // GET_ONEFLOW_IDEMPOTENT_OP_DEFINITIONS

// Group: IDENTITY
// amp_white_identity, identity, identity_buffer, tuple_identity
// Total: 4

#ifdef GET_ONEFLOW_IDENTITY_OP_DEFINITIONS

def OneFlow_AmpWhiteIdentityOp : OneFlow_BaseOp<"amp_white_identity", [NoSideEffect, DeclareOpInterfaceMethods<UserOpCompatibleInterface>]> {
  let input = (ins
    OneFlow_Tensor:$in
  );
  let output = (outs
    OneFlow_Tensor:$out
  );
  let has_logical_tensor_desc_infer_fn = 1;
  let has_physical_tensor_desc_infer_fn = 1;
  let has_get_sbp_fn = 1;
  let has_data_type_infer_fn = 1;
}

def OneFlow_IdentityOp : OneFlow_BaseOp<"identity", [NoSideEffect, DeclareOpInterfaceMethods<UserOpCompatibleInterface>]> {
  let input = (ins
    OneFlow_Tensor:$in
  );
  let output = (outs
    OneFlow_Tensor:$out
  );
  let has_logical_tensor_desc_infer_fn = 1;
  let has_physical_tensor_desc_infer_fn = 1;
  let has_get_sbp_fn = 1;
  let has_data_type_infer_fn = 1;
}

def OneFlow_IdentityBufferOp : OneFlow_BaseOp<"identity_buffer", [NoSideEffect, NoGrad, DeclareOpInterfaceMethods<UserOpCompatibleInterface>]> {
  let input = (ins
    OneFlow_Tensor:$in
  );
  let output = (outs
    OneFlow_Tensor:$out
  );
  let attrs = (ins
    DefaultValuedAttr<SI64Attr, "0">:$buffer_size
  );
  let has_logical_tensor_desc_infer_fn = 1;
  let has_physical_tensor_desc_infer_fn = 1;
  let has_get_sbp_fn = 1;
  let has_data_type_infer_fn = 1;
}

def OneFlow_TupleIdentityOp : OneFlow_BaseOp<"tuple_identity", [NoSideEffect, DeclareOpInterfaceMethods<UserOpCompatibleInterface>]> {
  let input = (ins
    Variadic<OneFlow_Tensor>:$in
  );
  let output = (outs
    Variadic<OneFlow_Tensor>:$out
  );
  let has_check_fn = 1;
  let has_logical_tensor_desc_infer_fn = 1;
  let has_physical_tensor_desc_infer_fn = 1;
  let has_get_sbp_fn = 1;
  let has_data_type_infer_fn = 1;
  let has_sbp_signature_infer_fn = 1;
}

#endif // GET_ONEFLOW_IDENTITY_OP_DEFINITIONS

// Group: IMAGE
// image_batch_align, image_decode, image_flip, image_random_crop, image_resize_keep_aspect_ratio, image_resize_to_fixed
// Total: 6

#ifdef GET_ONEFLOW_IMAGE_OP_DEFINITIONS

def OneFlow_ImageBatchAlignOp : OneFlow_BaseOp<"image_batch_align", [NoSideEffect, NoGrad, CpuOnly, DeclareOpInterfaceMethods<UserOpCompatibleInterface>]> {
  let input = (ins
    OneFlow_Tensor:$in
  );
  let output = (outs
    OneFlow_Tensor:$out
  );
  let attrs = (ins
    ShapeAttr:$shape,
    OneFlow_DataType:$data_type,
    DefaultValuedAttr<SI32Attr, "0">:$alignment,
    DefaultValuedAttr<BoolAttr, "false">:$dynamic_out
  );
  let has_check_fn = 1;
  let has_logical_tensor_desc_infer_fn = 1;
  let has_physical_tensor_desc_infer_fn = 1;
  let has_get_sbp_fn = 1;
  let has_data_type_infer_fn = 1;
  let has_output_arg_modify_fn = 1;
}

def OneFlow_ImageDecodeOp : OneFlow_BaseOp<"image_decode", [NoSideEffect, NoGrad, CpuOnly, DeclareOpInterfaceMethods<UserOpCompatibleInterface>]> {
  let input = (ins
    OneFlow_Tensor:$in
  );
  let output = (outs
    OneFlow_Tensor:$out
  );
  let attrs = (ins
    DefaultValuedAttr<StrAttr, "\"BGR\"">:$color_space,
    OneFlow_DataType:$data_type
  );
  let has_check_fn = 1;
  let has_logical_tensor_desc_infer_fn = 1;
  let has_physical_tensor_desc_infer_fn = 1;
  let has_get_sbp_fn = 1;
  let has_data_type_infer_fn = 1;
}

def OneFlow_ImageFlipOp : OneFlow_BaseOp<"image_flip", [NoSideEffect, NoGrad, CpuOnly, DeclareOpInterfaceMethods<UserOpCompatibleInterface>]> {
  let input = (ins
    OneFlow_Tensor:$in,
    OneFlow_Tensor:$flip_code
  );
  let output = (outs
    OneFlow_Tensor:$out
  );
  let has_logical_tensor_desc_infer_fn = 1;
  let has_physical_tensor_desc_infer_fn = 1;
  let has_get_sbp_fn = 1;
  let has_data_type_infer_fn = 1;
}

def OneFlow_ImageRandomCropOp : OneFlow_BaseOp<"image_random_crop", [NoSideEffect, NoGrad, CpuOnly, DeclareOpInterfaceMethods<UserOpCompatibleInterface>]> {
  let input = (ins
    OneFlow_Tensor:$in
  );
  let output = (outs
    OneFlow_Tensor:$out
  );
  let attrs = (ins
    DefaultValuedAttr<SI32Attr, "10">:$num_attempts,
    DefaultValuedAttr<SI64Attr, "-1">:$seed,
    DefaultValuedAttr<BoolAttr, "false">:$has_seed,
    F32ArrayAttr:$random_area,
    F32ArrayAttr:$random_aspect_ratio
  );
  let has_logical_tensor_desc_infer_fn = 1;
  let has_physical_tensor_desc_infer_fn = 1;
  let has_get_sbp_fn = 1;
  let has_data_type_infer_fn = 1;
  let has_input_arg_modify_fn = 1;
}

def OneFlow_ImageResizeKeepAspectRatioOp : OneFlow_BaseOp<"image_resize_keep_aspect_ratio", [NoSideEffect, NoGrad, CpuOnly, DeclareOpInterfaceMethods<UserOpCompatibleInterface>]> {
  let input = (ins
    OneFlow_Tensor:$in
  );
  let output = (outs
    OneFlow_Tensor:$out,
    OneFlow_Tensor:$size,
    OneFlow_Tensor:$scale
  );
  let attrs = (ins
    DefaultValuedAttr<SI32Attr, "0">:$target_size,
    DefaultValuedAttr<SI32Attr, "0">:$min_size,
    DefaultValuedAttr<SI32Attr, "0">:$max_size,
    DefaultValuedAttr<BoolAttr, "false">:$resize_longer,
    DefaultValuedAttr<StrAttr, "\"bilinear\"">:$interpolation_type
  );
  let has_check_fn = 1;
  let has_logical_tensor_desc_infer_fn = 1;
  let has_physical_tensor_desc_infer_fn = 1;
  let has_get_sbp_fn = 1;
  let has_data_type_infer_fn = 1;
}

def OneFlow_ImageResizeToFixedOp : OneFlow_BaseOp<"image_resize_to_fixed", [NoSideEffect, NoGrad, CpuOnly, DeclareOpInterfaceMethods<UserOpCompatibleInterface>]> {
  let input = (ins
    OneFlow_Tensor:$in
  );
  let output = (outs
    OneFlow_Tensor:$out,
    OneFlow_Tensor:$scale
  );
  let attrs = (ins
    DefaultValuedAttr<SI64Attr, "0">:$target_width,
    DefaultValuedAttr<SI64Attr, "0">:$target_height,
    DefaultValuedAttr<SI64Attr, "3">:$channels,
    OneFlow_DataType:$data_type,
    DefaultValuedAttr<StrAttr, "\"bilinear\"">:$interpolation_type
  );
  let has_check_fn = 1;
  let has_logical_tensor_desc_infer_fn = 1;
  let has_physical_tensor_desc_infer_fn = 1;
  let has_get_sbp_fn = 1;
  let has_data_type_infer_fn = 1;
}

#endif // GET_ONEFLOW_IMAGE_OP_DEFINITIONS

// Group: INDICES
// arg_sort, argmax, argwhere, batch_gather, dim_gather, dim_scatter_add, dim_scatter_add_like, dim_scatter_add_scalar, dim_scatter_mul, dim_scatter_mul_scalar, dim_scatter_update, dim_scatter_update_scalar, gather, gather_nd, generate_random_batch_permutation_indices, image_target_resize, logical_slice, scatter_nd, scatter_nd_like, slice, slice_grad, tensor_scatter_nd_add, tensor_scatter_nd_update, unsorted_batch_segment_sum, unsorted_segment_sum, unsorted_segment_sum_like, where, where_scalar_x, where_scalar_xy, where_scalar_y
// Total: 30

#ifdef GET_ONEFLOW_INDICES_OP_DEFINITIONS

def OneFlow_ArgSortOp : OneFlow_BaseOp<"arg_sort", [NoSideEffect, NoGrad, DeclareOpInterfaceMethods<UserOpCompatibleInterface>]> {
  let input = (ins
    OneFlow_Tensor:$in
  );
  let output = (outs
    OneFlow_Tensor:$out
  );
  let attrs = (ins
    StrAttr:$direction
  );
  let has_check_fn = 1;
  let has_logical_tensor_desc_infer_fn = 1;
  let has_physical_tensor_desc_infer_fn = 1;
  let has_get_sbp_fn = 1;
  let has_data_type_infer_fn = 1;
}

def OneFlow_ArgmaxOp : OneFlow_BaseOp<"argmax", [NoSideEffect, NoGrad, DeclareOpInterfaceMethods<UserOpCompatibleInterface>]> {
  let input = (ins
    OneFlow_Tensor:$in
  );
  let output = (outs
    OneFlow_Tensor:$out
  );
  let has_logical_tensor_desc_infer_fn = 1;
  let has_physical_tensor_desc_infer_fn = 1;
  let has_get_sbp_fn = 1;
  let has_data_type_infer_fn = 1;
}

def OneFlow_ArgwhereOp : OneFlow_BaseOp<"argwhere", [NoSideEffect, NoGrad, DeclareOpInterfaceMethods<UserOpCompatibleInterface>]> {
  let input = (ins
    OneFlow_Tensor:$input
  );
  let output = (outs
    OneFlow_Tensor:$output,
    OneFlow_Tensor:$output_size
  );
  let attrs = (ins
    OneFlow_DataType:$dtype
  );
  let has_logical_tensor_desc_infer_fn = 1;
  let has_physical_tensor_desc_infer_fn = 1;
  let has_get_sbp_fn = 1;
  let has_data_type_infer_fn = 1;
}

def OneFlow_BatchGatherOp : OneFlow_BaseOp<"batch_gather", [NoSideEffect, DeclareOpInterfaceMethods<UserOpCompatibleInterface>]> {
  let input = (ins
    OneFlow_Tensor:$in,
    OneFlow_Tensor:$indices
  );
  let output = (outs
    OneFlow_Tensor:$out
  );
  let has_logical_tensor_desc_infer_fn = 1;
  let has_physical_tensor_desc_infer_fn = 1;
  let has_get_sbp_fn = 1;
  let has_data_type_infer_fn = 1;
  let has_input_arg_modify_fn = 1;
}

def OneFlow_DimGatherOp : OneFlow_BaseOp<"dim_gather", [NoSideEffect, DeclareOpInterfaceMethods<UserOpCompatibleInterface>]> {
  let input = (ins
    OneFlow_Tensor:$input,
    OneFlow_Tensor:$index
  );
  let output = (outs
    OneFlow_Tensor:$output
  );
  let attrs = (ins
    DefaultValuedAttr<SI32Attr, "0">:$dim
  );
  let has_logical_tensor_desc_infer_fn = 1;
  let has_physical_tensor_desc_infer_fn = 1;
  let has_get_sbp_fn = 1;
  let has_data_type_infer_fn = 1;
  let has_input_arg_modify_fn = 1;
}

def OneFlow_DimScatterAddOp : OneFlow_BaseOp<"dim_scatter_add", [NoSideEffect, DeclareOpInterfaceMethods<UserOpCompatibleInterface>]> {
  let input = (ins
    OneFlow_Tensor:$input,
    OneFlow_Tensor:$index,
    OneFlow_Tensor:$src
  );
  let output = (outs
    OneFlow_Tensor:$output
  );
  let attrs = (ins
    DefaultValuedAttr<SI32Attr, "0">:$dim
  );
  let has_logical_tensor_desc_infer_fn = 1;
  let has_physical_tensor_desc_infer_fn = 1;
  let has_get_sbp_fn = 1;
  let has_data_type_infer_fn = 1;
  let has_input_arg_modify_fn = 1;
}

def OneFlow_DimScatterAddLikeOp : OneFlow_BaseOp<"dim_scatter_add_like", [NoSideEffect, DeclareOpInterfaceMethods<UserOpCompatibleInterface>]> {
  let input = (ins
    OneFlow_Tensor:$like,
    OneFlow_Tensor:$index,
    OneFlow_Tensor:$src
  );
  let output = (outs
    OneFlow_Tensor:$output
  );
  let attrs = (ins
    DefaultValuedAttr<SI32Attr, "0">:$dim
  );
  let has_logical_tensor_desc_infer_fn = 1;
  let has_physical_tensor_desc_infer_fn = 1;
  let has_get_sbp_fn = 1;
  let has_data_type_infer_fn = 1;
  let has_input_arg_modify_fn = 1;
}

def OneFlow_DimScatterAddScalarOp : OneFlow_BaseOp<"dim_scatter_add_scalar", [NoSideEffect, DeclareOpInterfaceMethods<UserOpCompatibleInterface>]> {
  let input = (ins
    OneFlow_Tensor:$input,
    OneFlow_Tensor:$index
  );
  let output = (outs
    OneFlow_Tensor:$output
  );
  let attrs = (ins
    DefaultValuedAttr<F32Attr, "0.">:$src_scalar,
    DefaultValuedAttr<SI32Attr, "0">:$dim
  );
  let has_logical_tensor_desc_infer_fn = 1;
  let has_physical_tensor_desc_infer_fn = 1;
  let has_get_sbp_fn = 1;
  let has_data_type_infer_fn = 1;
  let has_input_arg_modify_fn = 1;
}

def OneFlow_DimScatterMulOp : OneFlow_BaseOp<"dim_scatter_mul", [NoSideEffect, DeclareOpInterfaceMethods<UserOpCompatibleInterface>]> {
  let input = (ins
    OneFlow_Tensor:$input,
    OneFlow_Tensor:$index,
    OneFlow_Tensor:$src
  );
  let output = (outs
    OneFlow_Tensor:$output
  );
  let attrs = (ins
    DefaultValuedAttr<SI32Attr, "0">:$dim
  );
  let has_logical_tensor_desc_infer_fn = 1;
  let has_physical_tensor_desc_infer_fn = 1;
  let has_get_sbp_fn = 1;
  let has_data_type_infer_fn = 1;
  let has_input_arg_modify_fn = 1;
}

def OneFlow_DimScatterMulScalarOp : OneFlow_BaseOp<"dim_scatter_mul_scalar", [NoSideEffect, DeclareOpInterfaceMethods<UserOpCompatibleInterface>]> {
  let input = (ins
    OneFlow_Tensor:$input,
    OneFlow_Tensor:$index
  );
  let output = (outs
    OneFlow_Tensor:$output
  );
  let attrs = (ins
    DefaultValuedAttr<F32Attr, "0.">:$src_scalar,
    DefaultValuedAttr<SI32Attr, "0">:$dim
  );
  let has_logical_tensor_desc_infer_fn = 1;
  let has_physical_tensor_desc_infer_fn = 1;
  let has_get_sbp_fn = 1;
  let has_data_type_infer_fn = 1;
  let has_input_arg_modify_fn = 1;
}

def OneFlow_DimScatterUpdateOp : OneFlow_BaseOp<"dim_scatter_update", [NoSideEffect, DeclareOpInterfaceMethods<UserOpCompatibleInterface>]> {
  let input = (ins
    OneFlow_Tensor:$input,
    OneFlow_Tensor:$index,
    OneFlow_Tensor:$src
  );
  let output = (outs
    OneFlow_Tensor:$output
  );
  let attrs = (ins
    DefaultValuedAttr<SI32Attr, "0">:$dim
  );
  let has_logical_tensor_desc_infer_fn = 1;
  let has_physical_tensor_desc_infer_fn = 1;
  let has_get_sbp_fn = 1;
  let has_data_type_infer_fn = 1;
  let has_input_arg_modify_fn = 1;
}

def OneFlow_DimScatterUpdateScalarOp : OneFlow_BaseOp<"dim_scatter_update_scalar", [NoSideEffect, DeclareOpInterfaceMethods<UserOpCompatibleInterface>]> {
  let input = (ins
    OneFlow_Tensor:$input,
    OneFlow_Tensor:$index
  );
  let output = (outs
    OneFlow_Tensor:$output
  );
  let attrs = (ins
    DefaultValuedAttr<F32Attr, "0.">:$src_scalar,
    DefaultValuedAttr<SI32Attr, "0">:$dim
  );
  let has_logical_tensor_desc_infer_fn = 1;
  let has_physical_tensor_desc_infer_fn = 1;
  let has_get_sbp_fn = 1;
  let has_data_type_infer_fn = 1;
  let has_input_arg_modify_fn = 1;
}

def OneFlow_GatherOp : OneFlow_BaseOp<"gather", [NoSideEffect, DeclareOpInterfaceMethods<UserOpCompatibleInterface>]> {
  let input = (ins
    OneFlow_Tensor:$in,
    OneFlow_Tensor:$indices
  );
  let output = (outs
    OneFlow_Tensor:$out
  );
  let attrs = (ins
    DefaultValuedAttr<SI64Attr, "0">:$axis
  );
  let has_logical_tensor_desc_infer_fn = 1;
  let has_physical_tensor_desc_infer_fn = 1;
  let has_get_sbp_fn = 1;
  let has_data_type_infer_fn = 1;
  let has_input_arg_modify_fn = 1;
}

def OneFlow_GatherNdOp : OneFlow_BaseOp<"gather_nd", [NoSideEffect, DeclareOpInterfaceMethods<UserOpCompatibleInterface>]> {
  let input = (ins
    OneFlow_Tensor:$params,
    OneFlow_Tensor:$indices
  );
  let output = (outs
    OneFlow_Tensor:$out
  );
  let has_logical_tensor_desc_infer_fn = 1;
  let has_physical_tensor_desc_infer_fn = 1;
  let has_get_sbp_fn = 1;
  let has_data_type_infer_fn = 1;
  let has_input_arg_modify_fn = 1;
}

def OneFlow_GenerateRandomBatchPermutationIndicesOp : OneFlow_BaseOp<"generate_random_batch_permutation_indices", [NoSideEffect, NoGrad, DeclareOpInterfaceMethods<UserOpCompatibleInterface>]> {
  let input = (ins
    OneFlow_Tensor:$x
  );
  let output = (outs
    OneFlow_Tensor:$y
  );
  let attrs = (ins
    DefaultValuedAttr<SI64Attr, "0">:$seed
  );
  let has_logical_tensor_desc_infer_fn = 1;
  let has_physical_tensor_desc_infer_fn = 1;
  let has_get_sbp_fn = 1;
  let has_data_type_infer_fn = 1;
}

def OneFlow_ImageTargetResizeOp : OneFlow_BaseOp<"image_target_resize", [NoSideEffect, NoGrad, CpuOnly, DeclareOpInterfaceMethods<UserOpCompatibleInterface>]> {
  let input = (ins
    OneFlow_Tensor:$in
  );
  let output = (outs
    OneFlow_Tensor:$out,
    OneFlow_Tensor:$size,
    OneFlow_Tensor:$scale
  );
  let attrs = (ins
    DefaultValuedAttr<SI32Attr, "0">:$target_size,
    DefaultValuedAttr<SI32Attr, "0">:$max_size
  );
  let has_check_fn = 1;
  let has_logical_tensor_desc_infer_fn = 1;
  let has_physical_tensor_desc_infer_fn = 1;
  let has_get_sbp_fn = 1;
  let has_data_type_infer_fn = 1;
}

def OneFlow_LogicalSliceOp : OneFlow_BaseOp<"logical_slice", [NoSideEffect, DeclareOpInterfaceMethods<UserOpCompatibleInterface>]> {
  let input = (ins
    OneFlow_Tensor:$x
  );
  let output = (outs
    OneFlow_Tensor:$y
  );
  let attrs = (ins
    SI64ArrayAttr:$start,
    SI64ArrayAttr:$stop,
    SI64ArrayAttr:$step
  );
  let has_logical_tensor_desc_infer_fn = 1;
  let has_physical_tensor_desc_infer_fn = 1;
  let has_get_sbp_fn = 1;
  let has_data_type_infer_fn = 1;
}

def OneFlow_ScatterNdOp : OneFlow_BaseOp<"scatter_nd", [NoSideEffect, DeclareOpInterfaceMethods<UserOpCompatibleInterface>]> {
  let input = (ins
    OneFlow_Tensor:$indices,
    OneFlow_Tensor:$updates
  );
  let output = (outs
    OneFlow_Tensor:$out
  );
  let attrs = (ins
    ShapeAttr:$shape
  );
  let has_logical_tensor_desc_infer_fn = 1;
  let has_physical_tensor_desc_infer_fn = 1;
  let has_get_sbp_fn = 1;
  let has_data_type_infer_fn = 1;
  let has_input_arg_modify_fn = 1;
}

def OneFlow_ScatterNdLikeOp : OneFlow_BaseOp<"scatter_nd_like", [NoSideEffect, DeclareOpInterfaceMethods<UserOpCompatibleInterface>]> {
  let input = (ins
    OneFlow_Tensor:$like,
    OneFlow_Tensor:$indices,
    OneFlow_Tensor:$updates
  );
  let output = (outs
    OneFlow_Tensor:$out
  );
  let has_logical_tensor_desc_infer_fn = 1;
  let has_physical_tensor_desc_infer_fn = 1;
  let has_get_sbp_fn = 1;
  let has_data_type_infer_fn = 1;
}

def OneFlow_SliceOp : OneFlow_BaseOp<"slice", [NoSideEffect, DeclareOpInterfaceMethods<UserOpCompatibleInterface>]> {
  let input = (ins
    OneFlow_Tensor:$x
  );
  let output = (outs
    OneFlow_Tensor:$y
  );
  let attrs = (ins
    SI64ArrayAttr:$start,
    SI64ArrayAttr:$stop,
    SI64ArrayAttr:$step
  );
  let has_logical_tensor_desc_infer_fn = 1;
  let has_physical_tensor_desc_infer_fn = 1;
  let has_get_sbp_fn = 1;
  let has_data_type_infer_fn = 1;
}

def OneFlow_SliceGradOp : OneFlow_BaseOp<"slice_grad", [NoSideEffect, DeclareOpInterfaceMethods<UserOpCompatibleInterface>]> {
  let input = (ins
    OneFlow_Tensor:$dy
  );
  let output = (outs
    OneFlow_Tensor:$dx
  );
  let attrs = (ins
    ShapeAttr:$like_shape,
    SI64ArrayAttr:$start,
    SI64ArrayAttr:$stop,
    SI64ArrayAttr:$step
  );
  let has_logical_tensor_desc_infer_fn = 1;
  let has_physical_tensor_desc_infer_fn = 1;
  let has_get_sbp_fn = 1;
  let has_data_type_infer_fn = 1;
  let has_input_arg_modify_fn = 1;
}

def OneFlow_TensorScatterNdAddOp : OneFlow_BaseOp<"tensor_scatter_nd_add", [NoSideEffect, DeclareOpInterfaceMethods<UserOpCompatibleInterface>]> {
  let input = (ins
    OneFlow_Tensor:$params,
    OneFlow_Tensor:$updates,
    OneFlow_Tensor:$indices
  );
  let output = (outs
    OneFlow_Tensor:$out
  );
  let has_logical_tensor_desc_infer_fn = 1;
  let has_physical_tensor_desc_infer_fn = 1;
  let has_get_sbp_fn = 1;
  let has_data_type_infer_fn = 1;
  let has_input_arg_modify_fn = 1;
}

def OneFlow_TensorScatterNdUpdateOp : OneFlow_BaseOp<"tensor_scatter_nd_update", [NoSideEffect, DeclareOpInterfaceMethods<UserOpCompatibleInterface>]> {
  let input = (ins
    OneFlow_Tensor:$params,
    OneFlow_Tensor:$updates,
    OneFlow_Tensor:$indices
  );
  let output = (outs
    OneFlow_Tensor:$out
  );
  let has_logical_tensor_desc_infer_fn = 1;
  let has_physical_tensor_desc_infer_fn = 1;
  let has_get_sbp_fn = 1;
  let has_data_type_infer_fn = 1;
  let has_input_arg_modify_fn = 1;
}

def OneFlow_UnsortedBatchSegmentSumOp : OneFlow_BaseOp<"unsorted_batch_segment_sum", [NoSideEffect, DeclareOpInterfaceMethods<UserOpCompatibleInterface>]> {
  let input = (ins
    OneFlow_Tensor:$data,
    OneFlow_Tensor:$segment_ids
  );
  let output = (outs
    OneFlow_Tensor:$out
  );
  let attrs = (ins
    DefaultValuedAttr<SI64Attr, "0">:$num_segments
  );
  let has_logical_tensor_desc_infer_fn = 1;
  let has_physical_tensor_desc_infer_fn = 1;
  let has_get_sbp_fn = 1;
  let has_data_type_infer_fn = 1;
  let has_input_arg_modify_fn = 1;
}

def OneFlow_UnsortedSegmentSumOp : OneFlow_BaseOp<"unsorted_segment_sum", [NoSideEffect, DeclareOpInterfaceMethods<UserOpCompatibleInterface>]> {
  let input = (ins
    OneFlow_Tensor:$data,
    OneFlow_Tensor:$segment_ids
  );
  let output = (outs
    OneFlow_Tensor:$out
  );
  let attrs = (ins
    DefaultValuedAttr<SI64Attr, "0">:$axis,
    DefaultValuedAttr<SI64Attr, "0">:$num_segments
  );
  let has_logical_tensor_desc_infer_fn = 1;
  let has_physical_tensor_desc_infer_fn = 1;
  let has_get_sbp_fn = 1;
  let has_data_type_infer_fn = 1;
  let has_input_arg_modify_fn = 1;
}

def OneFlow_UnsortedSegmentSumLikeOp : OneFlow_BaseOp<"unsorted_segment_sum_like", [NoSideEffect, DeclareOpInterfaceMethods<UserOpCompatibleInterface>]> {
  let input = (ins
    OneFlow_Tensor:$data,
    OneFlow_Tensor:$segment_ids,
    OneFlow_Tensor:$like
  );
  let output = (outs
    OneFlow_Tensor:$out
  );
  let attrs = (ins
    DefaultValuedAttr<SI64Attr, "0">:$axis
  );
  let has_logical_tensor_desc_infer_fn = 1;
  let has_physical_tensor_desc_infer_fn = 1;
  let has_get_sbp_fn = 1;
  let has_data_type_infer_fn = 1;
  let has_input_arg_modify_fn = 1;
}

def OneFlow_WhereOp : OneFlow_BaseOp<"where", [NoSideEffect, DeclareOpInterfaceMethods<UserOpCompatibleInterface>]> {
  let input = (ins
    OneFlow_Tensor:$condition,
    OneFlow_Tensor:$x,
    OneFlow_Tensor:$y
  );
  let output = (outs
    OneFlow_Tensor:$out
  );
  let has_logical_tensor_desc_infer_fn = 1;
  let has_physical_tensor_desc_infer_fn = 1;
  let has_get_sbp_fn = 1;
  let has_data_type_infer_fn = 1;
  let has_input_arg_modify_fn = 1;
}

def OneFlow_WhereScalarXOp : OneFlow_BaseOp<"where_scalar_x", [NoSideEffect, DeclareOpInterfaceMethods<UserOpCompatibleInterface>]> {
  let input = (ins
    OneFlow_Tensor:$condition,
    OneFlow_Tensor:$y
  );
  let output = (outs
    OneFlow_Tensor:$out
  );
  let attrs = (ins
    DefaultValuedAttr<BoolAttr, "false">:$has_int_operand,
    DefaultValuedAttr<BoolAttr, "false">:$has_float_operand,
    DefaultValuedAttr<BoolAttr, "false">:$has_bool_operand,
    DefaultValuedAttr<SI64Attr, "0">:$int_operand,
    DefaultValuedAttr<F64Attr, "0.">:$float_operand,
    DefaultValuedAttr<BoolAttr, "0.">:$bool_operand
  );
  let has_logical_tensor_desc_infer_fn = 1;
  let has_physical_tensor_desc_infer_fn = 1;
  let has_get_sbp_fn = 1;
  let has_data_type_infer_fn = 1;
  let has_input_arg_modify_fn = 1;
}

def OneFlow_WhereScalarXyOp : OneFlow_BaseOp<"where_scalar_xy", [NoSideEffect, NoGrad, DeclareOpInterfaceMethods<UserOpCompatibleInterface>]> {
  let input = (ins
    OneFlow_Tensor:$condition
  );
  let output = (outs
    OneFlow_Tensor:$out
  );
  let attrs = (ins
    DefaultValuedAttr<BoolAttr, "false">:$has_x_int_operand,
    DefaultValuedAttr<BoolAttr, "false">:$has_x_float_operand,
    DefaultValuedAttr<BoolAttr, "false">:$has_y_int_operand,
    DefaultValuedAttr<BoolAttr, "false">:$has_y_float_operand,
    DefaultValuedAttr<BoolAttr, "false">:$has_x_bool_operand,
    DefaultValuedAttr<BoolAttr, "false">:$has_y_bool_operand,
    DefaultValuedAttr<SI64Attr, "0">:$x_int_operand,
    DefaultValuedAttr<F64Attr, "0.">:$x_float_operand,
    DefaultValuedAttr<BoolAttr, "0.">:$x_bool_operand,
    DefaultValuedAttr<SI64Attr, "0">:$y_int_operand,
    DefaultValuedAttr<F64Attr, "0.">:$y_float_operand,
    DefaultValuedAttr<BoolAttr, "0.">:$y_bool_operand
  );
  let has_logical_tensor_desc_infer_fn = 1;
  let has_physical_tensor_desc_infer_fn = 1;
  let has_get_sbp_fn = 1;
  let has_data_type_infer_fn = 1;
  let has_input_arg_modify_fn = 1;
}

def OneFlow_WhereScalarYOp : OneFlow_BaseOp<"where_scalar_y", [NoSideEffect, DeclareOpInterfaceMethods<UserOpCompatibleInterface>]> {
  let input = (ins
    OneFlow_Tensor:$condition,
    OneFlow_Tensor:$x
  );
  let output = (outs
    OneFlow_Tensor:$out
  );
  let attrs = (ins
    DefaultValuedAttr<BoolAttr, "false">:$has_int_operand,
    DefaultValuedAttr<BoolAttr, "false">:$has_float_operand,
    DefaultValuedAttr<BoolAttr, "false">:$has_bool_operand,
    DefaultValuedAttr<SI64Attr, "0">:$int_operand,
    DefaultValuedAttr<F64Attr, "0.">:$float_operand,
    DefaultValuedAttr<BoolAttr, "0.">:$bool_operand
  );
  let has_logical_tensor_desc_infer_fn = 1;
  let has_physical_tensor_desc_infer_fn = 1;
  let has_get_sbp_fn = 1;
  let has_data_type_infer_fn = 1;
  let has_input_arg_modify_fn = 1;
}

#endif // GET_ONEFLOW_INDICES_OP_DEFINITIONS

// Group: INVOLUTION
// negative, reciprocal
// Total: 2

#ifdef GET_ONEFLOW_INVOLUTION_OP_DEFINITIONS

def OneFlow_NegativeOp : OneFlow_InvolutionBaseOp<"negative", [NoSideEffect, DeclareOpInterfaceMethods<UserOpCompatibleInterface>]> {}

def OneFlow_ReciprocalOp : OneFlow_InvolutionBaseOp<"reciprocal", [NoSideEffect, DeclareOpInterfaceMethods<UserOpCompatibleInterface>]> {}

#endif // GET_ONEFLOW_INVOLUTION_OP_DEFINITIONS

// Group: LOSS
// combined_margin_loss, combined_margin_loss_grad, ctc_loss, ctc_loss_grad, dynamic_loss_scale_schedule, kl_div_loss, kl_div_loss_grad, smooth_l1_loss, smooth_l1_loss_grad
// Total: 9

#ifdef GET_ONEFLOW_LOSS_OP_DEFINITIONS

def OneFlow_CombinedMarginLossOp : OneFlow_BaseOp<"combined_margin_loss", [NoSideEffect, DeclareOpInterfaceMethods<UserOpCompatibleInterface>]> {
  let input = (ins
    OneFlow_Tensor:$x,
    OneFlow_Tensor:$label
  );
  let output = (outs
    OneFlow_Tensor:$y,
    OneFlow_Tensor:$theta
  );
  let attrs = (ins
    DefaultValuedAttr<F32Attr, "0.">:$m1,
    DefaultValuedAttr<F32Attr, "0.">:$m2,
    DefaultValuedAttr<F32Attr, "0.">:$m3,
    DefaultValuedAttr<SI64Attr, "0">:$depth
  );
  let has_logical_tensor_desc_infer_fn = 1;
  let has_physical_tensor_desc_infer_fn = 1;
  let has_get_sbp_fn = 1;
  let has_data_type_infer_fn = 1;
  let has_input_arg_modify_fn = 1;
}

def OneFlow_CombinedMarginLossGradOp : OneFlow_BaseOp<"combined_margin_loss_grad", [NoSideEffect, DeclareOpInterfaceMethods<UserOpCompatibleInterface>]> {
  let input = (ins
    OneFlow_Tensor:$dy,
    OneFlow_Tensor:$label,
    OneFlow_Tensor:$theta
  );
  let output = (outs
    OneFlow_Tensor:$dx
  );
  let attrs = (ins
    DefaultValuedAttr<F32Attr, "0.">:$m1,
    DefaultValuedAttr<F32Attr, "0.">:$m2,
    DefaultValuedAttr<F32Attr, "0.">:$m3,
    DefaultValuedAttr<SI64Attr, "0">:$depth
  );
  let has_logical_tensor_desc_infer_fn = 1;
  let has_physical_tensor_desc_infer_fn = 1;
  let has_get_sbp_fn = 1;
  let has_data_type_infer_fn = 1;
}

def OneFlow_CtcLossOp : OneFlow_BaseOp<"ctc_loss", [NoSideEffect, DeclareOpInterfaceMethods<UserOpCompatibleInterface>]> {
  let input = (ins
    OneFlow_Tensor:$log_probs,
    OneFlow_Tensor:$targets,
    OneFlow_Tensor:$input_lengths,
    OneFlow_Tensor:$target_lengths
  );
  let output = (outs
    OneFlow_Tensor:$loss,
    OneFlow_Tensor:$alpha
  );
  let attrs = (ins
    DefaultValuedAttr<SI64Attr, "0">:$max_target_length,
    DefaultValuedAttr<SI32Attr, "0">:$blank,
    DefaultValuedAttr<BoolAttr, "false">:$zero_infinity
  );
  let has_logical_tensor_desc_infer_fn = 1;
  let has_physical_tensor_desc_infer_fn = 1;
  let has_get_sbp_fn = 1;
  let has_data_type_infer_fn = 1;
}

def OneFlow_CtcLossGradOp : OneFlow_BaseOp<"ctc_loss_grad", [NoSideEffect, DeclareOpInterfaceMethods<UserOpCompatibleInterface>]> {
  let input = (ins
    OneFlow_Tensor:$grad_out,
    OneFlow_Tensor:$log_probs,
    OneFlow_Tensor:$targets,
    OneFlow_Tensor:$input_lengths,
    OneFlow_Tensor:$target_lengths,
    OneFlow_Tensor:$loss,
    OneFlow_Tensor:$alpha
  );
  let output = (outs
    OneFlow_Tensor:$grad
  );
  let attrs = (ins
    DefaultValuedAttr<SI64Attr, "0">:$max_target_length,
    DefaultValuedAttr<SI32Attr, "0">:$blank,
    DefaultValuedAttr<BoolAttr, "false">:$zero_infinity
  );
  let has_logical_tensor_desc_infer_fn = 1;
  let has_physical_tensor_desc_infer_fn = 1;
  let has_get_sbp_fn = 1;
  let has_data_type_infer_fn = 1;
}

def OneFlow_DynamicLossScaleScheduleOp : OneFlow_BaseOp<"dynamic_loss_scale_schedule", [NoSideEffect, DeclareOpInterfaceMethods<UserOpCompatibleInterface>]> {
  let input = (ins
    OneFlow_Tensor:$count_not_finite,
    OneFlow_Tensor:$loss_scale,
    OneFlow_Tensor:$good_step_counter
  );
  let attrs = (ins
    DefaultValuedAttr<SI64Attr, "2000">:$increment_period,
    DefaultValuedAttr<F32Attr, "2.">:$multiplier
  );
  let has_logical_tensor_desc_infer_fn = 1;
  let has_physical_tensor_desc_infer_fn = 1;
  let has_get_sbp_fn = 1;
  let has_data_type_infer_fn = 1;
  let has_input_arg_modify_fn = 1;
}

def OneFlow_KlDivLossOp : OneFlow_BaseOp<"kl_div_loss", [NoSideEffect, DeclareOpInterfaceMethods<UserOpCompatibleInterface>]> {
  let input = (ins
    OneFlow_Tensor:$input,
    OneFlow_Tensor:$target
  );
  let output = (outs
    OneFlow_Tensor:$out
  );
  let attrs = (ins
    DefaultValuedAttr<BoolAttr, "false">:$log_target
  );
  let has_logical_tensor_desc_infer_fn = 1;
  let has_physical_tensor_desc_infer_fn = 1;
  let has_get_sbp_fn = 1;
  let has_data_type_infer_fn = 1;
  let has_input_arg_modify_fn = 1;
}

def OneFlow_KlDivLossGradOp : OneFlow_BaseOp<"kl_div_loss_grad", [NoSideEffect, DeclareOpInterfaceMethods<UserOpCompatibleInterface>]> {
  let input = (ins
    OneFlow_Tensor:$input,
    OneFlow_Tensor:$target,
    OneFlow_Tensor:$dy
  );
  let output = (outs
    OneFlow_Tensor:$dx
  );
  let attrs = (ins
    DefaultValuedAttr<BoolAttr, "false">:$log_target
  );
  let has_logical_tensor_desc_infer_fn = 1;
  let has_physical_tensor_desc_infer_fn = 1;
  let has_get_sbp_fn = 1;
  let has_data_type_infer_fn = 1;
}

def OneFlow_SmoothL1LossOp : OneFlow_BaseOp<"smooth_l1_loss", [NoSideEffect, DeclareOpInterfaceMethods<UserOpCompatibleInterface>]> {
  let input = (ins
    OneFlow_Tensor:$input,
    OneFlow_Tensor:$target
  );
  let output = (outs
    OneFlow_Tensor:$out
  );
  let attrs = (ins
    DefaultValuedAttr<F32Attr, "0.">:$beta
  );
  let has_logical_tensor_desc_infer_fn = 1;
  let has_physical_tensor_desc_infer_fn = 1;
  let has_get_sbp_fn = 1;
  let has_data_type_infer_fn = 1;
  let has_input_arg_modify_fn = 1;
}

def OneFlow_SmoothL1LossGradOp : OneFlow_BaseOp<"smooth_l1_loss_grad", [NoSideEffect, DeclareOpInterfaceMethods<UserOpCompatibleInterface>]> {
  let input = (ins
    OneFlow_Tensor:$input,
    OneFlow_Tensor:$target,
    OneFlow_Tensor:$dy
  );
  let output = (outs
    OneFlow_Tensor:$dx
  );
  let attrs = (ins
    DefaultValuedAttr<F32Attr, "0.">:$beta
  );
  let has_logical_tensor_desc_infer_fn = 1;
  let has_physical_tensor_desc_infer_fn = 1;
  let has_get_sbp_fn = 1;
  let has_data_type_infer_fn = 1;
}

#endif // GET_ONEFLOW_LOSS_OP_DEFINITIONS

// Group: MATH
// abs_grad, ceil_grad, erf, erf_grad, exp, exp_grad, expand_grad, expm1, expm1_grad, floor_grad, floordiv_x_grad, floordiv_y_grad, lgamma, lgamma_grad, log, log1p, log1p_grad, log2_grad, log_grad, log_sigmoid, log_sigmoid_grad, negative_grad, reciprocal_grad, reciprocal_no_nan, reciprocal_no_nan_grad, rint_grad, round_grad, rsqrt, rsqrt_grad, sigmoid_v2, sigmoid_v2_grad, sign_grad, softplus, softplus_grad, softsign_grad, var, sqrt, sqrt_grad, square, square_grad, xlogy_x_grad, xlogy_y_grad, cumsum, cumsum_grad, erfinv
// Total: 45

#ifdef GET_ONEFLOW_MATH_OP_DEFINITIONS

def OneFlow_AbsGradOp : OneFlow_BaseOp<"abs_grad", [NoSideEffect, DeclareOpInterfaceMethods<UserOpCompatibleInterface>]> {
  let input = (ins
    OneFlow_Tensor:$x,
    OneFlow_Tensor:$dy
  );
  let output = (outs
    OneFlow_Tensor:$dx
  );
  let has_logical_tensor_desc_infer_fn = 1;
  let has_physical_tensor_desc_infer_fn = 1;
  let has_get_sbp_fn = 1;
  let has_data_type_infer_fn = 1;
}

def OneFlow_CeilGradOp : OneFlow_BaseOp<"ceil_grad", [NoSideEffect, DeclareOpInterfaceMethods<UserOpCompatibleInterface>]> {
  let input = (ins
    OneFlow_Tensor:$x,
    OneFlow_Tensor:$dy
  );
  let output = (outs
    OneFlow_Tensor:$dx
  );
  let has_logical_tensor_desc_infer_fn = 1;
  let has_physical_tensor_desc_infer_fn = 1;
  let has_get_sbp_fn = 1;
  let has_data_type_infer_fn = 1;
}

def OneFlow_ErfOp : OneFlow_BaseOp<"erf", [NoSideEffect, DeclareOpInterfaceMethods<UserOpCompatibleInterface>]> {
  let input = (ins
    OneFlow_Tensor:$x
  );
  let output = (outs
    OneFlow_Tensor:$y
  );
  let has_logical_tensor_desc_infer_fn = 1;
  let has_physical_tensor_desc_infer_fn = 1;
  let has_get_sbp_fn = 1;
  let has_data_type_infer_fn = 1;
}

def OneFlow_ErfGradOp : OneFlow_BaseOp<"erf_grad", [NoSideEffect, DeclareOpInterfaceMethods<UserOpCompatibleInterface>]> {
  let input = (ins
    OneFlow_Tensor:$x,
    OneFlow_Tensor:$dy
  );
  let output = (outs
    OneFlow_Tensor:$dx
  );
  let has_logical_tensor_desc_infer_fn = 1;
  let has_physical_tensor_desc_infer_fn = 1;
  let has_get_sbp_fn = 1;
  let has_data_type_infer_fn = 1;
}

def OneFlow_ExpOp : OneFlow_BaseOp<"exp", [NoSideEffect, DeclareOpInterfaceMethods<UserOpCompatibleInterface>]> {
  let input = (ins
    OneFlow_Tensor:$x
  );
  let output = (outs
    OneFlow_Tensor:$y
  );
  let has_logical_tensor_desc_infer_fn = 1;
  let has_physical_tensor_desc_infer_fn = 1;
  let has_get_sbp_fn = 1;
  let has_data_type_infer_fn = 1;
}

def OneFlow_ExpGradOp : OneFlow_BaseOp<"exp_grad", [NoSideEffect, DeclareOpInterfaceMethods<UserOpCompatibleInterface>]> {
  let input = (ins
    OneFlow_Tensor:$x,
    OneFlow_Tensor:$dy
  );
  let output = (outs
    OneFlow_Tensor:$dx
  );
  let has_logical_tensor_desc_infer_fn = 1;
  let has_physical_tensor_desc_infer_fn = 1;
  let has_get_sbp_fn = 1;
  let has_data_type_infer_fn = 1;
}

def OneFlow_ExpandGradOp : OneFlow_BaseOp<"expand_grad", [NoSideEffect, DeclareOpInterfaceMethods<UserOpCompatibleInterface>]> {
  let input = (ins
    OneFlow_Tensor:$in
  );
  let output = (outs
    OneFlow_Tensor:$out
  );
  let attrs = (ins
    SI32ArrayAttr:$logical_out_shape,
    SI32ArrayAttr:$logical_expand_shape
  );
  let has_logical_tensor_desc_infer_fn = 1;
  let has_physical_tensor_desc_infer_fn = 1;
  let has_get_sbp_fn = 1;
  let has_data_type_infer_fn = 1;
}

def OneFlow_Expm1Op : OneFlow_BaseOp<"expm1", [NoSideEffect, DeclareOpInterfaceMethods<UserOpCompatibleInterface>]> {
  let input = (ins
    OneFlow_Tensor:$x
  );
  let output = (outs
    OneFlow_Tensor:$y
  );
  let has_logical_tensor_desc_infer_fn = 1;
  let has_physical_tensor_desc_infer_fn = 1;
  let has_get_sbp_fn = 1;
  let has_data_type_infer_fn = 1;
}

def OneFlow_Expm1GradOp : OneFlow_BaseOp<"expm1_grad", [NoSideEffect, DeclareOpInterfaceMethods<UserOpCompatibleInterface>]> {
  let input = (ins
    OneFlow_Tensor:$x,
    OneFlow_Tensor:$dy
  );
  let output = (outs
    OneFlow_Tensor:$dx
  );
  let has_logical_tensor_desc_infer_fn = 1;
  let has_physical_tensor_desc_infer_fn = 1;
  let has_get_sbp_fn = 1;
  let has_data_type_infer_fn = 1;
}

def OneFlow_FloorGradOp : OneFlow_BaseOp<"floor_grad", [NoSideEffect, DeclareOpInterfaceMethods<UserOpCompatibleInterface>]> {
  let input = (ins
    OneFlow_Tensor:$x,
    OneFlow_Tensor:$dy
  );
  let output = (outs
    OneFlow_Tensor:$dx
  );
  let has_logical_tensor_desc_infer_fn = 1;
  let has_physical_tensor_desc_infer_fn = 1;
  let has_get_sbp_fn = 1;
  let has_data_type_infer_fn = 1;
}

def OneFlow_FloordivXGradOp : OneFlow_BaseOp<"floordiv_x_grad", [NoSideEffect, DeclareOpInterfaceMethods<UserOpCompatibleInterface>]> {
  let input = (ins
    OneFlow_Tensor:$x,
    OneFlow_Tensor:$y,
    OneFlow_Tensor:$dz
  );
  let output = (outs
    OneFlow_Tensor:$dx
  );
  let has_logical_tensor_desc_infer_fn = 1;
  let has_physical_tensor_desc_infer_fn = 1;
  let has_get_sbp_fn = 1;
  let has_data_type_infer_fn = 1;
}

def OneFlow_FloordivYGradOp : OneFlow_BaseOp<"floordiv_y_grad", [NoSideEffect, DeclareOpInterfaceMethods<UserOpCompatibleInterface>]> {
  let input = (ins
    OneFlow_Tensor:$x,
    OneFlow_Tensor:$y,
    OneFlow_Tensor:$dz
  );
  let output = (outs
    OneFlow_Tensor:$dy
  );
  let has_logical_tensor_desc_infer_fn = 1;
  let has_physical_tensor_desc_infer_fn = 1;
  let has_get_sbp_fn = 1;
  let has_data_type_infer_fn = 1;
}

def OneFlow_LgammaOp : OneFlow_BaseOp<"lgamma", [NoSideEffect, DeclareOpInterfaceMethods<UserOpCompatibleInterface>]> {
  let input = (ins
    OneFlow_Tensor:$x
  );
  let output = (outs
    OneFlow_Tensor:$y
  );
  let has_logical_tensor_desc_infer_fn = 1;
  let has_physical_tensor_desc_infer_fn = 1;
  let has_get_sbp_fn = 1;
  let has_data_type_infer_fn = 1;
}

def OneFlow_LgammaGradOp : OneFlow_BaseOp<"lgamma_grad", [NoSideEffect, DeclareOpInterfaceMethods<UserOpCompatibleInterface>]> {
  let input = (ins
    OneFlow_Tensor:$x,
    OneFlow_Tensor:$dy
  );
  let output = (outs
    OneFlow_Tensor:$dx
  );
  let has_logical_tensor_desc_infer_fn = 1;
  let has_physical_tensor_desc_infer_fn = 1;
  let has_get_sbp_fn = 1;
  let has_data_type_infer_fn = 1;
}

def OneFlow_LogOp : OneFlow_BaseOp<"log", [NoSideEffect, DeclareOpInterfaceMethods<UserOpCompatibleInterface>]> {
  let input = (ins
    OneFlow_Tensor:$x
  );
  let output = (outs
    OneFlow_Tensor:$y
  );
  let has_logical_tensor_desc_infer_fn = 1;
  let has_physical_tensor_desc_infer_fn = 1;
  let has_get_sbp_fn = 1;
  let has_data_type_infer_fn = 1;
}

def OneFlow_Log1pOp : OneFlow_BaseOp<"log1p", [NoSideEffect, DeclareOpInterfaceMethods<UserOpCompatibleInterface>]> {
  let input = (ins
    OneFlow_Tensor:$x
  );
  let output = (outs
    OneFlow_Tensor:$y
  );
  let has_logical_tensor_desc_infer_fn = 1;
  let has_physical_tensor_desc_infer_fn = 1;
  let has_get_sbp_fn = 1;
  let has_data_type_infer_fn = 1;
}

def OneFlow_Log1pGradOp : OneFlow_BaseOp<"log1p_grad", [NoSideEffect, DeclareOpInterfaceMethods<UserOpCompatibleInterface>]> {
  let input = (ins
    OneFlow_Tensor:$x,
    OneFlow_Tensor:$dy
  );
  let output = (outs
    OneFlow_Tensor:$dx
  );
  let has_logical_tensor_desc_infer_fn = 1;
  let has_physical_tensor_desc_infer_fn = 1;
  let has_get_sbp_fn = 1;
  let has_data_type_infer_fn = 1;
}

def OneFlow_Log2GradOp : OneFlow_BaseOp<"log2_grad", [NoSideEffect, DeclareOpInterfaceMethods<UserOpCompatibleInterface>]> {
  let input = (ins
    OneFlow_Tensor:$x,
    OneFlow_Tensor:$dy
  );
  let output = (outs
    OneFlow_Tensor:$dx
  );
  let has_logical_tensor_desc_infer_fn = 1;
  let has_physical_tensor_desc_infer_fn = 1;
  let has_get_sbp_fn = 1;
  let has_data_type_infer_fn = 1;
}

def OneFlow_LogGradOp : OneFlow_BaseOp<"log_grad", [NoSideEffect, DeclareOpInterfaceMethods<UserOpCompatibleInterface>]> {
  let input = (ins
    OneFlow_Tensor:$x,
    OneFlow_Tensor:$dy
  );
  let output = (outs
    OneFlow_Tensor:$dx
  );
  let has_logical_tensor_desc_infer_fn = 1;
  let has_physical_tensor_desc_infer_fn = 1;
  let has_get_sbp_fn = 1;
  let has_data_type_infer_fn = 1;
}

def OneFlow_LogSigmoidOp : OneFlow_BaseOp<"log_sigmoid", [NoSideEffect, DeclareOpInterfaceMethods<UserOpCompatibleInterface>]> {
  let input = (ins
    OneFlow_Tensor:$x
  );
  let output = (outs
    OneFlow_Tensor:$y
  );
  let has_logical_tensor_desc_infer_fn = 1;
  let has_physical_tensor_desc_infer_fn = 1;
  let has_get_sbp_fn = 1;
  let has_data_type_infer_fn = 1;
}

def OneFlow_LogSigmoidGradOp : OneFlow_BaseOp<"log_sigmoid_grad", [NoSideEffect, DeclareOpInterfaceMethods<UserOpCompatibleInterface>]> {
  let input = (ins
    OneFlow_Tensor:$x,
    OneFlow_Tensor:$dy
  );
  let output = (outs
    OneFlow_Tensor:$dx
  );
  let has_logical_tensor_desc_infer_fn = 1;
  let has_physical_tensor_desc_infer_fn = 1;
  let has_get_sbp_fn = 1;
  let has_data_type_infer_fn = 1;
}

def OneFlow_NegativeGradOp : OneFlow_BaseOp<"negative_grad", [NoSideEffect, DeclareOpInterfaceMethods<UserOpCompatibleInterface>]> {
  let input = (ins
    OneFlow_Tensor:$x,
    OneFlow_Tensor:$dy
  );
  let output = (outs
    OneFlow_Tensor:$dx
  );
  let has_logical_tensor_desc_infer_fn = 1;
  let has_physical_tensor_desc_infer_fn = 1;
  let has_get_sbp_fn = 1;
  let has_data_type_infer_fn = 1;
}

def OneFlow_ReciprocalGradOp : OneFlow_BaseOp<"reciprocal_grad", [NoSideEffect, DeclareOpInterfaceMethods<UserOpCompatibleInterface>]> {
  let input = (ins
    OneFlow_Tensor:$x,
    OneFlow_Tensor:$dy
  );
  let output = (outs
    OneFlow_Tensor:$dx
  );
  let has_logical_tensor_desc_infer_fn = 1;
  let has_physical_tensor_desc_infer_fn = 1;
  let has_get_sbp_fn = 1;
  let has_data_type_infer_fn = 1;
}

def OneFlow_ReciprocalNoNanOp : OneFlow_BaseOp<"reciprocal_no_nan", [NoSideEffect, DeclareOpInterfaceMethods<UserOpCompatibleInterface>]> {
  let input = (ins
    OneFlow_Tensor:$x
  );
  let output = (outs
    OneFlow_Tensor:$y
  );
  let has_logical_tensor_desc_infer_fn = 1;
  let has_physical_tensor_desc_infer_fn = 1;
  let has_get_sbp_fn = 1;
  let has_data_type_infer_fn = 1;
}

def OneFlow_ReciprocalNoNanGradOp : OneFlow_BaseOp<"reciprocal_no_nan_grad", [NoSideEffect, DeclareOpInterfaceMethods<UserOpCompatibleInterface>]> {
  let input = (ins
    OneFlow_Tensor:$x,
    OneFlow_Tensor:$dy
  );
  let output = (outs
    OneFlow_Tensor:$dx
  );
  let has_logical_tensor_desc_infer_fn = 1;
  let has_physical_tensor_desc_infer_fn = 1;
  let has_get_sbp_fn = 1;
  let has_data_type_infer_fn = 1;
}

def OneFlow_RintGradOp : OneFlow_BaseOp<"rint_grad", [NoSideEffect, DeclareOpInterfaceMethods<UserOpCompatibleInterface>]> {
  let input = (ins
    OneFlow_Tensor:$x,
    OneFlow_Tensor:$dy
  );
  let output = (outs
    OneFlow_Tensor:$dx
  );
  let has_logical_tensor_desc_infer_fn = 1;
  let has_physical_tensor_desc_infer_fn = 1;
  let has_get_sbp_fn = 1;
  let has_data_type_infer_fn = 1;
}

def OneFlow_RoundGradOp : OneFlow_BaseOp<"round_grad", [NoSideEffect, DeclareOpInterfaceMethods<UserOpCompatibleInterface>]> {
  let input = (ins
    OneFlow_Tensor:$x,
    OneFlow_Tensor:$dy
  );
  let output = (outs
    OneFlow_Tensor:$dx
  );
  let has_logical_tensor_desc_infer_fn = 1;
  let has_physical_tensor_desc_infer_fn = 1;
  let has_get_sbp_fn = 1;
  let has_data_type_infer_fn = 1;
}

def OneFlow_RsqrtOp : OneFlow_BaseOp<"rsqrt", [NoSideEffect, DeclareOpInterfaceMethods<UserOpCompatibleInterface>]> {
  let input = (ins
    OneFlow_Tensor:$x
  );
  let output = (outs
    OneFlow_Tensor:$y
  );
  let has_logical_tensor_desc_infer_fn = 1;
  let has_physical_tensor_desc_infer_fn = 1;
  let has_get_sbp_fn = 1;
  let has_data_type_infer_fn = 1;
}

def OneFlow_RsqrtGradOp : OneFlow_BaseOp<"rsqrt_grad", [NoSideEffect, DeclareOpInterfaceMethods<UserOpCompatibleInterface>]> {
  let input = (ins
    OneFlow_Tensor:$x,
    OneFlow_Tensor:$dy
  );
  let output = (outs
    OneFlow_Tensor:$dx
  );
  let has_logical_tensor_desc_infer_fn = 1;
  let has_physical_tensor_desc_infer_fn = 1;
  let has_get_sbp_fn = 1;
  let has_data_type_infer_fn = 1;
}



def OneFlow_SigmoidV2Op : OneFlow_BaseOp<"sigmoid_v2", [NoSideEffect, DeclareOpInterfaceMethods<UserOpCompatibleInterface>]> {
  let input = (ins
    OneFlow_Tensor:$x
  );
  let output = (outs
    OneFlow_Tensor:$y
  );
  let has_logical_tensor_desc_infer_fn = 1;
  let has_physical_tensor_desc_infer_fn = 1;
  let has_get_sbp_fn = 1;
  let has_data_type_infer_fn = 1;
}

def OneFlow_SigmoidV2GradOp : OneFlow_BaseOp<"sigmoid_v2_grad", [NoSideEffect, DeclareOpInterfaceMethods<UserOpCompatibleInterface>]> {
  let input = (ins
    OneFlow_Tensor:$x,
    OneFlow_Tensor:$dy
  );
  let output = (outs
    OneFlow_Tensor:$dx
  );
  let has_logical_tensor_desc_infer_fn = 1;
  let has_physical_tensor_desc_infer_fn = 1;
  let has_get_sbp_fn = 1;
  let has_data_type_infer_fn = 1;
}

def OneFlow_SignGradOp : OneFlow_BaseOp<"sign_grad", [NoSideEffect, DeclareOpInterfaceMethods<UserOpCompatibleInterface>]> {
  let input = (ins
    OneFlow_Tensor:$x,
    OneFlow_Tensor:$dy
  );
  let output = (outs
    OneFlow_Tensor:$dx
  );
  let has_logical_tensor_desc_infer_fn = 1;
  let has_physical_tensor_desc_infer_fn = 1;
  let has_get_sbp_fn = 1;
  let has_data_type_infer_fn = 1;
}

def OneFlow_SoftplusOp : OneFlow_BaseOp<"softplus", [NoSideEffect, DeclareOpInterfaceMethods<UserOpCompatibleInterface>]> {
  let input = (ins
    OneFlow_Tensor:$x
  );
  let output = (outs
    OneFlow_Tensor:$y
  );
  let has_logical_tensor_desc_infer_fn = 1;
  let has_physical_tensor_desc_infer_fn = 1;
  let has_get_sbp_fn = 1;
  let has_data_type_infer_fn = 1;
}

def OneFlow_SoftplusGradOp : OneFlow_BaseOp<"softplus_grad", [NoSideEffect, DeclareOpInterfaceMethods<UserOpCompatibleInterface>]> {
  let input = (ins
    OneFlow_Tensor:$x,
    OneFlow_Tensor:$dy
  );
  let output = (outs
    OneFlow_Tensor:$dx
  );
  let has_logical_tensor_desc_infer_fn = 1;
  let has_physical_tensor_desc_infer_fn = 1;
  let has_get_sbp_fn = 1;
  let has_data_type_infer_fn = 1;
}

def OneFlow_SoftsignGradOp : OneFlow_BaseOp<"softsign_grad", [NoSideEffect, DeclareOpInterfaceMethods<UserOpCompatibleInterface>]> {
  let input = (ins
    OneFlow_Tensor:$x,
    OneFlow_Tensor:$dy
  );
  let output = (outs
    OneFlow_Tensor:$dx
  );
  let has_logical_tensor_desc_infer_fn = 1;
  let has_physical_tensor_desc_infer_fn = 1;
  let has_get_sbp_fn = 1;
  let has_data_type_infer_fn = 1;
}

def OneFlow_VarOp : OneFlow_BaseOp<"var", [NoSideEffect, DeclareOpInterfaceMethods<UserOpCompatibleInterface>]> {
  let input = (ins
    OneFlow_Tensor:$input
  );
  let output = (outs
    OneFlow_Tensor:$output
  );
  let attrs = (ins
    SI32ArrayAttr:$dim,
    DefaultValuedAttr<BoolAttr, "true">:$unbiased,
    DefaultValuedAttr<BoolAttr, "false">:$keepdim,
    OneFlow_DataType:$dtype
  );
  let has_logical_tensor_desc_infer_fn = 1;
  let has_physical_tensor_desc_infer_fn = 1;
  let has_get_sbp_fn = 1;
  let has_data_type_infer_fn = 1;
}


def OneFlow_SqrtOp : OneFlow_BaseOp<"sqrt", [NoSideEffect, DeclareOpInterfaceMethods<UserOpCompatibleInterface>]> {
  let input = (ins
    OneFlow_Tensor:$x
  );
  let output = (outs
    OneFlow_Tensor:$y
  );
  let has_logical_tensor_desc_infer_fn = 1;
  let has_physical_tensor_desc_infer_fn = 1;
  let has_get_sbp_fn = 1;
  let has_data_type_infer_fn = 1;
}

def OneFlow_SqrtGradOp : OneFlow_BaseOp<"sqrt_grad", [NoSideEffect, DeclareOpInterfaceMethods<UserOpCompatibleInterface>]> {
  let input = (ins
    OneFlow_Tensor:$x,
    OneFlow_Tensor:$dy
  );
  let output = (outs
    OneFlow_Tensor:$dx
  );
  let has_logical_tensor_desc_infer_fn = 1;
  let has_physical_tensor_desc_infer_fn = 1;
  let has_get_sbp_fn = 1;
  let has_data_type_infer_fn = 1;
}

def OneFlow_SquareOp : OneFlow_BaseOp<"square", [NoSideEffect, DeclareOpInterfaceMethods<UserOpCompatibleInterface>]> {
  let input = (ins
    OneFlow_Tensor:$x
  );
  let output = (outs
    OneFlow_Tensor:$y
  );
  let has_logical_tensor_desc_infer_fn = 1;
  let has_physical_tensor_desc_infer_fn = 1;
  let has_get_sbp_fn = 1;
  let has_data_type_infer_fn = 1;
}

def OneFlow_SquareGradOp : OneFlow_BaseOp<"square_grad", [NoSideEffect, DeclareOpInterfaceMethods<UserOpCompatibleInterface>]> {
  let input = (ins
    OneFlow_Tensor:$x,
    OneFlow_Tensor:$dy
  );
  let output = (outs
    OneFlow_Tensor:$dx
  );
  let has_logical_tensor_desc_infer_fn = 1;
  let has_physical_tensor_desc_infer_fn = 1;
  let has_get_sbp_fn = 1;
  let has_data_type_infer_fn = 1;
}

def OneFlow_XlogyXGradOp : OneFlow_BaseOp<"xlogy_x_grad", [NoSideEffect, DeclareOpInterfaceMethods<UserOpCompatibleInterface>]> {
  let input = (ins
    OneFlow_Tensor:$x,
    OneFlow_Tensor:$y,
    OneFlow_Tensor:$dz
  );
  let output = (outs
    OneFlow_Tensor:$dx
  );
  let has_logical_tensor_desc_infer_fn = 1;
  let has_physical_tensor_desc_infer_fn = 1;
  let has_get_sbp_fn = 1;
  let has_data_type_infer_fn = 1;
}

def OneFlow_XlogyYGradOp : OneFlow_BaseOp<"xlogy_y_grad", [NoSideEffect, DeclareOpInterfaceMethods<UserOpCompatibleInterface>]> {
  let input = (ins
    OneFlow_Tensor:$x,
    OneFlow_Tensor:$y,
    OneFlow_Tensor:$dz
  );
  let output = (outs
    OneFlow_Tensor:$dy
  );
  let has_logical_tensor_desc_infer_fn = 1;
  let has_physical_tensor_desc_infer_fn = 1;
  let has_get_sbp_fn = 1;
  let has_data_type_infer_fn = 1;
}

def OneFlow_CumsumOp : OneFlow_BaseOp<"cumsum", [NoSideEffect, DeclareOpInterfaceMethods<UserOpCompatibleInterface>]> {
  let input = (ins
    OneFlow_Tensor:$x
  );
  let output = (outs
    OneFlow_Tensor:$y
  );
  let attrs = (ins
    SI64Attr:$dim
  );
  let has_logical_tensor_desc_infer_fn = 1;
  let has_physical_tensor_desc_infer_fn = 1;
  let has_get_sbp_fn = 1;
  let has_data_type_infer_fn = 1;
}

def OneFlow_CumsumGradOp : OneFlow_BaseOp<"cumsum_grad", [NoSideEffect, DeclareOpInterfaceMethods<UserOpCompatibleInterface>]> {
  let input = (ins
    OneFlow_Tensor:$dy
  );
  let output = (outs
    OneFlow_Tensor:$dx
  );
  let attrs = (ins
    SI64Attr:$dim
  );
  let has_logical_tensor_desc_infer_fn = 1;
  let has_physical_tensor_desc_infer_fn = 1;
  let has_get_sbp_fn = 1;
  let has_data_type_infer_fn = 1;
}

def OneFlow_CumProdOp : OneFlow_BaseOp<"cumprod", [NoSideEffect, DeclareOpInterfaceMethods<UserOpCompatibleInterface>]> {
  let input = (ins
    OneFlow_Tensor:$x
  );
  let output = (outs
    OneFlow_Tensor:$y
  );
  let attrs = (ins
    SI64Attr:$dim
  );
  let has_logical_tensor_desc_infer_fn = 1;
  let has_physical_tensor_desc_infer_fn = 1;
  let has_get_sbp_fn = 1;
  let has_data_type_infer_fn = 1;
}

def OneFlow_CumProdGradOp : OneFlow_BaseOp<"cumprod_grad", [NoSideEffect, DeclareOpInterfaceMethods<UserOpCompatibleInterface>]> {
  let input = (ins
    OneFlow_Tensor:$dy,
    OneFlow_Tensor:$output,
    OneFlow_Tensor:$input
  );
  let output = (outs
    OneFlow_Tensor:$dx
  );
  let attrs = (ins
    SI64Attr:$dim
  );
  let has_logical_tensor_desc_infer_fn = 1;
  let has_physical_tensor_desc_infer_fn = 1;
  let has_get_sbp_fn = 1;
  let has_data_type_infer_fn = 1;
}

def OneFlow_ErfInvOp : OneFlow_BaseOp<"erfinv", [NoSideEffect, DeclareOpInterfaceMethods<UserOpCompatibleInterface>]> {
  let input = (ins
    OneFlow_Tensor:$x
  );
  let output = (outs
    OneFlow_Tensor:$y
  );
  let has_logical_tensor_desc_infer_fn = 1;
  let has_physical_tensor_desc_infer_fn = 1;
  let has_get_sbp_fn = 1;
  let has_data_type_infer_fn = 1;
}

#endif // GET_ONEFLOW_MATH_OP_DEFINITIONS

// Group: MATMUL
// batch_matmul, broadcast_matmul, broadcast_matmul_grad_b, distributed_partial_fc_sample, distributed_partial_fc_sample_disable_boxing, erfc, erfc_grad, matmul
// Total: 8

#ifdef GET_ONEFLOW_MATMUL_OP_DEFINITIONS

def OneFlow_BatchMatmulOp : OneFlow_BaseOp<"batch_matmul", [NoSideEffect, DeclareOpInterfaceMethods<UserOpCompatibleInterface>]> {
  let input = (ins
    OneFlow_Tensor:$a,
    OneFlow_Tensor:$b,
    Optional<OneFlow_Tensor>:$_add_to_output
  );
  let output = (outs
    OneFlow_Tensor:$out
  );
  let attrs = (ins
    DefaultValuedAttr<BoolAttr, "false">:$transpose_a,
    DefaultValuedAttr<BoolAttr, "false">:$transpose_b,
    DefaultValuedAttr<F64Attr, "1.">:$alpha
  );
  let has_logical_tensor_desc_infer_fn = 1;
  let has_physical_tensor_desc_infer_fn = 1;
  let has_get_sbp_fn = 1;
  let has_data_type_infer_fn = 1;
}

def OneFlow_BroadcastMatmulOp : OneFlow_BaseOp<"broadcast_matmul", [NoSideEffect, DeclareOpInterfaceMethods<UserOpCompatibleInterface>]> {
  let input = (ins
    OneFlow_Tensor:$a,
    OneFlow_Tensor:$b,
    Optional<OneFlow_Tensor>:$_add_to_output
  );
  let output = (outs
    OneFlow_Tensor:$out
  );
  let attrs = (ins
    DefaultValuedAttr<BoolAttr, "false">:$transpose_a,
    DefaultValuedAttr<BoolAttr, "false">:$transpose_b,
    DefaultValuedAttr<F64Attr, "1.">:$alpha
  );
  let has_logical_tensor_desc_infer_fn = 1;
  let has_physical_tensor_desc_infer_fn = 1;
  let has_get_sbp_fn = 1;
  let has_data_type_infer_fn = 1;
}

def OneFlow_BroadcastMatmulGradBOp : OneFlow_BaseOp<"broadcast_matmul_grad_b", [NoSideEffect, DeclareOpInterfaceMethods<UserOpCompatibleInterface>]> {
  let input = (ins
    OneFlow_Tensor:$a,
    OneFlow_Tensor:$b,
    Optional<OneFlow_Tensor>:$_add_to_output
  );
  let output = (outs
    OneFlow_Tensor:$out
  );
  let attrs = (ins
    DefaultValuedAttr<F64Attr, "1.">:$alpha
  );
  let has_logical_tensor_desc_infer_fn = 1;
  let has_physical_tensor_desc_infer_fn = 1;
  let has_get_sbp_fn = 1;
  let has_data_type_infer_fn = 1;
}

def OneFlow_DistributedPartialFcSampleOp : OneFlow_BaseOp<"distributed_partial_fc_sample", [NoSideEffect, DeclareOpInterfaceMethods<UserOpCompatibleInterface>]> {
  let input = (ins
    OneFlow_Tensor:$weight,
    OneFlow_Tensor:$label
  );
  let output = (outs
    OneFlow_Tensor:$mapped_label,
    OneFlow_Tensor:$sampled_label,
    OneFlow_Tensor:$sampled_weight
  );
  let attrs = (ins
    DefaultValuedAttr<SI64Attr, "0">:$num_sample,
    DefaultValuedAttr<SI64Attr, "-1">:$seed
  );
  let has_logical_tensor_desc_infer_fn = 1;
  let has_physical_tensor_desc_infer_fn = 1;
  let has_get_sbp_fn = 1;
  let has_data_type_infer_fn = 1;
  let has_input_arg_modify_fn = 1;
}

def OneFlow_DistributedPartialFcSampleDisableBoxingOp : OneFlow_BaseOp<"distributed_partial_fc_sample_disable_boxing", [NoSideEffect, DeclareOpInterfaceMethods<UserOpCompatibleInterface>]> {
  let input = (ins
    OneFlow_Tensor:$sampled_weight_diff,
    OneFlow_Tensor:$sampled_label
  );
  let output = (outs
    OneFlow_Tensor:$boxing_disabled_sampled_weight_diff,
    OneFlow_Tensor:$boxing_disabled_sampled_label
  );
  let has_logical_tensor_desc_infer_fn = 1;
  let has_physical_tensor_desc_infer_fn = 1;
  let has_get_sbp_fn = 1;
  let has_data_type_infer_fn = 1;
}

def OneFlow_ErfcOp : OneFlow_BaseOp<"erfc", [NoSideEffect, DeclareOpInterfaceMethods<UserOpCompatibleInterface>]> {
  let input = (ins
    OneFlow_Tensor:$x
  );
  let output = (outs
    OneFlow_Tensor:$y
  );
  let has_logical_tensor_desc_infer_fn = 1;
  let has_physical_tensor_desc_infer_fn = 1;
  let has_get_sbp_fn = 1;
  let has_data_type_infer_fn = 1;
}

def OneFlow_ErfcGradOp : OneFlow_BaseOp<"erfc_grad", [NoSideEffect, DeclareOpInterfaceMethods<UserOpCompatibleInterface>]> {
  let input = (ins
    OneFlow_Tensor:$x,
    OneFlow_Tensor:$dy
  );
  let output = (outs
    OneFlow_Tensor:$dx
  );
  let has_logical_tensor_desc_infer_fn = 1;
  let has_physical_tensor_desc_infer_fn = 1;
  let has_get_sbp_fn = 1;
  let has_data_type_infer_fn = 1;
}

def OneFlow_MatmulOp : OneFlow_BaseOp<"matmul", [NoSideEffect, DeclareOpInterfaceMethods<UserOpCompatibleInterface>]> {
  let input = (ins
    OneFlow_Tensor:$a,
    OneFlow_Tensor:$b,
    Optional<OneFlow_Tensor>:$_add_to_output
  );
  let output = (outs
    OneFlow_Tensor:$out
  );
  let attrs = (ins
    DefaultValuedAttr<BoolAttr, "false">:$transpose_a,
    DefaultValuedAttr<BoolAttr, "false">:$transpose_b,
    DefaultValuedAttr<F64Attr, "1.">:$alpha
  );
  let has_logical_tensor_desc_infer_fn = 1;
  let has_physical_tensor_desc_infer_fn = 1;
  let has_get_sbp_fn = 1;
  let has_data_type_infer_fn = 1;
}

#endif // GET_ONEFLOW_MATMUL_OP_DEFINITIONS

// Group: MISC
// CategoricalOrdinalEncode, add_n, arange, coin_flip, concat, constant, dropout, elementwise_maximum_backward, elementwise_minimum_backward, empty, eye, grid_sample_grad, multi_count_not_finite, multi_square_sum, nll, nll_grad, pow_x_grad, pow_y_grad, prelu_grad, randperm, recv, send, split_like, ssp_variable_proxy, tf_prelu_grad, uniform, uniform_int, unique_with_counts, xdivy_x_grad, xdivy_y_grad, stack, stack_grad
// Total: 32

#ifdef GET_ONEFLOW_MISC_OP_DEFINITIONS

def OneFlow_CategoricalOrdinalEncodeOp : OneFlow_BaseOp<"CategoricalOrdinalEncode", [NoSideEffect, NoGrad, DeclareOpInterfaceMethods<UserOpCompatibleInterface>]> {
  let input = (ins
    OneFlow_Tensor:$table,
    OneFlow_Tensor:$size,
    OneFlow_Tensor:$in
  );
  let output = (outs
    OneFlow_Tensor:$out
  );
  let attrs = (ins
    DefaultValuedAttr<BoolAttr, "false">:$hash_precomputed
  );
  let has_check_fn = 1;
  let has_logical_tensor_desc_infer_fn = 1;
  let has_physical_tensor_desc_infer_fn = 1;
  let has_get_sbp_fn = 1;
  let has_data_type_infer_fn = 1;
  let has_input_arg_modify_fn = 1;
}

def OneFlow_AddNOp : OneFlow_BaseOp<"add_n", [NoSideEffect, DeclareOpInterfaceMethods<UserOpCompatibleInterface>]> {
  let input = (ins
    Variadic<OneFlow_Tensor>:$in
  );
  let output = (outs
    OneFlow_Tensor:$out
  );
  let hasCanonicalizer = 1;
  let has_check_fn = 1;
  let has_logical_tensor_desc_infer_fn = 1;
  let has_physical_tensor_desc_infer_fn = 1;
  let has_get_sbp_fn = 1;
  let has_data_type_infer_fn = 1;
}

def OneFlow_ArangeOp : OneFlow_BaseOp<"arange", [NoSideEffect, NoGrad, DeclareOpInterfaceMethods<UserOpCompatibleInterface>]> {
  let output = (outs
    OneFlow_Tensor:$out
  );
  let attrs = (ins
    DefaultValuedAttr<SI64Attr, "0">:$integer_start,
    DefaultValuedAttr<SI64Attr, "0">:$integer_delta,
    DefaultValuedAttr<SI64Attr, "0">:$integer_limit,
    DefaultValuedAttr<F64Attr, "0.">:$float_start,
    DefaultValuedAttr<F64Attr, "0.">:$float_delta,
    DefaultValuedAttr<F64Attr, "0.">:$float_limit,
    OneFlow_DataType:$dtype,
    StrArrayAttr:$nd_sbp
  );
  let has_logical_tensor_desc_infer_fn = 1;
  let has_physical_tensor_desc_infer_fn = 1;
  let has_get_sbp_fn = 1;
  let has_data_type_infer_fn = 1;
  let has_nd_sbp_infer_fn = 1;
}

def OneFlow_CoinFlipOp : OneFlow_BaseOp<"coin_flip", [NoSideEffect, NoGrad, CpuOnly, DeclareOpInterfaceMethods<UserOpCompatibleInterface>]> {
  let output = (outs
    OneFlow_Tensor:$out
  );
  let attrs = (ins
    DefaultValuedAttr<F32Attr, "0.5">:$probability,
    DefaultValuedAttr<SI64Attr, "0">:$batch_size,
    DefaultValuedAttr<SI64Attr, "-1">:$seed,
    DefaultValuedAttr<BoolAttr, "false">:$has_seed,
    StrArrayAttr:$nd_sbp
  );
  let has_logical_tensor_desc_infer_fn = 1;
  let has_physical_tensor_desc_infer_fn = 1;
  let has_get_sbp_fn = 1;
  let has_data_type_infer_fn = 1;
  let has_nd_sbp_infer_fn = 1;
}

def OneFlow_ConcatOp : OneFlow_BaseOp<"concat", [NoSideEffect, DeclareOpInterfaceMethods<UserOpCompatibleInterface>]> {
  let input = (ins
    Variadic<OneFlow_Tensor>:$in
  );
  let output = (outs
    OneFlow_Tensor:$out
  );
  let attrs = (ins
    DefaultValuedAttr<SI64Attr, "0">:$axis,
    DefaultValuedAttr<SI64Attr, "0">:$max_dim_size
  );
  let has_check_fn = 1;
  let has_logical_tensor_desc_infer_fn = 1;
  let has_physical_tensor_desc_infer_fn = 1;
  let has_get_sbp_fn = 1;
  let has_data_type_infer_fn = 1;
}

def OneFlow_ConstantOp : OneFlow_BaseOp<"constant", [NoSideEffect, NoGrad, DeclareOpInterfaceMethods<UserOpCompatibleInterface>]> {
  let output = (outs
    OneFlow_Tensor:$out
  );
  let attrs = (ins
    DefaultValuedAttr<F64Attr, "0.">:$floating_value,
    DefaultValuedAttr<SI64Attr, "0">:$integer_value,
    DefaultValuedAttr<BoolAttr, "false">:$is_floating_value,
    OneFlow_DataType:$dtype,
    ShapeAttr:$shape,
    StrArrayAttr:$nd_sbp
  );
  let same_output_regst_num = 1;
  let has_logical_tensor_desc_infer_fn = 1;
  let has_physical_tensor_desc_infer_fn = 1;
  let has_get_sbp_fn = 1;
  let has_data_type_infer_fn = 1;
  let has_nd_sbp_infer_fn = 1;
}

def OneFlow_DropoutOp : OneFlow_BaseOp<"dropout", [NoSideEffect, DeclareOpInterfaceMethods<UserOpCompatibleInterface>]> {
  let input = (ins
    OneFlow_Tensor:$in,
    Optional<OneFlow_Tensor>:$_add_to_output
  );
  let output = (outs
    OneFlow_Tensor:$out,
    OneFlow_Tensor:$mask
  );
  let attrs = (ins
    DefaultValuedAttr<F32Attr, "0.">:$rate
  );
  let has_check_fn = 1;
  let has_logical_tensor_desc_infer_fn = 1;
  let has_physical_tensor_desc_infer_fn = 1;
  let has_get_sbp_fn = 1;
  let has_data_type_infer_fn = 1;
}

def OneFlow_ElementwiseMaximumBackwardOp : OneFlow_BaseOp<"elementwise_maximum_backward", [NoSideEffect, AttrSizedResultSegments, DeclareOpInterfaceMethods<UserOpCompatibleInterface>]> {
  let input = (ins
    OneFlow_Tensor:$dz,
    OneFlow_Tensor:$x,
    OneFlow_Tensor:$y
  );
  let output = (outs
    Optional<OneFlow_Tensor>:$dx,
    Optional<OneFlow_Tensor>:$dy
  );
  let trait_attrs = (ins
    I32ElementsAttr:$result_segment_sizes
  );
  let has_logical_tensor_desc_infer_fn = 1;
  let has_physical_tensor_desc_infer_fn = 1;
  let has_get_sbp_fn = 1;
  let has_data_type_infer_fn = 1;
}

def OneFlow_ElementwiseMinimumBackwardOp : OneFlow_BaseOp<"elementwise_minimum_backward", [NoSideEffect, AttrSizedResultSegments, DeclareOpInterfaceMethods<UserOpCompatibleInterface>]> {
  let input = (ins
    OneFlow_Tensor:$dz,
    OneFlow_Tensor:$x,
    OneFlow_Tensor:$y
  );
  let output = (outs
    Optional<OneFlow_Tensor>:$dx,
    Optional<OneFlow_Tensor>:$dy
  );
  let trait_attrs = (ins
    I32ElementsAttr:$result_segment_sizes
  );
  let has_logical_tensor_desc_infer_fn = 1;
  let has_physical_tensor_desc_infer_fn = 1;
  let has_get_sbp_fn = 1;
  let has_data_type_infer_fn = 1;
}

def OneFlow_EmptyOp : OneFlow_BaseOp<"empty", [NoSideEffect, NoGrad, DeclareOpInterfaceMethods<UserOpCompatibleInterface>]> {
  let output = (outs
    OneFlow_Tensor:$out
  );
  let attrs = (ins
    OneFlow_DataType:$dtype,
    ShapeAttr:$shape,
    StrArrayAttr:$nd_sbp
  );
  let same_output_regst_num = 1;
  let has_logical_tensor_desc_infer_fn = 1;
  let has_physical_tensor_desc_infer_fn = 1;
  let has_get_sbp_fn = 1;
  let has_data_type_infer_fn = 1;
  let has_nd_sbp_infer_fn = 1;
}

def OneFlow_EyeOp : OneFlow_BaseOp<"eye", [NoSideEffect, NoGrad, DeclareOpInterfaceMethods<UserOpCompatibleInterface>]> {
  let output = (outs
    OneFlow_Tensor:$out
  );
  let attrs = (ins
    DefaultValuedAttr<SI64Attr, "0">:$rows,
    DefaultValuedAttr<SI64Attr, "0">:$cols,
    OneFlow_DataType:$dtype,
    StrArrayAttr:$nd_sbp
  );
  let has_logical_tensor_desc_infer_fn = 1;
  let has_physical_tensor_desc_infer_fn = 1;
  let has_get_sbp_fn = 1;
  let has_data_type_infer_fn = 1;
}

def OneFlow_GridSampleGradOp : OneFlow_BaseOp<"grid_sample_grad", [NoSideEffect, DeclareOpInterfaceMethods<UserOpCompatibleInterface>]> {
  let input = (ins
    OneFlow_Tensor:$doutput,
    OneFlow_Tensor:$input,
    OneFlow_Tensor:$grid
  );
  let output = (outs
    OneFlow_Tensor:$dinput,
    OneFlow_Tensor:$dgrid
  );
  let attrs = (ins
    StrAttr:$interpolation_mode,
    StrAttr:$padding_mode,
    DefaultValuedAttr<BoolAttr, "false">:$align_corners
  );
  let has_check_fn = 1;
  let has_logical_tensor_desc_infer_fn = 1;
  let has_physical_tensor_desc_infer_fn = 1;
  let has_get_sbp_fn = 1;
  let has_data_type_infer_fn = 1;
}

def OneFlow_MultiCountNotFiniteOp : OneFlow_BaseOp<"multi_count_not_finite", [NoSideEffect, NoGrad, DeclareOpInterfaceMethods<UserOpCompatibleInterface>]> {
  let input = (ins
    Variadic<OneFlow_Tensor>:$x
  );
  let output = (outs
    OneFlow_Tensor:$y
  );
  let has_check_fn = 1;
  let has_logical_tensor_desc_infer_fn = 1;
  let has_physical_tensor_desc_infer_fn = 1;
  let has_get_sbp_fn = 1;
  let has_data_type_infer_fn = 1;
}

def OneFlow_MultiSquareSumOp : OneFlow_BaseOp<"multi_square_sum", [NoSideEffect, DeclareOpInterfaceMethods<UserOpCompatibleInterface>]> {
  let input = (ins
    Variadic<OneFlow_Tensor>:$x
  );
  let output = (outs
    OneFlow_Tensor:$y
  );
  let has_check_fn = 1;
  let has_logical_tensor_desc_infer_fn = 1;
  let has_physical_tensor_desc_infer_fn = 1;
  let has_get_sbp_fn = 1;
  let has_data_type_infer_fn = 1;
}

def OneFlow_NllOp : OneFlow_BaseOp<"nll", [NoSideEffect, DeclareOpInterfaceMethods<UserOpCompatibleInterface>]> {
  let input = (ins
    OneFlow_Tensor:$input,
    OneFlow_Tensor:$target,
    Optional<OneFlow_Tensor>:$weight
  );
  let output = (outs
    OneFlow_Tensor:$out,
    OneFlow_Tensor:$total_weight
  );
  let attrs = (ins
    DefaultValuedAttr<SI64Attr, "0">:$ignore_index
  );
  let has_logical_tensor_desc_infer_fn = 1;
  let has_physical_tensor_desc_infer_fn = 1;
  let has_get_sbp_fn = 1;
  let has_data_type_infer_fn = 1;
  let has_input_arg_modify_fn = 1;
}

def OneFlow_NllGradOp : OneFlow_BaseOp<"nll_grad", [NoSideEffect, DeclareOpInterfaceMethods<UserOpCompatibleInterface>]> {
  let input = (ins
    OneFlow_Tensor:$input,
    OneFlow_Tensor:$target,
    OneFlow_Tensor:$total_weight,
    Optional<OneFlow_Tensor>:$weight,
    OneFlow_Tensor:$dy
  );
  let output = (outs
    OneFlow_Tensor:$dx
  );
  let attrs = (ins
    DefaultValuedAttr<SI64Attr, "0">:$ignore_index
  );
  let has_logical_tensor_desc_infer_fn = 1;
  let has_physical_tensor_desc_infer_fn = 1;
  let has_get_sbp_fn = 1;
  let has_data_type_infer_fn = 1;
}

def OneFlow_PowXGradOp : OneFlow_BaseOp<"pow_x_grad", [NoSideEffect, DeclareOpInterfaceMethods<UserOpCompatibleInterface>]> {
  let input = (ins
    OneFlow_Tensor:$x,
    OneFlow_Tensor:$y,
    OneFlow_Tensor:$dz
  );
  let output = (outs
    OneFlow_Tensor:$dx
  );
  let has_logical_tensor_desc_infer_fn = 1;
  let has_physical_tensor_desc_infer_fn = 1;
  let has_get_sbp_fn = 1;
  let has_data_type_infer_fn = 1;
}

def OneFlow_PowYGradOp : OneFlow_BaseOp<"pow_y_grad", [NoSideEffect, DeclareOpInterfaceMethods<UserOpCompatibleInterface>]> {
  let input = (ins
    OneFlow_Tensor:$x,
    OneFlow_Tensor:$y,
    OneFlow_Tensor:$dz
  );
  let output = (outs
    OneFlow_Tensor:$dy
  );
  let has_logical_tensor_desc_infer_fn = 1;
  let has_physical_tensor_desc_infer_fn = 1;
  let has_get_sbp_fn = 1;
  let has_data_type_infer_fn = 1;
}

def OneFlow_PreluGradOp : OneFlow_BaseOp<"prelu_grad", [NoSideEffect, DeclareOpInterfaceMethods<UserOpCompatibleInterface>]> {
  let input = (ins
    OneFlow_Tensor:$dy,
    OneFlow_Tensor:$x,
    OneFlow_Tensor:$alpha
  );
  let output = (outs
    OneFlow_Tensor:$dx,
    OneFlow_Tensor:$alpha_diff
  );
  let attrs = (ins
    DefaultValuedAttr<BoolAttr, "true">:$alpha_requires_grad
  );
  let has_logical_tensor_desc_infer_fn = 1;
  let has_physical_tensor_desc_infer_fn = 1;
  let has_get_sbp_fn = 1;
  let has_data_type_infer_fn = 1;
}

def OneFlow_RandpermOp : OneFlow_BaseOp<"randperm", [NoSideEffect, NoGrad, DeclareOpInterfaceMethods<UserOpCompatibleInterface>]> {
  let output = (outs
    OneFlow_Tensor:$out
  );
  let attrs = (ins
    DefaultValuedAttr<SI32Attr, "0">:$n,
    DefaultValuedAttr<SI64Attr, "0">:$seed,
    StrArrayAttr:$nd_sbp
  );
  let has_logical_tensor_desc_infer_fn = 1;
  let has_physical_tensor_desc_infer_fn = 1;
  let has_get_sbp_fn = 1;
  let has_data_type_infer_fn = 1;
  let has_nd_sbp_infer_fn = 1;
}

def OneFlow_RecvOp : OneFlow_BaseOp<"recv", [NoSideEffect, NoGrad, DeclareOpInterfaceMethods<UserOpCompatibleInterface>]> {
  let output = (outs
    OneFlow_Tensor:$out
  );
  let attrs = (ins
    DefaultValuedAttr<SI64Attr, "0">:$src_process_id,
    OneFlow_DataType:$dtype,
    ShapeAttr:$shape,
    StrAttr:$device_type,
    DefaultValuedAttr<SI64Attr, "0">:$device_id
  );
  let has_logical_tensor_desc_infer_fn = 1;
  let has_physical_tensor_desc_infer_fn = 1;
  let has_get_sbp_fn = 1;
  let has_data_type_infer_fn = 1;
  let has_device_and_stream_infer_fn = 1;
}

def OneFlow_SendOp : OneFlow_BaseOp<"send", [NoSideEffect, NoGrad, DeclareOpInterfaceMethods<UserOpCompatibleInterface>]> {
  let input = (ins
    OneFlow_Tensor:$in
  );
  let attrs = (ins
    DefaultValuedAttr<SI64Attr, "0">:$dst_process_id
  );
  let has_logical_tensor_desc_infer_fn = 1;
  let has_physical_tensor_desc_infer_fn = 1;
  let has_get_sbp_fn = 1;
  let has_data_type_infer_fn = 1;
  let has_device_and_stream_infer_fn = 1;
}

def OneFlow_SplitLikeOp : OneFlow_BaseOp<"split_like", [NoSideEffect, DeclareOpInterfaceMethods<UserOpCompatibleInterface>]> {
  let input = (ins
    OneFlow_Tensor:$in,
    Variadic<OneFlow_Tensor>:$like
  );
  let output = (outs
    Variadic<OneFlow_Tensor>:$out
  );
  let attrs = (ins
    DefaultValuedAttr<SI64Attr, "0">:$axis
  );
  let has_check_fn = 1;
  let has_logical_tensor_desc_infer_fn = 1;
  let has_physical_tensor_desc_infer_fn = 1;
  let has_get_sbp_fn = 1;
  let has_data_type_infer_fn = 1;
  let has_input_arg_modify_fn = 1;
}

def OneFlow_SspVariableProxyOp : OneFlow_BaseOp<"ssp_variable_proxy", [NoSideEffect, NoGrad, DeclareOpInterfaceMethods<UserOpCompatibleInterface>]> {
  let input = (ins
    OneFlow_Tensor:$var
  );
  let output = (outs
    OneFlow_Tensor:$ref,
    OneFlow_Tensor:$value
  );
  let attrs = (ins
    DefaultValuedAttr<SI64Attr, "1">:$buffer_size
  );
  let has_logical_tensor_desc_infer_fn = 1;
  let has_physical_tensor_desc_infer_fn = 1;
  let has_get_sbp_fn = 1;
  let has_data_type_infer_fn = 1;
  let has_output_arg_modify_fn = 1;
}

def OneFlow_TfPreluGradOp : OneFlow_BaseOp<"tf_prelu_grad", [NoSideEffect, DeclareOpInterfaceMethods<UserOpCompatibleInterface>]> {
  let input = (ins
    OneFlow_Tensor:$dy,
    OneFlow_Tensor:$x,
    OneFlow_Tensor:$alpha
  );
  let output = (outs
    OneFlow_Tensor:$dx,
    OneFlow_Tensor:$alpha_diff
  );
  let has_logical_tensor_desc_infer_fn = 1;
  let has_physical_tensor_desc_infer_fn = 1;
  let has_get_sbp_fn = 1;
  let has_data_type_infer_fn = 1;
}

def OneFlow_UniformOp : OneFlow_BaseOp<"uniform", [NoSideEffect, NoGrad, DeclareOpInterfaceMethods<UserOpCompatibleInterface>]> {
  let output = (outs
    OneFlow_Tensor:$out
  );
  let attrs = (ins
    DefaultValuedAttr<F64Attr, "0.">:$from,
    DefaultValuedAttr<F64Attr, "1.">:$to,
    DefaultValuedAttr<SI64Attr, "0">:$seed,
    OneFlow_DataType:$dtype,
    ShapeAttr:$shape,
    StrArrayAttr:$nd_sbp
  );
  let same_output_regst_num = 1;
  let has_logical_tensor_desc_infer_fn = 1;
  let has_physical_tensor_desc_infer_fn = 1;
  let has_get_sbp_fn = 1;
  let has_data_type_infer_fn = 1;
  let has_nd_sbp_infer_fn = 1;
}

def OneFlow_UniformIntOp : OneFlow_BaseOp<"uniform_int", [NoSideEffect, NoGrad, DeclareOpInterfaceMethods<UserOpCompatibleInterface>]> {
  let output = (outs
    OneFlow_Tensor:$out
  );
  let attrs = (ins
    DefaultValuedAttr<SI64Attr, "0">:$from,
    DefaultValuedAttr<SI64Attr, "1">:$to,
    DefaultValuedAttr<SI64Attr, "0">:$seed,
    OneFlow_DataType:$dtype,
    ShapeAttr:$shape,
    StrArrayAttr:$nd_sbp
  );
  let same_output_regst_num = 1;
  let has_logical_tensor_desc_infer_fn = 1;
  let has_physical_tensor_desc_infer_fn = 1;
  let has_get_sbp_fn = 1;
  let has_data_type_infer_fn = 1;
  let has_nd_sbp_infer_fn = 1;
}

def OneFlow_UniqueWithCountsOp : OneFlow_BaseOp<"unique_with_counts", [NoSideEffect, NoGrad, DeclareOpInterfaceMethods<UserOpCompatibleInterface>]> {
  let input = (ins
    OneFlow_Tensor:$x
  );
  let output = (outs
    OneFlow_Tensor:$y,
    OneFlow_Tensor:$idx,
    OneFlow_Tensor:$count,
    OneFlow_Tensor:$num_unique
  );
  let attrs = (ins
    OneFlow_DataType:$out_idx
  );
  let has_logical_tensor_desc_infer_fn = 1;
  let has_physical_tensor_desc_infer_fn = 1;
  let has_get_sbp_fn = 1;
  let has_data_type_infer_fn = 1;
}

def OneFlow_XdivyXGradOp : OneFlow_BaseOp<"xdivy_x_grad", [NoSideEffect, DeclareOpInterfaceMethods<UserOpCompatibleInterface>]> {
  let input = (ins
    OneFlow_Tensor:$x,
    OneFlow_Tensor:$y,
    OneFlow_Tensor:$dz
  );
  let output = (outs
    OneFlow_Tensor:$dx
  );
  let has_logical_tensor_desc_infer_fn = 1;
  let has_physical_tensor_desc_infer_fn = 1;
  let has_get_sbp_fn = 1;
  let has_data_type_infer_fn = 1;
}

def OneFlow_XdivyYGradOp : OneFlow_BaseOp<"xdivy_y_grad", [NoSideEffect, DeclareOpInterfaceMethods<UserOpCompatibleInterface>]> {
  let input = (ins
    OneFlow_Tensor:$x,
    OneFlow_Tensor:$y,
    OneFlow_Tensor:$dz
  );
  let output = (outs
    OneFlow_Tensor:$dy
  );
  let has_logical_tensor_desc_infer_fn = 1;
  let has_physical_tensor_desc_infer_fn = 1;
  let has_get_sbp_fn = 1;
  let has_data_type_infer_fn = 1;
}

def OneFlow_StackOp : OneFlow_BaseOp<"stack", [NoSideEffect, DeclareOpInterfaceMethods<UserOpCompatibleInterface>]> {
  let input = (ins
    Variadic<OneFlow_Tensor>:$in
  );
  let output = (outs
    OneFlow_Tensor:$out
  );
  let attrs = (ins
    DefaultValuedAttr<SI64Attr, "0">:$axis,
    DefaultValuedAttr<SI64Attr, "0">:$max_dim_size
  );
  let has_check_fn = 1;
  let has_logical_tensor_desc_infer_fn = 1;
  let has_physical_tensor_desc_infer_fn = 1;
  let has_get_sbp_fn = 1;
  let has_data_type_infer_fn = 1;
}

def OneFlow_StackGradOp : OneFlow_BaseOp<"stack_grad", [NoSideEffect, NoGrad, DeclareOpInterfaceMethods<UserOpCompatibleInterface>]> {
  let input = (ins
    OneFlow_Tensor:$in,
    Variadic<OneFlow_Tensor>:$like
  );
  let output = (outs
    Variadic<OneFlow_Tensor>:$out
  );
  let attrs = (ins
    DefaultValuedAttr<SI64Attr, "0">:$axis
  );
  let has_check_fn = 1;
  let has_logical_tensor_desc_infer_fn = 1;
  let has_physical_tensor_desc_infer_fn = 1;
  let has_get_sbp_fn = 1;
  let has_data_type_infer_fn = 1;
  let has_input_arg_modify_fn = 1;
}

#endif // GET_ONEFLOW_MISC_OP_DEFINITIONS

// Group: NCCL
// _nccl_logical_2D_same_dim0_all2all, _nccl_logical_2D_same_dim0_all_gather, _nccl_logical_2D_same_dim0_all_gather_noncontinuous, _nccl_logical_2D_same_dim0_all_reduce, _nccl_logical_2D_same_dim1_all_reduce, _nccl_logical_all_gather, _nccl_logical_all_gather_noncontinuous, _nccl_logical_all_reduce, _nccl_logical_reduce_scatter, _nccl_logical_s2s
// Total: 10

#ifdef GET_ONEFLOW_NCCL_OP_DEFINITIONS

def OneFlow__ncclLogical_2DSameDim0All2allOp : OneFlow_BaseOp<"_nccl_logical_2D_same_dim0_all2all", [NoSideEffect, NoGrad, DeclareOpInterfaceMethods<UserOpCompatibleInterface>]> {
  let input = (ins
    OneFlow_Tensor:$in
  );
  let output = (outs
    OneFlow_Tensor:$out
  );
  let attrs = (ins
    StrArrayAttr:$src_reduced_nd_sbp,
    StrArrayAttr:$dst_reduced_nd_sbp
  );
  let has_logical_tensor_desc_infer_fn = 1;
  let has_get_sbp_fn = 1;
  let has_data_type_infer_fn = 1;
  let has_device_and_stream_infer_fn = 1;
  let has_nd_sbp_infer_fn = 1;
}

def OneFlow__ncclLogical_2DSameDim0AllGatherOp : OneFlow_BaseOp<"_nccl_logical_2D_same_dim0_all_gather", [NoSideEffect, NoGrad, DeclareOpInterfaceMethods<UserOpCompatibleInterface>]> {
  let input = (ins
    OneFlow_Tensor:$in
  );
  let output = (outs
    OneFlow_Tensor:$out
  );
  let attrs = (ins
    StrArrayAttr:$src_reduced_nd_sbp,
    StrArrayAttr:$dst_reduced_nd_sbp
  );
  let has_logical_tensor_desc_infer_fn = 1;
  let has_get_sbp_fn = 1;
  let has_data_type_infer_fn = 1;
  let has_device_and_stream_infer_fn = 1;
  let has_nd_sbp_infer_fn = 1;
}

def OneFlow__ncclLogical_2DSameDim0AllGatherNoncontinuousOp : OneFlow_BaseOp<"_nccl_logical_2D_same_dim0_all_gather_noncontinuous", [NoSideEffect, NoGrad, DeclareOpInterfaceMethods<UserOpCompatibleInterface>]> {
  let input = (ins
    OneFlow_Tensor:$in
  );
  let output = (outs
    OneFlow_Tensor:$out
  );
  let attrs = (ins
    StrArrayAttr:$src_reduced_nd_sbp,
    StrArrayAttr:$dst_reduced_nd_sbp
  );
  let has_logical_tensor_desc_infer_fn = 1;
  let has_get_sbp_fn = 1;
  let has_data_type_infer_fn = 1;
  let has_device_and_stream_infer_fn = 1;
  let has_nd_sbp_infer_fn = 1;
}

def OneFlow__ncclLogical_2DSameDim0AllReduceOp : OneFlow_BaseOp<"_nccl_logical_2D_same_dim0_all_reduce", [NoSideEffect, NoGrad, DeclareOpInterfaceMethods<UserOpCompatibleInterface>]> {
  let input = (ins
    OneFlow_Tensor:$in
  );
  let output = (outs
    OneFlow_Tensor:$out
  );
  let attrs = (ins
    StrArrayAttr:$src_reduced_nd_sbp,
    StrArrayAttr:$dst_reduced_nd_sbp
  );
  let has_logical_tensor_desc_infer_fn = 1;
  let has_get_sbp_fn = 1;
  let has_data_type_infer_fn = 1;
  let has_device_and_stream_infer_fn = 1;
  let has_nd_sbp_infer_fn = 1;
}

def OneFlow__ncclLogical_2DSameDim1AllReduceOp : OneFlow_BaseOp<"_nccl_logical_2D_same_dim1_all_reduce", [NoSideEffect, NoGrad, DeclareOpInterfaceMethods<UserOpCompatibleInterface>]> {
  let input = (ins
    OneFlow_Tensor:$in
  );
  let output = (outs
    OneFlow_Tensor:$out
  );
  let attrs = (ins
    StrArrayAttr:$src_reduced_nd_sbp,
    StrArrayAttr:$dst_reduced_nd_sbp
  );
  let has_logical_tensor_desc_infer_fn = 1;
  let has_get_sbp_fn = 1;
  let has_data_type_infer_fn = 1;
  let has_device_and_stream_infer_fn = 1;
  let has_nd_sbp_infer_fn = 1;
}

def OneFlow__ncclLogicalAllGatherOp : OneFlow_BaseOp<"_nccl_logical_all_gather", [NoSideEffect, NoGrad, DeclareOpInterfaceMethods<UserOpCompatibleInterface>]> {
  let input = (ins
    OneFlow_Tensor:$in
  );
  let output = (outs
    OneFlow_Tensor:$out
  );
  let attrs = (ins
    StrArrayAttr:$src_reduced_nd_sbp,
    StrArrayAttr:$dst_reduced_nd_sbp
  );
  let has_logical_tensor_desc_infer_fn = 1;
  let has_get_sbp_fn = 1;
  let has_data_type_infer_fn = 1;
  let has_device_and_stream_infer_fn = 1;
  let has_nd_sbp_infer_fn = 1;
}

def OneFlow__ncclLogicalAllGatherNoncontinuousOp : OneFlow_BaseOp<"_nccl_logical_all_gather_noncontinuous", [NoSideEffect, NoGrad, DeclareOpInterfaceMethods<UserOpCompatibleInterface>]> {
  let input = (ins
    OneFlow_Tensor:$in
  );
  let output = (outs
    OneFlow_Tensor:$out
  );
  let attrs = (ins
    StrArrayAttr:$src_reduced_nd_sbp,
    StrArrayAttr:$dst_reduced_nd_sbp
  );
  let has_logical_tensor_desc_infer_fn = 1;
  let has_get_sbp_fn = 1;
  let has_data_type_infer_fn = 1;
  let has_device_and_stream_infer_fn = 1;
  let has_nd_sbp_infer_fn = 1;
}

def OneFlow__ncclLogicalAllReduceOp : OneFlow_BaseOp<"_nccl_logical_all_reduce", [NoSideEffect, NoGrad, DeclareOpInterfaceMethods<UserOpCompatibleInterface>]> {
  let input = (ins
    OneFlow_Tensor:$in
  );
  let output = (outs
    OneFlow_Tensor:$out
  );
  let attrs = (ins
    StrArrayAttr:$src_reduced_nd_sbp,
    StrArrayAttr:$dst_reduced_nd_sbp
  );
  let has_logical_tensor_desc_infer_fn = 1;
  let has_get_sbp_fn = 1;
  let has_data_type_infer_fn = 1;
  let has_device_and_stream_infer_fn = 1;
  let has_nd_sbp_infer_fn = 1;
}

def OneFlow__ncclLogicalReduceScatterOp : OneFlow_BaseOp<"_nccl_logical_reduce_scatter", [NoSideEffect, NoGrad, DeclareOpInterfaceMethods<UserOpCompatibleInterface>]> {
  let input = (ins
    OneFlow_Tensor:$in
  );
  let output = (outs
    OneFlow_Tensor:$out
  );
  let attrs = (ins
    StrArrayAttr:$src_reduced_nd_sbp,
    StrArrayAttr:$dst_reduced_nd_sbp
  );
  let has_logical_tensor_desc_infer_fn = 1;
  let has_get_sbp_fn = 1;
  let has_data_type_infer_fn = 1;
  let has_device_and_stream_infer_fn = 1;
  let has_nd_sbp_infer_fn = 1;
}

def OneFlow__ncclLogicalS2sOp : OneFlow_BaseOp<"_nccl_logical_s2s", [NoSideEffect, NoGrad, DeclareOpInterfaceMethods<UserOpCompatibleInterface>]> {
  let input = (ins
    OneFlow_Tensor:$in
  );
  let output = (outs
    OneFlow_Tensor:$out
  );
  let attrs = (ins
    StrArrayAttr:$src_reduced_nd_sbp,
    StrArrayAttr:$dst_reduced_nd_sbp
  );
  let has_logical_tensor_desc_infer_fn = 1;
  let has_get_sbp_fn = 1;
  let has_data_type_infer_fn = 1;
  let has_device_and_stream_infer_fn = 1;
  let has_nd_sbp_infer_fn = 1;
}

#endif // GET_ONEFLOW_NCCL_OP_DEFINITIONS

// Group: NORMALIZATION
// crop_mirror_normalize_from_tensorbuffer, crop_mirror_normalize_from_uint8, image_normalize, l2_normalize, l2_normalize_grad, layer_norm, layer_norm_grad, layer_norm_param_grad, normal, normalization, normalization_grad
// Total: 11

#ifdef GET_ONEFLOW_NORMALIZATION_OP_DEFINITIONS

def OneFlow_CropMirrorNormalizeFromTensorbufferOp : OneFlow_BaseOp<"crop_mirror_normalize_from_tensorbuffer", [NoSideEffect, NoGrad, CpuOnly, DeclareOpInterfaceMethods<UserOpCompatibleInterface>]> {
  let input = (ins
    OneFlow_Tensor:$in,
    Optional<OneFlow_Tensor>:$mirror
  );
  let output = (outs
    OneFlow_Tensor:$out
  );
  let attrs = (ins
    DefaultValuedAttr<StrAttr, "\"BGR\"">:$color_space,
    DefaultValuedAttr<StrAttr, "\"NCHW\"">:$output_layout,
    F32ArrayAttr:$mean,
    F32ArrayAttr:$std,
    DefaultValuedAttr<SI64Attr, "0">:$crop_h,
    DefaultValuedAttr<SI64Attr, "0">:$crop_w,
    DefaultValuedAttr<F32Attr, "0.5">:$crop_pos_x,
    DefaultValuedAttr<F32Attr, "0.5">:$crop_pos_y,
    OneFlow_DataType:$output_dtype
  );
  let has_logical_tensor_desc_infer_fn = 1;
  let has_physical_tensor_desc_infer_fn = 1;
  let has_get_sbp_fn = 1;
  let has_data_type_infer_fn = 1;
}

def OneFlow_CropMirrorNormalizeFromUint8Op : OneFlow_BaseOp<"crop_mirror_normalize_from_uint8", [NoSideEffect, NoGrad, DeclareOpInterfaceMethods<UserOpCompatibleInterface>]> {
  let input = (ins
    OneFlow_Tensor:$in,
    Optional<OneFlow_Tensor>:$mirror
  );
  let output = (outs
    OneFlow_Tensor:$out
  );
  let attrs = (ins
    DefaultValuedAttr<StrAttr, "\"BGR\"">:$color_space,
    DefaultValuedAttr<StrAttr, "\"NCHW\"">:$output_layout,
    F32ArrayAttr:$mean,
    F32ArrayAttr:$std,
    DefaultValuedAttr<SI64Attr, "0">:$crop_h,
    DefaultValuedAttr<SI64Attr, "0">:$crop_w,
    DefaultValuedAttr<F32Attr, "0.5">:$crop_pos_x,
    DefaultValuedAttr<F32Attr, "0.5">:$crop_pos_y,
    OneFlow_DataType:$output_dtype
  );
  let has_logical_tensor_desc_infer_fn = 1;
  let has_physical_tensor_desc_infer_fn = 1;
  let has_get_sbp_fn = 1;
  let has_data_type_infer_fn = 1;
}

def OneFlow_ImageNormalizeOp : OneFlow_BaseOp<"image_normalize", [NoSideEffect, NoGrad, CpuOnly, DeclareOpInterfaceMethods<UserOpCompatibleInterface>]> {
  let input = (ins
    OneFlow_Tensor:$in
  );
  let output = (outs
    OneFlow_Tensor:$out
  );
  let attrs = (ins
    F32ArrayAttr:$std,
    F32ArrayAttr:$mean
  );
  let has_logical_tensor_desc_infer_fn = 1;
  let has_physical_tensor_desc_infer_fn = 1;
  let has_get_sbp_fn = 1;
  let has_data_type_infer_fn = 1;
}

def OneFlow_L2NormalizeOp : OneFlow_BaseOp<"l2_normalize", [NoSideEffect, DeclareOpInterfaceMethods<UserOpCompatibleInterface>]> {
  let input = (ins
    OneFlow_Tensor:$x
  );
  let output = (outs
    OneFlow_Tensor:$y,
    OneFlow_Tensor:$square_x_sum
  );
  let attrs = (ins
    DefaultValuedAttr<SI32Attr, "0">:$axis,
    DefaultValuedAttr<F32Attr, "0.">:$epsilon
  );
  let has_logical_tensor_desc_infer_fn = 1;
  let has_physical_tensor_desc_infer_fn = 1;
  let has_get_sbp_fn = 1;
  let has_data_type_infer_fn = 1;
}

def OneFlow_L2NormalizeGradOp : OneFlow_BaseOp<"l2_normalize_grad", [NoSideEffect, DeclareOpInterfaceMethods<UserOpCompatibleInterface>]> {
  let input = (ins
    OneFlow_Tensor:$dy,
    OneFlow_Tensor:$y,
    OneFlow_Tensor:$square_x_sum
  );
  let output = (outs
    OneFlow_Tensor:$dx
  );
  let attrs = (ins
    DefaultValuedAttr<SI32Attr, "0">:$axis,
    DefaultValuedAttr<F32Attr, "0.">:$epsilon
  );
  let has_logical_tensor_desc_infer_fn = 1;
  let has_physical_tensor_desc_infer_fn = 1;
  let has_get_sbp_fn = 1;
  let has_data_type_infer_fn = 1;
}

def OneFlow_LayerNormOp : OneFlow_BaseOp<"layer_norm", [NoSideEffect, AttrSizedOperandSegments, DeclareOpInterfaceMethods<UserOpCompatibleInterface>]> {
  let input = (ins
    OneFlow_Tensor:$x,
    Optional<OneFlow_Tensor>:$beta,
    Optional<OneFlow_Tensor>:$gamma
  );
  let output = (outs
    OneFlow_Tensor:$y,
    OneFlow_Tensor:$mean,
    OneFlow_Tensor:$inv_variance
  );
  let attrs = (ins
    DefaultValuedAttr<BoolAttr, "false">:$center,
    DefaultValuedAttr<BoolAttr, "false">:$scale,
    DefaultValuedAttr<SI64Attr, "0">:$begin_norm_axis,
    DefaultValuedAttr<SI64Attr, "0">:$begin_params_axis,
    DefaultValuedAttr<F64Attr, "0.">:$epsilon
  );
  let trait_attrs = (ins
    I32ElementsAttr:$operand_segment_sizes
  );
  let has_logical_tensor_desc_infer_fn = 1;
  let has_physical_tensor_desc_infer_fn = 1;
  let has_get_sbp_fn = 1;
  let has_data_type_infer_fn = 1;
}

def OneFlow_LayerNormGradOp : OneFlow_BaseOp<"layer_norm_grad", [NoSideEffect, AttrSizedOperandSegments, DeclareOpInterfaceMethods<UserOpCompatibleInterface>]> {
  let input = (ins
    OneFlow_Tensor:$dy,
    OneFlow_Tensor:$x,
    OneFlow_Tensor:$mean,
    OneFlow_Tensor:$inv_variance,
    Optional<OneFlow_Tensor>:$gamma,
    Optional<OneFlow_Tensor>:$_add_to_output
  );
  let output = (outs
    OneFlow_Tensor:$dx
  );
  let attrs = (ins
    DefaultValuedAttr<SI64Attr, "0">:$begin_norm_axis,
    DefaultValuedAttr<F64Attr, "0.">:$epsilon
  );
  let trait_attrs = (ins
    I32ElementsAttr:$operand_segment_sizes
  );
  let has_logical_tensor_desc_infer_fn = 1;
  let has_physical_tensor_desc_infer_fn = 1;
  let has_get_sbp_fn = 1;
  let has_data_type_infer_fn = 1;
}

def OneFlow_LayerNormParamGradOp : OneFlow_BaseOp<"layer_norm_param_grad", [NoSideEffect, AttrSizedResultSegments, DeclareOpInterfaceMethods<UserOpCompatibleInterface>]> {
  let input = (ins
    OneFlow_Tensor:$dy,
    OneFlow_Tensor:$x,
    OneFlow_Tensor:$mean,
    OneFlow_Tensor:$inv_variance
  );
  let output = (outs
    Optional<OneFlow_Tensor>:$beta_diff,
    Optional<OneFlow_Tensor>:$gamma_diff
  );
  let attrs = (ins
    DefaultValuedAttr<SI64Attr, "0">:$begin_params_axis
  );
  let trait_attrs = (ins
    I32ElementsAttr:$result_segment_sizes
  );
  let has_logical_tensor_desc_infer_fn = 1;
  let has_physical_tensor_desc_infer_fn = 1;
  let has_get_sbp_fn = 1;
  let has_data_type_infer_fn = 1;
}

def OneFlow_NormalOp : OneFlow_BaseOp<"normal", [NoSideEffect, NoGrad, DeclareOpInterfaceMethods<UserOpCompatibleInterface>]> {
  let output = (outs
    OneFlow_Tensor:$out
  );
  let attrs = (ins
    DefaultValuedAttr<F64Attr, "0.">:$mean,
    DefaultValuedAttr<F64Attr, "1.">:$std,
    DefaultValuedAttr<SI64Attr, "0">:$seed,
    OneFlow_DataType:$dtype,
    ShapeAttr:$shape,
    StrArrayAttr:$nd_sbp
  );
  let same_output_regst_num = 1;
  let has_logical_tensor_desc_infer_fn = 1;
  let has_physical_tensor_desc_infer_fn = 1;
  let has_get_sbp_fn = 1;
  let has_data_type_infer_fn = 1;
  let has_nd_sbp_infer_fn = 1;
}

def OneFlow_NormalizationOp : OneFlow_BaseOp<"normalization", [NoSideEffect, AttrSizedOperandSegments, AttrSizedResultSegments, DeclareOpInterfaceMethods<UserOpCompatibleInterface>]> {
  let input = (ins
    OneFlow_Tensor:$x,
    Optional<OneFlow_Tensor>:$moving_mean,
    Optional<OneFlow_Tensor>:$moving_variance,
    OneFlow_Tensor:$gamma,
    OneFlow_Tensor:$beta,
    Optional<OneFlow_Tensor>:$_add_to_output
  );
  let output = (outs
    OneFlow_Tensor:$y,
    Optional<OneFlow_Tensor>:$mean,
    Optional<OneFlow_Tensor>:$inv_variance
  );
  let attrs = (ins
    DefaultValuedAttr<SI32Attr, "0">:$axis,
    DefaultValuedAttr<F32Attr, "0.">:$epsilon,
    DefaultValuedAttr<BoolAttr, "false">:$training,
    DefaultValuedAttr<F32Attr, "0.">:$momentum
  );
  let trait_attrs = (ins
    I32ElementsAttr:$operand_segment_sizes,
    I32ElementsAttr:$result_segment_sizes
  );
  let has_logical_tensor_desc_infer_fn = 1;
  let has_physical_tensor_desc_infer_fn = 1;
  let has_get_sbp_fn = 1;
  let has_data_type_infer_fn = 1;
  let has_input_arg_modify_fn = 1;
}

def OneFlow_NormalizationGradOp : OneFlow_BaseOp<"normalization_grad", [NoSideEffect, DeclareOpInterfaceMethods<UserOpCompatibleInterface>]> {
  let input = (ins
    OneFlow_Tensor:$x,
    OneFlow_Tensor:$dy,
    OneFlow_Tensor:$mean,
    OneFlow_Tensor:$inv_variance,
    OneFlow_Tensor:$gamma
  );
  let output = (outs
    OneFlow_Tensor:$gamma_diff,
    OneFlow_Tensor:$beta_diff,
    OneFlow_Tensor:$dx
  );
  let attrs = (ins
    DefaultValuedAttr<SI32Attr, "0">:$axis,
    DefaultValuedAttr<F32Attr, "0.">:$epsilon
  );
  let has_logical_tensor_desc_infer_fn = 1;
  let has_physical_tensor_desc_infer_fn = 1;
  let has_get_sbp_fn = 1;
  let has_data_type_infer_fn = 1;
}

#endif // GET_ONEFLOW_NORMALIZATION_OP_DEFINITIONS

// Group: OPTIMIZER
// adagrad_update, adam_bias_correction_factor, adam_update, indexed_slices_adam_update, indexed_slices_momentum_update, indexed_slices_sgd_update, lamb_update, lars_update, momentum_update, rmsprop_update, sgd_update, slice_update
// Total: 12

#ifdef GET_ONEFLOW_OPTIMIZER_OP_DEFINITIONS

def OneFlow_AdagradUpdateOp : OneFlow_BaseOp<"adagrad_update", [NoGrad, AttrSizedOperandSegments, DeclareOpInterfaceMethods<UserOpCompatibleInterface>]> {
  let input = (ins
    OneFlow_Tensor:$model,
    OneFlow_Tensor:$model_diff,
    Optional<OneFlow_Tensor>:$learning_rate,
    Optional<OneFlow_Tensor>:$scale_by_tensor,
    Optional<OneFlow_Tensor>:$skip_if,
    Optional<OneFlow_Tensor>:$train_step,
    OneFlow_Tensor:$sum
  );
  let attrs = (ins
    DefaultValuedAttr<SI32Attr, "0">:$train_step_val,
    DefaultValuedAttr<F32Attr, "0.">:$learning_rate_val,
    DefaultValuedAttr<F64Attr, "1.">:$scale,
    DefaultValuedAttr<F32Attr, "0.">:$l1,
    DefaultValuedAttr<F32Attr, "0.">:$l2,
    DefaultValuedAttr<F32Attr, "0.">:$lr_decay,
    DefaultValuedAttr<F32Attr, "0.">:$weight_decay,
    DefaultValuedAttr<F32Attr, "0.">:$epsilon
  );
  let trait_attrs = (ins
    I32ElementsAttr:$operand_segment_sizes
  );
  let has_logical_tensor_desc_infer_fn = 1;
  let has_physical_tensor_desc_infer_fn = 1;
  let has_get_sbp_fn = 1;
  let has_data_type_infer_fn = 1;
  let has_input_arg_modify_fn = 1;
}

def OneFlow_AdamBiasCorrectionFactorOp : OneFlow_BaseOp<"adam_bias_correction_factor", [NoGrad, DeclareOpInterfaceMethods<UserOpCompatibleInterface>]> {
  let input = (ins
    OneFlow_Tensor:$train_step
  );
  let output = (outs
    OneFlow_Tensor:$out
  );
  let attrs = (ins
    DefaultValuedAttr<F32Attr, "0.9">:$beta
  );
  let has_logical_tensor_desc_infer_fn = 1;
  let has_physical_tensor_desc_infer_fn = 1;
  let has_get_sbp_fn = 1;
  let has_data_type_infer_fn = 1;
}

def OneFlow_AdamUpdateOp : OneFlow_BaseOp<"adam_update", [NoGrad, AttrSizedOperandSegments, DeclareOpInterfaceMethods<UserOpCompatibleInterface>]> {
  let input = (ins
    OneFlow_Tensor:$model,
    OneFlow_Tensor:$model_diff,
    Optional<OneFlow_Tensor>:$learning_rate,
    Optional<OneFlow_Tensor>:$scale_by_tensor,
    Optional<OneFlow_Tensor>:$skip_if,
    Optional<OneFlow_Tensor>:$bias_correction1,
    Optional<OneFlow_Tensor>:$bias_correction2,
    OneFlow_Tensor:$m,
    OneFlow_Tensor:$v,
    OneFlow_Tensor:$max_v
  );
  let attrs = (ins
    DefaultValuedAttr<F32Attr, "0.">:$learning_rate_val,
    DefaultValuedAttr<F32Attr, "1.">:$bias_correction1_val,
    DefaultValuedAttr<F32Attr, "1.">:$bias_correction2_val,
    DefaultValuedAttr<F64Attr, "1.">:$scale,
    DefaultValuedAttr<F32Attr, "0.">:$l1,
    DefaultValuedAttr<F32Attr, "0.">:$l2,
    DefaultValuedAttr<F32Attr, "0.9">:$beta1,
    DefaultValuedAttr<F32Attr, "0.999">:$beta2,
    DefaultValuedAttr<F32Attr, "0.">:$epsilon,
    DefaultValuedAttr<F32Attr, "0.">:$weight_decay,
    DefaultValuedAttr<BoolAttr, "false">:$amsgrad,
    DefaultValuedAttr<BoolAttr, "true">:$do_bias_correction
  );
  let trait_attrs = (ins
    I32ElementsAttr:$operand_segment_sizes
  );
  let has_logical_tensor_desc_infer_fn = 1;
  let has_physical_tensor_desc_infer_fn = 1;
  let has_get_sbp_fn = 1;
  let has_data_type_infer_fn = 1;
  let has_input_arg_modify_fn = 1;
}

def OneFlow_IndexedSlicesAdamUpdateOp : OneFlow_BaseOp<"indexed_slices_adam_update", [NoGrad, AttrSizedOperandSegments, DeclareOpInterfaceMethods<UserOpCompatibleInterface>]> {
  let input = (ins
    OneFlow_Tensor:$model,
    OneFlow_Tensor:$model_diff_indices,
    OneFlow_Tensor:$model_diff_values,
    OneFlow_Tensor:$learning_rate,
    Optional<OneFlow_Tensor>:$bias_correction1,
    Optional<OneFlow_Tensor>:$bias_correction2,
    OneFlow_Tensor:$m,
    OneFlow_Tensor:$v,
    OneFlow_Tensor:$max_v
  );
  let attrs = (ins
    DefaultValuedAttr<F32Attr, "0.">:$learning_rate_val,
    DefaultValuedAttr<F32Attr, "0.9">:$beta1,
    DefaultValuedAttr<F32Attr, "0.999">:$beta2,
    DefaultValuedAttr<F32Attr, "0.">:$epsilon,
    DefaultValuedAttr<F32Attr, "0.">:$weight_decay,
    DefaultValuedAttr<BoolAttr, "false">:$amsgrad,
    DefaultValuedAttr<BoolAttr, "true">:$do_bias_correction
  );
  let trait_attrs = (ins
    I32ElementsAttr:$operand_segment_sizes
  );
  let has_logical_tensor_desc_infer_fn = 1;
  let has_physical_tensor_desc_infer_fn = 1;
  let has_get_sbp_fn = 1;
  let has_data_type_infer_fn = 1;
  let has_input_arg_modify_fn = 1;
}

def OneFlow_IndexedSlicesMomentumUpdateOp : OneFlow_BaseOp<"indexed_slices_momentum_update", [NoGrad, DeclareOpInterfaceMethods<UserOpCompatibleInterface>]> {
  let input = (ins
    OneFlow_Tensor:$model,
    OneFlow_Tensor:$model_diff_indices,
    OneFlow_Tensor:$model_diff_values,
    OneFlow_Tensor:$learning_rate,
    OneFlow_Tensor:$momentum
  );
  let attrs = (ins
    DefaultValuedAttr<F32Attr, "0.9">:$beta,
    DefaultValuedAttr<F32Attr, "0.">:$weight_decay
  );
  let has_logical_tensor_desc_infer_fn = 1;
  let has_physical_tensor_desc_infer_fn = 1;
  let has_get_sbp_fn = 1;
  let has_data_type_infer_fn = 1;
  let has_input_arg_modify_fn = 1;
}

def OneFlow_IndexedSlicesSgdUpdateOp : OneFlow_BaseOp<"indexed_slices_sgd_update", [NoGrad, DeclareOpInterfaceMethods<UserOpCompatibleInterface>]> {
  let input = (ins
    OneFlow_Tensor:$model,
    OneFlow_Tensor:$model_diff_indices,
    OneFlow_Tensor:$model_diff_values,
    OneFlow_Tensor:$learning_rate
  );
  let attrs = (ins
    DefaultValuedAttr<F32Attr, "0.">:$weight_decay
  );
  let has_logical_tensor_desc_infer_fn = 1;
  let has_physical_tensor_desc_infer_fn = 1;
  let has_get_sbp_fn = 1;
  let has_data_type_infer_fn = 1;
  let has_input_arg_modify_fn = 1;
}

def OneFlow_LambUpdateOp : OneFlow_BaseOp<"lamb_update", [NoGrad, AttrSizedOperandSegments, DeclareOpInterfaceMethods<UserOpCompatibleInterface>]> {
  let input = (ins
    OneFlow_Tensor:$model,
    OneFlow_Tensor:$model_diff,
    Optional<OneFlow_Tensor>:$learning_rate,
    Optional<OneFlow_Tensor>:$scale_by_tensor,
    Optional<OneFlow_Tensor>:$skip_if,
    Optional<OneFlow_Tensor>:$bias_correction1,
    Optional<OneFlow_Tensor>:$bias_correction2,
    OneFlow_Tensor:$m,
    OneFlow_Tensor:$v
  );
  let attrs = (ins
    DefaultValuedAttr<F32Attr, "0.">:$learning_rate_val,
    DefaultValuedAttr<F32Attr, "1.">:$bias_correction1_val,
    DefaultValuedAttr<F32Attr, "1.">:$bias_correction2_val,
    DefaultValuedAttr<F64Attr, "1.">:$scale,
    DefaultValuedAttr<F32Attr, "0.">:$l1,
    DefaultValuedAttr<F32Attr, "0.">:$l2,
    DefaultValuedAttr<F32Attr, "0.9">:$beta1,
    DefaultValuedAttr<F32Attr, "0.999">:$beta2,
    DefaultValuedAttr<F32Attr, "0.">:$epsilon,
    DefaultValuedAttr<F32Attr, "0.">:$weight_decay,
    DefaultValuedAttr<BoolAttr, "true">:$do_bias_correction
  );
  let trait_attrs = (ins
    I32ElementsAttr:$operand_segment_sizes
  );
  let has_logical_tensor_desc_infer_fn = 1;
  let has_physical_tensor_desc_infer_fn = 1;
  let has_get_sbp_fn = 1;
  let has_data_type_infer_fn = 1;
  let has_input_arg_modify_fn = 1;
}

def OneFlow_LarsUpdateOp : OneFlow_BaseOp<"lars_update", [NoGrad, AttrSizedOperandSegments, DeclareOpInterfaceMethods<UserOpCompatibleInterface>]> {
  let input = (ins
    OneFlow_Tensor:$model,
    OneFlow_Tensor:$model_diff,
    OneFlow_Tensor:$learning_rate,
    OneFlow_Tensor:$momentum,
    Optional<OneFlow_Tensor>:$scale_by_tensor,
    Optional<OneFlow_Tensor>:$skip_if
  );
  let attrs = (ins
    DefaultValuedAttr<F64Attr, "1.">:$scale,
    DefaultValuedAttr<F32Attr, "0.">:$l1,
    DefaultValuedAttr<F32Attr, "0.">:$l2,
    DefaultValuedAttr<F32Attr, "0.9">:$momentum_beta,
    DefaultValuedAttr<F32Attr, "0.">:$epsilon,
    DefaultValuedAttr<F32Attr, "0.0001">:$lars_coefficient,
    DefaultValuedAttr<F32Attr, "0.">:$weight_decay
  );
  let trait_attrs = (ins
    I32ElementsAttr:$operand_segment_sizes
  );
  let has_logical_tensor_desc_infer_fn = 1;
  let has_physical_tensor_desc_infer_fn = 1;
  let has_get_sbp_fn = 1;
  let has_data_type_infer_fn = 1;
  let has_input_arg_modify_fn = 1;
}

def OneFlow_MomentumUpdateOp : OneFlow_BaseOp<"momentum_update", [NoGrad, AttrSizedOperandSegments, DeclareOpInterfaceMethods<UserOpCompatibleInterface>]> {
  let input = (ins
    OneFlow_Tensor:$model,
    OneFlow_Tensor:$model_diff,
    OneFlow_Tensor:$momentum,
    Optional<OneFlow_Tensor>:$learning_rate,
    Optional<OneFlow_Tensor>:$scale_by_tensor,
    Optional<OneFlow_Tensor>:$skip_if
  );
  let attrs = (ins
    DefaultValuedAttr<F32Attr, "0.">:$learning_rate_val,
    DefaultValuedAttr<F64Attr, "1.">:$scale,
    DefaultValuedAttr<F32Attr, "0.">:$l1,
    DefaultValuedAttr<F32Attr, "0.">:$l2,
    DefaultValuedAttr<F32Attr, "0.9">:$beta,
    DefaultValuedAttr<F32Attr, "0.">:$weight_decay
  );
  let trait_attrs = (ins
    I32ElementsAttr:$operand_segment_sizes
  );
  let has_logical_tensor_desc_infer_fn = 1;
  let has_physical_tensor_desc_infer_fn = 1;
  let has_get_sbp_fn = 1;
  let has_data_type_infer_fn = 1;
  let has_input_arg_modify_fn = 1;
}

def OneFlow_RmspropUpdateOp : OneFlow_BaseOp<"rmsprop_update", [NoGrad, AttrSizedOperandSegments, DeclareOpInterfaceMethods<UserOpCompatibleInterface>]> {
  let input = (ins
    OneFlow_Tensor:$model,
    OneFlow_Tensor:$model_diff,
    Optional<OneFlow_Tensor>:$learning_rate,
    Optional<OneFlow_Tensor>:$scale_by_tensor,
    Optional<OneFlow_Tensor>:$skip_if,
    OneFlow_Tensor:$mean_square,
    Optional<OneFlow_Tensor>:$mean_gradient
  );
  let attrs = (ins
    DefaultValuedAttr<F32Attr, "0.">:$learning_rate_val,
    DefaultValuedAttr<F64Attr, "1.">:$scale,
    DefaultValuedAttr<F32Attr, "0.">:$l1,
    DefaultValuedAttr<F32Attr, "0.">:$l2,
    DefaultValuedAttr<BoolAttr, "false">:$centered,
    DefaultValuedAttr<F32Attr, "0.">:$epsilon,
    DefaultValuedAttr<F32Attr, "0.99">:$decay_rate,
    DefaultValuedAttr<F32Attr, "0.">:$weight_decay
  );
  let trait_attrs = (ins
    I32ElementsAttr:$operand_segment_sizes
  );
  let has_logical_tensor_desc_infer_fn = 1;
  let has_physical_tensor_desc_infer_fn = 1;
  let has_get_sbp_fn = 1;
  let has_data_type_infer_fn = 1;
  let has_input_arg_modify_fn = 1;
}

def OneFlow_SgdUpdateOp : OneFlow_BaseOp<"sgd_update", [NoGrad, AttrSizedOperandSegments, DeclareOpInterfaceMethods<UserOpCompatibleInterface>]> {
  let input = (ins
    OneFlow_Tensor:$model,
    OneFlow_Tensor:$model_diff,
    Optional<OneFlow_Tensor>:$learning_rate,
    Optional<OneFlow_Tensor>:$scale_by_tensor,
    Optional<OneFlow_Tensor>:$skip_if
  );
  let attrs = (ins
    DefaultValuedAttr<F32Attr, "0.">:$learning_rate_val,
    DefaultValuedAttr<F64Attr, "1.">:$scale,
    DefaultValuedAttr<F32Attr, "0.">:$l1,
    DefaultValuedAttr<F32Attr, "0.">:$l2,
    DefaultValuedAttr<F32Attr, "0.">:$weight_decay
  );
  let trait_attrs = (ins
    I32ElementsAttr:$operand_segment_sizes
  );
  let has_logical_tensor_desc_infer_fn = 1;
  let has_physical_tensor_desc_infer_fn = 1;
  let has_get_sbp_fn = 1;
  let has_data_type_infer_fn = 1;
  let has_input_arg_modify_fn = 1;
}

def OneFlow_SliceUpdateOp : OneFlow_BaseOp<"slice_update", [DeclareOpInterfaceMethods<UserOpCompatibleInterface>]> {
  let input = (ins
    OneFlow_Tensor:$x,
    OneFlow_Tensor:$update
  );
  let output = (outs
    OneFlow_Tensor:$y
  );
  let attrs = (ins
    SI64ArrayAttr:$start,
    SI64ArrayAttr:$stop,
    SI64ArrayAttr:$step,
    SI64ArrayAttr:$stride
  );
  let has_logical_tensor_desc_infer_fn = 1;
  let has_physical_tensor_desc_infer_fn = 1;
  let has_get_sbp_fn = 1;
  let has_data_type_infer_fn = 1;
}

#endif // GET_ONEFLOW_OPTIMIZER_OP_DEFINITIONS

// Group: PADDING
// constant_pad1d, constant_pad1d_grad, constant_pad2d, constant_pad2d_grad, constant_pad3d, constant_pad3d_grad, pad, pad_grad, reflection_pad2d, reflection_pad2d_grad, replication_pad2d, replication_pad2d_grad, same_padding, same_padding_grad
// Total: 14

#ifdef GET_ONEFLOW_PADDING_OP_DEFINITIONS

def OneFlow_ConstantPad1DOp : OneFlow_BaseOp<"constant_pad1d", [NoSideEffect, DeclareOpInterfaceMethods<UserOpCompatibleInterface>]> {
  let input = (ins
    OneFlow_Tensor:$x
  );
  let output = (outs
    OneFlow_Tensor:$y
  );
  let attrs = (ins
    SI64ArrayAttr:$padding,
    DefaultValuedAttr<F64Attr, "0.">:$floating_value,
    DefaultValuedAttr<SI64Attr, "0">:$integral_value
  );
  let has_logical_tensor_desc_infer_fn = 1;
  let has_physical_tensor_desc_infer_fn = 1;
  let has_get_sbp_fn = 1;
  let has_data_type_infer_fn = 1;
  let has_input_arg_modify_fn = 1;
}

def OneFlow_ConstantPad1DGradOp : OneFlow_BaseOp<"constant_pad1d_grad", [NoSideEffect, DeclareOpInterfaceMethods<UserOpCompatibleInterface>]> {
  let input = (ins
    OneFlow_Tensor:$dy
  );
  let output = (outs
    OneFlow_Tensor:$dx
  );
  let attrs = (ins
    SI64ArrayAttr:$padding,
    DefaultValuedAttr<F64Attr, "0.">:$floating_value,
    DefaultValuedAttr<SI64Attr, "0">:$integral_value
  );
  let has_logical_tensor_desc_infer_fn = 1;
  let has_physical_tensor_desc_infer_fn = 1;
  let has_get_sbp_fn = 1;
  let has_data_type_infer_fn = 1;
}

def OneFlow_ConstantPad2DOp : OneFlow_BaseOp<"constant_pad2d", [NoSideEffect, DeclareOpInterfaceMethods<UserOpCompatibleInterface>]> {
  let input = (ins
    OneFlow_Tensor:$x
  );
  let output = (outs
    OneFlow_Tensor:$y
  );
  let attrs = (ins
    SI64ArrayAttr:$padding,
    DefaultValuedAttr<F64Attr, "0.">:$floating_value,
    DefaultValuedAttr<SI64Attr, "0">:$integral_value
  );
  let has_logical_tensor_desc_infer_fn = 1;
  let has_physical_tensor_desc_infer_fn = 1;
  let has_get_sbp_fn = 1;
  let has_data_type_infer_fn = 1;
  let has_input_arg_modify_fn = 1;
}

def OneFlow_ConstantPad2DGradOp : OneFlow_BaseOp<"constant_pad2d_grad", [NoSideEffect, DeclareOpInterfaceMethods<UserOpCompatibleInterface>]> {
  let input = (ins
    OneFlow_Tensor:$dy
  );
  let output = (outs
    OneFlow_Tensor:$dx
  );
  let attrs = (ins
    SI64ArrayAttr:$padding,
    DefaultValuedAttr<F64Attr, "0.">:$floating_value,
    DefaultValuedAttr<SI64Attr, "0">:$integral_value
  );
  let has_logical_tensor_desc_infer_fn = 1;
  let has_physical_tensor_desc_infer_fn = 1;
  let has_get_sbp_fn = 1;
  let has_data_type_infer_fn = 1;
}

def OneFlow_ConstantPad3DOp : OneFlow_BaseOp<"constant_pad3d", [NoSideEffect, DeclareOpInterfaceMethods<UserOpCompatibleInterface>]> {
  let input = (ins
    OneFlow_Tensor:$x
  );
  let output = (outs
    OneFlow_Tensor:$y
  );
  let attrs = (ins
    SI64ArrayAttr:$padding,
    DefaultValuedAttr<F64Attr, "0.">:$floating_value,
    DefaultValuedAttr<SI64Attr, "0">:$integral_value
  );
  let has_logical_tensor_desc_infer_fn = 1;
  let has_physical_tensor_desc_infer_fn = 1;
  let has_get_sbp_fn = 1;
  let has_data_type_infer_fn = 1;
  let has_input_arg_modify_fn = 1;
}

def OneFlow_ConstantPad3DGradOp : OneFlow_BaseOp<"constant_pad3d_grad", [NoSideEffect, DeclareOpInterfaceMethods<UserOpCompatibleInterface>]> {
  let input = (ins
    OneFlow_Tensor:$dy
  );
  let output = (outs
    OneFlow_Tensor:$dx
  );
  let attrs = (ins
    SI64ArrayAttr:$padding,
    DefaultValuedAttr<F64Attr, "0.">:$floating_value,
    DefaultValuedAttr<SI64Attr, "0">:$integral_value
  );
  let has_logical_tensor_desc_infer_fn = 1;
  let has_physical_tensor_desc_infer_fn = 1;
  let has_get_sbp_fn = 1;
  let has_data_type_infer_fn = 1;
}

def OneFlow_PadOp : OneFlow_BaseOp<"pad", [NoSideEffect, DeclareOpInterfaceMethods<UserOpCompatibleInterface>]> {
  let input = (ins
    OneFlow_Tensor:$x
  );
  let output = (outs
    OneFlow_Tensor:$y
  );
  let attrs = (ins
    SI64ArrayAttr:$padding_before,
    SI64ArrayAttr:$padding_after,
    SI64ArrayAttr:$padding,
    DefaultValuedAttr<F64Attr, "0.">:$floating_constant_value,
    DefaultValuedAttr<SI64Attr, "0">:$integral_constant_value
  );
  let has_logical_tensor_desc_infer_fn = 1;
  let has_physical_tensor_desc_infer_fn = 1;
  let has_get_sbp_fn = 1;
  let has_data_type_infer_fn = 1;
}

def OneFlow_PadGradOp : OneFlow_BaseOp<"pad_grad", [NoSideEffect, DeclareOpInterfaceMethods<UserOpCompatibleInterface>]> {
  let input = (ins
    OneFlow_Tensor:$dy
  );
  let output = (outs
    OneFlow_Tensor:$dx
  );
  let attrs = (ins
    SI64ArrayAttr:$padding_before,
    SI64ArrayAttr:$padding_after,
    DefaultValuedAttr<F64Attr, "0.">:$floating_constant_value,
    DefaultValuedAttr<SI64Attr, "0">:$integral_constant_value
  );
  let has_logical_tensor_desc_infer_fn = 1;
  let has_physical_tensor_desc_infer_fn = 1;
  let has_get_sbp_fn = 1;
  let has_data_type_infer_fn = 1;
}

def OneFlow_ReflectionPad2DOp : OneFlow_BaseOp<"reflection_pad2d", [NoSideEffect, DeclareOpInterfaceMethods<UserOpCompatibleInterface>]> {
  let input = (ins
    OneFlow_Tensor:$x
  );
  let output = (outs
    OneFlow_Tensor:$y
  );
  let attrs = (ins
    SI64ArrayAttr:$padding
  );
  let has_logical_tensor_desc_infer_fn = 1;
  let has_physical_tensor_desc_infer_fn = 1;
  let has_get_sbp_fn = 1;
  let has_data_type_infer_fn = 1;
  let has_input_arg_modify_fn = 1;
}

def OneFlow_ReflectionPad2DGradOp : OneFlow_BaseOp<"reflection_pad2d_grad", [NoSideEffect, DeclareOpInterfaceMethods<UserOpCompatibleInterface>]> {
  let input = (ins
    OneFlow_Tensor:$dy
  );
  let output = (outs
    OneFlow_Tensor:$dx
  );
  let attrs = (ins
    SI64ArrayAttr:$padding
  );
  let has_logical_tensor_desc_infer_fn = 1;
  let has_physical_tensor_desc_infer_fn = 1;
  let has_get_sbp_fn = 1;
  let has_data_type_infer_fn = 1;
}

def OneFlow_ReplicationPad2DOp : OneFlow_BaseOp<"replication_pad2d", [NoSideEffect, DeclareOpInterfaceMethods<UserOpCompatibleInterface>]> {
  let input = (ins
    OneFlow_Tensor:$x
  );
  let output = (outs
    OneFlow_Tensor:$y
  );
  let attrs = (ins
    SI64ArrayAttr:$padding
  );
  let has_logical_tensor_desc_infer_fn = 1;
  let has_physical_tensor_desc_infer_fn = 1;
  let has_get_sbp_fn = 1;
  let has_data_type_infer_fn = 1;
  let has_input_arg_modify_fn = 1;
}

def OneFlow_ReplicationPad2DGradOp : OneFlow_BaseOp<"replication_pad2d_grad", [NoSideEffect, DeclareOpInterfaceMethods<UserOpCompatibleInterface>]> {
  let input = (ins
    OneFlow_Tensor:$dy
  );
  let output = (outs
    OneFlow_Tensor:$dx
  );
  let attrs = (ins
    SI64ArrayAttr:$padding
  );
  let has_logical_tensor_desc_infer_fn = 1;
  let has_physical_tensor_desc_infer_fn = 1;
  let has_get_sbp_fn = 1;
  let has_data_type_infer_fn = 1;
}

def OneFlow_SamePaddingOp : OneFlow_BaseOp<"same_padding", [NoSideEffect, DeclareOpInterfaceMethods<UserOpCompatibleInterface>]> {
  let input = (ins
    OneFlow_Tensor:$x
  );
  let output = (outs
    OneFlow_Tensor:$y
  );
  let attrs = (ins
    StrAttr:$padding,
    StrAttr:$data_format,
    SI32ArrayAttr:$kernel_size,
    SI32ArrayAttr:$strides,
    SI32ArrayAttr:$dilation_rate
  );
  let has_logical_tensor_desc_infer_fn = 1;
  let has_physical_tensor_desc_infer_fn = 1;
  let has_get_sbp_fn = 1;
  let has_data_type_infer_fn = 1;
}

def OneFlow_SamePaddingGradOp : OneFlow_BaseOp<"same_padding_grad", [NoSideEffect, DeclareOpInterfaceMethods<UserOpCompatibleInterface>]> {
  let input = (ins
    OneFlow_Tensor:$x_like,
    OneFlow_Tensor:$dy
  );
  let output = (outs
    OneFlow_Tensor:$dx
  );
  let attrs = (ins
    StrAttr:$padding,
    StrAttr:$data_format,
    SI32ArrayAttr:$kernel_size,
    SI32ArrayAttr:$strides,
    SI32ArrayAttr:$dilation_rate
  );
  let has_logical_tensor_desc_infer_fn = 1;
  let has_physical_tensor_desc_infer_fn = 1;
  let has_get_sbp_fn = 1;
  let has_data_type_infer_fn = 1;
}

#endif // GET_ONEFLOW_PADDING_OP_DEFINITIONS

// Group: PARALLEL_CAST
// hierarchical_parallel_cast, hierarchical_parallel_cast_like, parallel_cast
// Total: 3

#ifdef GET_ONEFLOW_PARALLEL_CAST_OP_DEFINITIONS

def OneFlow_HierarchicalParallelCastOp : OneFlow_BaseOp<"hierarchical_parallel_cast", [NoSideEffect, DeclareOpInterfaceMethods<UserOpCompatibleInterface>]> {
  let input = (ins
    OneFlow_Tensor:$in
  );
  let output = (outs
    OneFlow_Tensor:$out
  );
  let attrs = (ins
    StrArrayAttr:$nd_sbp,
    StrAttr:$grad_mode,
    StrArrayAttr:$grad_nd_sbp
  );
  let has_logical_tensor_desc_infer_fn = 1;
  let has_physical_tensor_desc_infer_fn = 1;
  let has_get_sbp_fn = 1;
  let has_data_type_infer_fn = 1;
  let has_nd_sbp_infer_fn = 1;
}

def OneFlow_HierarchicalParallelCastLikeOp : OneFlow_BaseOp<"hierarchical_parallel_cast_like", [NoSideEffect, DeclareOpInterfaceMethods<UserOpCompatibleInterface>]> {
  let input = (ins
    OneFlow_Tensor:$in,
    OneFlow_Tensor:$like
  );
  let output = (outs
    OneFlow_Tensor:$out
  );
  let has_logical_tensor_desc_infer_fn = 1;
  let has_physical_tensor_desc_infer_fn = 1;
  let has_get_sbp_fn = 1;
  let has_data_type_infer_fn = 1;
  let has_nd_sbp_infer_fn = 1;
}

def OneFlow_ParallelCastOp : OneFlow_BaseOp<"parallel_cast", [NoSideEffect, DeclareOpInterfaceMethods<UserOpCompatibleInterface>]> {
  let input = (ins
    OneFlow_Tensor:$in
  );
  let output = (outs
    OneFlow_Tensor:$out
  );
  let attrs = (ins
    StrAttr:$sbp_parallel,
    StrAttr:$grad_sbp_parallel
  );
  let has_logical_tensor_desc_infer_fn = 1;
  let has_physical_tensor_desc_infer_fn = 1;
  let has_get_sbp_fn = 1;
  let has_data_type_infer_fn = 1;
  let has_sbp_signature_infer_fn = 1;
}

#endif // GET_ONEFLOW_PARALLEL_CAST_OP_DEFINITIONS

// Group: POOL
// adaptive_avg_pool1d, adaptive_avg_pool1d_grad, adaptive_avg_pool2d, adaptive_avg_pool2d_grad, adaptive_avg_pool3d, adaptive_avg_pool3d_grad, avgpool_1d, avgpool_1d_grad, avgpool_2d, avgpool_2d_grad, avgpool_3d, avgpool_3d_grad, maxpool_1d, maxpool_1d_grad, maxpool_2d, maxpool_2d_grad, maxpool_3d, maxpool_3d_grad, tf_avg_pool_1d, tf_avg_pool_1d_grad, tf_avg_pool_2d, tf_avg_pool_2d_grad, tf_avg_pool_3d, tf_avg_pool_3d_grad, tf_max_pool_1d, tf_max_pool_1d_grad, tf_max_pool_2d, tf_max_pool_2d_grad, tf_max_pool_3d, tf_max_pool_3d_grad
// Total: 30

#ifdef GET_ONEFLOW_POOL_OP_DEFINITIONS

def OneFlow_AdaptiveAvgPool1DOp : OneFlow_AdaptivePoolBaseOp<"adaptive_avg_pool1d", [NoSideEffect, DeclareOpInterfaceMethods<UserOpCompatibleInterface>]> {}

def OneFlow_AdaptiveAvgPool1DGradOp : OneFlow_AdaptivePoolGradBaseOp<"adaptive_avg_pool1d_grad", [NoSideEffect, DeclareOpInterfaceMethods<UserOpCompatibleInterface>]> {}

def OneFlow_AdaptiveAvgPool2DOp : OneFlow_AdaptivePoolBaseOp<"adaptive_avg_pool2d", [NoSideEffect, DeclareOpInterfaceMethods<UserOpCompatibleInterface>]> {}

def OneFlow_AdaptiveAvgPool2DGradOp : OneFlow_AdaptivePoolGradBaseOp<"adaptive_avg_pool2d_grad", [NoSideEffect, DeclareOpInterfaceMethods<UserOpCompatibleInterface>]> {}

def OneFlow_AdaptiveAvgPool3DOp : OneFlow_AdaptivePoolBaseOp<"adaptive_avg_pool3d", [NoSideEffect, DeclareOpInterfaceMethods<UserOpCompatibleInterface>]> {}

def OneFlow_AdaptiveAvgPool3DGradOp : OneFlow_AdaptivePoolGradBaseOp<"adaptive_avg_pool3d_grad", [NoSideEffect, DeclareOpInterfaceMethods<UserOpCompatibleInterface>]> {}

def OneFlow_AvgPool1DOp : OneFlow_AvgPoolBaseOp<"avgpool_1d", [NoSideEffect, DeclareOpInterfaceMethods<UserOpCompatibleInterface>]> {}

def OneFlow_AvgPool1DGradOp : OneFlow_AvgPoolGradBaseOp<"avgpool_1d_grad", [NoSideEffect, DeclareOpInterfaceMethods<UserOpCompatibleInterface>]> {}

def OneFlow_AvgPool2DOp : OneFlow_AvgPoolBaseOp<"avgpool_2d", [NoSideEffect, DeclareOpInterfaceMethods<UserOpCompatibleInterface>]> {}

def OneFlow_AvgPool2DGradOp : OneFlow_AvgPoolGradBaseOp<"avgpool_2d_grad", [NoSideEffect, DeclareOpInterfaceMethods<UserOpCompatibleInterface>]> {}

def OneFlow_AvgPool3DOp : OneFlow_AvgPoolBaseOp<"avgpool_3d", [NoSideEffect, DeclareOpInterfaceMethods<UserOpCompatibleInterface>]> {}

def OneFlow_AvgPool3DGradOp : OneFlow_AvgPoolGradBaseOp<"avgpool_3d_grad", [NoSideEffect, DeclareOpInterfaceMethods<UserOpCompatibleInterface>]> {}

def OneFlow_MaxPool1DOp : OneFlow_MaxPoolBaseOp<"maxpool_1d", [NoSideEffect, DeclareOpInterfaceMethods<UserOpCompatibleInterface>]> {}

def OneFlow_MaxPool1DGradOp : OneFlow_MaxPoolGradBaseOp<"maxpool_1d_grad", [NoSideEffect, DeclareOpInterfaceMethods<UserOpCompatibleInterface>]> {}

def OneFlow_MaxPool2DOp : OneFlow_MaxPoolBaseOp<"maxpool_2d", [NoSideEffect, DeclareOpInterfaceMethods<UserOpCompatibleInterface>]> {}

def OneFlow_MaxPool2DGradOp : OneFlow_MaxPoolGradBaseOp<"maxpool_2d_grad", [NoSideEffect, DeclareOpInterfaceMethods<UserOpCompatibleInterface>]> {}

def OneFlow_MaxPool3DOp : OneFlow_MaxPoolBaseOp<"maxpool_3d", [NoSideEffect, DeclareOpInterfaceMethods<UserOpCompatibleInterface>]> {}

def OneFlow_MaxPool3DGradOp : OneFlow_MaxPoolGradBaseOp<"maxpool_3d_grad", [NoSideEffect, DeclareOpInterfaceMethods<UserOpCompatibleInterface>]> {}

def OneFlow_TfAvgPool1DOp : OneFlow_TFPoolBaseOp<"tf_avg_pool_1d", [NoSideEffect, DeclareOpInterfaceMethods<UserOpCompatibleInterface>]> {}

def OneFlow_TfAvgPool1DGradOp : OneFlow_TFPoolGradBaseOp<"tf_avg_pool_1d_grad", [NoSideEffect, DeclareOpInterfaceMethods<UserOpCompatibleInterface>]> {}

def OneFlow_TfAvgPool2DOp : OneFlow_TFPoolBaseOp<"tf_avg_pool_2d", [NoSideEffect, DeclareOpInterfaceMethods<UserOpCompatibleInterface>]> {}

def OneFlow_TfAvgPool2DGradOp : OneFlow_TFPoolGradBaseOp<"tf_avg_pool_2d_grad", [NoSideEffect, DeclareOpInterfaceMethods<UserOpCompatibleInterface>]> {}

def OneFlow_TfAvgPool3DOp : OneFlow_TFPoolBaseOp<"tf_avg_pool_3d", [NoSideEffect, DeclareOpInterfaceMethods<UserOpCompatibleInterface>]> {}

def OneFlow_TfAvgPool3DGradOp : OneFlow_TFPoolGradBaseOp<"tf_avg_pool_3d_grad", [NoSideEffect, DeclareOpInterfaceMethods<UserOpCompatibleInterface>]> {}

def OneFlow_TfMaxPool1DOp : OneFlow_TFPoolBaseOp<"tf_max_pool_1d", [NoSideEffect, DeclareOpInterfaceMethods<UserOpCompatibleInterface>]> {}

def OneFlow_TfMaxPool1DGradOp : OneFlow_TFPoolGradBaseOp<"tf_max_pool_1d_grad", [NoSideEffect, DeclareOpInterfaceMethods<UserOpCompatibleInterface>]> {}

def OneFlow_TfMaxPool2DOp : OneFlow_TFPoolBaseOp<"tf_max_pool_2d", [NoSideEffect, DeclareOpInterfaceMethods<UserOpCompatibleInterface>]> {}

def OneFlow_TfMaxPool2DGradOp : OneFlow_TFPoolGradBaseOp<"tf_max_pool_2d_grad", [NoSideEffect, DeclareOpInterfaceMethods<UserOpCompatibleInterface>]> {}

def OneFlow_TfMaxPool3DOp : OneFlow_TFPoolBaseOp<"tf_max_pool_3d", [NoSideEffect, DeclareOpInterfaceMethods<UserOpCompatibleInterface>]> {}

def OneFlow_TfMaxPool3DGradOp : OneFlow_TFPoolGradBaseOp<"tf_max_pool_3d_grad", [NoSideEffect, DeclareOpInterfaceMethods<UserOpCompatibleInterface>]> {}

#endif // GET_ONEFLOW_POOL_OP_DEFINITIONS

// Group: QUANTIZATION
// fake_quantization, min_max_observer, moving_average_min_max_observer, quantization
// Total: 4

#ifdef GET_ONEFLOW_QUANTIZATION_OP_DEFINITIONS

def OneFlow_FakeQuantizationOp : OneFlow_BaseOp<"fake_quantization", [NoSideEffect, DeclareOpInterfaceMethods<UserOpCompatibleInterface>]> {
  let input = (ins
    OneFlow_Tensor:$in,
    OneFlow_Tensor:$scale,
    OneFlow_Tensor:$zero_point
  );
  let output = (outs
    OneFlow_Tensor:$out
  );
  let attrs = (ins
    DefaultValuedAttr<StrAttr, "\"google\"">:$quantization_formula,
    DefaultValuedAttr<SI32Attr, "8">:$quantization_bit,
    DefaultValuedAttr<StrAttr, "\"symmetric\"">:$quantization_scheme
  );
  let has_check_fn = 1;
  let has_logical_tensor_desc_infer_fn = 1;
  let has_physical_tensor_desc_infer_fn = 1;
  let has_get_sbp_fn = 1;
  let has_data_type_infer_fn = 1;
  let has_input_arg_modify_fn = 1;
}

def OneFlow_MinMaxObserverOp : OneFlow_BaseOp<"min_max_observer", [NoSideEffect, NoGrad, DeclareOpInterfaceMethods<UserOpCompatibleInterface>]> {
  let input = (ins
    OneFlow_Tensor:$in
  );
  let output = (outs
    OneFlow_Tensor:$scale,
    OneFlow_Tensor:$zero_point
  );
  let attrs = (ins
    DefaultValuedAttr<StrAttr, "\"google\"">:$quantization_formula,
    DefaultValuedAttr<SI32Attr, "8">:$quantization_bit,
    DefaultValuedAttr<StrAttr, "\"symmetric\"">:$quantization_scheme,
    DefaultValuedAttr<BoolAttr, "true">:$per_layer_quantization
  );
  let has_check_fn = 1;
  let has_logical_tensor_desc_infer_fn = 1;
  let has_physical_tensor_desc_infer_fn = 1;
  let has_get_sbp_fn = 1;
  let has_data_type_infer_fn = 1;
  let has_input_arg_modify_fn = 1;
}

def OneFlow_MovingAverageMinMaxObserverOp : OneFlow_BaseOp<"moving_average_min_max_observer", [NoSideEffect, NoGrad, DeclareOpInterfaceMethods<UserOpCompatibleInterface>]> {
  let input = (ins
    OneFlow_Tensor:$in,
    OneFlow_Tensor:$current_train_step,
    OneFlow_Tensor:$moving_max,
    OneFlow_Tensor:$moving_min
  );
  let output = (outs
    OneFlow_Tensor:$scale,
    OneFlow_Tensor:$zero_point
  );
  let attrs = (ins
    DefaultValuedAttr<BoolAttr, "false">:$training,
    DefaultValuedAttr<StrAttr, "\"google\"">:$quantization_formula,
    DefaultValuedAttr<SI64Attr, "0">:$stop_update_after_iters,
    DefaultValuedAttr<SI32Attr, "8">:$quantization_bit,
    DefaultValuedAttr<StrAttr, "\"symmetric\"">:$quantization_scheme,
    DefaultValuedAttr<F32Attr, "0.95">:$momentum
  );
  let has_check_fn = 1;
  let has_logical_tensor_desc_infer_fn = 1;
  let has_physical_tensor_desc_infer_fn = 1;
  let has_get_sbp_fn = 1;
  let has_data_type_infer_fn = 1;
  let has_input_arg_modify_fn = 1;
}

def OneFlow_QuantizationOp : OneFlow_BaseOp<"quantization", [NoSideEffect, DeclareOpInterfaceMethods<UserOpCompatibleInterface>]> {
  let input = (ins
    OneFlow_Tensor:$in,
    OneFlow_Tensor:$scale,
    OneFlow_Tensor:$zero_point
  );
  let output = (outs
    OneFlow_Tensor:$out
  );
  let attrs = (ins
    DefaultValuedAttr<StrAttr, "\"google\"">:$quantization_formula,
    DefaultValuedAttr<SI32Attr, "8">:$quantization_bit,
    DefaultValuedAttr<StrAttr, "\"symmetric\"">:$quantization_scheme
  );
  let has_check_fn = 1;
  let has_logical_tensor_desc_infer_fn = 1;
  let has_physical_tensor_desc_infer_fn = 1;
  let has_get_sbp_fn = 1;
  let has_data_type_infer_fn = 1;
  let has_input_arg_modify_fn = 1;
}

#endif // GET_ONEFLOW_QUANTIZATION_OP_DEFINITIONS

// Group: REDUCE
// indexed_slices_reduce_sum, reduce_all, reduce_any, reduce_max, reduce_max_device_stage, reduce_max_device_stage_grad, reduce_max_global_stage, reduce_max_global_stage_grad, reduce_min, reduce_min_device_stage, reduce_min_device_stage_grad, reduce_min_global_stage, reduce_min_global_stage_grad, reduce_prod, reduce_sum, reduce_sum_like
// Total: 16

#ifdef GET_ONEFLOW_REDUCE_OP_DEFINITIONS

def OneFlow_IndexedSlicesReduceSumOp : OneFlow_BaseOp<"indexed_slices_reduce_sum", [NoSideEffect, NoGrad, DeclareOpInterfaceMethods<UserOpCompatibleInterface>]> {
  let input = (ins
    OneFlow_Tensor:$x_indices,
    OneFlow_Tensor:$x_values
  );
  let output = (outs
    OneFlow_Tensor:$y_indices,
    OneFlow_Tensor:$y_values,
    OneFlow_Tensor:$num_unique
  );
  let has_logical_tensor_desc_infer_fn = 1;
  let has_physical_tensor_desc_infer_fn = 1;
  let has_get_sbp_fn = 1;
  let has_data_type_infer_fn = 1;
}

def OneFlow_ReduceAllOp : OneFlow_BaseOp<"reduce_all", [NoSideEffect, DeclareOpInterfaceMethods<UserOpCompatibleInterface>]> {
  let input = (ins
    OneFlow_Tensor:$input_tensor
  );
  let output = (outs
    OneFlow_Tensor:$output_tensor
  );
  let attrs = (ins
    SI32ArrayAttr:$axis,
    DefaultValuedAttr<BoolAttr, "false">:$keepdims
  );
  let has_logical_tensor_desc_infer_fn = 1;
  let has_physical_tensor_desc_infer_fn = 1;
  let has_get_sbp_fn = 1;
  let has_data_type_infer_fn = 1;
}

def OneFlow_ReduceAnyOp : OneFlow_BaseOp<"reduce_any", [NoSideEffect, DeclareOpInterfaceMethods<UserOpCompatibleInterface>]> {
  let input = (ins
    OneFlow_Tensor:$input_tensor
  );
  let output = (outs
    OneFlow_Tensor:$output_tensor
  );
  let attrs = (ins
    SI32ArrayAttr:$axis,
    DefaultValuedAttr<BoolAttr, "false">:$keepdims
  );
  let has_logical_tensor_desc_infer_fn = 1;
  let has_physical_tensor_desc_infer_fn = 1;
  let has_get_sbp_fn = 1;
  let has_data_type_infer_fn = 1;
}

def OneFlow_ReduceMaxOp : OneFlow_BaseOp<"reduce_max", [NoSideEffect, DeclareOpInterfaceMethods<UserOpCompatibleInterface>]> {
  let input = (ins
    OneFlow_Tensor:$input_tensor
  );
  let output = (outs
    OneFlow_Tensor:$output_tensor
  );
  let attrs = (ins
    SI32ArrayAttr:$axis,
    DefaultValuedAttr<BoolAttr, "false">:$keepdims
  );
  let has_logical_tensor_desc_infer_fn = 1;
  let has_physical_tensor_desc_infer_fn = 1;
  let has_get_sbp_fn = 1;
  let has_data_type_infer_fn = 1;
}

def OneFlow_ReduceMaxDeviceStageOp : OneFlow_BaseOp<"reduce_max_device_stage", [NoSideEffect, DeclareOpInterfaceMethods<UserOpCompatibleInterface>]> {
  let input = (ins
    OneFlow_Tensor:$in
  );
  let output = (outs
    OneFlow_Tensor:$out,
    OneFlow_Tensor:$mask,
    OneFlow_Tensor:$count
  );
  let attrs = (ins
    SI32ArrayAttr:$axis
  );
  let has_logical_tensor_desc_infer_fn = 1;
  let has_physical_tensor_desc_infer_fn = 1;
  let has_get_sbp_fn = 1;
  let has_data_type_infer_fn = 1;
}

def OneFlow_ReduceMaxDeviceStageGradOp : OneFlow_BaseOp<"reduce_max_device_stage_grad", [NoSideEffect, DeclareOpInterfaceMethods<UserOpCompatibleInterface>]> {
  let input = (ins
    OneFlow_Tensor:$out_diff,
    OneFlow_Tensor:$mask,
    OneFlow_Tensor:$count
  );
  let output = (outs
    OneFlow_Tensor:$in_diff
  );
  let attrs = (ins
    SI32ArrayAttr:$axis
  );
  let has_logical_tensor_desc_infer_fn = 1;
  let has_physical_tensor_desc_infer_fn = 1;
  let has_get_sbp_fn = 1;
  let has_data_type_infer_fn = 1;
}

def OneFlow_ReduceMaxGlobalStageOp : OneFlow_BaseOp<"reduce_max_global_stage", [NoSideEffect, DeclareOpInterfaceMethods<UserOpCompatibleInterface>]> {
  let input = (ins
    OneFlow_Tensor:$in,
    OneFlow_Tensor:$device_count
  );
  let output = (outs
    OneFlow_Tensor:$out,
    OneFlow_Tensor:$mask
  );
  let attrs = (ins
    SI32ArrayAttr:$axis,
    DefaultValuedAttr<BoolAttr, "false">:$keepdims
  );
  let has_logical_tensor_desc_infer_fn = 1;
  let has_physical_tensor_desc_infer_fn = 1;
  let has_get_sbp_fn = 1;
  let has_data_type_infer_fn = 1;
  let has_input_arg_modify_fn = 1;
}

def OneFlow_ReduceMaxGlobalStageGradOp : OneFlow_BaseOp<"reduce_max_global_stage_grad", [NoSideEffect, DeclareOpInterfaceMethods<UserOpCompatibleInterface>]> {
  let input = (ins
    OneFlow_Tensor:$out_diff,
    OneFlow_Tensor:$mask,
    OneFlow_Tensor:$device_count
  );
  let output = (outs
    OneFlow_Tensor:$in_diff
  );
  let attrs = (ins
    SI32ArrayAttr:$axis,
    DefaultValuedAttr<BoolAttr, "false">:$keepdims
  );
  let has_logical_tensor_desc_infer_fn = 1;
  let has_physical_tensor_desc_infer_fn = 1;
  let has_get_sbp_fn = 1;
  let has_data_type_infer_fn = 1;
}

def OneFlow_ReduceMinOp : OneFlow_BaseOp<"reduce_min", [NoSideEffect, DeclareOpInterfaceMethods<UserOpCompatibleInterface>]> {
  let input = (ins
    OneFlow_Tensor:$input_tensor
  );
  let output = (outs
    OneFlow_Tensor:$output_tensor
  );
  let attrs = (ins
    SI32ArrayAttr:$axis,
    DefaultValuedAttr<BoolAttr, "false">:$keepdims
  );
  let has_logical_tensor_desc_infer_fn = 1;
  let has_physical_tensor_desc_infer_fn = 1;
  let has_get_sbp_fn = 1;
  let has_data_type_infer_fn = 1;
}

def OneFlow_ReduceMinDeviceStageOp : OneFlow_BaseOp<"reduce_min_device_stage", [NoSideEffect, DeclareOpInterfaceMethods<UserOpCompatibleInterface>]> {
  let input = (ins
    OneFlow_Tensor:$in
  );
  let output = (outs
    OneFlow_Tensor:$out,
    OneFlow_Tensor:$mask,
    OneFlow_Tensor:$count
  );
  let attrs = (ins
    SI32ArrayAttr:$axis
  );
  let has_logical_tensor_desc_infer_fn = 1;
  let has_physical_tensor_desc_infer_fn = 1;
  let has_get_sbp_fn = 1;
  let has_data_type_infer_fn = 1;
}

def OneFlow_ReduceMinDeviceStageGradOp : OneFlow_BaseOp<"reduce_min_device_stage_grad", [NoSideEffect, DeclareOpInterfaceMethods<UserOpCompatibleInterface>]> {
  let input = (ins
    OneFlow_Tensor:$out_diff,
    OneFlow_Tensor:$mask,
    OneFlow_Tensor:$count
  );
  let output = (outs
    OneFlow_Tensor:$in_diff
  );
  let attrs = (ins
    SI32ArrayAttr:$axis
  );
  let has_logical_tensor_desc_infer_fn = 1;
  let has_physical_tensor_desc_infer_fn = 1;
  let has_get_sbp_fn = 1;
  let has_data_type_infer_fn = 1;
}

def OneFlow_ReduceMinGlobalStageOp : OneFlow_BaseOp<"reduce_min_global_stage", [NoSideEffect, DeclareOpInterfaceMethods<UserOpCompatibleInterface>]> {
  let input = (ins
    OneFlow_Tensor:$in,
    OneFlow_Tensor:$device_count
  );
  let output = (outs
    OneFlow_Tensor:$out,
    OneFlow_Tensor:$mask
  );
  let attrs = (ins
    SI32ArrayAttr:$axis,
    DefaultValuedAttr<BoolAttr, "false">:$keepdims
  );
  let has_logical_tensor_desc_infer_fn = 1;
  let has_physical_tensor_desc_infer_fn = 1;
  let has_get_sbp_fn = 1;
  let has_data_type_infer_fn = 1;
  let has_input_arg_modify_fn = 1;
}

def OneFlow_ReduceMinGlobalStageGradOp : OneFlow_BaseOp<"reduce_min_global_stage_grad", [NoSideEffect, DeclareOpInterfaceMethods<UserOpCompatibleInterface>]> {
  let input = (ins
    OneFlow_Tensor:$out_diff,
    OneFlow_Tensor:$mask,
    OneFlow_Tensor:$device_count
  );
  let output = (outs
    OneFlow_Tensor:$in_diff
  );
  let attrs = (ins
    SI32ArrayAttr:$axis,
    DefaultValuedAttr<BoolAttr, "false">:$keepdims
  );
  let has_logical_tensor_desc_infer_fn = 1;
  let has_physical_tensor_desc_infer_fn = 1;
  let has_get_sbp_fn = 1;
  let has_data_type_infer_fn = 1;
}

def OneFlow_ReduceProdOp : OneFlow_BaseOp<"reduce_prod", [NoSideEffect, DeclareOpInterfaceMethods<UserOpCompatibleInterface>]> {
  let input = (ins
    OneFlow_Tensor:$input_tensor
  );
  let output = (outs
    OneFlow_Tensor:$output_tensor
  );
  let attrs = (ins
    SI32ArrayAttr:$axis,
    DefaultValuedAttr<BoolAttr, "false">:$keepdims
  );
  let has_logical_tensor_desc_infer_fn = 1;
  let has_physical_tensor_desc_infer_fn = 1;
  let has_get_sbp_fn = 1;
  let has_data_type_infer_fn = 1;
}

def OneFlow_ReduceSumOp : OneFlow_BaseOp<"reduce_sum", [NoSideEffect, DeclareOpInterfaceMethods<UserOpCompatibleInterface>]> {
  let input = (ins
    OneFlow_Tensor:$input_tensor
  );
  let output = (outs
    OneFlow_Tensor:$output_tensor
  );
  let attrs = (ins
    SI32ArrayAttr:$axis,
    DefaultValuedAttr<BoolAttr, "false">:$keepdims
  );
  let has_logical_tensor_desc_infer_fn = 1;
  let has_physical_tensor_desc_infer_fn = 1;
  let has_get_sbp_fn = 1;
  let has_data_type_infer_fn = 1;
}

def OneFlow_ReduceSumLikeOp : OneFlow_BaseOp<"reduce_sum_like", [NoSideEffect, NoGrad, DeclareOpInterfaceMethods<UserOpCompatibleInterface>]> {
  let input = (ins
    OneFlow_Tensor:$x,
    OneFlow_Tensor:$like
  );
  let output = (outs
    OneFlow_Tensor:$y
  );
  let attrs = (ins
    SI32ArrayAttr:$axis
  );
  let has_logical_tensor_desc_infer_fn = 1;
  let has_physical_tensor_desc_infer_fn = 1;
  let has_get_sbp_fn = 1;
  let has_data_type_infer_fn = 1;
  let has_input_arg_modify_fn = 1;
}

#endif // GET_ONEFLOW_REDUCE_OP_DEFINITIONS

// Group: RESHAPE
// reshape, reshape_like
// Total: 2

#ifdef GET_ONEFLOW_RESHAPE_OP_DEFINITIONS

def OneFlow_ReshapeOp : OneFlow_BaseOp<"reshape", [NoSideEffect, DeclareOpInterfaceMethods<UserOpCompatibleInterface>]> {
  let input = (ins
    OneFlow_Tensor:$in
  );
  let output = (outs
    OneFlow_Tensor:$out
  );
  let attrs = (ins
    ShapeAttr:$shape
  );
  let has_logical_tensor_desc_infer_fn = 1;
  let has_physical_tensor_desc_infer_fn = 1;
  let has_get_sbp_fn = 1;
  let has_data_type_infer_fn = 1;
}

def OneFlow_ReshapeLikeOp : OneFlow_BaseOp<"reshape_like", [NoSideEffect, DeclareOpInterfaceMethods<UserOpCompatibleInterface>]> {
  let input = (ins
    OneFlow_Tensor:$in,
    OneFlow_Tensor:$like
  );
  let output = (outs
    OneFlow_Tensor:$out
  );
  let has_logical_tensor_desc_infer_fn = 1;
  let has_physical_tensor_desc_infer_fn = 1;
  let has_get_sbp_fn = 1;
  let has_data_type_infer_fn = 1;
  let has_input_arg_modify_fn = 1;
}

#endif // GET_ONEFLOW_RESHAPE_OP_DEFINITIONS

// Group: SCALAR
// clip_by_scalar, clip_by_scalar_grad, clip_by_scalar_max, clip_by_scalar_max_grad, clip_by_scalar_min, clip_by_scalar_min_grad, scalar_add, scalar_add_by_tensor, scalar_div_by_tensor, scalar_floordiv, scalar_fmod, scalar_logical_and, scalar_logical_equal, scalar_logical_greater, scalar_logical_greater_equal, scalar_logical_less, scalar_logical_less_equal, scalar_logical_not_equal, scalar_logical_or, scalar_logical_xor, scalar_mul, scalar_mul_by_tensor, scalar_pow, scalar_pow_grad, scalar_sub_by_tensor
// Total: 25

#ifdef GET_ONEFLOW_SCALAR_OP_DEFINITIONS

def OneFlow_ClipByScalarOp : OneFlow_BaseOp<"clip_by_scalar", [NoSideEffect, DeclareOpInterfaceMethods<UserOpCompatibleInterface>]> {
  let input = (ins
    OneFlow_Tensor:$x
  );
  let output = (outs
    OneFlow_Tensor:$y
  );
  let attrs = (ins
    DefaultValuedAttr<F64Attr, "0.">:$floating_min,
    DefaultValuedAttr<SI64Attr, "0">:$integral_min,
    DefaultValuedAttr<F64Attr, "0.">:$floating_max,
    DefaultValuedAttr<SI64Attr, "0">:$integral_max
  );
  let has_logical_tensor_desc_infer_fn = 1;
  let has_physical_tensor_desc_infer_fn = 1;
  let has_get_sbp_fn = 1;
  let has_data_type_infer_fn = 1;
}

def OneFlow_ClipByScalarGradOp : OneFlow_BaseOp<"clip_by_scalar_grad", [NoSideEffect, DeclareOpInterfaceMethods<UserOpCompatibleInterface>]> {
  let input = (ins
    OneFlow_Tensor:$dy,
    OneFlow_Tensor:$x
  );
  let output = (outs
    OneFlow_Tensor:$dx
  );
  let attrs = (ins
    DefaultValuedAttr<F64Attr, "0.">:$floating_min,
    DefaultValuedAttr<SI64Attr, "0">:$integral_min,
    DefaultValuedAttr<F64Attr, "0.">:$floating_max,
    DefaultValuedAttr<SI64Attr, "0">:$integral_max
  );
  let has_logical_tensor_desc_infer_fn = 1;
  let has_physical_tensor_desc_infer_fn = 1;
  let has_get_sbp_fn = 1;
  let has_data_type_infer_fn = 1;
}

def OneFlow_ClipByScalarMaxOp : OneFlow_BaseOp<"clip_by_scalar_max", [NoSideEffect, DeclareOpInterfaceMethods<UserOpCompatibleInterface>]> {
  let input = (ins
    OneFlow_Tensor:$x
  );
  let output = (outs
    OneFlow_Tensor:$y
  );
  let attrs = (ins
    DefaultValuedAttr<F64Attr, "0.">:$floating_max,
    DefaultValuedAttr<SI64Attr, "0">:$integral_max
  );
  let has_logical_tensor_desc_infer_fn = 1;
  let has_physical_tensor_desc_infer_fn = 1;
  let has_get_sbp_fn = 1;
  let has_data_type_infer_fn = 1;
}

def OneFlow_ClipByScalarMaxGradOp : OneFlow_BaseOp<"clip_by_scalar_max_grad", [NoSideEffect, DeclareOpInterfaceMethods<UserOpCompatibleInterface>]> {
  let input = (ins
    OneFlow_Tensor:$dy,
    OneFlow_Tensor:$x
  );
  let output = (outs
    OneFlow_Tensor:$dx
  );
  let attrs = (ins
    DefaultValuedAttr<F64Attr, "0.">:$floating_max,
    DefaultValuedAttr<SI64Attr, "0">:$integral_max
  );
  let has_logical_tensor_desc_infer_fn = 1;
  let has_physical_tensor_desc_infer_fn = 1;
  let has_get_sbp_fn = 1;
  let has_data_type_infer_fn = 1;
}

def OneFlow_ClipByScalarMinOp : OneFlow_BaseOp<"clip_by_scalar_min", [NoSideEffect, DeclareOpInterfaceMethods<UserOpCompatibleInterface>]> {
  let input = (ins
    OneFlow_Tensor:$x
  );
  let output = (outs
    OneFlow_Tensor:$y
  );
  let attrs = (ins
    DefaultValuedAttr<F64Attr, "0.">:$floating_min,
    DefaultValuedAttr<SI64Attr, "0">:$integral_min
  );
  let has_logical_tensor_desc_infer_fn = 1;
  let has_physical_tensor_desc_infer_fn = 1;
  let has_get_sbp_fn = 1;
  let has_data_type_infer_fn = 1;
}

def OneFlow_ClipByScalarMinGradOp : OneFlow_BaseOp<"clip_by_scalar_min_grad", [NoSideEffect, DeclareOpInterfaceMethods<UserOpCompatibleInterface>]> {
  let input = (ins
    OneFlow_Tensor:$dy,
    OneFlow_Tensor:$x
  );
  let output = (outs
    OneFlow_Tensor:$dx
  );
  let attrs = (ins
    DefaultValuedAttr<F64Attr, "0.">:$floating_min,
    DefaultValuedAttr<SI64Attr, "0">:$integral_min
  );
  let has_logical_tensor_desc_infer_fn = 1;
  let has_physical_tensor_desc_infer_fn = 1;
  let has_get_sbp_fn = 1;
  let has_data_type_infer_fn = 1;
}

def OneFlow_ScalarAddOp : OneFlow_BaseOp<"scalar_add", [NoSideEffect, DeclareOpInterfaceMethods<UserOpCompatibleInterface>]> {
  let input = (ins
    OneFlow_Tensor:$in
  );
  let output = (outs
    OneFlow_Tensor:$out
  );
  let attrs = (ins
    DefaultValuedAttr<BoolAttr, "false">:$has_int_operand,
    DefaultValuedAttr<BoolAttr, "false">:$has_float_operand,
    DefaultValuedAttr<SI64Attr, "0">:$int_operand,
    DefaultValuedAttr<F64Attr, "0.">:$float_operand
  );
  let has_logical_tensor_desc_infer_fn = 1;
  let has_physical_tensor_desc_infer_fn = 1;
  let has_get_sbp_fn = 1;
  let has_data_type_infer_fn = 1;
}

def OneFlow_ScalarAddByTensorOp : OneFlow_BaseOp<"scalar_add_by_tensor", [NoSideEffect, DeclareOpInterfaceMethods<UserOpCompatibleInterface>]> {
  let input = (ins
    OneFlow_Tensor:$x,
    OneFlow_Tensor:$scalar
  );
  let output = (outs
    OneFlow_Tensor:$y
  );
  let has_logical_tensor_desc_infer_fn = 1;
  let has_physical_tensor_desc_infer_fn = 1;
  let has_get_sbp_fn = 1;
  let has_data_type_infer_fn = 1;
}

def OneFlow_ScalarDivByTensorOp : OneFlow_BaseOp<"scalar_div_by_tensor", [NoSideEffect, DeclareOpInterfaceMethods<UserOpCompatibleInterface>]> {
  let input = (ins
    OneFlow_Tensor:$x,
    OneFlow_Tensor:$scalar
  );
  let output = (outs
    OneFlow_Tensor:$y
  );
  let has_logical_tensor_desc_infer_fn = 1;
  let has_physical_tensor_desc_infer_fn = 1;
  let has_get_sbp_fn = 1;
  let has_data_type_infer_fn = 1;
}

def OneFlow_ScalarFloordivOp : OneFlow_BaseOp<"scalar_floordiv", [NoSideEffect, DeclareOpInterfaceMethods<UserOpCompatibleInterface>]> {
  let input = (ins
    OneFlow_Tensor:$in
  );
  let output = (outs
    OneFlow_Tensor:$out
  );
  let attrs = (ins
    DefaultValuedAttr<BoolAttr, "false">:$has_int_operand,
    DefaultValuedAttr<BoolAttr, "false">:$has_float_operand,
    DefaultValuedAttr<SI64Attr, "0">:$int_operand,
    DefaultValuedAttr<F64Attr, "0.">:$float_operand
  );
  let has_logical_tensor_desc_infer_fn = 1;
  let has_physical_tensor_desc_infer_fn = 1;
  let has_get_sbp_fn = 1;
  let has_data_type_infer_fn = 1;
}

def OneFlow_ScalarFmodOp : OneFlow_BaseOp<"scalar_fmod", [NoSideEffect, DeclareOpInterfaceMethods<UserOpCompatibleInterface>]> {
  let input = (ins
    OneFlow_Tensor:$in
  );
  let output = (outs
    OneFlow_Tensor:$out
  );
  let attrs = (ins
    DefaultValuedAttr<BoolAttr, "false">:$has_int_operand,
    DefaultValuedAttr<BoolAttr, "false">:$has_float_operand,
    DefaultValuedAttr<SI64Attr, "0">:$int_operand,
    DefaultValuedAttr<F64Attr, "0.">:$float_operand
  );
  let has_logical_tensor_desc_infer_fn = 1;
  let has_physical_tensor_desc_infer_fn = 1;
  let has_get_sbp_fn = 1;
  let has_data_type_infer_fn = 1;
}

def OneFlow_ScalarLogicalAndOp : OneFlow_BaseOp<"scalar_logical_and", [NoSideEffect, NoGrad, DeclareOpInterfaceMethods<UserOpCompatibleInterface>]> {
  let input = (ins
    OneFlow_Tensor:$in
  );
  let output = (outs
    OneFlow_Tensor:$out
  );
  let attrs = (ins
    DefaultValuedAttr<BoolAttr, "false">:$has_int_operand,
    DefaultValuedAttr<BoolAttr, "false">:$has_float_operand,
    DefaultValuedAttr<SI64Attr, "0">:$int_operand,
    DefaultValuedAttr<F64Attr, "0.">:$float_operand
  );
  let has_logical_tensor_desc_infer_fn = 1;
  let has_physical_tensor_desc_infer_fn = 1;
  let has_get_sbp_fn = 1;
  let has_data_type_infer_fn = 1;
}

def OneFlow_ScalarLogicalEqualOp : OneFlow_BaseOp<"scalar_logical_equal", [NoSideEffect, NoGrad, DeclareOpInterfaceMethods<UserOpCompatibleInterface>]> {
  let input = (ins
    OneFlow_Tensor:$in
  );
  let output = (outs
    OneFlow_Tensor:$out
  );
  let attrs = (ins
    DefaultValuedAttr<BoolAttr, "false">:$has_int_operand,
    DefaultValuedAttr<BoolAttr, "false">:$has_float_operand,
    DefaultValuedAttr<SI64Attr, "0">:$int_operand,
    DefaultValuedAttr<F64Attr, "0.">:$float_operand
  );
  let has_logical_tensor_desc_infer_fn = 1;
  let has_physical_tensor_desc_infer_fn = 1;
  let has_get_sbp_fn = 1;
  let has_data_type_infer_fn = 1;
}

def OneFlow_ScalarLogicalGreaterOp : OneFlow_BaseOp<"scalar_logical_greater", [NoSideEffect, NoGrad, DeclareOpInterfaceMethods<UserOpCompatibleInterface>]> {
  let input = (ins
    OneFlow_Tensor:$in
  );
  let output = (outs
    OneFlow_Tensor:$out
  );
  let attrs = (ins
    DefaultValuedAttr<BoolAttr, "false">:$has_int_operand,
    DefaultValuedAttr<BoolAttr, "false">:$has_float_operand,
    DefaultValuedAttr<SI64Attr, "0">:$int_operand,
    DefaultValuedAttr<F64Attr, "0.">:$float_operand
  );
  let has_logical_tensor_desc_infer_fn = 1;
  let has_physical_tensor_desc_infer_fn = 1;
  let has_get_sbp_fn = 1;
  let has_data_type_infer_fn = 1;
}

def OneFlow_ScalarLogicalGreaterEqualOp : OneFlow_BaseOp<"scalar_logical_greater_equal", [NoSideEffect, NoGrad, DeclareOpInterfaceMethods<UserOpCompatibleInterface>]> {
  let input = (ins
    OneFlow_Tensor:$in
  );
  let output = (outs
    OneFlow_Tensor:$out
  );
  let attrs = (ins
    DefaultValuedAttr<BoolAttr, "false">:$has_int_operand,
    DefaultValuedAttr<BoolAttr, "false">:$has_float_operand,
    DefaultValuedAttr<SI64Attr, "0">:$int_operand,
    DefaultValuedAttr<F64Attr, "0.">:$float_operand
  );
  let has_logical_tensor_desc_infer_fn = 1;
  let has_physical_tensor_desc_infer_fn = 1;
  let has_get_sbp_fn = 1;
  let has_data_type_infer_fn = 1;
}

def OneFlow_ScalarLogicalLessOp : OneFlow_BaseOp<"scalar_logical_less", [NoSideEffect, NoGrad, DeclareOpInterfaceMethods<UserOpCompatibleInterface>]> {
  let input = (ins
    OneFlow_Tensor:$in
  );
  let output = (outs
    OneFlow_Tensor:$out
  );
  let attrs = (ins
    DefaultValuedAttr<BoolAttr, "false">:$has_int_operand,
    DefaultValuedAttr<BoolAttr, "false">:$has_float_operand,
    DefaultValuedAttr<SI64Attr, "0">:$int_operand,
    DefaultValuedAttr<F64Attr, "0.">:$float_operand
  );
  let has_logical_tensor_desc_infer_fn = 1;
  let has_physical_tensor_desc_infer_fn = 1;
  let has_get_sbp_fn = 1;
  let has_data_type_infer_fn = 1;
}

def OneFlow_ScalarLogicalLessEqualOp : OneFlow_BaseOp<"scalar_logical_less_equal", [NoSideEffect, NoGrad, DeclareOpInterfaceMethods<UserOpCompatibleInterface>]> {
  let input = (ins
    OneFlow_Tensor:$in
  );
  let output = (outs
    OneFlow_Tensor:$out
  );
  let attrs = (ins
    DefaultValuedAttr<BoolAttr, "false">:$has_int_operand,
    DefaultValuedAttr<BoolAttr, "false">:$has_float_operand,
    DefaultValuedAttr<SI64Attr, "0">:$int_operand,
    DefaultValuedAttr<F64Attr, "0.">:$float_operand
  );
  let has_logical_tensor_desc_infer_fn = 1;
  let has_physical_tensor_desc_infer_fn = 1;
  let has_get_sbp_fn = 1;
  let has_data_type_infer_fn = 1;
}

def OneFlow_ScalarLogicalNotEqualOp : OneFlow_BaseOp<"scalar_logical_not_equal", [NoSideEffect, NoGrad, DeclareOpInterfaceMethods<UserOpCompatibleInterface>]> {
  let input = (ins
    OneFlow_Tensor:$in
  );
  let output = (outs
    OneFlow_Tensor:$out
  );
  let attrs = (ins
    DefaultValuedAttr<BoolAttr, "false">:$has_int_operand,
    DefaultValuedAttr<BoolAttr, "false">:$has_float_operand,
    DefaultValuedAttr<SI64Attr, "0">:$int_operand,
    DefaultValuedAttr<F64Attr, "0.">:$float_operand
  );
  let has_logical_tensor_desc_infer_fn = 1;
  let has_physical_tensor_desc_infer_fn = 1;
  let has_get_sbp_fn = 1;
  let has_data_type_infer_fn = 1;
}

def OneFlow_ScalarLogicalOrOp : OneFlow_BaseOp<"scalar_logical_or", [NoSideEffect, NoGrad, DeclareOpInterfaceMethods<UserOpCompatibleInterface>]> {
  let input = (ins
    OneFlow_Tensor:$in
  );
  let output = (outs
    OneFlow_Tensor:$out
  );
  let attrs = (ins
    DefaultValuedAttr<BoolAttr, "false">:$has_int_operand,
    DefaultValuedAttr<BoolAttr, "false">:$has_float_operand,
    DefaultValuedAttr<SI64Attr, "0">:$int_operand,
    DefaultValuedAttr<F64Attr, "0.">:$float_operand
  );
  let has_logical_tensor_desc_infer_fn = 1;
  let has_physical_tensor_desc_infer_fn = 1;
  let has_get_sbp_fn = 1;
  let has_data_type_infer_fn = 1;
}

def OneFlow_ScalarLogicalXorOp : OneFlow_BaseOp<"scalar_logical_xor", [NoSideEffect, NoGrad, DeclareOpInterfaceMethods<UserOpCompatibleInterface>]> {
  let input = (ins
    OneFlow_Tensor:$in
  );
  let output = (outs
    OneFlow_Tensor:$out
  );
  let attrs = (ins
    DefaultValuedAttr<BoolAttr, "false">:$has_int_operand,
    DefaultValuedAttr<BoolAttr, "false">:$has_float_operand,
    DefaultValuedAttr<SI64Attr, "0">:$int_operand,
    DefaultValuedAttr<F64Attr, "0.">:$float_operand
  );
  let has_logical_tensor_desc_infer_fn = 1;
  let has_physical_tensor_desc_infer_fn = 1;
  let has_get_sbp_fn = 1;
  let has_data_type_infer_fn = 1;
}

def OneFlow_ScalarMulOp : OneFlow_BaseOp<"scalar_mul", [NoSideEffect, DeclareOpInterfaceMethods<UserOpCompatibleInterface>]> {
  let input = (ins
    OneFlow_Tensor:$in
  );
  let output = (outs
    OneFlow_Tensor:$out
  );
  let attrs = (ins
    DefaultValuedAttr<BoolAttr, "false">:$has_int_operand,
    DefaultValuedAttr<BoolAttr, "false">:$has_float_operand,
    DefaultValuedAttr<SI64Attr, "0">:$int_operand,
    DefaultValuedAttr<F64Attr, "0.">:$float_operand
  );
  let has_logical_tensor_desc_infer_fn = 1;
  let has_physical_tensor_desc_infer_fn = 1;
  let has_get_sbp_fn = 1;
  let has_data_type_infer_fn = 1;
}

def OneFlow_ScalarMulByTensorOp : OneFlow_BaseOp<"scalar_mul_by_tensor", [NoSideEffect, DeclareOpInterfaceMethods<UserOpCompatibleInterface>]> {
  let input = (ins
    OneFlow_Tensor:$x,
    OneFlow_Tensor:$scalar
  );
  let output = (outs
    OneFlow_Tensor:$y
  );
  let has_logical_tensor_desc_infer_fn = 1;
  let has_physical_tensor_desc_infer_fn = 1;
  let has_get_sbp_fn = 1;
  let has_data_type_infer_fn = 1;
}

def OneFlow_ScalarDivOp : OneFlow_BaseOp<"scalar_div", [NoSideEffect, DeclareOpInterfaceMethods<UserOpCompatibleInterface>]> {
  let input = (ins
    OneFlow_Tensor:$in
  );
  let output = (outs
    OneFlow_Tensor:$out
  );
  let attrs = (ins
    DefaultValuedAttr<BoolAttr, "false">:$has_int_operand,
    DefaultValuedAttr<BoolAttr, "false">:$has_float_operand,
    DefaultValuedAttr<SI64Attr, "0">:$int_operand,
    DefaultValuedAttr<F64Attr, "0.">:$float_operand
  );
  let has_logical_tensor_desc_infer_fn = 1;
  let has_physical_tensor_desc_infer_fn = 1;
  let has_get_sbp_fn = 1;
  let has_data_type_infer_fn = 1;
}

def OneFlow_ScalarPowOp : OneFlow_BaseOp<"scalar_pow", [NoSideEffect, DeclareOpInterfaceMethods<UserOpCompatibleInterface>]> {
  let input = (ins
    OneFlow_Tensor:$in
  );
  let output = (outs
    OneFlow_Tensor:$out
  );
  let attrs = (ins
    DefaultValuedAttr<BoolAttr, "false">:$has_int_operand,
    DefaultValuedAttr<BoolAttr, "false">:$has_float_operand,
    DefaultValuedAttr<SI64Attr, "0">:$int_operand,
    DefaultValuedAttr<F64Attr, "0.">:$float_operand
  );
  let has_logical_tensor_desc_infer_fn = 1;
  let has_physical_tensor_desc_infer_fn = 1;
  let has_get_sbp_fn = 1;
  let has_data_type_infer_fn = 1;
}

def OneFlow_ScalarPowGradOp : OneFlow_BaseOp<"scalar_pow_grad", [NoSideEffect, DeclareOpInterfaceMethods<UserOpCompatibleInterface>]> {
  let input = (ins
    OneFlow_Tensor:$x,
    OneFlow_Tensor:$dy
  );
  let output = (outs
    OneFlow_Tensor:$dx
  );
  let attrs = (ins
    DefaultValuedAttr<BoolAttr, "false">:$has_int_operand,
    DefaultValuedAttr<BoolAttr, "false">:$has_float_operand,
    DefaultValuedAttr<SI64Attr, "0">:$int_operand,
    DefaultValuedAttr<F64Attr, "0.">:$float_operand
  );
  let has_logical_tensor_desc_infer_fn = 1;
  let has_physical_tensor_desc_infer_fn = 1;
  let has_get_sbp_fn = 1;
  let has_data_type_infer_fn = 1;
}

def OneFlow_ScalarSubByTensorOp : OneFlow_BaseOp<"scalar_sub_by_tensor", [NoSideEffect, DeclareOpInterfaceMethods<UserOpCompatibleInterface>]> {
  let input = (ins
    OneFlow_Tensor:$x,
    OneFlow_Tensor:$scalar
  );
  let output = (outs
    OneFlow_Tensor:$y
  );
  let has_logical_tensor_desc_infer_fn = 1;
  let has_physical_tensor_desc_infer_fn = 1;
  let has_get_sbp_fn = 1;
  let has_data_type_infer_fn = 1;
}

#endif // GET_ONEFLOW_SCALAR_OP_DEFINITIONS

// Group: SOFTMAX
// log_softmax, log_softmax_grad, softmax, softmax_cross_entropy, softmax_cross_entropy_grad, softmax_grad, sparse_softmax_cross_entropy, sparse_softmax_cross_entropy_grad, sparse_softmax_cross_entropy_ms, sparse_softmax_cross_entropy_ms_grad
// Total: 10

#ifdef GET_ONEFLOW_SOFTMAX_OP_DEFINITIONS

def OneFlow_LogSoftmaxOp : OneFlow_BaseOp<"log_softmax", [NoSideEffect, DeclareOpInterfaceMethods<UserOpCompatibleInterface>]> {
  let input = (ins
    OneFlow_Tensor:$in
  );
  let output = (outs
    OneFlow_Tensor:$prob
  );
  let has_logical_tensor_desc_infer_fn = 1;
  let has_physical_tensor_desc_infer_fn = 1;
  let has_get_sbp_fn = 1;
  let has_data_type_infer_fn = 1;
}

def OneFlow_LogSoftmaxGradOp : OneFlow_BaseOp<"log_softmax_grad", [NoSideEffect, DeclareOpInterfaceMethods<UserOpCompatibleInterface>]> {
  let input = (ins
    OneFlow_Tensor:$prob,
    OneFlow_Tensor:$dy
  );
  let output = (outs
    OneFlow_Tensor:$dx
  );
  let has_logical_tensor_desc_infer_fn = 1;
  let has_physical_tensor_desc_infer_fn = 1;
  let has_get_sbp_fn = 1;
  let has_data_type_infer_fn = 1;
}

def OneFlow_SoftmaxOp : OneFlow_BaseOp<"softmax", [NoSideEffect, DeclareOpInterfaceMethods<UserOpCompatibleInterface>]> {
  let input = (ins
    OneFlow_Tensor:$in
  );
  let output = (outs
    OneFlow_Tensor:$out
  );
  let has_logical_tensor_desc_infer_fn = 1;
  let has_physical_tensor_desc_infer_fn = 1;
  let has_get_sbp_fn = 1;
  let has_data_type_infer_fn = 1;
}

def OneFlow_SoftmaxCrossEntropyOp : OneFlow_BaseOp<"softmax_cross_entropy", [NoSideEffect, DeclareOpInterfaceMethods<UserOpCompatibleInterface>]> {
  let input = (ins
    OneFlow_Tensor:$prediction,
    OneFlow_Tensor:$label
  );
  let output = (outs
    OneFlow_Tensor:$prob,
    OneFlow_Tensor:$out
  );
  let has_logical_tensor_desc_infer_fn = 1;
  let has_physical_tensor_desc_infer_fn = 1;
  let has_get_sbp_fn = 1;
  let has_data_type_infer_fn = 1;
  let has_input_arg_modify_fn = 1;
}

def OneFlow_SoftmaxCrossEntropyGradOp : OneFlow_BaseOp<"softmax_cross_entropy_grad", [NoSideEffect, DeclareOpInterfaceMethods<UserOpCompatibleInterface>]> {
  let input = (ins
    OneFlow_Tensor:$dy,
    OneFlow_Tensor:$label,
    OneFlow_Tensor:$prob
  );
  let output = (outs
    OneFlow_Tensor:$prediction_diff
  );
  let has_logical_tensor_desc_infer_fn = 1;
  let has_physical_tensor_desc_infer_fn = 1;
  let has_get_sbp_fn = 1;
  let has_data_type_infer_fn = 1;
}

def OneFlow_SoftmaxGradOp : OneFlow_BaseOp<"softmax_grad", [NoSideEffect, DeclareOpInterfaceMethods<UserOpCompatibleInterface>]> {
  let input = (ins
    OneFlow_Tensor:$y,
    OneFlow_Tensor:$dy
  );
  let output = (outs
    OneFlow_Tensor:$dx
  );
  let has_logical_tensor_desc_infer_fn = 1;
  let has_physical_tensor_desc_infer_fn = 1;
  let has_get_sbp_fn = 1;
  let has_data_type_infer_fn = 1;
}

def OneFlow_SparseSoftmaxCrossEntropyOp : OneFlow_BaseOp<"sparse_softmax_cross_entropy", [NoSideEffect, DeclareOpInterfaceMethods<UserOpCompatibleInterface>]> {
  let input = (ins
    OneFlow_Tensor:$prediction,
    OneFlow_Tensor:$label
  );
  let output = (outs
    OneFlow_Tensor:$prob,
    OneFlow_Tensor:$out
  );
  let attrs = (ins
    DefaultValuedAttr<SI64Attr, "0">:$depth
  );
  let has_logical_tensor_desc_infer_fn = 1;
  let has_physical_tensor_desc_infer_fn = 1;
  let has_get_sbp_fn = 1;
  let has_data_type_infer_fn = 1;
  let has_input_arg_modify_fn = 1;
}

def OneFlow_SparseSoftmaxCrossEntropyGradOp : OneFlow_BaseOp<"sparse_softmax_cross_entropy_grad", [NoSideEffect, DeclareOpInterfaceMethods<UserOpCompatibleInterface>]> {
  let input = (ins
    OneFlow_Tensor:$label,
    OneFlow_Tensor:$dy,
    OneFlow_Tensor:$prob
  );
  let output = (outs
    OneFlow_Tensor:$prediction_diff
  );
  let attrs = (ins
    DefaultValuedAttr<SI64Attr, "0">:$depth
  );
  let has_logical_tensor_desc_infer_fn = 1;
  let has_physical_tensor_desc_infer_fn = 1;
  let has_get_sbp_fn = 1;
  let has_data_type_infer_fn = 1;
}

def OneFlow_SparseSoftmaxCrossEntropyMsOp : OneFlow_BaseOp<"sparse_softmax_cross_entropy_ms", [NoSideEffect, DeclareOpInterfaceMethods<UserOpCompatibleInterface>]> {
  let input = (ins
    OneFlow_Tensor:$prediction,
    OneFlow_Tensor:$label
  );
  let output = (outs
    OneFlow_Tensor:$prob,
    OneFlow_Tensor:$out
  );
  let attrs = (ins
    DefaultValuedAttr<SI64Attr, "0">:$depth
  );
  let has_logical_tensor_desc_infer_fn = 1;
  let has_physical_tensor_desc_infer_fn = 1;
  let has_get_sbp_fn = 1;
  let has_data_type_infer_fn = 1;
  let has_input_arg_modify_fn = 1;
}

def OneFlow_SparseSoftmaxCrossEntropyMsGradOp : OneFlow_BaseOp<"sparse_softmax_cross_entropy_ms_grad", [NoSideEffect, DeclareOpInterfaceMethods<UserOpCompatibleInterface>]> {
  let input = (ins
    OneFlow_Tensor:$label,
    OneFlow_Tensor:$dy,
    OneFlow_Tensor:$prob
  );
  let output = (outs
    OneFlow_Tensor:$prediction_diff
  );
  let attrs = (ins
    DefaultValuedAttr<SI64Attr, "0">:$depth
  );
  let has_logical_tensor_desc_infer_fn = 1;
  let has_physical_tensor_desc_infer_fn = 1;
  let has_get_sbp_fn = 1;
  let has_data_type_infer_fn = 1;
}

#endif // GET_ONEFLOW_SOFTMAX_OP_DEFINITIONS

// Group: SUMMARY
// create_summary_writer, flush_summary_writer, summary_write_histogram, summary_write_image, summary_write_pb, summary_write_scalar
// Total: 6

#ifdef GET_ONEFLOW_SUMMARY_OP_DEFINITIONS

def OneFlow_CreateSummaryWriterOp : OneFlow_BaseOp<"create_summary_writer", [NoSideEffect, NoGrad, CpuOnly, DeclareOpInterfaceMethods<UserOpCompatibleInterface>]> {
  let attrs = (ins
    StrAttr:$logdir
  );
  let has_logical_tensor_desc_infer_fn = 1;
  let has_physical_tensor_desc_infer_fn = 1;
  let has_get_sbp_fn = 1;
  let has_data_type_infer_fn = 1;
}

def OneFlow_FlushSummaryWriterOp : OneFlow_BaseOp<"flush_summary_writer", [NoSideEffect, NoGrad, CpuOnly, DeclareOpInterfaceMethods<UserOpCompatibleInterface>]> {
  let has_logical_tensor_desc_infer_fn = 1;
  let has_physical_tensor_desc_infer_fn = 1;
  let has_get_sbp_fn = 1;
  let has_data_type_infer_fn = 1;
}

def OneFlow_SummaryWriteHistogramOp : OneFlow_BaseOp<"summary_write_histogram", [NoSideEffect, NoGrad, CpuOnly, DeclareOpInterfaceMethods<UserOpCompatibleInterface>]> {
  let input = (ins
    OneFlow_Tensor:$in,
    OneFlow_Tensor:$step,
    OneFlow_Tensor:$tag
  );
  let has_logical_tensor_desc_infer_fn = 1;
  let has_physical_tensor_desc_infer_fn = 1;
  let has_get_sbp_fn = 1;
  let has_data_type_infer_fn = 1;
}

def OneFlow_SummaryWriteImageOp : OneFlow_BaseOp<"summary_write_image", [NoSideEffect, NoGrad, CpuOnly, DeclareOpInterfaceMethods<UserOpCompatibleInterface>]> {
  let input = (ins
    OneFlow_Tensor:$in,
    OneFlow_Tensor:$step,
    OneFlow_Tensor:$tag
  );
  let has_logical_tensor_desc_infer_fn = 1;
  let has_physical_tensor_desc_infer_fn = 1;
  let has_get_sbp_fn = 1;
  let has_data_type_infer_fn = 1;
}

def OneFlow_SummaryWritePbOp : OneFlow_BaseOp<"summary_write_pb", [NoSideEffect, NoGrad, CpuOnly, DeclareOpInterfaceMethods<UserOpCompatibleInterface>]> {
  let input = (ins
    OneFlow_Tensor:$in,
    OneFlow_Tensor:$step
  );
  let has_logical_tensor_desc_infer_fn = 1;
  let has_physical_tensor_desc_infer_fn = 1;
  let has_get_sbp_fn = 1;
  let has_data_type_infer_fn = 1;
}

def OneFlow_SummaryWriteScalarOp : OneFlow_BaseOp<"summary_write_scalar", [NoSideEffect, NoGrad, CpuOnly, DeclareOpInterfaceMethods<UserOpCompatibleInterface>]> {
  let input = (ins
    OneFlow_Tensor:$in,
    OneFlow_Tensor:$step,
    OneFlow_Tensor:$tag
  );
  let has_logical_tensor_desc_infer_fn = 1;
  let has_physical_tensor_desc_infer_fn = 1;
  let has_get_sbp_fn = 1;
  let has_data_type_infer_fn = 1;
}

#endif // GET_ONEFLOW_SUMMARY_OP_DEFINITIONS

// Group: TENSOR_BUFFER
// gen_tensor_buffer, tensor_buffer_to_list_of_tensors, tensor_buffer_to_list_of_tensors_v2, tensor_buffer_to_tensor, tensor_to_tensor_buffer
// Total: 5

#ifdef GET_ONEFLOW_TENSOR_BUFFER_OP_DEFINITIONS

def OneFlow_GenTensorBufferOp : OneFlow_BaseOp<"gen_tensor_buffer", [NoSideEffect, NoGrad, CpuOnly, DeclareOpInterfaceMethods<UserOpCompatibleInterface>]> {
  let output = (outs
    OneFlow_Tensor:$out
  );
  let attrs = (ins
    ShapeAttr:$shape,
    ShapeArrayAttr:$shape_list,
    F32ArrayAttr:$value_list,
    OneFlow_DataType:$data_type,
    DefaultValuedAttr<BoolAttr, "false">:$dynamic_out
  );
  let has_logical_tensor_desc_infer_fn = 1;
  let has_physical_tensor_desc_infer_fn = 1;
  let has_get_sbp_fn = 1;
  let has_data_type_infer_fn = 1;
}

def OneFlow_TensorBufferToListOfTensorsOp : OneFlow_BaseOp<"tensor_buffer_to_list_of_tensors", [NoSideEffect, NoGrad, CpuOnly, DeclareOpInterfaceMethods<UserOpCompatibleInterface>]> {
  let input = (ins
    OneFlow_Tensor:$in
  );
  let output = (outs
    Variadic<OneFlow_Tensor>:$out
  );
  let attrs = (ins
    ShapeAttr:$out_shape,
    OneFlow_DataType:$out_dtype,
    DefaultValuedAttr<BoolAttr, "false">:$dynamic_out
  );
  let has_check_fn = 1;
  let has_logical_tensor_desc_infer_fn = 1;
  let has_physical_tensor_desc_infer_fn = 1;
  let has_get_sbp_fn = 1;
  let has_data_type_infer_fn = 1;
  let has_output_arg_modify_fn = 1;
}

def OneFlow_TensorBufferToListOfTensorsV2Op : OneFlow_BaseOp<"tensor_buffer_to_list_of_tensors_v2", [NoSideEffect, NoGrad, CpuOnly, DeclareOpInterfaceMethods<UserOpCompatibleInterface>]> {
  let input = (ins
    OneFlow_Tensor:$in
  );
  let output = (outs
    Variadic<OneFlow_Tensor>:$out
  );
  let attrs = (ins
    ShapeArrayAttr:$out_shapes,
    DTArrayAttr:$out_dtypes,
    DefaultValuedAttr<BoolAttr, "false">:$dynamic_out
  );
  let has_check_fn = 1;
  let has_logical_tensor_desc_infer_fn = 1;
  let has_physical_tensor_desc_infer_fn = 1;
  let has_get_sbp_fn = 1;
  let has_data_type_infer_fn = 1;
  let has_output_arg_modify_fn = 1;
}

def OneFlow_TensorBufferToTensorOp : OneFlow_BaseOp<"tensor_buffer_to_tensor", [NoSideEffect, NoGrad, CpuOnly, DeclareOpInterfaceMethods<UserOpCompatibleInterface>]> {
  let input = (ins
    OneFlow_Tensor:$in
  );
  let output = (outs
    OneFlow_Tensor:$out
  );
  let attrs = (ins
    ShapeAttr:$instance_shape,
    OneFlow_DataType:$dtype
  );
  let has_logical_tensor_desc_infer_fn = 1;
  let has_physical_tensor_desc_infer_fn = 1;
  let has_get_sbp_fn = 1;
  let has_data_type_infer_fn = 1;
}

def OneFlow_TensorToTensorBufferOp : OneFlow_BaseOp<"tensor_to_tensor_buffer", [NoSideEffect, NoGrad, CpuOnly, DeclareOpInterfaceMethods<UserOpCompatibleInterface>]> {
  let input = (ins
    OneFlow_Tensor:$in
  );
  let output = (outs
    OneFlow_Tensor:$out
  );
  let attrs = (ins
    DefaultValuedAttr<SI32Attr, "0">:$instance_dims
  );
  let has_logical_tensor_desc_infer_fn = 1;
  let has_physical_tensor_desc_infer_fn = 1;
  let has_get_sbp_fn = 1;
  let has_data_type_infer_fn = 1;
}

#endif // GET_ONEFLOW_TENSOR_BUFFER_OP_DEFINITIONS

// Group: TEST
// TestDataTypeAttr, TestDynamicSource, TestListDataTypeAndListShapeAndListStringAttr, TestMultiInput, TestMultiInputGrad, TestMultiOutputOrder, TestRandomSource, TestReshape, TestSource, TestSourceMultiGpuFixedOutNum, ccrelu, ccrelu_grad, cpu_only_relu_test, test_user_op_attr_auto_type
// Total: 14

#ifdef GET_ONEFLOW_TEST_OP_DEFINITIONS

def OneFlow_TestDataTypeAttrOp : OneFlow_BaseOp<"TestDataTypeAttr", [NoSideEffect, DeclareOpInterfaceMethods<UserOpCompatibleInterface>]> {
  let input = (ins
    OneFlow_Tensor:$in
  );
  let output = (outs
    OneFlow_Tensor:$out
  );
  let attrs = (ins
    OneFlow_DataType:$output_type
  );
  let has_logical_tensor_desc_infer_fn = 1;
  let has_physical_tensor_desc_infer_fn = 1;
  let has_get_sbp_fn = 1;
  let has_data_type_infer_fn = 1;
}

def OneFlow_TestDynamicSourceOp : OneFlow_BaseOp<"TestDynamicSource", [NoSideEffect, DeclareOpInterfaceMethods<UserOpCompatibleInterface>]> {
  let output = (outs
    OneFlow_Tensor:$out
  );
  let has_logical_tensor_desc_infer_fn = 1;
  let has_physical_tensor_desc_infer_fn = 1;
  let has_get_sbp_fn = 1;
  let has_data_type_infer_fn = 1;
  let has_output_arg_modify_fn = 1;
}

def OneFlow_TestListDataTypeAndListShapeAndListStringAttrOp : OneFlow_BaseOp<"TestListDataTypeAndListShapeAndListStringAttr", [NoSideEffect, DeclareOpInterfaceMethods<UserOpCompatibleInterface>]> {
  let input = (ins
    OneFlow_Tensor:$in
  );
  let output = (outs
    OneFlow_Tensor:$out
  );
  let attrs = (ins
    ShapeArrayAttr:$out_shapes,
    DTArrayAttr:$out_types,
    StrArrayAttr:$string_list
  );
  let has_logical_tensor_desc_infer_fn = 1;
  let has_physical_tensor_desc_infer_fn = 1;
  let has_get_sbp_fn = 1;
  let has_data_type_infer_fn = 1;
}

def OneFlow_TestMultiInputOp : OneFlow_BaseOp<"TestMultiInput", [NoSideEffect, DeclareOpInterfaceMethods<UserOpCompatibleInterface>]> {
  let input = (ins
    OneFlow_Tensor:$x1,
    OneFlow_Tensor:$x2
  );
  let output = (outs
    OneFlow_Tensor:$y
  );
  let has_logical_tensor_desc_infer_fn = 1;
  let has_physical_tensor_desc_infer_fn = 1;
  let has_get_sbp_fn = 1;
  let has_data_type_infer_fn = 1;
}

def OneFlow_TestMultiInputGradOp : OneFlow_BaseOp<"TestMultiInputGrad", [NoSideEffect, DeclareOpInterfaceMethods<UserOpCompatibleInterface>]> {
  let input = (ins
    OneFlow_Tensor:$x1,
    OneFlow_Tensor:$x2,
    OneFlow_Tensor:$y_diff
  );
  let output = (outs
    OneFlow_Tensor:$x1_diff,
    OneFlow_Tensor:$x2_diff
  );
  let has_logical_tensor_desc_infer_fn = 1;
  let has_physical_tensor_desc_infer_fn = 1;
  let has_get_sbp_fn = 1;
  let has_data_type_infer_fn = 1;
}

def OneFlow_TestMultiOutputOrderOp : OneFlow_BaseOp<"TestMultiOutputOrder", [NoSideEffect, DeclareOpInterfaceMethods<UserOpCompatibleInterface>]> {
  let input = (ins
    OneFlow_Tensor:$in
  );
  let output = (outs
    OneFlow_Tensor:$out1,
    OneFlow_Tensor:$out2
  );
  let has_logical_tensor_desc_infer_fn = 1;
  let has_physical_tensor_desc_infer_fn = 1;
  let has_get_sbp_fn = 1;
  let has_data_type_infer_fn = 1;
}

def OneFlow_TestRandomSourceOp : OneFlow_BaseOp<"TestRandomSource", [NoSideEffect, DeclareOpInterfaceMethods<UserOpCompatibleInterface>]> {
  let output = (outs
    OneFlow_Tensor:$out
  );
  let attrs = (ins
    DefaultValuedAttr<SI64Attr, "0">:$seed
  );
  let has_logical_tensor_desc_infer_fn = 1;
  let has_physical_tensor_desc_infer_fn = 1;
  let has_get_sbp_fn = 1;
  let has_data_type_infer_fn = 1;
}

def OneFlow_TestReshapeOp : OneFlow_BaseOp<"TestReshape", [NoSideEffect, DeclareOpInterfaceMethods<UserOpCompatibleInterface>]> {
  let input = (ins
    OneFlow_Tensor:$in
  );
  let output = (outs
    OneFlow_Tensor:$out
  );
  let attrs = (ins
    ShapeAttr:$shape
  );
  let has_logical_tensor_desc_infer_fn = 1;
  let has_physical_tensor_desc_infer_fn = 1;
  let has_get_sbp_fn = 1;
  let has_data_type_infer_fn = 1;
}

def OneFlow_TestSourceOp : OneFlow_BaseOp<"TestSource", [NoSideEffect, DeclareOpInterfaceMethods<UserOpCompatibleInterface>]> {
  let output = (outs
    OneFlow_Tensor:$out
  );
  let has_logical_tensor_desc_infer_fn = 1;
  let has_physical_tensor_desc_infer_fn = 1;
  let has_get_sbp_fn = 1;
  let has_data_type_infer_fn = 1;
}

def OneFlow_TestSourceMultiGpuFixedOutNumOp : OneFlow_BaseOp<"TestSourceMultiGpuFixedOutNum", [NoSideEffect, DeclareOpInterfaceMethods<UserOpCompatibleInterface>]> {
  let output = (outs
    OneFlow_Tensor:$out
  );
  let attrs = (ins
    DefaultValuedAttr<SI64Attr, "0">:$out_num
  );
  let has_logical_tensor_desc_infer_fn = 1;
  let has_physical_tensor_desc_infer_fn = 1;
  let has_get_sbp_fn = 1;
  let has_data_type_infer_fn = 1;
}

def OneFlow_CcreluOp : OneFlow_BaseOp<"ccrelu", [NoSideEffect, DeclareOpInterfaceMethods<UserOpCompatibleInterface>]> {
  let input = (ins
    OneFlow_Tensor:$x
  );
  let output = (outs
    OneFlow_Tensor:$y
  );
  let has_logical_tensor_desc_infer_fn = 1;
  let has_physical_tensor_desc_infer_fn = 1;
  let has_get_sbp_fn = 1;
  let has_data_type_infer_fn = 1;
}

def OneFlow_CcreluGradOp : OneFlow_BaseOp<"ccrelu_grad", [NoSideEffect, DeclareOpInterfaceMethods<UserOpCompatibleInterface>]> {
  let input = (ins
    OneFlow_Tensor:$y,
    OneFlow_Tensor:$dy
  );
  let output = (outs
    OneFlow_Tensor:$dx
  );
  let has_logical_tensor_desc_infer_fn = 1;
  let has_physical_tensor_desc_infer_fn = 1;
  let has_get_sbp_fn = 1;
  let has_data_type_infer_fn = 1;
}

def OneFlow_CpuOnlyReluTestOp : OneFlow_BaseOp<"cpu_only_relu_test", [NoSideEffect, CpuOnly, DeclareOpInterfaceMethods<UserOpCompatibleInterface>]> {
  let input = (ins
    OneFlow_Tensor:$in
  );
  let output = (outs
    OneFlow_Tensor:$out
  );
  let has_logical_tensor_desc_infer_fn = 1;
  let has_physical_tensor_desc_infer_fn = 1;
  let has_get_sbp_fn = 1;
  let has_data_type_infer_fn = 1;
}

def OneFlow_TestUserOpAttrAutoTypeOp : OneFlow_BaseOp<"test_user_op_attr_auto_type", [NoSideEffect, DeclareOpInterfaceMethods<UserOpCompatibleInterface>]> {
  let input = (ins
    OneFlow_Tensor:$in
  );
  let output = (outs
    OneFlow_Tensor:$out
  );
  let attrs = (ins
    DefaultValuedAttr<SI32Attr, "0">:$int1,
    DefaultValuedAttr<SI32Attr, "0">:$int2
  );
  let has_logical_tensor_desc_infer_fn = 1;
  let has_physical_tensor_desc_infer_fn = 1;
  let has_get_sbp_fn = 1;
  let has_data_type_infer_fn = 1;
}

#endif // GET_ONEFLOW_TEST_OP_DEFINITIONS

// Group: TRIGONOMETRIC
// acos, acos_grad, acosh, acosh_grad, asin, asin_grad, asinh, asinh_grad, atan, atan2, atan2_x_grad, atan2_y_grad, atan_grad, atanh, atanh_grad, cos, cos_grad, cosh, cosh_grad, hardtanh, hardtanh_grad, sin, sin_grad, sinh, sinh_grad, tan, tan_grad, tanh, tanh_grad
// Total: 29

#ifdef GET_ONEFLOW_TRIGONOMETRIC_OP_DEFINITIONS

def OneFlow_AcosOp : OneFlow_BaseOp<"acos", [NoSideEffect, DeclareOpInterfaceMethods<UserOpCompatibleInterface>]> {
  let input = (ins
    OneFlow_Tensor:$x
  );
  let output = (outs
    OneFlow_Tensor:$y
  );
  let has_logical_tensor_desc_infer_fn = 1;
  let has_physical_tensor_desc_infer_fn = 1;
  let has_get_sbp_fn = 1;
  let has_data_type_infer_fn = 1;
}

def OneFlow_AcosGradOp : OneFlow_BaseOp<"acos_grad", [NoSideEffect, DeclareOpInterfaceMethods<UserOpCompatibleInterface>]> {
  let input = (ins
    OneFlow_Tensor:$x,
    OneFlow_Tensor:$dy
  );
  let output = (outs
    OneFlow_Tensor:$dx
  );
  let has_logical_tensor_desc_infer_fn = 1;
  let has_physical_tensor_desc_infer_fn = 1;
  let has_get_sbp_fn = 1;
  let has_data_type_infer_fn = 1;
}

def OneFlow_AcoshOp : OneFlow_BaseOp<"acosh", [NoSideEffect, DeclareOpInterfaceMethods<UserOpCompatibleInterface>]> {
  let input = (ins
    OneFlow_Tensor:$x
  );
  let output = (outs
    OneFlow_Tensor:$y
  );
  let has_logical_tensor_desc_infer_fn = 1;
  let has_physical_tensor_desc_infer_fn = 1;
  let has_get_sbp_fn = 1;
  let has_data_type_infer_fn = 1;
}

def OneFlow_AcoshGradOp : OneFlow_BaseOp<"acosh_grad", [NoSideEffect, DeclareOpInterfaceMethods<UserOpCompatibleInterface>]> {
  let input = (ins
    OneFlow_Tensor:$x,
    OneFlow_Tensor:$dy
  );
  let output = (outs
    OneFlow_Tensor:$dx
  );
  let has_logical_tensor_desc_infer_fn = 1;
  let has_physical_tensor_desc_infer_fn = 1;
  let has_get_sbp_fn = 1;
  let has_data_type_infer_fn = 1;
}

def OneFlow_AsinOp : OneFlow_BaseOp<"asin", [NoSideEffect, DeclareOpInterfaceMethods<UserOpCompatibleInterface>]> {
  let input = (ins
    OneFlow_Tensor:$x
  );
  let output = (outs
    OneFlow_Tensor:$y
  );
  let has_logical_tensor_desc_infer_fn = 1;
  let has_physical_tensor_desc_infer_fn = 1;
  let has_get_sbp_fn = 1;
  let has_data_type_infer_fn = 1;
}

def OneFlow_AsinGradOp : OneFlow_BaseOp<"asin_grad", [NoSideEffect, DeclareOpInterfaceMethods<UserOpCompatibleInterface>]> {
  let input = (ins
    OneFlow_Tensor:$x,
    OneFlow_Tensor:$dy
  );
  let output = (outs
    OneFlow_Tensor:$dx
  );
  let has_logical_tensor_desc_infer_fn = 1;
  let has_physical_tensor_desc_infer_fn = 1;
  let has_get_sbp_fn = 1;
  let has_data_type_infer_fn = 1;
}

def OneFlow_AsinhOp : OneFlow_BaseOp<"asinh", [NoSideEffect, DeclareOpInterfaceMethods<UserOpCompatibleInterface>]> {
  let input = (ins
    OneFlow_Tensor:$x
  );
  let output = (outs
    OneFlow_Tensor:$y
  );
  let has_logical_tensor_desc_infer_fn = 1;
  let has_physical_tensor_desc_infer_fn = 1;
  let has_get_sbp_fn = 1;
  let has_data_type_infer_fn = 1;
}

def OneFlow_AsinhGradOp : OneFlow_BaseOp<"asinh_grad", [NoSideEffect, DeclareOpInterfaceMethods<UserOpCompatibleInterface>]> {
  let input = (ins
    OneFlow_Tensor:$x,
    OneFlow_Tensor:$dy
  );
  let output = (outs
    OneFlow_Tensor:$dx
  );
  let has_logical_tensor_desc_infer_fn = 1;
  let has_physical_tensor_desc_infer_fn = 1;
  let has_get_sbp_fn = 1;
  let has_data_type_infer_fn = 1;
}

def OneFlow_AtanOp : OneFlow_BaseOp<"atan", [NoSideEffect, DeclareOpInterfaceMethods<UserOpCompatibleInterface>]> {
  let input = (ins
    OneFlow_Tensor:$x
  );
  let output = (outs
    OneFlow_Tensor:$y
  );
  let has_logical_tensor_desc_infer_fn = 1;
  let has_physical_tensor_desc_infer_fn = 1;
  let has_get_sbp_fn = 1;
  let has_data_type_infer_fn = 1;
}

def OneFlow_Atan2Op : OneFlow_BaseOp<"atan2", [NoSideEffect, DeclareOpInterfaceMethods<UserOpCompatibleInterface>]> {
  let input = (ins
    OneFlow_Tensor:$x,
    OneFlow_Tensor:$y
  );
  let output = (outs
    OneFlow_Tensor:$z
  );
  let has_logical_tensor_desc_infer_fn = 1;
  let has_physical_tensor_desc_infer_fn = 1;
  let has_get_sbp_fn = 1;
  let has_data_type_infer_fn = 1;
}

def OneFlow_Atan2XGradOp : OneFlow_BaseOp<"atan2_x_grad", [NoSideEffect, DeclareOpInterfaceMethods<UserOpCompatibleInterface>]> {
  let input = (ins
    OneFlow_Tensor:$x,
    OneFlow_Tensor:$y,
    OneFlow_Tensor:$dz
  );
  let output = (outs
    OneFlow_Tensor:$dx
  );
  let has_logical_tensor_desc_infer_fn = 1;
  let has_physical_tensor_desc_infer_fn = 1;
  let has_get_sbp_fn = 1;
  let has_data_type_infer_fn = 1;
}

def OneFlow_Atan2YGradOp : OneFlow_BaseOp<"atan2_y_grad", [NoSideEffect, DeclareOpInterfaceMethods<UserOpCompatibleInterface>]> {
  let input = (ins
    OneFlow_Tensor:$x,
    OneFlow_Tensor:$y,
    OneFlow_Tensor:$dz
  );
  let output = (outs
    OneFlow_Tensor:$dy
  );
  let has_logical_tensor_desc_infer_fn = 1;
  let has_physical_tensor_desc_infer_fn = 1;
  let has_get_sbp_fn = 1;
  let has_data_type_infer_fn = 1;
}

def OneFlow_AtanGradOp : OneFlow_BaseOp<"atan_grad", [NoSideEffect, DeclareOpInterfaceMethods<UserOpCompatibleInterface>]> {
  let input = (ins
    OneFlow_Tensor:$x,
    OneFlow_Tensor:$dy
  );
  let output = (outs
    OneFlow_Tensor:$dx
  );
  let has_logical_tensor_desc_infer_fn = 1;
  let has_physical_tensor_desc_infer_fn = 1;
  let has_get_sbp_fn = 1;
  let has_data_type_infer_fn = 1;
}

def OneFlow_AtanhOp : OneFlow_BaseOp<"atanh", [NoSideEffect, DeclareOpInterfaceMethods<UserOpCompatibleInterface>]> {
  let input = (ins
    OneFlow_Tensor:$x
  );
  let output = (outs
    OneFlow_Tensor:$y
  );
  let has_logical_tensor_desc_infer_fn = 1;
  let has_physical_tensor_desc_infer_fn = 1;
  let has_get_sbp_fn = 1;
  let has_data_type_infer_fn = 1;
}

def OneFlow_AtanhGradOp : OneFlow_BaseOp<"atanh_grad", [NoSideEffect, DeclareOpInterfaceMethods<UserOpCompatibleInterface>]> {
  let input = (ins
    OneFlow_Tensor:$x,
    OneFlow_Tensor:$dy
  );
  let output = (outs
    OneFlow_Tensor:$dx
  );
  let has_logical_tensor_desc_infer_fn = 1;
  let has_physical_tensor_desc_infer_fn = 1;
  let has_get_sbp_fn = 1;
  let has_data_type_infer_fn = 1;
}

def OneFlow_CosOp : OneFlow_BaseOp<"cos", [NoSideEffect, DeclareOpInterfaceMethods<UserOpCompatibleInterface>]> {
  let input = (ins
    OneFlow_Tensor:$x
  );
  let output = (outs
    OneFlow_Tensor:$y
  );
  let has_logical_tensor_desc_infer_fn = 1;
  let has_physical_tensor_desc_infer_fn = 1;
  let has_get_sbp_fn = 1;
  let has_data_type_infer_fn = 1;
}

def OneFlow_CosGradOp : OneFlow_BaseOp<"cos_grad", [NoSideEffect, DeclareOpInterfaceMethods<UserOpCompatibleInterface>]> {
  let input = (ins
    OneFlow_Tensor:$x,
    OneFlow_Tensor:$dy
  );
  let output = (outs
    OneFlow_Tensor:$dx
  );
  let has_logical_tensor_desc_infer_fn = 1;
  let has_physical_tensor_desc_infer_fn = 1;
  let has_get_sbp_fn = 1;
  let has_data_type_infer_fn = 1;
}

def OneFlow_CoshOp : OneFlow_BaseOp<"cosh", [NoSideEffect, DeclareOpInterfaceMethods<UserOpCompatibleInterface>]> {
  let input = (ins
    OneFlow_Tensor:$x
  );
  let output = (outs
    OneFlow_Tensor:$y
  );
  let has_logical_tensor_desc_infer_fn = 1;
  let has_physical_tensor_desc_infer_fn = 1;
  let has_get_sbp_fn = 1;
  let has_data_type_infer_fn = 1;
}

def OneFlow_CoshGradOp : OneFlow_BaseOp<"cosh_grad", [NoSideEffect, DeclareOpInterfaceMethods<UserOpCompatibleInterface>]> {
  let input = (ins
    OneFlow_Tensor:$x,
    OneFlow_Tensor:$dy
  );
  let output = (outs
    OneFlow_Tensor:$dx
  );
  let has_logical_tensor_desc_infer_fn = 1;
  let has_physical_tensor_desc_infer_fn = 1;
  let has_get_sbp_fn = 1;
  let has_data_type_infer_fn = 1;
}

def OneFlow_HardtanhOp : OneFlow_BaseOp<"hardtanh", [NoSideEffect, DeclareOpInterfaceMethods<UserOpCompatibleInterface>]> {
  let input = (ins
    OneFlow_Tensor:$in
  );
  let output = (outs
    OneFlow_Tensor:$out
  );
  let attrs = (ins
    DefaultValuedAttr<F64Attr, "0.">:$min_val,
    DefaultValuedAttr<F64Attr, "0.">:$max_val
  );
  let has_logical_tensor_desc_infer_fn = 1;
  let has_physical_tensor_desc_infer_fn = 1;
  let has_get_sbp_fn = 1;
  let has_data_type_infer_fn = 1;
}

def OneFlow_HardtanhGradOp : OneFlow_BaseOp<"hardtanh_grad", [NoSideEffect, DeclareOpInterfaceMethods<UserOpCompatibleInterface>]> {
  let input = (ins
    OneFlow_Tensor:$y,
    OneFlow_Tensor:$dy
  );
  let output = (outs
    OneFlow_Tensor:$dx
  );
  let attrs = (ins
    DefaultValuedAttr<F64Attr, "0.">:$min_val,
    DefaultValuedAttr<F64Attr, "0.">:$max_val
  );
  let has_logical_tensor_desc_infer_fn = 1;
  let has_physical_tensor_desc_infer_fn = 1;
  let has_get_sbp_fn = 1;
  let has_data_type_infer_fn = 1;
}

def OneFlow_SinOp : OneFlow_BaseOp<"sin", [NoSideEffect, DeclareOpInterfaceMethods<UserOpCompatibleInterface>]> {
  let input = (ins
    OneFlow_Tensor:$x
  );
  let output = (outs
    OneFlow_Tensor:$y
  );
  let has_logical_tensor_desc_infer_fn = 1;
  let has_physical_tensor_desc_infer_fn = 1;
  let has_get_sbp_fn = 1;
  let has_data_type_infer_fn = 1;
}

def OneFlow_SinGradOp : OneFlow_BaseOp<"sin_grad", [NoSideEffect, DeclareOpInterfaceMethods<UserOpCompatibleInterface>]> {
  let input = (ins
    OneFlow_Tensor:$x,
    OneFlow_Tensor:$dy
  );
  let output = (outs
    OneFlow_Tensor:$dx
  );
  let has_logical_tensor_desc_infer_fn = 1;
  let has_physical_tensor_desc_infer_fn = 1;
  let has_get_sbp_fn = 1;
  let has_data_type_infer_fn = 1;
}

def OneFlow_SinhOp : OneFlow_BaseOp<"sinh", [NoSideEffect, DeclareOpInterfaceMethods<UserOpCompatibleInterface>]> {
  let input = (ins
    OneFlow_Tensor:$x
  );
  let output = (outs
    OneFlow_Tensor:$y
  );
  let has_logical_tensor_desc_infer_fn = 1;
  let has_physical_tensor_desc_infer_fn = 1;
  let has_get_sbp_fn = 1;
  let has_data_type_infer_fn = 1;
}

def OneFlow_SinhGradOp : OneFlow_BaseOp<"sinh_grad", [NoSideEffect, DeclareOpInterfaceMethods<UserOpCompatibleInterface>]> {
  let input = (ins
    OneFlow_Tensor:$x,
    OneFlow_Tensor:$dy
  );
  let output = (outs
    OneFlow_Tensor:$dx
  );
  let has_logical_tensor_desc_infer_fn = 1;
  let has_physical_tensor_desc_infer_fn = 1;
  let has_get_sbp_fn = 1;
  let has_data_type_infer_fn = 1;
}

def OneFlow_TanOp : OneFlow_BaseOp<"tan", [NoSideEffect, DeclareOpInterfaceMethods<UserOpCompatibleInterface>]> {
  let input = (ins
    OneFlow_Tensor:$x
  );
  let output = (outs
    OneFlow_Tensor:$y
  );
  let has_logical_tensor_desc_infer_fn = 1;
  let has_physical_tensor_desc_infer_fn = 1;
  let has_get_sbp_fn = 1;
  let has_data_type_infer_fn = 1;
}

def OneFlow_TanGradOp : OneFlow_BaseOp<"tan_grad", [NoSideEffect, DeclareOpInterfaceMethods<UserOpCompatibleInterface>]> {
  let input = (ins
    OneFlow_Tensor:$x,
    OneFlow_Tensor:$dy
  );
  let output = (outs
    OneFlow_Tensor:$dx
  );
  let has_logical_tensor_desc_infer_fn = 1;
  let has_physical_tensor_desc_infer_fn = 1;
  let has_get_sbp_fn = 1;
  let has_data_type_infer_fn = 1;
}

def OneFlow_TanhOp : OneFlow_BaseOp<"tanh", [NoSideEffect, DeclareOpInterfaceMethods<UserOpCompatibleInterface>]> {
  let input = (ins
    OneFlow_Tensor:$x
  );
  let output = (outs
    OneFlow_Tensor:$y
  );
  let has_logical_tensor_desc_infer_fn = 1;
  let has_physical_tensor_desc_infer_fn = 1;
  let has_get_sbp_fn = 1;
  let has_data_type_infer_fn = 1;
}

def OneFlow_TanhGradOp : OneFlow_BaseOp<"tanh_grad", [NoSideEffect, DeclareOpInterfaceMethods<UserOpCompatibleInterface>]> {
  let input = (ins
    OneFlow_Tensor:$x,
    OneFlow_Tensor:$dy
  );
  let output = (outs
    OneFlow_Tensor:$dx
  );
  let has_logical_tensor_desc_infer_fn = 1;
  let has_physical_tensor_desc_infer_fn = 1;
  let has_get_sbp_fn = 1;
  let has_data_type_infer_fn = 1;
}

#endif // GET_ONEFLOW_TRIGONOMETRIC_OP_DEFINITIONS

// Group: UNARY
// acc, affine_grid, affine_grid_grad, bernoulli, cast, cast_to_static_shape, cast_to_tick, celu, copy, count_not_finite, diag, diagonal, elu, expand, expand_dims, flatten, flip, flip_grad, fold, gelu, hardsigmoid, hardswish, leaky_relu, log2, logical_not, mish, narrow, one_hot, pack, random_mask_like, repeat, roll, selu, sigmoid, silu, softsign, sort, square_sum, squeeze, transpose, tril, triu, unfold, unfold_tensor, unpack, zero_like, to_contiguous
// Total: 47

#ifdef GET_ONEFLOW_UNARY_OP_DEFINITIONS

def OneFlow_AccOp : OneFlow_BaseOp<"acc", [NoSideEffect, DeclareOpInterfaceMethods<UserOpCompatibleInterface>]> {
  let input = (ins
    OneFlow_Tensor:$in
  );
  let output = (outs
    OneFlow_Tensor:$out
  );
  let attrs = (ins
    DefaultValuedAttr<SI32Attr, "0">:$max_acc_num
  );
  let has_logical_tensor_desc_infer_fn = 1;
  let has_physical_tensor_desc_infer_fn = 1;
  let has_get_sbp_fn = 1;
  let has_data_type_infer_fn = 1;
  let has_output_blob_time_shape_infer_fn = 1;
}

def OneFlow_AffineGridOp : OneFlow_BaseOp<"affine_grid", [NoSideEffect, DeclareOpInterfaceMethods<UserOpCompatibleInterface>]> {
  let input = (ins
    OneFlow_Tensor:$theta
  );
  let output = (outs
    OneFlow_Tensor:$grid
  );
  let attrs = (ins
    ShapeAttr:$size,
    DefaultValuedAttr<BoolAttr, "false">:$align_corners
  );
  let has_check_fn = 1;
  let has_logical_tensor_desc_infer_fn = 1;
  let has_physical_tensor_desc_infer_fn = 1;
  let has_get_sbp_fn = 1;
  let has_data_type_infer_fn = 1;
}

def OneFlow_AffineGridGradOp : OneFlow_BaseOp<"affine_grid_grad", [NoSideEffect, DeclareOpInterfaceMethods<UserOpCompatibleInterface>]> {
  let input = (ins
    OneFlow_Tensor:$dgrid
  );
  let output = (outs
    OneFlow_Tensor:$dtheta
  );
  let attrs = (ins
    ShapeAttr:$size,
    DefaultValuedAttr<BoolAttr, "false">:$align_corners
  );
  let has_check_fn = 1;
  let has_logical_tensor_desc_infer_fn = 1;
  let has_physical_tensor_desc_infer_fn = 1;
  let has_get_sbp_fn = 1;
  let has_data_type_infer_fn = 1;
}

def OneFlow_BernoulliOp : OneFlow_BaseOp<"bernoulli", [NoSideEffect, NoGrad, CpuOnly, DeclareOpInterfaceMethods<UserOpCompatibleInterface>]> {
  let input = (ins
    OneFlow_Tensor:$in
  );
  let output = (outs
    OneFlow_Tensor:$out
  );
  let attrs = (ins
    DefaultValuedAttr<SI64Attr, "-1">:$seed,
    DefaultValuedAttr<BoolAttr, "false">:$has_seed,
    OneFlow_DataType:$dtype
  );
  let has_logical_tensor_desc_infer_fn = 1;
  let has_physical_tensor_desc_infer_fn = 1;
  let has_get_sbp_fn = 1;
  let has_data_type_infer_fn = 1;
}

def OneFlow_CastOp : OneFlow_BaseOp<"cast", [NoSideEffect, DeclareOpInterfaceMethods<UserOpCompatibleInterface>]> {
  let input = (ins
    OneFlow_Tensor:$in
  );
  let output = (outs
    OneFlow_Tensor:$out
  );
  let attrs = (ins
    OneFlow_DataType:$dtype
  );
  let has_logical_tensor_desc_infer_fn = 1;
  let has_physical_tensor_desc_infer_fn = 1;
  let has_get_sbp_fn = 1;
  let has_data_type_infer_fn = 1;
}

def OneFlow_CastToStaticShapeOp : OneFlow_BaseOp<"cast_to_static_shape", [NoSideEffect, DeclareOpInterfaceMethods<UserOpCompatibleInterface>]> {
  let input = (ins
    OneFlow_Tensor:$input
  );
  let output = (outs
    OneFlow_Tensor:$output
  );
  let has_logical_tensor_desc_infer_fn = 1;
  let has_physical_tensor_desc_infer_fn = 1;
  let has_get_sbp_fn = 1;
  let has_data_type_infer_fn = 1;
}

def OneFlow_CastToTickOp : OneFlow_BaseOp<"cast_to_tick", [NoSideEffect, NoGrad, DeclareOpInterfaceMethods<UserOpCompatibleInterface>]> {
  let input = (ins
    OneFlow_Tensor:$in
  );
  let output = (outs
    OneFlow_Tensor:$out
  );
  let has_logical_tensor_desc_infer_fn = 1;
  let has_physical_tensor_desc_infer_fn = 1;
  let has_get_sbp_fn = 1;
  let has_data_type_infer_fn = 1;
  let has_nd_sbp_infer_fn = 1;
}

def OneFlow_CeluOp : OneFlow_BaseOp<"celu", [NoSideEffect, DeclareOpInterfaceMethods<UserOpCompatibleInterface>]> {
  let input = (ins
    OneFlow_Tensor:$in
  );
  let output = (outs
    OneFlow_Tensor:$out
  );
  let attrs = (ins
    DefaultValuedAttr<F64Attr, "0.">:$alpha
  );
  let has_logical_tensor_desc_infer_fn = 1;
  let has_physical_tensor_desc_infer_fn = 1;
  let has_get_sbp_fn = 1;
  let has_data_type_infer_fn = 1;
}

def OneFlow_CopyOp : OneFlow_BaseOp<"copy", [NoSideEffect, DeclareOpInterfaceMethods<UserOpCompatibleInterface>]> {
  let input = (ins
    OneFlow_Tensor:$in
  );
  let output = (outs
    OneFlow_Tensor:$out
  );
  let attrs = (ins
    StrAttr:$device_type,
    DefaultValuedAttr<SI64Attr, "0">:$device_id
  );
  let has_logical_tensor_desc_infer_fn = 1;
  let has_physical_tensor_desc_infer_fn = 1;
  let has_get_sbp_fn = 1;
  let has_data_type_infer_fn = 1;
  let has_device_and_stream_infer_fn = 1;
}

def OneFlow_CountNotFiniteOp : OneFlow_BaseOp<"count_not_finite", [NoSideEffect, NoGrad, DeclareOpInterfaceMethods<UserOpCompatibleInterface>]> {
  let input = (ins
    OneFlow_Tensor:$x
  );
  let output = (outs
    OneFlow_Tensor:$y
  );
  let has_logical_tensor_desc_infer_fn = 1;
  let has_physical_tensor_desc_infer_fn = 1;
  let has_get_sbp_fn = 1;
  let has_data_type_infer_fn = 1;
}

def OneFlow_DiagOp : OneFlow_BaseOp<"diag", [NoSideEffect, DeclareOpInterfaceMethods<UserOpCompatibleInterface>]> {
  let input = (ins
    OneFlow_Tensor:$in
  );
  let output = (outs
    OneFlow_Tensor:$out
  );
  let attrs = (ins
    DefaultValuedAttr<SI32Attr, "0">:$diagonal
  );
  let has_logical_tensor_desc_infer_fn = 1;
  let has_physical_tensor_desc_infer_fn = 1;
  let has_get_sbp_fn = 1;
  let has_data_type_infer_fn = 1;
}

def OneFlow_DiagonalOp : OneFlow_BaseOp<"diagonal", [NoSideEffect, DeclareOpInterfaceMethods<UserOpCompatibleInterface>]> {
  let input = (ins
    OneFlow_Tensor:$in
  );
  let output = (outs
    OneFlow_Tensor:$out
  );
  let attrs = (ins
    DefaultValuedAttr<SI32Attr, "0">:$offset
  );
  let has_logical_tensor_desc_infer_fn = 1;
  let has_physical_tensor_desc_infer_fn = 1;
  let has_get_sbp_fn = 1;
  let has_data_type_infer_fn = 1;
}

def OneFlow_EluOp : OneFlow_BaseOp<"elu", [NoSideEffect, DeclareOpInterfaceMethods<UserOpCompatibleInterface>]> {
  let input = (ins
    OneFlow_Tensor:$in
  );
  let output = (outs
    OneFlow_Tensor:$out
  );
  let attrs = (ins
    DefaultValuedAttr<F64Attr, "0.">:$alpha
  );
  let has_logical_tensor_desc_infer_fn = 1;
  let has_physical_tensor_desc_infer_fn = 1;
  let has_get_sbp_fn = 1;
  let has_data_type_infer_fn = 1;
}

def OneFlow_ExpandOp : OneFlow_BaseOp<"expand", [NoSideEffect, DeclareOpInterfaceMethods<UserOpCompatibleInterface>]> {
  let input = (ins
    OneFlow_Tensor:$in
  );
  let output = (outs
    OneFlow_Tensor:$out
  );
  let attrs = (ins
    SI32ArrayAttr:$logical_in_shape,
    SI32ArrayAttr:$logical_expand_shape
  );
  let has_logical_tensor_desc_infer_fn = 1;
  let has_physical_tensor_desc_infer_fn = 1;
  let has_get_sbp_fn = 1;
  let has_data_type_infer_fn = 1;
}

def OneFlow_ExpandDimsOp : OneFlow_BaseOp<"expand_dims", [NoSideEffect, DeclareOpInterfaceMethods<UserOpCompatibleInterface>]> {
  let input = (ins
    OneFlow_Tensor:$in
  );
  let output = (outs
    OneFlow_Tensor:$out
  );
  let attrs = (ins
    DefaultValuedAttr<SI32Attr, "0">:$axis
  );
  let has_logical_tensor_desc_infer_fn = 1;
  let has_physical_tensor_desc_infer_fn = 1;
  let has_get_sbp_fn = 1;
  let has_data_type_infer_fn = 1;
}

def OneFlow_FlattenOp : OneFlow_BaseOp<"flatten", [NoSideEffect, DeclareOpInterfaceMethods<UserOpCompatibleInterface>]> {
  let input = (ins
    OneFlow_Tensor:$in
  );
  let output = (outs
    OneFlow_Tensor:$out
  );
  let attrs = (ins
    DefaultValuedAttr<SI32Attr, "0">:$start_dim,
    DefaultValuedAttr<SI32Attr, "-1">:$end_dim
  );
  let has_logical_tensor_desc_infer_fn = 1;
  let has_physical_tensor_desc_infer_fn = 1;
  let has_get_sbp_fn = 1;
  let has_data_type_infer_fn = 1;
}

def OneFlow_FlipOp : OneFlow_BaseOp<"flip", [NoSideEffect, DeclareOpInterfaceMethods<UserOpCompatibleInterface>]> {
  let input = (ins
    OneFlow_Tensor:$x
  );
  let output = (outs
    OneFlow_Tensor:$y
  );
  let attrs = (ins
    SI32ArrayAttr:$dims
  );
  let has_logical_tensor_desc_infer_fn = 1;
  let has_physical_tensor_desc_infer_fn = 1;
  let has_get_sbp_fn = 1;
  let has_data_type_infer_fn = 1;
}

def OneFlow_FlipGradOp : OneFlow_BaseOp<"flip_grad", [NoSideEffect, DeclareOpInterfaceMethods<UserOpCompatibleInterface>]> {
  let input = (ins
    OneFlow_Tensor:$dy
  );
  let output = (outs
    OneFlow_Tensor:$dx
  );
  let attrs = (ins
    SI32ArrayAttr:$dims
  );
  let has_logical_tensor_desc_infer_fn = 1;
  let has_physical_tensor_desc_infer_fn = 1;
  let has_get_sbp_fn = 1;
  let has_data_type_infer_fn = 1;
}

def OneFlow_FoldOp : OneFlow_BaseOp<"fold", [NoSideEffect, DeclareOpInterfaceMethods<UserOpCompatibleInterface>]> {
  let input = (ins
    OneFlow_Tensor:$x
  );
  let output = (outs
    OneFlow_Tensor:$y
  );
  let attrs = (ins
    StrAttr:$data_format,
    SI32ArrayAttr:$output_size,
    SI32ArrayAttr:$kernel_size,
    SI32ArrayAttr:$strides,
    SI32ArrayAttr:$padding,
    SI32ArrayAttr:$dilation_rate
  );
  let has_logical_tensor_desc_infer_fn = 1;
  let has_physical_tensor_desc_infer_fn = 1;
  let has_get_sbp_fn = 1;
  let has_data_type_infer_fn = 1;
}

def OneFlow_GeluOp : OneFlow_BaseOp<"gelu", [NoSideEffect, DeclareOpInterfaceMethods<UserOpCompatibleInterface>]> {
  let input = (ins
    OneFlow_Tensor:$in
  );
  let output = (outs
    OneFlow_Tensor:$out
  );
  let has_logical_tensor_desc_infer_fn = 1;
  let has_physical_tensor_desc_infer_fn = 1;
  let has_get_sbp_fn = 1;
  let has_data_type_infer_fn = 1;
}

def OneFlow_HardsigmoidOp : OneFlow_BaseOp<"hardsigmoid", [NoSideEffect, DeclareOpInterfaceMethods<UserOpCompatibleInterface>]> {
  let input = (ins
    OneFlow_Tensor:$in
  );
  let output = (outs
    OneFlow_Tensor:$out
  );
  let has_logical_tensor_desc_infer_fn = 1;
  let has_physical_tensor_desc_infer_fn = 1;
  let has_get_sbp_fn = 1;
  let has_data_type_infer_fn = 1;
}

def OneFlow_HardswishOp : OneFlow_BaseOp<"hardswish", [NoSideEffect, DeclareOpInterfaceMethods<UserOpCompatibleInterface>]> {
  let input = (ins
    OneFlow_Tensor:$in
  );
  let output = (outs
    OneFlow_Tensor:$out
  );
  let has_logical_tensor_desc_infer_fn = 1;
  let has_physical_tensor_desc_infer_fn = 1;
  let has_get_sbp_fn = 1;
  let has_data_type_infer_fn = 1;
}

def OneFlow_LeakyReluOp : OneFlow_BaseOp<"leaky_relu", [NoSideEffect, DeclareOpInterfaceMethods<UserOpCompatibleInterface>]> {
  let input = (ins
    OneFlow_Tensor:$x
  );
  let output = (outs
    OneFlow_Tensor:$y
  );
  let attrs = (ins
    DefaultValuedAttr<F32Attr, "0.">:$alpha
  );
  let has_logical_tensor_desc_infer_fn = 1;
  let has_physical_tensor_desc_infer_fn = 1;
  let has_get_sbp_fn = 1;
  let has_data_type_infer_fn = 1;
}

def OneFlow_Log2Op : OneFlow_BaseOp<"log2", [NoSideEffect, DeclareOpInterfaceMethods<UserOpCompatibleInterface>]> {
  let input = (ins
    OneFlow_Tensor:$x
  );
  let output = (outs
    OneFlow_Tensor:$y
  );
  let has_logical_tensor_desc_infer_fn = 1;
  let has_physical_tensor_desc_infer_fn = 1;
  let has_get_sbp_fn = 1;
  let has_data_type_infer_fn = 1;
}

def OneFlow_LogicalNotOp : OneFlow_BaseOp<"logical_not", [NoSideEffect, NoGrad, DeclareOpInterfaceMethods<UserOpCompatibleInterface>]> {
  let input = (ins
    OneFlow_Tensor:$x
  );
  let output = (outs
    OneFlow_Tensor:$y
  );
  let has_logical_tensor_desc_infer_fn = 1;
  let has_physical_tensor_desc_infer_fn = 1;
  let has_get_sbp_fn = 1;
  let has_data_type_infer_fn = 1;
}

def OneFlow_MishOp : OneFlow_BaseOp<"mish", [NoSideEffect, DeclareOpInterfaceMethods<UserOpCompatibleInterface>]> {
  let input = (ins
    OneFlow_Tensor:$in
  );
  let output = (outs
    OneFlow_Tensor:$out
  );
  let has_logical_tensor_desc_infer_fn = 1;
  let has_physical_tensor_desc_infer_fn = 1;
  let has_get_sbp_fn = 1;
  let has_data_type_infer_fn = 1;
}

def OneFlow_NarrowOp : OneFlow_BaseOp<"narrow", [NoSideEffect, DeclareOpInterfaceMethods<UserOpCompatibleInterface>]> {
  let input = (ins
    OneFlow_Tensor:$in
  );
  let output = (outs
    OneFlow_Tensor:$out
  );
  let attrs = (ins
    DefaultValuedAttr<SI64Attr, "0">:$dim,
    DefaultValuedAttr<SI64Attr, "0">:$start,
    DefaultValuedAttr<SI64Attr, "0">:$length
  );
  let has_logical_tensor_desc_infer_fn = 1;
  let has_physical_tensor_desc_infer_fn = 1;
  let has_get_sbp_fn = 1;
  let has_data_type_infer_fn = 1;
}

def OneFlow_OneHotOp : OneFlow_BaseOp<"one_hot", [NoSideEffect, NoGrad, DeclareOpInterfaceMethods<UserOpCompatibleInterface>]> {
  let input = (ins
    OneFlow_Tensor:$indices
  );
  let output = (outs
    OneFlow_Tensor:$out
  );
  let attrs = (ins
    DefaultValuedAttr<SI64Attr, "0">:$depth,
    DefaultValuedAttr<F64Attr, "0.">:$floating_on_value,
    DefaultValuedAttr<SI64Attr, "0">:$integer_on_value,
    DefaultValuedAttr<F64Attr, "0.">:$floating_off_value,
    DefaultValuedAttr<SI64Attr, "0">:$integer_off_value,
    OneFlow_DataType:$dtype
  );
  let has_logical_tensor_desc_infer_fn = 1;
  let has_physical_tensor_desc_infer_fn = 1;
  let has_get_sbp_fn = 1;
  let has_data_type_infer_fn = 1;
  let has_input_arg_modify_fn = 1;
}

def OneFlow_PackOp : OneFlow_BaseOp<"pack", [NoSideEffect, DeclareOpInterfaceMethods<UserOpCompatibleInterface>]> {
  let input = (ins
    OneFlow_Tensor:$in
  );
  let output = (outs
    OneFlow_Tensor:$out
  );
  let attrs = (ins
    DefaultValuedAttr<SI32Attr, "0">:$pack_num
  );
  let has_logical_tensor_desc_infer_fn = 1;
  let has_physical_tensor_desc_infer_fn = 1;
  let has_get_sbp_fn = 1;
  let has_data_type_infer_fn = 1;
  let has_output_blob_time_shape_infer_fn = 1;
}

def OneFlow_RandomMaskLikeOp : OneFlow_BaseOp<"random_mask_like", [NoSideEffect, NoGrad, DeclareOpInterfaceMethods<UserOpCompatibleInterface>]> {
  let input = (ins
    OneFlow_Tensor:$like
  );
  let output = (outs
    OneFlow_Tensor:$out
  );
  let attrs = (ins
    DefaultValuedAttr<F32Attr, "0.">:$rate,
    DefaultValuedAttr<SI64Attr, "0">:$seed
  );
  let has_check_fn = 1;
  let has_logical_tensor_desc_infer_fn = 1;
  let has_physical_tensor_desc_infer_fn = 1;
  let has_get_sbp_fn = 1;
  let has_data_type_infer_fn = 1;
}

def OneFlow_RepeatOp : OneFlow_BaseOp<"repeat", [NoSideEffect, DeclareOpInterfaceMethods<UserOpCompatibleInterface>]> {
  let input = (ins
    OneFlow_Tensor:$in
  );
  let output = (outs
    OneFlow_Tensor:$out
  );
  let attrs = (ins
    DefaultValuedAttr<SI32Attr, "0">:$repeat_num
  );
  let has_logical_tensor_desc_infer_fn = 1;
  let has_physical_tensor_desc_infer_fn = 1;
  let has_get_sbp_fn = 1;
  let has_data_type_infer_fn = 1;
  let has_output_blob_time_shape_infer_fn = 1;
}

def OneFlow_RollOp : OneFlow_BaseOp<"roll", [NoSideEffect, DeclareOpInterfaceMethods<UserOpCompatibleInterface>]> {
  let input = (ins
    OneFlow_Tensor:$in
  );
  let output = (outs
    OneFlow_Tensor:$out
  );
  let attrs = (ins
    SI32ArrayAttr:$shifts,
    SI32ArrayAttr:$dims
  );
  let has_logical_tensor_desc_infer_fn = 1;
  let has_physical_tensor_desc_infer_fn = 1;
  let has_get_sbp_fn = 1;
  let has_data_type_infer_fn = 1;
}

def OneFlow_SeluOp : OneFlow_BaseOp<"selu", [NoSideEffect, DeclareOpInterfaceMethods<UserOpCompatibleInterface>]> {
  let input = (ins
    OneFlow_Tensor:$in
  );
  let output = (outs
    OneFlow_Tensor:$out
  );
  let has_logical_tensor_desc_infer_fn = 1;
  let has_physical_tensor_desc_infer_fn = 1;
  let has_get_sbp_fn = 1;
  let has_data_type_infer_fn = 1;
}

def OneFlow_SigmoidOp : OneFlow_BaseOp<"sigmoid", [NoSideEffect, DeclareOpInterfaceMethods<UserOpCompatibleInterface>]> {
  let input = (ins
    OneFlow_Tensor:$in
  );
  let output = (outs
    OneFlow_Tensor:$out
  );
  let has_logical_tensor_desc_infer_fn = 1;
  let has_physical_tensor_desc_infer_fn = 1;
  let has_get_sbp_fn = 1;
  let has_data_type_infer_fn = 1;
}

def OneFlow_SiluOp : OneFlow_BaseOp<"silu", [NoSideEffect, DeclareOpInterfaceMethods<UserOpCompatibleInterface>]> {
  let input = (ins
    OneFlow_Tensor:$in
  );
  let output = (outs
    OneFlow_Tensor:$out
  );
  let has_logical_tensor_desc_infer_fn = 1;
  let has_physical_tensor_desc_infer_fn = 1;
  let has_get_sbp_fn = 1;
  let has_data_type_infer_fn = 1;
}

def OneFlow_SoftsignOp : OneFlow_BaseOp<"softsign", [NoSideEffect, DeclareOpInterfaceMethods<UserOpCompatibleInterface>]> {
  let input = (ins
    OneFlow_Tensor:$in
  );
  let output = (outs
    OneFlow_Tensor:$out
  );
  let has_logical_tensor_desc_infer_fn = 1;
  let has_physical_tensor_desc_infer_fn = 1;
  let has_get_sbp_fn = 1;
  let has_data_type_infer_fn = 1;
}

def OneFlow_SortOp : OneFlow_BaseOp<"sort", [NoSideEffect, NoGrad, DeclareOpInterfaceMethods<UserOpCompatibleInterface>]> {
  let input = (ins
    OneFlow_Tensor:$in
  );
  let output = (outs
    OneFlow_Tensor:$out
  );
  let attrs = (ins
    StrAttr:$direction
  );
  let has_check_fn = 1;
  let has_logical_tensor_desc_infer_fn = 1;
  let has_physical_tensor_desc_infer_fn = 1;
  let has_get_sbp_fn = 1;
  let has_data_type_infer_fn = 1;
}

def OneFlow_SquareSumOp : OneFlow_BaseOp<"square_sum", [NoSideEffect, DeclareOpInterfaceMethods<UserOpCompatibleInterface>]> {
  let input = (ins
    OneFlow_Tensor:$x
  );
  let output = (outs
    OneFlow_Tensor:$y
  );
  let has_logical_tensor_desc_infer_fn = 1;
  let has_physical_tensor_desc_infer_fn = 1;
  let has_get_sbp_fn = 1;
  let has_data_type_infer_fn = 1;
}

def OneFlow_SqrtSquareSumOp : OneFlow_BaseOp<"sqrt_square_sum", [NoSideEffect, DeclareOpInterfaceMethods<UserOpCompatibleInterface>]> {
  let input = (ins
    OneFlow_Tensor:$x
  );
  let output = (outs
    OneFlow_Tensor:$y
  );
  let has_logical_tensor_desc_infer_fn = 1;
  let has_physical_tensor_desc_infer_fn = 1;
  let has_get_sbp_fn = 1;
  let has_data_type_infer_fn = 1;
}

def OneFlow_SqueezeOp : OneFlow_BaseOp<"squeeze", [NoSideEffect, DeclareOpInterfaceMethods<UserOpCompatibleInterface>]> {
  let input = (ins
    OneFlow_Tensor:$in
  );
  let output = (outs
    OneFlow_Tensor:$out
  );
  let attrs = (ins
    SI32ArrayAttr:$axes
  );
  let has_logical_tensor_desc_infer_fn = 1;
  let has_physical_tensor_desc_infer_fn = 1;
  let has_get_sbp_fn = 1;
  let has_data_type_infer_fn = 1;
}

def OneFlow_TransposeOp : OneFlow_BaseOp<"transpose", [NoSideEffect, DeclareOpInterfaceMethods<UserOpCompatibleInterface>]> {
  let input = (ins
    OneFlow_Tensor:$input
  );
  let output = (outs
    OneFlow_Tensor:$output
  );
  let attrs = (ins
    SI32ArrayAttr:$perm
  );
  let has_logical_tensor_desc_infer_fn = 1;
  let has_physical_tensor_desc_infer_fn = 1;
  let has_get_sbp_fn = 1;
  let has_data_type_infer_fn = 1;
}

def OneFlow_AsStridedOp : OneFlow_BaseOp<"as_strided", [NoSideEffect, DeclareOpInterfaceMethods<UserOpCompatibleInterface>]> {
  let input = (ins
    OneFlow_Tensor:$input
  );
  let output = (outs
    OneFlow_Tensor:$output
  );
  let attrs = (ins
    SI32ArrayAttr:$size,
    SI32ArrayAttr:$stride,
    DefaultValuedAttr<SI32Attr, "0">:$storage_offset
  );
  let has_logical_tensor_desc_infer_fn = 1;
  let has_physical_tensor_desc_infer_fn = 1;
  let has_get_sbp_fn = 1;
  let has_data_type_infer_fn = 1;
}

def OneFlow_AsStridedGradOp : OneFlow_BaseOp<"as_strided_grad", [NoSideEffect, DeclareOpInterfaceMethods<UserOpCompatibleInterface>]> {
  let input = (ins
    OneFlow_Tensor:$dy,
    OneFlow_Tensor:$input
  );
  let output = (outs
    OneFlow_Tensor:$dx
  );
  let attrs = (ins
    SI32ArrayAttr:$size,
    SI32ArrayAttr:$stride,
    DefaultValuedAttr<SI32Attr, "0">:$storage_offset
  );
  let has_logical_tensor_desc_infer_fn = 1;
  let has_physical_tensor_desc_infer_fn = 1;
  let has_get_sbp_fn = 1;
  let has_data_type_infer_fn = 1;
}

def OneFlow_TrilOp : OneFlow_BaseOp<"tril", [NoSideEffect, DeclareOpInterfaceMethods<UserOpCompatibleInterface>]> {
  let input = (ins
    OneFlow_Tensor:$in
  );
  let output = (outs
    OneFlow_Tensor:$out
  );
  let attrs = (ins
    DefaultValuedAttr<SI64Attr, "0">:$diagonal,
    DefaultValuedAttr<F64Attr, "0.">:$floating_fill_value,
    DefaultValuedAttr<SI64Attr, "0">:$integer_fill_value,
    DefaultValuedAttr<BoolAttr, "false">:$is_floating_fill_value
  );
  let has_logical_tensor_desc_infer_fn = 1;
  let has_physical_tensor_desc_infer_fn = 1;
  let has_get_sbp_fn = 1;
  let has_data_type_infer_fn = 1;
}

def OneFlow_TriuOp : OneFlow_BaseOp<"triu", [NoSideEffect, DeclareOpInterfaceMethods<UserOpCompatibleInterface>]> {
  let input = (ins
    OneFlow_Tensor:$in
  );
  let output = (outs
    OneFlow_Tensor:$out
  );
  let attrs = (ins
    DefaultValuedAttr<SI64Attr, "0">:$diagonal
  );
  let has_logical_tensor_desc_infer_fn = 1;
  let has_physical_tensor_desc_infer_fn = 1;
  let has_get_sbp_fn = 1;
  let has_data_type_infer_fn = 1;
}

def OneFlow_UnfoldOp : OneFlow_BaseOp<"unfold", [NoSideEffect, DeclareOpInterfaceMethods<UserOpCompatibleInterface>]> {
  let input = (ins
    OneFlow_Tensor:$x
  );
  let output = (outs
    OneFlow_Tensor:$y
  );
  let attrs = (ins
    StrAttr:$data_format,
    SI32ArrayAttr:$kernel_size,
    SI32ArrayAttr:$padding,
    SI32ArrayAttr:$strides,
    SI32ArrayAttr:$dilation_rate
  );
  let has_logical_tensor_desc_infer_fn = 1;
  let has_physical_tensor_desc_infer_fn = 1;
  let has_get_sbp_fn = 1;
  let has_data_type_infer_fn = 1;
}

def OneFlow_UnfoldTensorOp : OneFlow_BaseOp<"unfold_tensor", [NoSideEffect, DeclareOpInterfaceMethods<UserOpCompatibleInterface>]> {
  let input = (ins
    OneFlow_Tensor:$x
  );
  let output = (outs
    OneFlow_Tensor:$y
  );
  let attrs = (ins
    DefaultValuedAttr<SI32Attr, "0">:$dimension,
    DefaultValuedAttr<SI32Attr, "0">:$size,
    DefaultValuedAttr<SI32Attr, "0">:$step
  );
  let has_logical_tensor_desc_infer_fn = 1;
  let has_physical_tensor_desc_infer_fn = 1;
  let has_get_sbp_fn = 1;
  let has_data_type_infer_fn = 1;
}

def OneFlow_UnpackOp : OneFlow_BaseOp<"unpack", [NoSideEffect, DeclareOpInterfaceMethods<UserOpCompatibleInterface>]> {
  let input = (ins
    OneFlow_Tensor:$in
  );
  let output = (outs
    OneFlow_Tensor:$out
  );
  let attrs = (ins
    DefaultValuedAttr<SI32Attr, "0">:$unpack_num
  );
  let has_logical_tensor_desc_infer_fn = 1;
  let has_physical_tensor_desc_infer_fn = 1;
  let has_get_sbp_fn = 1;
  let has_data_type_infer_fn = 1;
  let has_output_blob_time_shape_infer_fn = 1;
}

def OneFlow_ZeroLikeOp : OneFlow_BaseOp<"zero_like", [NoSideEffect, NoGrad, DeclareOpInterfaceMethods<UserOpCompatibleInterface>]> {
  let input = (ins
    OneFlow_Tensor:$like
  );
  let output = (outs
    OneFlow_Tensor:$out
  );
  let same_output_regst_num = 1;
  let has_logical_tensor_desc_infer_fn = 1;
  let has_physical_tensor_desc_infer_fn = 1;
  let has_get_sbp_fn = 1;
  let has_data_type_infer_fn = 1;
  let has_nd_sbp_infer_fn = 1;
}

def OneFlow_ToContiguousOp : OneFlow_BaseOp<"to_contiguous", [NoSideEffect, DeclareOpInterfaceMethods<UserOpCompatibleInterface>]> {
  let input = (ins
    OneFlow_Tensor:$in
  );
  let output = (outs
    OneFlow_Tensor:$out
  );
  let attrs = (ins
    SI64ArrayAttr:$stride
  );
  let has_logical_tensor_desc_infer_fn = 1;
  let has_physical_tensor_desc_infer_fn = 1;
  let has_get_sbp_fn = 1;
  let has_data_type_infer_fn = 1;
} 

#endif // GET_ONEFLOW_UNARY_OP_DEFINITIONS

// Group: UPSAMPLE
// upsample, upsample_bicubic_2d, upsample_bicubic_2d_grad, upsample_bilinear_2d, upsample_bilinear_2d_grad, upsample_grad, upsample_linear_1d, upsample_linear_1d_grad, upsample_nearest_1d, upsample_nearest_1d_grad, upsample_nearest_2d, upsample_nearest_2d_grad, upsample_nearest_3d, upsample_nearest_3d_grad, upsample_trilinear_3d, upsample_trilinear_3d_grad
// Total: 16

#ifdef GET_ONEFLOW_UPSAMPLE_OP_DEFINITIONS

def OneFlow_UpsampleOp : OneFlow_BaseOp<"upsample", [NoSideEffect, DeclareOpInterfaceMethods<UserOpCompatibleInterface>]> {
  let input = (ins
    OneFlow_Tensor:$x
  );
  let output = (outs
    OneFlow_Tensor:$y
  );
  let attrs = (ins
    DefaultValuedAttr<F32Attr, "0.">:$height_scale,
    DefaultValuedAttr<F32Attr, "0.">:$width_scale,
    DefaultValuedAttr<BoolAttr, "false">:$align_corners,
    StrAttr:$data_format,
    StrAttr:$interpolation
  );
  let has_logical_tensor_desc_infer_fn = 1;
  let has_physical_tensor_desc_infer_fn = 1;
  let has_get_sbp_fn = 1;
  let has_data_type_infer_fn = 1;
}

def OneFlow_UpsampleBicubic2DOp : OneFlow_BaseOp<"upsample_bicubic_2d", [NoSideEffect, DeclareOpInterfaceMethods<UserOpCompatibleInterface>]> {
  let input = (ins
    OneFlow_Tensor:$x
  );
  let output = (outs
    OneFlow_Tensor:$y
  );
  let attrs = (ins
    DefaultValuedAttr<F32Attr, "0.">:$height_scale,
    DefaultValuedAttr<F32Attr, "0.">:$width_scale,
    DefaultValuedAttr<BoolAttr, "false">:$align_corners,
    StrAttr:$data_format
  );
  let has_logical_tensor_desc_infer_fn = 1;
  let has_physical_tensor_desc_infer_fn = 1;
  let has_get_sbp_fn = 1;
  let has_data_type_infer_fn = 1;
}

def OneFlow_UpsampleBicubic2DGradOp : OneFlow_BaseOp<"upsample_bicubic_2d_grad", [NoSideEffect, DeclareOpInterfaceMethods<UserOpCompatibleInterface>]> {
  let input = (ins
    OneFlow_Tensor:$dy,
    OneFlow_Tensor:$x
  );
  let output = (outs
    OneFlow_Tensor:$dx
  );
  let attrs = (ins
    DefaultValuedAttr<F32Attr, "0.">:$height_scale,
    DefaultValuedAttr<F32Attr, "0.">:$width_scale,
    DefaultValuedAttr<BoolAttr, "false">:$align_corners,
    StrAttr:$data_format
  );
  let has_logical_tensor_desc_infer_fn = 1;
  let has_physical_tensor_desc_infer_fn = 1;
  let has_get_sbp_fn = 1;
  let has_data_type_infer_fn = 1;
}

def OneFlow_UpsampleBilinear2DOp : OneFlow_BaseOp<"upsample_bilinear_2d", [NoSideEffect, DeclareOpInterfaceMethods<UserOpCompatibleInterface>]> {
  let input = (ins
    OneFlow_Tensor:$x
  );
  let output = (outs
    OneFlow_Tensor:$y
  );
  let attrs = (ins
    DefaultValuedAttr<F32Attr, "0.">:$height_scale,
    DefaultValuedAttr<F32Attr, "0.">:$width_scale,
    DefaultValuedAttr<BoolAttr, "false">:$align_corners,
    StrAttr:$data_format
  );
  let has_logical_tensor_desc_infer_fn = 1;
  let has_physical_tensor_desc_infer_fn = 1;
  let has_get_sbp_fn = 1;
  let has_data_type_infer_fn = 1;
}

def OneFlow_UpsampleBilinear2DGradOp : OneFlow_BaseOp<"upsample_bilinear_2d_grad", [NoSideEffect, DeclareOpInterfaceMethods<UserOpCompatibleInterface>]> {
  let input = (ins
    OneFlow_Tensor:$dy,
    OneFlow_Tensor:$x
  );
  let output = (outs
    OneFlow_Tensor:$dx
  );
  let attrs = (ins
    DefaultValuedAttr<F32Attr, "0.">:$height_scale,
    DefaultValuedAttr<F32Attr, "0.">:$width_scale,
    DefaultValuedAttr<BoolAttr, "false">:$align_corners,
    StrAttr:$data_format
  );
  let has_logical_tensor_desc_infer_fn = 1;
  let has_physical_tensor_desc_infer_fn = 1;
  let has_get_sbp_fn = 1;
  let has_data_type_infer_fn = 1;
}

def OneFlow_UpsampleGradOp : OneFlow_BaseOp<"upsample_grad", [NoSideEffect, DeclareOpInterfaceMethods<UserOpCompatibleInterface>]> {
  let input = (ins
    OneFlow_Tensor:$dy,
    OneFlow_Tensor:$x
  );
  let output = (outs
    OneFlow_Tensor:$dx
  );
  let attrs = (ins
    DefaultValuedAttr<F32Attr, "0.">:$height_scale,
    DefaultValuedAttr<F32Attr, "0.">:$width_scale,
    DefaultValuedAttr<BoolAttr, "false">:$align_corners,
    StrAttr:$data_format,
    StrAttr:$interpolation
  );
  let has_logical_tensor_desc_infer_fn = 1;
  let has_physical_tensor_desc_infer_fn = 1;
  let has_get_sbp_fn = 1;
  let has_data_type_infer_fn = 1;
}

def OneFlow_UpsampleLinear1DOp : OneFlow_BaseOp<"upsample_linear_1d", [NoSideEffect, DeclareOpInterfaceMethods<UserOpCompatibleInterface>]> {
  let input = (ins
    OneFlow_Tensor:$x
  );
  let output = (outs
    OneFlow_Tensor:$y
  );
  let attrs = (ins
    DefaultValuedAttr<F32Attr, "0.">:$scale_factor,
    DefaultValuedAttr<BoolAttr, "false">:$align_corners,
    StrAttr:$data_format
  );
  let has_logical_tensor_desc_infer_fn = 1;
  let has_physical_tensor_desc_infer_fn = 1;
  let has_get_sbp_fn = 1;
  let has_data_type_infer_fn = 1;
}

def OneFlow_UpsampleLinear1DGradOp : OneFlow_BaseOp<"upsample_linear_1d_grad", [NoSideEffect, DeclareOpInterfaceMethods<UserOpCompatibleInterface>]> {
  let input = (ins
    OneFlow_Tensor:$dy,
    OneFlow_Tensor:$x
  );
  let output = (outs
    OneFlow_Tensor:$dx
  );
  let attrs = (ins
    DefaultValuedAttr<F32Attr, "0.">:$scale_factor,
    DefaultValuedAttr<BoolAttr, "false">:$align_corners,
    StrAttr:$data_format
  );
  let has_logical_tensor_desc_infer_fn = 1;
  let has_physical_tensor_desc_infer_fn = 1;
  let has_get_sbp_fn = 1;
  let has_data_type_infer_fn = 1;
}

def OneFlow_UpsampleNearest1DOp : OneFlow_BaseOp<"upsample_nearest_1d", [NoSideEffect, DeclareOpInterfaceMethods<UserOpCompatibleInterface>]> {
  let input = (ins
    OneFlow_Tensor:$x
  );
  let output = (outs
    OneFlow_Tensor:$y
  );
  let attrs = (ins
    DefaultValuedAttr<F32Attr, "0.">:$scale_factor,
    StrAttr:$data_format
  );
  let has_logical_tensor_desc_infer_fn = 1;
  let has_physical_tensor_desc_infer_fn = 1;
  let has_get_sbp_fn = 1;
  let has_data_type_infer_fn = 1;
}

def OneFlow_UpsampleNearest1DGradOp : OneFlow_BaseOp<"upsample_nearest_1d_grad", [NoSideEffect, DeclareOpInterfaceMethods<UserOpCompatibleInterface>]> {
  let input = (ins
    OneFlow_Tensor:$dy,
    OneFlow_Tensor:$x
  );
  let output = (outs
    OneFlow_Tensor:$dx
  );
  let attrs = (ins
    DefaultValuedAttr<F32Attr, "0.">:$scale_factor,
    StrAttr:$data_format
  );
  let has_logical_tensor_desc_infer_fn = 1;
  let has_physical_tensor_desc_infer_fn = 1;
  let has_get_sbp_fn = 1;
  let has_data_type_infer_fn = 1;
}

def OneFlow_UpsampleNearest2DOp : OneFlow_BaseOp<"upsample_nearest_2d", [NoSideEffect, DeclareOpInterfaceMethods<UserOpCompatibleInterface>]> {
  let input = (ins
    OneFlow_Tensor:$x
  );
  let output = (outs
    OneFlow_Tensor:$y
  );
  let attrs = (ins
    DefaultValuedAttr<F32Attr, "0.">:$height_scale,
    DefaultValuedAttr<F32Attr, "0.">:$width_scale,
    StrAttr:$data_format
  );
  let has_logical_tensor_desc_infer_fn = 1;
  let has_physical_tensor_desc_infer_fn = 1;
  let has_get_sbp_fn = 1;
  let has_data_type_infer_fn = 1;
}

def OneFlow_UpsampleNearest2DGradOp : OneFlow_BaseOp<"upsample_nearest_2d_grad", [NoSideEffect, DeclareOpInterfaceMethods<UserOpCompatibleInterface>]> {
  let input = (ins
    OneFlow_Tensor:$dy,
    OneFlow_Tensor:$x
  );
  let output = (outs
    OneFlow_Tensor:$dx
  );
  let attrs = (ins
    DefaultValuedAttr<F32Attr, "0.">:$height_scale,
    DefaultValuedAttr<F32Attr, "0.">:$width_scale,
    StrAttr:$data_format
  );
  let has_logical_tensor_desc_infer_fn = 1;
  let has_physical_tensor_desc_infer_fn = 1;
  let has_get_sbp_fn = 1;
  let has_data_type_infer_fn = 1;
}

def OneFlow_UpsampleNearest3DOp : OneFlow_BaseOp<"upsample_nearest_3d", [NoSideEffect, DeclareOpInterfaceMethods<UserOpCompatibleInterface>]> {
  let input = (ins
    OneFlow_Tensor:$x
  );
  let output = (outs
    OneFlow_Tensor:$y
  );
  let attrs = (ins
    DefaultValuedAttr<F32Attr, "0.">:$depth_scale,
    DefaultValuedAttr<F32Attr, "0.">:$height_scale,
    DefaultValuedAttr<F32Attr, "0.">:$width_scale,
    StrAttr:$data_format
  );
  let has_logical_tensor_desc_infer_fn = 1;
  let has_physical_tensor_desc_infer_fn = 1;
  let has_get_sbp_fn = 1;
  let has_data_type_infer_fn = 1;
}

def OneFlow_UpsampleNearest3DGradOp : OneFlow_BaseOp<"upsample_nearest_3d_grad", [NoSideEffect, DeclareOpInterfaceMethods<UserOpCompatibleInterface>]> {
  let input = (ins
    OneFlow_Tensor:$dy,
    OneFlow_Tensor:$x
  );
  let output = (outs
    OneFlow_Tensor:$dx
  );
  let attrs = (ins
    DefaultValuedAttr<F32Attr, "0.">:$depth_scale,
    DefaultValuedAttr<F32Attr, "0.">:$height_scale,
    DefaultValuedAttr<F32Attr, "0.">:$width_scale,
    StrAttr:$data_format
  );
  let has_logical_tensor_desc_infer_fn = 1;
  let has_physical_tensor_desc_infer_fn = 1;
  let has_get_sbp_fn = 1;
  let has_data_type_infer_fn = 1;
}

def OneFlow_UpsampleTrilinear3DOp : OneFlow_BaseOp<"upsample_trilinear_3d", [NoSideEffect, DeclareOpInterfaceMethods<UserOpCompatibleInterface>]> {
  let input = (ins
    OneFlow_Tensor:$x
  );
  let output = (outs
    OneFlow_Tensor:$y
  );
  let attrs = (ins
    DefaultValuedAttr<F32Attr, "0.">:$depth_scale,
    DefaultValuedAttr<F32Attr, "0.">:$height_scale,
    DefaultValuedAttr<F32Attr, "0.">:$width_scale,
    DefaultValuedAttr<BoolAttr, "false">:$align_corners,
    StrAttr:$data_format
  );
  let has_logical_tensor_desc_infer_fn = 1;
  let has_physical_tensor_desc_infer_fn = 1;
  let has_get_sbp_fn = 1;
  let has_data_type_infer_fn = 1;
}

def OneFlow_UpsampleTrilinear3DGradOp : OneFlow_BaseOp<"upsample_trilinear_3d_grad", [NoSideEffect, DeclareOpInterfaceMethods<UserOpCompatibleInterface>]> {
  let input = (ins
    OneFlow_Tensor:$dy,
    OneFlow_Tensor:$x
  );
  let output = (outs
    OneFlow_Tensor:$dx
  );
  let attrs = (ins
    DefaultValuedAttr<F32Attr, "0.">:$depth_scale,
    DefaultValuedAttr<F32Attr, "0.">:$height_scale,
    DefaultValuedAttr<F32Attr, "0.">:$width_scale,
    DefaultValuedAttr<BoolAttr, "false">:$align_corners,
    StrAttr:$data_format
  );
  let has_logical_tensor_desc_infer_fn = 1;
  let has_physical_tensor_desc_infer_fn = 1;
  let has_get_sbp_fn = 1;
  let has_data_type_infer_fn = 1;
}

#endif // GET_ONEFLOW_UPSAMPLE_OP_DEFINITIONS
<<<<<<< HEAD


def OneFlow_ToContiguousOp : OneFlow_BaseOp<"to_contiguous", [NoSideEffect, DeclareOpInterfaceMethods<UserOpCompatibleInterface>]> {
  let input = (ins
    OneFlow_Tensor:$in
  );
  let output = (outs
    OneFlow_Tensor:$out
  );
  let attrs = (ins
    SI64ArrayAttr:$stride
  );
  let has_logical_tensor_desc_infer_fn = 1;
  let has_physical_tensor_desc_infer_fn = 1;
  let has_get_sbp_fn = 1;
  let has_data_type_infer_fn = 1;
}
=======
>>>>>>> 407d899b
<|MERGE_RESOLUTION|>--- conflicted
+++ resolved
@@ -9049,23 +9049,3 @@
 }
 
 #endif // GET_ONEFLOW_UPSAMPLE_OP_DEFINITIONS
-<<<<<<< HEAD
-
-
-def OneFlow_ToContiguousOp : OneFlow_BaseOp<"to_contiguous", [NoSideEffect, DeclareOpInterfaceMethods<UserOpCompatibleInterface>]> {
-  let input = (ins
-    OneFlow_Tensor:$in
-  );
-  let output = (outs
-    OneFlow_Tensor:$out
-  );
-  let attrs = (ins
-    SI64ArrayAttr:$stride
-  );
-  let has_logical_tensor_desc_infer_fn = 1;
-  let has_physical_tensor_desc_infer_fn = 1;
-  let has_get_sbp_fn = 1;
-  let has_data_type_infer_fn = 1;
-}
-=======
->>>>>>> 407d899b
