--- conflicted
+++ resolved
@@ -5373,40 +5373,8 @@
   let has_nd_sbp_infer_fn = 1;
 }
 
-<<<<<<< HEAD
 def OneFlow_NormalizationOp : OneFlow_NormalizationBaseOp<"normalization", [AttrSizedResultSegments]> {
   let hasCanonicalizer = 1;
-=======
-def OneFlow_NormalizationOp : OneFlow_BaseOp<"normalization", [NoSideEffect, AttrSizedOperandSegments, AttrSizedResultSegments, DeclareOpInterfaceMethods<UserOpCompatibleInterface>, DeclareOpInterfaceMethods<NCHWCompatibleInterface>]> {
-  let input = (ins
-    OneFlow_Tensor:$x,
-    Optional<OneFlow_Tensor>:$moving_mean,
-    Optional<OneFlow_Tensor>:$moving_variance,
-    OneFlow_Tensor:$gamma,
-    OneFlow_Tensor:$beta,
-    Optional<OneFlow_Tensor>:$_add_to_output
-  );
-  let output = (outs
-    OneFlow_Tensor:$y,
-    Optional<OneFlow_Tensor>:$mean,
-    Optional<OneFlow_Tensor>:$inv_variance
-  );
-  let attrs = (ins
-    DefaultValuedAttr<SI32Attr, "0">:$axis,
-    DefaultValuedAttr<F32Attr, "0.">:$epsilon,
-    DefaultValuedAttr<BoolAttr, "false">:$training,
-    DefaultValuedAttr<F32Attr, "0.">:$momentum
-  );
-  let trait_attrs = (ins
-    I32ElementsAttr:$operand_segment_sizes,
-    I32ElementsAttr:$result_segment_sizes
-  );
-  let has_logical_tensor_desc_infer_fn = 1;
-  let has_physical_tensor_desc_infer_fn = 1;
-  let has_get_sbp_fn = 1;
-  let has_data_type_infer_fn = 1;
-  let has_input_arg_modify_fn = 1;
->>>>>>> 91c61db5
 }
 
 def OneFlow_NormalizationGradOp : OneFlow_BaseOp<"normalization_grad", [NoSideEffect, DeclareOpInterfaceMethods<UserOpCompatibleInterface>]> {
