--- conflicted
+++ resolved
@@ -3977,17 +3977,10 @@
 
 def OneFlow_CumsumOp : OneFlow_BaseOp<"cumsum", [NoSideEffect, DeclareOpInterfaceMethods<UserOpCompatibleInterface>]> {
   let input = (ins
-<<<<<<< HEAD
-    OneFlow_Tensor:$in
-  );
-  let output = (outs
-    OneFlow_Tensor:$out
-=======
     OneFlow_Tensor:$x
   );
   let output = (outs
     OneFlow_Tensor:$y
->>>>>>> 333658f6
   );
   let attrs = (ins
     SI64Attr:$dim
