// ASSIGN;BASE;BINARY;BROADCAST;CONV;CROSS_ENTROPY;CUDA;DATASET;DETECTION;EAGER;FUSED;IDEMPOTENT;IDENTITY;IMAGE;INDICES;INVOLUTION;LOSS;MATH;MATMUL;MISC;NCCL;NORMALIZATION;OPTIMIZER;PADDING;PARALLEL_CAST;POOL;QUANTIZATION;REDUCE;RESHAPE;SCALAR;SOFTMAX;SUMMARY;TENSOR_BUFFER;TEST;TRIGONOMETRIC;UNARY;UPSAMPLE

/*
#define GET_OP_LIST
#include "OneFlow/OneFlow.assign_ops.cpp.inc"
,
#define GET_OP_LIST
#include "OneFlow/OneFlow.binary_ops.cpp.inc"
,
#define GET_OP_LIST
#include "OneFlow/OneFlow.broadcast_ops.cpp.inc"
,
#define GET_OP_LIST
#include "OneFlow/OneFlow.conv_ops.cpp.inc"
,
#define GET_OP_LIST
#include "OneFlow/OneFlow.cross_entropy_ops.cpp.inc"
,
#define GET_OP_LIST
#include "OneFlow/OneFlow.cuda_ops.cpp.inc"
,
#define GET_OP_LIST
#include "OneFlow/OneFlow.dataset_ops.cpp.inc"
,
#define GET_OP_LIST
#include "OneFlow/OneFlow.detection_ops.cpp.inc"
,
#define GET_OP_LIST
#include "OneFlow/OneFlow.eager_ops.cpp.inc"
,
#define GET_OP_LIST
#include "OneFlow/OneFlow.fused_ops.cpp.inc"
,
#define GET_OP_LIST
#include "OneFlow/OneFlow.idempotent_ops.cpp.inc"
,
#define GET_OP_LIST
#include "OneFlow/OneFlow.identity_ops.cpp.inc"
,
#define GET_OP_LIST
#include "OneFlow/OneFlow.image_ops.cpp.inc"
,
#define GET_OP_LIST
#include "OneFlow/OneFlow.indices_ops.cpp.inc"
,
#define GET_OP_LIST
#include "OneFlow/OneFlow.involution_ops.cpp.inc"
,
#define GET_OP_LIST
#include "OneFlow/OneFlow.loss_ops.cpp.inc"
,
#define GET_OP_LIST
#include "OneFlow/OneFlow.math_ops.cpp.inc"
,
#define GET_OP_LIST
#include "OneFlow/OneFlow.matmul_ops.cpp.inc"
,
#define GET_OP_LIST
#include "OneFlow/OneFlow.misc_ops.cpp.inc"
,
#define GET_OP_LIST
#include "OneFlow/OneFlow.nccl_ops.cpp.inc"
,
#define GET_OP_LIST
#include "OneFlow/OneFlow.normalization_ops.cpp.inc"
,
#define GET_OP_LIST
#include "OneFlow/OneFlow.optimizer_ops.cpp.inc"
,
#define GET_OP_LIST
#include "OneFlow/OneFlow.padding_ops.cpp.inc"
,
#define GET_OP_LIST
#include "OneFlow/OneFlow.parallel_cast_ops.cpp.inc"
,
#define GET_OP_LIST
#include "OneFlow/OneFlow.pool_ops.cpp.inc"
,
#define GET_OP_LIST
#include "OneFlow/OneFlow.quantization_ops.cpp.inc"
,
#define GET_OP_LIST
#include "OneFlow/OneFlow.reduce_ops.cpp.inc"
,
#define GET_OP_LIST
#include "OneFlow/OneFlow.reshape_ops.cpp.inc"
,
#define GET_OP_LIST
#include "OneFlow/OneFlow.scalar_ops.cpp.inc"
,
#define GET_OP_LIST
#include "OneFlow/OneFlow.softmax_ops.cpp.inc"
,
#define GET_OP_LIST
#include "OneFlow/OneFlow.summary_ops.cpp.inc"
,
#define GET_OP_LIST
#include "OneFlow/OneFlow.tensor_buffer_ops.cpp.inc"
,
#define GET_OP_LIST
#include "OneFlow/OneFlow.trigonometric_ops.cpp.inc"
,
#define GET_OP_LIST
#include "OneFlow/OneFlow.unary_ops.cpp.inc"
,
#define GET_OP_LIST
#include "OneFlow/OneFlow.upsample_ops.cpp.inc"
*/

// Group: ASSIGN
// assign, assign_if, assign_if_not, logical_slice_assign
// Total: 4

#ifdef GET_ONEFLOW_ASSIGN_OP_DEFINITIONS

def OneFlow_AssignUserOp : OneFlow_BaseOp<"assign", [NoGrad, DeclareOpInterfaceMethods<UserOpCompatibleInterface>]> {
  let input = (ins
    OneFlow_Tensor:$ref,
    OneFlow_Tensor:$value
  );
  let has_logical_tensor_desc_infer_fn = 1;
  let has_physical_tensor_desc_infer_fn = 1;
  let has_get_sbp_fn = 1;
  let has_data_type_infer_fn = 1;
  let has_input_arg_modify_fn = 1;
}

def OneFlow_AssignIfOp : OneFlow_BaseOp<"assign_if", [NoGrad, DeclareOpInterfaceMethods<UserOpCompatibleInterface>]> {
  let input = (ins
    OneFlow_Tensor:$ref,
    OneFlow_Tensor:$value,
    OneFlow_Tensor:$condition
  );
  let has_logical_tensor_desc_infer_fn = 1;
  let has_physical_tensor_desc_infer_fn = 1;
  let has_get_sbp_fn = 1;
  let has_data_type_infer_fn = 1;
  let has_input_arg_modify_fn = 1;
}

def OneFlow_AssignIfNotOp : OneFlow_BaseOp<"assign_if_not", [NoGrad, DeclareOpInterfaceMethods<UserOpCompatibleInterface>]> {
  let input = (ins
    OneFlow_Tensor:$ref,
    OneFlow_Tensor:$value,
    OneFlow_Tensor:$condition
  );
  let has_logical_tensor_desc_infer_fn = 1;
  let has_physical_tensor_desc_infer_fn = 1;
  let has_get_sbp_fn = 1;
  let has_data_type_infer_fn = 1;
  let has_input_arg_modify_fn = 1;
}

def OneFlow_LogicalSliceAssignOp : OneFlow_BaseOp<"logical_slice_assign", [DeclareOpInterfaceMethods<UserOpCompatibleInterface>]> {
  let input = (ins
    OneFlow_Tensor:$ref,
    OneFlow_Tensor:$value
  );
  let attrs = (ins
    SI64ArrayAttr:$start,
    SI64ArrayAttr:$stop,
    SI64ArrayAttr:$step
  );
  let has_logical_tensor_desc_infer_fn = 1;
  let has_physical_tensor_desc_infer_fn = 1;
  let has_get_sbp_fn = 1;
  let has_data_type_infer_fn = 1;
  let has_input_arg_modify_fn = 1;
}

#endif // GET_ONEFLOW_ASSIGN_OP_DEFINITIONS

// Group: BASE
// normalization_add_relu
// Total: 1

#ifdef GET_ONEFLOW_BASE_OP_DEFINITIONS

class OneFlow_NormalizationAddReluBaseOp : OneFlow_BaseOp<"normalization_add_relu", [NoSideEffect, AttrSizedOperandSegments, AttrSizedResultSegments, DeclareOpInterfaceMethods<UserOpCompatibleInterface>]> {
  let input = (ins
    OneFlow_Tensor:$x,
    Optional<OneFlow_Tensor>:$addend,
    Optional<OneFlow_Tensor>:$moving_mean,
    Optional<OneFlow_Tensor>:$moving_variance,
    OneFlow_Tensor:$gamma,
    OneFlow_Tensor:$beta
  );
  let output = (outs
    OneFlow_Tensor:$y,
    OneFlow_Tensor:$reserve_space,
    Optional<OneFlow_Tensor>:$mean,
    Optional<OneFlow_Tensor>:$inv_variance
  );
  let attrs = (ins
    DefaultValuedAttr<SI32Attr, "0">:$axis,
    DefaultValuedAttr<F32Attr, "0.">:$epsilon,
    DefaultValuedAttr<BoolAttr, "false">:$training,
    DefaultValuedAttr<F32Attr, "0.">:$momentum
  );
  let trait_attrs = (ins
    I32ElementsAttr:$operand_segment_sizes,
    I32ElementsAttr:$result_segment_sizes
  );
  let has_logical_tensor_desc_infer_fn = 1;
  let has_physical_tensor_desc_infer_fn = 1;
  let has_get_sbp_fn = 1;
  let has_data_type_infer_fn = 1;
  let has_input_arg_modify_fn = 1;
}

#endif // GET_ONEFLOW_BASE_OP_DEFINITIONS

// Group: BINARY
// bias_add, cast_like, celu_grad, diag_grad, diagonal_grad, dot, dropout_grad, elementwise_maximum, elementwise_minimum, elu_grad, floordiv, gelu_grad, grid_sample, hardsigmoid_grad, hardswish_grad, l1_l2_regularize_gradient, leaky_relu_grad, masked_fill, mish_grad, multiply, narrow_grad, pow, prelu, relu_grad, selu_grad, sigmoid_grad, silu_grad, tf_prelu, unfold_tensor_grad, xdivy, xlogy
// Total: 31

#ifdef GET_ONEFLOW_BINARY_OP_DEFINITIONS

def OneFlow_BiasAddOp : OneFlow_BaseOp<"bias_add", [NoSideEffect, DeclareOpInterfaceMethods<UserOpCompatibleInterface>]> {
  let input = (ins
    OneFlow_Tensor:$a,
    OneFlow_Tensor:$b
  );
  let output = (outs
    OneFlow_Tensor:$out
  );
  let attrs = (ins
    DefaultValuedAttr<SI32Attr, "0">:$axis
  );
  let has_logical_tensor_desc_infer_fn = 1;
  let has_physical_tensor_desc_infer_fn = 1;
  let has_get_sbp_fn = 1;
  let has_data_type_infer_fn = 1;
}

def OneFlow_CastLikeOp : OneFlow_BaseOp<"cast_like", [NoSideEffect, NoGrad, DeclareOpInterfaceMethods<UserOpCompatibleInterface>]> {
  let input = (ins
    OneFlow_Tensor:$in,
    OneFlow_Tensor:$dtype_like
  );
  let output = (outs
    OneFlow_Tensor:$out
  );
  let has_logical_tensor_desc_infer_fn = 1;
  let has_physical_tensor_desc_infer_fn = 1;
  let has_get_sbp_fn = 1;
  let has_data_type_infer_fn = 1;
  let has_input_arg_modify_fn = 1;
}

def OneFlow_CeluGradOp : OneFlow_BaseOp<"celu_grad", [NoSideEffect, DeclareOpInterfaceMethods<UserOpCompatibleInterface>]> {
  let input = (ins
    OneFlow_Tensor:$x,
    OneFlow_Tensor:$dy
  );
  let output = (outs
    OneFlow_Tensor:$dx
  );
  let attrs = (ins
    DefaultValuedAttr<F64Attr, "0.">:$alpha
  );
  let has_logical_tensor_desc_infer_fn = 1;
  let has_physical_tensor_desc_infer_fn = 1;
  let has_get_sbp_fn = 1;
  let has_data_type_infer_fn = 1;
}

def OneFlow_DiagGradOp : OneFlow_BaseOp<"diag_grad", [NoSideEffect, DeclareOpInterfaceMethods<UserOpCompatibleInterface>]> {
  let input = (ins
    OneFlow_Tensor:$dy,
    OneFlow_Tensor:$in
  );
  let output = (outs
    OneFlow_Tensor:$dx
  );
  let attrs = (ins
    DefaultValuedAttr<SI32Attr, "0">:$diagonal
  );
  let has_logical_tensor_desc_infer_fn = 1;
  let has_physical_tensor_desc_infer_fn = 1;
  let has_get_sbp_fn = 1;
  let has_data_type_infer_fn = 1;
}

def OneFlow_DiagonalGradOp : OneFlow_BaseOp<"diagonal_grad", [NoSideEffect, DeclareOpInterfaceMethods<UserOpCompatibleInterface>]> {
  let input = (ins
    OneFlow_Tensor:$dy,
    OneFlow_Tensor:$in
  );
  let output = (outs
    OneFlow_Tensor:$dx
  );
  let attrs = (ins
    DefaultValuedAttr<SI32Attr, "0">:$offset
  );
  let has_logical_tensor_desc_infer_fn = 1;
  let has_physical_tensor_desc_infer_fn = 1;
  let has_get_sbp_fn = 1;
  let has_data_type_infer_fn = 1;
}

def OneFlow_DotOp : OneFlow_BaseOp<"dot", [NoSideEffect, DeclareOpInterfaceMethods<UserOpCompatibleInterface>]> {
  let input = (ins
    OneFlow_Tensor:$x,
    OneFlow_Tensor:$y
  );
  let output = (outs
    OneFlow_Tensor:$out
  );
  let has_logical_tensor_desc_infer_fn = 1;
  let has_physical_tensor_desc_infer_fn = 1;
  let has_get_sbp_fn = 1;
  let has_data_type_infer_fn = 1;
}

def OneFlow_DropoutGradOp : OneFlow_BaseOp<"dropout_grad", [NoSideEffect, DeclareOpInterfaceMethods<UserOpCompatibleInterface>]> {
  let input = (ins
    OneFlow_Tensor:$dy,
    OneFlow_Tensor:$mask
  );
  let output = (outs
    OneFlow_Tensor:$dx
  );
  let attrs = (ins
    DefaultValuedAttr<F32Attr, "0.">:$scale
  );
  let has_check_fn = 1;
  let has_logical_tensor_desc_infer_fn = 1;
  let has_physical_tensor_desc_infer_fn = 1;
  let has_get_sbp_fn = 1;
  let has_data_type_infer_fn = 1;
}

def OneFlow_ElementwiseMaximumOp : OneFlow_BaseOp<"elementwise_maximum", [NoSideEffect, DeclareOpInterfaceMethods<UserOpCompatibleInterface>]> {
  let input = (ins
    OneFlow_Tensor:$x,
    OneFlow_Tensor:$y
  );
  let output = (outs
    OneFlow_Tensor:$z
  );
  let has_logical_tensor_desc_infer_fn = 1;
  let has_physical_tensor_desc_infer_fn = 1;
  let has_get_sbp_fn = 1;
  let has_data_type_infer_fn = 1;
}

def OneFlow_ElementwiseMinimumOp : OneFlow_BaseOp<"elementwise_minimum", [NoSideEffect, DeclareOpInterfaceMethods<UserOpCompatibleInterface>]> {
  let input = (ins
    OneFlow_Tensor:$x,
    OneFlow_Tensor:$y
  );
  let output = (outs
    OneFlow_Tensor:$z
  );
  let has_logical_tensor_desc_infer_fn = 1;
  let has_physical_tensor_desc_infer_fn = 1;
  let has_get_sbp_fn = 1;
  let has_data_type_infer_fn = 1;
}

def OneFlow_EluGradOp : OneFlow_BaseOp<"elu_grad", [NoSideEffect, DeclareOpInterfaceMethods<UserOpCompatibleInterface>]> {
  let input = (ins
    OneFlow_Tensor:$x,
    OneFlow_Tensor:$dy
  );
  let output = (outs
    OneFlow_Tensor:$dx
  );
  let attrs = (ins
    DefaultValuedAttr<F64Attr, "0.">:$alpha
  );
  let has_logical_tensor_desc_infer_fn = 1;
  let has_physical_tensor_desc_infer_fn = 1;
  let has_get_sbp_fn = 1;
  let has_data_type_infer_fn = 1;
}

def OneFlow_FloordivOp : OneFlow_BaseOp<"floordiv", [NoSideEffect, DeclareOpInterfaceMethods<UserOpCompatibleInterface>]> {
  let input = (ins
    OneFlow_Tensor:$x,
    OneFlow_Tensor:$y
  );
  let output = (outs
    OneFlow_Tensor:$z
  );
  let has_logical_tensor_desc_infer_fn = 1;
  let has_physical_tensor_desc_infer_fn = 1;
  let has_get_sbp_fn = 1;
  let has_data_type_infer_fn = 1;
}

def OneFlow_GeluGradOp : OneFlow_BaseOp<"gelu_grad", [NoSideEffect, DeclareOpInterfaceMethods<UserOpCompatibleInterface>]> {
  let input = (ins
    OneFlow_Tensor:$x,
    OneFlow_Tensor:$dy
  );
  let output = (outs
    OneFlow_Tensor:$dx
  );
  let has_logical_tensor_desc_infer_fn = 1;
  let has_physical_tensor_desc_infer_fn = 1;
  let has_get_sbp_fn = 1;
  let has_data_type_infer_fn = 1;
}

def OneFlow_GridSampleOp : OneFlow_BaseOp<"grid_sample", [NoSideEffect, DeclareOpInterfaceMethods<UserOpCompatibleInterface>]> {
  let input = (ins
    OneFlow_Tensor:$input,
    OneFlow_Tensor:$grid
  );
  let output = (outs
    OneFlow_Tensor:$output
  );
  let attrs = (ins
    StrAttr:$interpolation_mode,
    StrAttr:$padding_mode,
    DefaultValuedAttr<BoolAttr, "false">:$align_corners
  );
  let has_check_fn = 1;
  let has_logical_tensor_desc_infer_fn = 1;
  let has_physical_tensor_desc_infer_fn = 1;
  let has_get_sbp_fn = 1;
  let has_data_type_infer_fn = 1;
}

def OneFlow_HardsigmoidGradOp : OneFlow_BaseOp<"hardsigmoid_grad", [NoSideEffect, DeclareOpInterfaceMethods<UserOpCompatibleInterface>]> {
  let input = (ins
    OneFlow_Tensor:$x,
    OneFlow_Tensor:$dy
  );
  let output = (outs
    OneFlow_Tensor:$dx
  );
  let has_logical_tensor_desc_infer_fn = 1;
  let has_physical_tensor_desc_infer_fn = 1;
  let has_get_sbp_fn = 1;
  let has_data_type_infer_fn = 1;
}

def OneFlow_HardswishGradOp : OneFlow_BaseOp<"hardswish_grad", [NoSideEffect, DeclareOpInterfaceMethods<UserOpCompatibleInterface>]> {
  let input = (ins
    OneFlow_Tensor:$x,
    OneFlow_Tensor:$dy
  );
  let output = (outs
    OneFlow_Tensor:$dx
  );
  let has_logical_tensor_desc_infer_fn = 1;
  let has_physical_tensor_desc_infer_fn = 1;
  let has_get_sbp_fn = 1;
  let has_data_type_infer_fn = 1;
}

def OneFlow_L1L2RegularizeGradientOp : OneFlow_BaseOp<"l1_l2_regularize_gradient", [NoSideEffect, NoGrad, DeclareOpInterfaceMethods<UserOpCompatibleInterface>]> {
  let input = (ins
    OneFlow_Tensor:$model,
    OneFlow_Tensor:$model_diff
  );
  let output = (outs
    OneFlow_Tensor:$out
  );
  let attrs = (ins
    DefaultValuedAttr<F32Attr, "0.">:$l1,
    DefaultValuedAttr<F32Attr, "0.">:$l2
  );
  let has_logical_tensor_desc_infer_fn = 1;
  let has_physical_tensor_desc_infer_fn = 1;
  let has_get_sbp_fn = 1;
  let has_data_type_infer_fn = 1;
}

def OneFlow_LeakyReluGradOp : OneFlow_BaseOp<"leaky_relu_grad", [NoSideEffect, DeclareOpInterfaceMethods<UserOpCompatibleInterface>]> {
  let input = (ins
    OneFlow_Tensor:$x,
    OneFlow_Tensor:$dy
  );
  let output = (outs
    OneFlow_Tensor:$dx
  );
  let attrs = (ins
    DefaultValuedAttr<F32Attr, "0.">:$alpha
  );
  let has_logical_tensor_desc_infer_fn = 1;
  let has_physical_tensor_desc_infer_fn = 1;
  let has_get_sbp_fn = 1;
  let has_data_type_infer_fn = 1;
}

def OneFlow_MaskedFillOp : OneFlow_BaseOp<"masked_fill", [NoSideEffect, DeclareOpInterfaceMethods<UserOpCompatibleInterface>]> {
  let input = (ins
    OneFlow_Tensor:$x,
    OneFlow_Tensor:$mask
  );
  let output = (outs
    OneFlow_Tensor:$out
  );
  let attrs = (ins
    DefaultValuedAttr<BoolAttr, "false">:$has_int_operand,
    DefaultValuedAttr<BoolAttr, "false">:$has_float_operand,
    DefaultValuedAttr<SI64Attr, "0">:$int_operand,
    DefaultValuedAttr<F64Attr, "0.">:$float_operand
  );
  let has_logical_tensor_desc_infer_fn = 1;
  let has_physical_tensor_desc_infer_fn = 1;
  let has_get_sbp_fn = 1;
  let has_data_type_infer_fn = 1;
  let has_input_arg_modify_fn = 1;
}

def OneFlow_MishGradOp : OneFlow_BaseOp<"mish_grad", [NoSideEffect, DeclareOpInterfaceMethods<UserOpCompatibleInterface>]> {
  let input = (ins
    OneFlow_Tensor:$x,
    OneFlow_Tensor:$dy
  );
  let output = (outs
    OneFlow_Tensor:$dx
  );
  let has_logical_tensor_desc_infer_fn = 1;
  let has_physical_tensor_desc_infer_fn = 1;
  let has_get_sbp_fn = 1;
  let has_data_type_infer_fn = 1;
}

def OneFlow_MultiplyOp : OneFlow_BaseOp<"multiply", [NoSideEffect, DeclareOpInterfaceMethods<UserOpCompatibleInterface>]> {
  let input = (ins
    OneFlow_Tensor:$x,
    OneFlow_Tensor:$y
  );
  let output = (outs
    OneFlow_Tensor:$out
  );
  let has_logical_tensor_desc_infer_fn = 1;
  let has_physical_tensor_desc_infer_fn = 1;
  let has_get_sbp_fn = 1;
  let has_data_type_infer_fn = 1;
}

def OneFlow_NarrowGradOp : OneFlow_BaseOp<"narrow_grad", [NoSideEffect, DeclareOpInterfaceMethods<UserOpCompatibleInterface>]> {
  let input = (ins
    OneFlow_Tensor:$dy,
    OneFlow_Tensor:$like
  );
  let output = (outs
    OneFlow_Tensor:$dx
  );
  let attrs = (ins
    DefaultValuedAttr<SI64Attr, "0">:$dim,
    DefaultValuedAttr<SI64Attr, "0">:$start,
    DefaultValuedAttr<SI64Attr, "0">:$length
  );
  let has_logical_tensor_desc_infer_fn = 1;
  let has_physical_tensor_desc_infer_fn = 1;
  let has_get_sbp_fn = 1;
  let has_data_type_infer_fn = 1;
  let has_input_arg_modify_fn = 1;
}

def OneFlow_PowOp : OneFlow_BaseOp<"pow", [NoSideEffect, DeclareOpInterfaceMethods<UserOpCompatibleInterface>]> {
  let input = (ins
    OneFlow_Tensor:$x,
    OneFlow_Tensor:$y
  );
  let output = (outs
    OneFlow_Tensor:$z
  );
  let has_logical_tensor_desc_infer_fn = 1;
  let has_physical_tensor_desc_infer_fn = 1;
  let has_get_sbp_fn = 1;
  let has_data_type_infer_fn = 1;
}

def OneFlow_PreluOp : OneFlow_BaseOp<"prelu", [NoSideEffect, DeclareOpInterfaceMethods<UserOpCompatibleInterface>]> {
  let input = (ins
    OneFlow_Tensor:$x,
    OneFlow_Tensor:$alpha
  );
  let output = (outs
    OneFlow_Tensor:$y
  );
  let has_logical_tensor_desc_infer_fn = 1;
  let has_physical_tensor_desc_infer_fn = 1;
  let has_get_sbp_fn = 1;
  let has_data_type_infer_fn = 1;
}

def OneFlow_ReluGradOp : OneFlow_BaseOp<"relu_grad", [NoSideEffect, DeclareOpInterfaceMethods<UserOpCompatibleInterface>]> {
  let input = (ins
    OneFlow_Tensor:$y,
    OneFlow_Tensor:$dy
  );
  let output = (outs
    OneFlow_Tensor:$dx
  );
  let has_logical_tensor_desc_infer_fn = 1;
  let has_physical_tensor_desc_infer_fn = 1;
  let has_get_sbp_fn = 1;
  let has_data_type_infer_fn = 1;
}

def OneFlow_SeluGradOp : OneFlow_BaseOp<"selu_grad", [NoSideEffect, DeclareOpInterfaceMethods<UserOpCompatibleInterface>]> {
  let input = (ins
    OneFlow_Tensor:$x,
    OneFlow_Tensor:$dy
  );
  let output = (outs
    OneFlow_Tensor:$dx
  );
  let has_logical_tensor_desc_infer_fn = 1;
  let has_physical_tensor_desc_infer_fn = 1;
  let has_get_sbp_fn = 1;
  let has_data_type_infer_fn = 1;
}

def OneFlow_SigmoidGradOp : OneFlow_BaseOp<"sigmoid_grad", [NoSideEffect, DeclareOpInterfaceMethods<UserOpCompatibleInterface>]> {
  let input = (ins
    OneFlow_Tensor:$y,
    OneFlow_Tensor:$dy
  );
  let output = (outs
    OneFlow_Tensor:$dx
  );
  let has_logical_tensor_desc_infer_fn = 1;
  let has_physical_tensor_desc_infer_fn = 1;
  let has_get_sbp_fn = 1;
  let has_data_type_infer_fn = 1;
}

def OneFlow_SiluGradOp : OneFlow_BaseOp<"silu_grad", [NoSideEffect, DeclareOpInterfaceMethods<UserOpCompatibleInterface>]> {
  let input = (ins
    OneFlow_Tensor:$x,
    OneFlow_Tensor:$dy
  );
  let output = (outs
    OneFlow_Tensor:$dx
  );
  let has_logical_tensor_desc_infer_fn = 1;
  let has_physical_tensor_desc_infer_fn = 1;
  let has_get_sbp_fn = 1;
  let has_data_type_infer_fn = 1;
}

def OneFlow_TfPreluOp : OneFlow_BaseOp<"tf_prelu", [NoSideEffect, DeclareOpInterfaceMethods<UserOpCompatibleInterface>]> {
  let input = (ins
    OneFlow_Tensor:$x,
    OneFlow_Tensor:$alpha
  );
  let output = (outs
    OneFlow_Tensor:$y
  );
  let has_logical_tensor_desc_infer_fn = 1;
  let has_physical_tensor_desc_infer_fn = 1;
  let has_get_sbp_fn = 1;
  let has_data_type_infer_fn = 1;
}

def OneFlow_UnfoldTensorGradOp : OneFlow_BaseOp<"unfold_tensor_grad", [NoSideEffect, DeclareOpInterfaceMethods<UserOpCompatibleInterface>]> {
  let input = (ins
    OneFlow_Tensor:$dy,
    OneFlow_Tensor:$x
  );
  let output = (outs
    OneFlow_Tensor:$dx
  );
  let attrs = (ins
    DefaultValuedAttr<SI32Attr, "0">:$dimension,
    DefaultValuedAttr<SI32Attr, "0">:$size,
    DefaultValuedAttr<SI32Attr, "0">:$step
  );
  let has_logical_tensor_desc_infer_fn = 1;
  let has_physical_tensor_desc_infer_fn = 1;
  let has_get_sbp_fn = 1;
  let has_data_type_infer_fn = 1;
}

def OneFlow_XdivyOp : OneFlow_BaseOp<"xdivy", [NoSideEffect, DeclareOpInterfaceMethods<UserOpCompatibleInterface>]> {
  let input = (ins
    OneFlow_Tensor:$x,
    OneFlow_Tensor:$y
  );
  let output = (outs
    OneFlow_Tensor:$z
  );
  let has_logical_tensor_desc_infer_fn = 1;
  let has_physical_tensor_desc_infer_fn = 1;
  let has_get_sbp_fn = 1;
  let has_data_type_infer_fn = 1;
}

def OneFlow_XlogyOp : OneFlow_BaseOp<"xlogy", [NoSideEffect, DeclareOpInterfaceMethods<UserOpCompatibleInterface>]> {
  let input = (ins
    OneFlow_Tensor:$x,
    OneFlow_Tensor:$y
  );
  let output = (outs
    OneFlow_Tensor:$z
  );
  let has_logical_tensor_desc_infer_fn = 1;
  let has_physical_tensor_desc_infer_fn = 1;
  let has_get_sbp_fn = 1;
  let has_data_type_infer_fn = 1;
}

#endif // GET_ONEFLOW_BINARY_OP_DEFINITIONS

// Group: BROADCAST
// broadcast_add, broadcast_div, broadcast_div_grad, broadcast_equal, broadcast_floor_mod, broadcast_fmod, broadcast_greater, broadcast_greater_equal, broadcast_less, broadcast_less_equal, broadcast_like, broadcast_logical_and, broadcast_logical_or, broadcast_logical_xor, broadcast_maximum, broadcast_minimum, broadcast_mul, broadcast_not_equal, broadcast_pow, broadcast_pow_x_grad, broadcast_pow_y_grad, broadcast_sub
// Total: 22

#ifdef GET_ONEFLOW_BROADCAST_OP_DEFINITIONS

def OneFlow_BroadcastAddOp : OneFlow_BaseOp<"broadcast_add", [NoSideEffect, DeclareOpInterfaceMethods<UserOpCompatibleInterface>]> {
  let input = (ins
    OneFlow_Tensor:$x,
    OneFlow_Tensor:$y
  );
  let output = (outs
    OneFlow_Tensor:$z
  );
  let has_logical_tensor_desc_infer_fn = 1;
  let has_physical_tensor_desc_infer_fn = 1;
  let has_get_sbp_fn = 1;
  let has_data_type_infer_fn = 1;
}

def OneFlow_BroadcastDivOp : OneFlow_BaseOp<"broadcast_div", [NoSideEffect, DeclareOpInterfaceMethods<UserOpCompatibleInterface>]> {
  let input = (ins
    OneFlow_Tensor:$x,
    OneFlow_Tensor:$y
  );
  let output = (outs
    OneFlow_Tensor:$z
  );
  let has_logical_tensor_desc_infer_fn = 1;
  let has_physical_tensor_desc_infer_fn = 1;
  let has_get_sbp_fn = 1;
  let has_data_type_infer_fn = 1;
}

def OneFlow_BroadcastDivGradOp : OneFlow_BaseOp<"broadcast_div_grad", [NoSideEffect, DeclareOpInterfaceMethods<UserOpCompatibleInterface>]> {
  let input = (ins
    OneFlow_Tensor:$y,
    OneFlow_Tensor:$z,
    OneFlow_Tensor:$dz
  );
  let output = (outs
    OneFlow_Tensor:$dy
  );
  let has_logical_tensor_desc_infer_fn = 1;
  let has_physical_tensor_desc_infer_fn = 1;
  let has_get_sbp_fn = 1;
  let has_data_type_infer_fn = 1;
}

def OneFlow_BroadcastEqualOp : OneFlow_BaseOp<"broadcast_equal", [NoSideEffect, NoGrad, DeclareOpInterfaceMethods<UserOpCompatibleInterface>]> {
  let input = (ins
    OneFlow_Tensor:$x,
    OneFlow_Tensor:$y
  );
  let output = (outs
    OneFlow_Tensor:$z
  );
  let has_logical_tensor_desc_infer_fn = 1;
  let has_physical_tensor_desc_infer_fn = 1;
  let has_get_sbp_fn = 1;
  let has_data_type_infer_fn = 1;
}

def OneFlow_BroadcastFloorModOp : OneFlow_BaseOp<"broadcast_floor_mod", [NoSideEffect, DeclareOpInterfaceMethods<UserOpCompatibleInterface>]> {
  let input = (ins
    OneFlow_Tensor:$x,
    OneFlow_Tensor:$y
  );
  let output = (outs
    OneFlow_Tensor:$z
  );
  let has_logical_tensor_desc_infer_fn = 1;
  let has_physical_tensor_desc_infer_fn = 1;
  let has_get_sbp_fn = 1;
  let has_data_type_infer_fn = 1;
}

def OneFlow_BroadcastFmodOp : OneFlow_BaseOp<"broadcast_fmod", [NoSideEffect, DeclareOpInterfaceMethods<UserOpCompatibleInterface>]> {
  let input = (ins
    OneFlow_Tensor:$x,
    OneFlow_Tensor:$y
  );
  let output = (outs
    OneFlow_Tensor:$z
  );
  let has_logical_tensor_desc_infer_fn = 1;
  let has_physical_tensor_desc_infer_fn = 1;
  let has_get_sbp_fn = 1;
  let has_data_type_infer_fn = 1;
}

def OneFlow_BroadcastGreaterOp : OneFlow_BaseOp<"broadcast_greater", [NoSideEffect, NoGrad, DeclareOpInterfaceMethods<UserOpCompatibleInterface>]> {
  let input = (ins
    OneFlow_Tensor:$x,
    OneFlow_Tensor:$y
  );
  let output = (outs
    OneFlow_Tensor:$z
  );
  let has_logical_tensor_desc_infer_fn = 1;
  let has_physical_tensor_desc_infer_fn = 1;
  let has_get_sbp_fn = 1;
  let has_data_type_infer_fn = 1;
}

def OneFlow_BroadcastGreaterEqualOp : OneFlow_BaseOp<"broadcast_greater_equal", [NoSideEffect, NoGrad, DeclareOpInterfaceMethods<UserOpCompatibleInterface>]> {
  let input = (ins
    OneFlow_Tensor:$x,
    OneFlow_Tensor:$y
  );
  let output = (outs
    OneFlow_Tensor:$z
  );
  let has_logical_tensor_desc_infer_fn = 1;
  let has_physical_tensor_desc_infer_fn = 1;
  let has_get_sbp_fn = 1;
  let has_data_type_infer_fn = 1;
}

def OneFlow_BroadcastLessOp : OneFlow_BaseOp<"broadcast_less", [NoSideEffect, NoGrad, DeclareOpInterfaceMethods<UserOpCompatibleInterface>]> {
  let input = (ins
    OneFlow_Tensor:$x,
    OneFlow_Tensor:$y
  );
  let output = (outs
    OneFlow_Tensor:$z
  );
  let has_logical_tensor_desc_infer_fn = 1;
  let has_physical_tensor_desc_infer_fn = 1;
  let has_get_sbp_fn = 1;
  let has_data_type_infer_fn = 1;
}

def OneFlow_BroadcastLessEqualOp : OneFlow_BaseOp<"broadcast_less_equal", [NoSideEffect, NoGrad, DeclareOpInterfaceMethods<UserOpCompatibleInterface>]> {
  let input = (ins
    OneFlow_Tensor:$x,
    OneFlow_Tensor:$y
  );
  let output = (outs
    OneFlow_Tensor:$z
  );
  let has_logical_tensor_desc_infer_fn = 1;
  let has_physical_tensor_desc_infer_fn = 1;
  let has_get_sbp_fn = 1;
  let has_data_type_infer_fn = 1;
}

def OneFlow_BroadcastLikeOp : OneFlow_BaseOp<"broadcast_like", [NoSideEffect, DeclareOpInterfaceMethods<UserOpCompatibleInterface>]> {
  let input = (ins
    OneFlow_Tensor:$x,
    OneFlow_Tensor:$like
  );
  let output = (outs
    OneFlow_Tensor:$y
  );
  let attrs = (ins
    SI32ArrayAttr:$broadcast_axes
  );
  let has_logical_tensor_desc_infer_fn = 1;
  let has_physical_tensor_desc_infer_fn = 1;
  let has_get_sbp_fn = 1;
  let has_data_type_infer_fn = 1;
  let has_input_arg_modify_fn = 1;
}

def OneFlow_BroadcastLogicalAndOp : OneFlow_BaseOp<"broadcast_logical_and", [NoSideEffect, NoGrad, DeclareOpInterfaceMethods<UserOpCompatibleInterface>]> {
  let input = (ins
    OneFlow_Tensor:$x,
    OneFlow_Tensor:$y
  );
  let output = (outs
    OneFlow_Tensor:$z
  );
  let has_logical_tensor_desc_infer_fn = 1;
  let has_physical_tensor_desc_infer_fn = 1;
  let has_get_sbp_fn = 1;
  let has_data_type_infer_fn = 1;
}

def OneFlow_BroadcastLogicalOrOp : OneFlow_BaseOp<"broadcast_logical_or", [NoSideEffect, NoGrad, DeclareOpInterfaceMethods<UserOpCompatibleInterface>]> {
  let input = (ins
    OneFlow_Tensor:$x,
    OneFlow_Tensor:$y
  );
  let output = (outs
    OneFlow_Tensor:$z
  );
  let has_logical_tensor_desc_infer_fn = 1;
  let has_physical_tensor_desc_infer_fn = 1;
  let has_get_sbp_fn = 1;
  let has_data_type_infer_fn = 1;
}

def OneFlow_BroadcastLogicalXorOp : OneFlow_BaseOp<"broadcast_logical_xor", [NoSideEffect, NoGrad, DeclareOpInterfaceMethods<UserOpCompatibleInterface>]> {
  let input = (ins
    OneFlow_Tensor:$x,
    OneFlow_Tensor:$y
  );
  let output = (outs
    OneFlow_Tensor:$z
  );
  let has_logical_tensor_desc_infer_fn = 1;
  let has_physical_tensor_desc_infer_fn = 1;
  let has_get_sbp_fn = 1;
  let has_data_type_infer_fn = 1;
}

def OneFlow_BroadcastMaximumOp : OneFlow_BaseOp<"broadcast_maximum", [NoSideEffect, DeclareOpInterfaceMethods<UserOpCompatibleInterface>]> {
  let input = (ins
    OneFlow_Tensor:$x,
    OneFlow_Tensor:$y
  );
  let output = (outs
    OneFlow_Tensor:$z
  );
  let has_logical_tensor_desc_infer_fn = 1;
  let has_physical_tensor_desc_infer_fn = 1;
  let has_get_sbp_fn = 1;
  let has_data_type_infer_fn = 1;
}

def OneFlow_BroadcastMinimumOp : OneFlow_BaseOp<"broadcast_minimum", [NoSideEffect, DeclareOpInterfaceMethods<UserOpCompatibleInterface>]> {
  let input = (ins
    OneFlow_Tensor:$x,
    OneFlow_Tensor:$y
  );
  let output = (outs
    OneFlow_Tensor:$z
  );
  let has_logical_tensor_desc_infer_fn = 1;
  let has_physical_tensor_desc_infer_fn = 1;
  let has_get_sbp_fn = 1;
  let has_data_type_infer_fn = 1;
}

def OneFlow_BroadcastMulOp : OneFlow_BaseOp<"broadcast_mul", [NoSideEffect, DeclareOpInterfaceMethods<UserOpCompatibleInterface>]> {
  let input = (ins
    OneFlow_Tensor:$x,
    OneFlow_Tensor:$y
  );
  let output = (outs
    OneFlow_Tensor:$z
  );
  let has_logical_tensor_desc_infer_fn = 1;
  let has_physical_tensor_desc_infer_fn = 1;
  let has_get_sbp_fn = 1;
  let has_data_type_infer_fn = 1;
}

def OneFlow_BroadcastNotEqualOp : OneFlow_BaseOp<"broadcast_not_equal", [NoSideEffect, NoGrad, DeclareOpInterfaceMethods<UserOpCompatibleInterface>]> {
  let input = (ins
    OneFlow_Tensor:$x,
    OneFlow_Tensor:$y
  );
  let output = (outs
    OneFlow_Tensor:$z
  );
  let has_logical_tensor_desc_infer_fn = 1;
  let has_physical_tensor_desc_infer_fn = 1;
  let has_get_sbp_fn = 1;
  let has_data_type_infer_fn = 1;
}

def OneFlow_BroadcastPowOp : OneFlow_BaseOp<"broadcast_pow", [NoSideEffect, DeclareOpInterfaceMethods<UserOpCompatibleInterface>]> {
  let input = (ins
    OneFlow_Tensor:$x,
    OneFlow_Tensor:$y
  );
  let output = (outs
    OneFlow_Tensor:$z
  );
  let has_logical_tensor_desc_infer_fn = 1;
  let has_physical_tensor_desc_infer_fn = 1;
  let has_get_sbp_fn = 1;
  let has_data_type_infer_fn = 1;
}

def OneFlow_BroadcastPowXGradOp : OneFlow_BaseOp<"broadcast_pow_x_grad", [NoSideEffect, DeclareOpInterfaceMethods<UserOpCompatibleInterface>]> {
  let input = (ins
    OneFlow_Tensor:$x,
    OneFlow_Tensor:$y,
    OneFlow_Tensor:$z,
    OneFlow_Tensor:$dz
  );
  let output = (outs
    OneFlow_Tensor:$dx
  );
  let has_logical_tensor_desc_infer_fn = 1;
  let has_physical_tensor_desc_infer_fn = 1;
  let has_get_sbp_fn = 1;
  let has_data_type_infer_fn = 1;
}

def OneFlow_BroadcastPowYGradOp : OneFlow_BaseOp<"broadcast_pow_y_grad", [NoSideEffect, DeclareOpInterfaceMethods<UserOpCompatibleInterface>]> {
  let input = (ins
    OneFlow_Tensor:$x,
    OneFlow_Tensor:$y,
    OneFlow_Tensor:$z,
    OneFlow_Tensor:$dz
  );
  let output = (outs
    OneFlow_Tensor:$dy
  );
  let has_logical_tensor_desc_infer_fn = 1;
  let has_physical_tensor_desc_infer_fn = 1;
  let has_get_sbp_fn = 1;
  let has_data_type_infer_fn = 1;
}

def OneFlow_BroadcastSubOp : OneFlow_BaseOp<"broadcast_sub", [NoSideEffect, DeclareOpInterfaceMethods<UserOpCompatibleInterface>]> {
  let input = (ins
    OneFlow_Tensor:$x,
    OneFlow_Tensor:$y
  );
  let output = (outs
    OneFlow_Tensor:$z
  );
  let has_logical_tensor_desc_infer_fn = 1;
  let has_physical_tensor_desc_infer_fn = 1;
  let has_get_sbp_fn = 1;
  let has_data_type_infer_fn = 1;
}

#endif // GET_ONEFLOW_BROADCAST_OP_DEFINITIONS

// Group: CONV
// conv1d, conv2d, conv3d, conv_bias_grad, conv_data_grad, conv_filter_grad, deconv1d, deconv2d, deconv3d
// Total: 9

#ifdef GET_ONEFLOW_CONV_OP_DEFINITIONS

def OneFlow_Conv1DOp : OneFlow_ConvolutionBaseOp<"conv1d", [NoSideEffect, AttrSizedOperandSegments, DeclareOpInterfaceMethods<UserOpCompatibleInterface>]> {}

def OneFlow_Conv2DOp : OneFlow_ConvolutionBaseOp<"conv2d", [NoSideEffect, AttrSizedOperandSegments, DeclareOpInterfaceMethods<UserOpCompatibleInterface>]> {}

def OneFlow_Conv3DOp : OneFlow_ConvolutionBaseOp<"conv3d", [NoSideEffect, AttrSizedOperandSegments, DeclareOpInterfaceMethods<UserOpCompatibleInterface>]> {}

def OneFlow_ConvBiasGradOp : OneFlow_BaseOp<"conv_bias_grad", [NoSideEffect, DeclareOpInterfaceMethods<UserOpCompatibleInterface>]> {
  let input = (ins
    OneFlow_Tensor:$dy
  );
  let output = (outs
    OneFlow_Tensor:$bias_diff
  );
  let attrs = (ins
    StrAttr:$data_format,
    DefaultValuedAttr<SI32Attr, "0">:$num_spatial_dims
  );
  let has_check_fn = 1;
  let has_logical_tensor_desc_infer_fn = 1;
  let has_physical_tensor_desc_infer_fn = 1;
  let has_get_sbp_fn = 1;
  let has_data_type_infer_fn = 1;
}

def OneFlow_ConvDataGradOp : OneFlow_BaseOp<"conv_data_grad", [NoSideEffect, DeclareOpInterfaceMethods<UserOpCompatibleInterface>]> {
  let input = (ins
    OneFlow_Tensor:$dy,
    OneFlow_Tensor:$filter,
    OneFlow_Tensor:$x_like,
    Optional<OneFlow_Tensor>:$_add_to_output
  );
  let output = (outs
    OneFlow_Tensor:$dx
  );
  let attrs = (ins
    DefaultValuedAttr<SI32Attr, "0">:$num_spatial_dims,
    SI32ArrayAttr:$padding_before,
    StrAttr:$data_format,
    SI32ArrayAttr:$kernel_size,
    SI32ArrayAttr:$strides,
    SI32ArrayAttr:$dilation_rate,
    DefaultValuedAttr<SI32Attr, "0">:$groups
  );
  let has_check_fn = 1;
  let has_logical_tensor_desc_infer_fn = 1;
  let has_physical_tensor_desc_infer_fn = 1;
  let has_get_sbp_fn = 1;
  let has_data_type_infer_fn = 1;
}

def OneFlow_ConvFilterGradOp : OneFlow_BaseOp<"conv_filter_grad", [NoSideEffect, DeclareOpInterfaceMethods<UserOpCompatibleInterface>]> {
  let input = (ins
    OneFlow_Tensor:$dy,
    OneFlow_Tensor:$x
  );
  let output = (outs
    OneFlow_Tensor:$filter_diff
  );
  let attrs = (ins
    DefaultValuedAttr<SI32Attr, "0">:$num_spatial_dims,
    SI32ArrayAttr:$padding_before,
    StrAttr:$data_format,
    SI32ArrayAttr:$kernel_size,
    SI32ArrayAttr:$strides,
    SI32ArrayAttr:$dilation_rate,
    DefaultValuedAttr<SI32Attr, "0">:$groups
  );
  let has_check_fn = 1;
  let has_logical_tensor_desc_infer_fn = 1;
  let has_physical_tensor_desc_infer_fn = 1;
  let has_get_sbp_fn = 1;
  let has_data_type_infer_fn = 1;
}

def OneFlow_Deconv1DOp : OneFlow_BaseOp<"deconv1d", [NoSideEffect, DeclareOpInterfaceMethods<UserOpCompatibleInterface>]> {
  let input = (ins
    OneFlow_Tensor:$in,
    OneFlow_Tensor:$weight
  );
  let output = (outs
    OneFlow_Tensor:$out
  );
  let attrs = (ins
    DefaultValuedAttr<SI32Attr, "0">:$filters,
    SI32ArrayAttr:$padding_before,
    StrAttr:$data_format,
    SI32ArrayAttr:$kernel_size,
    SI32ArrayAttr:$output_padding,
    SI32ArrayAttr:$strides,
    SI32ArrayAttr:$dilation_rate,
    DefaultValuedAttr<SI32Attr, "1">:$groups
  );
  let has_check_fn = 1;
  let has_logical_tensor_desc_infer_fn = 1;
  let has_physical_tensor_desc_infer_fn = 1;
  let has_get_sbp_fn = 1;
  let has_data_type_infer_fn = 1;
}

def OneFlow_Deconv2DOp : OneFlow_BaseOp<"deconv2d", [NoSideEffect, DeclareOpInterfaceMethods<UserOpCompatibleInterface>]> {
  let input = (ins
    OneFlow_Tensor:$in,
    OneFlow_Tensor:$weight
  );
  let output = (outs
    OneFlow_Tensor:$out
  );
  let attrs = (ins
    DefaultValuedAttr<SI32Attr, "0">:$filters,
    SI32ArrayAttr:$padding_before,
    StrAttr:$data_format,
    SI32ArrayAttr:$kernel_size,
    SI32ArrayAttr:$output_padding,
    SI32ArrayAttr:$strides,
    SI32ArrayAttr:$dilation_rate,
    DefaultValuedAttr<SI32Attr, "1">:$groups
  );
  let has_check_fn = 1;
  let has_logical_tensor_desc_infer_fn = 1;
  let has_physical_tensor_desc_infer_fn = 1;
  let has_get_sbp_fn = 1;
  let has_data_type_infer_fn = 1;
}

def OneFlow_Deconv3DOp : OneFlow_BaseOp<"deconv3d", [NoSideEffect, DeclareOpInterfaceMethods<UserOpCompatibleInterface>]> {
  let input = (ins
    OneFlow_Tensor:$in,
    OneFlow_Tensor:$weight
  );
  let output = (outs
    OneFlow_Tensor:$out
  );
  let attrs = (ins
    DefaultValuedAttr<SI32Attr, "0">:$filters,
    SI32ArrayAttr:$padding_before,
    StrAttr:$data_format,
    SI32ArrayAttr:$kernel_size,
    SI32ArrayAttr:$output_padding,
    SI32ArrayAttr:$strides,
    SI32ArrayAttr:$dilation_rate,
    DefaultValuedAttr<SI32Attr, "1">:$groups
  );
  let has_check_fn = 1;
  let has_logical_tensor_desc_infer_fn = 1;
  let has_physical_tensor_desc_infer_fn = 1;
  let has_get_sbp_fn = 1;
  let has_data_type_infer_fn = 1;
}

#endif // GET_ONEFLOW_CONV_OP_DEFINITIONS

// Group: CROSS_ENTROPY
// binary_cross_entropy, binary_cross_entropy_grad, binary_cross_entropy_with_logits, binary_cross_entropy_with_logits_grad, sigmoid_cross_entropy, sigmoid_cross_entropy_grad, sparse_cross_entropy, sparse_cross_entropy_grad, sparse_cross_entropy_ms, sparse_cross_entropy_ms_grad
// Total: 10

#ifdef GET_ONEFLOW_CROSS_ENTROPY_OP_DEFINITIONS

def OneFlow_BinaryCrossEntropyOp : OneFlow_BaseOp<"binary_cross_entropy", [NoSideEffect, DeclareOpInterfaceMethods<UserOpCompatibleInterface>]> {
  let input = (ins
    OneFlow_Tensor:$input,
    OneFlow_Tensor:$target,
    Optional<OneFlow_Tensor>:$weight
  );
  let output = (outs
    OneFlow_Tensor:$out
  );
  let has_logical_tensor_desc_infer_fn = 1;
  let has_physical_tensor_desc_infer_fn = 1;
  let has_get_sbp_fn = 1;
  let has_data_type_infer_fn = 1;
  let has_input_arg_modify_fn = 1;
}

def OneFlow_BinaryCrossEntropyGradOp : OneFlow_BaseOp<"binary_cross_entropy_grad", [NoSideEffect, DeclareOpInterfaceMethods<UserOpCompatibleInterface>]> {
  let input = (ins
    OneFlow_Tensor:$input,
    OneFlow_Tensor:$target,
    Optional<OneFlow_Tensor>:$weight,
    OneFlow_Tensor:$dy
  );
  let output = (outs
    OneFlow_Tensor:$dx
  );
  let has_logical_tensor_desc_infer_fn = 1;
  let has_physical_tensor_desc_infer_fn = 1;
  let has_get_sbp_fn = 1;
  let has_data_type_infer_fn = 1;
}

def OneFlow_BinaryCrossEntropyWithLogitsOp : OneFlow_BaseOp<"binary_cross_entropy_with_logits", [NoSideEffect, AttrSizedOperandSegments, DeclareOpInterfaceMethods<UserOpCompatibleInterface>]> {
  let input = (ins
    OneFlow_Tensor:$input,
    OneFlow_Tensor:$target,
    Optional<OneFlow_Tensor>:$weight,
    Optional<OneFlow_Tensor>:$pos_weight
  );
  let output = (outs
    OneFlow_Tensor:$out
  );
  let attrs = (ins
    DefaultValuedAttr<BoolAttr, "false">:$has_pos_weight
  );
  let trait_attrs = (ins
    I32ElementsAttr:$operand_segment_sizes
  );
  let has_logical_tensor_desc_infer_fn = 1;
  let has_physical_tensor_desc_infer_fn = 1;
  let has_get_sbp_fn = 1;
  let has_data_type_infer_fn = 1;
  let has_input_arg_modify_fn = 1;
}

def OneFlow_BinaryCrossEntropyWithLogitsGradOp : OneFlow_BaseOp<"binary_cross_entropy_with_logits_grad", [NoSideEffect, AttrSizedOperandSegments, DeclareOpInterfaceMethods<UserOpCompatibleInterface>]> {
  let input = (ins
    OneFlow_Tensor:$input,
    OneFlow_Tensor:$target,
    Optional<OneFlow_Tensor>:$weight,
    Optional<OneFlow_Tensor>:$pos_weight,
    OneFlow_Tensor:$dy
  );
  let output = (outs
    OneFlow_Tensor:$dx
  );
  let attrs = (ins
    DefaultValuedAttr<BoolAttr, "false">:$has_pos_weight
  );
  let trait_attrs = (ins
    I32ElementsAttr:$operand_segment_sizes
  );
  let has_logical_tensor_desc_infer_fn = 1;
  let has_physical_tensor_desc_infer_fn = 1;
  let has_get_sbp_fn = 1;
  let has_data_type_infer_fn = 1;
}

def OneFlow_SigmoidCrossEntropyOp : OneFlow_BaseOp<"sigmoid_cross_entropy", [NoSideEffect, DeclareOpInterfaceMethods<UserOpCompatibleInterface>]> {
  let input = (ins
    OneFlow_Tensor:$prediction,
    OneFlow_Tensor:$label
  );
  let output = (outs
    OneFlow_Tensor:$loss
  );
  let has_logical_tensor_desc_infer_fn = 1;
  let has_physical_tensor_desc_infer_fn = 1;
  let has_get_sbp_fn = 1;
  let has_data_type_infer_fn = 1;
  let has_input_arg_modify_fn = 1;
}

def OneFlow_SigmoidCrossEntropyGradOp : OneFlow_BaseOp<"sigmoid_cross_entropy_grad", [NoSideEffect, DeclareOpInterfaceMethods<UserOpCompatibleInterface>]> {
  let input = (ins
    OneFlow_Tensor:$prediction,
    OneFlow_Tensor:$loss_diff,
    OneFlow_Tensor:$label
  );
  let output = (outs
    OneFlow_Tensor:$prediction_diff
  );
  let has_logical_tensor_desc_infer_fn = 1;
  let has_physical_tensor_desc_infer_fn = 1;
  let has_get_sbp_fn = 1;
  let has_data_type_infer_fn = 1;
  let has_input_arg_modify_fn = 1;
}

def OneFlow_SparseCrossEntropyOp : OneFlow_BaseOp<"sparse_cross_entropy", [NoSideEffect, DeclareOpInterfaceMethods<UserOpCompatibleInterface>]> {
  let input = (ins
    OneFlow_Tensor:$prediction,
    OneFlow_Tensor:$label
  );
  let output = (outs
    OneFlow_Tensor:$out
  );
  let attrs = (ins
    DefaultValuedAttr<SI64Attr, "0">:$depth
  );
  let has_logical_tensor_desc_infer_fn = 1;
  let has_physical_tensor_desc_infer_fn = 1;
  let has_get_sbp_fn = 1;
  let has_data_type_infer_fn = 1;
  let has_input_arg_modify_fn = 1;
}

def OneFlow_SparseCrossEntropyGradOp : OneFlow_BaseOp<"sparse_cross_entropy_grad", [NoSideEffect, DeclareOpInterfaceMethods<UserOpCompatibleInterface>]> {
  let input = (ins
    OneFlow_Tensor:$prediction,
    OneFlow_Tensor:$label,
    OneFlow_Tensor:$dy
  );
  let output = (outs
    OneFlow_Tensor:$prediction_diff
  );
  let attrs = (ins
    DefaultValuedAttr<SI64Attr, "0">:$depth
  );
  let has_logical_tensor_desc_infer_fn = 1;
  let has_physical_tensor_desc_infer_fn = 1;
  let has_get_sbp_fn = 1;
  let has_data_type_infer_fn = 1;
}

def OneFlow_SparseCrossEntropyMsOp : OneFlow_BaseOp<"sparse_cross_entropy_ms", [NoSideEffect, DeclareOpInterfaceMethods<UserOpCompatibleInterface>]> {
  let input = (ins
    OneFlow_Tensor:$prediction,
    OneFlow_Tensor:$label
  );
  let output = (outs
    OneFlow_Tensor:$out
  );
  let attrs = (ins
    DefaultValuedAttr<SI64Attr, "0">:$depth
  );
  let has_logical_tensor_desc_infer_fn = 1;
  let has_physical_tensor_desc_infer_fn = 1;
  let has_get_sbp_fn = 1;
  let has_data_type_infer_fn = 1;
  let has_input_arg_modify_fn = 1;
}

def OneFlow_SparseCrossEntropyMsGradOp : OneFlow_BaseOp<"sparse_cross_entropy_ms_grad", [NoSideEffect, DeclareOpInterfaceMethods<UserOpCompatibleInterface>]> {
  let input = (ins
    OneFlow_Tensor:$prediction,
    OneFlow_Tensor:$label,
    OneFlow_Tensor:$dy
  );
  let output = (outs
    OneFlow_Tensor:$prediction_diff
  );
  let attrs = (ins
    DefaultValuedAttr<SI64Attr, "0">:$depth
  );
  let has_logical_tensor_desc_infer_fn = 1;
  let has_physical_tensor_desc_infer_fn = 1;
  let has_get_sbp_fn = 1;
  let has_data_type_infer_fn = 1;
}

#endif // GET_ONEFLOW_CROSS_ENTROPY_OP_DEFINITIONS

// Group: CUDA
// nvtx_end, nvtx_start
// Total: 2

#ifdef GET_ONEFLOW_CUDA_OP_DEFINITIONS

def OneFlow_NvtxEndOp : OneFlow_BaseOp<"nvtx_end", [NoSideEffect, DeclareOpInterfaceMethods<UserOpCompatibleInterface>]> {
  let input = (ins
    OneFlow_Tensor:$in
  );
  let output = (outs
    OneFlow_Tensor:$out
  );
  let attrs = (ins
    StrAttr:$mark_prefix
  );
  let has_logical_tensor_desc_infer_fn = 1;
  let has_physical_tensor_desc_infer_fn = 1;
  let has_get_sbp_fn = 1;
  let has_data_type_infer_fn = 1;
}

def OneFlow_NvtxStartOp : OneFlow_BaseOp<"nvtx_start", [NoSideEffect, DeclareOpInterfaceMethods<UserOpCompatibleInterface>]> {
  let input = (ins
    OneFlow_Tensor:$in
  );
  let output = (outs
    OneFlow_Tensor:$out
  );
  let attrs = (ins
    StrAttr:$mark_prefix
  );
  let has_logical_tensor_desc_infer_fn = 1;
  let has_physical_tensor_desc_infer_fn = 1;
  let has_get_sbp_fn = 1;
  let has_data_type_infer_fn = 1;
}

#endif // GET_ONEFLOW_CUDA_OP_DEFINITIONS

// Group: DATASET
// COCOReader, OFRecordReader, OneRecReader, ctc_greedy_decoder, megatron_gpt_mmap_data_loader, ofrecord_bytes_decoder, ofrecord_image_classification_reader, ofrecord_image_decoder, ofrecord_image_decoder_random_crop, ofrecord_raw_decoder, onerec_decoder
// Total: 11

#ifdef GET_ONEFLOW_DATASET_OP_DEFINITIONS

def OneFlow_COCOReaderOp : OneFlow_BaseOp<"COCOReader", [NoSideEffect, NoGrad, CpuOnly, DeclareOpInterfaceMethods<UserOpCompatibleInterface>]> {
  let output = (outs
    OneFlow_Tensor:$image,
    OneFlow_Tensor:$image_id,
    OneFlow_Tensor:$image_size,
    OneFlow_Tensor:$gt_bbox,
    OneFlow_Tensor:$gt_label,
    OneFlow_Tensor:$gt_segm,
    OneFlow_Tensor:$gt_segm_index
  );
  let attrs = (ins
    DefaultValuedAttr<SI64Attr, "0">:$session_id,
    StrAttr:$annotation_file,
    StrAttr:$image_dir,
    DefaultValuedAttr<SI64Attr, "0">:$batch_size,
    DefaultValuedAttr<BoolAttr, "true">:$shuffle_after_epoch,
    DefaultValuedAttr<SI64Attr, "-1">:$random_seed,
    DefaultValuedAttr<BoolAttr, "true">:$group_by_ratio,
    DefaultValuedAttr<BoolAttr, "true">:$remove_images_without_annotations,
    DefaultValuedAttr<BoolAttr, "false">:$stride_partition,
    StrArrayAttr:$nd_sbp
  );
  let has_logical_tensor_desc_infer_fn = 1;
  let has_physical_tensor_desc_infer_fn = 1;
  let has_get_sbp_fn = 1;
  let has_data_type_infer_fn = 1;
  let has_output_arg_modify_fn = 1;
  let has_nd_sbp_infer_fn = 1;
}

def OneFlow_OFRecordReaderOp : OneFlow_BaseOp<"OFRecordReader", [NoSideEffect, NoGrad, CpuOnly, DeclareOpInterfaceMethods<UserOpCompatibleInterface>]> {
  let output = (outs
    OneFlow_Tensor:$out
  );
  let attrs = (ins
    StrAttr:$data_dir,
    DefaultValuedAttr<SI32Attr, "0">:$data_part_num,
    DefaultValuedAttr<SI32Attr, "0">:$batch_size,
    DefaultValuedAttr<StrAttr, "\"part-\"">:$part_name_prefix,
    DefaultValuedAttr<SI32Attr, "-1">:$part_name_suffix_length,
    DefaultValuedAttr<BoolAttr, "false">:$random_shuffle,
    DefaultValuedAttr<SI64Attr, "-1">:$seed,
    DefaultValuedAttr<SI32Attr, "1024">:$shuffle_buffer_size,
    DefaultValuedAttr<BoolAttr, "false">:$shuffle_after_epoch,
    StrArrayAttr:$nd_sbp
  );
  let has_logical_tensor_desc_infer_fn = 1;
  let has_physical_tensor_desc_infer_fn = 1;
  let has_get_sbp_fn = 1;
  let has_data_type_infer_fn = 1;
  let has_output_arg_modify_fn = 1;
  let has_nd_sbp_infer_fn = 1;
}

def OneFlow_OneRecReaderOp : OneFlow_BaseOp<"OneRecReader", [NoSideEffect, NoGrad, CpuOnly, DeclareOpInterfaceMethods<UserOpCompatibleInterface>]> {
  let output = (outs
    OneFlow_Tensor:$out
  );
  let attrs = (ins
    StrArrayAttr:$files,
    DefaultValuedAttr<SI32Attr, "0">:$batch_size,
    DefaultValuedAttr<BoolAttr, "false">:$random_shuffle,
    DefaultValuedAttr<StrAttr, "\"instance\"">:$shuffle_mode,
    DefaultValuedAttr<SI64Attr, "-1">:$seed,
    DefaultValuedAttr<SI32Attr, "1024">:$shuffle_buffer_size,
    DefaultValuedAttr<BoolAttr, "false">:$shuffle_after_epoch,
    DefaultValuedAttr<BoolAttr, "true">:$verify_example
  );
  let has_logical_tensor_desc_infer_fn = 1;
  let has_physical_tensor_desc_infer_fn = 1;
  let has_get_sbp_fn = 1;
  let has_data_type_infer_fn = 1;
}

def OneFlow_CtcGreedyDecoderOp : OneFlow_BaseOp<"ctc_greedy_decoder", [NoSideEffect, DeclareOpInterfaceMethods<UserOpCompatibleInterface>]> {
  let input = (ins
    OneFlow_Tensor:$log_probs,
    OneFlow_Tensor:$input_lengths
  );
  let output = (outs
    OneFlow_Tensor:$decoded,
    OneFlow_Tensor:$neg_sum_logits
  );
  let attrs = (ins
    DefaultValuedAttr<BoolAttr, "false">:$merge_repeated
  );
  let has_logical_tensor_desc_infer_fn = 1;
  let has_physical_tensor_desc_infer_fn = 1;
  let has_get_sbp_fn = 1;
  let has_data_type_infer_fn = 1;
}

def OneFlow_MegatronGptMmapDataLoaderOp : OneFlow_BaseOp<"megatron_gpt_mmap_data_loader", [NoSideEffect, NoGrad, CpuOnly, DeclareOpInterfaceMethods<UserOpCompatibleInterface>]> {
  let input = (ins
    Optional<OneFlow_Tensor>:$iteration
  );
  let output = (outs
    OneFlow_Tensor:$out
  );
  let attrs = (ins
    StrAttr:$data_file_prefix,
    DefaultValuedAttr<SI64Attr, "0">:$seq_length,
    DefaultValuedAttr<SI64Attr, "1">:$label_length,
    DefaultValuedAttr<SI64Attr, "0">:$num_samples,
    DefaultValuedAttr<SI64Attr, "0">:$batch_size,
    OneFlow_DataType:$dtype,
    SI64ArrayAttr:$split_sizes,
    DefaultValuedAttr<SI64Attr, "0">:$split_index,
    DefaultValuedAttr<BoolAttr, "false">:$shuffle,
    DefaultValuedAttr<SI64Attr, "0">:$random_seed,
    StrArrayAttr:$nd_sbp
  );
  let has_logical_tensor_desc_infer_fn = 1;
  let has_get_sbp_fn = 1;
  let has_data_type_infer_fn = 1;
  let has_input_arg_modify_fn = 1;
  let has_nd_sbp_infer_fn = 1;
}

def OneFlow_OfrecordBytesDecoderOp : OneFlow_BaseOp<"ofrecord_bytes_decoder", [NoSideEffect, NoGrad, CpuOnly, DeclareOpInterfaceMethods<UserOpCompatibleInterface>]> {
  let input = (ins
    OneFlow_Tensor:$in
  );
  let output = (outs
    OneFlow_Tensor:$out
  );
  let attrs = (ins
    StrAttr:$name
  );
  let has_logical_tensor_desc_infer_fn = 1;
  let has_physical_tensor_desc_infer_fn = 1;
  let has_get_sbp_fn = 1;
  let has_data_type_infer_fn = 1;
  let has_input_arg_modify_fn = 1;
}

def OneFlow_OfrecordImageClassificationReaderOp : OneFlow_BaseOp<"ofrecord_image_classification_reader", [NoSideEffect, NoGrad, CpuOnly, DeclareOpInterfaceMethods<UserOpCompatibleInterface>]> {
  let output = (outs
    OneFlow_Tensor:$image,
    OneFlow_Tensor:$label
  );
  let attrs = (ins
    StrAttr:$data_dir,
    DefaultValuedAttr<SI32Attr, "0">:$data_part_num,
    DefaultValuedAttr<SI32Attr, "0">:$batch_size,
    DefaultValuedAttr<StrAttr, "\"part-\"">:$part_name_prefix,
    DefaultValuedAttr<SI32Attr, "-1">:$part_name_suffix_length,
    DefaultValuedAttr<BoolAttr, "false">:$random_shuffle,
    DefaultValuedAttr<SI64Attr, "-1">:$seed,
    DefaultValuedAttr<SI32Attr, "1024">:$shuffle_buffer_size,
    DefaultValuedAttr<BoolAttr, "false">:$shuffle_after_epoch,
    DefaultValuedAttr<StrAttr, "\"BGR\"">:$color_space,
    DefaultValuedAttr<StrAttr, "\"encoded\"">:$image_feature_name,
    DefaultValuedAttr<StrAttr, "\"class/label\"">:$label_feature_name,
    DefaultValuedAttr<SI32Attr, "8">:$decode_buffer_size_per_thread,
    DefaultValuedAttr<SI32Attr, "0">:$num_decode_threads_per_machine
  );
  let has_logical_tensor_desc_infer_fn = 1;
  let has_physical_tensor_desc_infer_fn = 1;
  let has_get_sbp_fn = 1;
  let has_data_type_infer_fn = 1;
  let has_output_arg_modify_fn = 1;
}

def OneFlow_OfrecordImageDecoderOp : OneFlow_BaseOp<"ofrecord_image_decoder", [NoSideEffect, NoGrad, CpuOnly, DeclareOpInterfaceMethods<UserOpCompatibleInterface>]> {
  let input = (ins
    OneFlow_Tensor:$in
  );
  let output = (outs
    OneFlow_Tensor:$out
  );
  let attrs = (ins
    StrAttr:$name,
    DefaultValuedAttr<StrAttr, "\"BGR\"">:$color_space
  );
  let has_logical_tensor_desc_infer_fn = 1;
  let has_physical_tensor_desc_infer_fn = 1;
  let has_get_sbp_fn = 1;
  let has_data_type_infer_fn = 1;
  let has_input_arg_modify_fn = 1;
}

def OneFlow_OfrecordImageDecoderRandomCropOp : OneFlow_BaseOp<"ofrecord_image_decoder_random_crop", [NoSideEffect, NoGrad, CpuOnly, DeclareOpInterfaceMethods<UserOpCompatibleInterface>]> {
  let input = (ins
    OneFlow_Tensor:$in
  );
  let output = (outs
    OneFlow_Tensor:$out
  );
  let attrs = (ins
    StrAttr:$name,
    DefaultValuedAttr<StrAttr, "\"BGR\"">:$color_space,
    DefaultValuedAttr<SI32Attr, "10">:$num_attempts,
    DefaultValuedAttr<SI64Attr, "-1">:$seed,
    DefaultValuedAttr<BoolAttr, "false">:$has_seed,
    F32ArrayAttr:$random_area,
    F32ArrayAttr:$random_aspect_ratio
  );
  let has_logical_tensor_desc_infer_fn = 1;
  let has_physical_tensor_desc_infer_fn = 1;
  let has_get_sbp_fn = 1;
  let has_data_type_infer_fn = 1;
  let has_input_arg_modify_fn = 1;
}

def OneFlow_OfrecordRawDecoderOp : OneFlow_BaseOp<"ofrecord_raw_decoder", [NoSideEffect, NoGrad, CpuOnly, DeclareOpInterfaceMethods<UserOpCompatibleInterface>]> {
  let input = (ins
    OneFlow_Tensor:$in
  );
  let output = (outs
    OneFlow_Tensor:$out
  );
  let attrs = (ins
    StrAttr:$name,
    ShapeAttr:$shape,
    OneFlow_DataType:$data_type,
    DefaultValuedAttr<BoolAttr, "false">:$dim1_varying_length,
    DefaultValuedAttr<BoolAttr, "false">:$truncate
  );
  let has_logical_tensor_desc_infer_fn = 1;
  let has_physical_tensor_desc_infer_fn = 1;
  let has_get_sbp_fn = 1;
  let has_data_type_infer_fn = 1;
  let has_input_arg_modify_fn = 1;
}

def OneFlow_OnerecDecoderOp : OneFlow_BaseOp<"onerec_decoder", [NoSideEffect, NoGrad, CpuOnly, DeclareOpInterfaceMethods<UserOpCompatibleInterface>]> {
  let input = (ins
    OneFlow_Tensor:$in
  );
  let output = (outs
    OneFlow_Tensor:$out
  );
  let attrs = (ins
    StrAttr:$key,
    OneFlow_DataType:$data_type,
    ShapeAttr:$static_shape,
    DefaultValuedAttr<BoolAttr, "false">:$is_dynamic,
    DefaultValuedAttr<BoolAttr, "false">:$has_reshape,
    ShapeAttr:$reshape,
    DefaultValuedAttr<BoolAttr, "false">:$has_batch_padding,
    ShapeAttr:$batch_padding
  );
  let has_logical_tensor_desc_infer_fn = 1;
  let has_physical_tensor_desc_infer_fn = 1;
  let has_get_sbp_fn = 1;
  let has_data_type_infer_fn = 1;
  let has_input_arg_modify_fn = 1;
  let has_output_arg_modify_fn = 1;
}

#endif // GET_ONEFLOW_DATASET_OP_DEFINITIONS

// Group: DETECTION
// in_top_k, nms, object_bbox_flip, object_bbox_scale, object_segmentation_polygon_flip, object_segmentation_polygon_scale, object_segmentation_polygon_to_mask, roi_align, roi_align_grad, top_k
// Total: 10

#ifdef GET_ONEFLOW_DETECTION_OP_DEFINITIONS

def OneFlow_InTopKOp : OneFlow_BaseOp<"in_top_k", [NoSideEffect, NoGrad, DeclareOpInterfaceMethods<UserOpCompatibleInterface>]> {
  let input = (ins
    OneFlow_Tensor:$targets,
    OneFlow_Tensor:$predictions
  );
  let output = (outs
    OneFlow_Tensor:$out
  );
  let attrs = (ins
    DefaultValuedAttr<SI32Attr, "0">:$k
  );
  let has_logical_tensor_desc_infer_fn = 1;
  let has_physical_tensor_desc_infer_fn = 1;
  let has_get_sbp_fn = 1;
  let has_data_type_infer_fn = 1;
}

def OneFlow_NmsOp : OneFlow_BaseOp<"nms", [NoSideEffect, DeclareOpInterfaceMethods<UserOpCompatibleInterface>]> {
  let input = (ins
    OneFlow_Tensor:$in
  );
  let output = (outs
    OneFlow_Tensor:$out
  );
  let attrs = (ins
    DefaultValuedAttr<F32Attr, "0.">:$iou_threshold,
    DefaultValuedAttr<SI32Attr, "0">:$keep_n
  );
  let has_logical_tensor_desc_infer_fn = 1;
  let has_physical_tensor_desc_infer_fn = 1;
  let has_get_sbp_fn = 1;
  let has_data_type_infer_fn = 1;
}

def OneFlow_ObjectBboxFlipOp : OneFlow_BaseOp<"object_bbox_flip", [NoSideEffect, NoGrad, CpuOnly, DeclareOpInterfaceMethods<UserOpCompatibleInterface>]> {
  let input = (ins
    OneFlow_Tensor:$bbox,
    OneFlow_Tensor:$image_size,
    OneFlow_Tensor:$flip_code
  );
  let output = (outs
    OneFlow_Tensor:$out
  );
  let has_logical_tensor_desc_infer_fn = 1;
  let has_physical_tensor_desc_infer_fn = 1;
  let has_get_sbp_fn = 1;
  let has_data_type_infer_fn = 1;
}

def OneFlow_ObjectBboxScaleOp : OneFlow_BaseOp<"object_bbox_scale", [NoSideEffect, NoGrad, CpuOnly, DeclareOpInterfaceMethods<UserOpCompatibleInterface>]> {
  let input = (ins
    OneFlow_Tensor:$bbox,
    OneFlow_Tensor:$scale
  );
  let output = (outs
    OneFlow_Tensor:$out
  );
  let has_logical_tensor_desc_infer_fn = 1;
  let has_physical_tensor_desc_infer_fn = 1;
  let has_get_sbp_fn = 1;
  let has_data_type_infer_fn = 1;
}

def OneFlow_ObjectSegmentationPolygonFlipOp : OneFlow_BaseOp<"object_segmentation_polygon_flip", [NoSideEffect, NoGrad, CpuOnly, DeclareOpInterfaceMethods<UserOpCompatibleInterface>]> {
  let input = (ins
    OneFlow_Tensor:$poly,
    OneFlow_Tensor:$image_size,
    OneFlow_Tensor:$flip_code
  );
  let output = (outs
    OneFlow_Tensor:$out
  );
  let has_logical_tensor_desc_infer_fn = 1;
  let has_physical_tensor_desc_infer_fn = 1;
  let has_get_sbp_fn = 1;
  let has_data_type_infer_fn = 1;
}

def OneFlow_ObjectSegmentationPolygonScaleOp : OneFlow_BaseOp<"object_segmentation_polygon_scale", [NoSideEffect, NoGrad, CpuOnly, DeclareOpInterfaceMethods<UserOpCompatibleInterface>]> {
  let input = (ins
    OneFlow_Tensor:$poly,
    OneFlow_Tensor:$scale
  );
  let output = (outs
    OneFlow_Tensor:$out
  );
  let has_logical_tensor_desc_infer_fn = 1;
  let has_physical_tensor_desc_infer_fn = 1;
  let has_get_sbp_fn = 1;
  let has_data_type_infer_fn = 1;
}

def OneFlow_ObjectSegmentationPolygonToMaskOp : OneFlow_BaseOp<"object_segmentation_polygon_to_mask", [NoSideEffect, NoGrad, CpuOnly, DeclareOpInterfaceMethods<UserOpCompatibleInterface>]> {
  let input = (ins
    OneFlow_Tensor:$poly,
    OneFlow_Tensor:$poly_index,
    OneFlow_Tensor:$image_size
  );
  let output = (outs
    OneFlow_Tensor:$out
  );
  let has_logical_tensor_desc_infer_fn = 1;
  let has_physical_tensor_desc_infer_fn = 1;
  let has_get_sbp_fn = 1;
  let has_data_type_infer_fn = 1;
}

def OneFlow_RoiAlignOp : OneFlow_BaseOp<"roi_align", [NoSideEffect, DeclareOpInterfaceMethods<UserOpCompatibleInterface>]> {
  let input = (ins
    OneFlow_Tensor:$x,
    OneFlow_Tensor:$rois
  );
  let output = (outs
    OneFlow_Tensor:$y
  );
  let attrs = (ins
    DefaultValuedAttr<SI32Attr, "0">:$pooled_h,
    DefaultValuedAttr<SI32Attr, "0">:$pooled_w,
    DefaultValuedAttr<F32Attr, "0.">:$spatial_scale,
    DefaultValuedAttr<SI32Attr, "0">:$sampling_ratio,
    DefaultValuedAttr<BoolAttr, "false">:$aligned
  );
  let has_logical_tensor_desc_infer_fn = 1;
  let has_physical_tensor_desc_infer_fn = 1;
  let has_get_sbp_fn = 1;
  let has_data_type_infer_fn = 1;
  let has_input_arg_modify_fn = 1;
}

def OneFlow_RoiAlignGradOp : OneFlow_BaseOp<"roi_align_grad", [NoSideEffect, DeclareOpInterfaceMethods<UserOpCompatibleInterface>]> {
  let input = (ins
    OneFlow_Tensor:$dy,
    OneFlow_Tensor:$x_like,
    OneFlow_Tensor:$rois
  );
  let output = (outs
    OneFlow_Tensor:$dx
  );
  let attrs = (ins
    DefaultValuedAttr<SI32Attr, "0">:$pooled_h,
    DefaultValuedAttr<SI32Attr, "0">:$pooled_w,
    DefaultValuedAttr<F32Attr, "0.">:$spatial_scale,
    DefaultValuedAttr<SI32Attr, "0">:$sampling_ratio,
    DefaultValuedAttr<BoolAttr, "false">:$aligned
  );
  let has_logical_tensor_desc_infer_fn = 1;
  let has_physical_tensor_desc_infer_fn = 1;
  let has_get_sbp_fn = 1;
  let has_data_type_infer_fn = 1;
}

def OneFlow_TopKOp : OneFlow_BaseOp<"top_k", [NoSideEffect, NoGrad, DeclareOpInterfaceMethods<UserOpCompatibleInterface>]> {
  let input = (ins
    OneFlow_Tensor:$in
  );
  let output = (outs
    OneFlow_Tensor:$out
  );
  let attrs = (ins
    DefaultValuedAttr<SI32Attr, "0">:$k,
    DefaultValuedAttr<BoolAttr, "false">:$sorted
  );
  let has_logical_tensor_desc_infer_fn = 1;
  let has_physical_tensor_desc_infer_fn = 1;
  let has_get_sbp_fn = 1;
  let has_data_type_infer_fn = 1;
}

#endif // GET_ONEFLOW_DETECTION_OP_DEFINITIONS

// Group: EAGER
// eager_b_to_s, eager_naive_s_to_s, eager_nccl_all_gather, eager_nccl_all_reduce, eager_nccl_broadcast, eager_nccl_reduce, eager_nccl_reduce_scatter, eager_nccl_s2s, eager_p_to_b, eager_p_to_s, eager_s_to_b, eager_symmetric_s_to_p
// Total: 12

#ifdef GET_ONEFLOW_EAGER_OP_DEFINITIONS

def OneFlow_EagerBToSOp : OneFlow_BaseOp<"eager_b_to_s", [NoSideEffect, NoGrad, DeclareOpInterfaceMethods<UserOpCompatibleInterface>]> {
  let input = (ins
    OneFlow_Tensor:$in
  );
  let output = (outs
    OneFlow_Tensor:$out
  );
  let attrs = (ins
    DefaultValuedAttr<SI64Attr, "-1">:$out_split_axis,
    StrAttr:$in_parallel_conf,
    StrAttr:$out_parallel_conf,
    ShapeAttr:$shape
  );
  let has_logical_tensor_desc_infer_fn = 1;
  let has_physical_tensor_desc_infer_fn = 1;
  let has_get_sbp_fn = 1;
  let has_data_type_infer_fn = 1;
  let has_device_infer_fn = 1;
  let has_nd_sbp_infer_fn = 1;
}

def OneFlow_EagerNaiveSToSOp : OneFlow_BaseOp<"eager_naive_s_to_s", [NoSideEffect, NoGrad, DeclareOpInterfaceMethods<UserOpCompatibleInterface>]> {
  let input = (ins
    OneFlow_Tensor:$in
  );
  let output = (outs
    OneFlow_Tensor:$out
  );
  let attrs = (ins
    DefaultValuedAttr<SI64Attr, "-1">:$in_split_axis,
    DefaultValuedAttr<SI64Attr, "-1">:$out_split_axis,
    StrAttr:$in_parallel_conf,
    StrAttr:$out_parallel_conf,
    ShapeAttr:$shape
  );
  let has_logical_tensor_desc_infer_fn = 1;
  let has_physical_tensor_desc_infer_fn = 1;
  let has_get_sbp_fn = 1;
  let has_data_type_infer_fn = 1;
  let has_device_infer_fn = 1;
  let has_nd_sbp_infer_fn = 1;
}

def OneFlow_EagerNcclAllGatherOp : OneFlow_BaseOp<"eager_nccl_all_gather", [NoSideEffect, NoGrad, DeclareOpInterfaceMethods<UserOpCompatibleInterface>]> {
  let input = (ins
    OneFlow_Tensor:$in
  );
  let output = (outs
    OneFlow_Tensor:$out
  );
  let attrs = (ins
    StrAttr:$parallel_conf
  );
  let has_logical_tensor_desc_infer_fn = 1;
  let has_physical_tensor_desc_infer_fn = 1;
  let has_get_sbp_fn = 1;
  let has_data_type_infer_fn = 1;
  let has_device_infer_fn = 1;
  let has_nd_sbp_infer_fn = 1;
}

def OneFlow_EagerNcclAllReduceOp : OneFlow_BaseOp<"eager_nccl_all_reduce", [NoSideEffect, NoGrad, DeclareOpInterfaceMethods<UserOpCompatibleInterface>]> {
  let input = (ins
    OneFlow_Tensor:$in
  );
  let output = (outs
    OneFlow_Tensor:$out
  );
  let attrs = (ins
    StrAttr:$parallel_conf,
    DefaultValuedAttr<BoolAttr, "false">:$async_launch
  );
  let has_logical_tensor_desc_infer_fn = 1;
  let has_physical_tensor_desc_infer_fn = 1;
  let has_get_sbp_fn = 1;
  let has_data_type_infer_fn = 1;
  let has_device_infer_fn = 1;
}

def OneFlow_EagerNcclBroadcastOp : OneFlow_BaseOp<"eager_nccl_broadcast", [NoSideEffect, DeclareOpInterfaceMethods<UserOpCompatibleInterface>]> {
  let input = (ins
    OneFlow_Tensor:$in
  );
  let output = (outs
    OneFlow_Tensor:$out
  );
  let attrs = (ins
    StrAttr:$parallel_conf,
    DefaultValuedAttr<SI64Attr, "0">:$root
  );
  let has_logical_tensor_desc_infer_fn = 1;
  let has_physical_tensor_desc_infer_fn = 1;
  let has_get_sbp_fn = 1;
  let has_data_type_infer_fn = 1;
  let has_device_infer_fn = 1;
}

def OneFlow_EagerNcclReduceOp : OneFlow_BaseOp<"eager_nccl_reduce", [NoSideEffect, NoGrad, DeclareOpInterfaceMethods<UserOpCompatibleInterface>]> {
  let input = (ins
    OneFlow_Tensor:$in
  );
  let output = (outs
    OneFlow_Tensor:$out
  );
  let attrs = (ins
    StrAttr:$parallel_conf,
    DefaultValuedAttr<SI64Attr, "0">:$root
  );
  let has_logical_tensor_desc_infer_fn = 1;
  let has_physical_tensor_desc_infer_fn = 1;
  let has_get_sbp_fn = 1;
  let has_data_type_infer_fn = 1;
  let has_device_infer_fn = 1;
}

def OneFlow_EagerNcclReduceScatterOp : OneFlow_BaseOp<"eager_nccl_reduce_scatter", [NoSideEffect, NoGrad, DeclareOpInterfaceMethods<UserOpCompatibleInterface>]> {
  let input = (ins
    OneFlow_Tensor:$in
  );
  let output = (outs
    OneFlow_Tensor:$out
  );
  let attrs = (ins
    StrAttr:$parallel_conf,
    DefaultValuedAttr<StrAttr, "\"sum\"">:$op_type
  );
  let has_logical_tensor_desc_infer_fn = 1;
  let has_physical_tensor_desc_infer_fn = 1;
  let has_get_sbp_fn = 1;
  let has_data_type_infer_fn = 1;
  let has_device_infer_fn = 1;
  let has_nd_sbp_infer_fn = 1;
}

def OneFlow_EagerNcclS2sOp : OneFlow_BaseOp<"eager_nccl_s2s", [NoSideEffect, NoGrad, DeclareOpInterfaceMethods<UserOpCompatibleInterface>]> {
  let input = (ins
    OneFlow_Tensor:$in
  );
  let output = (outs
    OneFlow_Tensor:$out
  );
  let attrs = (ins
    DefaultValuedAttr<SI64Attr, "-1">:$in_split_axis,
    DefaultValuedAttr<SI64Attr, "-1">:$out_split_axis,
    StrAttr:$parallel_conf
  );
  let has_logical_tensor_desc_infer_fn = 1;
  let has_get_sbp_fn = 1;
  let has_data_type_infer_fn = 1;
  let has_device_infer_fn = 1;
  let has_nd_sbp_infer_fn = 1;
}

def OneFlow_EagerPToBOp : OneFlow_BaseOp<"eager_p_to_b", [NoSideEffect, NoGrad, DeclareOpInterfaceMethods<UserOpCompatibleInterface>]> {
  let input = (ins
    OneFlow_Tensor:$in
  );
  let output = (outs
    OneFlow_Tensor:$out
  );
  let attrs = (ins
    StrAttr:$in_parallel_conf,
    StrAttr:$out_parallel_conf,
    ShapeAttr:$shape
  );
  let has_logical_tensor_desc_infer_fn = 1;
  let has_physical_tensor_desc_infer_fn = 1;
  let has_get_sbp_fn = 1;
  let has_data_type_infer_fn = 1;
  let has_device_infer_fn = 1;
  let has_nd_sbp_infer_fn = 1;
}

def OneFlow_EagerPToSOp : OneFlow_BaseOp<"eager_p_to_s", [NoSideEffect, NoGrad, DeclareOpInterfaceMethods<UserOpCompatibleInterface>]> {
  let input = (ins
    OneFlow_Tensor:$in
  );
  let output = (outs
    OneFlow_Tensor:$out
  );
  let attrs = (ins
    DefaultValuedAttr<SI64Attr, "-1">:$out_split_axis,
    StrAttr:$in_parallel_conf,
    StrAttr:$out_parallel_conf,
    ShapeAttr:$shape
  );
  let has_logical_tensor_desc_infer_fn = 1;
  let has_physical_tensor_desc_infer_fn = 1;
  let has_get_sbp_fn = 1;
  let has_data_type_infer_fn = 1;
  let has_device_infer_fn = 1;
  let has_nd_sbp_infer_fn = 1;
}

def OneFlow_EagerSToBOp : OneFlow_BaseOp<"eager_s_to_b", [NoSideEffect, NoGrad, DeclareOpInterfaceMethods<UserOpCompatibleInterface>]> {
  let input = (ins
    OneFlow_Tensor:$in
  );
  let output = (outs
    OneFlow_Tensor:$out
  );
  let attrs = (ins
    DefaultValuedAttr<SI64Attr, "-1">:$in_split_axis,
    StrAttr:$in_parallel_conf,
    StrAttr:$out_parallel_conf,
    ShapeAttr:$shape
  );
  let has_logical_tensor_desc_infer_fn = 1;
  let has_physical_tensor_desc_infer_fn = 1;
  let has_get_sbp_fn = 1;
  let has_data_type_infer_fn = 1;
  let has_device_infer_fn = 1;
  let has_nd_sbp_infer_fn = 1;
}

def OneFlow_EagerSymmetricSToPOp : OneFlow_BaseOp<"eager_symmetric_s_to_p", [NoSideEffect, NoGrad, DeclareOpInterfaceMethods<UserOpCompatibleInterface>]> {
  let input = (ins
    OneFlow_Tensor:$in
  );
  let output = (outs
    OneFlow_Tensor:$out
  );
  let attrs = (ins
    DefaultValuedAttr<SI64Attr, "-1">:$in_split_axis,
    StrAttr:$parallel_conf
  );
  let has_logical_tensor_desc_infer_fn = 1;
  let has_physical_tensor_desc_infer_fn = 1;
  let has_get_sbp_fn = 1;
  let has_data_type_infer_fn = 1;
  let has_device_infer_fn = 1;
  let has_nd_sbp_infer_fn = 1;
}

#endif // GET_ONEFLOW_EAGER_OP_DEFINITIONS

// Group: FUSED
// cudnn_fused_normalization_add_relu, cudnn_fused_normalization_add_relu_grad, fused_bias_add_gelu, fused_bias_add_gelu_grad, fused_bias_add_mask_scale, fused_cast_scale, fused_scale_mask_softmax, fused_scale_mask_softmax_dropout, fused_scale_mask_softmax_dropout_grad, fused_scale_mask_softmax_grad, fused_scale_tril, fused_self_attention_query_mul_key_and_value, fused_self_attention_query_mul_key_and_value_grad, fused_tril_scale_softmax_mask_scale, fused_tril_scale_softmax_mask_scale_grad, normalization_add_relu_grad
// Total: 16

#ifdef GET_ONEFLOW_FUSED_OP_DEFINITIONS

def OneFlow_CudnnFusedNormalizationAddReluOp : OneFlow_BaseOp<"cudnn_fused_normalization_add_relu", [NoSideEffect, AttrSizedOperandSegments, AttrSizedResultSegments, DeclareOpInterfaceMethods<UserOpCompatibleInterface>]> {
  let input = (ins
    OneFlow_Tensor:$x,
    Optional<OneFlow_Tensor>:$addend,
    Optional<OneFlow_Tensor>:$moving_mean,
    Optional<OneFlow_Tensor>:$moving_variance,
    OneFlow_Tensor:$gamma,
    OneFlow_Tensor:$beta
  );
  let output = (outs
    OneFlow_Tensor:$y,
    OneFlow_Tensor:$reserve_space,
    Optional<OneFlow_Tensor>:$mean,
    Optional<OneFlow_Tensor>:$inv_variance
  );
  let attrs = (ins
    DefaultValuedAttr<SI32Attr, "0">:$axis,
    DefaultValuedAttr<F32Attr, "0.">:$epsilon,
    DefaultValuedAttr<F32Attr, "0.">:$momentum
  );
  let trait_attrs = (ins
    I32ElementsAttr:$operand_segment_sizes,
    I32ElementsAttr:$result_segment_sizes
  );
  let has_logical_tensor_desc_infer_fn = 1;
  let has_physical_tensor_desc_infer_fn = 1;
  let has_get_sbp_fn = 1;
  let has_data_type_infer_fn = 1;
  let has_input_arg_modify_fn = 1;
}

def OneFlow_CudnnFusedNormalizationAddReluGradOp : OneFlow_BaseOp<"cudnn_fused_normalization_add_relu_grad", [NoSideEffect, DeclareOpInterfaceMethods<UserOpCompatibleInterface>]> {
  let input = (ins
    OneFlow_Tensor:$x,
    OneFlow_Tensor:$dy,
    OneFlow_Tensor:$mean,
    OneFlow_Tensor:$inv_variance,
    OneFlow_Tensor:$gamma,
    OneFlow_Tensor:$beta,
    OneFlow_Tensor:$reserve_space,
    OneFlow_Tensor:$y
  );
  let output = (outs
    OneFlow_Tensor:$gamma_diff,
    OneFlow_Tensor:$beta_diff,
    OneFlow_Tensor:$dx,
    Optional<OneFlow_Tensor>:$addend_diff
  );
  let attrs = (ins
    DefaultValuedAttr<SI32Attr, "0">:$axis,
    DefaultValuedAttr<F32Attr, "0.">:$epsilon
  );
  let has_logical_tensor_desc_infer_fn = 1;
  let has_physical_tensor_desc_infer_fn = 1;
  let has_get_sbp_fn = 1;
  let has_data_type_infer_fn = 1;
}

def OneFlow_FusedBiasAddGeluOp : OneFlow_BaseOp<"fused_bias_add_gelu", [NoSideEffect, DeclareOpInterfaceMethods<UserOpCompatibleInterface>]> {
  let input = (ins
    OneFlow_Tensor:$a,
    OneFlow_Tensor:$b
  );
  let output = (outs
    OneFlow_Tensor:$out
  );
  let attrs = (ins
    DefaultValuedAttr<SI32Attr, "0">:$axis
  );
  let has_logical_tensor_desc_infer_fn = 1;
  let has_physical_tensor_desc_infer_fn = 1;
  let has_get_sbp_fn = 1;
  let has_data_type_infer_fn = 1;
}

def OneFlow_FusedBiasAddGeluGradOp : OneFlow_BaseOp<"fused_bias_add_gelu_grad", [NoSideEffect, DeclareOpInterfaceMethods<UserOpCompatibleInterface>]> {
  let input = (ins
    OneFlow_Tensor:$a,
    OneFlow_Tensor:$b,
    OneFlow_Tensor:$dy
  );
  let output = (outs
    OneFlow_Tensor:$dx
  );
  let attrs = (ins
    DefaultValuedAttr<SI32Attr, "0">:$axis
  );
  let has_logical_tensor_desc_infer_fn = 1;
  let has_physical_tensor_desc_infer_fn = 1;
  let has_get_sbp_fn = 1;
  let has_data_type_infer_fn = 1;
}

def OneFlow_FusedBiasAddMaskScaleOp : OneFlow_BaseOp<"fused_bias_add_mask_scale", [NoSideEffect, DeclareOpInterfaceMethods<UserOpCompatibleInterface>]> {
  let input = (ins
    OneFlow_Tensor:$a,
    OneFlow_Tensor:$b,
    OneFlow_Tensor:$mask,
    Optional<OneFlow_Tensor>:$_add_to_output
  );
  let output = (outs
    OneFlow_Tensor:$out
  );
  let attrs = (ins
    DefaultValuedAttr<SI32Attr, "0">:$axis,
    DefaultValuedAttr<F32Attr, "0.">:$scale
  );
  let has_logical_tensor_desc_infer_fn = 1;
  let has_physical_tensor_desc_infer_fn = 1;
  let has_get_sbp_fn = 1;
  let has_data_type_infer_fn = 1;
  let has_input_arg_modify_fn = 1;
}

def OneFlow_FusedCastScaleOp : OneFlow_BaseOp<"fused_cast_scale", [NoSideEffect, DeclareOpInterfaceMethods<UserOpCompatibleInterface>]> {
  let input = (ins
    OneFlow_Tensor:$x,
    OneFlow_Tensor:$scale_by_tensor
  );
  let output = (outs
    OneFlow_Tensor:$y
  );
  let attrs = (ins
    DefaultValuedAttr<F64Attr, "1.">:$scale
  );
  let has_logical_tensor_desc_infer_fn = 1;
  let has_physical_tensor_desc_infer_fn = 1;
  let has_get_sbp_fn = 1;
  let has_data_type_infer_fn = 1;
}

def OneFlow_FusedScaleMaskSoftmaxOp : OneFlow_BaseOp<"fused_scale_mask_softmax", [NoSideEffect, DeclareOpInterfaceMethods<UserOpCompatibleInterface>]> {
  let input = (ins
    OneFlow_Tensor:$x,
    OneFlow_Tensor:$mask
  );
  let output = (outs
    OneFlow_Tensor:$y
  );
  let attrs = (ins
    DefaultValuedAttr<F32Attr, "1.">:$scale_value,
    DefaultValuedAttr<F32Attr, "0.">:$mask_fill_value
  );
  let has_logical_tensor_desc_infer_fn = 1;
  let has_physical_tensor_desc_infer_fn = 1;
  let has_get_sbp_fn = 1;
  let has_data_type_infer_fn = 1;
  let has_input_arg_modify_fn = 1;
}

def OneFlow_FusedScaleMaskSoftmaxDropoutOp : OneFlow_BaseOp<"fused_scale_mask_softmax_dropout", [NoSideEffect, DeclareOpInterfaceMethods<UserOpCompatibleInterface>]> {
  let input = (ins
    OneFlow_Tensor:$x,
    OneFlow_Tensor:$mask,
    OneFlow_Tensor:$dropout_mask
  );
  let output = (outs
    OneFlow_Tensor:$y,
    OneFlow_Tensor:$softmax_y
  );
  let attrs = (ins
    DefaultValuedAttr<F32Attr, "1.">:$scale_value,
    DefaultValuedAttr<F32Attr, "0.">:$mask_fill_value,
    DefaultValuedAttr<F32Attr, "1.">:$dropout_scale_value
  );
  let has_logical_tensor_desc_infer_fn = 1;
  let has_physical_tensor_desc_infer_fn = 1;
  let has_get_sbp_fn = 1;
  let has_data_type_infer_fn = 1;
  let has_input_arg_modify_fn = 1;
}

def OneFlow_FusedScaleMaskSoftmaxDropoutGradOp : OneFlow_BaseOp<"fused_scale_mask_softmax_dropout_grad", [NoSideEffect, DeclareOpInterfaceMethods<UserOpCompatibleInterface>]> {
  let input = (ins
    OneFlow_Tensor:$softmax_y,
    OneFlow_Tensor:$dy,
    OneFlow_Tensor:$mask,
    OneFlow_Tensor:$dropout_mask
  );
  let output = (outs
    OneFlow_Tensor:$dx
  );
  let attrs = (ins
    DefaultValuedAttr<F32Attr, "0.">:$scale_value,
    DefaultValuedAttr<F32Attr, "0.">:$dropout_scale_value
  );
  let has_logical_tensor_desc_infer_fn = 1;
  let has_physical_tensor_desc_infer_fn = 1;
  let has_get_sbp_fn = 1;
  let has_data_type_infer_fn = 1;
}

def OneFlow_FusedScaleMaskSoftmaxGradOp : OneFlow_BaseOp<"fused_scale_mask_softmax_grad", [NoSideEffect, DeclareOpInterfaceMethods<UserOpCompatibleInterface>]> {
  let input = (ins
    OneFlow_Tensor:$y,
    OneFlow_Tensor:$dy,
    OneFlow_Tensor:$mask
  );
  let output = (outs
    OneFlow_Tensor:$dx
  );
  let attrs = (ins
    DefaultValuedAttr<F32Attr, "0.">:$scale_value
  );
  let has_logical_tensor_desc_infer_fn = 1;
  let has_physical_tensor_desc_infer_fn = 1;
  let has_get_sbp_fn = 1;
  let has_data_type_infer_fn = 1;
}

def OneFlow_FusedScaleTrilOp : OneFlow_BaseOp<"fused_scale_tril", [NoSideEffect, DeclareOpInterfaceMethods<UserOpCompatibleInterface>]> {
  let input = (ins
    OneFlow_Tensor:$in
  );
  let output = (outs
    OneFlow_Tensor:$out
  );
  let attrs = (ins
    DefaultValuedAttr<SI64Attr, "0">:$diagonal,
    DefaultValuedAttr<F64Attr, "0.">:$floating_fill_value,
    DefaultValuedAttr<SI64Attr, "0">:$integer_fill_value,
    DefaultValuedAttr<BoolAttr, "false">:$is_floating_fill_value,
    DefaultValuedAttr<F64Attr, "1.">:$floating_scale_value,
    DefaultValuedAttr<SI64Attr, "1">:$integer_scale_value,
    DefaultValuedAttr<BoolAttr, "false">:$is_floating_scale_value
  );
  let has_logical_tensor_desc_infer_fn = 1;
  let has_physical_tensor_desc_infer_fn = 1;
  let has_get_sbp_fn = 1;
  let has_data_type_infer_fn = 1;
}

def OneFlow_FusedSelfAttentionQueryMulKeyAndValueOp : OneFlow_BaseOp<"fused_self_attention_query_mul_key_and_value", [NoSideEffect, DeclareOpInterfaceMethods<UserOpCompatibleInterface>]> {
  let input = (ins
    OneFlow_Tensor:$hidden_states
  );
  let output = (outs
    OneFlow_Tensor:$query_mul_key,
    OneFlow_Tensor:$value
  );
  let attrs = (ins
    DefaultValuedAttr<SI64Attr, "0">:$head_size,
    DefaultValuedAttr<F32Attr, "0.">:$alpha
  );
  let has_logical_tensor_desc_infer_fn = 1;
  let has_physical_tensor_desc_infer_fn = 1;
  let has_get_sbp_fn = 1;
  let has_data_type_infer_fn = 1;
}

def OneFlow_FusedSelfAttentionQueryMulKeyAndValueGradOp : OneFlow_BaseOp<"fused_self_attention_query_mul_key_and_value_grad", [NoSideEffect, DeclareOpInterfaceMethods<UserOpCompatibleInterface>]> {
  let input = (ins
    OneFlow_Tensor:$query_mul_key_grad,
    OneFlow_Tensor:$value_grad,
    OneFlow_Tensor:$hidden_states
  );
  let output = (outs
    OneFlow_Tensor:$hidden_states_grad
  );
  let attrs = (ins
    DefaultValuedAttr<F32Attr, "0.">:$alpha
  );
  let has_logical_tensor_desc_infer_fn = 1;
  let has_physical_tensor_desc_infer_fn = 1;
  let has_get_sbp_fn = 1;
  let has_data_type_infer_fn = 1;
}

def OneFlow_FusedTrilScaleSoftmaxMaskScaleOp : OneFlow_BaseOp<"fused_tril_scale_softmax_mask_scale", [NoSideEffect, DeclareOpInterfaceMethods<UserOpCompatibleInterface>]> {
  let input = (ins
    OneFlow_Tensor:$x,
    OneFlow_Tensor:$mask
  );
  let output = (outs
    OneFlow_Tensor:$y,
    OneFlow_Tensor:$softmax_y
  );
  let attrs = (ins
    DefaultValuedAttr<SI64Attr, "0">:$diagonal,
    DefaultValuedAttr<F32Attr, "0.">:$tril_fill_value,
    DefaultValuedAttr<F32Attr, "1.">:$tril_scale_value,
    DefaultValuedAttr<F32Attr, "1.">:$mask_scale_value
  );
  let has_logical_tensor_desc_infer_fn = 1;
  let has_physical_tensor_desc_infer_fn = 1;
  let has_get_sbp_fn = 1;
  let has_data_type_infer_fn = 1;
  let has_input_arg_modify_fn = 1;
}

def OneFlow_FusedTrilScaleSoftmaxMaskScaleGradOp : OneFlow_BaseOp<"fused_tril_scale_softmax_mask_scale_grad", [NoSideEffect, DeclareOpInterfaceMethods<UserOpCompatibleInterface>]> {
  let input = (ins
    OneFlow_Tensor:$softmax_y,
    OneFlow_Tensor:$dy,
    OneFlow_Tensor:$mask
  );
  let output = (outs
    OneFlow_Tensor:$dx
  );
  let attrs = (ins
    DefaultValuedAttr<SI64Attr, "0">:$diagonal,
    DefaultValuedAttr<F32Attr, "0.">:$tril_scale_value,
    DefaultValuedAttr<F32Attr, "0.">:$mask_scale_value
  );
  let has_logical_tensor_desc_infer_fn = 1;
  let has_physical_tensor_desc_infer_fn = 1;
  let has_get_sbp_fn = 1;
  let has_data_type_infer_fn = 1;
}

def OneFlow_NormalizationAddReluGradOp : OneFlow_BaseOp<"normalization_add_relu_grad", [NoSideEffect, DeclareOpInterfaceMethods<UserOpCompatibleInterface>]> {
  let input = (ins
    OneFlow_Tensor:$x,
    OneFlow_Tensor:$dy,
    OneFlow_Tensor:$mean,
    OneFlow_Tensor:$inv_variance,
    OneFlow_Tensor:$gamma,
    OneFlow_Tensor:$beta,
    OneFlow_Tensor:$reserve_space,
    OneFlow_Tensor:$y
  );
  let output = (outs
    OneFlow_Tensor:$gamma_diff,
    OneFlow_Tensor:$beta_diff,
    OneFlow_Tensor:$dx,
    Optional<OneFlow_Tensor>:$addend_diff
  );
  let attrs = (ins
    DefaultValuedAttr<SI32Attr, "0">:$axis,
    DefaultValuedAttr<F32Attr, "0.">:$epsilon
  );
  let has_logical_tensor_desc_infer_fn = 1;
  let has_physical_tensor_desc_infer_fn = 1;
  let has_get_sbp_fn = 1;
  let has_data_type_infer_fn = 1;
}

#endif // GET_ONEFLOW_FUSED_OP_DEFINITIONS

// Group: IDEMPOTENT
// abs, ceil, floor, ones_like, relu, rint, round, sign
// Total: 8

#ifdef GET_ONEFLOW_IDEMPOTENT_OP_DEFINITIONS

def OneFlow_AbsOp : OneFlow_IdempotentBaseOp<"abs", [NoSideEffect, DeclareOpInterfaceMethods<UserOpCompatibleInterface>]> {}

def OneFlow_CeilOp : OneFlow_IdempotentBaseOp<"ceil", [NoSideEffect, DeclareOpInterfaceMethods<UserOpCompatibleInterface>]> {}

def OneFlow_FloorOp : OneFlow_IdempotentBaseOp<"floor", [NoSideEffect, DeclareOpInterfaceMethods<UserOpCompatibleInterface>]> {}

def OneFlow_OnesLikeOp : OneFlow_IdempotentBaseOp<"ones_like", [NoSideEffect, NoGrad, DeclareOpInterfaceMethods<UserOpCompatibleInterface>]> {
  let same_output_regst_num = 1;
}

def OneFlow_ReluOp : OneFlow_IdempotentBaseOp<"relu", [NoSideEffect, DeclareOpInterfaceMethods<UserOpCompatibleInterface>]> {}

def OneFlow_RintOp : OneFlow_IdempotentBaseOp<"rint", [NoSideEffect, DeclareOpInterfaceMethods<UserOpCompatibleInterface>]> {}

def OneFlow_RoundOp : OneFlow_IdempotentBaseOp<"round", [NoSideEffect, DeclareOpInterfaceMethods<UserOpCompatibleInterface>]> {}

def OneFlow_SignOp : OneFlow_IdempotentBaseOp<"sign", [NoSideEffect, DeclareOpInterfaceMethods<UserOpCompatibleInterface>]> {}

#endif // GET_ONEFLOW_IDEMPOTENT_OP_DEFINITIONS

// Group: IDENTITY
// amp_white_identity, identity, identity_buffer, tuple_identity
// Total: 4

#ifdef GET_ONEFLOW_IDENTITY_OP_DEFINITIONS

def OneFlow_AmpWhiteIdentityOp : OneFlow_BaseOp<"amp_white_identity", [NoSideEffect, DeclareOpInterfaceMethods<UserOpCompatibleInterface>]> {
  let input = (ins
    OneFlow_Tensor:$in
  );
  let output = (outs
    OneFlow_Tensor:$out
  );
  let has_logical_tensor_desc_infer_fn = 1;
  let has_physical_tensor_desc_infer_fn = 1;
  let has_get_sbp_fn = 1;
  let has_data_type_infer_fn = 1;
}

def OneFlow_IdentityOp : OneFlow_BaseOp<"identity", [NoSideEffect, DeclareOpInterfaceMethods<UserOpCompatibleInterface>]> {
  let input = (ins
    OneFlow_Tensor:$in
  );
  let output = (outs
    OneFlow_Tensor:$out
  );
  let has_logical_tensor_desc_infer_fn = 1;
  let has_physical_tensor_desc_infer_fn = 1;
  let has_get_sbp_fn = 1;
  let has_data_type_infer_fn = 1;
}

def OneFlow_IdentityBufferOp : OneFlow_BaseOp<"identity_buffer", [NoSideEffect, NoGrad, DeclareOpInterfaceMethods<UserOpCompatibleInterface>]> {
  let input = (ins
    OneFlow_Tensor:$in
  );
  let output = (outs
    OneFlow_Tensor:$out
  );
  let attrs = (ins
    DefaultValuedAttr<SI64Attr, "0">:$buffer_size
  );
  let has_logical_tensor_desc_infer_fn = 1;
  let has_physical_tensor_desc_infer_fn = 1;
  let has_get_sbp_fn = 1;
  let has_data_type_infer_fn = 1;
}

def OneFlow_TupleIdentityOp : OneFlow_BaseOp<"tuple_identity", [NoSideEffect, DeclareOpInterfaceMethods<UserOpCompatibleInterface>]> {
  let input = (ins
    Variadic<OneFlow_Tensor>:$in
  );
  let output = (outs
    Variadic<OneFlow_Tensor>:$out
  );
  let has_check_fn = 1;
  let has_logical_tensor_desc_infer_fn = 1;
  let has_physical_tensor_desc_infer_fn = 1;
  let has_get_sbp_fn = 1;
  let has_data_type_infer_fn = 1;
  let has_sbp_signature_infer_fn = 1;
}

#endif // GET_ONEFLOW_IDENTITY_OP_DEFINITIONS

// Group: IMAGE
// image_batch_align, image_decode, image_flip, image_random_crop, image_resize_keep_aspect_ratio, image_resize_to_fixed
// Total: 6

#ifdef GET_ONEFLOW_IMAGE_OP_DEFINITIONS

def OneFlow_ImageBatchAlignOp : OneFlow_BaseOp<"image_batch_align", [NoSideEffect, NoGrad, CpuOnly, DeclareOpInterfaceMethods<UserOpCompatibleInterface>]> {
  let input = (ins
    OneFlow_Tensor:$in
  );
  let output = (outs
    OneFlow_Tensor:$out
  );
  let attrs = (ins
    ShapeAttr:$shape,
    OneFlow_DataType:$data_type,
    DefaultValuedAttr<SI32Attr, "0">:$alignment,
    DefaultValuedAttr<BoolAttr, "false">:$dynamic_out
  );
  let has_check_fn = 1;
  let has_logical_tensor_desc_infer_fn = 1;
  let has_physical_tensor_desc_infer_fn = 1;
  let has_get_sbp_fn = 1;
  let has_data_type_infer_fn = 1;
  let has_output_arg_modify_fn = 1;
}

def OneFlow_ImageDecodeOp : OneFlow_BaseOp<"image_decode", [NoSideEffect, NoGrad, CpuOnly, DeclareOpInterfaceMethods<UserOpCompatibleInterface>]> {
  let input = (ins
    OneFlow_Tensor:$in
  );
  let output = (outs
    OneFlow_Tensor:$out
  );
  let attrs = (ins
    DefaultValuedAttr<StrAttr, "\"BGR\"">:$color_space,
    OneFlow_DataType:$data_type
  );
  let has_check_fn = 1;
  let has_logical_tensor_desc_infer_fn = 1;
  let has_physical_tensor_desc_infer_fn = 1;
  let has_get_sbp_fn = 1;
  let has_data_type_infer_fn = 1;
}

def OneFlow_ImageFlipOp : OneFlow_BaseOp<"image_flip", [NoSideEffect, NoGrad, CpuOnly, DeclareOpInterfaceMethods<UserOpCompatibleInterface>]> {
  let input = (ins
    OneFlow_Tensor:$in,
    OneFlow_Tensor:$flip_code
  );
  let output = (outs
    OneFlow_Tensor:$out
  );
  let has_logical_tensor_desc_infer_fn = 1;
  let has_physical_tensor_desc_infer_fn = 1;
  let has_get_sbp_fn = 1;
  let has_data_type_infer_fn = 1;
}

def OneFlow_ImageRandomCropOp : OneFlow_BaseOp<"image_random_crop", [NoSideEffect, NoGrad, CpuOnly, DeclareOpInterfaceMethods<UserOpCompatibleInterface>]> {
  let input = (ins
    OneFlow_Tensor:$in
  );
  let output = (outs
    OneFlow_Tensor:$out
  );
  let attrs = (ins
    DefaultValuedAttr<SI32Attr, "10">:$num_attempts,
    DefaultValuedAttr<SI64Attr, "-1">:$seed,
    DefaultValuedAttr<BoolAttr, "false">:$has_seed,
    F32ArrayAttr:$random_area,
    F32ArrayAttr:$random_aspect_ratio
  );
  let has_logical_tensor_desc_infer_fn = 1;
  let has_physical_tensor_desc_infer_fn = 1;
  let has_get_sbp_fn = 1;
  let has_data_type_infer_fn = 1;
  let has_input_arg_modify_fn = 1;
}

def OneFlow_ImageResizeKeepAspectRatioOp : OneFlow_BaseOp<"image_resize_keep_aspect_ratio", [NoSideEffect, NoGrad, CpuOnly, DeclareOpInterfaceMethods<UserOpCompatibleInterface>]> {
  let input = (ins
    OneFlow_Tensor:$in
  );
  let output = (outs
    OneFlow_Tensor:$out,
    OneFlow_Tensor:$size,
    OneFlow_Tensor:$scale
  );
  let attrs = (ins
    DefaultValuedAttr<SI32Attr, "0">:$target_size,
    DefaultValuedAttr<SI32Attr, "0">:$min_size,
    DefaultValuedAttr<SI32Attr, "0">:$max_size,
    DefaultValuedAttr<BoolAttr, "false">:$resize_longer,
    DefaultValuedAttr<StrAttr, "\"bilinear\"">:$interpolation_type
  );
  let has_check_fn = 1;
  let has_logical_tensor_desc_infer_fn = 1;
  let has_physical_tensor_desc_infer_fn = 1;
  let has_get_sbp_fn = 1;
  let has_data_type_infer_fn = 1;
}

def OneFlow_ImageResizeToFixedOp : OneFlow_BaseOp<"image_resize_to_fixed", [NoSideEffect, NoGrad, CpuOnly, DeclareOpInterfaceMethods<UserOpCompatibleInterface>]> {
  let input = (ins
    OneFlow_Tensor:$in
  );
  let output = (outs
    OneFlow_Tensor:$out,
    OneFlow_Tensor:$scale
  );
  let attrs = (ins
    DefaultValuedAttr<SI64Attr, "0">:$target_width,
    DefaultValuedAttr<SI64Attr, "0">:$target_height,
    DefaultValuedAttr<SI64Attr, "3">:$channels,
    OneFlow_DataType:$data_type,
    DefaultValuedAttr<StrAttr, "\"bilinear\"">:$interpolation_type
  );
  let has_check_fn = 1;
  let has_logical_tensor_desc_infer_fn = 1;
  let has_physical_tensor_desc_infer_fn = 1;
  let has_get_sbp_fn = 1;
  let has_data_type_infer_fn = 1;
}

#endif // GET_ONEFLOW_IMAGE_OP_DEFINITIONS

// Group: INDICES
// arg_sort, argmax, argwhere, batch_gather, dim_gather, dim_scatter_add, dim_scatter_add_like, dim_scatter_add_scalar, dim_scatter_mul, dim_scatter_mul_scalar, dim_scatter_update, dim_scatter_update_scalar, gather, gather_nd, generate_random_batch_permutation_indices, image_target_resize, logical_slice, scatter_nd, scatter_nd_like, slice, slice_grad, tensor_scatter_nd_add, tensor_scatter_nd_update, unsorted_batch_segment_sum, unsorted_segment_sum, unsorted_segment_sum_like, where, where_scalar_x, where_scalar_xy, where_scalar_y
// Total: 30

#ifdef GET_ONEFLOW_INDICES_OP_DEFINITIONS

def OneFlow_ArgSortOp : OneFlow_BaseOp<"arg_sort", [NoSideEffect, NoGrad, DeclareOpInterfaceMethods<UserOpCompatibleInterface>]> {
  let input = (ins
    OneFlow_Tensor:$in
  );
  let output = (outs
    OneFlow_Tensor:$out
  );
  let attrs = (ins
    StrAttr:$direction
  );
  let has_check_fn = 1;
  let has_logical_tensor_desc_infer_fn = 1;
  let has_physical_tensor_desc_infer_fn = 1;
  let has_get_sbp_fn = 1;
  let has_data_type_infer_fn = 1;
}

def OneFlow_ArgmaxOp : OneFlow_BaseOp<"argmax", [NoSideEffect, NoGrad, DeclareOpInterfaceMethods<UserOpCompatibleInterface>]> {
  let input = (ins
    OneFlow_Tensor:$in
  );
  let output = (outs
    OneFlow_Tensor:$out
  );
  let has_logical_tensor_desc_infer_fn = 1;
  let has_physical_tensor_desc_infer_fn = 1;
  let has_get_sbp_fn = 1;
  let has_data_type_infer_fn = 1;
}

def OneFlow_ArgwhereOp : OneFlow_BaseOp<"argwhere", [NoSideEffect, NoGrad, DeclareOpInterfaceMethods<UserOpCompatibleInterface>]> {
  let input = (ins
    OneFlow_Tensor:$input
  );
  let output = (outs
    OneFlow_Tensor:$output,
    OneFlow_Tensor:$output_size
  );
  let attrs = (ins
    OneFlow_DataType:$dtype
  );
  let has_logical_tensor_desc_infer_fn = 1;
  let has_physical_tensor_desc_infer_fn = 1;
  let has_get_sbp_fn = 1;
  let has_data_type_infer_fn = 1;
}

def OneFlow_BatchGatherOp : OneFlow_BaseOp<"batch_gather", [NoSideEffect, DeclareOpInterfaceMethods<UserOpCompatibleInterface>]> {
  let input = (ins
    OneFlow_Tensor:$in,
    OneFlow_Tensor:$indices
  );
  let output = (outs
    OneFlow_Tensor:$out
  );
  let has_logical_tensor_desc_infer_fn = 1;
  let has_physical_tensor_desc_infer_fn = 1;
  let has_get_sbp_fn = 1;
  let has_data_type_infer_fn = 1;
  let has_input_arg_modify_fn = 1;
}

def OneFlow_DimGatherOp : OneFlow_BaseOp<"dim_gather", [NoSideEffect, DeclareOpInterfaceMethods<UserOpCompatibleInterface>]> {
  let input = (ins
    OneFlow_Tensor:$input,
    OneFlow_Tensor:$index
  );
  let output = (outs
    OneFlow_Tensor:$output
  );
  let attrs = (ins
    DefaultValuedAttr<SI32Attr, "0">:$dim
  );
  let has_logical_tensor_desc_infer_fn = 1;
  let has_physical_tensor_desc_infer_fn = 1;
  let has_get_sbp_fn = 1;
  let has_data_type_infer_fn = 1;
  let has_input_arg_modify_fn = 1;
}

def OneFlow_DimScatterAddOp : OneFlow_BaseOp<"dim_scatter_add", [NoSideEffect, DeclareOpInterfaceMethods<UserOpCompatibleInterface>]> {
  let input = (ins
    OneFlow_Tensor:$input,
    OneFlow_Tensor:$index,
    OneFlow_Tensor:$src
  );
  let output = (outs
    OneFlow_Tensor:$output
  );
  let attrs = (ins
    DefaultValuedAttr<SI32Attr, "0">:$dim
  );
  let has_logical_tensor_desc_infer_fn = 1;
  let has_physical_tensor_desc_infer_fn = 1;
  let has_get_sbp_fn = 1;
  let has_data_type_infer_fn = 1;
  let has_input_arg_modify_fn = 1;
}

def OneFlow_DimScatterAddLikeOp : OneFlow_BaseOp<"dim_scatter_add_like", [NoSideEffect, DeclareOpInterfaceMethods<UserOpCompatibleInterface>]> {
  let input = (ins
    OneFlow_Tensor:$like,
    OneFlow_Tensor:$index,
    OneFlow_Tensor:$src
  );
  let output = (outs
    OneFlow_Tensor:$output
  );
  let attrs = (ins
    DefaultValuedAttr<SI32Attr, "0">:$dim
  );
  let has_logical_tensor_desc_infer_fn = 1;
  let has_physical_tensor_desc_infer_fn = 1;
  let has_get_sbp_fn = 1;
  let has_data_type_infer_fn = 1;
  let has_input_arg_modify_fn = 1;
}

def OneFlow_DimScatterAddScalarOp : OneFlow_BaseOp<"dim_scatter_add_scalar", [NoSideEffect, DeclareOpInterfaceMethods<UserOpCompatibleInterface>]> {
  let input = (ins
    OneFlow_Tensor:$input,
    OneFlow_Tensor:$index
  );
  let output = (outs
    OneFlow_Tensor:$output
  );
  let attrs = (ins
    DefaultValuedAttr<F32Attr, "0.">:$src_scalar,
    DefaultValuedAttr<SI32Attr, "0">:$dim
  );
  let has_logical_tensor_desc_infer_fn = 1;
  let has_physical_tensor_desc_infer_fn = 1;
  let has_get_sbp_fn = 1;
  let has_data_type_infer_fn = 1;
  let has_input_arg_modify_fn = 1;
}

def OneFlow_DimScatterMulOp : OneFlow_BaseOp<"dim_scatter_mul", [NoSideEffect, DeclareOpInterfaceMethods<UserOpCompatibleInterface>]> {
  let input = (ins
    OneFlow_Tensor:$input,
    OneFlow_Tensor:$index,
    OneFlow_Tensor:$src
  );
  let output = (outs
    OneFlow_Tensor:$output
  );
  let attrs = (ins
    DefaultValuedAttr<SI32Attr, "0">:$dim
  );
  let has_logical_tensor_desc_infer_fn = 1;
  let has_physical_tensor_desc_infer_fn = 1;
  let has_get_sbp_fn = 1;
  let has_data_type_infer_fn = 1;
  let has_input_arg_modify_fn = 1;
}

def OneFlow_DimScatterMulScalarOp : OneFlow_BaseOp<"dim_scatter_mul_scalar", [NoSideEffect, DeclareOpInterfaceMethods<UserOpCompatibleInterface>]> {
  let input = (ins
    OneFlow_Tensor:$input,
    OneFlow_Tensor:$index
  );
  let output = (outs
    OneFlow_Tensor:$output
  );
  let attrs = (ins
    DefaultValuedAttr<F32Attr, "0.">:$src_scalar,
    DefaultValuedAttr<SI32Attr, "0">:$dim
  );
  let has_logical_tensor_desc_infer_fn = 1;
  let has_physical_tensor_desc_infer_fn = 1;
  let has_get_sbp_fn = 1;
  let has_data_type_infer_fn = 1;
  let has_input_arg_modify_fn = 1;
}

def OneFlow_DimScatterUpdateOp : OneFlow_BaseOp<"dim_scatter_update", [NoSideEffect, DeclareOpInterfaceMethods<UserOpCompatibleInterface>]> {
  let input = (ins
    OneFlow_Tensor:$input,
    OneFlow_Tensor:$index,
    OneFlow_Tensor:$src
  );
  let output = (outs
    OneFlow_Tensor:$output
  );
  let attrs = (ins
    DefaultValuedAttr<SI32Attr, "0">:$dim
  );
  let has_logical_tensor_desc_infer_fn = 1;
  let has_physical_tensor_desc_infer_fn = 1;
  let has_get_sbp_fn = 1;
  let has_data_type_infer_fn = 1;
  let has_input_arg_modify_fn = 1;
}

def OneFlow_DimScatterUpdateScalarOp : OneFlow_BaseOp<"dim_scatter_update_scalar", [NoSideEffect, DeclareOpInterfaceMethods<UserOpCompatibleInterface>]> {
  let input = (ins
    OneFlow_Tensor:$input,
    OneFlow_Tensor:$index
  );
  let output = (outs
    OneFlow_Tensor:$output
  );
  let attrs = (ins
    DefaultValuedAttr<F32Attr, "0.">:$src_scalar,
    DefaultValuedAttr<SI32Attr, "0">:$dim
  );
  let has_logical_tensor_desc_infer_fn = 1;
  let has_physical_tensor_desc_infer_fn = 1;
  let has_get_sbp_fn = 1;
  let has_data_type_infer_fn = 1;
  let has_input_arg_modify_fn = 1;
}

def OneFlow_GatherOp : OneFlow_BaseOp<"gather", [NoSideEffect, DeclareOpInterfaceMethods<UserOpCompatibleInterface>]> {
  let input = (ins
    OneFlow_Tensor:$in,
    OneFlow_Tensor:$indices
  );
  let output = (outs
    OneFlow_Tensor:$out
  );
  let attrs = (ins
    DefaultValuedAttr<SI64Attr, "0">:$axis
  );
  let has_logical_tensor_desc_infer_fn = 1;
  let has_physical_tensor_desc_infer_fn = 1;
  let has_get_sbp_fn = 1;
  let has_data_type_infer_fn = 1;
  let has_input_arg_modify_fn = 1;
}

def OneFlow_GatherNdOp : OneFlow_BaseOp<"gather_nd", [NoSideEffect, DeclareOpInterfaceMethods<UserOpCompatibleInterface>]> {
  let input = (ins
    OneFlow_Tensor:$params,
    OneFlow_Tensor:$indices
  );
  let output = (outs
    OneFlow_Tensor:$out
  );
  let has_logical_tensor_desc_infer_fn = 1;
  let has_physical_tensor_desc_infer_fn = 1;
  let has_get_sbp_fn = 1;
  let has_data_type_infer_fn = 1;
  let has_input_arg_modify_fn = 1;
}

def OneFlow_GenerateRandomBatchPermutationIndicesOp : OneFlow_BaseOp<"generate_random_batch_permutation_indices", [NoSideEffect, NoGrad, DeclareOpInterfaceMethods<UserOpCompatibleInterface>]> {
  let input = (ins
    OneFlow_Tensor:$x
  );
  let output = (outs
    OneFlow_Tensor:$y
  );
  let attrs = (ins
    DefaultValuedAttr<SI64Attr, "0">:$seed
  );
  let has_logical_tensor_desc_infer_fn = 1;
  let has_physical_tensor_desc_infer_fn = 1;
  let has_get_sbp_fn = 1;
  let has_data_type_infer_fn = 1;
}

def OneFlow_ImageTargetResizeOp : OneFlow_BaseOp<"image_target_resize", [NoSideEffect, NoGrad, CpuOnly, DeclareOpInterfaceMethods<UserOpCompatibleInterface>]> {
  let input = (ins
    OneFlow_Tensor:$in
  );
  let output = (outs
    OneFlow_Tensor:$out,
    OneFlow_Tensor:$size,
    OneFlow_Tensor:$scale
  );
  let attrs = (ins
    DefaultValuedAttr<SI32Attr, "0">:$target_size,
    DefaultValuedAttr<SI32Attr, "0">:$max_size
  );
  let has_check_fn = 1;
  let has_logical_tensor_desc_infer_fn = 1;
  let has_physical_tensor_desc_infer_fn = 1;
  let has_get_sbp_fn = 1;
  let has_data_type_infer_fn = 1;
}

def OneFlow_LogicalSliceOp : OneFlow_BaseOp<"logical_slice", [NoSideEffect, DeclareOpInterfaceMethods<UserOpCompatibleInterface>]> {
  let input = (ins
    OneFlow_Tensor:$x
  );
  let output = (outs
    OneFlow_Tensor:$y
  );
  let attrs = (ins
    SI64ArrayAttr:$start,
    SI64ArrayAttr:$stop,
    SI64ArrayAttr:$step
  );
  let has_logical_tensor_desc_infer_fn = 1;
  let has_physical_tensor_desc_infer_fn = 1;
  let has_get_sbp_fn = 1;
  let has_data_type_infer_fn = 1;
}

def OneFlow_ScatterNdOp : OneFlow_BaseOp<"scatter_nd", [NoSideEffect, DeclareOpInterfaceMethods<UserOpCompatibleInterface>]> {
  let input = (ins
    OneFlow_Tensor:$indices,
    OneFlow_Tensor:$updates
  );
  let output = (outs
    OneFlow_Tensor:$out
  );
  let attrs = (ins
    ShapeAttr:$shape
  );
  let has_logical_tensor_desc_infer_fn = 1;
  let has_physical_tensor_desc_infer_fn = 1;
  let has_get_sbp_fn = 1;
  let has_data_type_infer_fn = 1;
  let has_input_arg_modify_fn = 1;
}

def OneFlow_ScatterNdLikeOp : OneFlow_BaseOp<"scatter_nd_like", [NoSideEffect, DeclareOpInterfaceMethods<UserOpCompatibleInterface>]> {
  let input = (ins
    OneFlow_Tensor:$like,
    OneFlow_Tensor:$indices,
    OneFlow_Tensor:$updates
  );
  let output = (outs
    OneFlow_Tensor:$out
  );
  let has_logical_tensor_desc_infer_fn = 1;
  let has_physical_tensor_desc_infer_fn = 1;
  let has_get_sbp_fn = 1;
  let has_data_type_infer_fn = 1;
}

def OneFlow_SliceOp : OneFlow_BaseOp<"slice", [NoSideEffect, DeclareOpInterfaceMethods<UserOpCompatibleInterface>]> {
  let input = (ins
    OneFlow_Tensor:$x
  );
  let output = (outs
    OneFlow_Tensor:$y
  );
  let attrs = (ins
    SI64ArrayAttr:$start,
    SI64ArrayAttr:$stop,
    SI64ArrayAttr:$step
  );
  let has_logical_tensor_desc_infer_fn = 1;
  let has_physical_tensor_desc_infer_fn = 1;
  let has_get_sbp_fn = 1;
  let has_data_type_infer_fn = 1;
}

def OneFlow_SliceGradOp : OneFlow_BaseOp<"slice_grad", [NoSideEffect, DeclareOpInterfaceMethods<UserOpCompatibleInterface>]> {
  let input = (ins
    OneFlow_Tensor:$dy
  );
  let output = (outs
    OneFlow_Tensor:$dx
  );
  let attrs = (ins
    ShapeAttr:$like_shape,
    SI64ArrayAttr:$start,
    SI64ArrayAttr:$stop,
    SI64ArrayAttr:$step
  );
  let has_logical_tensor_desc_infer_fn = 1;
  let has_physical_tensor_desc_infer_fn = 1;
  let has_get_sbp_fn = 1;
  let has_data_type_infer_fn = 1;
  let has_input_arg_modify_fn = 1;
}

def OneFlow_TensorScatterNdAddOp : OneFlow_BaseOp<"tensor_scatter_nd_add", [NoSideEffect, DeclareOpInterfaceMethods<UserOpCompatibleInterface>]> {
  let input = (ins
    OneFlow_Tensor:$params,
    OneFlow_Tensor:$updates,
    OneFlow_Tensor:$indices
  );
  let output = (outs
    OneFlow_Tensor:$out
  );
  let has_logical_tensor_desc_infer_fn = 1;
  let has_physical_tensor_desc_infer_fn = 1;
  let has_get_sbp_fn = 1;
  let has_data_type_infer_fn = 1;
  let has_input_arg_modify_fn = 1;
}

def OneFlow_TensorScatterNdUpdateOp : OneFlow_BaseOp<"tensor_scatter_nd_update", [NoSideEffect, DeclareOpInterfaceMethods<UserOpCompatibleInterface>]> {
  let input = (ins
    OneFlow_Tensor:$params,
    OneFlow_Tensor:$updates,
    OneFlow_Tensor:$indices
  );
  let output = (outs
    OneFlow_Tensor:$out
  );
  let has_logical_tensor_desc_infer_fn = 1;
  let has_physical_tensor_desc_infer_fn = 1;
  let has_get_sbp_fn = 1;
  let has_data_type_infer_fn = 1;
  let has_input_arg_modify_fn = 1;
}

def OneFlow_UnsortedBatchSegmentSumOp : OneFlow_BaseOp<"unsorted_batch_segment_sum", [NoSideEffect, DeclareOpInterfaceMethods<UserOpCompatibleInterface>]> {
  let input = (ins
    OneFlow_Tensor:$data,
    OneFlow_Tensor:$segment_ids
  );
  let output = (outs
    OneFlow_Tensor:$out
  );
  let attrs = (ins
    DefaultValuedAttr<SI64Attr, "0">:$num_segments
  );
  let has_logical_tensor_desc_infer_fn = 1;
  let has_physical_tensor_desc_infer_fn = 1;
  let has_get_sbp_fn = 1;
  let has_data_type_infer_fn = 1;
  let has_input_arg_modify_fn = 1;
}

def OneFlow_UnsortedSegmentSumOp : OneFlow_BaseOp<"unsorted_segment_sum", [NoSideEffect, DeclareOpInterfaceMethods<UserOpCompatibleInterface>]> {
  let input = (ins
    OneFlow_Tensor:$data,
    OneFlow_Tensor:$segment_ids
  );
  let output = (outs
    OneFlow_Tensor:$out
  );
  let attrs = (ins
    DefaultValuedAttr<SI64Attr, "0">:$axis,
    DefaultValuedAttr<SI64Attr, "0">:$num_segments
  );
  let has_logical_tensor_desc_infer_fn = 1;
  let has_physical_tensor_desc_infer_fn = 1;
  let has_get_sbp_fn = 1;
  let has_data_type_infer_fn = 1;
  let has_input_arg_modify_fn = 1;
}

def OneFlow_UnsortedSegmentSumLikeOp : OneFlow_BaseOp<"unsorted_segment_sum_like", [NoSideEffect, DeclareOpInterfaceMethods<UserOpCompatibleInterface>]> {
  let input = (ins
    OneFlow_Tensor:$data,
    OneFlow_Tensor:$segment_ids,
    OneFlow_Tensor:$like
  );
  let output = (outs
    OneFlow_Tensor:$out
  );
  let attrs = (ins
    DefaultValuedAttr<SI64Attr, "0">:$axis
  );
  let has_logical_tensor_desc_infer_fn = 1;
  let has_physical_tensor_desc_infer_fn = 1;
  let has_get_sbp_fn = 1;
  let has_data_type_infer_fn = 1;
  let has_input_arg_modify_fn = 1;
}

def OneFlow_WhereOp : OneFlow_BaseOp<"where", [NoSideEffect, DeclareOpInterfaceMethods<UserOpCompatibleInterface>]> {
  let input = (ins
    OneFlow_Tensor:$condition,
    OneFlow_Tensor:$x,
    OneFlow_Tensor:$y
  );
  let output = (outs
    OneFlow_Tensor:$out
  );
  let has_logical_tensor_desc_infer_fn = 1;
  let has_physical_tensor_desc_infer_fn = 1;
  let has_get_sbp_fn = 1;
  let has_data_type_infer_fn = 1;
  let has_input_arg_modify_fn = 1;
}

def OneFlow_WhereScalarXOp : OneFlow_BaseOp<"where_scalar_x", [NoSideEffect, DeclareOpInterfaceMethods<UserOpCompatibleInterface>]> {
  let input = (ins
    OneFlow_Tensor:$condition,
    OneFlow_Tensor:$y
  );
  let output = (outs
    OneFlow_Tensor:$out
  );
  let attrs = (ins
    DefaultValuedAttr<BoolAttr, "false">:$has_int_operand,
    DefaultValuedAttr<BoolAttr, "false">:$has_float_operand,
    DefaultValuedAttr<SI64Attr, "0">:$int_operand,
    DefaultValuedAttr<F64Attr, "0.">:$float_operand
  );
  let has_logical_tensor_desc_infer_fn = 1;
  let has_physical_tensor_desc_infer_fn = 1;
  let has_get_sbp_fn = 1;
  let has_data_type_infer_fn = 1;
  let has_input_arg_modify_fn = 1;
}

def OneFlow_WhereScalarXyOp : OneFlow_BaseOp<"where_scalar_xy", [NoSideEffect, NoGrad, DeclareOpInterfaceMethods<UserOpCompatibleInterface>]> {
  let input = (ins
    OneFlow_Tensor:$condition
  );
  let output = (outs
    OneFlow_Tensor:$out
  );
  let attrs = (ins
    DefaultValuedAttr<BoolAttr, "false">:$has_x_int_operand,
    DefaultValuedAttr<BoolAttr, "false">:$has_x_float_operand,
    DefaultValuedAttr<BoolAttr, "false">:$has_y_int_operand,
    DefaultValuedAttr<BoolAttr, "false">:$has_y_float_operand,
    DefaultValuedAttr<SI64Attr, "0">:$x_int_operand,
    DefaultValuedAttr<F64Attr, "0.">:$x_float_operand,
    DefaultValuedAttr<SI64Attr, "0">:$y_int_operand,
    DefaultValuedAttr<F64Attr, "0.">:$y_float_operand
  );
  let has_logical_tensor_desc_infer_fn = 1;
  let has_physical_tensor_desc_infer_fn = 1;
  let has_get_sbp_fn = 1;
  let has_data_type_infer_fn = 1;
  let has_input_arg_modify_fn = 1;
}

def OneFlow_WhereScalarYOp : OneFlow_BaseOp<"where_scalar_y", [NoSideEffect, DeclareOpInterfaceMethods<UserOpCompatibleInterface>]> {
  let input = (ins
    OneFlow_Tensor:$condition,
    OneFlow_Tensor:$x
  );
  let output = (outs
    OneFlow_Tensor:$out
  );
  let attrs = (ins
    DefaultValuedAttr<BoolAttr, "false">:$has_int_operand,
    DefaultValuedAttr<BoolAttr, "false">:$has_float_operand,
    DefaultValuedAttr<SI64Attr, "0">:$int_operand,
    DefaultValuedAttr<F64Attr, "0.">:$float_operand
  );
  let has_logical_tensor_desc_infer_fn = 1;
  let has_physical_tensor_desc_infer_fn = 1;
  let has_get_sbp_fn = 1;
  let has_data_type_infer_fn = 1;
  let has_input_arg_modify_fn = 1;
}

#endif // GET_ONEFLOW_INDICES_OP_DEFINITIONS

// Group: INVOLUTION
// negative, reciprocal
// Total: 2

#ifdef GET_ONEFLOW_INVOLUTION_OP_DEFINITIONS

def OneFlow_NegativeOp : OneFlow_InvolutionBaseOp<"negative", [NoSideEffect, DeclareOpInterfaceMethods<UserOpCompatibleInterface>]> {}

def OneFlow_ReciprocalOp : OneFlow_InvolutionBaseOp<"reciprocal", [NoSideEffect, DeclareOpInterfaceMethods<UserOpCompatibleInterface>]> {}

#endif // GET_ONEFLOW_INVOLUTION_OP_DEFINITIONS

// Group: LOSS
// combined_margin_loss, combined_margin_loss_grad, ctc_loss, ctc_loss_grad, dynamic_loss_scale_schedule, kl_div_loss, kl_div_loss_grad, smooth_l1_loss, smooth_l1_loss_grad
// Total: 9

#ifdef GET_ONEFLOW_LOSS_OP_DEFINITIONS

def OneFlow_CombinedMarginLossOp : OneFlow_BaseOp<"combined_margin_loss", [NoSideEffect, DeclareOpInterfaceMethods<UserOpCompatibleInterface>]> {
  let input = (ins
    OneFlow_Tensor:$x,
    OneFlow_Tensor:$label
  );
  let output = (outs
    OneFlow_Tensor:$y,
    OneFlow_Tensor:$theta
  );
  let attrs = (ins
    DefaultValuedAttr<F32Attr, "0.">:$m1,
    DefaultValuedAttr<F32Attr, "0.">:$m2,
    DefaultValuedAttr<F32Attr, "0.">:$m3,
    DefaultValuedAttr<SI64Attr, "0">:$depth
  );
  let has_logical_tensor_desc_infer_fn = 1;
  let has_physical_tensor_desc_infer_fn = 1;
  let has_get_sbp_fn = 1;
  let has_data_type_infer_fn = 1;
  let has_input_arg_modify_fn = 1;
}

def OneFlow_CombinedMarginLossGradOp : OneFlow_BaseOp<"combined_margin_loss_grad", [NoSideEffect, DeclareOpInterfaceMethods<UserOpCompatibleInterface>]> {
  let input = (ins
    OneFlow_Tensor:$dy,
    OneFlow_Tensor:$label,
    OneFlow_Tensor:$theta
  );
  let output = (outs
    OneFlow_Tensor:$dx
  );
  let attrs = (ins
    DefaultValuedAttr<F32Attr, "0.">:$m1,
    DefaultValuedAttr<F32Attr, "0.">:$m2,
    DefaultValuedAttr<F32Attr, "0.">:$m3,
    DefaultValuedAttr<SI64Attr, "0">:$depth
  );
  let has_logical_tensor_desc_infer_fn = 1;
  let has_physical_tensor_desc_infer_fn = 1;
  let has_get_sbp_fn = 1;
  let has_data_type_infer_fn = 1;
}

def OneFlow_CtcLossOp : OneFlow_BaseOp<"ctc_loss", [NoSideEffect, DeclareOpInterfaceMethods<UserOpCompatibleInterface>]> {
  let input = (ins
    OneFlow_Tensor:$log_probs,
    OneFlow_Tensor:$targets,
    OneFlow_Tensor:$input_lengths,
    OneFlow_Tensor:$target_lengths
  );
  let output = (outs
    OneFlow_Tensor:$loss,
    OneFlow_Tensor:$alpha
  );
  let attrs = (ins
    DefaultValuedAttr<SI64Attr, "0">:$max_target_length,
    DefaultValuedAttr<SI32Attr, "0">:$blank,
    DefaultValuedAttr<BoolAttr, "false">:$zero_infinity
  );
  let has_logical_tensor_desc_infer_fn = 1;
  let has_physical_tensor_desc_infer_fn = 1;
  let has_get_sbp_fn = 1;
  let has_data_type_infer_fn = 1;
}

def OneFlow_CtcLossGradOp : OneFlow_BaseOp<"ctc_loss_grad", [NoSideEffect, DeclareOpInterfaceMethods<UserOpCompatibleInterface>]> {
  let input = (ins
    OneFlow_Tensor:$grad_out,
    OneFlow_Tensor:$log_probs,
    OneFlow_Tensor:$targets,
    OneFlow_Tensor:$input_lengths,
    OneFlow_Tensor:$target_lengths,
    OneFlow_Tensor:$loss,
    OneFlow_Tensor:$alpha
  );
  let output = (outs
    OneFlow_Tensor:$grad
  );
  let attrs = (ins
    DefaultValuedAttr<SI64Attr, "0">:$max_target_length,
    DefaultValuedAttr<SI32Attr, "0">:$blank,
    DefaultValuedAttr<BoolAttr, "false">:$zero_infinity
  );
  let has_logical_tensor_desc_infer_fn = 1;
  let has_physical_tensor_desc_infer_fn = 1;
  let has_get_sbp_fn = 1;
  let has_data_type_infer_fn = 1;
}

def OneFlow_DynamicLossScaleScheduleOp : OneFlow_BaseOp<"dynamic_loss_scale_schedule", [NoSideEffect, DeclareOpInterfaceMethods<UserOpCompatibleInterface>]> {
  let input = (ins
    OneFlow_Tensor:$count_not_finite,
    OneFlow_Tensor:$loss_scale,
    OneFlow_Tensor:$good_step_counter
  );
  let attrs = (ins
    DefaultValuedAttr<SI64Attr, "2000">:$increment_period,
    DefaultValuedAttr<F32Attr, "2.">:$multiplier
  );
  let has_logical_tensor_desc_infer_fn = 1;
  let has_physical_tensor_desc_infer_fn = 1;
  let has_get_sbp_fn = 1;
  let has_data_type_infer_fn = 1;
  let has_input_arg_modify_fn = 1;
}

def OneFlow_KlDivLossOp : OneFlow_BaseOp<"kl_div_loss", [NoSideEffect, DeclareOpInterfaceMethods<UserOpCompatibleInterface>]> {
  let input = (ins
    OneFlow_Tensor:$input,
    OneFlow_Tensor:$target
  );
  let output = (outs
    OneFlow_Tensor:$out
  );
  let attrs = (ins
    DefaultValuedAttr<BoolAttr, "false">:$log_target
  );
  let has_logical_tensor_desc_infer_fn = 1;
  let has_physical_tensor_desc_infer_fn = 1;
  let has_get_sbp_fn = 1;
  let has_data_type_infer_fn = 1;
  let has_input_arg_modify_fn = 1;
}

def OneFlow_KlDivLossGradOp : OneFlow_BaseOp<"kl_div_loss_grad", [NoSideEffect, DeclareOpInterfaceMethods<UserOpCompatibleInterface>]> {
  let input = (ins
    OneFlow_Tensor:$input,
    OneFlow_Tensor:$target,
    OneFlow_Tensor:$dy
  );
  let output = (outs
    OneFlow_Tensor:$dx
  );
  let attrs = (ins
    DefaultValuedAttr<BoolAttr, "false">:$log_target
  );
  let has_logical_tensor_desc_infer_fn = 1;
  let has_physical_tensor_desc_infer_fn = 1;
  let has_get_sbp_fn = 1;
  let has_data_type_infer_fn = 1;
}

def OneFlow_SmoothL1LossOp : OneFlow_BaseOp<"smooth_l1_loss", [NoSideEffect, DeclareOpInterfaceMethods<UserOpCompatibleInterface>]> {
  let input = (ins
    OneFlow_Tensor:$input,
    OneFlow_Tensor:$target
  );
  let output = (outs
    OneFlow_Tensor:$out
  );
  let attrs = (ins
    DefaultValuedAttr<F32Attr, "0.">:$beta
  );
  let has_logical_tensor_desc_infer_fn = 1;
  let has_physical_tensor_desc_infer_fn = 1;
  let has_get_sbp_fn = 1;
  let has_data_type_infer_fn = 1;
  let has_input_arg_modify_fn = 1;
}

def OneFlow_SmoothL1LossGradOp : OneFlow_BaseOp<"smooth_l1_loss_grad", [NoSideEffect, DeclareOpInterfaceMethods<UserOpCompatibleInterface>]> {
  let input = (ins
    OneFlow_Tensor:$input,
    OneFlow_Tensor:$target,
    OneFlow_Tensor:$dy
  );
  let output = (outs
    OneFlow_Tensor:$dx
  );
  let attrs = (ins
    DefaultValuedAttr<F32Attr, "0.">:$beta
  );
  let has_logical_tensor_desc_infer_fn = 1;
  let has_physical_tensor_desc_infer_fn = 1;
  let has_get_sbp_fn = 1;
  let has_data_type_infer_fn = 1;
}

#endif // GET_ONEFLOW_LOSS_OP_DEFINITIONS

// Group: MATH
// abs_grad, ceil_grad, erf, erf_grad, exp, exp_grad, expand_grad, expm1, expm1_grad, floor_grad, floordiv_x_grad, floordiv_y_grad, lgamma, lgamma_grad, log, log1p, log1p_grad, log2_grad, log_grad, log_sigmoid, log_sigmoid_grad, negative_grad, reciprocal_grad, reciprocal_no_nan, reciprocal_no_nan_grad, rint_grad, round_grad, rsqrt, rsqrt_grad, sigmoid_v2, sigmoid_v2_grad, sign_grad, softplus, softplus_grad, softsign_grad, sqrt, sqrt_grad, square, square_grad, xlogy_x_grad, xlogy_y_grad, erfinv
// Total: 42

#ifdef GET_ONEFLOW_MATH_OP_DEFINITIONS

def OneFlow_AbsGradOp : OneFlow_BaseOp<"abs_grad", [NoSideEffect, DeclareOpInterfaceMethods<UserOpCompatibleInterface>]> {
  let input = (ins
    OneFlow_Tensor:$x,
    OneFlow_Tensor:$dy
  );
  let output = (outs
    OneFlow_Tensor:$dx
  );
  let has_logical_tensor_desc_infer_fn = 1;
  let has_physical_tensor_desc_infer_fn = 1;
  let has_get_sbp_fn = 1;
  let has_data_type_infer_fn = 1;
}

def OneFlow_CeilGradOp : OneFlow_BaseOp<"ceil_grad", [NoSideEffect, DeclareOpInterfaceMethods<UserOpCompatibleInterface>]> {
  let input = (ins
    OneFlow_Tensor:$x,
    OneFlow_Tensor:$dy
  );
  let output = (outs
    OneFlow_Tensor:$dx
  );
  let has_logical_tensor_desc_infer_fn = 1;
  let has_physical_tensor_desc_infer_fn = 1;
  let has_get_sbp_fn = 1;
  let has_data_type_infer_fn = 1;
}

def OneFlow_ErfOp : OneFlow_BaseOp<"erf", [NoSideEffect, DeclareOpInterfaceMethods<UserOpCompatibleInterface>]> {
  let input = (ins
    OneFlow_Tensor:$x
  );
  let output = (outs
    OneFlow_Tensor:$y
  );
  let has_logical_tensor_desc_infer_fn = 1;
  let has_physical_tensor_desc_infer_fn = 1;
  let has_get_sbp_fn = 1;
  let has_data_type_infer_fn = 1;
}

def OneFlow_ErfGradOp : OneFlow_BaseOp<"erf_grad", [NoSideEffect, DeclareOpInterfaceMethods<UserOpCompatibleInterface>]> {
  let input = (ins
    OneFlow_Tensor:$x,
    OneFlow_Tensor:$dy
  );
  let output = (outs
    OneFlow_Tensor:$dx
  );
  let has_logical_tensor_desc_infer_fn = 1;
  let has_physical_tensor_desc_infer_fn = 1;
  let has_get_sbp_fn = 1;
  let has_data_type_infer_fn = 1;
}

def OneFlow_ExpOp : OneFlow_BaseOp<"exp", [NoSideEffect, DeclareOpInterfaceMethods<UserOpCompatibleInterface>]> {
  let input = (ins
    OneFlow_Tensor:$x
  );
  let output = (outs
    OneFlow_Tensor:$y
  );
  let has_logical_tensor_desc_infer_fn = 1;
  let has_physical_tensor_desc_infer_fn = 1;
  let has_get_sbp_fn = 1;
  let has_data_type_infer_fn = 1;
}

def OneFlow_ExpGradOp : OneFlow_BaseOp<"exp_grad", [NoSideEffect, DeclareOpInterfaceMethods<UserOpCompatibleInterface>]> {
  let input = (ins
    OneFlow_Tensor:$x,
    OneFlow_Tensor:$dy
  );
  let output = (outs
    OneFlow_Tensor:$dx
  );
  let has_logical_tensor_desc_infer_fn = 1;
  let has_physical_tensor_desc_infer_fn = 1;
  let has_get_sbp_fn = 1;
  let has_data_type_infer_fn = 1;
}

def OneFlow_ExpandGradOp : OneFlow_BaseOp<"expand_grad", [NoSideEffect, DeclareOpInterfaceMethods<UserOpCompatibleInterface>]> {
  let input = (ins
    OneFlow_Tensor:$in
  );
  let output = (outs
    OneFlow_Tensor:$out
  );
  let attrs = (ins
    SI32ArrayAttr:$logical_out_shape,
    SI32ArrayAttr:$logical_expand_shape
  );
  let has_logical_tensor_desc_infer_fn = 1;
  let has_physical_tensor_desc_infer_fn = 1;
  let has_get_sbp_fn = 1;
  let has_data_type_infer_fn = 1;
}

def OneFlow_Expm1Op : OneFlow_BaseOp<"expm1", [NoSideEffect, DeclareOpInterfaceMethods<UserOpCompatibleInterface>]> {
  let input = (ins
    OneFlow_Tensor:$x
  );
  let output = (outs
    OneFlow_Tensor:$y
  );
  let has_logical_tensor_desc_infer_fn = 1;
  let has_physical_tensor_desc_infer_fn = 1;
  let has_get_sbp_fn = 1;
  let has_data_type_infer_fn = 1;
}

def OneFlow_Expm1GradOp : OneFlow_BaseOp<"expm1_grad", [NoSideEffect, DeclareOpInterfaceMethods<UserOpCompatibleInterface>]> {
  let input = (ins
    OneFlow_Tensor:$x,
    OneFlow_Tensor:$dy
  );
  let output = (outs
    OneFlow_Tensor:$dx
  );
  let has_logical_tensor_desc_infer_fn = 1;
  let has_physical_tensor_desc_infer_fn = 1;
  let has_get_sbp_fn = 1;
  let has_data_type_infer_fn = 1;
}

def OneFlow_FloorGradOp : OneFlow_BaseOp<"floor_grad", [NoSideEffect, DeclareOpInterfaceMethods<UserOpCompatibleInterface>]> {
  let input = (ins
    OneFlow_Tensor:$x,
    OneFlow_Tensor:$dy
  );
  let output = (outs
    OneFlow_Tensor:$dx
  );
  let has_logical_tensor_desc_infer_fn = 1;
  let has_physical_tensor_desc_infer_fn = 1;
  let has_get_sbp_fn = 1;
  let has_data_type_infer_fn = 1;
}

def OneFlow_FloordivXGradOp : OneFlow_BaseOp<"floordiv_x_grad", [NoSideEffect, DeclareOpInterfaceMethods<UserOpCompatibleInterface>]> {
  let input = (ins
    OneFlow_Tensor:$x,
    OneFlow_Tensor:$y,
    OneFlow_Tensor:$dz
  );
  let output = (outs
    OneFlow_Tensor:$dx
  );
  let has_logical_tensor_desc_infer_fn = 1;
  let has_physical_tensor_desc_infer_fn = 1;
  let has_get_sbp_fn = 1;
  let has_data_type_infer_fn = 1;
}

def OneFlow_FloordivYGradOp : OneFlow_BaseOp<"floordiv_y_grad", [NoSideEffect, DeclareOpInterfaceMethods<UserOpCompatibleInterface>]> {
  let input = (ins
    OneFlow_Tensor:$x,
    OneFlow_Tensor:$y,
    OneFlow_Tensor:$dz
  );
  let output = (outs
    OneFlow_Tensor:$dy
  );
  let has_logical_tensor_desc_infer_fn = 1;
  let has_physical_tensor_desc_infer_fn = 1;
  let has_get_sbp_fn = 1;
  let has_data_type_infer_fn = 1;
}

def OneFlow_LgammaOp : OneFlow_BaseOp<"lgamma", [NoSideEffect, DeclareOpInterfaceMethods<UserOpCompatibleInterface>]> {
  let input = (ins
    OneFlow_Tensor:$x
  );
  let output = (outs
    OneFlow_Tensor:$y
  );
  let has_logical_tensor_desc_infer_fn = 1;
  let has_physical_tensor_desc_infer_fn = 1;
  let has_get_sbp_fn = 1;
  let has_data_type_infer_fn = 1;
}

def OneFlow_LgammaGradOp : OneFlow_BaseOp<"lgamma_grad", [NoSideEffect, DeclareOpInterfaceMethods<UserOpCompatibleInterface>]> {
  let input = (ins
    OneFlow_Tensor:$x,
    OneFlow_Tensor:$dy
  );
  let output = (outs
    OneFlow_Tensor:$dx
  );
  let has_logical_tensor_desc_infer_fn = 1;
  let has_physical_tensor_desc_infer_fn = 1;
  let has_get_sbp_fn = 1;
  let has_data_type_infer_fn = 1;
}

def OneFlow_LogOp : OneFlow_BaseOp<"log", [NoSideEffect, DeclareOpInterfaceMethods<UserOpCompatibleInterface>]> {
  let input = (ins
    OneFlow_Tensor:$x
  );
  let output = (outs
    OneFlow_Tensor:$y
  );
  let has_logical_tensor_desc_infer_fn = 1;
  let has_physical_tensor_desc_infer_fn = 1;
  let has_get_sbp_fn = 1;
  let has_data_type_infer_fn = 1;
}

def OneFlow_Log1pOp : OneFlow_BaseOp<"log1p", [NoSideEffect, DeclareOpInterfaceMethods<UserOpCompatibleInterface>]> {
  let input = (ins
    OneFlow_Tensor:$x
  );
  let output = (outs
    OneFlow_Tensor:$y
  );
  let has_logical_tensor_desc_infer_fn = 1;
  let has_physical_tensor_desc_infer_fn = 1;
  let has_get_sbp_fn = 1;
  let has_data_type_infer_fn = 1;
}

def OneFlow_Log1pGradOp : OneFlow_BaseOp<"log1p_grad", [NoSideEffect, DeclareOpInterfaceMethods<UserOpCompatibleInterface>]> {
  let input = (ins
    OneFlow_Tensor:$x,
    OneFlow_Tensor:$dy
  );
  let output = (outs
    OneFlow_Tensor:$dx
  );
  let has_logical_tensor_desc_infer_fn = 1;
  let has_physical_tensor_desc_infer_fn = 1;
  let has_get_sbp_fn = 1;
  let has_data_type_infer_fn = 1;
}

def OneFlow_Log2GradOp : OneFlow_BaseOp<"log2_grad", [NoSideEffect, DeclareOpInterfaceMethods<UserOpCompatibleInterface>]> {
  let input = (ins
    OneFlow_Tensor:$x,
    OneFlow_Tensor:$dy
  );
  let output = (outs
    OneFlow_Tensor:$dx
  );
  let has_logical_tensor_desc_infer_fn = 1;
  let has_physical_tensor_desc_infer_fn = 1;
  let has_get_sbp_fn = 1;
  let has_data_type_infer_fn = 1;
}

def OneFlow_LogGradOp : OneFlow_BaseOp<"log_grad", [NoSideEffect, DeclareOpInterfaceMethods<UserOpCompatibleInterface>]> {
  let input = (ins
    OneFlow_Tensor:$x,
    OneFlow_Tensor:$dy
  );
  let output = (outs
    OneFlow_Tensor:$dx
  );
  let has_logical_tensor_desc_infer_fn = 1;
  let has_physical_tensor_desc_infer_fn = 1;
  let has_get_sbp_fn = 1;
  let has_data_type_infer_fn = 1;
}

def OneFlow_LogSigmoidOp : OneFlow_BaseOp<"log_sigmoid", [NoSideEffect, DeclareOpInterfaceMethods<UserOpCompatibleInterface>]> {
  let input = (ins
    OneFlow_Tensor:$x
  );
  let output = (outs
    OneFlow_Tensor:$y
  );
  let has_logical_tensor_desc_infer_fn = 1;
  let has_physical_tensor_desc_infer_fn = 1;
  let has_get_sbp_fn = 1;
  let has_data_type_infer_fn = 1;
}

def OneFlow_LogSigmoidGradOp : OneFlow_BaseOp<"log_sigmoid_grad", [NoSideEffect, DeclareOpInterfaceMethods<UserOpCompatibleInterface>]> {
  let input = (ins
    OneFlow_Tensor:$x,
    OneFlow_Tensor:$dy
  );
  let output = (outs
    OneFlow_Tensor:$dx
  );
  let has_logical_tensor_desc_infer_fn = 1;
  let has_physical_tensor_desc_infer_fn = 1;
  let has_get_sbp_fn = 1;
  let has_data_type_infer_fn = 1;
}

def OneFlow_NegativeGradOp : OneFlow_BaseOp<"negative_grad", [NoSideEffect, DeclareOpInterfaceMethods<UserOpCompatibleInterface>]> {
  let input = (ins
    OneFlow_Tensor:$x,
    OneFlow_Tensor:$dy
  );
  let output = (outs
    OneFlow_Tensor:$dx
  );
  let has_logical_tensor_desc_infer_fn = 1;
  let has_physical_tensor_desc_infer_fn = 1;
  let has_get_sbp_fn = 1;
  let has_data_type_infer_fn = 1;
}

def OneFlow_ReciprocalGradOp : OneFlow_BaseOp<"reciprocal_grad", [NoSideEffect, DeclareOpInterfaceMethods<UserOpCompatibleInterface>]> {
  let input = (ins
    OneFlow_Tensor:$x,
    OneFlow_Tensor:$dy
  );
  let output = (outs
    OneFlow_Tensor:$dx
  );
  let has_logical_tensor_desc_infer_fn = 1;
  let has_physical_tensor_desc_infer_fn = 1;
  let has_get_sbp_fn = 1;
  let has_data_type_infer_fn = 1;
}

def OneFlow_ReciprocalNoNanOp : OneFlow_BaseOp<"reciprocal_no_nan", [NoSideEffect, DeclareOpInterfaceMethods<UserOpCompatibleInterface>]> {
  let input = (ins
    OneFlow_Tensor:$x
  );
  let output = (outs
    OneFlow_Tensor:$y
  );
  let has_logical_tensor_desc_infer_fn = 1;
  let has_physical_tensor_desc_infer_fn = 1;
  let has_get_sbp_fn = 1;
  let has_data_type_infer_fn = 1;
}

def OneFlow_ReciprocalNoNanGradOp : OneFlow_BaseOp<"reciprocal_no_nan_grad", [NoSideEffect, DeclareOpInterfaceMethods<UserOpCompatibleInterface>]> {
  let input = (ins
    OneFlow_Tensor:$x,
    OneFlow_Tensor:$dy
  );
  let output = (outs
    OneFlow_Tensor:$dx
  );
  let has_logical_tensor_desc_infer_fn = 1;
  let has_physical_tensor_desc_infer_fn = 1;
  let has_get_sbp_fn = 1;
  let has_data_type_infer_fn = 1;
}

def OneFlow_RintGradOp : OneFlow_BaseOp<"rint_grad", [NoSideEffect, DeclareOpInterfaceMethods<UserOpCompatibleInterface>]> {
  let input = (ins
    OneFlow_Tensor:$x,
    OneFlow_Tensor:$dy
  );
  let output = (outs
    OneFlow_Tensor:$dx
  );
  let has_logical_tensor_desc_infer_fn = 1;
  let has_physical_tensor_desc_infer_fn = 1;
  let has_get_sbp_fn = 1;
  let has_data_type_infer_fn = 1;
}

def OneFlow_RoundGradOp : OneFlow_BaseOp<"round_grad", [NoSideEffect, DeclareOpInterfaceMethods<UserOpCompatibleInterface>]> {
  let input = (ins
    OneFlow_Tensor:$x,
    OneFlow_Tensor:$dy
  );
  let output = (outs
    OneFlow_Tensor:$dx
  );
  let has_logical_tensor_desc_infer_fn = 1;
  let has_physical_tensor_desc_infer_fn = 1;
  let has_get_sbp_fn = 1;
  let has_data_type_infer_fn = 1;
}

def OneFlow_RsqrtOp : OneFlow_BaseOp<"rsqrt", [NoSideEffect, DeclareOpInterfaceMethods<UserOpCompatibleInterface>]> {
  let input = (ins
    OneFlow_Tensor:$x
  );
  let output = (outs
    OneFlow_Tensor:$y
  );
  let has_logical_tensor_desc_infer_fn = 1;
  let has_physical_tensor_desc_infer_fn = 1;
  let has_get_sbp_fn = 1;
  let has_data_type_infer_fn = 1;
}

def OneFlow_RsqrtGradOp : OneFlow_BaseOp<"rsqrt_grad", [NoSideEffect, DeclareOpInterfaceMethods<UserOpCompatibleInterface>]> {
  let input = (ins
    OneFlow_Tensor:$x,
    OneFlow_Tensor:$dy
  );
  let output = (outs
    OneFlow_Tensor:$dx
  );
  let has_logical_tensor_desc_infer_fn = 1;
  let has_physical_tensor_desc_infer_fn = 1;
  let has_get_sbp_fn = 1;
  let has_data_type_infer_fn = 1;
}

def OneFlow_SigmoidV2Op : OneFlow_BaseOp<"sigmoid_v2", [NoSideEffect, DeclareOpInterfaceMethods<UserOpCompatibleInterface>]> {
  let input = (ins
    OneFlow_Tensor:$x
  );
  let output = (outs
    OneFlow_Tensor:$y
  );
  let has_logical_tensor_desc_infer_fn = 1;
  let has_physical_tensor_desc_infer_fn = 1;
  let has_get_sbp_fn = 1;
  let has_data_type_infer_fn = 1;
}

def OneFlow_SigmoidV2GradOp : OneFlow_BaseOp<"sigmoid_v2_grad", [NoSideEffect, DeclareOpInterfaceMethods<UserOpCompatibleInterface>]> {
  let input = (ins
    OneFlow_Tensor:$x,
    OneFlow_Tensor:$dy
  );
  let output = (outs
    OneFlow_Tensor:$dx
  );
  let has_logical_tensor_desc_infer_fn = 1;
  let has_physical_tensor_desc_infer_fn = 1;
  let has_get_sbp_fn = 1;
  let has_data_type_infer_fn = 1;
}

def OneFlow_SignGradOp : OneFlow_BaseOp<"sign_grad", [NoSideEffect, DeclareOpInterfaceMethods<UserOpCompatibleInterface>]> {
  let input = (ins
    OneFlow_Tensor:$x,
    OneFlow_Tensor:$dy
  );
  let output = (outs
    OneFlow_Tensor:$dx
  );
  let has_logical_tensor_desc_infer_fn = 1;
  let has_physical_tensor_desc_infer_fn = 1;
  let has_get_sbp_fn = 1;
  let has_data_type_infer_fn = 1;
}

def OneFlow_SoftplusOp : OneFlow_BaseOp<"softplus", [NoSideEffect, DeclareOpInterfaceMethods<UserOpCompatibleInterface>]> {
  let input = (ins
    OneFlow_Tensor:$x
  );
  let output = (outs
    OneFlow_Tensor:$y
  );
  let has_logical_tensor_desc_infer_fn = 1;
  let has_physical_tensor_desc_infer_fn = 1;
  let has_get_sbp_fn = 1;
  let has_data_type_infer_fn = 1;
}

def OneFlow_SoftplusGradOp : OneFlow_BaseOp<"softplus_grad", [NoSideEffect, DeclareOpInterfaceMethods<UserOpCompatibleInterface>]> {
  let input = (ins
    OneFlow_Tensor:$x,
    OneFlow_Tensor:$dy
  );
  let output = (outs
    OneFlow_Tensor:$dx
  );
  let has_logical_tensor_desc_infer_fn = 1;
  let has_physical_tensor_desc_infer_fn = 1;
  let has_get_sbp_fn = 1;
  let has_data_type_infer_fn = 1;
}

def OneFlow_SoftsignGradOp : OneFlow_BaseOp<"softsign_grad", [NoSideEffect, DeclareOpInterfaceMethods<UserOpCompatibleInterface>]> {
  let input = (ins
    OneFlow_Tensor:$x,
    OneFlow_Tensor:$dy
  );
  let output = (outs
    OneFlow_Tensor:$dx
  );
  let has_logical_tensor_desc_infer_fn = 1;
  let has_physical_tensor_desc_infer_fn = 1;
  let has_get_sbp_fn = 1;
  let has_data_type_infer_fn = 1;
}

def OneFlow_SqrtOp : OneFlow_BaseOp<"sqrt", [NoSideEffect, DeclareOpInterfaceMethods<UserOpCompatibleInterface>]> {
  let input = (ins
    OneFlow_Tensor:$x
  );
  let output = (outs
    OneFlow_Tensor:$y
  );
  let has_logical_tensor_desc_infer_fn = 1;
  let has_physical_tensor_desc_infer_fn = 1;
  let has_get_sbp_fn = 1;
  let has_data_type_infer_fn = 1;
}

def OneFlow_SqrtGradOp : OneFlow_BaseOp<"sqrt_grad", [NoSideEffect, DeclareOpInterfaceMethods<UserOpCompatibleInterface>]> {
  let input = (ins
    OneFlow_Tensor:$x,
    OneFlow_Tensor:$dy
  );
  let output = (outs
    OneFlow_Tensor:$dx
  );
  let has_logical_tensor_desc_infer_fn = 1;
  let has_physical_tensor_desc_infer_fn = 1;
  let has_get_sbp_fn = 1;
  let has_data_type_infer_fn = 1;
}

def OneFlow_SquareOp : OneFlow_BaseOp<"square", [NoSideEffect, DeclareOpInterfaceMethods<UserOpCompatibleInterface>]> {
  let input = (ins
    OneFlow_Tensor:$x
  );
  let output = (outs
    OneFlow_Tensor:$y
  );
  let has_logical_tensor_desc_infer_fn = 1;
  let has_physical_tensor_desc_infer_fn = 1;
  let has_get_sbp_fn = 1;
  let has_data_type_infer_fn = 1;
}

def OneFlow_SquareGradOp : OneFlow_BaseOp<"square_grad", [NoSideEffect, DeclareOpInterfaceMethods<UserOpCompatibleInterface>]> {
  let input = (ins
    OneFlow_Tensor:$x,
    OneFlow_Tensor:$dy
  );
  let output = (outs
    OneFlow_Tensor:$dx
  );
  let has_logical_tensor_desc_infer_fn = 1;
  let has_physical_tensor_desc_infer_fn = 1;
  let has_get_sbp_fn = 1;
  let has_data_type_infer_fn = 1;
}

def OneFlow_XlogyXGradOp : OneFlow_BaseOp<"xlogy_x_grad", [NoSideEffect, DeclareOpInterfaceMethods<UserOpCompatibleInterface>]> {
  let input = (ins
    OneFlow_Tensor:$x,
    OneFlow_Tensor:$y,
    OneFlow_Tensor:$dz
  );
  let output = (outs
    OneFlow_Tensor:$dx
  );
  let has_logical_tensor_desc_infer_fn = 1;
  let has_physical_tensor_desc_infer_fn = 1;
  let has_get_sbp_fn = 1;
  let has_data_type_infer_fn = 1;
}

def OneFlow_XlogyYGradOp : OneFlow_BaseOp<"xlogy_y_grad", [NoSideEffect, DeclareOpInterfaceMethods<UserOpCompatibleInterface>]> {
  let input = (ins
    OneFlow_Tensor:$x,
    OneFlow_Tensor:$y,
    OneFlow_Tensor:$dz
  );
  let output = (outs
    OneFlow_Tensor:$dy
  );
  let has_logical_tensor_desc_infer_fn = 1;
  let has_physical_tensor_desc_infer_fn = 1;
  let has_get_sbp_fn = 1;
  let has_data_type_infer_fn = 1;
}

<<<<<<< HEAD
def OneFlow_ErfInvOp : OneFlow_BaseOp<"erfinv", [NoSideEffect, DeclareOpInterfaceMethods<UserOpCompatibleInterface>]> {
=======
def OneFlow_CumsumOp : OneFlow_BaseOp<"cumsum", [NoSideEffect, DeclareOpInterfaceMethods<UserOpCompatibleInterface>]> {
>>>>>>> b7f63865
  let input = (ins
    OneFlow_Tensor:$x
  );
  let output = (outs
    OneFlow_Tensor:$y
  );
<<<<<<< HEAD
=======
  let attrs = (ins
    SI64Attr:$dim
  );
  let has_logical_tensor_desc_infer_fn = 1;
  let has_physical_tensor_desc_infer_fn = 1;
  let has_get_sbp_fn = 1;
  let has_data_type_infer_fn = 1;
}

def OneFlow_CumsumGradOp : OneFlow_BaseOp<"cumsum_grad", [NoSideEffect, DeclareOpInterfaceMethods<UserOpCompatibleInterface>]> {
  let input = (ins
    OneFlow_Tensor:$dy
  );
  let output = (outs
    OneFlow_Tensor:$dx
  );
  let attrs = (ins
    SI64Attr:$dim
  );
>>>>>>> b7f63865
  let has_logical_tensor_desc_infer_fn = 1;
  let has_physical_tensor_desc_infer_fn = 1;
  let has_get_sbp_fn = 1;
  let has_data_type_infer_fn = 1;
}

#endif // GET_ONEFLOW_MATH_OP_DEFINITIONS

// Group: MATMUL
// batch_matmul, broadcast_matmul, broadcast_matmul_grad_b, distributed_partial_fc_sample, distributed_partial_fc_sample_disable_boxing, erfc, erfc_grad, matmul
// Total: 8

#ifdef GET_ONEFLOW_MATMUL_OP_DEFINITIONS

def OneFlow_BatchMatmulOp : OneFlow_BaseOp<"batch_matmul", [NoSideEffect, DeclareOpInterfaceMethods<UserOpCompatibleInterface>]> {
  let input = (ins
    OneFlow_Tensor:$a,
    OneFlow_Tensor:$b,
    Optional<OneFlow_Tensor>:$_add_to_output
  );
  let output = (outs
    OneFlow_Tensor:$out
  );
  let attrs = (ins
    DefaultValuedAttr<BoolAttr, "false">:$transpose_a,
    DefaultValuedAttr<BoolAttr, "false">:$transpose_b,
    DefaultValuedAttr<F64Attr, "1.">:$alpha
  );
  let has_logical_tensor_desc_infer_fn = 1;
  let has_physical_tensor_desc_infer_fn = 1;
  let has_get_sbp_fn = 1;
  let has_data_type_infer_fn = 1;
}

def OneFlow_BroadcastMatmulOp : OneFlow_BaseOp<"broadcast_matmul", [NoSideEffect, DeclareOpInterfaceMethods<UserOpCompatibleInterface>]> {
  let input = (ins
    OneFlow_Tensor:$a,
    OneFlow_Tensor:$b,
    Optional<OneFlow_Tensor>:$_add_to_output
  );
  let output = (outs
    OneFlow_Tensor:$out
  );
  let attrs = (ins
    DefaultValuedAttr<BoolAttr, "false">:$transpose_a,
    DefaultValuedAttr<BoolAttr, "false">:$transpose_b,
    DefaultValuedAttr<F64Attr, "1.">:$alpha
  );
  let has_logical_tensor_desc_infer_fn = 1;
  let has_physical_tensor_desc_infer_fn = 1;
  let has_get_sbp_fn = 1;
  let has_data_type_infer_fn = 1;
}

def OneFlow_BroadcastMatmulGradBOp : OneFlow_BaseOp<"broadcast_matmul_grad_b", [NoSideEffect, DeclareOpInterfaceMethods<UserOpCompatibleInterface>]> {
  let input = (ins
    OneFlow_Tensor:$a,
    OneFlow_Tensor:$b,
    Optional<OneFlow_Tensor>:$_add_to_output
  );
  let output = (outs
    OneFlow_Tensor:$out
  );
  let attrs = (ins
    DefaultValuedAttr<F64Attr, "1.">:$alpha
  );
  let has_logical_tensor_desc_infer_fn = 1;
  let has_physical_tensor_desc_infer_fn = 1;
  let has_get_sbp_fn = 1;
  let has_data_type_infer_fn = 1;
}

def OneFlow_DistributedPartialFcSampleOp : OneFlow_BaseOp<"distributed_partial_fc_sample", [NoSideEffect, DeclareOpInterfaceMethods<UserOpCompatibleInterface>]> {
  let input = (ins
    OneFlow_Tensor:$weight,
    OneFlow_Tensor:$label
  );
  let output = (outs
    OneFlow_Tensor:$mapped_label,
    OneFlow_Tensor:$sampled_label,
    OneFlow_Tensor:$sampled_weight
  );
  let attrs = (ins
    DefaultValuedAttr<SI64Attr, "0">:$num_sample,
    DefaultValuedAttr<SI64Attr, "-1">:$seed
  );
  let has_logical_tensor_desc_infer_fn = 1;
  let has_physical_tensor_desc_infer_fn = 1;
  let has_get_sbp_fn = 1;
  let has_data_type_infer_fn = 1;
  let has_input_arg_modify_fn = 1;
}

def OneFlow_DistributedPartialFcSampleDisableBoxingOp : OneFlow_BaseOp<"distributed_partial_fc_sample_disable_boxing", [NoSideEffect, DeclareOpInterfaceMethods<UserOpCompatibleInterface>]> {
  let input = (ins
    OneFlow_Tensor:$sampled_weight_diff,
    OneFlow_Tensor:$sampled_label
  );
  let output = (outs
    OneFlow_Tensor:$boxing_disabled_sampled_weight_diff,
    OneFlow_Tensor:$boxing_disabled_sampled_label
  );
  let has_logical_tensor_desc_infer_fn = 1;
  let has_physical_tensor_desc_infer_fn = 1;
  let has_get_sbp_fn = 1;
  let has_data_type_infer_fn = 1;
}

def OneFlow_ErfcOp : OneFlow_BaseOp<"erfc", [NoSideEffect, DeclareOpInterfaceMethods<UserOpCompatibleInterface>]> {
  let input = (ins
    OneFlow_Tensor:$x
  );
  let output = (outs
    OneFlow_Tensor:$y
  );
  let has_logical_tensor_desc_infer_fn = 1;
  let has_physical_tensor_desc_infer_fn = 1;
  let has_get_sbp_fn = 1;
  let has_data_type_infer_fn = 1;
}

def OneFlow_ErfcGradOp : OneFlow_BaseOp<"erfc_grad", [NoSideEffect, DeclareOpInterfaceMethods<UserOpCompatibleInterface>]> {
  let input = (ins
    OneFlow_Tensor:$x,
    OneFlow_Tensor:$dy
  );
  let output = (outs
    OneFlow_Tensor:$dx
  );
  let has_logical_tensor_desc_infer_fn = 1;
  let has_physical_tensor_desc_infer_fn = 1;
  let has_get_sbp_fn = 1;
  let has_data_type_infer_fn = 1;
}

def OneFlow_MatmulOp : OneFlow_BaseOp<"matmul", [NoSideEffect, DeclareOpInterfaceMethods<UserOpCompatibleInterface>]> {
  let input = (ins
    OneFlow_Tensor:$a,
    OneFlow_Tensor:$b,
    Optional<OneFlow_Tensor>:$_add_to_output
  );
  let output = (outs
    OneFlow_Tensor:$out
  );
  let attrs = (ins
    DefaultValuedAttr<BoolAttr, "false">:$transpose_a,
    DefaultValuedAttr<BoolAttr, "false">:$transpose_b,
    DefaultValuedAttr<F64Attr, "1.">:$alpha
  );
  let has_logical_tensor_desc_infer_fn = 1;
  let has_physical_tensor_desc_infer_fn = 1;
  let has_get_sbp_fn = 1;
  let has_data_type_infer_fn = 1;
}

#endif // GET_ONEFLOW_MATMUL_OP_DEFINITIONS

// Group: MISC
// CategoricalOrdinalEncode, add_n, arange, coin_flip, concat, constant, dropout, elementwise_maximum_backward, elementwise_minimum_backward, empty, eye, grid_sample_grad, multi_count_not_finite, multi_square_sum, nll, nll_grad, pow_x_grad, pow_y_grad, prelu_grad, randperm, recv, send, split_like, ssp_variable_proxy, tf_prelu_grad, uniform, uniform_int, unique_with_counts, xdivy_x_grad, xdivy_y_grad
// Total: 30

#ifdef GET_ONEFLOW_MISC_OP_DEFINITIONS

def OneFlow_CategoricalOrdinalEncodeOp : OneFlow_BaseOp<"CategoricalOrdinalEncode", [NoSideEffect, NoGrad, DeclareOpInterfaceMethods<UserOpCompatibleInterface>]> {
  let input = (ins
    OneFlow_Tensor:$table,
    OneFlow_Tensor:$size,
    OneFlow_Tensor:$in
  );
  let output = (outs
    OneFlow_Tensor:$out
  );
  let attrs = (ins
    DefaultValuedAttr<BoolAttr, "false">:$hash_precomputed
  );
  let has_check_fn = 1;
  let has_logical_tensor_desc_infer_fn = 1;
  let has_physical_tensor_desc_infer_fn = 1;
  let has_get_sbp_fn = 1;
  let has_data_type_infer_fn = 1;
  let has_input_arg_modify_fn = 1;
}

def OneFlow_AddNOp : OneFlow_BaseOp<"add_n", [NoSideEffect, DeclareOpInterfaceMethods<UserOpCompatibleInterface>]> {
  let input = (ins
    Variadic<OneFlow_Tensor>:$in
  );
  let output = (outs
    OneFlow_Tensor:$out
  );
  let hasCanonicalizer = 1;
  let has_check_fn = 1;
  let has_logical_tensor_desc_infer_fn = 1;
  let has_physical_tensor_desc_infer_fn = 1;
  let has_get_sbp_fn = 1;
  let has_data_type_infer_fn = 1;
}

def OneFlow_ArangeOp : OneFlow_BaseOp<"arange", [NoSideEffect, NoGrad, DeclareOpInterfaceMethods<UserOpCompatibleInterface>]> {
  let output = (outs
    OneFlow_Tensor:$out
  );
  let attrs = (ins
    DefaultValuedAttr<SI64Attr, "0">:$integer_start,
    DefaultValuedAttr<SI64Attr, "0">:$integer_delta,
    DefaultValuedAttr<SI64Attr, "0">:$integer_limit,
    DefaultValuedAttr<F64Attr, "0.">:$float_start,
    DefaultValuedAttr<F64Attr, "0.">:$float_delta,
    DefaultValuedAttr<F64Attr, "0.">:$float_limit,
    OneFlow_DataType:$dtype,
    StrArrayAttr:$nd_sbp
  );
  let has_logical_tensor_desc_infer_fn = 1;
  let has_physical_tensor_desc_infer_fn = 1;
  let has_get_sbp_fn = 1;
  let has_data_type_infer_fn = 1;
  let has_nd_sbp_infer_fn = 1;
}

def OneFlow_CoinFlipOp : OneFlow_BaseOp<"coin_flip", [NoSideEffect, NoGrad, CpuOnly, DeclareOpInterfaceMethods<UserOpCompatibleInterface>]> {
  let output = (outs
    OneFlow_Tensor:$out
  );
  let attrs = (ins
    DefaultValuedAttr<F32Attr, "0.5">:$probability,
    DefaultValuedAttr<SI64Attr, "0">:$batch_size,
    DefaultValuedAttr<SI64Attr, "-1">:$seed,
    DefaultValuedAttr<BoolAttr, "false">:$has_seed,
    StrArrayAttr:$nd_sbp
  );
  let has_logical_tensor_desc_infer_fn = 1;
  let has_physical_tensor_desc_infer_fn = 1;
  let has_get_sbp_fn = 1;
  let has_data_type_infer_fn = 1;
  let has_nd_sbp_infer_fn = 1;
}

def OneFlow_ConcatOp : OneFlow_BaseOp<"concat", [NoSideEffect, DeclareOpInterfaceMethods<UserOpCompatibleInterface>]> {
  let input = (ins
    Variadic<OneFlow_Tensor>:$in
  );
  let output = (outs
    OneFlow_Tensor:$out
  );
  let attrs = (ins
    DefaultValuedAttr<SI64Attr, "0">:$axis,
    DefaultValuedAttr<SI64Attr, "0">:$max_dim_size
  );
  let has_check_fn = 1;
  let has_logical_tensor_desc_infer_fn = 1;
  let has_physical_tensor_desc_infer_fn = 1;
  let has_get_sbp_fn = 1;
  let has_data_type_infer_fn = 1;
}

def OneFlow_ConstantOp : OneFlow_BaseOp<"constant", [NoSideEffect, NoGrad, DeclareOpInterfaceMethods<UserOpCompatibleInterface>]> {
  let output = (outs
    OneFlow_Tensor:$out
  );
  let attrs = (ins
    DefaultValuedAttr<F64Attr, "0.">:$floating_value,
    DefaultValuedAttr<SI64Attr, "0">:$integer_value,
    DefaultValuedAttr<BoolAttr, "false">:$is_floating_value,
    OneFlow_DataType:$dtype,
    ShapeAttr:$shape,
    StrArrayAttr:$nd_sbp
  );
  let same_output_regst_num = 1;
  let has_logical_tensor_desc_infer_fn = 1;
  let has_get_sbp_fn = 1;
  let has_data_type_infer_fn = 1;
  let has_nd_sbp_infer_fn = 1;
}

def OneFlow_DropoutOp : OneFlow_BaseOp<"dropout", [NoSideEffect, DeclareOpInterfaceMethods<UserOpCompatibleInterface>]> {
  let input = (ins
    OneFlow_Tensor:$in,
    Optional<OneFlow_Tensor>:$_add_to_output
  );
  let output = (outs
    OneFlow_Tensor:$out,
    OneFlow_Tensor:$mask
  );
  let attrs = (ins
    DefaultValuedAttr<F32Attr, "0.">:$rate
  );
  let has_check_fn = 1;
  let has_logical_tensor_desc_infer_fn = 1;
  let has_physical_tensor_desc_infer_fn = 1;
  let has_get_sbp_fn = 1;
  let has_data_type_infer_fn = 1;
}

def OneFlow_ElementwiseMaximumBackwardOp : OneFlow_BaseOp<"elementwise_maximum_backward", [NoSideEffect, AttrSizedResultSegments, DeclareOpInterfaceMethods<UserOpCompatibleInterface>]> {
  let input = (ins
    OneFlow_Tensor:$dz,
    OneFlow_Tensor:$x,
    OneFlow_Tensor:$y
  );
  let output = (outs
    Optional<OneFlow_Tensor>:$dx,
    Optional<OneFlow_Tensor>:$dy
  );
  let trait_attrs = (ins
    I32ElementsAttr:$result_segment_sizes
  );
  let has_logical_tensor_desc_infer_fn = 1;
  let has_physical_tensor_desc_infer_fn = 1;
  let has_get_sbp_fn = 1;
  let has_data_type_infer_fn = 1;
}

def OneFlow_ElementwiseMinimumBackwardOp : OneFlow_BaseOp<"elementwise_minimum_backward", [NoSideEffect, AttrSizedResultSegments, DeclareOpInterfaceMethods<UserOpCompatibleInterface>]> {
  let input = (ins
    OneFlow_Tensor:$dz,
    OneFlow_Tensor:$x,
    OneFlow_Tensor:$y
  );
  let output = (outs
    Optional<OneFlow_Tensor>:$dx,
    Optional<OneFlow_Tensor>:$dy
  );
  let trait_attrs = (ins
    I32ElementsAttr:$result_segment_sizes
  );
  let has_logical_tensor_desc_infer_fn = 1;
  let has_physical_tensor_desc_infer_fn = 1;
  let has_get_sbp_fn = 1;
  let has_data_type_infer_fn = 1;
}

def OneFlow_EmptyOp : OneFlow_BaseOp<"empty", [NoSideEffect, NoGrad, DeclareOpInterfaceMethods<UserOpCompatibleInterface>]> {
  let output = (outs
    OneFlow_Tensor:$out
  );
  let attrs = (ins
    OneFlow_DataType:$dtype,
    ShapeAttr:$shape,
    StrArrayAttr:$nd_sbp
  );
  let same_output_regst_num = 1;
  let has_logical_tensor_desc_infer_fn = 1;
  let has_physical_tensor_desc_infer_fn = 1;
  let has_get_sbp_fn = 1;
  let has_data_type_infer_fn = 1;
  let has_nd_sbp_infer_fn = 1;
}

def OneFlow_EyeOp : OneFlow_BaseOp<"eye", [NoSideEffect, NoGrad, DeclareOpInterfaceMethods<UserOpCompatibleInterface>]> {
  let output = (outs
    OneFlow_Tensor:$out
  );
  let attrs = (ins
    DefaultValuedAttr<SI64Attr, "0">:$rows,
    DefaultValuedAttr<SI64Attr, "0">:$cols,
    OneFlow_DataType:$dtype,
    StrArrayAttr:$nd_sbp
  );
  let has_logical_tensor_desc_infer_fn = 1;
  let has_physical_tensor_desc_infer_fn = 1;
  let has_get_sbp_fn = 1;
  let has_data_type_infer_fn = 1;
}

def OneFlow_GridSampleGradOp : OneFlow_BaseOp<"grid_sample_grad", [NoSideEffect, DeclareOpInterfaceMethods<UserOpCompatibleInterface>]> {
  let input = (ins
    OneFlow_Tensor:$doutput,
    OneFlow_Tensor:$input,
    OneFlow_Tensor:$grid
  );
  let output = (outs
    OneFlow_Tensor:$dinput,
    OneFlow_Tensor:$dgrid
  );
  let attrs = (ins
    StrAttr:$interpolation_mode,
    StrAttr:$padding_mode,
    DefaultValuedAttr<BoolAttr, "false">:$align_corners
  );
  let has_check_fn = 1;
  let has_logical_tensor_desc_infer_fn = 1;
  let has_physical_tensor_desc_infer_fn = 1;
  let has_get_sbp_fn = 1;
  let has_data_type_infer_fn = 1;
}

def OneFlow_MultiCountNotFiniteOp : OneFlow_BaseOp<"multi_count_not_finite", [NoSideEffect, NoGrad, DeclareOpInterfaceMethods<UserOpCompatibleInterface>]> {
  let input = (ins
    Variadic<OneFlow_Tensor>:$x
  );
  let output = (outs
    OneFlow_Tensor:$y
  );
  let has_check_fn = 1;
  let has_logical_tensor_desc_infer_fn = 1;
  let has_physical_tensor_desc_infer_fn = 1;
  let has_get_sbp_fn = 1;
  let has_data_type_infer_fn = 1;
}

def OneFlow_MultiSquareSumOp : OneFlow_BaseOp<"multi_square_sum", [NoSideEffect, DeclareOpInterfaceMethods<UserOpCompatibleInterface>]> {
  let input = (ins
    Variadic<OneFlow_Tensor>:$x
  );
  let output = (outs
    OneFlow_Tensor:$y
  );
  let has_check_fn = 1;
  let has_logical_tensor_desc_infer_fn = 1;
  let has_physical_tensor_desc_infer_fn = 1;
  let has_get_sbp_fn = 1;
  let has_data_type_infer_fn = 1;
}

def OneFlow_NllOp : OneFlow_BaseOp<"nll", [NoSideEffect, DeclareOpInterfaceMethods<UserOpCompatibleInterface>]> {
  let input = (ins
    OneFlow_Tensor:$input,
    OneFlow_Tensor:$target,
    Optional<OneFlow_Tensor>:$weight
  );
  let output = (outs
    OneFlow_Tensor:$out,
    OneFlow_Tensor:$total_weight
  );
  let attrs = (ins
    DefaultValuedAttr<SI64Attr, "0">:$ignore_index
  );
  let has_logical_tensor_desc_infer_fn = 1;
  let has_physical_tensor_desc_infer_fn = 1;
  let has_get_sbp_fn = 1;
  let has_data_type_infer_fn = 1;
  let has_input_arg_modify_fn = 1;
}

def OneFlow_NllGradOp : OneFlow_BaseOp<"nll_grad", [NoSideEffect, DeclareOpInterfaceMethods<UserOpCompatibleInterface>]> {
  let input = (ins
    OneFlow_Tensor:$input,
    OneFlow_Tensor:$target,
    OneFlow_Tensor:$total_weight,
    Optional<OneFlow_Tensor>:$weight,
    OneFlow_Tensor:$dy
  );
  let output = (outs
    OneFlow_Tensor:$dx
  );
  let attrs = (ins
    DefaultValuedAttr<SI64Attr, "0">:$ignore_index
  );
  let has_logical_tensor_desc_infer_fn = 1;
  let has_physical_tensor_desc_infer_fn = 1;
  let has_get_sbp_fn = 1;
  let has_data_type_infer_fn = 1;
}

def OneFlow_PowXGradOp : OneFlow_BaseOp<"pow_x_grad", [NoSideEffect, DeclareOpInterfaceMethods<UserOpCompatibleInterface>]> {
  let input = (ins
    OneFlow_Tensor:$x,
    OneFlow_Tensor:$y,
    OneFlow_Tensor:$dz
  );
  let output = (outs
    OneFlow_Tensor:$dx
  );
  let has_logical_tensor_desc_infer_fn = 1;
  let has_physical_tensor_desc_infer_fn = 1;
  let has_get_sbp_fn = 1;
  let has_data_type_infer_fn = 1;
}

def OneFlow_PowYGradOp : OneFlow_BaseOp<"pow_y_grad", [NoSideEffect, DeclareOpInterfaceMethods<UserOpCompatibleInterface>]> {
  let input = (ins
    OneFlow_Tensor:$x,
    OneFlow_Tensor:$y,
    OneFlow_Tensor:$dz
  );
  let output = (outs
    OneFlow_Tensor:$dy
  );
  let has_logical_tensor_desc_infer_fn = 1;
  let has_physical_tensor_desc_infer_fn = 1;
  let has_get_sbp_fn = 1;
  let has_data_type_infer_fn = 1;
}

def OneFlow_PreluGradOp : OneFlow_BaseOp<"prelu_grad", [NoSideEffect, DeclareOpInterfaceMethods<UserOpCompatibleInterface>]> {
  let input = (ins
    OneFlow_Tensor:$dy,
    OneFlow_Tensor:$x,
    OneFlow_Tensor:$alpha
  );
  let output = (outs
    OneFlow_Tensor:$dx,
    OneFlow_Tensor:$alpha_diff
  );
  let has_logical_tensor_desc_infer_fn = 1;
  let has_physical_tensor_desc_infer_fn = 1;
  let has_get_sbp_fn = 1;
  let has_data_type_infer_fn = 1;
}

def OneFlow_RandpermOp : OneFlow_BaseOp<"randperm", [NoSideEffect, NoGrad, DeclareOpInterfaceMethods<UserOpCompatibleInterface>]> {
  let output = (outs
    OneFlow_Tensor:$out
  );
  let attrs = (ins
    DefaultValuedAttr<SI32Attr, "0">:$n,
    DefaultValuedAttr<SI64Attr, "0">:$seed,
    StrArrayAttr:$nd_sbp
  );
  let has_logical_tensor_desc_infer_fn = 1;
  let has_physical_tensor_desc_infer_fn = 1;
  let has_get_sbp_fn = 1;
  let has_data_type_infer_fn = 1;
  let has_nd_sbp_infer_fn = 1;
}

def OneFlow_RecvOp : OneFlow_BaseOp<"recv", [NoSideEffect, NoGrad, DeclareOpInterfaceMethods<UserOpCompatibleInterface>]> {
  let output = (outs
    OneFlow_Tensor:$out
  );
  let attrs = (ins
    DefaultValuedAttr<SI64Attr, "0">:$src_process_id,
    OneFlow_DataType:$dtype,
    ShapeAttr:$shape,
    StrAttr:$device_type,
    DefaultValuedAttr<SI64Attr, "0">:$device_id
  );
  let has_logical_tensor_desc_infer_fn = 1;
  let has_physical_tensor_desc_infer_fn = 1;
  let has_get_sbp_fn = 1;
  let has_data_type_infer_fn = 1;
  let has_device_infer_fn = 1;
}

def OneFlow_SendOp : OneFlow_BaseOp<"send", [NoSideEffect, NoGrad, DeclareOpInterfaceMethods<UserOpCompatibleInterface>]> {
  let input = (ins
    OneFlow_Tensor:$in
  );
  let attrs = (ins
    DefaultValuedAttr<SI64Attr, "0">:$dst_process_id
  );
  let has_logical_tensor_desc_infer_fn = 1;
  let has_physical_tensor_desc_infer_fn = 1;
  let has_get_sbp_fn = 1;
  let has_data_type_infer_fn = 1;
  let has_device_infer_fn = 1;
}

def OneFlow_SplitLikeOp : OneFlow_BaseOp<"split_like", [NoSideEffect, DeclareOpInterfaceMethods<UserOpCompatibleInterface>]> {
  let input = (ins
    OneFlow_Tensor:$in,
    Variadic<OneFlow_Tensor>:$like
  );
  let output = (outs
    Variadic<OneFlow_Tensor>:$out
  );
  let attrs = (ins
    DefaultValuedAttr<SI64Attr, "0">:$axis
  );
  let has_check_fn = 1;
  let has_logical_tensor_desc_infer_fn = 1;
  let has_physical_tensor_desc_infer_fn = 1;
  let has_get_sbp_fn = 1;
  let has_data_type_infer_fn = 1;
  let has_input_arg_modify_fn = 1;
}

def OneFlow_SspVariableProxyOp : OneFlow_BaseOp<"ssp_variable_proxy", [NoSideEffect, NoGrad, DeclareOpInterfaceMethods<UserOpCompatibleInterface>]> {
  let input = (ins
    OneFlow_Tensor:$var
  );
  let output = (outs
    OneFlow_Tensor:$ref,
    OneFlow_Tensor:$value
  );
  let attrs = (ins
    DefaultValuedAttr<SI64Attr, "1">:$buffer_size
  );
  let has_logical_tensor_desc_infer_fn = 1;
  let has_physical_tensor_desc_infer_fn = 1;
  let has_get_sbp_fn = 1;
  let has_data_type_infer_fn = 1;
  let has_output_arg_modify_fn = 1;
}

def OneFlow_TfPreluGradOp : OneFlow_BaseOp<"tf_prelu_grad", [NoSideEffect, DeclareOpInterfaceMethods<UserOpCompatibleInterface>]> {
  let input = (ins
    OneFlow_Tensor:$dy,
    OneFlow_Tensor:$x,
    OneFlow_Tensor:$alpha
  );
  let output = (outs
    OneFlow_Tensor:$dx,
    OneFlow_Tensor:$alpha_diff
  );
  let has_logical_tensor_desc_infer_fn = 1;
  let has_physical_tensor_desc_infer_fn = 1;
  let has_get_sbp_fn = 1;
  let has_data_type_infer_fn = 1;
}

def OneFlow_UniformOp : OneFlow_BaseOp<"uniform", [NoSideEffect, NoGrad, DeclareOpInterfaceMethods<UserOpCompatibleInterface>]> {
  let output = (outs
    OneFlow_Tensor:$out
  );
  let attrs = (ins
    DefaultValuedAttr<F64Attr, "0.">:$from,
    DefaultValuedAttr<F64Attr, "1.">:$to,
    DefaultValuedAttr<SI64Attr, "0">:$seed,
    OneFlow_DataType:$dtype,
    ShapeAttr:$shape,
    StrArrayAttr:$nd_sbp
  );
  let same_output_regst_num = 1;
  let has_logical_tensor_desc_infer_fn = 1;
  let has_physical_tensor_desc_infer_fn = 1;
  let has_get_sbp_fn = 1;
  let has_data_type_infer_fn = 1;
  let has_nd_sbp_infer_fn = 1;
}

def OneFlow_UniformIntOp : OneFlow_BaseOp<"uniform_int", [NoSideEffect, NoGrad, DeclareOpInterfaceMethods<UserOpCompatibleInterface>]> {
  let output = (outs
    OneFlow_Tensor:$out
  );
  let attrs = (ins
    DefaultValuedAttr<SI64Attr, "0">:$from,
    DefaultValuedAttr<SI64Attr, "1">:$to,
    DefaultValuedAttr<SI64Attr, "0">:$seed,
    OneFlow_DataType:$dtype,
    ShapeAttr:$shape,
    StrArrayAttr:$nd_sbp
  );
  let same_output_regst_num = 1;
  let has_logical_tensor_desc_infer_fn = 1;
  let has_physical_tensor_desc_infer_fn = 1;
  let has_get_sbp_fn = 1;
  let has_data_type_infer_fn = 1;
  let has_nd_sbp_infer_fn = 1;
}

def OneFlow_UniqueWithCountsOp : OneFlow_BaseOp<"unique_with_counts", [NoSideEffect, NoGrad, DeclareOpInterfaceMethods<UserOpCompatibleInterface>]> {
  let input = (ins
    OneFlow_Tensor:$x
  );
  let output = (outs
    OneFlow_Tensor:$y,
    OneFlow_Tensor:$idx,
    OneFlow_Tensor:$count,
    OneFlow_Tensor:$num_unique
  );
  let attrs = (ins
    OneFlow_DataType:$out_idx
  );
  let has_logical_tensor_desc_infer_fn = 1;
  let has_physical_tensor_desc_infer_fn = 1;
  let has_get_sbp_fn = 1;
  let has_data_type_infer_fn = 1;
}

def OneFlow_XdivyXGradOp : OneFlow_BaseOp<"xdivy_x_grad", [NoSideEffect, DeclareOpInterfaceMethods<UserOpCompatibleInterface>]> {
  let input = (ins
    OneFlow_Tensor:$x,
    OneFlow_Tensor:$y,
    OneFlow_Tensor:$dz
  );
  let output = (outs
    OneFlow_Tensor:$dx
  );
  let has_logical_tensor_desc_infer_fn = 1;
  let has_physical_tensor_desc_infer_fn = 1;
  let has_get_sbp_fn = 1;
  let has_data_type_infer_fn = 1;
}

def OneFlow_XdivyYGradOp : OneFlow_BaseOp<"xdivy_y_grad", [NoSideEffect, DeclareOpInterfaceMethods<UserOpCompatibleInterface>]> {
  let input = (ins
    OneFlow_Tensor:$x,
    OneFlow_Tensor:$y,
    OneFlow_Tensor:$dz
  );
  let output = (outs
    OneFlow_Tensor:$dy
  );
  let has_logical_tensor_desc_infer_fn = 1;
  let has_physical_tensor_desc_infer_fn = 1;
  let has_get_sbp_fn = 1;
  let has_data_type_infer_fn = 1;
}

#endif // GET_ONEFLOW_MISC_OP_DEFINITIONS

// Group: NCCL
// _nccl_logical_2D_same_dim0_all2all, _nccl_logical_2D_same_dim0_all_gather, _nccl_logical_2D_same_dim0_all_gather_noncontinuous, _nccl_logical_2D_same_dim0_all_reduce, _nccl_logical_2D_same_dim1_all_reduce, _nccl_logical_all_gather, _nccl_logical_all_gather_noncontinuous, _nccl_logical_all_reduce, _nccl_logical_reduce_scatter, _nccl_logical_s2s
// Total: 10

#ifdef GET_ONEFLOW_NCCL_OP_DEFINITIONS

def OneFlow__ncclLogical_2DSameDim0All2allOp : OneFlow_BaseOp<"_nccl_logical_2D_same_dim0_all2all", [NoSideEffect, NoGrad, DeclareOpInterfaceMethods<UserOpCompatibleInterface>]> {
  let input = (ins
    OneFlow_Tensor:$in
  );
  let output = (outs
    OneFlow_Tensor:$out
  );
  let attrs = (ins
    DefaultValuedAttr<SI64Attr, "-1">:$in_dim1_split_axis,
    DefaultValuedAttr<SI64Attr, "-1">:$out_dim1_split_axis
  );
  let has_logical_tensor_desc_infer_fn = 1;
  let has_get_sbp_fn = 1;
  let has_data_type_infer_fn = 1;
  let has_device_infer_fn = 1;
  let has_nd_sbp_infer_fn = 1;
}

def OneFlow__ncclLogical_2DSameDim0AllGatherOp : OneFlow_BaseOp<"_nccl_logical_2D_same_dim0_all_gather", [NoSideEffect, NoGrad, DeclareOpInterfaceMethods<UserOpCompatibleInterface>]> {
  let input = (ins
    OneFlow_Tensor:$in
  );
  let output = (outs
    OneFlow_Tensor:$out
  );
  let has_logical_tensor_desc_infer_fn = 1;
  let has_get_sbp_fn = 1;
  let has_data_type_infer_fn = 1;
  let has_device_infer_fn = 1;
  let has_nd_sbp_infer_fn = 1;
}

def OneFlow__ncclLogical_2DSameDim0AllGatherNoncontinuousOp : OneFlow_BaseOp<"_nccl_logical_2D_same_dim0_all_gather_noncontinuous", [NoSideEffect, NoGrad, DeclareOpInterfaceMethods<UserOpCompatibleInterface>]> {
  let input = (ins
    OneFlow_Tensor:$in
  );
  let output = (outs
    OneFlow_Tensor:$out
  );
  let attrs = (ins
    DefaultValuedAttr<SI64Attr, "-1">:$in_dim1_split_axis
  );
  let has_logical_tensor_desc_infer_fn = 1;
  let has_get_sbp_fn = 1;
  let has_data_type_infer_fn = 1;
  let has_device_infer_fn = 1;
  let has_nd_sbp_infer_fn = 1;
}

def OneFlow__ncclLogical_2DSameDim0AllReduceOp : OneFlow_BaseOp<"_nccl_logical_2D_same_dim0_all_reduce", [NoSideEffect, NoGrad, DeclareOpInterfaceMethods<UserOpCompatibleInterface>]> {
  let input = (ins
    OneFlow_Tensor:$in
  );
  let output = (outs
    OneFlow_Tensor:$out
  );
  let has_logical_tensor_desc_infer_fn = 1;
  let has_get_sbp_fn = 1;
  let has_data_type_infer_fn = 1;
  let has_device_infer_fn = 1;
  let has_nd_sbp_infer_fn = 1;
}

def OneFlow__ncclLogical_2DSameDim1AllReduceOp : OneFlow_BaseOp<"_nccl_logical_2D_same_dim1_all_reduce", [NoSideEffect, NoGrad, DeclareOpInterfaceMethods<UserOpCompatibleInterface>]> {
  let input = (ins
    OneFlow_Tensor:$in
  );
  let output = (outs
    OneFlow_Tensor:$out
  );
  let has_logical_tensor_desc_infer_fn = 1;
  let has_get_sbp_fn = 1;
  let has_data_type_infer_fn = 1;
  let has_device_infer_fn = 1;
  let has_nd_sbp_infer_fn = 1;
}

def OneFlow__ncclLogicalAllGatherOp : OneFlow_BaseOp<"_nccl_logical_all_gather", [NoSideEffect, NoGrad, DeclareOpInterfaceMethods<UserOpCompatibleInterface>]> {
  let input = (ins
    OneFlow_Tensor:$in
  );
  let output = (outs
    OneFlow_Tensor:$out
  );
  let has_logical_tensor_desc_infer_fn = 1;
  let has_get_sbp_fn = 1;
  let has_data_type_infer_fn = 1;
  let has_device_infer_fn = 1;
  let has_nd_sbp_infer_fn = 1;
}

def OneFlow__ncclLogicalAllGatherNoncontinuousOp : OneFlow_BaseOp<"_nccl_logical_all_gather_noncontinuous", [NoSideEffect, NoGrad, DeclareOpInterfaceMethods<UserOpCompatibleInterface>]> {
  let input = (ins
    OneFlow_Tensor:$in
  );
  let output = (outs
    OneFlow_Tensor:$out
  );
  let attrs = (ins
    DefaultValuedAttr<SI64Attr, "-1">:$in_split_axis
  );
  let has_logical_tensor_desc_infer_fn = 1;
  let has_get_sbp_fn = 1;
  let has_data_type_infer_fn = 1;
  let has_device_infer_fn = 1;
  let has_nd_sbp_infer_fn = 1;
}

def OneFlow__ncclLogicalAllReduceOp : OneFlow_BaseOp<"_nccl_logical_all_reduce", [NoSideEffect, NoGrad, DeclareOpInterfaceMethods<UserOpCompatibleInterface>]> {
  let input = (ins
    OneFlow_Tensor:$in
  );
  let output = (outs
    OneFlow_Tensor:$out
  );
  let has_logical_tensor_desc_infer_fn = 1;
  let has_get_sbp_fn = 1;
  let has_data_type_infer_fn = 1;
  let has_device_infer_fn = 1;
  let has_nd_sbp_infer_fn = 1;
}

def OneFlow__ncclLogicalReduceScatterOp : OneFlow_BaseOp<"_nccl_logical_reduce_scatter", [NoSideEffect, NoGrad, DeclareOpInterfaceMethods<UserOpCompatibleInterface>]> {
  let input = (ins
    OneFlow_Tensor:$in
  );
  let output = (outs
    OneFlow_Tensor:$out
  );
  let has_logical_tensor_desc_infer_fn = 1;
  let has_get_sbp_fn = 1;
  let has_data_type_infer_fn = 1;
  let has_device_infer_fn = 1;
  let has_nd_sbp_infer_fn = 1;
}

def OneFlow__ncclLogicalS2sOp : OneFlow_BaseOp<"_nccl_logical_s2s", [NoSideEffect, NoGrad, DeclareOpInterfaceMethods<UserOpCompatibleInterface>]> {
  let input = (ins
    OneFlow_Tensor:$in
  );
  let output = (outs
    OneFlow_Tensor:$out
  );
  let attrs = (ins
    DefaultValuedAttr<SI64Attr, "-1">:$in_split_axis,
    DefaultValuedAttr<SI64Attr, "-1">:$out_split_axis
  );
  let has_logical_tensor_desc_infer_fn = 1;
  let has_get_sbp_fn = 1;
  let has_data_type_infer_fn = 1;
  let has_device_infer_fn = 1;
  let has_nd_sbp_infer_fn = 1;
}

#endif // GET_ONEFLOW_NCCL_OP_DEFINITIONS

// Group: NORMALIZATION
// crop_mirror_normalize_from_tensorbuffer, crop_mirror_normalize_from_uint8, image_normalize, l2_normalize, l2_normalize_grad, layer_norm, layer_norm_grad, layer_norm_param_grad, normal, normalization, normalization_grad
// Total: 11

#ifdef GET_ONEFLOW_NORMALIZATION_OP_DEFINITIONS

def OneFlow_CropMirrorNormalizeFromTensorbufferOp : OneFlow_BaseOp<"crop_mirror_normalize_from_tensorbuffer", [NoSideEffect, NoGrad, CpuOnly, DeclareOpInterfaceMethods<UserOpCompatibleInterface>]> {
  let input = (ins
    OneFlow_Tensor:$in,
    Optional<OneFlow_Tensor>:$mirror
  );
  let output = (outs
    OneFlow_Tensor:$out
  );
  let attrs = (ins
    DefaultValuedAttr<StrAttr, "\"BGR\"">:$color_space,
    DefaultValuedAttr<StrAttr, "\"NCHW\"">:$output_layout,
    F32ArrayAttr:$mean,
    F32ArrayAttr:$std,
    DefaultValuedAttr<SI64Attr, "0">:$crop_h,
    DefaultValuedAttr<SI64Attr, "0">:$crop_w,
    DefaultValuedAttr<F32Attr, "0.5">:$crop_pos_x,
    DefaultValuedAttr<F32Attr, "0.5">:$crop_pos_y,
    OneFlow_DataType:$output_dtype
  );
  let has_logical_tensor_desc_infer_fn = 1;
  let has_physical_tensor_desc_infer_fn = 1;
  let has_get_sbp_fn = 1;
  let has_data_type_infer_fn = 1;
}

def OneFlow_CropMirrorNormalizeFromUint8Op : OneFlow_BaseOp<"crop_mirror_normalize_from_uint8", [NoSideEffect, NoGrad, DeclareOpInterfaceMethods<UserOpCompatibleInterface>]> {
  let input = (ins
    OneFlow_Tensor:$in,
    Optional<OneFlow_Tensor>:$mirror
  );
  let output = (outs
    OneFlow_Tensor:$out
  );
  let attrs = (ins
    DefaultValuedAttr<StrAttr, "\"BGR\"">:$color_space,
    DefaultValuedAttr<StrAttr, "\"NCHW\"">:$output_layout,
    F32ArrayAttr:$mean,
    F32ArrayAttr:$std,
    DefaultValuedAttr<SI64Attr, "0">:$crop_h,
    DefaultValuedAttr<SI64Attr, "0">:$crop_w,
    DefaultValuedAttr<F32Attr, "0.5">:$crop_pos_x,
    DefaultValuedAttr<F32Attr, "0.5">:$crop_pos_y,
    OneFlow_DataType:$output_dtype
  );
  let has_logical_tensor_desc_infer_fn = 1;
  let has_physical_tensor_desc_infer_fn = 1;
  let has_get_sbp_fn = 1;
  let has_data_type_infer_fn = 1;
}

def OneFlow_ImageNormalizeOp : OneFlow_BaseOp<"image_normalize", [NoSideEffect, NoGrad, CpuOnly, DeclareOpInterfaceMethods<UserOpCompatibleInterface>]> {
  let input = (ins
    OneFlow_Tensor:$in
  );
  let output = (outs
    OneFlow_Tensor:$out
  );
  let attrs = (ins
    F32ArrayAttr:$std,
    F32ArrayAttr:$mean
  );
  let has_logical_tensor_desc_infer_fn = 1;
  let has_physical_tensor_desc_infer_fn = 1;
  let has_get_sbp_fn = 1;
  let has_data_type_infer_fn = 1;
}

def OneFlow_L2NormalizeOp : OneFlow_BaseOp<"l2_normalize", [NoSideEffect, DeclareOpInterfaceMethods<UserOpCompatibleInterface>]> {
  let input = (ins
    OneFlow_Tensor:$x
  );
  let output = (outs
    OneFlow_Tensor:$y,
    OneFlow_Tensor:$square_x_sum
  );
  let attrs = (ins
    DefaultValuedAttr<SI32Attr, "0">:$axis,
    DefaultValuedAttr<F32Attr, "0.">:$epsilon
  );
  let has_logical_tensor_desc_infer_fn = 1;
  let has_physical_tensor_desc_infer_fn = 1;
  let has_get_sbp_fn = 1;
  let has_data_type_infer_fn = 1;
}

def OneFlow_L2NormalizeGradOp : OneFlow_BaseOp<"l2_normalize_grad", [NoSideEffect, DeclareOpInterfaceMethods<UserOpCompatibleInterface>]> {
  let input = (ins
    OneFlow_Tensor:$dy,
    OneFlow_Tensor:$y,
    OneFlow_Tensor:$square_x_sum
  );
  let output = (outs
    OneFlow_Tensor:$dx
  );
  let attrs = (ins
    DefaultValuedAttr<SI32Attr, "0">:$axis,
    DefaultValuedAttr<F32Attr, "0.">:$epsilon
  );
  let has_logical_tensor_desc_infer_fn = 1;
  let has_physical_tensor_desc_infer_fn = 1;
  let has_get_sbp_fn = 1;
  let has_data_type_infer_fn = 1;
}

def OneFlow_LayerNormOp : OneFlow_BaseOp<"layer_norm", [NoSideEffect, AttrSizedOperandSegments, DeclareOpInterfaceMethods<UserOpCompatibleInterface>]> {
  let input = (ins
    OneFlow_Tensor:$x,
    Optional<OneFlow_Tensor>:$beta,
    Optional<OneFlow_Tensor>:$gamma
  );
  let output = (outs
    OneFlow_Tensor:$y,
    OneFlow_Tensor:$mean,
    OneFlow_Tensor:$inv_variance,
    Optional<OneFlow_Tensor>:$normalized
  );
  let attrs = (ins
    DefaultValuedAttr<BoolAttr, "false">:$center,
    DefaultValuedAttr<BoolAttr, "false">:$scale,
    DefaultValuedAttr<SI64Attr, "0">:$begin_norm_axis,
    DefaultValuedAttr<SI64Attr, "0">:$begin_params_axis,
    DefaultValuedAttr<F64Attr, "0.">:$epsilon
  );
  let trait_attrs = (ins
    I32ElementsAttr:$operand_segment_sizes
  );
  let has_logical_tensor_desc_infer_fn = 1;
  let has_physical_tensor_desc_infer_fn = 1;
  let has_get_sbp_fn = 1;
  let has_data_type_infer_fn = 1;
}

def OneFlow_LayerNormGradOp : OneFlow_BaseOp<"layer_norm_grad", [NoSideEffect, DeclareOpInterfaceMethods<UserOpCompatibleInterface>]> {
  let input = (ins
    OneFlow_Tensor:$dy,
    OneFlow_Tensor:$x,
    OneFlow_Tensor:$mean,
    OneFlow_Tensor:$inv_variance,
    Optional<OneFlow_Tensor>:$_add_to_output
  );
  let output = (outs
    OneFlow_Tensor:$dx
  );
  let attrs = (ins
    DefaultValuedAttr<SI64Attr, "0">:$begin_norm_axis,
    DefaultValuedAttr<F64Attr, "0.">:$epsilon
  );
  let has_logical_tensor_desc_infer_fn = 1;
  let has_physical_tensor_desc_infer_fn = 1;
  let has_get_sbp_fn = 1;
  let has_data_type_infer_fn = 1;
}

def OneFlow_LayerNormParamGradOp : OneFlow_BaseOp<"layer_norm_param_grad", [NoSideEffect, AttrSizedOperandSegments, AttrSizedResultSegments, DeclareOpInterfaceMethods<UserOpCompatibleInterface>]> {
  let input = (ins
    OneFlow_Tensor:$dy,
    Optional<OneFlow_Tensor>:$normalized,
    Optional<OneFlow_Tensor>:$gamma
  );
  let output = (outs
    Optional<OneFlow_Tensor>:$normalized_diff,
    Optional<OneFlow_Tensor>:$beta_diff,
    Optional<OneFlow_Tensor>:$gamma_diff,
    Optional<OneFlow_Tensor>:$reduce_buf
  );
  let attrs = (ins
    DefaultValuedAttr<SI64Attr, "0">:$begin_params_axis
  );
  let trait_attrs = (ins
    I32ElementsAttr:$operand_segment_sizes,
    I32ElementsAttr:$result_segment_sizes
  );
  let has_logical_tensor_desc_infer_fn = 1;
  let has_physical_tensor_desc_infer_fn = 1;
  let has_get_sbp_fn = 1;
  let has_data_type_infer_fn = 1;
}

def OneFlow_NormalOp : OneFlow_BaseOp<"normal", [NoSideEffect, NoGrad, DeclareOpInterfaceMethods<UserOpCompatibleInterface>]> {
  let output = (outs
    OneFlow_Tensor:$out
  );
  let attrs = (ins
    DefaultValuedAttr<F64Attr, "0.">:$mean,
    DefaultValuedAttr<F64Attr, "1.">:$std,
    DefaultValuedAttr<SI64Attr, "0">:$seed,
    OneFlow_DataType:$dtype,
    ShapeAttr:$shape,
    StrArrayAttr:$nd_sbp
  );
  let same_output_regst_num = 1;
  let has_logical_tensor_desc_infer_fn = 1;
  let has_physical_tensor_desc_infer_fn = 1;
  let has_get_sbp_fn = 1;
  let has_data_type_infer_fn = 1;
  let has_nd_sbp_infer_fn = 1;
}

def OneFlow_NormalizationOp : OneFlow_BaseOp<"normalization", [NoSideEffect, AttrSizedOperandSegments, AttrSizedResultSegments, DeclareOpInterfaceMethods<UserOpCompatibleInterface>]> {
  let input = (ins
    OneFlow_Tensor:$x,
    Optional<OneFlow_Tensor>:$moving_mean,
    Optional<OneFlow_Tensor>:$moving_variance,
    OneFlow_Tensor:$gamma,
    OneFlow_Tensor:$beta,
    Optional<OneFlow_Tensor>:$_add_to_output
  );
  let output = (outs
    OneFlow_Tensor:$y,
    Optional<OneFlow_Tensor>:$mean,
    Optional<OneFlow_Tensor>:$inv_variance
  );
  let attrs = (ins
    DefaultValuedAttr<SI32Attr, "0">:$axis,
    DefaultValuedAttr<F32Attr, "0.">:$epsilon,
    DefaultValuedAttr<BoolAttr, "false">:$training,
    DefaultValuedAttr<F32Attr, "0.">:$momentum
  );
  let trait_attrs = (ins
    I32ElementsAttr:$operand_segment_sizes,
    I32ElementsAttr:$result_segment_sizes
  );
  let has_logical_tensor_desc_infer_fn = 1;
  let has_physical_tensor_desc_infer_fn = 1;
  let has_get_sbp_fn = 1;
  let has_data_type_infer_fn = 1;
  let has_input_arg_modify_fn = 1;
}

def OneFlow_NormalizationGradOp : OneFlow_BaseOp<"normalization_grad", [NoSideEffect, DeclareOpInterfaceMethods<UserOpCompatibleInterface>]> {
  let input = (ins
    OneFlow_Tensor:$x,
    OneFlow_Tensor:$dy,
    OneFlow_Tensor:$mean,
    OneFlow_Tensor:$inv_variance,
    OneFlow_Tensor:$gamma
  );
  let output = (outs
    OneFlow_Tensor:$gamma_diff,
    OneFlow_Tensor:$beta_diff,
    OneFlow_Tensor:$dx
  );
  let attrs = (ins
    DefaultValuedAttr<SI32Attr, "0">:$axis,
    DefaultValuedAttr<F32Attr, "0.">:$epsilon
  );
  let has_logical_tensor_desc_infer_fn = 1;
  let has_physical_tensor_desc_infer_fn = 1;
  let has_get_sbp_fn = 1;
  let has_data_type_infer_fn = 1;
}

#endif // GET_ONEFLOW_NORMALIZATION_OP_DEFINITIONS

// Group: OPTIMIZER
// adagrad_update, adam_bias_correction_factor, adam_update, indexed_slices_adam_update, indexed_slices_momentum_update, indexed_slices_sgd_update, lamb_update, lars_update, momentum_update, rmsprop_update, sgd_update, slice_update
// Total: 12

#ifdef GET_ONEFLOW_OPTIMIZER_OP_DEFINITIONS

def OneFlow_AdagradUpdateOp : OneFlow_BaseOp<"adagrad_update", [NoGrad, AttrSizedOperandSegments, DeclareOpInterfaceMethods<UserOpCompatibleInterface>]> {
  let input = (ins
    OneFlow_Tensor:$model,
    OneFlow_Tensor:$model_diff,
    Optional<OneFlow_Tensor>:$learning_rate,
    Optional<OneFlow_Tensor>:$scale_by_tensor,
    Optional<OneFlow_Tensor>:$skip_if,
    Optional<OneFlow_Tensor>:$train_step,
    OneFlow_Tensor:$sum
  );
  let attrs = (ins
    DefaultValuedAttr<SI32Attr, "0">:$train_step_val,
    DefaultValuedAttr<F32Attr, "0.">:$learning_rate_val,
    DefaultValuedAttr<F64Attr, "1.">:$scale,
    DefaultValuedAttr<F32Attr, "0.">:$l1,
    DefaultValuedAttr<F32Attr, "0.">:$l2,
    DefaultValuedAttr<F32Attr, "0.">:$lr_decay,
    DefaultValuedAttr<F32Attr, "0.">:$weight_decay,
    DefaultValuedAttr<F32Attr, "0.">:$epsilon
  );
  let trait_attrs = (ins
    I32ElementsAttr:$operand_segment_sizes
  );
  let has_logical_tensor_desc_infer_fn = 1;
  let has_physical_tensor_desc_infer_fn = 1;
  let has_get_sbp_fn = 1;
  let has_data_type_infer_fn = 1;
  let has_input_arg_modify_fn = 1;
}

def OneFlow_AdamBiasCorrectionFactorOp : OneFlow_BaseOp<"adam_bias_correction_factor", [NoGrad, DeclareOpInterfaceMethods<UserOpCompatibleInterface>]> {
  let input = (ins
    OneFlow_Tensor:$train_step
  );
  let output = (outs
    OneFlow_Tensor:$out
  );
  let attrs = (ins
    DefaultValuedAttr<F32Attr, "0.9">:$beta
  );
  let has_logical_tensor_desc_infer_fn = 1;
  let has_physical_tensor_desc_infer_fn = 1;
  let has_get_sbp_fn = 1;
  let has_data_type_infer_fn = 1;
}

def OneFlow_AdamUpdateOp : OneFlow_BaseOp<"adam_update", [NoGrad, AttrSizedOperandSegments, DeclareOpInterfaceMethods<UserOpCompatibleInterface>]> {
  let input = (ins
    OneFlow_Tensor:$model,
    OneFlow_Tensor:$model_diff,
    Optional<OneFlow_Tensor>:$learning_rate,
    Optional<OneFlow_Tensor>:$scale_by_tensor,
    Optional<OneFlow_Tensor>:$skip_if,
    Optional<OneFlow_Tensor>:$bias_correction1,
    Optional<OneFlow_Tensor>:$bias_correction2,
    OneFlow_Tensor:$m,
    OneFlow_Tensor:$v,
    OneFlow_Tensor:$max_v
  );
  let attrs = (ins
    DefaultValuedAttr<F32Attr, "0.">:$learning_rate_val,
    DefaultValuedAttr<F32Attr, "1.">:$bias_correction1_val,
    DefaultValuedAttr<F32Attr, "1.">:$bias_correction2_val,
    DefaultValuedAttr<F64Attr, "1.">:$scale,
    DefaultValuedAttr<F32Attr, "0.">:$l1,
    DefaultValuedAttr<F32Attr, "0.">:$l2,
    DefaultValuedAttr<F32Attr, "0.9">:$beta1,
    DefaultValuedAttr<F32Attr, "0.999">:$beta2,
    DefaultValuedAttr<F32Attr, "0.">:$epsilon,
    DefaultValuedAttr<F32Attr, "0.">:$weight_decay,
    DefaultValuedAttr<BoolAttr, "false">:$amsgrad,
    DefaultValuedAttr<BoolAttr, "true">:$do_bias_correction
  );
  let trait_attrs = (ins
    I32ElementsAttr:$operand_segment_sizes
  );
  let has_logical_tensor_desc_infer_fn = 1;
  let has_physical_tensor_desc_infer_fn = 1;
  let has_get_sbp_fn = 1;
  let has_data_type_infer_fn = 1;
  let has_input_arg_modify_fn = 1;
}

def OneFlow_IndexedSlicesAdamUpdateOp : OneFlow_BaseOp<"indexed_slices_adam_update", [NoGrad, AttrSizedOperandSegments, DeclareOpInterfaceMethods<UserOpCompatibleInterface>]> {
  let input = (ins
    OneFlow_Tensor:$model,
    OneFlow_Tensor:$model_diff_indices,
    OneFlow_Tensor:$model_diff_values,
    OneFlow_Tensor:$learning_rate,
    Optional<OneFlow_Tensor>:$bias_correction1,
    Optional<OneFlow_Tensor>:$bias_correction2,
    OneFlow_Tensor:$m,
    OneFlow_Tensor:$v,
    OneFlow_Tensor:$max_v
  );
  let attrs = (ins
    DefaultValuedAttr<F32Attr, "0.">:$learning_rate_val,
    DefaultValuedAttr<F32Attr, "0.9">:$beta1,
    DefaultValuedAttr<F32Attr, "0.999">:$beta2,
    DefaultValuedAttr<F32Attr, "0.">:$epsilon,
    DefaultValuedAttr<F32Attr, "0.">:$weight_decay,
    DefaultValuedAttr<BoolAttr, "false">:$amsgrad,
    DefaultValuedAttr<BoolAttr, "true">:$do_bias_correction
  );
  let trait_attrs = (ins
    I32ElementsAttr:$operand_segment_sizes
  );
  let has_logical_tensor_desc_infer_fn = 1;
  let has_physical_tensor_desc_infer_fn = 1;
  let has_get_sbp_fn = 1;
  let has_data_type_infer_fn = 1;
  let has_input_arg_modify_fn = 1;
}

def OneFlow_IndexedSlicesMomentumUpdateOp : OneFlow_BaseOp<"indexed_slices_momentum_update", [NoGrad, DeclareOpInterfaceMethods<UserOpCompatibleInterface>]> {
  let input = (ins
    OneFlow_Tensor:$model,
    OneFlow_Tensor:$model_diff_indices,
    OneFlow_Tensor:$model_diff_values,
    OneFlow_Tensor:$learning_rate,
    OneFlow_Tensor:$momentum
  );
  let attrs = (ins
    DefaultValuedAttr<F32Attr, "0.9">:$beta,
    DefaultValuedAttr<F32Attr, "0.">:$weight_decay
  );
  let has_logical_tensor_desc_infer_fn = 1;
  let has_physical_tensor_desc_infer_fn = 1;
  let has_get_sbp_fn = 1;
  let has_data_type_infer_fn = 1;
  let has_input_arg_modify_fn = 1;
}

def OneFlow_IndexedSlicesSgdUpdateOp : OneFlow_BaseOp<"indexed_slices_sgd_update", [NoGrad, DeclareOpInterfaceMethods<UserOpCompatibleInterface>]> {
  let input = (ins
    OneFlow_Tensor:$model,
    OneFlow_Tensor:$model_diff_indices,
    OneFlow_Tensor:$model_diff_values,
    OneFlow_Tensor:$learning_rate
  );
  let attrs = (ins
    DefaultValuedAttr<F32Attr, "0.">:$weight_decay
  );
  let has_logical_tensor_desc_infer_fn = 1;
  let has_physical_tensor_desc_infer_fn = 1;
  let has_get_sbp_fn = 1;
  let has_data_type_infer_fn = 1;
  let has_input_arg_modify_fn = 1;
}

def OneFlow_LambUpdateOp : OneFlow_BaseOp<"lamb_update", [NoGrad, AttrSizedOperandSegments, DeclareOpInterfaceMethods<UserOpCompatibleInterface>]> {
  let input = (ins
    OneFlow_Tensor:$m,
    OneFlow_Tensor:$v,
    OneFlow_Tensor:$beta1_t,
    OneFlow_Tensor:$beta2_t,
    OneFlow_Tensor:$model,
    OneFlow_Tensor:$model_diff,
    OneFlow_Tensor:$learning_rate,
    Optional<OneFlow_Tensor>:$scale_by_tensor,
    Optional<OneFlow_Tensor>:$skip_if
  );
  let attrs = (ins
    DefaultValuedAttr<F32Attr, "0.">:$beta1,
    DefaultValuedAttr<F32Attr, "0.">:$beta2,
    DefaultValuedAttr<F32Attr, "0.">:$epsilon,
    DefaultValuedAttr<F64Attr, "1.">:$scale,
    DefaultValuedAttr<F32Attr, "0.">:$l1,
    DefaultValuedAttr<F32Attr, "0.">:$l2,
    DefaultValuedAttr<F32Attr, "0.">:$weight_decay
  );
  let trait_attrs = (ins
    I32ElementsAttr:$operand_segment_sizes
  );
  let has_logical_tensor_desc_infer_fn = 1;
  let has_physical_tensor_desc_infer_fn = 1;
  let has_get_sbp_fn = 1;
  let has_data_type_infer_fn = 1;
  let has_input_arg_modify_fn = 1;
}

def OneFlow_LarsUpdateOp : OneFlow_BaseOp<"lars_update", [NoGrad, AttrSizedOperandSegments, DeclareOpInterfaceMethods<UserOpCompatibleInterface>]> {
  let input = (ins
    OneFlow_Tensor:$model,
    OneFlow_Tensor:$model_diff,
    OneFlow_Tensor:$learning_rate,
    OneFlow_Tensor:$momentum,
    Optional<OneFlow_Tensor>:$scale_by_tensor,
    Optional<OneFlow_Tensor>:$skip_if
  );
  let attrs = (ins
    DefaultValuedAttr<F64Attr, "1.">:$scale,
    DefaultValuedAttr<F32Attr, "0.">:$l1,
    DefaultValuedAttr<F32Attr, "0.">:$l2,
    DefaultValuedAttr<F32Attr, "0.9">:$momentum_beta,
    DefaultValuedAttr<F32Attr, "0.">:$epsilon,
    DefaultValuedAttr<F32Attr, "0.0001">:$lars_coefficient,
    DefaultValuedAttr<F32Attr, "0.">:$weight_decay
  );
  let trait_attrs = (ins
    I32ElementsAttr:$operand_segment_sizes
  );
  let has_logical_tensor_desc_infer_fn = 1;
  let has_physical_tensor_desc_infer_fn = 1;
  let has_get_sbp_fn = 1;
  let has_data_type_infer_fn = 1;
  let has_input_arg_modify_fn = 1;
}

def OneFlow_MomentumUpdateOp : OneFlow_BaseOp<"momentum_update", [NoGrad, AttrSizedOperandSegments, DeclareOpInterfaceMethods<UserOpCompatibleInterface>]> {
  let input = (ins
    OneFlow_Tensor:$model,
    OneFlow_Tensor:$model_diff,
    OneFlow_Tensor:$momentum,
    Optional<OneFlow_Tensor>:$learning_rate,
    Optional<OneFlow_Tensor>:$scale_by_tensor,
    Optional<OneFlow_Tensor>:$skip_if
  );
  let attrs = (ins
    DefaultValuedAttr<F32Attr, "0.">:$learning_rate_val,
    DefaultValuedAttr<F64Attr, "1.">:$scale,
    DefaultValuedAttr<F32Attr, "0.">:$l1,
    DefaultValuedAttr<F32Attr, "0.">:$l2,
    DefaultValuedAttr<F32Attr, "0.9">:$beta,
    DefaultValuedAttr<F32Attr, "0.">:$weight_decay
  );
  let trait_attrs = (ins
    I32ElementsAttr:$operand_segment_sizes
  );
  let has_logical_tensor_desc_infer_fn = 1;
  let has_physical_tensor_desc_infer_fn = 1;
  let has_get_sbp_fn = 1;
  let has_data_type_infer_fn = 1;
  let has_input_arg_modify_fn = 1;
}

def OneFlow_RmspropUpdateOp : OneFlow_BaseOp<"rmsprop_update", [NoGrad, AttrSizedOperandSegments, DeclareOpInterfaceMethods<UserOpCompatibleInterface>]> {
  let input = (ins
    OneFlow_Tensor:$model,
    OneFlow_Tensor:$model_diff,
    Optional<OneFlow_Tensor>:$learning_rate,
    Optional<OneFlow_Tensor>:$scale_by_tensor,
    Optional<OneFlow_Tensor>:$skip_if,
    OneFlow_Tensor:$mean_square,
    Optional<OneFlow_Tensor>:$mean_gradient
  );
  let attrs = (ins
    DefaultValuedAttr<F32Attr, "0.">:$learning_rate_val,
    DefaultValuedAttr<F64Attr, "1.">:$scale,
    DefaultValuedAttr<F32Attr, "0.">:$l1,
    DefaultValuedAttr<F32Attr, "0.">:$l2,
    DefaultValuedAttr<BoolAttr, "false">:$centered,
    DefaultValuedAttr<F32Attr, "0.">:$epsilon,
    DefaultValuedAttr<F32Attr, "0.99">:$decay_rate,
    DefaultValuedAttr<F32Attr, "0.">:$weight_decay
  );
  let trait_attrs = (ins
    I32ElementsAttr:$operand_segment_sizes
  );
  let has_logical_tensor_desc_infer_fn = 1;
  let has_physical_tensor_desc_infer_fn = 1;
  let has_get_sbp_fn = 1;
  let has_data_type_infer_fn = 1;
  let has_input_arg_modify_fn = 1;
}

def OneFlow_SgdUpdateOp : OneFlow_BaseOp<"sgd_update", [NoGrad, AttrSizedOperandSegments, DeclareOpInterfaceMethods<UserOpCompatibleInterface>]> {
  let input = (ins
    OneFlow_Tensor:$model,
    OneFlow_Tensor:$model_diff,
    Optional<OneFlow_Tensor>:$learning_rate,
    Optional<OneFlow_Tensor>:$scale_by_tensor,
    Optional<OneFlow_Tensor>:$skip_if
  );
  let attrs = (ins
    DefaultValuedAttr<F32Attr, "0.">:$learning_rate_val,
    DefaultValuedAttr<F64Attr, "1.">:$scale,
    DefaultValuedAttr<F32Attr, "0.">:$l1,
    DefaultValuedAttr<F32Attr, "0.">:$l2,
    DefaultValuedAttr<F32Attr, "0.">:$weight_decay
  );
  let trait_attrs = (ins
    I32ElementsAttr:$operand_segment_sizes
  );
  let has_logical_tensor_desc_infer_fn = 1;
  let has_physical_tensor_desc_infer_fn = 1;
  let has_get_sbp_fn = 1;
  let has_data_type_infer_fn = 1;
  let has_input_arg_modify_fn = 1;
}

def OneFlow_SliceUpdateOp : OneFlow_BaseOp<"slice_update", [DeclareOpInterfaceMethods<UserOpCompatibleInterface>]> {
  let input = (ins
    OneFlow_Tensor:$x,
    OneFlow_Tensor:$update
  );
  let output = (outs
    OneFlow_Tensor:$y
  );
  let attrs = (ins
    SI64ArrayAttr:$start,
    SI64ArrayAttr:$stop,
    SI64ArrayAttr:$step
  );
  let has_logical_tensor_desc_infer_fn = 1;
  let has_physical_tensor_desc_infer_fn = 1;
  let has_get_sbp_fn = 1;
  let has_data_type_infer_fn = 1;
}

#endif // GET_ONEFLOW_OPTIMIZER_OP_DEFINITIONS

// Group: PADDING
// constant_pad1d, constant_pad1d_grad, constant_pad2d, constant_pad2d_grad, constant_pad3d, constant_pad3d_grad, pad, pad_grad, reflection_pad2d, reflection_pad2d_grad, replication_pad2d, replication_pad2d_grad, same_padding, same_padding_grad
// Total: 14

#ifdef GET_ONEFLOW_PADDING_OP_DEFINITIONS

def OneFlow_ConstantPad1DOp : OneFlow_BaseOp<"constant_pad1d", [NoSideEffect, DeclareOpInterfaceMethods<UserOpCompatibleInterface>]> {
  let input = (ins
    OneFlow_Tensor:$x
  );
  let output = (outs
    OneFlow_Tensor:$y
  );
  let attrs = (ins
    SI64ArrayAttr:$padding,
    DefaultValuedAttr<F64Attr, "0.">:$floating_value,
    DefaultValuedAttr<SI64Attr, "0">:$integral_value
  );
  let has_logical_tensor_desc_infer_fn = 1;
  let has_physical_tensor_desc_infer_fn = 1;
  let has_get_sbp_fn = 1;
  let has_data_type_infer_fn = 1;
  let has_input_arg_modify_fn = 1;
}

def OneFlow_ConstantPad1DGradOp : OneFlow_BaseOp<"constant_pad1d_grad", [NoSideEffect, DeclareOpInterfaceMethods<UserOpCompatibleInterface>]> {
  let input = (ins
    OneFlow_Tensor:$dy
  );
  let output = (outs
    OneFlow_Tensor:$dx
  );
  let attrs = (ins
    SI64ArrayAttr:$padding,
    DefaultValuedAttr<F64Attr, "0.">:$floating_value,
    DefaultValuedAttr<SI64Attr, "0">:$integral_value
  );
  let has_logical_tensor_desc_infer_fn = 1;
  let has_physical_tensor_desc_infer_fn = 1;
  let has_get_sbp_fn = 1;
  let has_data_type_infer_fn = 1;
}

def OneFlow_ConstantPad2DOp : OneFlow_BaseOp<"constant_pad2d", [NoSideEffect, DeclareOpInterfaceMethods<UserOpCompatibleInterface>]> {
  let input = (ins
    OneFlow_Tensor:$x
  );
  let output = (outs
    OneFlow_Tensor:$y
  );
  let attrs = (ins
    SI64ArrayAttr:$padding,
    DefaultValuedAttr<F64Attr, "0.">:$floating_value,
    DefaultValuedAttr<SI64Attr, "0">:$integral_value
  );
  let has_logical_tensor_desc_infer_fn = 1;
  let has_physical_tensor_desc_infer_fn = 1;
  let has_get_sbp_fn = 1;
  let has_data_type_infer_fn = 1;
  let has_input_arg_modify_fn = 1;
}

def OneFlow_ConstantPad2DGradOp : OneFlow_BaseOp<"constant_pad2d_grad", [NoSideEffect, DeclareOpInterfaceMethods<UserOpCompatibleInterface>]> {
  let input = (ins
    OneFlow_Tensor:$dy
  );
  let output = (outs
    OneFlow_Tensor:$dx
  );
  let attrs = (ins
    SI64ArrayAttr:$padding,
    DefaultValuedAttr<F64Attr, "0.">:$floating_value,
    DefaultValuedAttr<SI64Attr, "0">:$integral_value
  );
  let has_logical_tensor_desc_infer_fn = 1;
  let has_physical_tensor_desc_infer_fn = 1;
  let has_get_sbp_fn = 1;
  let has_data_type_infer_fn = 1;
}

def OneFlow_ConstantPad3DOp : OneFlow_BaseOp<"constant_pad3d", [NoSideEffect, DeclareOpInterfaceMethods<UserOpCompatibleInterface>]> {
  let input = (ins
    OneFlow_Tensor:$x
  );
  let output = (outs
    OneFlow_Tensor:$y
  );
  let attrs = (ins
    SI64ArrayAttr:$padding,
    DefaultValuedAttr<F64Attr, "0.">:$floating_value,
    DefaultValuedAttr<SI64Attr, "0">:$integral_value
  );
  let has_logical_tensor_desc_infer_fn = 1;
  let has_physical_tensor_desc_infer_fn = 1;
  let has_get_sbp_fn = 1;
  let has_data_type_infer_fn = 1;
  let has_input_arg_modify_fn = 1;
}

def OneFlow_ConstantPad3DGradOp : OneFlow_BaseOp<"constant_pad3d_grad", [NoSideEffect, DeclareOpInterfaceMethods<UserOpCompatibleInterface>]> {
  let input = (ins
    OneFlow_Tensor:$dy
  );
  let output = (outs
    OneFlow_Tensor:$dx
  );
  let attrs = (ins
    SI64ArrayAttr:$padding,
    DefaultValuedAttr<F64Attr, "0.">:$floating_value,
    DefaultValuedAttr<SI64Attr, "0">:$integral_value
  );
  let has_logical_tensor_desc_infer_fn = 1;
  let has_physical_tensor_desc_infer_fn = 1;
  let has_get_sbp_fn = 1;
  let has_data_type_infer_fn = 1;
}

def OneFlow_PadOp : OneFlow_BaseOp<"pad", [NoSideEffect, DeclareOpInterfaceMethods<UserOpCompatibleInterface>]> {
  let input = (ins
    OneFlow_Tensor:$x
  );
  let output = (outs
    OneFlow_Tensor:$y
  );
  let attrs = (ins
    SI64ArrayAttr:$padding_before,
    SI64ArrayAttr:$padding_after,
    DefaultValuedAttr<F64Attr, "0.">:$floating_constant_value,
    DefaultValuedAttr<SI64Attr, "0">:$integral_constant_value
  );
  let has_logical_tensor_desc_infer_fn = 1;
  let has_physical_tensor_desc_infer_fn = 1;
  let has_get_sbp_fn = 1;
  let has_data_type_infer_fn = 1;
}

def OneFlow_PadGradOp : OneFlow_BaseOp<"pad_grad", [NoSideEffect, DeclareOpInterfaceMethods<UserOpCompatibleInterface>]> {
  let input = (ins
    OneFlow_Tensor:$dy
  );
  let output = (outs
    OneFlow_Tensor:$dx
  );
  let attrs = (ins
    SI64ArrayAttr:$padding_before,
    SI64ArrayAttr:$padding_after,
    DefaultValuedAttr<F64Attr, "0.">:$floating_constant_value,
    DefaultValuedAttr<SI64Attr, "0">:$integral_constant_value
  );
  let has_logical_tensor_desc_infer_fn = 1;
  let has_physical_tensor_desc_infer_fn = 1;
  let has_get_sbp_fn = 1;
  let has_data_type_infer_fn = 1;
}

def OneFlow_ReflectionPad2DOp : OneFlow_BaseOp<"reflection_pad2d", [NoSideEffect, DeclareOpInterfaceMethods<UserOpCompatibleInterface>]> {
  let input = (ins
    OneFlow_Tensor:$x
  );
  let output = (outs
    OneFlow_Tensor:$y
  );
  let attrs = (ins
    SI64ArrayAttr:$padding
  );
  let has_logical_tensor_desc_infer_fn = 1;
  let has_physical_tensor_desc_infer_fn = 1;
  let has_get_sbp_fn = 1;
  let has_data_type_infer_fn = 1;
  let has_input_arg_modify_fn = 1;
}

def OneFlow_ReflectionPad2DGradOp : OneFlow_BaseOp<"reflection_pad2d_grad", [NoSideEffect, DeclareOpInterfaceMethods<UserOpCompatibleInterface>]> {
  let input = (ins
    OneFlow_Tensor:$dy
  );
  let output = (outs
    OneFlow_Tensor:$dx
  );
  let attrs = (ins
    SI64ArrayAttr:$padding
  );
  let has_logical_tensor_desc_infer_fn = 1;
  let has_physical_tensor_desc_infer_fn = 1;
  let has_get_sbp_fn = 1;
  let has_data_type_infer_fn = 1;
}

def OneFlow_ReplicationPad2DOp : OneFlow_BaseOp<"replication_pad2d", [NoSideEffect, DeclareOpInterfaceMethods<UserOpCompatibleInterface>]> {
  let input = (ins
    OneFlow_Tensor:$x
  );
  let output = (outs
    OneFlow_Tensor:$y
  );
  let attrs = (ins
    SI64ArrayAttr:$padding
  );
  let has_logical_tensor_desc_infer_fn = 1;
  let has_physical_tensor_desc_infer_fn = 1;
  let has_get_sbp_fn = 1;
  let has_data_type_infer_fn = 1;
  let has_input_arg_modify_fn = 1;
}

def OneFlow_ReplicationPad2DGradOp : OneFlow_BaseOp<"replication_pad2d_grad", [NoSideEffect, DeclareOpInterfaceMethods<UserOpCompatibleInterface>]> {
  let input = (ins
    OneFlow_Tensor:$dy
  );
  let output = (outs
    OneFlow_Tensor:$dx
  );
  let attrs = (ins
    SI64ArrayAttr:$padding
  );
  let has_logical_tensor_desc_infer_fn = 1;
  let has_physical_tensor_desc_infer_fn = 1;
  let has_get_sbp_fn = 1;
  let has_data_type_infer_fn = 1;
}

def OneFlow_SamePaddingOp : OneFlow_BaseOp<"same_padding", [NoSideEffect, DeclareOpInterfaceMethods<UserOpCompatibleInterface>]> {
  let input = (ins
    OneFlow_Tensor:$x
  );
  let output = (outs
    OneFlow_Tensor:$y
  );
  let attrs = (ins
    StrAttr:$padding,
    StrAttr:$data_format,
    SI32ArrayAttr:$kernel_size,
    SI32ArrayAttr:$strides,
    SI32ArrayAttr:$dilation_rate
  );
  let has_logical_tensor_desc_infer_fn = 1;
  let has_physical_tensor_desc_infer_fn = 1;
  let has_get_sbp_fn = 1;
  let has_data_type_infer_fn = 1;
}

def OneFlow_SamePaddingGradOp : OneFlow_BaseOp<"same_padding_grad", [NoSideEffect, DeclareOpInterfaceMethods<UserOpCompatibleInterface>]> {
  let input = (ins
    OneFlow_Tensor:$x_like,
    OneFlow_Tensor:$dy
  );
  let output = (outs
    OneFlow_Tensor:$dx
  );
  let attrs = (ins
    StrAttr:$padding,
    StrAttr:$data_format,
    SI32ArrayAttr:$kernel_size,
    SI32ArrayAttr:$strides,
    SI32ArrayAttr:$dilation_rate
  );
  let has_logical_tensor_desc_infer_fn = 1;
  let has_physical_tensor_desc_infer_fn = 1;
  let has_get_sbp_fn = 1;
  let has_data_type_infer_fn = 1;
}

#endif // GET_ONEFLOW_PADDING_OP_DEFINITIONS

// Group: PARALLEL_CAST
// hierarchical_parallel_cast, hierarchical_parallel_cast_like, parallel_cast
// Total: 3

#ifdef GET_ONEFLOW_PARALLEL_CAST_OP_DEFINITIONS

def OneFlow_HierarchicalParallelCastOp : OneFlow_BaseOp<"hierarchical_parallel_cast", [NoSideEffect, DeclareOpInterfaceMethods<UserOpCompatibleInterface>]> {
  let input = (ins
    OneFlow_Tensor:$in
  );
  let output = (outs
    OneFlow_Tensor:$out
  );
  let attrs = (ins
    StrArrayAttr:$nd_sbp,
    StrAttr:$grad_mode,
    StrArrayAttr:$grad_nd_sbp
  );
  let has_logical_tensor_desc_infer_fn = 1;
  let has_physical_tensor_desc_infer_fn = 1;
  let has_get_sbp_fn = 1;
  let has_data_type_infer_fn = 1;
  let has_nd_sbp_infer_fn = 1;
}

def OneFlow_HierarchicalParallelCastLikeOp : OneFlow_BaseOp<"hierarchical_parallel_cast_like", [NoSideEffect, DeclareOpInterfaceMethods<UserOpCompatibleInterface>]> {
  let input = (ins
    OneFlow_Tensor:$in,
    OneFlow_Tensor:$like
  );
  let output = (outs
    OneFlow_Tensor:$out
  );
  let has_logical_tensor_desc_infer_fn = 1;
  let has_physical_tensor_desc_infer_fn = 1;
  let has_get_sbp_fn = 1;
  let has_data_type_infer_fn = 1;
  let has_nd_sbp_infer_fn = 1;
}

def OneFlow_ParallelCastOp : OneFlow_BaseOp<"parallel_cast", [NoSideEffect, DeclareOpInterfaceMethods<UserOpCompatibleInterface>]> {
  let input = (ins
    OneFlow_Tensor:$in
  );
  let output = (outs
    OneFlow_Tensor:$out
  );
  let attrs = (ins
    StrAttr:$sbp_parallel,
    StrAttr:$grad_sbp_parallel
  );
  let has_logical_tensor_desc_infer_fn = 1;
  let has_physical_tensor_desc_infer_fn = 1;
  let has_get_sbp_fn = 1;
  let has_data_type_infer_fn = 1;
  let has_sbp_signature_infer_fn = 1;
}

#endif // GET_ONEFLOW_PARALLEL_CAST_OP_DEFINITIONS

// Group: POOL
// adaptive_avg_pool1d, adaptive_avg_pool1d_grad, adaptive_avg_pool2d, adaptive_avg_pool2d_grad, adaptive_avg_pool3d, adaptive_avg_pool3d_grad, avgpool_1d, avgpool_1d_grad, avgpool_2d, avgpool_2d_grad, avgpool_3d, avgpool_3d_grad, maxpool_1d, maxpool_1d_grad, maxpool_2d, maxpool_2d_grad, maxpool_3d, maxpool_3d_grad, tf_avg_pool_1d, tf_avg_pool_1d_grad, tf_avg_pool_2d, tf_avg_pool_2d_grad, tf_avg_pool_3d, tf_avg_pool_3d_grad, tf_max_pool_1d, tf_max_pool_1d_grad, tf_max_pool_2d, tf_max_pool_2d_grad, tf_max_pool_3d, tf_max_pool_3d_grad
// Total: 30

#ifdef GET_ONEFLOW_POOL_OP_DEFINITIONS

def OneFlow_AdaptiveAvgPool1DOp : OneFlow_AdaptivePoolBaseOp<"adaptive_avg_pool1d", [NoSideEffect, DeclareOpInterfaceMethods<UserOpCompatibleInterface>]> {}

def OneFlow_AdaptiveAvgPool1DGradOp : OneFlow_AdaptivePoolGradBaseOp<"adaptive_avg_pool1d_grad", [NoSideEffect, DeclareOpInterfaceMethods<UserOpCompatibleInterface>]> {}

def OneFlow_AdaptiveAvgPool2DOp : OneFlow_AdaptivePoolBaseOp<"adaptive_avg_pool2d", [NoSideEffect, DeclareOpInterfaceMethods<UserOpCompatibleInterface>]> {}

def OneFlow_AdaptiveAvgPool2DGradOp : OneFlow_AdaptivePoolGradBaseOp<"adaptive_avg_pool2d_grad", [NoSideEffect, DeclareOpInterfaceMethods<UserOpCompatibleInterface>]> {}

def OneFlow_AdaptiveAvgPool3DOp : OneFlow_AdaptivePoolBaseOp<"adaptive_avg_pool3d", [NoSideEffect, DeclareOpInterfaceMethods<UserOpCompatibleInterface>]> {}

def OneFlow_AdaptiveAvgPool3DGradOp : OneFlow_AdaptivePoolGradBaseOp<"adaptive_avg_pool3d_grad", [NoSideEffect, DeclareOpInterfaceMethods<UserOpCompatibleInterface>]> {}

def OneFlow_AvgPool1DOp : OneFlow_AvgPoolBaseOp<"avgpool_1d", [NoSideEffect, DeclareOpInterfaceMethods<UserOpCompatibleInterface>]> {}

def OneFlow_AvgPool1DGradOp : OneFlow_AvgPoolGradBaseOp<"avgpool_1d_grad", [NoSideEffect, DeclareOpInterfaceMethods<UserOpCompatibleInterface>]> {}

def OneFlow_AvgPool2DOp : OneFlow_AvgPoolBaseOp<"avgpool_2d", [NoSideEffect, DeclareOpInterfaceMethods<UserOpCompatibleInterface>]> {}

def OneFlow_AvgPool2DGradOp : OneFlow_AvgPoolGradBaseOp<"avgpool_2d_grad", [NoSideEffect, DeclareOpInterfaceMethods<UserOpCompatibleInterface>]> {}

def OneFlow_AvgPool3DOp : OneFlow_AvgPoolBaseOp<"avgpool_3d", [NoSideEffect, DeclareOpInterfaceMethods<UserOpCompatibleInterface>]> {}

def OneFlow_AvgPool3DGradOp : OneFlow_AvgPoolGradBaseOp<"avgpool_3d_grad", [NoSideEffect, DeclareOpInterfaceMethods<UserOpCompatibleInterface>]> {}

def OneFlow_MaxPool1DOp : OneFlow_MaxPoolBaseOp<"maxpool_1d", [NoSideEffect, DeclareOpInterfaceMethods<UserOpCompatibleInterface>]> {}

def OneFlow_MaxPool1DGradOp : OneFlow_MaxPoolGradBaseOp<"maxpool_1d_grad", [NoSideEffect, DeclareOpInterfaceMethods<UserOpCompatibleInterface>]> {}

def OneFlow_MaxPool2DOp : OneFlow_MaxPoolBaseOp<"maxpool_2d", [NoSideEffect, DeclareOpInterfaceMethods<UserOpCompatibleInterface>]> {}

def OneFlow_MaxPool2DGradOp : OneFlow_MaxPoolGradBaseOp<"maxpool_2d_grad", [NoSideEffect, DeclareOpInterfaceMethods<UserOpCompatibleInterface>]> {}

def OneFlow_MaxPool3DOp : OneFlow_MaxPoolBaseOp<"maxpool_3d", [NoSideEffect, DeclareOpInterfaceMethods<UserOpCompatibleInterface>]> {}

def OneFlow_MaxPool3DGradOp : OneFlow_MaxPoolGradBaseOp<"maxpool_3d_grad", [NoSideEffect, DeclareOpInterfaceMethods<UserOpCompatibleInterface>]> {}

def OneFlow_TfAvgPool1DOp : OneFlow_TFPoolBaseOp<"tf_avg_pool_1d", [NoSideEffect, DeclareOpInterfaceMethods<UserOpCompatibleInterface>]> {}

def OneFlow_TfAvgPool1DGradOp : OneFlow_TFPoolGradBaseOp<"tf_avg_pool_1d_grad", [NoSideEffect, DeclareOpInterfaceMethods<UserOpCompatibleInterface>]> {}

def OneFlow_TfAvgPool2DOp : OneFlow_TFPoolBaseOp<"tf_avg_pool_2d", [NoSideEffect, DeclareOpInterfaceMethods<UserOpCompatibleInterface>]> {}

def OneFlow_TfAvgPool2DGradOp : OneFlow_TFPoolGradBaseOp<"tf_avg_pool_2d_grad", [NoSideEffect, DeclareOpInterfaceMethods<UserOpCompatibleInterface>]> {}

def OneFlow_TfAvgPool3DOp : OneFlow_TFPoolBaseOp<"tf_avg_pool_3d", [NoSideEffect, DeclareOpInterfaceMethods<UserOpCompatibleInterface>]> {}

def OneFlow_TfAvgPool3DGradOp : OneFlow_TFPoolGradBaseOp<"tf_avg_pool_3d_grad", [NoSideEffect, DeclareOpInterfaceMethods<UserOpCompatibleInterface>]> {}

def OneFlow_TfMaxPool1DOp : OneFlow_TFPoolBaseOp<"tf_max_pool_1d", [NoSideEffect, DeclareOpInterfaceMethods<UserOpCompatibleInterface>]> {}

def OneFlow_TfMaxPool1DGradOp : OneFlow_TFPoolGradBaseOp<"tf_max_pool_1d_grad", [NoSideEffect, DeclareOpInterfaceMethods<UserOpCompatibleInterface>]> {}

def OneFlow_TfMaxPool2DOp : OneFlow_TFPoolBaseOp<"tf_max_pool_2d", [NoSideEffect, DeclareOpInterfaceMethods<UserOpCompatibleInterface>]> {}

def OneFlow_TfMaxPool2DGradOp : OneFlow_TFPoolGradBaseOp<"tf_max_pool_2d_grad", [NoSideEffect, DeclareOpInterfaceMethods<UserOpCompatibleInterface>]> {}

def OneFlow_TfMaxPool3DOp : OneFlow_TFPoolBaseOp<"tf_max_pool_3d", [NoSideEffect, DeclareOpInterfaceMethods<UserOpCompatibleInterface>]> {}

def OneFlow_TfMaxPool3DGradOp : OneFlow_TFPoolGradBaseOp<"tf_max_pool_3d_grad", [NoSideEffect, DeclareOpInterfaceMethods<UserOpCompatibleInterface>]> {}

#endif // GET_ONEFLOW_POOL_OP_DEFINITIONS

// Group: QUANTIZATION
// fake_quantization, min_max_observer, moving_average_min_max_observer, quantization
// Total: 4

#ifdef GET_ONEFLOW_QUANTIZATION_OP_DEFINITIONS

def OneFlow_FakeQuantizationOp : OneFlow_BaseOp<"fake_quantization", [NoSideEffect, DeclareOpInterfaceMethods<UserOpCompatibleInterface>]> {
  let input = (ins
    OneFlow_Tensor:$in,
    OneFlow_Tensor:$scale,
    OneFlow_Tensor:$zero_point
  );
  let output = (outs
    OneFlow_Tensor:$out
  );
  let attrs = (ins
    DefaultValuedAttr<StrAttr, "\"google\"">:$quantization_formula,
    DefaultValuedAttr<SI32Attr, "8">:$quantization_bit,
    DefaultValuedAttr<StrAttr, "\"symmetric\"">:$quantization_scheme
  );
  let has_check_fn = 1;
  let has_logical_tensor_desc_infer_fn = 1;
  let has_physical_tensor_desc_infer_fn = 1;
  let has_get_sbp_fn = 1;
  let has_data_type_infer_fn = 1;
  let has_input_arg_modify_fn = 1;
}

def OneFlow_MinMaxObserverOp : OneFlow_BaseOp<"min_max_observer", [NoSideEffect, NoGrad, DeclareOpInterfaceMethods<UserOpCompatibleInterface>]> {
  let input = (ins
    OneFlow_Tensor:$in
  );
  let output = (outs
    OneFlow_Tensor:$scale,
    OneFlow_Tensor:$zero_point
  );
  let attrs = (ins
    DefaultValuedAttr<StrAttr, "\"google\"">:$quantization_formula,
    DefaultValuedAttr<SI32Attr, "8">:$quantization_bit,
    DefaultValuedAttr<StrAttr, "\"symmetric\"">:$quantization_scheme,
    DefaultValuedAttr<BoolAttr, "true">:$per_layer_quantization
  );
  let has_check_fn = 1;
  let has_logical_tensor_desc_infer_fn = 1;
  let has_physical_tensor_desc_infer_fn = 1;
  let has_get_sbp_fn = 1;
  let has_data_type_infer_fn = 1;
  let has_input_arg_modify_fn = 1;
}

def OneFlow_MovingAverageMinMaxObserverOp : OneFlow_BaseOp<"moving_average_min_max_observer", [NoSideEffect, NoGrad, DeclareOpInterfaceMethods<UserOpCompatibleInterface>]> {
  let input = (ins
    OneFlow_Tensor:$in,
    OneFlow_Tensor:$current_train_step,
    OneFlow_Tensor:$moving_max,
    OneFlow_Tensor:$moving_min
  );
  let output = (outs
    OneFlow_Tensor:$scale,
    OneFlow_Tensor:$zero_point
  );
  let attrs = (ins
    DefaultValuedAttr<BoolAttr, "false">:$training,
    DefaultValuedAttr<StrAttr, "\"google\"">:$quantization_formula,
    DefaultValuedAttr<SI64Attr, "0">:$stop_update_after_iters,
    DefaultValuedAttr<SI32Attr, "8">:$quantization_bit,
    DefaultValuedAttr<StrAttr, "\"symmetric\"">:$quantization_scheme,
    DefaultValuedAttr<F32Attr, "0.95">:$momentum
  );
  let has_check_fn = 1;
  let has_logical_tensor_desc_infer_fn = 1;
  let has_physical_tensor_desc_infer_fn = 1;
  let has_get_sbp_fn = 1;
  let has_data_type_infer_fn = 1;
  let has_input_arg_modify_fn = 1;
}

def OneFlow_QuantizationOp : OneFlow_BaseOp<"quantization", [NoSideEffect, DeclareOpInterfaceMethods<UserOpCompatibleInterface>]> {
  let input = (ins
    OneFlow_Tensor:$in,
    OneFlow_Tensor:$scale,
    OneFlow_Tensor:$zero_point
  );
  let output = (outs
    OneFlow_Tensor:$out
  );
  let attrs = (ins
    DefaultValuedAttr<StrAttr, "\"google\"">:$quantization_formula,
    DefaultValuedAttr<SI32Attr, "8">:$quantization_bit,
    DefaultValuedAttr<StrAttr, "\"symmetric\"">:$quantization_scheme
  );
  let has_check_fn = 1;
  let has_logical_tensor_desc_infer_fn = 1;
  let has_physical_tensor_desc_infer_fn = 1;
  let has_get_sbp_fn = 1;
  let has_data_type_infer_fn = 1;
  let has_input_arg_modify_fn = 1;
}

#endif // GET_ONEFLOW_QUANTIZATION_OP_DEFINITIONS

// Group: REDUCE
// indexed_slices_reduce_sum, reduce_all, reduce_any, reduce_max, reduce_max_device_stage, reduce_max_device_stage_grad, reduce_max_global_stage, reduce_max_global_stage_grad, reduce_min, reduce_min_device_stage, reduce_min_device_stage_grad, reduce_min_global_stage, reduce_min_global_stage_grad, reduce_prod, reduce_sum, reduce_sum_like
// Total: 16

#ifdef GET_ONEFLOW_REDUCE_OP_DEFINITIONS

def OneFlow_IndexedSlicesReduceSumOp : OneFlow_BaseOp<"indexed_slices_reduce_sum", [NoSideEffect, NoGrad, DeclareOpInterfaceMethods<UserOpCompatibleInterface>]> {
  let input = (ins
    OneFlow_Tensor:$x_indices,
    OneFlow_Tensor:$x_values
  );
  let output = (outs
    OneFlow_Tensor:$y_indices,
    OneFlow_Tensor:$y_values,
    OneFlow_Tensor:$num_unique
  );
  let has_logical_tensor_desc_infer_fn = 1;
  let has_physical_tensor_desc_infer_fn = 1;
  let has_get_sbp_fn = 1;
  let has_data_type_infer_fn = 1;
}

def OneFlow_ReduceAllOp : OneFlow_BaseOp<"reduce_all", [NoSideEffect, DeclareOpInterfaceMethods<UserOpCompatibleInterface>]> {
  let input = (ins
    OneFlow_Tensor:$input_tensor
  );
  let output = (outs
    OneFlow_Tensor:$output_tensor
  );
  let attrs = (ins
    SI32ArrayAttr:$axis,
    DefaultValuedAttr<BoolAttr, "false">:$keepdims
  );
  let has_logical_tensor_desc_infer_fn = 1;
  let has_physical_tensor_desc_infer_fn = 1;
  let has_get_sbp_fn = 1;
  let has_data_type_infer_fn = 1;
}

def OneFlow_ReduceAnyOp : OneFlow_BaseOp<"reduce_any", [NoSideEffect, DeclareOpInterfaceMethods<UserOpCompatibleInterface>]> {
  let input = (ins
    OneFlow_Tensor:$input_tensor
  );
  let output = (outs
    OneFlow_Tensor:$output_tensor
  );
  let attrs = (ins
    SI32ArrayAttr:$axis,
    DefaultValuedAttr<BoolAttr, "false">:$keepdims
  );
  let has_logical_tensor_desc_infer_fn = 1;
  let has_physical_tensor_desc_infer_fn = 1;
  let has_get_sbp_fn = 1;
  let has_data_type_infer_fn = 1;
}

def OneFlow_ReduceMaxOp : OneFlow_BaseOp<"reduce_max", [NoSideEffect, DeclareOpInterfaceMethods<UserOpCompatibleInterface>]> {
  let input = (ins
    OneFlow_Tensor:$input_tensor
  );
  let output = (outs
    OneFlow_Tensor:$output_tensor
  );
  let attrs = (ins
    SI32ArrayAttr:$axis,
    DefaultValuedAttr<BoolAttr, "false">:$keepdims
  );
  let has_logical_tensor_desc_infer_fn = 1;
  let has_physical_tensor_desc_infer_fn = 1;
  let has_get_sbp_fn = 1;
  let has_data_type_infer_fn = 1;
}

def OneFlow_ReduceMaxDeviceStageOp : OneFlow_BaseOp<"reduce_max_device_stage", [NoSideEffect, DeclareOpInterfaceMethods<UserOpCompatibleInterface>]> {
  let input = (ins
    OneFlow_Tensor:$in
  );
  let output = (outs
    OneFlow_Tensor:$out,
    OneFlow_Tensor:$mask,
    OneFlow_Tensor:$count
  );
  let attrs = (ins
    SI32ArrayAttr:$axis
  );
  let has_logical_tensor_desc_infer_fn = 1;
  let has_physical_tensor_desc_infer_fn = 1;
  let has_get_sbp_fn = 1;
  let has_data_type_infer_fn = 1;
}

def OneFlow_ReduceMaxDeviceStageGradOp : OneFlow_BaseOp<"reduce_max_device_stage_grad", [NoSideEffect, DeclareOpInterfaceMethods<UserOpCompatibleInterface>]> {
  let input = (ins
    OneFlow_Tensor:$out_diff,
    OneFlow_Tensor:$mask,
    OneFlow_Tensor:$count
  );
  let output = (outs
    OneFlow_Tensor:$in_diff
  );
  let attrs = (ins
    SI32ArrayAttr:$axis
  );
  let has_logical_tensor_desc_infer_fn = 1;
  let has_physical_tensor_desc_infer_fn = 1;
  let has_get_sbp_fn = 1;
  let has_data_type_infer_fn = 1;
}

def OneFlow_ReduceMaxGlobalStageOp : OneFlow_BaseOp<"reduce_max_global_stage", [NoSideEffect, DeclareOpInterfaceMethods<UserOpCompatibleInterface>]> {
  let input = (ins
    OneFlow_Tensor:$in,
    OneFlow_Tensor:$device_count
  );
  let output = (outs
    OneFlow_Tensor:$out,
    OneFlow_Tensor:$mask
  );
  let attrs = (ins
    SI32ArrayAttr:$axis,
    DefaultValuedAttr<BoolAttr, "false">:$keepdims
  );
  let has_logical_tensor_desc_infer_fn = 1;
  let has_physical_tensor_desc_infer_fn = 1;
  let has_get_sbp_fn = 1;
  let has_data_type_infer_fn = 1;
  let has_input_arg_modify_fn = 1;
}

def OneFlow_ReduceMaxGlobalStageGradOp : OneFlow_BaseOp<"reduce_max_global_stage_grad", [NoSideEffect, DeclareOpInterfaceMethods<UserOpCompatibleInterface>]> {
  let input = (ins
    OneFlow_Tensor:$out_diff,
    OneFlow_Tensor:$mask,
    OneFlow_Tensor:$device_count
  );
  let output = (outs
    OneFlow_Tensor:$in_diff
  );
  let attrs = (ins
    SI32ArrayAttr:$axis,
    DefaultValuedAttr<BoolAttr, "false">:$keepdims
  );
  let has_logical_tensor_desc_infer_fn = 1;
  let has_physical_tensor_desc_infer_fn = 1;
  let has_get_sbp_fn = 1;
  let has_data_type_infer_fn = 1;
}

def OneFlow_ReduceMinOp : OneFlow_BaseOp<"reduce_min", [NoSideEffect, DeclareOpInterfaceMethods<UserOpCompatibleInterface>]> {
  let input = (ins
    OneFlow_Tensor:$input_tensor
  );
  let output = (outs
    OneFlow_Tensor:$output_tensor
  );
  let attrs = (ins
    SI32ArrayAttr:$axis,
    DefaultValuedAttr<BoolAttr, "false">:$keepdims
  );
  let has_logical_tensor_desc_infer_fn = 1;
  let has_physical_tensor_desc_infer_fn = 1;
  let has_get_sbp_fn = 1;
  let has_data_type_infer_fn = 1;
}

def OneFlow_ReduceMinDeviceStageOp : OneFlow_BaseOp<"reduce_min_device_stage", [NoSideEffect, DeclareOpInterfaceMethods<UserOpCompatibleInterface>]> {
  let input = (ins
    OneFlow_Tensor:$in
  );
  let output = (outs
    OneFlow_Tensor:$out,
    OneFlow_Tensor:$mask,
    OneFlow_Tensor:$count
  );
  let attrs = (ins
    SI32ArrayAttr:$axis
  );
  let has_logical_tensor_desc_infer_fn = 1;
  let has_physical_tensor_desc_infer_fn = 1;
  let has_get_sbp_fn = 1;
  let has_data_type_infer_fn = 1;
}

def OneFlow_ReduceMinDeviceStageGradOp : OneFlow_BaseOp<"reduce_min_device_stage_grad", [NoSideEffect, DeclareOpInterfaceMethods<UserOpCompatibleInterface>]> {
  let input = (ins
    OneFlow_Tensor:$out_diff,
    OneFlow_Tensor:$mask,
    OneFlow_Tensor:$count
  );
  let output = (outs
    OneFlow_Tensor:$in_diff
  );
  let attrs = (ins
    SI32ArrayAttr:$axis
  );
  let has_logical_tensor_desc_infer_fn = 1;
  let has_physical_tensor_desc_infer_fn = 1;
  let has_get_sbp_fn = 1;
  let has_data_type_infer_fn = 1;
}

def OneFlow_ReduceMinGlobalStageOp : OneFlow_BaseOp<"reduce_min_global_stage", [NoSideEffect, DeclareOpInterfaceMethods<UserOpCompatibleInterface>]> {
  let input = (ins
    OneFlow_Tensor:$in,
    OneFlow_Tensor:$device_count
  );
  let output = (outs
    OneFlow_Tensor:$out,
    OneFlow_Tensor:$mask
  );
  let attrs = (ins
    SI32ArrayAttr:$axis,
    DefaultValuedAttr<BoolAttr, "false">:$keepdims
  );
  let has_logical_tensor_desc_infer_fn = 1;
  let has_physical_tensor_desc_infer_fn = 1;
  let has_get_sbp_fn = 1;
  let has_data_type_infer_fn = 1;
  let has_input_arg_modify_fn = 1;
}

def OneFlow_ReduceMinGlobalStageGradOp : OneFlow_BaseOp<"reduce_min_global_stage_grad", [NoSideEffect, DeclareOpInterfaceMethods<UserOpCompatibleInterface>]> {
  let input = (ins
    OneFlow_Tensor:$out_diff,
    OneFlow_Tensor:$mask,
    OneFlow_Tensor:$device_count
  );
  let output = (outs
    OneFlow_Tensor:$in_diff
  );
  let attrs = (ins
    SI32ArrayAttr:$axis,
    DefaultValuedAttr<BoolAttr, "false">:$keepdims
  );
  let has_logical_tensor_desc_infer_fn = 1;
  let has_physical_tensor_desc_infer_fn = 1;
  let has_get_sbp_fn = 1;
  let has_data_type_infer_fn = 1;
}

def OneFlow_ReduceProdOp : OneFlow_BaseOp<"reduce_prod", [NoSideEffect, DeclareOpInterfaceMethods<UserOpCompatibleInterface>]> {
  let input = (ins
    OneFlow_Tensor:$input_tensor
  );
  let output = (outs
    OneFlow_Tensor:$output_tensor
  );
  let attrs = (ins
    SI32ArrayAttr:$axis,
    DefaultValuedAttr<BoolAttr, "false">:$keepdims
  );
  let has_logical_tensor_desc_infer_fn = 1;
  let has_physical_tensor_desc_infer_fn = 1;
  let has_get_sbp_fn = 1;
  let has_data_type_infer_fn = 1;
}

def OneFlow_ReduceSumOp : OneFlow_BaseOp<"reduce_sum", [NoSideEffect, DeclareOpInterfaceMethods<UserOpCompatibleInterface>]> {
  let input = (ins
    OneFlow_Tensor:$input_tensor
  );
  let output = (outs
    OneFlow_Tensor:$output_tensor
  );
  let attrs = (ins
    SI32ArrayAttr:$axis,
    DefaultValuedAttr<BoolAttr, "false">:$keepdims
  );
  let has_logical_tensor_desc_infer_fn = 1;
  let has_physical_tensor_desc_infer_fn = 1;
  let has_get_sbp_fn = 1;
  let has_data_type_infer_fn = 1;
}

def OneFlow_ReduceSumLikeOp : OneFlow_BaseOp<"reduce_sum_like", [NoSideEffect, NoGrad, DeclareOpInterfaceMethods<UserOpCompatibleInterface>]> {
  let input = (ins
    OneFlow_Tensor:$x,
    OneFlow_Tensor:$like
  );
  let output = (outs
    OneFlow_Tensor:$y
  );
  let attrs = (ins
    SI32ArrayAttr:$axis
  );
  let has_logical_tensor_desc_infer_fn = 1;
  let has_physical_tensor_desc_infer_fn = 1;
  let has_get_sbp_fn = 1;
  let has_data_type_infer_fn = 1;
  let has_input_arg_modify_fn = 1;
}

#endif // GET_ONEFLOW_REDUCE_OP_DEFINITIONS

// Group: RESHAPE
// reshape, reshape_like
// Total: 2

#ifdef GET_ONEFLOW_RESHAPE_OP_DEFINITIONS

def OneFlow_ReshapeOp : OneFlow_BaseOp<"reshape", [NoSideEffect, DeclareOpInterfaceMethods<UserOpCompatibleInterface>]> {
  let input = (ins
    OneFlow_Tensor:$in
  );
  let output = (outs
    OneFlow_Tensor:$out
  );
  let attrs = (ins
    ShapeAttr:$shape
  );
  let has_logical_tensor_desc_infer_fn = 1;
  let has_physical_tensor_desc_infer_fn = 1;
  let has_get_sbp_fn = 1;
  let has_data_type_infer_fn = 1;
  let has_nd_sbp_infer_fn = 1;
}

def OneFlow_ReshapeLikeOp : OneFlow_BaseOp<"reshape_like", [NoSideEffect, DeclareOpInterfaceMethods<UserOpCompatibleInterface>]> {
  let input = (ins
    OneFlow_Tensor:$in,
    OneFlow_Tensor:$like
  );
  let output = (outs
    OneFlow_Tensor:$out
  );
  let has_logical_tensor_desc_infer_fn = 1;
  let has_physical_tensor_desc_infer_fn = 1;
  let has_get_sbp_fn = 1;
  let has_data_type_infer_fn = 1;
  let has_input_arg_modify_fn = 1;
  let has_nd_sbp_infer_fn = 1;
}

#endif // GET_ONEFLOW_RESHAPE_OP_DEFINITIONS

// Group: SCALAR
// clip_by_scalar, clip_by_scalar_grad, clip_by_scalar_max, clip_by_scalar_max_grad, clip_by_scalar_min, clip_by_scalar_min_grad, scalar_add, scalar_add_by_tensor, scalar_div_by_tensor, scalar_floordiv, scalar_fmod, scalar_logical_and, scalar_logical_equal, scalar_logical_greater, scalar_logical_greater_equal, scalar_logical_less, scalar_logical_less_equal, scalar_logical_not_equal, scalar_logical_or, scalar_logical_xor, scalar_mul, scalar_mul_by_tensor, scalar_pow, scalar_pow_grad, scalar_sub_by_tensor
// Total: 25

#ifdef GET_ONEFLOW_SCALAR_OP_DEFINITIONS

def OneFlow_ClipByScalarOp : OneFlow_BaseOp<"clip_by_scalar", [NoSideEffect, DeclareOpInterfaceMethods<UserOpCompatibleInterface>]> {
  let input = (ins
    OneFlow_Tensor:$x
  );
  let output = (outs
    OneFlow_Tensor:$y
  );
  let attrs = (ins
    DefaultValuedAttr<F64Attr, "0.">:$floating_min,
    DefaultValuedAttr<SI64Attr, "0">:$integral_min,
    DefaultValuedAttr<F64Attr, "0.">:$floating_max,
    DefaultValuedAttr<SI64Attr, "0">:$integral_max
  );
  let has_logical_tensor_desc_infer_fn = 1;
  let has_physical_tensor_desc_infer_fn = 1;
  let has_get_sbp_fn = 1;
  let has_data_type_infer_fn = 1;
}

def OneFlow_ClipByScalarGradOp : OneFlow_BaseOp<"clip_by_scalar_grad", [NoSideEffect, DeclareOpInterfaceMethods<UserOpCompatibleInterface>]> {
  let input = (ins
    OneFlow_Tensor:$dy,
    OneFlow_Tensor:$x
  );
  let output = (outs
    OneFlow_Tensor:$dx
  );
  let attrs = (ins
    DefaultValuedAttr<F64Attr, "0.">:$floating_min,
    DefaultValuedAttr<SI64Attr, "0">:$integral_min,
    DefaultValuedAttr<F64Attr, "0.">:$floating_max,
    DefaultValuedAttr<SI64Attr, "0">:$integral_max
  );
  let has_logical_tensor_desc_infer_fn = 1;
  let has_physical_tensor_desc_infer_fn = 1;
  let has_get_sbp_fn = 1;
  let has_data_type_infer_fn = 1;
}

def OneFlow_ClipByScalarMaxOp : OneFlow_BaseOp<"clip_by_scalar_max", [NoSideEffect, DeclareOpInterfaceMethods<UserOpCompatibleInterface>]> {
  let input = (ins
    OneFlow_Tensor:$x
  );
  let output = (outs
    OneFlow_Tensor:$y
  );
  let attrs = (ins
    DefaultValuedAttr<F64Attr, "0.">:$floating_max,
    DefaultValuedAttr<SI64Attr, "0">:$integral_max
  );
  let has_logical_tensor_desc_infer_fn = 1;
  let has_physical_tensor_desc_infer_fn = 1;
  let has_get_sbp_fn = 1;
  let has_data_type_infer_fn = 1;
}

def OneFlow_ClipByScalarMaxGradOp : OneFlow_BaseOp<"clip_by_scalar_max_grad", [NoSideEffect, DeclareOpInterfaceMethods<UserOpCompatibleInterface>]> {
  let input = (ins
    OneFlow_Tensor:$dy,
    OneFlow_Tensor:$x
  );
  let output = (outs
    OneFlow_Tensor:$dx
  );
  let attrs = (ins
    DefaultValuedAttr<F64Attr, "0.">:$floating_max,
    DefaultValuedAttr<SI64Attr, "0">:$integral_max
  );
  let has_logical_tensor_desc_infer_fn = 1;
  let has_physical_tensor_desc_infer_fn = 1;
  let has_get_sbp_fn = 1;
  let has_data_type_infer_fn = 1;
}

def OneFlow_ClipByScalarMinOp : OneFlow_BaseOp<"clip_by_scalar_min", [NoSideEffect, DeclareOpInterfaceMethods<UserOpCompatibleInterface>]> {
  let input = (ins
    OneFlow_Tensor:$x
  );
  let output = (outs
    OneFlow_Tensor:$y
  );
  let attrs = (ins
    DefaultValuedAttr<F64Attr, "0.">:$floating_min,
    DefaultValuedAttr<SI64Attr, "0">:$integral_min
  );
  let has_logical_tensor_desc_infer_fn = 1;
  let has_physical_tensor_desc_infer_fn = 1;
  let has_get_sbp_fn = 1;
  let has_data_type_infer_fn = 1;
}

def OneFlow_ClipByScalarMinGradOp : OneFlow_BaseOp<"clip_by_scalar_min_grad", [NoSideEffect, DeclareOpInterfaceMethods<UserOpCompatibleInterface>]> {
  let input = (ins
    OneFlow_Tensor:$dy,
    OneFlow_Tensor:$x
  );
  let output = (outs
    OneFlow_Tensor:$dx
  );
  let attrs = (ins
    DefaultValuedAttr<F64Attr, "0.">:$floating_min,
    DefaultValuedAttr<SI64Attr, "0">:$integral_min
  );
  let has_logical_tensor_desc_infer_fn = 1;
  let has_physical_tensor_desc_infer_fn = 1;
  let has_get_sbp_fn = 1;
  let has_data_type_infer_fn = 1;
}

def OneFlow_ScalarAddOp : OneFlow_BaseOp<"scalar_add", [NoSideEffect, DeclareOpInterfaceMethods<UserOpCompatibleInterface>]> {
  let input = (ins
    OneFlow_Tensor:$in
  );
  let output = (outs
    OneFlow_Tensor:$out
  );
  let attrs = (ins
    DefaultValuedAttr<BoolAttr, "false">:$has_int_operand,
    DefaultValuedAttr<BoolAttr, "false">:$has_float_operand,
    DefaultValuedAttr<SI64Attr, "0">:$int_operand,
    DefaultValuedAttr<F64Attr, "0.">:$float_operand
  );
  let has_logical_tensor_desc_infer_fn = 1;
  let has_physical_tensor_desc_infer_fn = 1;
  let has_get_sbp_fn = 1;
  let has_data_type_infer_fn = 1;
}

def OneFlow_ScalarAddByTensorOp : OneFlow_BaseOp<"scalar_add_by_tensor", [NoSideEffect, DeclareOpInterfaceMethods<UserOpCompatibleInterface>]> {
  let input = (ins
    OneFlow_Tensor:$x,
    OneFlow_Tensor:$scalar
  );
  let output = (outs
    OneFlow_Tensor:$y
  );
  let has_logical_tensor_desc_infer_fn = 1;
  let has_physical_tensor_desc_infer_fn = 1;
  let has_get_sbp_fn = 1;
  let has_data_type_infer_fn = 1;
}

def OneFlow_ScalarDivByTensorOp : OneFlow_BaseOp<"scalar_div_by_tensor", [NoSideEffect, DeclareOpInterfaceMethods<UserOpCompatibleInterface>]> {
  let input = (ins
    OneFlow_Tensor:$x,
    OneFlow_Tensor:$scalar
  );
  let output = (outs
    OneFlow_Tensor:$y
  );
  let has_logical_tensor_desc_infer_fn = 1;
  let has_physical_tensor_desc_infer_fn = 1;
  let has_get_sbp_fn = 1;
  let has_data_type_infer_fn = 1;
}

def OneFlow_ScalarFloordivOp : OneFlow_BaseOp<"scalar_floordiv", [NoSideEffect, DeclareOpInterfaceMethods<UserOpCompatibleInterface>]> {
  let input = (ins
    OneFlow_Tensor:$in
  );
  let output = (outs
    OneFlow_Tensor:$out
  );
  let attrs = (ins
    DefaultValuedAttr<BoolAttr, "false">:$has_int_operand,
    DefaultValuedAttr<BoolAttr, "false">:$has_float_operand,
    DefaultValuedAttr<SI64Attr, "0">:$int_operand,
    DefaultValuedAttr<F64Attr, "0.">:$float_operand
  );
  let has_logical_tensor_desc_infer_fn = 1;
  let has_physical_tensor_desc_infer_fn = 1;
  let has_get_sbp_fn = 1;
  let has_data_type_infer_fn = 1;
}

def OneFlow_ScalarFmodOp : OneFlow_BaseOp<"scalar_fmod", [NoSideEffect, DeclareOpInterfaceMethods<UserOpCompatibleInterface>]> {
  let input = (ins
    OneFlow_Tensor:$in
  );
  let output = (outs
    OneFlow_Tensor:$out
  );
  let attrs = (ins
    DefaultValuedAttr<BoolAttr, "false">:$has_int_operand,
    DefaultValuedAttr<BoolAttr, "false">:$has_float_operand,
    DefaultValuedAttr<SI64Attr, "0">:$int_operand,
    DefaultValuedAttr<F64Attr, "0.">:$float_operand
  );
  let has_logical_tensor_desc_infer_fn = 1;
  let has_physical_tensor_desc_infer_fn = 1;
  let has_get_sbp_fn = 1;
  let has_data_type_infer_fn = 1;
}

def OneFlow_ScalarLogicalAndOp : OneFlow_BaseOp<"scalar_logical_and", [NoSideEffect, NoGrad, DeclareOpInterfaceMethods<UserOpCompatibleInterface>]> {
  let input = (ins
    OneFlow_Tensor:$in
  );
  let output = (outs
    OneFlow_Tensor:$out
  );
  let attrs = (ins
    DefaultValuedAttr<BoolAttr, "false">:$has_int_operand,
    DefaultValuedAttr<BoolAttr, "false">:$has_float_operand,
    DefaultValuedAttr<SI64Attr, "0">:$int_operand,
    DefaultValuedAttr<F64Attr, "0.">:$float_operand
  );
  let has_logical_tensor_desc_infer_fn = 1;
  let has_physical_tensor_desc_infer_fn = 1;
  let has_get_sbp_fn = 1;
  let has_data_type_infer_fn = 1;
}

def OneFlow_ScalarLogicalEqualOp : OneFlow_BaseOp<"scalar_logical_equal", [NoSideEffect, NoGrad, DeclareOpInterfaceMethods<UserOpCompatibleInterface>]> {
  let input = (ins
    OneFlow_Tensor:$in
  );
  let output = (outs
    OneFlow_Tensor:$out
  );
  let attrs = (ins
    DefaultValuedAttr<BoolAttr, "false">:$has_int_operand,
    DefaultValuedAttr<BoolAttr, "false">:$has_float_operand,
    DefaultValuedAttr<SI64Attr, "0">:$int_operand,
    DefaultValuedAttr<F64Attr, "0.">:$float_operand
  );
  let has_logical_tensor_desc_infer_fn = 1;
  let has_physical_tensor_desc_infer_fn = 1;
  let has_get_sbp_fn = 1;
  let has_data_type_infer_fn = 1;
}

def OneFlow_ScalarLogicalGreaterOp : OneFlow_BaseOp<"scalar_logical_greater", [NoSideEffect, NoGrad, DeclareOpInterfaceMethods<UserOpCompatibleInterface>]> {
  let input = (ins
    OneFlow_Tensor:$in
  );
  let output = (outs
    OneFlow_Tensor:$out
  );
  let attrs = (ins
    DefaultValuedAttr<BoolAttr, "false">:$has_int_operand,
    DefaultValuedAttr<BoolAttr, "false">:$has_float_operand,
    DefaultValuedAttr<SI64Attr, "0">:$int_operand,
    DefaultValuedAttr<F64Attr, "0.">:$float_operand
  );
  let has_logical_tensor_desc_infer_fn = 1;
  let has_physical_tensor_desc_infer_fn = 1;
  let has_get_sbp_fn = 1;
  let has_data_type_infer_fn = 1;
}

def OneFlow_ScalarLogicalGreaterEqualOp : OneFlow_BaseOp<"scalar_logical_greater_equal", [NoSideEffect, NoGrad, DeclareOpInterfaceMethods<UserOpCompatibleInterface>]> {
  let input = (ins
    OneFlow_Tensor:$in
  );
  let output = (outs
    OneFlow_Tensor:$out
  );
  let attrs = (ins
    DefaultValuedAttr<BoolAttr, "false">:$has_int_operand,
    DefaultValuedAttr<BoolAttr, "false">:$has_float_operand,
    DefaultValuedAttr<SI64Attr, "0">:$int_operand,
    DefaultValuedAttr<F64Attr, "0.">:$float_operand
  );
  let has_logical_tensor_desc_infer_fn = 1;
  let has_physical_tensor_desc_infer_fn = 1;
  let has_get_sbp_fn = 1;
  let has_data_type_infer_fn = 1;
}

def OneFlow_ScalarLogicalLessOp : OneFlow_BaseOp<"scalar_logical_less", [NoSideEffect, NoGrad, DeclareOpInterfaceMethods<UserOpCompatibleInterface>]> {
  let input = (ins
    OneFlow_Tensor:$in
  );
  let output = (outs
    OneFlow_Tensor:$out
  );
  let attrs = (ins
    DefaultValuedAttr<BoolAttr, "false">:$has_int_operand,
    DefaultValuedAttr<BoolAttr, "false">:$has_float_operand,
    DefaultValuedAttr<SI64Attr, "0">:$int_operand,
    DefaultValuedAttr<F64Attr, "0.">:$float_operand
  );
  let has_logical_tensor_desc_infer_fn = 1;
  let has_physical_tensor_desc_infer_fn = 1;
  let has_get_sbp_fn = 1;
  let has_data_type_infer_fn = 1;
}

def OneFlow_ScalarLogicalLessEqualOp : OneFlow_BaseOp<"scalar_logical_less_equal", [NoSideEffect, NoGrad, DeclareOpInterfaceMethods<UserOpCompatibleInterface>]> {
  let input = (ins
    OneFlow_Tensor:$in
  );
  let output = (outs
    OneFlow_Tensor:$out
  );
  let attrs = (ins
    DefaultValuedAttr<BoolAttr, "false">:$has_int_operand,
    DefaultValuedAttr<BoolAttr, "false">:$has_float_operand,
    DefaultValuedAttr<SI64Attr, "0">:$int_operand,
    DefaultValuedAttr<F64Attr, "0.">:$float_operand
  );
  let has_logical_tensor_desc_infer_fn = 1;
  let has_physical_tensor_desc_infer_fn = 1;
  let has_get_sbp_fn = 1;
  let has_data_type_infer_fn = 1;
}

def OneFlow_ScalarLogicalNotEqualOp : OneFlow_BaseOp<"scalar_logical_not_equal", [NoSideEffect, NoGrad, DeclareOpInterfaceMethods<UserOpCompatibleInterface>]> {
  let input = (ins
    OneFlow_Tensor:$in
  );
  let output = (outs
    OneFlow_Tensor:$out
  );
  let attrs = (ins
    DefaultValuedAttr<BoolAttr, "false">:$has_int_operand,
    DefaultValuedAttr<BoolAttr, "false">:$has_float_operand,
    DefaultValuedAttr<SI64Attr, "0">:$int_operand,
    DefaultValuedAttr<F64Attr, "0.">:$float_operand
  );
  let has_logical_tensor_desc_infer_fn = 1;
  let has_physical_tensor_desc_infer_fn = 1;
  let has_get_sbp_fn = 1;
  let has_data_type_infer_fn = 1;
}

def OneFlow_ScalarLogicalOrOp : OneFlow_BaseOp<"scalar_logical_or", [NoSideEffect, NoGrad, DeclareOpInterfaceMethods<UserOpCompatibleInterface>]> {
  let input = (ins
    OneFlow_Tensor:$in
  );
  let output = (outs
    OneFlow_Tensor:$out
  );
  let attrs = (ins
    DefaultValuedAttr<BoolAttr, "false">:$has_int_operand,
    DefaultValuedAttr<BoolAttr, "false">:$has_float_operand,
    DefaultValuedAttr<SI64Attr, "0">:$int_operand,
    DefaultValuedAttr<F64Attr, "0.">:$float_operand
  );
  let has_logical_tensor_desc_infer_fn = 1;
  let has_physical_tensor_desc_infer_fn = 1;
  let has_get_sbp_fn = 1;
  let has_data_type_infer_fn = 1;
}

def OneFlow_ScalarLogicalXorOp : OneFlow_BaseOp<"scalar_logical_xor", [NoSideEffect, NoGrad, DeclareOpInterfaceMethods<UserOpCompatibleInterface>]> {
  let input = (ins
    OneFlow_Tensor:$in
  );
  let output = (outs
    OneFlow_Tensor:$out
  );
  let attrs = (ins
    DefaultValuedAttr<BoolAttr, "false">:$has_int_operand,
    DefaultValuedAttr<BoolAttr, "false">:$has_float_operand,
    DefaultValuedAttr<SI64Attr, "0">:$int_operand,
    DefaultValuedAttr<F64Attr, "0.">:$float_operand
  );
  let has_logical_tensor_desc_infer_fn = 1;
  let has_physical_tensor_desc_infer_fn = 1;
  let has_get_sbp_fn = 1;
  let has_data_type_infer_fn = 1;
}

def OneFlow_ScalarMulOp : OneFlow_BaseOp<"scalar_mul", [NoSideEffect, DeclareOpInterfaceMethods<UserOpCompatibleInterface>]> {
  let input = (ins
    OneFlow_Tensor:$in
  );
  let output = (outs
    OneFlow_Tensor:$out
  );
  let attrs = (ins
    DefaultValuedAttr<BoolAttr, "false">:$has_int_operand,
    DefaultValuedAttr<BoolAttr, "false">:$has_float_operand,
    DefaultValuedAttr<SI64Attr, "0">:$int_operand,
    DefaultValuedAttr<F64Attr, "0.">:$float_operand
  );
  let has_logical_tensor_desc_infer_fn = 1;
  let has_physical_tensor_desc_infer_fn = 1;
  let has_get_sbp_fn = 1;
  let has_data_type_infer_fn = 1;
}

def OneFlow_ScalarMulByTensorOp : OneFlow_BaseOp<"scalar_mul_by_tensor", [NoSideEffect, DeclareOpInterfaceMethods<UserOpCompatibleInterface>]> {
  let input = (ins
    OneFlow_Tensor:$x,
    OneFlow_Tensor:$scalar
  );
  let output = (outs
    OneFlow_Tensor:$y
  );
  let has_logical_tensor_desc_infer_fn = 1;
  let has_physical_tensor_desc_infer_fn = 1;
  let has_get_sbp_fn = 1;
  let has_data_type_infer_fn = 1;
}

def OneFlow_ScalarPowOp : OneFlow_BaseOp<"scalar_pow", [NoSideEffect, DeclareOpInterfaceMethods<UserOpCompatibleInterface>]> {
  let input = (ins
    OneFlow_Tensor:$in
  );
  let output = (outs
    OneFlow_Tensor:$out
  );
  let attrs = (ins
    DefaultValuedAttr<BoolAttr, "false">:$has_int_operand,
    DefaultValuedAttr<BoolAttr, "false">:$has_float_operand,
    DefaultValuedAttr<SI64Attr, "0">:$int_operand,
    DefaultValuedAttr<F64Attr, "0.">:$float_operand
  );
  let has_logical_tensor_desc_infer_fn = 1;
  let has_physical_tensor_desc_infer_fn = 1;
  let has_get_sbp_fn = 1;
  let has_data_type_infer_fn = 1;
}

def OneFlow_ScalarPowGradOp : OneFlow_BaseOp<"scalar_pow_grad", [NoSideEffect, DeclareOpInterfaceMethods<UserOpCompatibleInterface>]> {
  let input = (ins
    OneFlow_Tensor:$x,
    OneFlow_Tensor:$dy
  );
  let output = (outs
    OneFlow_Tensor:$dx
  );
  let attrs = (ins
    DefaultValuedAttr<BoolAttr, "false">:$has_int_operand,
    DefaultValuedAttr<BoolAttr, "false">:$has_float_operand,
    DefaultValuedAttr<SI64Attr, "0">:$int_operand,
    DefaultValuedAttr<F64Attr, "0.">:$float_operand
  );
  let has_logical_tensor_desc_infer_fn = 1;
  let has_physical_tensor_desc_infer_fn = 1;
  let has_get_sbp_fn = 1;
  let has_data_type_infer_fn = 1;
}

def OneFlow_ScalarSubByTensorOp : OneFlow_BaseOp<"scalar_sub_by_tensor", [NoSideEffect, DeclareOpInterfaceMethods<UserOpCompatibleInterface>]> {
  let input = (ins
    OneFlow_Tensor:$x,
    OneFlow_Tensor:$scalar
  );
  let output = (outs
    OneFlow_Tensor:$y
  );
  let has_logical_tensor_desc_infer_fn = 1;
  let has_physical_tensor_desc_infer_fn = 1;
  let has_get_sbp_fn = 1;
  let has_data_type_infer_fn = 1;
}

#endif // GET_ONEFLOW_SCALAR_OP_DEFINITIONS

// Group: SOFTMAX
// log_softmax, log_softmax_grad, softmax, softmax_cross_entropy, softmax_cross_entropy_grad, softmax_grad, sparse_softmax_cross_entropy, sparse_softmax_cross_entropy_grad, sparse_softmax_cross_entropy_ms, sparse_softmax_cross_entropy_ms_grad
// Total: 10

#ifdef GET_ONEFLOW_SOFTMAX_OP_DEFINITIONS

def OneFlow_LogSoftmaxOp : OneFlow_BaseOp<"log_softmax", [NoSideEffect, DeclareOpInterfaceMethods<UserOpCompatibleInterface>]> {
  let input = (ins
    OneFlow_Tensor:$in
  );
  let output = (outs
    OneFlow_Tensor:$prob
  );
  let has_logical_tensor_desc_infer_fn = 1;
  let has_physical_tensor_desc_infer_fn = 1;
  let has_get_sbp_fn = 1;
  let has_data_type_infer_fn = 1;
}

def OneFlow_LogSoftmaxGradOp : OneFlow_BaseOp<"log_softmax_grad", [NoSideEffect, DeclareOpInterfaceMethods<UserOpCompatibleInterface>]> {
  let input = (ins
    OneFlow_Tensor:$prob,
    OneFlow_Tensor:$dy
  );
  let output = (outs
    OneFlow_Tensor:$dx
  );
  let has_logical_tensor_desc_infer_fn = 1;
  let has_physical_tensor_desc_infer_fn = 1;
  let has_get_sbp_fn = 1;
  let has_data_type_infer_fn = 1;
}

def OneFlow_SoftmaxOp : OneFlow_BaseOp<"softmax", [NoSideEffect, DeclareOpInterfaceMethods<UserOpCompatibleInterface>]> {
  let input = (ins
    OneFlow_Tensor:$in
  );
  let output = (outs
    OneFlow_Tensor:$out
  );
  let has_logical_tensor_desc_infer_fn = 1;
  let has_physical_tensor_desc_infer_fn = 1;
  let has_get_sbp_fn = 1;
  let has_data_type_infer_fn = 1;
}

def OneFlow_SoftmaxCrossEntropyOp : OneFlow_BaseOp<"softmax_cross_entropy", [NoSideEffect, DeclareOpInterfaceMethods<UserOpCompatibleInterface>]> {
  let input = (ins
    OneFlow_Tensor:$prediction,
    OneFlow_Tensor:$label
  );
  let output = (outs
    OneFlow_Tensor:$prob,
    OneFlow_Tensor:$out
  );
  let has_logical_tensor_desc_infer_fn = 1;
  let has_physical_tensor_desc_infer_fn = 1;
  let has_get_sbp_fn = 1;
  let has_data_type_infer_fn = 1;
  let has_input_arg_modify_fn = 1;
}

def OneFlow_SoftmaxCrossEntropyGradOp : OneFlow_BaseOp<"softmax_cross_entropy_grad", [NoSideEffect, DeclareOpInterfaceMethods<UserOpCompatibleInterface>]> {
  let input = (ins
    OneFlow_Tensor:$dy,
    OneFlow_Tensor:$label,
    OneFlow_Tensor:$prob
  );
  let output = (outs
    OneFlow_Tensor:$prediction_diff
  );
  let has_logical_tensor_desc_infer_fn = 1;
  let has_physical_tensor_desc_infer_fn = 1;
  let has_get_sbp_fn = 1;
  let has_data_type_infer_fn = 1;
}

def OneFlow_SoftmaxGradOp : OneFlow_BaseOp<"softmax_grad", [NoSideEffect, DeclareOpInterfaceMethods<UserOpCompatibleInterface>]> {
  let input = (ins
    OneFlow_Tensor:$y,
    OneFlow_Tensor:$dy
  );
  let output = (outs
    OneFlow_Tensor:$dx
  );
  let has_logical_tensor_desc_infer_fn = 1;
  let has_physical_tensor_desc_infer_fn = 1;
  let has_get_sbp_fn = 1;
  let has_data_type_infer_fn = 1;
}

def OneFlow_SparseSoftmaxCrossEntropyOp : OneFlow_BaseOp<"sparse_softmax_cross_entropy", [NoSideEffect, DeclareOpInterfaceMethods<UserOpCompatibleInterface>]> {
  let input = (ins
    OneFlow_Tensor:$prediction,
    OneFlow_Tensor:$label
  );
  let output = (outs
    OneFlow_Tensor:$prob,
    OneFlow_Tensor:$out
  );
  let attrs = (ins
    DefaultValuedAttr<SI64Attr, "0">:$depth
  );
  let has_logical_tensor_desc_infer_fn = 1;
  let has_physical_tensor_desc_infer_fn = 1;
  let has_get_sbp_fn = 1;
  let has_data_type_infer_fn = 1;
  let has_input_arg_modify_fn = 1;
}

def OneFlow_SparseSoftmaxCrossEntropyGradOp : OneFlow_BaseOp<"sparse_softmax_cross_entropy_grad", [NoSideEffect, DeclareOpInterfaceMethods<UserOpCompatibleInterface>]> {
  let input = (ins
    OneFlow_Tensor:$label,
    OneFlow_Tensor:$dy,
    OneFlow_Tensor:$prob
  );
  let output = (outs
    OneFlow_Tensor:$prediction_diff
  );
  let attrs = (ins
    DefaultValuedAttr<SI64Attr, "0">:$depth
  );
  let has_logical_tensor_desc_infer_fn = 1;
  let has_physical_tensor_desc_infer_fn = 1;
  let has_get_sbp_fn = 1;
  let has_data_type_infer_fn = 1;
}

def OneFlow_SparseSoftmaxCrossEntropyMsOp : OneFlow_BaseOp<"sparse_softmax_cross_entropy_ms", [NoSideEffect, DeclareOpInterfaceMethods<UserOpCompatibleInterface>]> {
  let input = (ins
    OneFlow_Tensor:$prediction,
    OneFlow_Tensor:$label
  );
  let output = (outs
    OneFlow_Tensor:$prob,
    OneFlow_Tensor:$out
  );
  let attrs = (ins
    DefaultValuedAttr<SI64Attr, "0">:$depth
  );
  let has_logical_tensor_desc_infer_fn = 1;
  let has_physical_tensor_desc_infer_fn = 1;
  let has_get_sbp_fn = 1;
  let has_data_type_infer_fn = 1;
  let has_input_arg_modify_fn = 1;
}

def OneFlow_SparseSoftmaxCrossEntropyMsGradOp : OneFlow_BaseOp<"sparse_softmax_cross_entropy_ms_grad", [NoSideEffect, DeclareOpInterfaceMethods<UserOpCompatibleInterface>]> {
  let input = (ins
    OneFlow_Tensor:$label,
    OneFlow_Tensor:$dy,
    OneFlow_Tensor:$prob
  );
  let output = (outs
    OneFlow_Tensor:$prediction_diff
  );
  let attrs = (ins
    DefaultValuedAttr<SI64Attr, "0">:$depth
  );
  let has_logical_tensor_desc_infer_fn = 1;
  let has_physical_tensor_desc_infer_fn = 1;
  let has_get_sbp_fn = 1;
  let has_data_type_infer_fn = 1;
}

#endif // GET_ONEFLOW_SOFTMAX_OP_DEFINITIONS

// Group: SUMMARY
// create_summary_writer, flush_summary_writer, summary_write_histogram, summary_write_image, summary_write_pb, summary_write_scalar
// Total: 6

#ifdef GET_ONEFLOW_SUMMARY_OP_DEFINITIONS

def OneFlow_CreateSummaryWriterOp : OneFlow_BaseOp<"create_summary_writer", [NoSideEffect, NoGrad, CpuOnly, DeclareOpInterfaceMethods<UserOpCompatibleInterface>]> {
  let attrs = (ins
    StrAttr:$logdir
  );
  let has_logical_tensor_desc_infer_fn = 1;
  let has_physical_tensor_desc_infer_fn = 1;
  let has_get_sbp_fn = 1;
  let has_data_type_infer_fn = 1;
}

def OneFlow_FlushSummaryWriterOp : OneFlow_BaseOp<"flush_summary_writer", [NoSideEffect, NoGrad, CpuOnly, DeclareOpInterfaceMethods<UserOpCompatibleInterface>]> {
  let has_logical_tensor_desc_infer_fn = 1;
  let has_physical_tensor_desc_infer_fn = 1;
  let has_get_sbp_fn = 1;
  let has_data_type_infer_fn = 1;
}

def OneFlow_SummaryWriteHistogramOp : OneFlow_BaseOp<"summary_write_histogram", [NoSideEffect, NoGrad, CpuOnly, DeclareOpInterfaceMethods<UserOpCompatibleInterface>]> {
  let input = (ins
    OneFlow_Tensor:$in,
    OneFlow_Tensor:$step,
    OneFlow_Tensor:$tag
  );
  let has_logical_tensor_desc_infer_fn = 1;
  let has_physical_tensor_desc_infer_fn = 1;
  let has_get_sbp_fn = 1;
  let has_data_type_infer_fn = 1;
}

def OneFlow_SummaryWriteImageOp : OneFlow_BaseOp<"summary_write_image", [NoSideEffect, NoGrad, CpuOnly, DeclareOpInterfaceMethods<UserOpCompatibleInterface>]> {
  let input = (ins
    OneFlow_Tensor:$in,
    OneFlow_Tensor:$step,
    OneFlow_Tensor:$tag
  );
  let has_logical_tensor_desc_infer_fn = 1;
  let has_physical_tensor_desc_infer_fn = 1;
  let has_get_sbp_fn = 1;
  let has_data_type_infer_fn = 1;
}

def OneFlow_SummaryWritePbOp : OneFlow_BaseOp<"summary_write_pb", [NoSideEffect, NoGrad, CpuOnly, DeclareOpInterfaceMethods<UserOpCompatibleInterface>]> {
  let input = (ins
    OneFlow_Tensor:$in,
    OneFlow_Tensor:$step
  );
  let has_logical_tensor_desc_infer_fn = 1;
  let has_physical_tensor_desc_infer_fn = 1;
  let has_get_sbp_fn = 1;
  let has_data_type_infer_fn = 1;
}

def OneFlow_SummaryWriteScalarOp : OneFlow_BaseOp<"summary_write_scalar", [NoSideEffect, NoGrad, CpuOnly, DeclareOpInterfaceMethods<UserOpCompatibleInterface>]> {
  let input = (ins
    OneFlow_Tensor:$in,
    OneFlow_Tensor:$step,
    OneFlow_Tensor:$tag
  );
  let has_logical_tensor_desc_infer_fn = 1;
  let has_physical_tensor_desc_infer_fn = 1;
  let has_get_sbp_fn = 1;
  let has_data_type_infer_fn = 1;
}

#endif // GET_ONEFLOW_SUMMARY_OP_DEFINITIONS

// Group: TENSOR_BUFFER
// gen_tensor_buffer, tensor_buffer_to_list_of_tensors, tensor_buffer_to_list_of_tensors_v2, tensor_buffer_to_tensor, tensor_to_tensor_buffer
// Total: 5

#ifdef GET_ONEFLOW_TENSOR_BUFFER_OP_DEFINITIONS

def OneFlow_GenTensorBufferOp : OneFlow_BaseOp<"gen_tensor_buffer", [NoSideEffect, NoGrad, CpuOnly, DeclareOpInterfaceMethods<UserOpCompatibleInterface>]> {
  let output = (outs
    OneFlow_Tensor:$out
  );
  let attrs = (ins
    ShapeAttr:$shape,
    ShapeArrayAttr:$shape_list,
    F32ArrayAttr:$value_list,
    OneFlow_DataType:$data_type,
    DefaultValuedAttr<BoolAttr, "false">:$dynamic_out
  );
  let has_logical_tensor_desc_infer_fn = 1;
  let has_physical_tensor_desc_infer_fn = 1;
  let has_get_sbp_fn = 1;
  let has_data_type_infer_fn = 1;
}

def OneFlow_TensorBufferToListOfTensorsOp : OneFlow_BaseOp<"tensor_buffer_to_list_of_tensors", [NoSideEffect, NoGrad, CpuOnly, DeclareOpInterfaceMethods<UserOpCompatibleInterface>]> {
  let input = (ins
    OneFlow_Tensor:$in
  );
  let output = (outs
    Variadic<OneFlow_Tensor>:$out
  );
  let attrs = (ins
    ShapeAttr:$out_shape,
    OneFlow_DataType:$out_dtype,
    DefaultValuedAttr<BoolAttr, "false">:$dynamic_out
  );
  let has_check_fn = 1;
  let has_logical_tensor_desc_infer_fn = 1;
  let has_physical_tensor_desc_infer_fn = 1;
  let has_get_sbp_fn = 1;
  let has_data_type_infer_fn = 1;
  let has_output_arg_modify_fn = 1;
}

def OneFlow_TensorBufferToListOfTensorsV2Op : OneFlow_BaseOp<"tensor_buffer_to_list_of_tensors_v2", [NoSideEffect, NoGrad, CpuOnly, DeclareOpInterfaceMethods<UserOpCompatibleInterface>]> {
  let input = (ins
    OneFlow_Tensor:$in
  );
  let output = (outs
    Variadic<OneFlow_Tensor>:$out
  );
  let attrs = (ins
    ShapeArrayAttr:$out_shapes,
    DTArrayAttr:$out_dtypes,
    DefaultValuedAttr<BoolAttr, "false">:$dynamic_out
  );
  let has_check_fn = 1;
  let has_logical_tensor_desc_infer_fn = 1;
  let has_physical_tensor_desc_infer_fn = 1;
  let has_get_sbp_fn = 1;
  let has_data_type_infer_fn = 1;
  let has_output_arg_modify_fn = 1;
}

def OneFlow_TensorBufferToTensorOp : OneFlow_BaseOp<"tensor_buffer_to_tensor", [NoSideEffect, NoGrad, CpuOnly, DeclareOpInterfaceMethods<UserOpCompatibleInterface>]> {
  let input = (ins
    OneFlow_Tensor:$in
  );
  let output = (outs
    OneFlow_Tensor:$out
  );
  let attrs = (ins
    ShapeAttr:$instance_shape,
    OneFlow_DataType:$dtype
  );
  let has_logical_tensor_desc_infer_fn = 1;
  let has_physical_tensor_desc_infer_fn = 1;
  let has_get_sbp_fn = 1;
  let has_data_type_infer_fn = 1;
}

def OneFlow_TensorToTensorBufferOp : OneFlow_BaseOp<"tensor_to_tensor_buffer", [NoSideEffect, NoGrad, CpuOnly, DeclareOpInterfaceMethods<UserOpCompatibleInterface>]> {
  let input = (ins
    OneFlow_Tensor:$in
  );
  let output = (outs
    OneFlow_Tensor:$out
  );
  let attrs = (ins
    DefaultValuedAttr<SI32Attr, "0">:$instance_dims
  );
  let has_logical_tensor_desc_infer_fn = 1;
  let has_physical_tensor_desc_infer_fn = 1;
  let has_get_sbp_fn = 1;
  let has_data_type_infer_fn = 1;
}

#endif // GET_ONEFLOW_TENSOR_BUFFER_OP_DEFINITIONS

// Group: TEST
// TestDataTypeAttr, TestDynamicSource, TestListDataTypeAndListShapeAndListStringAttr, TestMultiInput, TestMultiInputGrad, TestMultiOutputOrder, TestRandomSource, TestReshape, TestSource, TestSourceMultiGpuFixedOutNum, ccrelu, ccrelu_grad, cpu_only_relu_test, test_user_op_attr_auto_type
// Total: 14

#ifdef GET_ONEFLOW_TEST_OP_DEFINITIONS

def OneFlow_TestDataTypeAttrOp : OneFlow_BaseOp<"TestDataTypeAttr", [NoSideEffect, DeclareOpInterfaceMethods<UserOpCompatibleInterface>]> {
  let input = (ins
    OneFlow_Tensor:$in
  );
  let output = (outs
    OneFlow_Tensor:$out
  );
  let attrs = (ins
    OneFlow_DataType:$output_type
  );
  let has_logical_tensor_desc_infer_fn = 1;
  let has_physical_tensor_desc_infer_fn = 1;
  let has_get_sbp_fn = 1;
  let has_data_type_infer_fn = 1;
}

def OneFlow_TestDynamicSourceOp : OneFlow_BaseOp<"TestDynamicSource", [NoSideEffect, DeclareOpInterfaceMethods<UserOpCompatibleInterface>]> {
  let output = (outs
    OneFlow_Tensor:$out
  );
  let has_logical_tensor_desc_infer_fn = 1;
  let has_physical_tensor_desc_infer_fn = 1;
  let has_get_sbp_fn = 1;
  let has_data_type_infer_fn = 1;
  let has_output_arg_modify_fn = 1;
}

def OneFlow_TestListDataTypeAndListShapeAndListStringAttrOp : OneFlow_BaseOp<"TestListDataTypeAndListShapeAndListStringAttr", [NoSideEffect, DeclareOpInterfaceMethods<UserOpCompatibleInterface>]> {
  let input = (ins
    OneFlow_Tensor:$in
  );
  let output = (outs
    OneFlow_Tensor:$out
  );
  let attrs = (ins
    ShapeArrayAttr:$out_shapes,
    DTArrayAttr:$out_types,
    StrArrayAttr:$string_list
  );
  let has_logical_tensor_desc_infer_fn = 1;
  let has_physical_tensor_desc_infer_fn = 1;
  let has_get_sbp_fn = 1;
  let has_data_type_infer_fn = 1;
}

def OneFlow_TestMultiInputOp : OneFlow_BaseOp<"TestMultiInput", [NoSideEffect, DeclareOpInterfaceMethods<UserOpCompatibleInterface>]> {
  let input = (ins
    OneFlow_Tensor:$x1,
    OneFlow_Tensor:$x2
  );
  let output = (outs
    OneFlow_Tensor:$y
  );
  let has_logical_tensor_desc_infer_fn = 1;
  let has_physical_tensor_desc_infer_fn = 1;
  let has_get_sbp_fn = 1;
  let has_data_type_infer_fn = 1;
}

def OneFlow_TestMultiInputGradOp : OneFlow_BaseOp<"TestMultiInputGrad", [NoSideEffect, DeclareOpInterfaceMethods<UserOpCompatibleInterface>]> {
  let input = (ins
    OneFlow_Tensor:$x1,
    OneFlow_Tensor:$x2,
    OneFlow_Tensor:$y_diff
  );
  let output = (outs
    OneFlow_Tensor:$x1_diff,
    OneFlow_Tensor:$x2_diff
  );
  let has_logical_tensor_desc_infer_fn = 1;
  let has_physical_tensor_desc_infer_fn = 1;
  let has_get_sbp_fn = 1;
  let has_data_type_infer_fn = 1;
}

def OneFlow_TestMultiOutputOrderOp : OneFlow_BaseOp<"TestMultiOutputOrder", [NoSideEffect, DeclareOpInterfaceMethods<UserOpCompatibleInterface>]> {
  let input = (ins
    OneFlow_Tensor:$in
  );
  let output = (outs
    OneFlow_Tensor:$out1,
    OneFlow_Tensor:$out2
  );
  let has_logical_tensor_desc_infer_fn = 1;
  let has_physical_tensor_desc_infer_fn = 1;
  let has_get_sbp_fn = 1;
  let has_data_type_infer_fn = 1;
}

def OneFlow_TestRandomSourceOp : OneFlow_BaseOp<"TestRandomSource", [NoSideEffect, DeclareOpInterfaceMethods<UserOpCompatibleInterface>]> {
  let output = (outs
    OneFlow_Tensor:$out
  );
  let attrs = (ins
    DefaultValuedAttr<SI64Attr, "0">:$seed
  );
  let has_logical_tensor_desc_infer_fn = 1;
  let has_physical_tensor_desc_infer_fn = 1;
  let has_get_sbp_fn = 1;
  let has_data_type_infer_fn = 1;
}

def OneFlow_TestReshapeOp : OneFlow_BaseOp<"TestReshape", [NoSideEffect, DeclareOpInterfaceMethods<UserOpCompatibleInterface>]> {
  let input = (ins
    OneFlow_Tensor:$in
  );
  let output = (outs
    OneFlow_Tensor:$out
  );
  let attrs = (ins
    ShapeAttr:$shape
  );
  let has_logical_tensor_desc_infer_fn = 1;
  let has_physical_tensor_desc_infer_fn = 1;
  let has_get_sbp_fn = 1;
  let has_data_type_infer_fn = 1;
}

def OneFlow_TestSourceOp : OneFlow_BaseOp<"TestSource", [NoSideEffect, DeclareOpInterfaceMethods<UserOpCompatibleInterface>]> {
  let output = (outs
    OneFlow_Tensor:$out
  );
  let has_logical_tensor_desc_infer_fn = 1;
  let has_physical_tensor_desc_infer_fn = 1;
  let has_get_sbp_fn = 1;
  let has_data_type_infer_fn = 1;
}

def OneFlow_TestSourceMultiGpuFixedOutNumOp : OneFlow_BaseOp<"TestSourceMultiGpuFixedOutNum", [NoSideEffect, DeclareOpInterfaceMethods<UserOpCompatibleInterface>]> {
  let output = (outs
    OneFlow_Tensor:$out
  );
  let attrs = (ins
    DefaultValuedAttr<SI64Attr, "0">:$out_num
  );
  let has_logical_tensor_desc_infer_fn = 1;
  let has_physical_tensor_desc_infer_fn = 1;
  let has_get_sbp_fn = 1;
  let has_data_type_infer_fn = 1;
}

def OneFlow_CcreluOp : OneFlow_BaseOp<"ccrelu", [NoSideEffect, DeclareOpInterfaceMethods<UserOpCompatibleInterface>]> {
  let input = (ins
    OneFlow_Tensor:$x
  );
  let output = (outs
    OneFlow_Tensor:$y
  );
  let has_logical_tensor_desc_infer_fn = 1;
  let has_physical_tensor_desc_infer_fn = 1;
  let has_get_sbp_fn = 1;
  let has_data_type_infer_fn = 1;
}

def OneFlow_CcreluGradOp : OneFlow_BaseOp<"ccrelu_grad", [NoSideEffect, DeclareOpInterfaceMethods<UserOpCompatibleInterface>]> {
  let input = (ins
    OneFlow_Tensor:$y,
    OneFlow_Tensor:$dy
  );
  let output = (outs
    OneFlow_Tensor:$dx
  );
  let has_logical_tensor_desc_infer_fn = 1;
  let has_physical_tensor_desc_infer_fn = 1;
  let has_get_sbp_fn = 1;
  let has_data_type_infer_fn = 1;
}

def OneFlow_CpuOnlyReluTestOp : OneFlow_BaseOp<"cpu_only_relu_test", [NoSideEffect, CpuOnly, DeclareOpInterfaceMethods<UserOpCompatibleInterface>]> {
  let input = (ins
    OneFlow_Tensor:$in
  );
  let output = (outs
    OneFlow_Tensor:$out
  );
  let has_logical_tensor_desc_infer_fn = 1;
  let has_physical_tensor_desc_infer_fn = 1;
  let has_get_sbp_fn = 1;
  let has_data_type_infer_fn = 1;
}

def OneFlow_TestUserOpAttrAutoTypeOp : OneFlow_BaseOp<"test_user_op_attr_auto_type", [NoSideEffect, DeclareOpInterfaceMethods<UserOpCompatibleInterface>]> {
  let input = (ins
    OneFlow_Tensor:$in
  );
  let output = (outs
    OneFlow_Tensor:$out
  );
  let attrs = (ins
    DefaultValuedAttr<SI32Attr, "0">:$int1,
    DefaultValuedAttr<SI32Attr, "0">:$int2
  );
  let has_logical_tensor_desc_infer_fn = 1;
  let has_physical_tensor_desc_infer_fn = 1;
  let has_get_sbp_fn = 1;
  let has_data_type_infer_fn = 1;
}

#endif // GET_ONEFLOW_TEST_OP_DEFINITIONS

// Group: TRIGONOMETRIC
// acos, acos_grad, acosh, acosh_grad, asin, asin_grad, asinh, asinh_grad, atan, atan2, atan2_x_grad, atan2_y_grad, atan_grad, atanh, atanh_grad, cos, cos_grad, cosh, cosh_grad, hardtanh, hardtanh_grad, sin, sin_grad, sinh, sinh_grad, tan, tan_grad, tanh, tanh_grad
// Total: 29

#ifdef GET_ONEFLOW_TRIGONOMETRIC_OP_DEFINITIONS

def OneFlow_AcosOp : OneFlow_BaseOp<"acos", [NoSideEffect, DeclareOpInterfaceMethods<UserOpCompatibleInterface>]> {
  let input = (ins
    OneFlow_Tensor:$x
  );
  let output = (outs
    OneFlow_Tensor:$y
  );
  let has_logical_tensor_desc_infer_fn = 1;
  let has_physical_tensor_desc_infer_fn = 1;
  let has_get_sbp_fn = 1;
  let has_data_type_infer_fn = 1;
}

def OneFlow_AcosGradOp : OneFlow_BaseOp<"acos_grad", [NoSideEffect, DeclareOpInterfaceMethods<UserOpCompatibleInterface>]> {
  let input = (ins
    OneFlow_Tensor:$x,
    OneFlow_Tensor:$dy
  );
  let output = (outs
    OneFlow_Tensor:$dx
  );
  let has_logical_tensor_desc_infer_fn = 1;
  let has_physical_tensor_desc_infer_fn = 1;
  let has_get_sbp_fn = 1;
  let has_data_type_infer_fn = 1;
}

def OneFlow_AcoshOp : OneFlow_BaseOp<"acosh", [NoSideEffect, DeclareOpInterfaceMethods<UserOpCompatibleInterface>]> {
  let input = (ins
    OneFlow_Tensor:$x
  );
  let output = (outs
    OneFlow_Tensor:$y
  );
  let has_logical_tensor_desc_infer_fn = 1;
  let has_physical_tensor_desc_infer_fn = 1;
  let has_get_sbp_fn = 1;
  let has_data_type_infer_fn = 1;
}

def OneFlow_AcoshGradOp : OneFlow_BaseOp<"acosh_grad", [NoSideEffect, DeclareOpInterfaceMethods<UserOpCompatibleInterface>]> {
  let input = (ins
    OneFlow_Tensor:$x,
    OneFlow_Tensor:$dy
  );
  let output = (outs
    OneFlow_Tensor:$dx
  );
  let has_logical_tensor_desc_infer_fn = 1;
  let has_physical_tensor_desc_infer_fn = 1;
  let has_get_sbp_fn = 1;
  let has_data_type_infer_fn = 1;
}

def OneFlow_AsinOp : OneFlow_BaseOp<"asin", [NoSideEffect, DeclareOpInterfaceMethods<UserOpCompatibleInterface>]> {
  let input = (ins
    OneFlow_Tensor:$x
  );
  let output = (outs
    OneFlow_Tensor:$y
  );
  let has_logical_tensor_desc_infer_fn = 1;
  let has_physical_tensor_desc_infer_fn = 1;
  let has_get_sbp_fn = 1;
  let has_data_type_infer_fn = 1;
}

def OneFlow_AsinGradOp : OneFlow_BaseOp<"asin_grad", [NoSideEffect, DeclareOpInterfaceMethods<UserOpCompatibleInterface>]> {
  let input = (ins
    OneFlow_Tensor:$x,
    OneFlow_Tensor:$dy
  );
  let output = (outs
    OneFlow_Tensor:$dx
  );
  let has_logical_tensor_desc_infer_fn = 1;
  let has_physical_tensor_desc_infer_fn = 1;
  let has_get_sbp_fn = 1;
  let has_data_type_infer_fn = 1;
}

def OneFlow_AsinhOp : OneFlow_BaseOp<"asinh", [NoSideEffect, DeclareOpInterfaceMethods<UserOpCompatibleInterface>]> {
  let input = (ins
    OneFlow_Tensor:$x
  );
  let output = (outs
    OneFlow_Tensor:$y
  );
  let has_logical_tensor_desc_infer_fn = 1;
  let has_physical_tensor_desc_infer_fn = 1;
  let has_get_sbp_fn = 1;
  let has_data_type_infer_fn = 1;
}

def OneFlow_AsinhGradOp : OneFlow_BaseOp<"asinh_grad", [NoSideEffect, DeclareOpInterfaceMethods<UserOpCompatibleInterface>]> {
  let input = (ins
    OneFlow_Tensor:$x,
    OneFlow_Tensor:$dy
  );
  let output = (outs
    OneFlow_Tensor:$dx
  );
  let has_logical_tensor_desc_infer_fn = 1;
  let has_physical_tensor_desc_infer_fn = 1;
  let has_get_sbp_fn = 1;
  let has_data_type_infer_fn = 1;
}

def OneFlow_AtanOp : OneFlow_BaseOp<"atan", [NoSideEffect, DeclareOpInterfaceMethods<UserOpCompatibleInterface>]> {
  let input = (ins
    OneFlow_Tensor:$x
  );
  let output = (outs
    OneFlow_Tensor:$y
  );
  let has_logical_tensor_desc_infer_fn = 1;
  let has_physical_tensor_desc_infer_fn = 1;
  let has_get_sbp_fn = 1;
  let has_data_type_infer_fn = 1;
}

def OneFlow_Atan2Op : OneFlow_BaseOp<"atan2", [NoSideEffect, DeclareOpInterfaceMethods<UserOpCompatibleInterface>]> {
  let input = (ins
    OneFlow_Tensor:$x,
    OneFlow_Tensor:$y
  );
  let output = (outs
    OneFlow_Tensor:$z
  );
  let has_logical_tensor_desc_infer_fn = 1;
  let has_physical_tensor_desc_infer_fn = 1;
  let has_get_sbp_fn = 1;
  let has_data_type_infer_fn = 1;
}

def OneFlow_Atan2XGradOp : OneFlow_BaseOp<"atan2_x_grad", [NoSideEffect, DeclareOpInterfaceMethods<UserOpCompatibleInterface>]> {
  let input = (ins
    OneFlow_Tensor:$x,
    OneFlow_Tensor:$y,
    OneFlow_Tensor:$dz
  );
  let output = (outs
    OneFlow_Tensor:$dx
  );
  let has_logical_tensor_desc_infer_fn = 1;
  let has_physical_tensor_desc_infer_fn = 1;
  let has_get_sbp_fn = 1;
  let has_data_type_infer_fn = 1;
}

def OneFlow_Atan2YGradOp : OneFlow_BaseOp<"atan2_y_grad", [NoSideEffect, DeclareOpInterfaceMethods<UserOpCompatibleInterface>]> {
  let input = (ins
    OneFlow_Tensor:$x,
    OneFlow_Tensor:$y,
    OneFlow_Tensor:$dz
  );
  let output = (outs
    OneFlow_Tensor:$dy
  );
  let has_logical_tensor_desc_infer_fn = 1;
  let has_physical_tensor_desc_infer_fn = 1;
  let has_get_sbp_fn = 1;
  let has_data_type_infer_fn = 1;
}

def OneFlow_AtanGradOp : OneFlow_BaseOp<"atan_grad", [NoSideEffect, DeclareOpInterfaceMethods<UserOpCompatibleInterface>]> {
  let input = (ins
    OneFlow_Tensor:$x,
    OneFlow_Tensor:$dy
  );
  let output = (outs
    OneFlow_Tensor:$dx
  );
  let has_logical_tensor_desc_infer_fn = 1;
  let has_physical_tensor_desc_infer_fn = 1;
  let has_get_sbp_fn = 1;
  let has_data_type_infer_fn = 1;
}

def OneFlow_AtanhOp : OneFlow_BaseOp<"atanh", [NoSideEffect, DeclareOpInterfaceMethods<UserOpCompatibleInterface>]> {
  let input = (ins
    OneFlow_Tensor:$x
  );
  let output = (outs
    OneFlow_Tensor:$y
  );
  let has_logical_tensor_desc_infer_fn = 1;
  let has_physical_tensor_desc_infer_fn = 1;
  let has_get_sbp_fn = 1;
  let has_data_type_infer_fn = 1;
}

def OneFlow_AtanhGradOp : OneFlow_BaseOp<"atanh_grad", [NoSideEffect, DeclareOpInterfaceMethods<UserOpCompatibleInterface>]> {
  let input = (ins
    OneFlow_Tensor:$x,
    OneFlow_Tensor:$dy
  );
  let output = (outs
    OneFlow_Tensor:$dx
  );
  let has_logical_tensor_desc_infer_fn = 1;
  let has_physical_tensor_desc_infer_fn = 1;
  let has_get_sbp_fn = 1;
  let has_data_type_infer_fn = 1;
}

def OneFlow_CosOp : OneFlow_BaseOp<"cos", [NoSideEffect, DeclareOpInterfaceMethods<UserOpCompatibleInterface>]> {
  let input = (ins
    OneFlow_Tensor:$x
  );
  let output = (outs
    OneFlow_Tensor:$y
  );
  let has_logical_tensor_desc_infer_fn = 1;
  let has_physical_tensor_desc_infer_fn = 1;
  let has_get_sbp_fn = 1;
  let has_data_type_infer_fn = 1;
}

def OneFlow_CosGradOp : OneFlow_BaseOp<"cos_grad", [NoSideEffect, DeclareOpInterfaceMethods<UserOpCompatibleInterface>]> {
  let input = (ins
    OneFlow_Tensor:$x,
    OneFlow_Tensor:$dy
  );
  let output = (outs
    OneFlow_Tensor:$dx
  );
  let has_logical_tensor_desc_infer_fn = 1;
  let has_physical_tensor_desc_infer_fn = 1;
  let has_get_sbp_fn = 1;
  let has_data_type_infer_fn = 1;
}

def OneFlow_CoshOp : OneFlow_BaseOp<"cosh", [NoSideEffect, DeclareOpInterfaceMethods<UserOpCompatibleInterface>]> {
  let input = (ins
    OneFlow_Tensor:$x
  );
  let output = (outs
    OneFlow_Tensor:$y
  );
  let has_logical_tensor_desc_infer_fn = 1;
  let has_physical_tensor_desc_infer_fn = 1;
  let has_get_sbp_fn = 1;
  let has_data_type_infer_fn = 1;
}

def OneFlow_CoshGradOp : OneFlow_BaseOp<"cosh_grad", [NoSideEffect, DeclareOpInterfaceMethods<UserOpCompatibleInterface>]> {
  let input = (ins
    OneFlow_Tensor:$x,
    OneFlow_Tensor:$dy
  );
  let output = (outs
    OneFlow_Tensor:$dx
  );
  let has_logical_tensor_desc_infer_fn = 1;
  let has_physical_tensor_desc_infer_fn = 1;
  let has_get_sbp_fn = 1;
  let has_data_type_infer_fn = 1;
}

def OneFlow_HardtanhOp : OneFlow_BaseOp<"hardtanh", [NoSideEffect, DeclareOpInterfaceMethods<UserOpCompatibleInterface>]> {
  let input = (ins
    OneFlow_Tensor:$in
  );
  let output = (outs
    OneFlow_Tensor:$out
  );
  let attrs = (ins
    DefaultValuedAttr<F64Attr, "0.">:$min_val,
    DefaultValuedAttr<F64Attr, "0.">:$max_val
  );
  let has_logical_tensor_desc_infer_fn = 1;
  let has_physical_tensor_desc_infer_fn = 1;
  let has_get_sbp_fn = 1;
  let has_data_type_infer_fn = 1;
}

def OneFlow_HardtanhGradOp : OneFlow_BaseOp<"hardtanh_grad", [NoSideEffect, DeclareOpInterfaceMethods<UserOpCompatibleInterface>]> {
  let input = (ins
    OneFlow_Tensor:$y,
    OneFlow_Tensor:$dy
  );
  let output = (outs
    OneFlow_Tensor:$dx
  );
  let attrs = (ins
    DefaultValuedAttr<F64Attr, "0.">:$min_val,
    DefaultValuedAttr<F64Attr, "0.">:$max_val
  );
  let has_logical_tensor_desc_infer_fn = 1;
  let has_physical_tensor_desc_infer_fn = 1;
  let has_get_sbp_fn = 1;
  let has_data_type_infer_fn = 1;
}

def OneFlow_SinOp : OneFlow_BaseOp<"sin", [NoSideEffect, DeclareOpInterfaceMethods<UserOpCompatibleInterface>]> {
  let input = (ins
    OneFlow_Tensor:$x
  );
  let output = (outs
    OneFlow_Tensor:$y
  );
  let has_logical_tensor_desc_infer_fn = 1;
  let has_physical_tensor_desc_infer_fn = 1;
  let has_get_sbp_fn = 1;
  let has_data_type_infer_fn = 1;
}

def OneFlow_SinGradOp : OneFlow_BaseOp<"sin_grad", [NoSideEffect, DeclareOpInterfaceMethods<UserOpCompatibleInterface>]> {
  let input = (ins
    OneFlow_Tensor:$x,
    OneFlow_Tensor:$dy
  );
  let output = (outs
    OneFlow_Tensor:$dx
  );
  let has_logical_tensor_desc_infer_fn = 1;
  let has_physical_tensor_desc_infer_fn = 1;
  let has_get_sbp_fn = 1;
  let has_data_type_infer_fn = 1;
}

def OneFlow_SinhOp : OneFlow_BaseOp<"sinh", [NoSideEffect, DeclareOpInterfaceMethods<UserOpCompatibleInterface>]> {
  let input = (ins
    OneFlow_Tensor:$x
  );
  let output = (outs
    OneFlow_Tensor:$y
  );
  let has_logical_tensor_desc_infer_fn = 1;
  let has_physical_tensor_desc_infer_fn = 1;
  let has_get_sbp_fn = 1;
  let has_data_type_infer_fn = 1;
}

def OneFlow_SinhGradOp : OneFlow_BaseOp<"sinh_grad", [NoSideEffect, DeclareOpInterfaceMethods<UserOpCompatibleInterface>]> {
  let input = (ins
    OneFlow_Tensor:$x,
    OneFlow_Tensor:$dy
  );
  let output = (outs
    OneFlow_Tensor:$dx
  );
  let has_logical_tensor_desc_infer_fn = 1;
  let has_physical_tensor_desc_infer_fn = 1;
  let has_get_sbp_fn = 1;
  let has_data_type_infer_fn = 1;
}

def OneFlow_TanOp : OneFlow_BaseOp<"tan", [NoSideEffect, DeclareOpInterfaceMethods<UserOpCompatibleInterface>]> {
  let input = (ins
    OneFlow_Tensor:$x
  );
  let output = (outs
    OneFlow_Tensor:$y
  );
  let has_logical_tensor_desc_infer_fn = 1;
  let has_physical_tensor_desc_infer_fn = 1;
  let has_get_sbp_fn = 1;
  let has_data_type_infer_fn = 1;
}

def OneFlow_TanGradOp : OneFlow_BaseOp<"tan_grad", [NoSideEffect, DeclareOpInterfaceMethods<UserOpCompatibleInterface>]> {
  let input = (ins
    OneFlow_Tensor:$x,
    OneFlow_Tensor:$dy
  );
  let output = (outs
    OneFlow_Tensor:$dx
  );
  let has_logical_tensor_desc_infer_fn = 1;
  let has_physical_tensor_desc_infer_fn = 1;
  let has_get_sbp_fn = 1;
  let has_data_type_infer_fn = 1;
}

def OneFlow_TanhOp : OneFlow_BaseOp<"tanh", [NoSideEffect, DeclareOpInterfaceMethods<UserOpCompatibleInterface>]> {
  let input = (ins
    OneFlow_Tensor:$x
  );
  let output = (outs
    OneFlow_Tensor:$y
  );
  let has_logical_tensor_desc_infer_fn = 1;
  let has_physical_tensor_desc_infer_fn = 1;
  let has_get_sbp_fn = 1;
  let has_data_type_infer_fn = 1;
}

def OneFlow_TanhGradOp : OneFlow_BaseOp<"tanh_grad", [NoSideEffect, DeclareOpInterfaceMethods<UserOpCompatibleInterface>]> {
  let input = (ins
    OneFlow_Tensor:$x,
    OneFlow_Tensor:$dy
  );
  let output = (outs
    OneFlow_Tensor:$dx
  );
  let has_logical_tensor_desc_infer_fn = 1;
  let has_physical_tensor_desc_infer_fn = 1;
  let has_get_sbp_fn = 1;
  let has_data_type_infer_fn = 1;
}

#endif // GET_ONEFLOW_TRIGONOMETRIC_OP_DEFINITIONS

// Group: UNARY
// acc, affine_grid, affine_grid_grad, bernoulli, cast, cast_to_static_shape, cast_to_tick, celu, copy, count_not_finite, diag, diagonal, elu, expand, expand_dims, flatten, flip, flip_grad, fold, gelu, hardsigmoid, hardswish, leaky_relu, log2, logical_not, mish, narrow, one_hot, pack, random_mask_like, repeat, roll, selu, sigmoid, silu, softsign, sort, square_sum, squeeze, transpose, tril, triu, unfold, unfold_tensor, unpack, zero_like
// Total: 46

#ifdef GET_ONEFLOW_UNARY_OP_DEFINITIONS

def OneFlow_AccOp : OneFlow_BaseOp<"acc", [NoSideEffect, DeclareOpInterfaceMethods<UserOpCompatibleInterface>]> {
  let input = (ins
    OneFlow_Tensor:$in
  );
  let output = (outs
    OneFlow_Tensor:$out
  );
  let attrs = (ins
    DefaultValuedAttr<SI32Attr, "0">:$max_acc_num
  );
  let has_logical_tensor_desc_infer_fn = 1;
  let has_physical_tensor_desc_infer_fn = 1;
  let has_get_sbp_fn = 1;
  let has_data_type_infer_fn = 1;
  let has_output_blob_time_shape_infer_fn = 1;
}

def OneFlow_AffineGridOp : OneFlow_BaseOp<"affine_grid", [NoSideEffect, DeclareOpInterfaceMethods<UserOpCompatibleInterface>]> {
  let input = (ins
    OneFlow_Tensor:$theta
  );
  let output = (outs
    OneFlow_Tensor:$grid
  );
  let attrs = (ins
    ShapeAttr:$size,
    DefaultValuedAttr<BoolAttr, "false">:$align_corners
  );
  let has_check_fn = 1;
  let has_logical_tensor_desc_infer_fn = 1;
  let has_physical_tensor_desc_infer_fn = 1;
  let has_get_sbp_fn = 1;
  let has_data_type_infer_fn = 1;
}

def OneFlow_AffineGridGradOp : OneFlow_BaseOp<"affine_grid_grad", [NoSideEffect, DeclareOpInterfaceMethods<UserOpCompatibleInterface>]> {
  let input = (ins
    OneFlow_Tensor:$dgrid
  );
  let output = (outs
    OneFlow_Tensor:$dtheta
  );
  let attrs = (ins
    ShapeAttr:$size,
    DefaultValuedAttr<BoolAttr, "false">:$align_corners
  );
  let has_check_fn = 1;
  let has_logical_tensor_desc_infer_fn = 1;
  let has_physical_tensor_desc_infer_fn = 1;
  let has_get_sbp_fn = 1;
  let has_data_type_infer_fn = 1;
}

def OneFlow_BernoulliOp : OneFlow_BaseOp<"bernoulli", [NoSideEffect, NoGrad, CpuOnly, DeclareOpInterfaceMethods<UserOpCompatibleInterface>]> {
  let input = (ins
    OneFlow_Tensor:$in
  );
  let output = (outs
    OneFlow_Tensor:$out
  );
  let attrs = (ins
    DefaultValuedAttr<SI64Attr, "-1">:$seed,
    DefaultValuedAttr<BoolAttr, "false">:$has_seed,
    OneFlow_DataType:$dtype
  );
  let has_logical_tensor_desc_infer_fn = 1;
  let has_physical_tensor_desc_infer_fn = 1;
  let has_get_sbp_fn = 1;
  let has_data_type_infer_fn = 1;
}

def OneFlow_CastOp : OneFlow_BaseOp<"cast", [NoSideEffect, DeclareOpInterfaceMethods<UserOpCompatibleInterface>]> {
  let input = (ins
    OneFlow_Tensor:$in
  );
  let output = (outs
    OneFlow_Tensor:$out
  );
  let attrs = (ins
    OneFlow_DataType:$dtype
  );
  let has_logical_tensor_desc_infer_fn = 1;
  let has_physical_tensor_desc_infer_fn = 1;
  let has_get_sbp_fn = 1;
  let has_data_type_infer_fn = 1;
}

def OneFlow_CastToStaticShapeOp : OneFlow_BaseOp<"cast_to_static_shape", [NoSideEffect, DeclareOpInterfaceMethods<UserOpCompatibleInterface>]> {
  let input = (ins
    OneFlow_Tensor:$input
  );
  let output = (outs
    OneFlow_Tensor:$output
  );
  let has_logical_tensor_desc_infer_fn = 1;
  let has_physical_tensor_desc_infer_fn = 1;
  let has_get_sbp_fn = 1;
  let has_data_type_infer_fn = 1;
}

def OneFlow_CastToTickOp : OneFlow_BaseOp<"cast_to_tick", [NoSideEffect, NoGrad, DeclareOpInterfaceMethods<UserOpCompatibleInterface>]> {
  let input = (ins
    OneFlow_Tensor:$in
  );
  let output = (outs
    OneFlow_Tensor:$out
  );
  let has_logical_tensor_desc_infer_fn = 1;
  let has_physical_tensor_desc_infer_fn = 1;
  let has_get_sbp_fn = 1;
  let has_data_type_infer_fn = 1;
  let has_nd_sbp_infer_fn = 1;
}

def OneFlow_CeluOp : OneFlow_BaseOp<"celu", [NoSideEffect, DeclareOpInterfaceMethods<UserOpCompatibleInterface>]> {
  let input = (ins
    OneFlow_Tensor:$in
  );
  let output = (outs
    OneFlow_Tensor:$out
  );
  let attrs = (ins
    DefaultValuedAttr<F64Attr, "0.">:$alpha
  );
  let has_logical_tensor_desc_infer_fn = 1;
  let has_physical_tensor_desc_infer_fn = 1;
  let has_get_sbp_fn = 1;
  let has_data_type_infer_fn = 1;
}

def OneFlow_CopyOp : OneFlow_BaseOp<"copy", [NoSideEffect, DeclareOpInterfaceMethods<UserOpCompatibleInterface>]> {
  let input = (ins
    OneFlow_Tensor:$in
  );
  let output = (outs
    OneFlow_Tensor:$out
  );
  let attrs = (ins
    StrAttr:$device_type,
    DefaultValuedAttr<SI64Attr, "0">:$device_id
  );
  let has_logical_tensor_desc_infer_fn = 1;
  let has_physical_tensor_desc_infer_fn = 1;
  let has_get_sbp_fn = 1;
  let has_data_type_infer_fn = 1;
  let has_device_infer_fn = 1;
}

def OneFlow_CountNotFiniteOp : OneFlow_BaseOp<"count_not_finite", [NoSideEffect, NoGrad, DeclareOpInterfaceMethods<UserOpCompatibleInterface>]> {
  let input = (ins
    OneFlow_Tensor:$x
  );
  let output = (outs
    OneFlow_Tensor:$y
  );
  let has_logical_tensor_desc_infer_fn = 1;
  let has_physical_tensor_desc_infer_fn = 1;
  let has_get_sbp_fn = 1;
  let has_data_type_infer_fn = 1;
}

def OneFlow_DiagOp : OneFlow_BaseOp<"diag", [NoSideEffect, DeclareOpInterfaceMethods<UserOpCompatibleInterface>]> {
  let input = (ins
    OneFlow_Tensor:$in
  );
  let output = (outs
    OneFlow_Tensor:$out
  );
  let attrs = (ins
    DefaultValuedAttr<SI32Attr, "0">:$diagonal
  );
  let has_logical_tensor_desc_infer_fn = 1;
  let has_physical_tensor_desc_infer_fn = 1;
  let has_get_sbp_fn = 1;
  let has_data_type_infer_fn = 1;
}

def OneFlow_DiagonalOp : OneFlow_BaseOp<"diagonal", [NoSideEffect, DeclareOpInterfaceMethods<UserOpCompatibleInterface>]> {
  let input = (ins
    OneFlow_Tensor:$in
  );
  let output = (outs
    OneFlow_Tensor:$out
  );
  let attrs = (ins
    DefaultValuedAttr<SI32Attr, "0">:$offset
  );
  let has_logical_tensor_desc_infer_fn = 1;
  let has_physical_tensor_desc_infer_fn = 1;
  let has_get_sbp_fn = 1;
  let has_data_type_infer_fn = 1;
}

def OneFlow_EluOp : OneFlow_BaseOp<"elu", [NoSideEffect, DeclareOpInterfaceMethods<UserOpCompatibleInterface>]> {
  let input = (ins
    OneFlow_Tensor:$in
  );
  let output = (outs
    OneFlow_Tensor:$out
  );
  let attrs = (ins
    DefaultValuedAttr<F64Attr, "0.">:$alpha
  );
  let has_logical_tensor_desc_infer_fn = 1;
  let has_physical_tensor_desc_infer_fn = 1;
  let has_get_sbp_fn = 1;
  let has_data_type_infer_fn = 1;
}

def OneFlow_ExpandOp : OneFlow_BaseOp<"expand", [NoSideEffect, DeclareOpInterfaceMethods<UserOpCompatibleInterface>]> {
  let input = (ins
    OneFlow_Tensor:$in
  );
  let output = (outs
    OneFlow_Tensor:$out
  );
  let attrs = (ins
    SI32ArrayAttr:$logical_in_shape,
    SI32ArrayAttr:$logical_expand_shape
  );
  let has_logical_tensor_desc_infer_fn = 1;
  let has_physical_tensor_desc_infer_fn = 1;
  let has_get_sbp_fn = 1;
  let has_data_type_infer_fn = 1;
}

def OneFlow_ExpandDimsOp : OneFlow_BaseOp<"expand_dims", [NoSideEffect, DeclareOpInterfaceMethods<UserOpCompatibleInterface>]> {
  let input = (ins
    OneFlow_Tensor:$in
  );
  let output = (outs
    OneFlow_Tensor:$out
  );
  let attrs = (ins
    DefaultValuedAttr<SI32Attr, "0">:$axis
  );
  let has_logical_tensor_desc_infer_fn = 1;
  let has_physical_tensor_desc_infer_fn = 1;
  let has_get_sbp_fn = 1;
  let has_data_type_infer_fn = 1;
}

def OneFlow_FlattenOp : OneFlow_BaseOp<"flatten", [NoSideEffect, DeclareOpInterfaceMethods<UserOpCompatibleInterface>]> {
  let input = (ins
    OneFlow_Tensor:$in
  );
  let output = (outs
    OneFlow_Tensor:$out
  );
  let attrs = (ins
    DefaultValuedAttr<SI32Attr, "0">:$start_dim,
    DefaultValuedAttr<SI32Attr, "-1">:$end_dim
  );
  let has_logical_tensor_desc_infer_fn = 1;
  let has_physical_tensor_desc_infer_fn = 1;
  let has_get_sbp_fn = 1;
  let has_data_type_infer_fn = 1;
}

def OneFlow_FlipOp : OneFlow_BaseOp<"flip", [NoSideEffect, DeclareOpInterfaceMethods<UserOpCompatibleInterface>]> {
  let input = (ins
    OneFlow_Tensor:$x
  );
  let output = (outs
    OneFlow_Tensor:$y
  );
  let attrs = (ins
    SI32ArrayAttr:$dims
  );
  let has_logical_tensor_desc_infer_fn = 1;
  let has_physical_tensor_desc_infer_fn = 1;
  let has_get_sbp_fn = 1;
  let has_data_type_infer_fn = 1;
}

def OneFlow_FlipGradOp : OneFlow_BaseOp<"flip_grad", [NoSideEffect, DeclareOpInterfaceMethods<UserOpCompatibleInterface>]> {
  let input = (ins
    OneFlow_Tensor:$dy
  );
  let output = (outs
    OneFlow_Tensor:$dx
  );
  let attrs = (ins
    SI32ArrayAttr:$dims
  );
  let has_logical_tensor_desc_infer_fn = 1;
  let has_physical_tensor_desc_infer_fn = 1;
  let has_get_sbp_fn = 1;
  let has_data_type_infer_fn = 1;
}

def OneFlow_FoldOp : OneFlow_BaseOp<"fold", [NoSideEffect, DeclareOpInterfaceMethods<UserOpCompatibleInterface>]> {
  let input = (ins
    OneFlow_Tensor:$x
  );
  let output = (outs
    OneFlow_Tensor:$y
  );
  let attrs = (ins
    StrAttr:$data_format,
    SI32ArrayAttr:$output_size,
    SI32ArrayAttr:$kernel_size,
    SI32ArrayAttr:$strides,
    SI32ArrayAttr:$padding,
    SI32ArrayAttr:$dilation_rate
  );
  let has_logical_tensor_desc_infer_fn = 1;
  let has_physical_tensor_desc_infer_fn = 1;
  let has_get_sbp_fn = 1;
  let has_data_type_infer_fn = 1;
}

def OneFlow_GeluOp : OneFlow_BaseOp<"gelu", [NoSideEffect, DeclareOpInterfaceMethods<UserOpCompatibleInterface>]> {
  let input = (ins
    OneFlow_Tensor:$in
  );
  let output = (outs
    OneFlow_Tensor:$out
  );
  let has_logical_tensor_desc_infer_fn = 1;
  let has_physical_tensor_desc_infer_fn = 1;
  let has_get_sbp_fn = 1;
  let has_data_type_infer_fn = 1;
}

def OneFlow_HardsigmoidOp : OneFlow_BaseOp<"hardsigmoid", [NoSideEffect, DeclareOpInterfaceMethods<UserOpCompatibleInterface>]> {
  let input = (ins
    OneFlow_Tensor:$in
  );
  let output = (outs
    OneFlow_Tensor:$out
  );
  let has_logical_tensor_desc_infer_fn = 1;
  let has_physical_tensor_desc_infer_fn = 1;
  let has_get_sbp_fn = 1;
  let has_data_type_infer_fn = 1;
}

def OneFlow_HardswishOp : OneFlow_BaseOp<"hardswish", [NoSideEffect, DeclareOpInterfaceMethods<UserOpCompatibleInterface>]> {
  let input = (ins
    OneFlow_Tensor:$in
  );
  let output = (outs
    OneFlow_Tensor:$out
  );
  let has_logical_tensor_desc_infer_fn = 1;
  let has_physical_tensor_desc_infer_fn = 1;
  let has_get_sbp_fn = 1;
  let has_data_type_infer_fn = 1;
}

def OneFlow_LeakyReluOp : OneFlow_BaseOp<"leaky_relu", [NoSideEffect, DeclareOpInterfaceMethods<UserOpCompatibleInterface>]> {
  let input = (ins
    OneFlow_Tensor:$x
  );
  let output = (outs
    OneFlow_Tensor:$y
  );
  let attrs = (ins
    DefaultValuedAttr<F32Attr, "0.">:$alpha
  );
  let has_logical_tensor_desc_infer_fn = 1;
  let has_physical_tensor_desc_infer_fn = 1;
  let has_get_sbp_fn = 1;
  let has_data_type_infer_fn = 1;
}

def OneFlow_Log2Op : OneFlow_BaseOp<"log2", [NoSideEffect, DeclareOpInterfaceMethods<UserOpCompatibleInterface>]> {
  let input = (ins
    OneFlow_Tensor:$x
  );
  let output = (outs
    OneFlow_Tensor:$y
  );
  let has_logical_tensor_desc_infer_fn = 1;
  let has_physical_tensor_desc_infer_fn = 1;
  let has_get_sbp_fn = 1;
  let has_data_type_infer_fn = 1;
}

def OneFlow_LogicalNotOp : OneFlow_BaseOp<"logical_not", [NoSideEffect, NoGrad, DeclareOpInterfaceMethods<UserOpCompatibleInterface>]> {
  let input = (ins
    OneFlow_Tensor:$x
  );
  let output = (outs
    OneFlow_Tensor:$y
  );
  let has_logical_tensor_desc_infer_fn = 1;
  let has_physical_tensor_desc_infer_fn = 1;
  let has_get_sbp_fn = 1;
  let has_data_type_infer_fn = 1;
}

def OneFlow_MishOp : OneFlow_BaseOp<"mish", [NoSideEffect, DeclareOpInterfaceMethods<UserOpCompatibleInterface>]> {
  let input = (ins
    OneFlow_Tensor:$in
  );
  let output = (outs
    OneFlow_Tensor:$out
  );
  let has_logical_tensor_desc_infer_fn = 1;
  let has_physical_tensor_desc_infer_fn = 1;
  let has_get_sbp_fn = 1;
  let has_data_type_infer_fn = 1;
}

def OneFlow_NarrowOp : OneFlow_BaseOp<"narrow", [NoSideEffect, DeclareOpInterfaceMethods<UserOpCompatibleInterface>]> {
  let input = (ins
    OneFlow_Tensor:$in
  );
  let output = (outs
    OneFlow_Tensor:$out
  );
  let attrs = (ins
    DefaultValuedAttr<SI64Attr, "0">:$dim,
    DefaultValuedAttr<SI64Attr, "0">:$start,
    DefaultValuedAttr<SI64Attr, "0">:$length
  );
  let has_logical_tensor_desc_infer_fn = 1;
  let has_physical_tensor_desc_infer_fn = 1;
  let has_get_sbp_fn = 1;
  let has_data_type_infer_fn = 1;
}

def OneFlow_OneHotOp : OneFlow_BaseOp<"one_hot", [NoSideEffect, NoGrad, DeclareOpInterfaceMethods<UserOpCompatibleInterface>]> {
  let input = (ins
    OneFlow_Tensor:$indices
  );
  let output = (outs
    OneFlow_Tensor:$out
  );
  let attrs = (ins
    DefaultValuedAttr<SI64Attr, "0">:$depth,
    DefaultValuedAttr<F64Attr, "0.">:$floating_on_value,
    DefaultValuedAttr<SI64Attr, "0">:$integer_on_value,
    DefaultValuedAttr<F64Attr, "0.">:$floating_off_value,
    DefaultValuedAttr<SI64Attr, "0">:$integer_off_value,
    OneFlow_DataType:$dtype
  );
  let has_logical_tensor_desc_infer_fn = 1;
  let has_physical_tensor_desc_infer_fn = 1;
  let has_get_sbp_fn = 1;
  let has_data_type_infer_fn = 1;
  let has_input_arg_modify_fn = 1;
}

def OneFlow_PackOp : OneFlow_BaseOp<"pack", [NoSideEffect, DeclareOpInterfaceMethods<UserOpCompatibleInterface>]> {
  let input = (ins
    OneFlow_Tensor:$in
  );
  let output = (outs
    OneFlow_Tensor:$out
  );
  let attrs = (ins
    DefaultValuedAttr<SI32Attr, "0">:$pack_num
  );
  let has_logical_tensor_desc_infer_fn = 1;
  let has_physical_tensor_desc_infer_fn = 1;
  let has_get_sbp_fn = 1;
  let has_data_type_infer_fn = 1;
  let has_output_blob_time_shape_infer_fn = 1;
}

def OneFlow_RandomMaskLikeOp : OneFlow_BaseOp<"random_mask_like", [NoSideEffect, NoGrad, DeclareOpInterfaceMethods<UserOpCompatibleInterface>]> {
  let input = (ins
    OneFlow_Tensor:$like
  );
  let output = (outs
    OneFlow_Tensor:$out
  );
  let attrs = (ins
    DefaultValuedAttr<F32Attr, "0.">:$rate,
    DefaultValuedAttr<SI64Attr, "0">:$seed
  );
  let has_check_fn = 1;
  let has_logical_tensor_desc_infer_fn = 1;
  let has_physical_tensor_desc_infer_fn = 1;
  let has_get_sbp_fn = 1;
  let has_data_type_infer_fn = 1;
}

def OneFlow_RepeatOp : OneFlow_BaseOp<"repeat", [NoSideEffect, DeclareOpInterfaceMethods<UserOpCompatibleInterface>]> {
  let input = (ins
    OneFlow_Tensor:$in
  );
  let output = (outs
    OneFlow_Tensor:$out
  );
  let attrs = (ins
    DefaultValuedAttr<SI32Attr, "0">:$repeat_num
  );
  let has_logical_tensor_desc_infer_fn = 1;
  let has_physical_tensor_desc_infer_fn = 1;
  let has_get_sbp_fn = 1;
  let has_data_type_infer_fn = 1;
  let has_output_blob_time_shape_infer_fn = 1;
}

def OneFlow_RollOp : OneFlow_BaseOp<"roll", [NoSideEffect, DeclareOpInterfaceMethods<UserOpCompatibleInterface>]> {
  let input = (ins
    OneFlow_Tensor:$in
  );
  let output = (outs
    OneFlow_Tensor:$out
  );
  let attrs = (ins
    SI32ArrayAttr:$shifts,
    SI32ArrayAttr:$dims
  );
  let has_logical_tensor_desc_infer_fn = 1;
  let has_physical_tensor_desc_infer_fn = 1;
  let has_get_sbp_fn = 1;
  let has_data_type_infer_fn = 1;
}

def OneFlow_SeluOp : OneFlow_BaseOp<"selu", [NoSideEffect, DeclareOpInterfaceMethods<UserOpCompatibleInterface>]> {
  let input = (ins
    OneFlow_Tensor:$in
  );
  let output = (outs
    OneFlow_Tensor:$out
  );
  let has_logical_tensor_desc_infer_fn = 1;
  let has_physical_tensor_desc_infer_fn = 1;
  let has_get_sbp_fn = 1;
  let has_data_type_infer_fn = 1;
}

def OneFlow_SigmoidOp : OneFlow_BaseOp<"sigmoid", [NoSideEffect, DeclareOpInterfaceMethods<UserOpCompatibleInterface>]> {
  let input = (ins
    OneFlow_Tensor:$in
  );
  let output = (outs
    OneFlow_Tensor:$out
  );
  let has_logical_tensor_desc_infer_fn = 1;
  let has_physical_tensor_desc_infer_fn = 1;
  let has_get_sbp_fn = 1;
  let has_data_type_infer_fn = 1;
}

def OneFlow_SiluOp : OneFlow_BaseOp<"silu", [NoSideEffect, DeclareOpInterfaceMethods<UserOpCompatibleInterface>]> {
  let input = (ins
    OneFlow_Tensor:$in
  );
  let output = (outs
    OneFlow_Tensor:$out
  );
  let has_logical_tensor_desc_infer_fn = 1;
  let has_physical_tensor_desc_infer_fn = 1;
  let has_get_sbp_fn = 1;
  let has_data_type_infer_fn = 1;
}

def OneFlow_SoftsignOp : OneFlow_BaseOp<"softsign", [NoSideEffect, DeclareOpInterfaceMethods<UserOpCompatibleInterface>]> {
  let input = (ins
    OneFlow_Tensor:$in
  );
  let output = (outs
    OneFlow_Tensor:$out
  );
  let has_logical_tensor_desc_infer_fn = 1;
  let has_physical_tensor_desc_infer_fn = 1;
  let has_get_sbp_fn = 1;
  let has_data_type_infer_fn = 1;
}

def OneFlow_SortOp : OneFlow_BaseOp<"sort", [NoSideEffect, NoGrad, DeclareOpInterfaceMethods<UserOpCompatibleInterface>]> {
  let input = (ins
    OneFlow_Tensor:$in
  );
  let output = (outs
    OneFlow_Tensor:$out
  );
  let attrs = (ins
    StrAttr:$direction
  );
  let has_check_fn = 1;
  let has_logical_tensor_desc_infer_fn = 1;
  let has_physical_tensor_desc_infer_fn = 1;
  let has_get_sbp_fn = 1;
  let has_data_type_infer_fn = 1;
}

def OneFlow_SquareSumOp : OneFlow_BaseOp<"square_sum", [NoSideEffect, DeclareOpInterfaceMethods<UserOpCompatibleInterface>]> {
  let input = (ins
    OneFlow_Tensor:$x
  );
  let output = (outs
    OneFlow_Tensor:$y
  );
  let has_logical_tensor_desc_infer_fn = 1;
  let has_physical_tensor_desc_infer_fn = 1;
  let has_get_sbp_fn = 1;
  let has_data_type_infer_fn = 1;
}

def OneFlow_SqrtSquareSumOp : OneFlow_BaseOp<"sqrt_square_sum", [NoSideEffect, DeclareOpInterfaceMethods<UserOpCompatibleInterface>]> {
  let input = (ins
    OneFlow_Tensor:$x
  );
  let output = (outs
    OneFlow_Tensor:$y
  );
  let has_logical_tensor_desc_infer_fn = 1;
  let has_physical_tensor_desc_infer_fn = 1;
  let has_get_sbp_fn = 1;
  let has_data_type_infer_fn = 1;
}

def OneFlow_SqueezeOp : OneFlow_BaseOp<"squeeze", [NoSideEffect, DeclareOpInterfaceMethods<UserOpCompatibleInterface>]> {
  let input = (ins
    OneFlow_Tensor:$in
  );
  let output = (outs
    OneFlow_Tensor:$out
  );
  let attrs = (ins
    SI32ArrayAttr:$axes
  );
  let has_logical_tensor_desc_infer_fn = 1;
  let has_physical_tensor_desc_infer_fn = 1;
  let has_get_sbp_fn = 1;
  let has_data_type_infer_fn = 1;
}

def OneFlow_TransposeOp : OneFlow_BaseOp<"transpose", [NoSideEffect, DeclareOpInterfaceMethods<UserOpCompatibleInterface>]> {
  let input = (ins
    OneFlow_Tensor:$input
  );
  let output = (outs
    OneFlow_Tensor:$output
  );
  let attrs = (ins
    SI32ArrayAttr:$perm
  );
  let has_logical_tensor_desc_infer_fn = 1;
  let has_physical_tensor_desc_infer_fn = 1;
  let has_get_sbp_fn = 1;
  let has_data_type_infer_fn = 1;
}

def OneFlow_TrilOp : OneFlow_BaseOp<"tril", [NoSideEffect, DeclareOpInterfaceMethods<UserOpCompatibleInterface>]> {
  let input = (ins
    OneFlow_Tensor:$in
  );
  let output = (outs
    OneFlow_Tensor:$out
  );
  let attrs = (ins
    DefaultValuedAttr<SI64Attr, "0">:$diagonal,
    DefaultValuedAttr<F64Attr, "0.">:$floating_fill_value,
    DefaultValuedAttr<SI64Attr, "0">:$integer_fill_value,
    DefaultValuedAttr<BoolAttr, "false">:$is_floating_fill_value
  );
  let has_logical_tensor_desc_infer_fn = 1;
  let has_physical_tensor_desc_infer_fn = 1;
  let has_get_sbp_fn = 1;
  let has_data_type_infer_fn = 1;
}

def OneFlow_TriuOp : OneFlow_BaseOp<"triu", [NoSideEffect, DeclareOpInterfaceMethods<UserOpCompatibleInterface>]> {
  let input = (ins
    OneFlow_Tensor:$in
  );
  let output = (outs
    OneFlow_Tensor:$out
  );
  let attrs = (ins
    DefaultValuedAttr<SI64Attr, "0">:$diagonal
  );
  let has_logical_tensor_desc_infer_fn = 1;
  let has_physical_tensor_desc_infer_fn = 1;
  let has_get_sbp_fn = 1;
  let has_data_type_infer_fn = 1;
}

def OneFlow_UnfoldOp : OneFlow_BaseOp<"unfold", [NoSideEffect, DeclareOpInterfaceMethods<UserOpCompatibleInterface>]> {
  let input = (ins
    OneFlow_Tensor:$x
  );
  let output = (outs
    OneFlow_Tensor:$y
  );
  let attrs = (ins
    StrAttr:$data_format,
    SI32ArrayAttr:$kernel_size,
    SI32ArrayAttr:$padding,
    SI32ArrayAttr:$strides,
    SI32ArrayAttr:$dilation_rate
  );
  let has_logical_tensor_desc_infer_fn = 1;
  let has_physical_tensor_desc_infer_fn = 1;
  let has_get_sbp_fn = 1;
  let has_data_type_infer_fn = 1;
}

def OneFlow_UnfoldTensorOp : OneFlow_BaseOp<"unfold_tensor", [NoSideEffect, DeclareOpInterfaceMethods<UserOpCompatibleInterface>]> {
  let input = (ins
    OneFlow_Tensor:$x
  );
  let output = (outs
    OneFlow_Tensor:$y
  );
  let attrs = (ins
    DefaultValuedAttr<SI32Attr, "0">:$dimension,
    DefaultValuedAttr<SI32Attr, "0">:$size,
    DefaultValuedAttr<SI32Attr, "0">:$step
  );
  let has_logical_tensor_desc_infer_fn = 1;
  let has_physical_tensor_desc_infer_fn = 1;
  let has_get_sbp_fn = 1;
  let has_data_type_infer_fn = 1;
}

def OneFlow_UnpackOp : OneFlow_BaseOp<"unpack", [NoSideEffect, DeclareOpInterfaceMethods<UserOpCompatibleInterface>]> {
  let input = (ins
    OneFlow_Tensor:$in
  );
  let output = (outs
    OneFlow_Tensor:$out
  );
  let attrs = (ins
    DefaultValuedAttr<SI32Attr, "0">:$unpack_num
  );
  let has_logical_tensor_desc_infer_fn = 1;
  let has_physical_tensor_desc_infer_fn = 1;
  let has_get_sbp_fn = 1;
  let has_data_type_infer_fn = 1;
  let has_output_blob_time_shape_infer_fn = 1;
}

def OneFlow_ZeroLikeOp : OneFlow_BaseOp<"zero_like", [NoSideEffect, NoGrad, DeclareOpInterfaceMethods<UserOpCompatibleInterface>]> {
  let input = (ins
    OneFlow_Tensor:$like
  );
  let output = (outs
    OneFlow_Tensor:$out
  );
  let same_output_regst_num = 1;
  let has_logical_tensor_desc_infer_fn = 1;
  let has_physical_tensor_desc_infer_fn = 1;
  let has_get_sbp_fn = 1;
  let has_data_type_infer_fn = 1;
}

#endif // GET_ONEFLOW_UNARY_OP_DEFINITIONS

// Group: UPSAMPLE
// upsample, upsample_bicubic_2d, upsample_bicubic_2d_grad, upsample_bilinear_2d, upsample_bilinear_2d_grad, upsample_grad, upsample_linear_1d, upsample_linear_1d_grad, upsample_nearest_1d, upsample_nearest_1d_grad, upsample_nearest_2d, upsample_nearest_2d_grad, upsample_nearest_3d, upsample_nearest_3d_grad, upsample_trilinear_3d, upsample_trilinear_3d_grad
// Total: 16

#ifdef GET_ONEFLOW_UPSAMPLE_OP_DEFINITIONS

def OneFlow_UpsampleOp : OneFlow_BaseOp<"upsample", [NoSideEffect, DeclareOpInterfaceMethods<UserOpCompatibleInterface>]> {
  let input = (ins
    OneFlow_Tensor:$x
  );
  let output = (outs
    OneFlow_Tensor:$y
  );
  let attrs = (ins
    DefaultValuedAttr<F32Attr, "0.">:$height_scale,
    DefaultValuedAttr<F32Attr, "0.">:$width_scale,
    DefaultValuedAttr<BoolAttr, "false">:$align_corners,
    StrAttr:$data_format,
    StrAttr:$interpolation
  );
  let has_logical_tensor_desc_infer_fn = 1;
  let has_physical_tensor_desc_infer_fn = 1;
  let has_get_sbp_fn = 1;
  let has_data_type_infer_fn = 1;
}

def OneFlow_UpsampleBicubic2DOp : OneFlow_BaseOp<"upsample_bicubic_2d", [NoSideEffect, DeclareOpInterfaceMethods<UserOpCompatibleInterface>]> {
  let input = (ins
    OneFlow_Tensor:$x
  );
  let output = (outs
    OneFlow_Tensor:$y
  );
  let attrs = (ins
    DefaultValuedAttr<F32Attr, "0.">:$height_scale,
    DefaultValuedAttr<F32Attr, "0.">:$width_scale,
    DefaultValuedAttr<BoolAttr, "false">:$align_corners,
    StrAttr:$data_format
  );
  let has_logical_tensor_desc_infer_fn = 1;
  let has_physical_tensor_desc_infer_fn = 1;
  let has_get_sbp_fn = 1;
  let has_data_type_infer_fn = 1;
}

def OneFlow_UpsampleBicubic2DGradOp : OneFlow_BaseOp<"upsample_bicubic_2d_grad", [NoSideEffect, DeclareOpInterfaceMethods<UserOpCompatibleInterface>]> {
  let input = (ins
    OneFlow_Tensor:$dy,
    OneFlow_Tensor:$x
  );
  let output = (outs
    OneFlow_Tensor:$dx
  );
  let attrs = (ins
    DefaultValuedAttr<F32Attr, "0.">:$height_scale,
    DefaultValuedAttr<F32Attr, "0.">:$width_scale,
    DefaultValuedAttr<BoolAttr, "false">:$align_corners,
    StrAttr:$data_format
  );
  let has_logical_tensor_desc_infer_fn = 1;
  let has_physical_tensor_desc_infer_fn = 1;
  let has_get_sbp_fn = 1;
  let has_data_type_infer_fn = 1;
}

def OneFlow_UpsampleBilinear2DOp : OneFlow_BaseOp<"upsample_bilinear_2d", [NoSideEffect, DeclareOpInterfaceMethods<UserOpCompatibleInterface>]> {
  let input = (ins
    OneFlow_Tensor:$x
  );
  let output = (outs
    OneFlow_Tensor:$y
  );
  let attrs = (ins
    DefaultValuedAttr<F32Attr, "0.">:$height_scale,
    DefaultValuedAttr<F32Attr, "0.">:$width_scale,
    DefaultValuedAttr<BoolAttr, "false">:$align_corners,
    StrAttr:$data_format
  );
  let has_logical_tensor_desc_infer_fn = 1;
  let has_physical_tensor_desc_infer_fn = 1;
  let has_get_sbp_fn = 1;
  let has_data_type_infer_fn = 1;
}

def OneFlow_UpsampleBilinear2DGradOp : OneFlow_BaseOp<"upsample_bilinear_2d_grad", [NoSideEffect, DeclareOpInterfaceMethods<UserOpCompatibleInterface>]> {
  let input = (ins
    OneFlow_Tensor:$dy,
    OneFlow_Tensor:$x
  );
  let output = (outs
    OneFlow_Tensor:$dx
  );
  let attrs = (ins
    DefaultValuedAttr<F32Attr, "0.">:$height_scale,
    DefaultValuedAttr<F32Attr, "0.">:$width_scale,
    DefaultValuedAttr<BoolAttr, "false">:$align_corners,
    StrAttr:$data_format
  );
  let has_logical_tensor_desc_infer_fn = 1;
  let has_physical_tensor_desc_infer_fn = 1;
  let has_get_sbp_fn = 1;
  let has_data_type_infer_fn = 1;
}

def OneFlow_UpsampleGradOp : OneFlow_BaseOp<"upsample_grad", [NoSideEffect, DeclareOpInterfaceMethods<UserOpCompatibleInterface>]> {
  let input = (ins
    OneFlow_Tensor:$dy,
    OneFlow_Tensor:$x
  );
  let output = (outs
    OneFlow_Tensor:$dx
  );
  let attrs = (ins
    DefaultValuedAttr<F32Attr, "0.">:$height_scale,
    DefaultValuedAttr<F32Attr, "0.">:$width_scale,
    DefaultValuedAttr<BoolAttr, "false">:$align_corners,
    StrAttr:$data_format,
    StrAttr:$interpolation
  );
  let has_logical_tensor_desc_infer_fn = 1;
  let has_physical_tensor_desc_infer_fn = 1;
  let has_get_sbp_fn = 1;
  let has_data_type_infer_fn = 1;
}

def OneFlow_UpsampleLinear1DOp : OneFlow_BaseOp<"upsample_linear_1d", [NoSideEffect, DeclareOpInterfaceMethods<UserOpCompatibleInterface>]> {
  let input = (ins
    OneFlow_Tensor:$x
  );
  let output = (outs
    OneFlow_Tensor:$y
  );
  let attrs = (ins
    DefaultValuedAttr<F32Attr, "0.">:$scale_factor,
    DefaultValuedAttr<BoolAttr, "false">:$align_corners,
    StrAttr:$data_format
  );
  let has_logical_tensor_desc_infer_fn = 1;
  let has_physical_tensor_desc_infer_fn = 1;
  let has_get_sbp_fn = 1;
  let has_data_type_infer_fn = 1;
}

def OneFlow_UpsampleLinear1DGradOp : OneFlow_BaseOp<"upsample_linear_1d_grad", [NoSideEffect, DeclareOpInterfaceMethods<UserOpCompatibleInterface>]> {
  let input = (ins
    OneFlow_Tensor:$dy,
    OneFlow_Tensor:$x
  );
  let output = (outs
    OneFlow_Tensor:$dx
  );
  let attrs = (ins
    DefaultValuedAttr<F32Attr, "0.">:$scale_factor,
    DefaultValuedAttr<BoolAttr, "false">:$align_corners,
    StrAttr:$data_format
  );
  let has_logical_tensor_desc_infer_fn = 1;
  let has_physical_tensor_desc_infer_fn = 1;
  let has_get_sbp_fn = 1;
  let has_data_type_infer_fn = 1;
}

def OneFlow_UpsampleNearest1DOp : OneFlow_BaseOp<"upsample_nearest_1d", [NoSideEffect, DeclareOpInterfaceMethods<UserOpCompatibleInterface>]> {
  let input = (ins
    OneFlow_Tensor:$x
  );
  let output = (outs
    OneFlow_Tensor:$y
  );
  let attrs = (ins
    DefaultValuedAttr<F32Attr, "0.">:$scale_factor,
    StrAttr:$data_format
  );
  let has_logical_tensor_desc_infer_fn = 1;
  let has_physical_tensor_desc_infer_fn = 1;
  let has_get_sbp_fn = 1;
  let has_data_type_infer_fn = 1;
}

def OneFlow_UpsampleNearest1DGradOp : OneFlow_BaseOp<"upsample_nearest_1d_grad", [NoSideEffect, DeclareOpInterfaceMethods<UserOpCompatibleInterface>]> {
  let input = (ins
    OneFlow_Tensor:$dy,
    OneFlow_Tensor:$x
  );
  let output = (outs
    OneFlow_Tensor:$dx
  );
  let attrs = (ins
    DefaultValuedAttr<F32Attr, "0.">:$scale_factor,
    StrAttr:$data_format
  );
  let has_logical_tensor_desc_infer_fn = 1;
  let has_physical_tensor_desc_infer_fn = 1;
  let has_get_sbp_fn = 1;
  let has_data_type_infer_fn = 1;
}

def OneFlow_UpsampleNearest2DOp : OneFlow_BaseOp<"upsample_nearest_2d", [NoSideEffect, DeclareOpInterfaceMethods<UserOpCompatibleInterface>]> {
  let input = (ins
    OneFlow_Tensor:$x
  );
  let output = (outs
    OneFlow_Tensor:$y
  );
  let attrs = (ins
    DefaultValuedAttr<F32Attr, "0.">:$height_scale,
    DefaultValuedAttr<F32Attr, "0.">:$width_scale,
    StrAttr:$data_format
  );
  let has_logical_tensor_desc_infer_fn = 1;
  let has_physical_tensor_desc_infer_fn = 1;
  let has_get_sbp_fn = 1;
  let has_data_type_infer_fn = 1;
}

def OneFlow_UpsampleNearest2DGradOp : OneFlow_BaseOp<"upsample_nearest_2d_grad", [NoSideEffect, DeclareOpInterfaceMethods<UserOpCompatibleInterface>]> {
  let input = (ins
    OneFlow_Tensor:$dy,
    OneFlow_Tensor:$x
  );
  let output = (outs
    OneFlow_Tensor:$dx
  );
  let attrs = (ins
    DefaultValuedAttr<F32Attr, "0.">:$height_scale,
    DefaultValuedAttr<F32Attr, "0.">:$width_scale,
    StrAttr:$data_format
  );
  let has_logical_tensor_desc_infer_fn = 1;
  let has_physical_tensor_desc_infer_fn = 1;
  let has_get_sbp_fn = 1;
  let has_data_type_infer_fn = 1;
}

def OneFlow_UpsampleNearest3DOp : OneFlow_BaseOp<"upsample_nearest_3d", [NoSideEffect, DeclareOpInterfaceMethods<UserOpCompatibleInterface>]> {
  let input = (ins
    OneFlow_Tensor:$x
  );
  let output = (outs
    OneFlow_Tensor:$y
  );
  let attrs = (ins
    DefaultValuedAttr<F32Attr, "0.">:$depth_scale,
    DefaultValuedAttr<F32Attr, "0.">:$height_scale,
    DefaultValuedAttr<F32Attr, "0.">:$width_scale,
    StrAttr:$data_format
  );
  let has_logical_tensor_desc_infer_fn = 1;
  let has_physical_tensor_desc_infer_fn = 1;
  let has_get_sbp_fn = 1;
  let has_data_type_infer_fn = 1;
}

def OneFlow_UpsampleNearest3DGradOp : OneFlow_BaseOp<"upsample_nearest_3d_grad", [NoSideEffect, DeclareOpInterfaceMethods<UserOpCompatibleInterface>]> {
  let input = (ins
    OneFlow_Tensor:$dy,
    OneFlow_Tensor:$x
  );
  let output = (outs
    OneFlow_Tensor:$dx
  );
  let attrs = (ins
    DefaultValuedAttr<F32Attr, "0.">:$depth_scale,
    DefaultValuedAttr<F32Attr, "0.">:$height_scale,
    DefaultValuedAttr<F32Attr, "0.">:$width_scale,
    StrAttr:$data_format
  );
  let has_logical_tensor_desc_infer_fn = 1;
  let has_physical_tensor_desc_infer_fn = 1;
  let has_get_sbp_fn = 1;
  let has_data_type_infer_fn = 1;
}

def OneFlow_UpsampleTrilinear3DOp : OneFlow_BaseOp<"upsample_trilinear_3d", [NoSideEffect, DeclareOpInterfaceMethods<UserOpCompatibleInterface>]> {
  let input = (ins
    OneFlow_Tensor:$x
  );
  let output = (outs
    OneFlow_Tensor:$y
  );
  let attrs = (ins
    DefaultValuedAttr<F32Attr, "0.">:$depth_scale,
    DefaultValuedAttr<F32Attr, "0.">:$height_scale,
    DefaultValuedAttr<F32Attr, "0.">:$width_scale,
    DefaultValuedAttr<BoolAttr, "false">:$align_corners,
    StrAttr:$data_format
  );
  let has_logical_tensor_desc_infer_fn = 1;
  let has_physical_tensor_desc_infer_fn = 1;
  let has_get_sbp_fn = 1;
  let has_data_type_infer_fn = 1;
}

def OneFlow_UpsampleTrilinear3DGradOp : OneFlow_BaseOp<"upsample_trilinear_3d_grad", [NoSideEffect, DeclareOpInterfaceMethods<UserOpCompatibleInterface>]> {
  let input = (ins
    OneFlow_Tensor:$dy,
    OneFlow_Tensor:$x
  );
  let output = (outs
    OneFlow_Tensor:$dx
  );
  let attrs = (ins
    DefaultValuedAttr<F32Attr, "0.">:$depth_scale,
    DefaultValuedAttr<F32Attr, "0.">:$height_scale,
    DefaultValuedAttr<F32Attr, "0.">:$width_scale,
    DefaultValuedAttr<BoolAttr, "false">:$align_corners,
    StrAttr:$data_format
  );
  let has_logical_tensor_desc_infer_fn = 1;
  let has_physical_tensor_desc_infer_fn = 1;
  let has_get_sbp_fn = 1;
  let has_data_type_infer_fn = 1;
}

#endif // GET_ONEFLOW_UPSAMPLE_OP_DEFINITIONS<|MERGE_RESOLUTION|>--- conflicted
+++ resolved
@@ -3975,39 +3975,45 @@
   let has_data_type_infer_fn = 1;
 }
 
-<<<<<<< HEAD
+def OneFlow_CumsumOp : OneFlow_BaseOp<"cumsum", [NoSideEffect, DeclareOpInterfaceMethods<UserOpCompatibleInterface>]> {
+  let input = (ins
+    OneFlow_Tensor:$x
+  );
+  let output = (outs
+    OneFlow_Tensor:$y
+  );
+  let attrs = (ins
+    SI64Attr:$dim
+  );
+  let has_logical_tensor_desc_infer_fn = 1;
+  let has_physical_tensor_desc_infer_fn = 1;
+  let has_get_sbp_fn = 1;
+  let has_data_type_infer_fn = 1;
+}
+
+def OneFlow_CumsumGradOp : OneFlow_BaseOp<"cumsum_grad", [NoSideEffect, DeclareOpInterfaceMethods<UserOpCompatibleInterface>]> {
+  let input = (ins
+    OneFlow_Tensor:$dy
+  );
+  let output = (outs
+    OneFlow_Tensor:$dx
+  );
+  let attrs = (ins
+    SI64Attr:$dim
+  );
+  let has_logical_tensor_desc_infer_fn = 1;
+  let has_physical_tensor_desc_infer_fn = 1;
+  let has_get_sbp_fn = 1;
+  let has_data_type_infer_fn = 1;
+}
+
 def OneFlow_ErfInvOp : OneFlow_BaseOp<"erfinv", [NoSideEffect, DeclareOpInterfaceMethods<UserOpCompatibleInterface>]> {
-=======
-def OneFlow_CumsumOp : OneFlow_BaseOp<"cumsum", [NoSideEffect, DeclareOpInterfaceMethods<UserOpCompatibleInterface>]> {
->>>>>>> b7f63865
   let input = (ins
     OneFlow_Tensor:$x
   );
   let output = (outs
     OneFlow_Tensor:$y
   );
-<<<<<<< HEAD
-=======
-  let attrs = (ins
-    SI64Attr:$dim
-  );
-  let has_logical_tensor_desc_infer_fn = 1;
-  let has_physical_tensor_desc_infer_fn = 1;
-  let has_get_sbp_fn = 1;
-  let has_data_type_infer_fn = 1;
-}
-
-def OneFlow_CumsumGradOp : OneFlow_BaseOp<"cumsum_grad", [NoSideEffect, DeclareOpInterfaceMethods<UserOpCompatibleInterface>]> {
-  let input = (ins
-    OneFlow_Tensor:$dy
-  );
-  let output = (outs
-    OneFlow_Tensor:$dx
-  );
-  let attrs = (ins
-    SI64Attr:$dim
-  );
->>>>>>> b7f63865
   let has_logical_tensor_desc_infer_fn = 1;
   let has_physical_tensor_desc_infer_fn = 1;
   let has_get_sbp_fn = 1;
