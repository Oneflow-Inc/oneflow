--- conflicted
+++ resolved
@@ -10894,12 +10894,9 @@
   let output = (outs
     OneFlow_Tensor:$out
   );
-<<<<<<< HEAD
-=======
   let attrs = (ins
     OneFlow_MemoryFormat:$memory_format
   );
->>>>>>> f2e0f905
   let has_logical_tensor_desc_infer_fn = 1;
   let has_physical_tensor_desc_infer_fn = 1;
   let has_get_sbp_fn = 1;
