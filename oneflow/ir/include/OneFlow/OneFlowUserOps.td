--- conflicted
+++ resolved
@@ -2958,7 +2958,6 @@
     OneFlow_Tensor:$b2_x2_diff,
     OneFlow_Tensor:$b2_y1_diff,
     OneFlow_Tensor:$b2_y2_diff
-<<<<<<< HEAD
   );
   let output = (outs
     OneFlow_Tensor:$x1_diff,
@@ -3398,8 +3397,6 @@
 def OneFlow_TupleIdentityOp : OneFlow_BaseOp<"tuple_identity", [NoSideEffect, DeclareOpInterfaceMethods<UserOpCompatibleInterface>]> {
   let input = (ins
     Variadic<OneFlow_Tensor>:$in
-=======
->>>>>>> 0571bff2
   );
   let output = (outs
     OneFlow_Tensor:$x1_diff,
@@ -5859,9 +5856,6 @@
   let has_data_type_infer_fn = 1;
 }
 
-<<<<<<< HEAD
-def OneFlow_FusedGluWithoutLinearGradOp : OneFlow_BaseOp<"fused_glu_without_linear_grad", [NoSideEffect, DeclareOpInterfaceMethods<UserOpCompatibleInterface>]> {
-=======
 def OneFlow_FusedMatmulBiasOp : OneFlow_BaseOp<"fused_matmul_bias", [NoSideEffect, DeclareOpInterfaceMethods<UserOpCompatibleInterface>, DeclareOpInterfaceMethods<MatMulCompatibleInterface>, DeclareOpInterfaceMethods<BiasAddCompatibleInterface>]> {
   let input = (ins
     OneFlow_Tensor:$x,
@@ -5883,24 +5877,15 @@
 }
 
 def OneFlow_FusedMatmulBiasAddReluDropoutOp : OneFlow_BaseOp<"fused_matmul_bias_add_relu_dropout", [NoSideEffect, AttrSizedOperandSegments, AttrSizedResultSegments, DeclareOpInterfaceMethods<UserOpCompatibleInterface>]> {
->>>>>>> 0571bff2
   let input = (ins
     OneFlow_Tensor:$dy,
     OneFlow_Tensor:$matmul_wx,
     Optional<OneFlow_Tensor>:$matmul_vx
   );
   let attrs = (ins
-<<<<<<< HEAD
-    DefaultValuedAttr<StrAttr, "\"none\"">:$activation
-  );
-  let output = (outs
-    OneFlow_Tensor:$d_matmul_wx,
-    Optional<OneFlow_Tensor>:$d_matmul_vx
-=======
     DefaultValuedAttr<BoolAttr, "false">:$skip_final_activation,
     DefaultValuedAttr<SI64Attr, "0">:$seed,
     F32ArrayAttr:$dropout_rate_list
->>>>>>> 0571bff2
   );
   let has_logical_tensor_desc_infer_fn = 1;
   let has_physical_tensor_desc_infer_fn = 1;
