// Group: ASSIGN
// assign, assign_if, assign_if_not
// Total: 3

#ifdef GET_ONEFLOW_ASSIGN_OP_DEFINITIONS

def OneFlow_AssignUserOp : OneFlow_BaseOp<"assign", [NoGrad, DeclareOpInterfaceMethods<UserOpCompatibleInterface>]> {
  let input = (ins
    OneFlow_Tensor:$ref,
    OneFlow_Tensor:$value
  );
  let has_logical_tensor_desc_infer_fn = 1;
  let has_physical_tensor_desc_infer_fn = 1;
  let has_get_sbp_fn = 1;
  let has_data_type_infer_fn = 1;
  let has_input_arg_modify_fn = 1;
}

def OneFlow_AssignIfOp : OneFlow_BaseOp<"assign_if", [NoGrad, DeclareOpInterfaceMethods<UserOpCompatibleInterface>]> {
  let input = (ins
    OneFlow_Tensor:$ref,
    OneFlow_Tensor:$value,
    OneFlow_Tensor:$condition
  );
  let has_logical_tensor_desc_infer_fn = 1;
  let has_physical_tensor_desc_infer_fn = 1;
  let has_get_sbp_fn = 1;
  let has_data_type_infer_fn = 1;
  let has_input_arg_modify_fn = 1;
}

def OneFlow_AssignIfNotOp : OneFlow_BaseOp<"assign_if_not", [NoGrad, DeclareOpInterfaceMethods<UserOpCompatibleInterface>]> {
  let input = (ins
    OneFlow_Tensor:$ref,
    OneFlow_Tensor:$value,
    OneFlow_Tensor:$condition
  );
  let has_logical_tensor_desc_infer_fn = 1;
  let has_physical_tensor_desc_infer_fn = 1;
  let has_get_sbp_fn = 1;
  let has_data_type_infer_fn = 1;
  let has_input_arg_modify_fn = 1;
}

#endif // GET_ONEFLOW_ASSIGN_OP_DEFINITIONS

// Group: BASE
// normalization_add_relu
// Total: 1

#ifdef GET_ONEFLOW_BASE_OP_DEFINITIONS

class OneFlow_NormalizationAddReluBaseOp : OneFlow_BaseOp<"normalization_add_relu", [NoSideEffect, AttrSizedOperandSegments, AttrSizedResultSegments, DeclareOpInterfaceMethods<UserOpCompatibleInterface>]> {
  let input = (ins
    OneFlow_Tensor:$x,
    Optional<OneFlow_Tensor>:$addend,
    Optional<OneFlow_Tensor>:$moving_mean,
    Optional<OneFlow_Tensor>:$moving_variance,
    OneFlow_Tensor:$gamma,
    OneFlow_Tensor:$beta
  );
  let output = (outs
    OneFlow_Tensor:$y,
    OneFlow_Tensor:$reserve_space,
    Optional<OneFlow_Tensor>:$mean,
    Optional<OneFlow_Tensor>:$inv_variance
  );
  let attrs = (ins
    DefaultValuedAttr<SI32Attr, "0">:$axis,
    DefaultValuedAttr<F32Attr, "0.">:$epsilon,
    DefaultValuedAttr<BoolAttr, "false">:$training,
    DefaultValuedAttr<F32Attr, "0.">:$momentum
  );
  let trait_attrs = (ins
    I32ElementsAttr:$operand_segment_sizes,
    I32ElementsAttr:$result_segment_sizes
  );
  let has_logical_tensor_desc_infer_fn = 1;
  let has_physical_tensor_desc_infer_fn = 1;
  let has_get_sbp_fn = 1;
  let has_data_type_infer_fn = 1;
  let has_input_arg_modify_fn = 1;
}

class OneFlow_NormalizationBaseOp<string mnemonic, list<Trait> traits = []> : OneFlow_BaseOp<mnemonic, !listconcat(traits, [NoSideEffect, AttrSizedOperandSegments, DeclareOpInterfaceMethods<UserOpCompatibleInterface>])> {
  let input = (ins
    OneFlow_Tensor:$x,
    Optional<OneFlow_Tensor>:$moving_mean,
    Optional<OneFlow_Tensor>:$moving_variance,
    OneFlow_Tensor:$gamma,
    OneFlow_Tensor:$beta,
    Optional<OneFlow_Tensor>:$_add_to_output
  );
  let output = (outs
    OneFlow_Tensor:$y,
    Optional<OneFlow_Tensor>:$mean,
    Optional<OneFlow_Tensor>:$inv_variance
  );
  let attrs = (ins
    DefaultValuedAttr<SI32Attr, "0">:$axis,
    DefaultValuedAttr<F32Attr, "0.">:$epsilon,
    DefaultValuedAttr<BoolAttr, "false">:$training,
    DefaultValuedAttr<F32Attr, "0.">:$momentum
  );
  let trait_attrs = (ins
    I32ElementsAttr:$operand_segment_sizes,
    I32ElementsAttr:$result_segment_sizes
  );
  let has_logical_tensor_desc_infer_fn = 1;
  let has_physical_tensor_desc_infer_fn = 1;
  let has_get_sbp_fn = 1;
  let has_data_type_infer_fn = 1;
  let has_input_arg_modify_fn = 1;
}

#endif // GET_ONEFLOW_BASE_OP_DEFINITIONS

// Group: BINARY
// bias_add, cast_like, celu_grad, diag_grad, diagonal_grad, dot, dropout_grad, elementwise_maximum, elementwise_minimum, elu_grad, floordiv, gelu_grad, grid_sample, hardsigmoid_grad, hardshrink_grad, hardswish_grad, l1_l2_regularize_gradient, leaky_relu_grad, masked_fill, mish_grad, narrow_grad, pow, prelu, relu_grad, selu_grad, silu_grad, softshrink_grad, threshold_grad, tf_prelu, unfold_tensor_grad, xdivy, xlogy
// Total: 32

#ifdef GET_ONEFLOW_BINARY_OP_DEFINITIONS

def OneFlow_BiasAddOp : OneFlow_BaseOp<"bias_add", [NoSideEffect, DeclareOpInterfaceMethods<UserOpCompatibleInterface>, DeclareOpInterfaceMethods<NCHWCompatibleInterface>]> {
  let input = (ins
    OneFlow_Tensor:$a,
    OneFlow_Tensor:$b
  );
  let output = (outs
    OneFlow_Tensor:$out
  );
  let attrs = (ins
    DefaultValuedAttr<SI32Attr, "0">:$axis
  );
  let has_logical_tensor_desc_infer_fn = 1;
  let has_physical_tensor_desc_infer_fn = 1;
  let has_get_sbp_fn = 1;
  let has_data_type_infer_fn = 1;
}

def OneFlow_CastLikeOp : OneFlow_BaseOp<"cast_like", [NoSideEffect, NoGrad, DeclareOpInterfaceMethods<UserOpCompatibleInterface>]> {
  let input = (ins
    OneFlow_Tensor:$in,
    OneFlow_Tensor:$dtype_like
  );
  let output = (outs
    OneFlow_Tensor:$out
  );
  let has_logical_tensor_desc_infer_fn = 1;
  let has_physical_tensor_desc_infer_fn = 1;
  let has_get_sbp_fn = 1;
  let has_data_type_infer_fn = 1;
  let has_input_arg_modify_fn = 1;
}

def OneFlow_CeluGradOp : OneFlow_BaseOp<"celu_grad", [NoSideEffect, DeclareOpInterfaceMethods<UserOpCompatibleInterface>]> {
  let input = (ins
    OneFlow_Tensor:$x,
    OneFlow_Tensor:$dy
  );
  let output = (outs
    OneFlow_Tensor:$dx
  );
  let attrs = (ins
    DefaultValuedAttr<F64Attr, "0.">:$alpha
  );
  let has_logical_tensor_desc_infer_fn = 1;
  let has_physical_tensor_desc_infer_fn = 1;
  let has_get_sbp_fn = 1;
  let has_data_type_infer_fn = 1;
}

def OneFlow_DiagGradOp : OneFlow_BaseOp<"diag_grad", [NoSideEffect, DeclareOpInterfaceMethods<UserOpCompatibleInterface>]> {
  let input = (ins
    OneFlow_Tensor:$dy,
    OneFlow_Tensor:$in
  );
  let output = (outs
    OneFlow_Tensor:$dx
  );
  let attrs = (ins
    DefaultValuedAttr<SI32Attr, "0">:$diagonal
  );
  let has_logical_tensor_desc_infer_fn = 1;
  let has_physical_tensor_desc_infer_fn = 1;
  let has_get_sbp_fn = 1;
  let has_data_type_infer_fn = 1;
}

def OneFlow_DiagonalGradOp : OneFlow_BaseOp<"diagonal_grad", [NoSideEffect, DeclareOpInterfaceMethods<UserOpCompatibleInterface>]> {
  let input = (ins
    OneFlow_Tensor:$dy,
    OneFlow_Tensor:$in
  );
  let output = (outs
    OneFlow_Tensor:$dx
  );
  let attrs = (ins
    DefaultValuedAttr<SI32Attr, "0">:$offset
  );
  let has_logical_tensor_desc_infer_fn = 1;
  let has_physical_tensor_desc_infer_fn = 1;
  let has_get_sbp_fn = 1;
  let has_data_type_infer_fn = 1;
}

def OneFlow_DotOp : OneFlow_BaseOp<"dot", [NoSideEffect, DeclareOpInterfaceMethods<UserOpCompatibleInterface>]> {
  let input = (ins
    OneFlow_Tensor:$x,
    OneFlow_Tensor:$y
  );
  let output = (outs
    OneFlow_Tensor:$out
  );
  let has_logical_tensor_desc_infer_fn = 1;
  let has_physical_tensor_desc_infer_fn = 1;
  let has_get_sbp_fn = 1;
  let has_data_type_infer_fn = 1;
}

def OneFlow_DropoutGradOp : OneFlow_BaseOp<"dropout_grad", [NoSideEffect, DeclareOpInterfaceMethods<UserOpCompatibleInterface>]> {
  let input = (ins
    OneFlow_Tensor:$dy,
    OneFlow_Tensor:$mask
  );
  let output = (outs
    OneFlow_Tensor:$dx
  );
  let attrs = (ins
    DefaultValuedAttr<F32Attr, "0.">:$scale
  );
  let has_check_fn = 1;
  let has_logical_tensor_desc_infer_fn = 1;
  let has_physical_tensor_desc_infer_fn = 1;
  let has_get_sbp_fn = 1;
  let has_data_type_infer_fn = 1;
}

def OneFlow_ElementwiseMaximumOp : OneFlow_BaseOp<"elementwise_maximum", [NoSideEffect, DeclareOpInterfaceMethods<UserOpCompatibleInterface>]> {
  let input = (ins
    OneFlow_Tensor:$x,
    OneFlow_Tensor:$y
  );
  let output = (outs
    OneFlow_Tensor:$z
  );
  let has_logical_tensor_desc_infer_fn = 1;
  let has_physical_tensor_desc_infer_fn = 1;
  let has_get_sbp_fn = 1;
  let has_data_type_infer_fn = 1;
}

def OneFlow_ElementwiseMinimumOp : OneFlow_BaseOp<"elementwise_minimum", [NoSideEffect, DeclareOpInterfaceMethods<UserOpCompatibleInterface>]> {
  let input = (ins
    OneFlow_Tensor:$x,
    OneFlow_Tensor:$y
  );
  let output = (outs
    OneFlow_Tensor:$z
  );
  let has_logical_tensor_desc_infer_fn = 1;
  let has_physical_tensor_desc_infer_fn = 1;
  let has_get_sbp_fn = 1;
  let has_data_type_infer_fn = 1;
}

def OneFlow_EluGradOp : OneFlow_BaseOp<"elu_grad", [NoSideEffect, DeclareOpInterfaceMethods<UserOpCompatibleInterface>]> {
  let input = (ins
    OneFlow_Tensor:$x,
    OneFlow_Tensor:$dy
  );
  let output = (outs
    OneFlow_Tensor:$dx
  );
  let attrs = (ins
    DefaultValuedAttr<F64Attr, "0.">:$alpha
  );
  let has_logical_tensor_desc_infer_fn = 1;
  let has_physical_tensor_desc_infer_fn = 1;
  let has_get_sbp_fn = 1;
  let has_data_type_infer_fn = 1;
}

def OneFlow_FloordivOp : OneFlow_BaseOp<"floordiv", [NoSideEffect, DeclareOpInterfaceMethods<UserOpCompatibleInterface>]> {
  let input = (ins
    OneFlow_Tensor:$x,
    OneFlow_Tensor:$y
  );
  let output = (outs
    OneFlow_Tensor:$z
  );
  let has_logical_tensor_desc_infer_fn = 1;
  let has_physical_tensor_desc_infer_fn = 1;
  let has_get_sbp_fn = 1;
  let has_data_type_infer_fn = 1;
}

def OneFlow_GeluGradOp : OneFlow_BaseOp<"gelu_grad", [NoSideEffect, DeclareOpInterfaceMethods<UserOpCompatibleInterface>]> {
  let input = (ins
    OneFlow_Tensor:$x,
    OneFlow_Tensor:$dy
  );
  let output = (outs
    OneFlow_Tensor:$dx
  );
  let has_logical_tensor_desc_infer_fn = 1;
  let has_physical_tensor_desc_infer_fn = 1;
  let has_get_sbp_fn = 1;
  let has_data_type_infer_fn = 1;
}

def OneFlow_GridSampleOp : OneFlow_BaseOp<"grid_sample", [NoSideEffect, DeclareOpInterfaceMethods<UserOpCompatibleInterface>]> {
  let input = (ins
    OneFlow_Tensor:$input,
    OneFlow_Tensor:$grid
  );
  let output = (outs
    OneFlow_Tensor:$output
  );
  let attrs = (ins
    StrAttr:$interpolation_mode,
    StrAttr:$padding_mode,
    DefaultValuedAttr<BoolAttr, "false">:$align_corners
  );
  let has_check_fn = 1;
  let has_logical_tensor_desc_infer_fn = 1;
  let has_physical_tensor_desc_infer_fn = 1;
  let has_get_sbp_fn = 1;
  let has_data_type_infer_fn = 1;
}

def OneFlow_HardsigmoidGradOp : OneFlow_BaseOp<"hardsigmoid_grad", [NoSideEffect, DeclareOpInterfaceMethods<UserOpCompatibleInterface>]> {
  let input = (ins
    OneFlow_Tensor:$x,
    OneFlow_Tensor:$dy
  );
  let output = (outs
    OneFlow_Tensor:$dx
  );
  let has_logical_tensor_desc_infer_fn = 1;
  let has_physical_tensor_desc_infer_fn = 1;
  let has_get_sbp_fn = 1;
  let has_data_type_infer_fn = 1;
}

def OneFlow_HardShrinkGradOp : OneFlow_BaseOp<"hardshrink_grad", [NoSideEffect, DeclareOpInterfaceMethods<UserOpCompatibleInterface>]> {
  let input = (ins
    OneFlow_Tensor:$y,
    OneFlow_Tensor:$dy
  );
  let output = (outs
    OneFlow_Tensor:$dx
  );
  let attrs = (ins
    DefaultValuedAttr<F64Attr, "0.">:$lambd
  );
  let has_logical_tensor_desc_infer_fn = 1;
  let has_physical_tensor_desc_infer_fn = 1;
  let has_get_sbp_fn = 1;
  let has_data_type_infer_fn = 1;
}

def OneFlow_HardswishGradOp : OneFlow_BaseOp<"hardswish_grad", [NoSideEffect, DeclareOpInterfaceMethods<UserOpCompatibleInterface>]> {
  let input = (ins
    OneFlow_Tensor:$x,
    OneFlow_Tensor:$dy
  );
  let output = (outs
    OneFlow_Tensor:$dx
  );
  let has_logical_tensor_desc_infer_fn = 1;
  let has_physical_tensor_desc_infer_fn = 1;
  let has_get_sbp_fn = 1;
  let has_data_type_infer_fn = 1;
}

def OneFlow_L1L2RegularizeGradientOp : OneFlow_BaseOp<"l1_l2_regularize_gradient", [NoSideEffect, NoGrad, DeclareOpInterfaceMethods<UserOpCompatibleInterface>]> {
  let input = (ins
    OneFlow_Tensor:$model,
    OneFlow_Tensor:$model_diff
  );
  let output = (outs
    OneFlow_Tensor:$out
  );
  let attrs = (ins
    DefaultValuedAttr<F32Attr, "0.">:$l1,
    DefaultValuedAttr<F32Attr, "0.">:$l2
  );
  let has_logical_tensor_desc_infer_fn = 1;
  let has_physical_tensor_desc_infer_fn = 1;
  let has_get_sbp_fn = 1;
  let has_data_type_infer_fn = 1;
}

def OneFlow_LeakyReluGradOp : OneFlow_BaseOp<"leaky_relu_grad", [NoSideEffect, DeclareOpInterfaceMethods<UserOpCompatibleInterface>]> {
  let input = (ins
    OneFlow_Tensor:$x,
    OneFlow_Tensor:$dy
  );
  let output = (outs
    OneFlow_Tensor:$dx
  );
  let attrs = (ins
    DefaultValuedAttr<F32Attr, "0.">:$alpha
  );
  let has_logical_tensor_desc_infer_fn = 1;
  let has_physical_tensor_desc_infer_fn = 1;
  let has_get_sbp_fn = 1;
  let has_data_type_infer_fn = 1;
}

def OneFlow_MaskedFillOp : OneFlow_BaseOp<"masked_fill", [NoSideEffect, DeclareOpInterfaceMethods<UserOpCompatibleInterface>]> {
  let input = (ins
    OneFlow_Tensor:$x,
    OneFlow_Tensor:$mask
  );
  let output = (outs
    OneFlow_Tensor:$out
  );
  let attrs = (ins
    DefaultValuedAttr<BoolAttr, "false">:$has_int_operand,
    DefaultValuedAttr<BoolAttr, "false">:$has_float_operand,
    DefaultValuedAttr<BoolAttr, "false">:$has_bool_operand,
    DefaultValuedAttr<SI64Attr, "0">:$int_operand,
    DefaultValuedAttr<F64Attr, "0.">:$float_operand,
    DefaultValuedAttr<BoolAttr, "0.">:$bool_operand
  );
  let has_logical_tensor_desc_infer_fn = 1;
  let has_physical_tensor_desc_infer_fn = 1;
  let has_get_sbp_fn = 1;
  let has_data_type_infer_fn = 1;
  let has_input_arg_modify_fn = 1;
}

def OneFlow_MishGradOp : OneFlow_BaseOp<"mish_grad", [NoSideEffect, DeclareOpInterfaceMethods<UserOpCompatibleInterface>]> {
  let input = (ins
    OneFlow_Tensor:$x,
    OneFlow_Tensor:$dy
  );
  let output = (outs
    OneFlow_Tensor:$dx
  );
  let has_logical_tensor_desc_infer_fn = 1;
  let has_physical_tensor_desc_infer_fn = 1;
  let has_get_sbp_fn = 1;
  let has_data_type_infer_fn = 1;
}

def OneFlow_NarrowGradOp : OneFlow_BaseOp<"narrow_grad", [NoSideEffect, DeclareOpInterfaceMethods<UserOpCompatibleInterface>]> {
  let input = (ins
    OneFlow_Tensor:$dy,
    OneFlow_Tensor:$like
  );
  let output = (outs
    OneFlow_Tensor:$dx
  );
  let attrs = (ins
    DefaultValuedAttr<SI64Attr, "0">:$dim,
    DefaultValuedAttr<SI64Attr, "0">:$start,
    DefaultValuedAttr<SI64Attr, "0">:$length
  );
  let has_logical_tensor_desc_infer_fn = 1;
  let has_physical_tensor_desc_infer_fn = 1;
  let has_get_sbp_fn = 1;
  let has_data_type_infer_fn = 1;
  let has_input_arg_modify_fn = 1;
}

def OneFlow_PowOp : OneFlow_BaseOp<"pow", [NoSideEffect, DeclareOpInterfaceMethods<UserOpCompatibleInterface>]> {
  let input = (ins
    OneFlow_Tensor:$x,
    OneFlow_Tensor:$y
  );
  let output = (outs
    OneFlow_Tensor:$z
  );
  let has_logical_tensor_desc_infer_fn = 1;
  let has_physical_tensor_desc_infer_fn = 1;
  let has_get_sbp_fn = 1;
  let has_data_type_infer_fn = 1;
}

def OneFlow_PreluOp : OneFlow_BaseOp<"prelu", [NoSideEffect, DeclareOpInterfaceMethods<UserOpCompatibleInterface>]> {
  let input = (ins
    OneFlow_Tensor:$x,
    OneFlow_Tensor:$alpha
  );
  let output = (outs
    OneFlow_Tensor:$y
  );
  let has_logical_tensor_desc_infer_fn = 1;
  let has_physical_tensor_desc_infer_fn = 1;
  let has_get_sbp_fn = 1;
  let has_data_type_infer_fn = 1;
}

def OneFlow_ReluGradOp : OneFlow_BaseOp<"relu_grad", [NoSideEffect, DeclareOpInterfaceMethods<UserOpCompatibleInterface>]> {
  let input = (ins
    OneFlow_Tensor:$y,
    OneFlow_Tensor:$dy
  );
  let output = (outs
    OneFlow_Tensor:$dx
  );
  let has_logical_tensor_desc_infer_fn = 1;
  let has_physical_tensor_desc_infer_fn = 1;
  let has_get_sbp_fn = 1;
  let has_data_type_infer_fn = 1;
}

def OneFlow_SeluGradOp : OneFlow_BaseOp<"selu_grad", [NoSideEffect, DeclareOpInterfaceMethods<UserOpCompatibleInterface>]> {
  let input = (ins
    OneFlow_Tensor:$x,
    OneFlow_Tensor:$dy
  );
  let output = (outs
    OneFlow_Tensor:$dx
  );
  let has_logical_tensor_desc_infer_fn = 1;
  let has_physical_tensor_desc_infer_fn = 1;
  let has_get_sbp_fn = 1;
  let has_data_type_infer_fn = 1;
}

def OneFlow_SiluGradOp : OneFlow_BaseOp<"silu_grad", [NoSideEffect, DeclareOpInterfaceMethods<UserOpCompatibleInterface>]> {
  let input = (ins
    OneFlow_Tensor:$x,
    OneFlow_Tensor:$dy
  );
  let output = (outs
    OneFlow_Tensor:$dx
  );
  let has_logical_tensor_desc_infer_fn = 1;
  let has_physical_tensor_desc_infer_fn = 1;
  let has_get_sbp_fn = 1;
  let has_data_type_infer_fn = 1;
}

def OneFlow_ThresholdGradOp : OneFlow_BaseOp<"threshold_grad", [NoSideEffect, DeclareOpInterfaceMethods<UserOpCompatibleInterface>]> {
  let input = (ins
    OneFlow_Tensor:$x,
    OneFlow_Tensor:$dy
  );
  let output = (outs
    OneFlow_Tensor:$dx
  );
  let attrs = (ins
    DefaultValuedAttr<F64Attr, "0.">:$threshold_val
  );
  let has_logical_tensor_desc_infer_fn = 1;
  let has_physical_tensor_desc_infer_fn = 1;
  let has_get_sbp_fn = 1;
  let has_data_type_infer_fn = 1;
}

def OneFlow_SoftShrinkGradOp : OneFlow_BaseOp<"softshrink_grad", [NoSideEffect, DeclareOpInterfaceMethods<UserOpCompatibleInterface>]> {
  let input = (ins
    OneFlow_Tensor:$y,
    OneFlow_Tensor:$dy
  );
  let output = (outs
    OneFlow_Tensor:$dx
  );
  let attrs = (ins
    DefaultValuedAttr<F64Attr, "0.">:$alpha
  );
  let has_logical_tensor_desc_infer_fn = 1;
  let has_physical_tensor_desc_infer_fn = 1;
  let has_get_sbp_fn = 1;
  let has_data_type_infer_fn = 1;
}

def OneFlow_TfPreluOp : OneFlow_BaseOp<"tf_prelu", [NoSideEffect, DeclareOpInterfaceMethods<UserOpCompatibleInterface>]> {
  let input = (ins
    OneFlow_Tensor:$x,
    OneFlow_Tensor:$alpha
  );
  let output = (outs
    OneFlow_Tensor:$y
  );
  let has_logical_tensor_desc_infer_fn = 1;
  let has_physical_tensor_desc_infer_fn = 1;
  let has_get_sbp_fn = 1;
  let has_data_type_infer_fn = 1;
}

def OneFlow_UnfoldTensorGradOp : OneFlow_BaseOp<"unfold_tensor_grad", [NoSideEffect, DeclareOpInterfaceMethods<UserOpCompatibleInterface>]> {
  let input = (ins
    OneFlow_Tensor:$dy,
    OneFlow_Tensor:$x
  );
  let output = (outs
    OneFlow_Tensor:$dx
  );
  let attrs = (ins
    DefaultValuedAttr<SI32Attr, "0">:$dimension,
    DefaultValuedAttr<SI32Attr, "0">:$size,
    DefaultValuedAttr<SI32Attr, "0">:$step
  );
  let has_logical_tensor_desc_infer_fn = 1;
  let has_physical_tensor_desc_infer_fn = 1;
  let has_get_sbp_fn = 1;
  let has_data_type_infer_fn = 1;
}

def OneFlow_XdivyOp : OneFlow_BaseOp<"xdivy", [NoSideEffect, DeclareOpInterfaceMethods<UserOpCompatibleInterface>]> {
  let input = (ins
    OneFlow_Tensor:$x,
    OneFlow_Tensor:$y
  );
  let output = (outs
    OneFlow_Tensor:$z
  );
  let has_logical_tensor_desc_infer_fn = 1;
  let has_physical_tensor_desc_infer_fn = 1;
  let has_get_sbp_fn = 1;
  let has_data_type_infer_fn = 1;
}

def OneFlow_XlogyOp : OneFlow_BaseOp<"xlogy", [NoSideEffect, DeclareOpInterfaceMethods<UserOpCompatibleInterface>]> {
  let input = (ins
    OneFlow_Tensor:$x,
    OneFlow_Tensor:$y
  );
  let output = (outs
    OneFlow_Tensor:$z
  );
  let has_logical_tensor_desc_infer_fn = 1;
  let has_physical_tensor_desc_infer_fn = 1;
  let has_get_sbp_fn = 1;
  let has_data_type_infer_fn = 1;
}

#endif // GET_ONEFLOW_BINARY_OP_DEFINITIONS

// Group: BROADCAST
// broadcast_add, broadcast_div, broadcast_div_grad, broadcast_equal, broadcast_floor_mod, broadcast_fmod, broadcast_greater, broadcast_greater_equal, broadcast_less, broadcast_less_equal, broadcast_like, broadcast_logical_and, broadcast_logical_or, broadcast_logical_xor, broadcast_maximum, broadcast_minimum, broadcast_mul, broadcast_not_equal, broadcast_pow, broadcast_pow_x_grad, broadcast_pow_y_grad, broadcast_sub
// Total: 22

#ifdef GET_ONEFLOW_BROADCAST_OP_DEFINITIONS

def OneFlow_BroadcastAddOp : OneFlow_BaseOp<"broadcast_add", [NoSideEffect, DeclareOpInterfaceMethods<UserOpCompatibleInterface>]> {
  let input = (ins
    OneFlow_Tensor:$x,
    OneFlow_Tensor:$y
  );
  let output = (outs
    OneFlow_Tensor:$z
  );
  let has_logical_tensor_desc_infer_fn = 1;
  let has_physical_tensor_desc_infer_fn = 1;
  let has_get_sbp_fn = 1;
  let has_data_type_infer_fn = 1;
}

def OneFlow_BroadcastDivOp : OneFlow_BaseOp<"broadcast_div", [NoSideEffect, DeclareOpInterfaceMethods<UserOpCompatibleInterface>]> {
  let input = (ins
    OneFlow_Tensor:$x,
    OneFlow_Tensor:$y
  );
  let output = (outs
    OneFlow_Tensor:$z
  );
  let has_logical_tensor_desc_infer_fn = 1;
  let has_physical_tensor_desc_infer_fn = 1;
  let has_get_sbp_fn = 1;
  let has_data_type_infer_fn = 1;
  let hasFolder = 1;
}

def OneFlow_BroadcastDivGradOp : OneFlow_BaseOp<"broadcast_div_grad", [NoSideEffect, DeclareOpInterfaceMethods<UserOpCompatibleInterface>]> {
  let input = (ins
    OneFlow_Tensor:$y,
    OneFlow_Tensor:$z,
    OneFlow_Tensor:$dz
  );
  let output = (outs
    OneFlow_Tensor:$dy
  );
  let has_logical_tensor_desc_infer_fn = 1;
  let has_physical_tensor_desc_infer_fn = 1;
  let has_get_sbp_fn = 1;
  let has_data_type_infer_fn = 1;
}

def OneFlow_BroadcastEqualOp : OneFlow_BaseOp<"broadcast_equal", [NoSideEffect, NoGrad, DeclareOpInterfaceMethods<UserOpCompatibleInterface>]> {
  let input = (ins
    OneFlow_Tensor:$x,
    OneFlow_Tensor:$y
  );
  let output = (outs
    OneFlow_Tensor:$z
  );
  let has_logical_tensor_desc_infer_fn = 1;
  let has_physical_tensor_desc_infer_fn = 1;
  let has_get_sbp_fn = 1;
  let has_data_type_infer_fn = 1;
}

def OneFlow_BroadcastFloorModOp : OneFlow_BaseOp<"broadcast_floor_mod", [NoSideEffect, DeclareOpInterfaceMethods<UserOpCompatibleInterface>]> {
  let input = (ins
    OneFlow_Tensor:$x,
    OneFlow_Tensor:$y
  );
  let output = (outs
    OneFlow_Tensor:$z
  );
  let has_logical_tensor_desc_infer_fn = 1;
  let has_physical_tensor_desc_infer_fn = 1;
  let has_get_sbp_fn = 1;
  let has_data_type_infer_fn = 1;
}

def OneFlow_BroadcastFmodOp : OneFlow_BaseOp<"broadcast_fmod", [NoSideEffect, DeclareOpInterfaceMethods<UserOpCompatibleInterface>]> {
  let input = (ins
    OneFlow_Tensor:$x,
    OneFlow_Tensor:$y
  );
  let output = (outs
    OneFlow_Tensor:$z
  );
  let has_logical_tensor_desc_infer_fn = 1;
  let has_physical_tensor_desc_infer_fn = 1;
  let has_get_sbp_fn = 1;
  let has_data_type_infer_fn = 1;
}

def OneFlow_BroadcastGreaterOp : OneFlow_BaseOp<"broadcast_greater", [NoSideEffect, NoGrad, DeclareOpInterfaceMethods<UserOpCompatibleInterface>]> {
  let input = (ins
    OneFlow_Tensor:$x,
    OneFlow_Tensor:$y
  );
  let output = (outs
    OneFlow_Tensor:$z
  );
  let has_logical_tensor_desc_infer_fn = 1;
  let has_physical_tensor_desc_infer_fn = 1;
  let has_get_sbp_fn = 1;
  let has_data_type_infer_fn = 1;
}

def OneFlow_BroadcastGreaterEqualOp : OneFlow_BaseOp<"broadcast_greater_equal", [NoSideEffect, NoGrad, DeclareOpInterfaceMethods<UserOpCompatibleInterface>]> {
  let input = (ins
    OneFlow_Tensor:$x,
    OneFlow_Tensor:$y
  );
  let output = (outs
    OneFlow_Tensor:$z
  );
  let has_logical_tensor_desc_infer_fn = 1;
  let has_physical_tensor_desc_infer_fn = 1;
  let has_get_sbp_fn = 1;
  let has_data_type_infer_fn = 1;
}

def OneFlow_BroadcastLessOp : OneFlow_BaseOp<"broadcast_less", [NoSideEffect, NoGrad, DeclareOpInterfaceMethods<UserOpCompatibleInterface>]> {
  let input = (ins
    OneFlow_Tensor:$x,
    OneFlow_Tensor:$y
  );
  let output = (outs
    OneFlow_Tensor:$z
  );
  let has_logical_tensor_desc_infer_fn = 1;
  let has_physical_tensor_desc_infer_fn = 1;
  let has_get_sbp_fn = 1;
  let has_data_type_infer_fn = 1;
}

def OneFlow_BroadcastLessEqualOp : OneFlow_BaseOp<"broadcast_less_equal", [NoSideEffect, NoGrad, DeclareOpInterfaceMethods<UserOpCompatibleInterface>]> {
  let input = (ins
    OneFlow_Tensor:$x,
    OneFlow_Tensor:$y
  );
  let output = (outs
    OneFlow_Tensor:$z
  );
  let has_logical_tensor_desc_infer_fn = 1;
  let has_physical_tensor_desc_infer_fn = 1;
  let has_get_sbp_fn = 1;
  let has_data_type_infer_fn = 1;
}

def OneFlow_BroadcastLikeOp : OneFlow_BaseOp<"broadcast_like", [NoSideEffect, DeclareOpInterfaceMethods<UserOpCompatibleInterface>]> {
  let input = (ins
    OneFlow_Tensor:$x,
    OneFlow_Tensor:$like
  );
  let output = (outs
    OneFlow_Tensor:$y
  );
  let attrs = (ins
    SI32ArrayAttr:$broadcast_axes
  );
  let has_logical_tensor_desc_infer_fn = 1;
  let has_physical_tensor_desc_infer_fn = 1;
  let has_get_sbp_fn = 1;
  let has_data_type_infer_fn = 1;
  let has_input_arg_modify_fn = 1;
}

def OneFlow_BroadcastLogicalAndOp : OneFlow_BaseOp<"broadcast_logical_and", [NoSideEffect, NoGrad, DeclareOpInterfaceMethods<UserOpCompatibleInterface>]> {
  let input = (ins
    OneFlow_Tensor:$x,
    OneFlow_Tensor:$y
  );
  let output = (outs
    OneFlow_Tensor:$z
  );
  let has_logical_tensor_desc_infer_fn = 1;
  let has_physical_tensor_desc_infer_fn = 1;
  let has_get_sbp_fn = 1;
  let has_data_type_infer_fn = 1;
}

def OneFlow_BroadcastLogicalOrOp : OneFlow_BaseOp<"broadcast_logical_or", [NoSideEffect, NoGrad, DeclareOpInterfaceMethods<UserOpCompatibleInterface>]> {
  let input = (ins
    OneFlow_Tensor:$x,
    OneFlow_Tensor:$y
  );
  let output = (outs
    OneFlow_Tensor:$z
  );
  let has_logical_tensor_desc_infer_fn = 1;
  let has_physical_tensor_desc_infer_fn = 1;
  let has_get_sbp_fn = 1;
  let has_data_type_infer_fn = 1;
}

def OneFlow_BroadcastLogicalXorOp : OneFlow_BaseOp<"broadcast_logical_xor", [NoSideEffect, NoGrad, DeclareOpInterfaceMethods<UserOpCompatibleInterface>]> {
  let input = (ins
    OneFlow_Tensor:$x,
    OneFlow_Tensor:$y
  );
  let output = (outs
    OneFlow_Tensor:$z
  );
  let has_logical_tensor_desc_infer_fn = 1;
  let has_physical_tensor_desc_infer_fn = 1;
  let has_get_sbp_fn = 1;
  let has_data_type_infer_fn = 1;
}

def OneFlow_BroadcastMaximumOp : OneFlow_BaseOp<"broadcast_maximum", [NoSideEffect, DeclareOpInterfaceMethods<UserOpCompatibleInterface>]> {
  let input = (ins
    OneFlow_Tensor:$x,
    OneFlow_Tensor:$y
  );
  let output = (outs
    OneFlow_Tensor:$z
  );
  let has_logical_tensor_desc_infer_fn = 1;
  let has_physical_tensor_desc_infer_fn = 1;
  let has_get_sbp_fn = 1;
  let has_data_type_infer_fn = 1;
}

def OneFlow_BroadcastMinimumOp : OneFlow_BaseOp<"broadcast_minimum", [NoSideEffect, DeclareOpInterfaceMethods<UserOpCompatibleInterface>]> {
  let input = (ins
    OneFlow_Tensor:$x,
    OneFlow_Tensor:$y
  );
  let output = (outs
    OneFlow_Tensor:$z
  );
  let has_logical_tensor_desc_infer_fn = 1;
  let has_physical_tensor_desc_infer_fn = 1;
  let has_get_sbp_fn = 1;
  let has_data_type_infer_fn = 1;
}

def OneFlow_BroadcastMulOp : OneFlow_BaseOp<"broadcast_mul", [NoSideEffect, DeclareOpInterfaceMethods<UserOpCompatibleInterface>]> {
  let input = (ins
    OneFlow_Tensor:$x,
    OneFlow_Tensor:$y
  );
  let output = (outs
    OneFlow_Tensor:$z
  );
  let has_logical_tensor_desc_infer_fn = 1;
  let has_physical_tensor_desc_infer_fn = 1;
  let has_get_sbp_fn = 1;
  let has_data_type_infer_fn = 1;
  let hasCanonicalizer = 1;
  let hasFolder = 1;
}

def OneFlow_BroadcastNotEqualOp : OneFlow_BaseOp<"broadcast_not_equal", [NoSideEffect, NoGrad, DeclareOpInterfaceMethods<UserOpCompatibleInterface>]> {
  let input = (ins
    OneFlow_Tensor:$x,
    OneFlow_Tensor:$y
  );
  let output = (outs
    OneFlow_Tensor:$z
  );
  let has_logical_tensor_desc_infer_fn = 1;
  let has_physical_tensor_desc_infer_fn = 1;
  let has_get_sbp_fn = 1;
  let has_data_type_infer_fn = 1;
}

def OneFlow_BroadcastPowOp : OneFlow_BaseOp<"broadcast_pow", [NoSideEffect, DeclareOpInterfaceMethods<UserOpCompatibleInterface>]> {
  let input = (ins
    OneFlow_Tensor:$x,
    OneFlow_Tensor:$y
  );
  let output = (outs
    OneFlow_Tensor:$z
  );
  let has_logical_tensor_desc_infer_fn = 1;
  let has_physical_tensor_desc_infer_fn = 1;
  let has_get_sbp_fn = 1;
  let has_data_type_infer_fn = 1;
}

def OneFlow_BroadcastPowXGradOp : OneFlow_BaseOp<"broadcast_pow_x_grad", [NoSideEffect, DeclareOpInterfaceMethods<UserOpCompatibleInterface>]> {
  let input = (ins
    OneFlow_Tensor:$x,
    OneFlow_Tensor:$y,
    OneFlow_Tensor:$z,
    OneFlow_Tensor:$dz
  );
  let output = (outs
    OneFlow_Tensor:$dx
  );
  let has_logical_tensor_desc_infer_fn = 1;
  let has_physical_tensor_desc_infer_fn = 1;
  let has_get_sbp_fn = 1;
  let has_data_type_infer_fn = 1;
}

def OneFlow_BroadcastPowYGradOp : OneFlow_BaseOp<"broadcast_pow_y_grad", [NoSideEffect, DeclareOpInterfaceMethods<UserOpCompatibleInterface>]> {
  let input = (ins
    OneFlow_Tensor:$x,
    OneFlow_Tensor:$y,
    OneFlow_Tensor:$z,
    OneFlow_Tensor:$dz
  );
  let output = (outs
    OneFlow_Tensor:$dy
  );
  let has_logical_tensor_desc_infer_fn = 1;
  let has_physical_tensor_desc_infer_fn = 1;
  let has_get_sbp_fn = 1;
  let has_data_type_infer_fn = 1;
}

def OneFlow_BroadcastSubOp : OneFlow_BaseOp<"broadcast_sub", [NoSideEffect, DeclareOpInterfaceMethods<UserOpCompatibleInterface>]> {
  let input = (ins
    OneFlow_Tensor:$x,
    OneFlow_Tensor:$y
  );
  let output = (outs
    OneFlow_Tensor:$z
  );
  let has_logical_tensor_desc_infer_fn = 1;
  let has_physical_tensor_desc_infer_fn = 1;
  let has_get_sbp_fn = 1;
  let has_data_type_infer_fn = 1;
  let hasFolder = 1;
}

#endif // GET_ONEFLOW_BROADCAST_OP_DEFINITIONS

// Group: CONV
// conv1d, conv2d, conv3d, conv_bias_grad, conv_data_grad, conv_filter_grad, deconv1d, deconv2d, deconv3d
// Total: 9

#ifdef GET_ONEFLOW_CONV_OP_DEFINITIONS

def OneFlow_Conv1DOp : OneFlow_ConvolutionBaseOp<"conv1d", [NoSideEffect, AttrSizedOperandSegments, DeclareOpInterfaceMethods<UserOpCompatibleInterface>]> {}

def OneFlow_Conv2DOp : OneFlow_ConvolutionBaseOp<"conv2d", [NoSideEffect, AttrSizedOperandSegments, DeclareOpInterfaceMethods<UserOpCompatibleInterface>, DeclareOpInterfaceMethods<NCHWCompatibleInterface>]> {}

def OneFlow_Conv3DOp : OneFlow_ConvolutionBaseOp<"conv3d", [NoSideEffect, AttrSizedOperandSegments, DeclareOpInterfaceMethods<UserOpCompatibleInterface>]> {}

def OneFlow_ConvBiasGradOp : OneFlow_BaseOp<"conv_bias_grad", [NoSideEffect, DeclareOpInterfaceMethods<UserOpCompatibleInterface>]> {
  let input = (ins
    OneFlow_Tensor:$dy
  );
  let output = (outs
    OneFlow_Tensor:$bias_diff
  );
  let attrs = (ins
    StrAttr:$data_format,
    DefaultValuedAttr<SI32Attr, "0">:$num_spatial_dims
  );
  let has_check_fn = 1;
  let has_logical_tensor_desc_infer_fn = 1;
  let has_physical_tensor_desc_infer_fn = 1;
  let has_get_sbp_fn = 1;
  let has_data_type_infer_fn = 1;
}

def OneFlow_ConvDataGradOp : OneFlow_BaseOp<"conv_data_grad", [NoSideEffect, DeclareOpInterfaceMethods<UserOpCompatibleInterface>]> {
  let input = (ins
    OneFlow_Tensor:$dy,
    OneFlow_Tensor:$filter,
    OneFlow_Tensor:$x_like,
    Optional<OneFlow_Tensor>:$_add_to_output
  );
  let output = (outs
    OneFlow_Tensor:$dx
  );
  let attrs = (ins
    DefaultValuedAttr<SI32Attr, "0">:$num_spatial_dims,
    SI32ArrayAttr:$padding_before,
    StrAttr:$data_format,
    SI32ArrayAttr:$kernel_size,
    SI32ArrayAttr:$strides,
    SI32ArrayAttr:$dilation_rate,
    DefaultValuedAttr<SI32Attr, "0">:$groups
  );
  let has_check_fn = 1;
  let has_logical_tensor_desc_infer_fn = 1;
  let has_physical_tensor_desc_infer_fn = 1;
  let has_get_sbp_fn = 1;
  let has_data_type_infer_fn = 1;
}

def OneFlow_ConvFilterGradOp : OneFlow_BaseOp<"conv_filter_grad", [NoSideEffect, DeclareOpInterfaceMethods<UserOpCompatibleInterface>]> {
  let input = (ins
    OneFlow_Tensor:$dy,
    OneFlow_Tensor:$x
  );
  let output = (outs
    OneFlow_Tensor:$filter_diff
  );
  let attrs = (ins
    DefaultValuedAttr<SI32Attr, "0">:$num_spatial_dims,
    SI32ArrayAttr:$padding_before,
    StrAttr:$data_format,
    SI32ArrayAttr:$kernel_size,
    SI32ArrayAttr:$strides,
    SI32ArrayAttr:$dilation_rate,
    DefaultValuedAttr<SI32Attr, "0">:$groups
  );
  let has_check_fn = 1;
  let has_logical_tensor_desc_infer_fn = 1;
  let has_physical_tensor_desc_infer_fn = 1;
  let has_get_sbp_fn = 1;
  let has_data_type_infer_fn = 1;
}

def OneFlow_Deconv1DOp : OneFlow_BaseOp<"deconv1d", [NoSideEffect, DeclareOpInterfaceMethods<UserOpCompatibleInterface>]> {
  let input = (ins
    OneFlow_Tensor:$in,
    OneFlow_Tensor:$weight
  );
  let output = (outs
    OneFlow_Tensor:$out
  );
  let attrs = (ins
    DefaultValuedAttr<SI32Attr, "0">:$filters,
    SI32ArrayAttr:$padding_before,
    StrAttr:$data_format,
    SI32ArrayAttr:$kernel_size,
    SI32ArrayAttr:$output_padding,
    SI32ArrayAttr:$strides,
    SI32ArrayAttr:$dilation_rate,
    DefaultValuedAttr<SI32Attr, "1">:$groups
  );
  let has_check_fn = 1;
  let has_logical_tensor_desc_infer_fn = 1;
  let has_physical_tensor_desc_infer_fn = 1;
  let has_get_sbp_fn = 1;
  let has_data_type_infer_fn = 1;
}

def OneFlow_Deconv2DOp : OneFlow_BaseOp<"deconv2d", [NoSideEffect, DeclareOpInterfaceMethods<UserOpCompatibleInterface>]> {
  let input = (ins
    OneFlow_Tensor:$in,
    OneFlow_Tensor:$weight
  );
  let output = (outs
    OneFlow_Tensor:$out
  );
  let attrs = (ins
    DefaultValuedAttr<SI32Attr, "0">:$filters,
    SI32ArrayAttr:$padding_before,
    StrAttr:$data_format,
    SI32ArrayAttr:$kernel_size,
    SI32ArrayAttr:$output_padding,
    SI32ArrayAttr:$strides,
    SI32ArrayAttr:$dilation_rate,
    DefaultValuedAttr<SI32Attr, "1">:$groups
  );
  let has_check_fn = 1;
  let has_logical_tensor_desc_infer_fn = 1;
  let has_physical_tensor_desc_infer_fn = 1;
  let has_get_sbp_fn = 1;
  let has_data_type_infer_fn = 1;
}

def OneFlow_Deconv3DOp : OneFlow_BaseOp<"deconv3d", [NoSideEffect, DeclareOpInterfaceMethods<UserOpCompatibleInterface>]> {
  let input = (ins
    OneFlow_Tensor:$in,
    OneFlow_Tensor:$weight
  );
  let output = (outs
    OneFlow_Tensor:$out
  );
  let attrs = (ins
    DefaultValuedAttr<SI32Attr, "0">:$filters,
    SI32ArrayAttr:$padding_before,
    StrAttr:$data_format,
    SI32ArrayAttr:$kernel_size,
    SI32ArrayAttr:$output_padding,
    SI32ArrayAttr:$strides,
    SI32ArrayAttr:$dilation_rate,
    DefaultValuedAttr<SI32Attr, "1">:$groups
  );
  let has_check_fn = 1;
  let has_logical_tensor_desc_infer_fn = 1;
  let has_physical_tensor_desc_infer_fn = 1;
  let has_get_sbp_fn = 1;
  let has_data_type_infer_fn = 1;
}

#endif // GET_ONEFLOW_CONV_OP_DEFINITIONS

// Group: CROSS_ENTROPY
// binary_cross_entropy, binary_cross_entropy_grad, binary_cross_entropy_with_logits, binary_cross_entropy_with_logits_grad, sigmoid_cross_entropy, sigmoid_cross_entropy_grad, sparse_cross_entropy, sparse_cross_entropy_grad, sparse_cross_entropy_ms, sparse_cross_entropy_ms_grad
// Total: 10

#ifdef GET_ONEFLOW_CROSS_ENTROPY_OP_DEFINITIONS

def OneFlow_BinaryCrossEntropyOp : OneFlow_BaseOp<"binary_cross_entropy", [NoSideEffect, DeclareOpInterfaceMethods<UserOpCompatibleInterface>]> {
  let input = (ins
    OneFlow_Tensor:$input,
    OneFlow_Tensor:$target,
    Optional<OneFlow_Tensor>:$weight
  );
  let output = (outs
    OneFlow_Tensor:$out
  );
  let has_logical_tensor_desc_infer_fn = 1;
  let has_physical_tensor_desc_infer_fn = 1;
  let has_get_sbp_fn = 1;
  let has_data_type_infer_fn = 1;
  let has_input_arg_modify_fn = 1;
}

def OneFlow_BinaryCrossEntropyGradOp : OneFlow_BaseOp<"binary_cross_entropy_grad", [NoSideEffect, DeclareOpInterfaceMethods<UserOpCompatibleInterface>]> {
  let input = (ins
    OneFlow_Tensor:$input,
    OneFlow_Tensor:$target,
    Optional<OneFlow_Tensor>:$weight,
    OneFlow_Tensor:$dy
  );
  let output = (outs
    OneFlow_Tensor:$dx
  );
  let has_logical_tensor_desc_infer_fn = 1;
  let has_physical_tensor_desc_infer_fn = 1;
  let has_get_sbp_fn = 1;
  let has_data_type_infer_fn = 1;
}

def OneFlow_BinaryCrossEntropyWithLogitsOp : OneFlow_BaseOp<"binary_cross_entropy_with_logits", [NoSideEffect, AttrSizedOperandSegments, DeclareOpInterfaceMethods<UserOpCompatibleInterface>]> {
  let input = (ins
    OneFlow_Tensor:$input,
    OneFlow_Tensor:$target,
    Optional<OneFlow_Tensor>:$weight,
    Optional<OneFlow_Tensor>:$pos_weight
  );
  let output = (outs
    OneFlow_Tensor:$out
  );
  let attrs = (ins
    DefaultValuedAttr<BoolAttr, "false">:$has_pos_weight
  );
  let trait_attrs = (ins
    I32ElementsAttr:$operand_segment_sizes
  );
  let has_logical_tensor_desc_infer_fn = 1;
  let has_physical_tensor_desc_infer_fn = 1;
  let has_get_sbp_fn = 1;
  let has_data_type_infer_fn = 1;
  let has_input_arg_modify_fn = 1;
}

def OneFlow_BinaryCrossEntropyWithLogitsGradOp : OneFlow_BaseOp<"binary_cross_entropy_with_logits_grad", [NoSideEffect, AttrSizedOperandSegments, DeclareOpInterfaceMethods<UserOpCompatibleInterface>]> {
  let input = (ins
    OneFlow_Tensor:$input,
    OneFlow_Tensor:$target,
    Optional<OneFlow_Tensor>:$weight,
    Optional<OneFlow_Tensor>:$pos_weight,
    OneFlow_Tensor:$dy
  );
  let output = (outs
    OneFlow_Tensor:$dx
  );
  let attrs = (ins
    DefaultValuedAttr<BoolAttr, "false">:$has_pos_weight
  );
  let trait_attrs = (ins
    I32ElementsAttr:$operand_segment_sizes
  );
  let has_logical_tensor_desc_infer_fn = 1;
  let has_physical_tensor_desc_infer_fn = 1;
  let has_get_sbp_fn = 1;
  let has_data_type_infer_fn = 1;
}

def OneFlow_BinaryCrossEntropyWithLogitsReduceMeanOp : OneFlow_BaseOp<"binary_cross_entropy_with_logits_reduce_mean", [NoSideEffect, DeclareOpInterfaceMethods<UserOpCompatibleInterface>]> {
  let input = (ins
    OneFlow_Tensor:$input,
    OneFlow_Tensor:$target
  );
  let output = (outs
    OneFlow_Tensor:$out
  );
  let has_logical_tensor_desc_infer_fn = 1;
  let has_physical_tensor_desc_infer_fn = 1;
  let has_get_sbp_fn = 1;
  let has_data_type_infer_fn = 1;
  let has_input_arg_modify_fn = 1;
}

def OneFlow_BinaryCrossEntropyWithLogitsReduceMeanGradOp : OneFlow_BaseOp<"binary_cross_entropy_with_logits_reduce_mean_grad", [NoSideEffect, DeclareOpInterfaceMethods<UserOpCompatibleInterface>]> {
  let input = (ins
    OneFlow_Tensor:$input,
    OneFlow_Tensor:$target,
    OneFlow_Tensor:$dy
  );
  let output = (outs
    OneFlow_Tensor:$dx
  );
  let has_logical_tensor_desc_infer_fn = 1;
  let has_physical_tensor_desc_infer_fn = 1;
  let has_get_sbp_fn = 1;
  let has_data_type_infer_fn = 1;
}

def OneFlow_FusedBCEReduceMeanFwBwOp : OneFlow_BaseOp<"fused_bce_reduce_mean_fw_bw", [NoSideEffect, DeclareOpInterfaceMethods<UserOpCompatibleInterface>]> {
  let input = (ins
    OneFlow_Tensor:$input,
    OneFlow_Tensor:$target
  );
  let output = (outs
    OneFlow_Tensor:$out,
    OneFlow_Tensor:$dx
  );
  let attrs = (ins
    OneFlow_DataType:$out_dtype,
    DefaultValuedAttr<F64Attr, "0.">:$constant_value
  );
  let has_logical_tensor_desc_infer_fn = 1;
  let has_physical_tensor_desc_infer_fn = 1;
  let has_get_sbp_fn = 1;
  let has_data_type_infer_fn = 1;
}

def OneFlow_SigmoidCrossEntropyOp : OneFlow_BaseOp<"sigmoid_cross_entropy", [NoSideEffect, DeclareOpInterfaceMethods<UserOpCompatibleInterface>]> {
  let input = (ins
    OneFlow_Tensor:$prediction,
    OneFlow_Tensor:$label
  );
  let output = (outs
    OneFlow_Tensor:$loss
  );
  let has_logical_tensor_desc_infer_fn = 1;
  let has_physical_tensor_desc_infer_fn = 1;
  let has_get_sbp_fn = 1;
  let has_data_type_infer_fn = 1;
  let has_input_arg_modify_fn = 1;
}

def OneFlow_SigmoidCrossEntropyGradOp : OneFlow_BaseOp<"sigmoid_cross_entropy_grad", [NoSideEffect, DeclareOpInterfaceMethods<UserOpCompatibleInterface>]> {
  let input = (ins
    OneFlow_Tensor:$prediction,
    OneFlow_Tensor:$loss_diff,
    OneFlow_Tensor:$label
  );
  let output = (outs
    OneFlow_Tensor:$prediction_diff
  );
  let has_logical_tensor_desc_infer_fn = 1;
  let has_physical_tensor_desc_infer_fn = 1;
  let has_get_sbp_fn = 1;
  let has_data_type_infer_fn = 1;
  let has_input_arg_modify_fn = 1;
}

def OneFlow_SparseCrossEntropyOp : OneFlow_BaseOp<"sparse_cross_entropy", [NoSideEffect, DeclareOpInterfaceMethods<UserOpCompatibleInterface>]> {
  let input = (ins
    OneFlow_Tensor:$prediction,
    OneFlow_Tensor:$label
  );
  let output = (outs
    OneFlow_Tensor:$out
  );
  let attrs = (ins
    DefaultValuedAttr<SI64Attr, "0">:$depth
  );
  let has_logical_tensor_desc_infer_fn = 1;
  let has_physical_tensor_desc_infer_fn = 1;
  let has_get_sbp_fn = 1;
  let has_data_type_infer_fn = 1;
  let has_input_arg_modify_fn = 1;
}

def OneFlow_SparseCrossEntropyGradOp : OneFlow_BaseOp<"sparse_cross_entropy_grad", [NoSideEffect, DeclareOpInterfaceMethods<UserOpCompatibleInterface>]> {
  let input = (ins
    OneFlow_Tensor:$prediction,
    OneFlow_Tensor:$label,
    OneFlow_Tensor:$dy
  );
  let output = (outs
    OneFlow_Tensor:$prediction_diff
  );
  let attrs = (ins
    DefaultValuedAttr<SI64Attr, "0">:$depth
  );
  let has_logical_tensor_desc_infer_fn = 1;
  let has_physical_tensor_desc_infer_fn = 1;
  let has_get_sbp_fn = 1;
  let has_data_type_infer_fn = 1;
}

def OneFlow_SparseCrossEntropyMsOp : OneFlow_BaseOp<"sparse_cross_entropy_ms", [NoSideEffect, DeclareOpInterfaceMethods<UserOpCompatibleInterface>]> {
  let input = (ins
    OneFlow_Tensor:$prediction,
    OneFlow_Tensor:$label
  );
  let output = (outs
    OneFlow_Tensor:$out
  );
  let attrs = (ins
    DefaultValuedAttr<SI64Attr, "0">:$depth
  );
  let has_logical_tensor_desc_infer_fn = 1;
  let has_physical_tensor_desc_infer_fn = 1;
  let has_get_sbp_fn = 1;
  let has_data_type_infer_fn = 1;
  let has_input_arg_modify_fn = 1;
}

def OneFlow_SparseCrossEntropyMsGradOp : OneFlow_BaseOp<"sparse_cross_entropy_ms_grad", [NoSideEffect, DeclareOpInterfaceMethods<UserOpCompatibleInterface>]> {
  let input = (ins
    OneFlow_Tensor:$prediction,
    OneFlow_Tensor:$label,
    OneFlow_Tensor:$dy
  );
  let output = (outs
    OneFlow_Tensor:$prediction_diff
  );
  let attrs = (ins
    DefaultValuedAttr<SI64Attr, "0">:$depth
  );
  let has_logical_tensor_desc_infer_fn = 1;
  let has_physical_tensor_desc_infer_fn = 1;
  let has_get_sbp_fn = 1;
  let has_data_type_infer_fn = 1;
}

#endif // GET_ONEFLOW_CROSS_ENTROPY_OP_DEFINITIONS

// Group: CUDA
// nvtx_end, nvtx_start
// Total: 2

#ifdef GET_ONEFLOW_CUDA_OP_DEFINITIONS

def OneFlow_NvtxEndOp : OneFlow_BaseOp<"nvtx_end", [NoSideEffect, DeclareOpInterfaceMethods<UserOpCompatibleInterface>]> {
  let input = (ins
    OneFlow_Tensor:$in
  );
  let output = (outs
    OneFlow_Tensor:$out
  );
  let attrs = (ins
    StrAttr:$mark_prefix
  );
  let has_logical_tensor_desc_infer_fn = 1;
  let has_physical_tensor_desc_infer_fn = 1;
  let has_get_sbp_fn = 1;
  let has_data_type_infer_fn = 1;
}

def OneFlow_NvtxStartOp : OneFlow_BaseOp<"nvtx_start", [NoSideEffect, DeclareOpInterfaceMethods<UserOpCompatibleInterface>]> {
  let input = (ins
    OneFlow_Tensor:$in
  );
  let output = (outs
    OneFlow_Tensor:$out
  );
  let attrs = (ins
    StrAttr:$mark_prefix
  );
  let has_logical_tensor_desc_infer_fn = 1;
  let has_physical_tensor_desc_infer_fn = 1;
  let has_get_sbp_fn = 1;
  let has_data_type_infer_fn = 1;
}

#endif // GET_ONEFLOW_CUDA_OP_DEFINITIONS

// Group: DATASET
// COCOReader, OFRecordReader, OneRecReader, ctc_greedy_decoder, megatron_gpt_mmap_data_loader, ofrecord_bytes_decoder, ofrecord_image_classification_reader, ofrecord_image_decoder, ofrecord_image_decoder_random_crop, ofrecord_raw_decoder, onerec_decoder, raw_reader
// Total: 11

#ifdef GET_ONEFLOW_DATASET_OP_DEFINITIONS

def OneFlow_COCOReaderOp : OneFlow_BaseOp<"COCOReader", [NoSideEffect, NoGrad, CpuOnly, DeclareOpInterfaceMethods<UserOpCompatibleInterface>]> {
  let output = (outs
    OneFlow_TensorBufferTensor:$image,
    OneFlow_Tensor:$image_id,
    OneFlow_Tensor:$image_size,
    OneFlow_TensorBufferTensor:$gt_bbox,
    OneFlow_TensorBufferTensor:$gt_label,
    OneFlow_TensorBufferTensor:$gt_segm,
    OneFlow_TensorBufferTensor:$gt_segm_index
  );
  let attrs = (ins
    DefaultValuedAttr<SI64Attr, "0">:$session_id,
    StrAttr:$annotation_file,
    StrAttr:$image_dir,
    DefaultValuedAttr<SI64Attr, "0">:$batch_size,
    DefaultValuedAttr<BoolAttr, "true">:$shuffle_after_epoch,
    DefaultValuedAttr<SI64Attr, "-1">:$random_seed,
    DefaultValuedAttr<BoolAttr, "true">:$group_by_ratio,
    DefaultValuedAttr<BoolAttr, "true">:$remove_images_without_annotations,
    DefaultValuedAttr<BoolAttr, "false">:$stride_partition,
    StrArrayAttr:$nd_sbp
  );
  let has_logical_tensor_desc_infer_fn = 1;
  let has_physical_tensor_desc_infer_fn = 1;
  let has_get_sbp_fn = 1;
  let has_data_type_infer_fn = 1;
  let has_output_arg_modify_fn = 1;
  let has_nd_sbp_infer_fn = 1;
}

def OneFlow_OFRecordReaderOp : OneFlow_BaseOp<"OFRecordReader", [NoSideEffect, NoGrad, CpuOnly, DeclareOpInterfaceMethods<UserOpCompatibleInterface>]> {
  let output = (outs
    OneFlow_Tensor:$out
  );
  let attrs = (ins
    StrAttr:$data_dir,
    DefaultValuedAttr<SI32Attr, "0">:$data_part_num,
    DefaultValuedAttr<SI32Attr, "0">:$batch_size,
    DefaultValuedAttr<StrAttr, "\"part-\"">:$part_name_prefix,
    DefaultValuedAttr<SI32Attr, "-1">:$part_name_suffix_length,
    DefaultValuedAttr<BoolAttr, "false">:$random_shuffle,
    DefaultValuedAttr<SI64Attr, "-1">:$seed,
    DefaultValuedAttr<SI32Attr, "1024">:$shuffle_buffer_size,
    DefaultValuedAttr<BoolAttr, "false">:$shuffle_after_epoch,
    StrArrayAttr:$nd_sbp
  );
  let has_logical_tensor_desc_infer_fn = 1;
  let has_physical_tensor_desc_infer_fn = 1;
  let has_get_sbp_fn = 1;
  let has_data_type_infer_fn = 1;
  let has_output_arg_modify_fn = 1;
  let has_nd_sbp_infer_fn = 1;
}

def OneFlow_OneRecReaderOp : OneFlow_BaseOp<"OneRecReader", [NoSideEffect, NoGrad, CpuOnly, DeclareOpInterfaceMethods<UserOpCompatibleInterface>]> {
  let output = (outs
    OneFlow_Tensor:$out
  );
  let attrs = (ins
    StrArrayAttr:$files,
    SI64Attr:$batch_size,
    DefaultValuedAttr<BoolAttr, "true">:$random_shuffle,
    DefaultValuedAttr<StrAttr, "\"instance\"">:$shuffle_mode,
    DefaultValuedAttr<SI32Attr, "1024">:$shuffle_buffer_size,
    DefaultValuedAttr<BoolAttr, "false">:$shuffle_after_epoch,
    DefaultValuedAttr<SI64Attr, "-1">:$seed,
    DefaultValuedAttr<BoolAttr, "true">:$verify_example,
    StrArrayAttr:$nd_sbp
  );
  let has_logical_tensor_desc_infer_fn = 1;
  let has_data_type_infer_fn = 1;
  let has_get_sbp_fn = 1;
  let has_nd_sbp_infer_fn = 1;
}

def OneFlow_CtcGreedyDecoderOp : OneFlow_BaseOp<"ctc_greedy_decoder", [NoSideEffect, DeclareOpInterfaceMethods<UserOpCompatibleInterface>]> {
  let input = (ins
    OneFlow_Tensor:$log_probs,
    OneFlow_Tensor:$input_lengths
  );
  let output = (outs
    OneFlow_Tensor:$decoded,
    OneFlow_Tensor:$neg_sum_logits
  );
  let attrs = (ins
    DefaultValuedAttr<BoolAttr, "false">:$merge_repeated
  );
  let has_logical_tensor_desc_infer_fn = 1;
  let has_physical_tensor_desc_infer_fn = 1;
  let has_get_sbp_fn = 1;
  let has_data_type_infer_fn = 1;
}

def OneFlow_MegatronGptMmapDataLoaderOp : OneFlow_BaseOp<"megatron_gpt_mmap_data_loader", [NoSideEffect, NoGrad, CpuOnly, DeclareOpInterfaceMethods<UserOpCompatibleInterface>]> {
  let input = (ins
    Optional<OneFlow_Tensor>:$iteration
  );
  let output = (outs
    OneFlow_Tensor:$out
  );
  let attrs = (ins
    StrAttr:$data_file_prefix,
    DefaultValuedAttr<SI64Attr, "0">:$seq_length,
    DefaultValuedAttr<SI64Attr, "1">:$label_length,
    DefaultValuedAttr<SI64Attr, "0">:$num_samples,
    DefaultValuedAttr<SI64Attr, "0">:$batch_size,
    OneFlow_DataType:$dtype,
    SI64ArrayAttr:$split_sizes,
    DefaultValuedAttr<SI64Attr, "0">:$split_index,
    DefaultValuedAttr<BoolAttr, "false">:$shuffle,
    DefaultValuedAttr<SI64Attr, "0">:$random_seed,
    StrArrayAttr:$nd_sbp
  );
  let has_logical_tensor_desc_infer_fn = 1;
  let has_get_sbp_fn = 1;
  let has_data_type_infer_fn = 1;
  let has_input_arg_modify_fn = 1;
  let has_nd_sbp_infer_fn = 1;
}

def OneFlow_OfrecordBytesDecoderOp : OneFlow_BaseOp<"ofrecord_bytes_decoder", [NoSideEffect, NoGrad, CpuOnly, DeclareOpInterfaceMethods<UserOpCompatibleInterface>]> {
  let input = (ins
    OneFlow_Tensor:$in
  );
  let output = (outs
    OneFlow_Tensor:$out
  );
  let attrs = (ins
    StrAttr:$name
  );
  let has_logical_tensor_desc_infer_fn = 1;
  let has_physical_tensor_desc_infer_fn = 1;
  let has_get_sbp_fn = 1;
  let has_data_type_infer_fn = 1;
  let has_input_arg_modify_fn = 1;
}

def OneFlow_OfrecordImageClassificationReaderOp : OneFlow_BaseOp<"ofrecord_image_classification_reader", [NoSideEffect, NoGrad, CpuOnly, DeclareOpInterfaceMethods<UserOpCompatibleInterface>]> {
  let output = (outs
    OneFlow_Tensor:$image,
    OneFlow_Tensor:$label
  );
  let attrs = (ins
    StrAttr:$data_dir,
    DefaultValuedAttr<SI32Attr, "0">:$data_part_num,
    DefaultValuedAttr<SI32Attr, "0">:$batch_size,
    DefaultValuedAttr<StrAttr, "\"part-\"">:$part_name_prefix,
    DefaultValuedAttr<SI32Attr, "-1">:$part_name_suffix_length,
    DefaultValuedAttr<BoolAttr, "false">:$random_shuffle,
    DefaultValuedAttr<SI64Attr, "-1">:$seed,
    DefaultValuedAttr<SI32Attr, "1024">:$shuffle_buffer_size,
    DefaultValuedAttr<BoolAttr, "false">:$shuffle_after_epoch,
    DefaultValuedAttr<StrAttr, "\"BGR\"">:$color_space,
    DefaultValuedAttr<StrAttr, "\"encoded\"">:$image_feature_name,
    DefaultValuedAttr<StrAttr, "\"class/label\"">:$label_feature_name,
    DefaultValuedAttr<SI32Attr, "8">:$decode_buffer_size_per_thread,
    DefaultValuedAttr<SI32Attr, "0">:$num_decode_threads_per_machine
  );
  let has_logical_tensor_desc_infer_fn = 1;
  let has_physical_tensor_desc_infer_fn = 1;
  let has_get_sbp_fn = 1;
  let has_data_type_infer_fn = 1;
  let has_output_arg_modify_fn = 1;
}

def OneFlow_OfrecordImageDecoderOp : OneFlow_BaseOp<"ofrecord_image_decoder", [NoSideEffect, NoGrad, CpuOnly, DeclareOpInterfaceMethods<UserOpCompatibleInterface>]> {
  let input = (ins
    OneFlow_Tensor:$in
  );
  let output = (outs
    OneFlow_Tensor:$out
  );
  let attrs = (ins
    StrAttr:$name,
    DefaultValuedAttr<StrAttr, "\"BGR\"">:$color_space
  );
  let has_logical_tensor_desc_infer_fn = 1;
  let has_physical_tensor_desc_infer_fn = 1;
  let has_get_sbp_fn = 1;
  let has_data_type_infer_fn = 1;
  let has_input_arg_modify_fn = 1;
}

def OneFlow_OfrecordImageDecoderRandomCropOp : OneFlow_BaseOp<"ofrecord_image_decoder_random_crop", [NoSideEffect, NoGrad, CpuOnly, DeclareOpInterfaceMethods<UserOpCompatibleInterface>]> {
  let input = (ins
    OneFlow_Tensor:$in
  );
  let output = (outs
    OneFlow_Tensor:$out
  );
  let attrs = (ins
    StrAttr:$name,
    DefaultValuedAttr<StrAttr, "\"BGR\"">:$color_space,
    DefaultValuedAttr<SI32Attr, "10">:$num_attempts,
    DefaultValuedAttr<SI64Attr, "-1">:$seed,
    DefaultValuedAttr<BoolAttr, "false">:$has_seed,
    F32ArrayAttr:$random_area,
    F32ArrayAttr:$random_aspect_ratio
  );
  let has_logical_tensor_desc_infer_fn = 1;
  let has_physical_tensor_desc_infer_fn = 1;
  let has_get_sbp_fn = 1;
  let has_data_type_infer_fn = 1;
  let has_input_arg_modify_fn = 1;
}

def OneFlow_OfrecordRawDecoderOp : OneFlow_BaseOp<"ofrecord_raw_decoder", [NoSideEffect, NoGrad, CpuOnly, DeclareOpInterfaceMethods<UserOpCompatibleInterface>]> {
  let input = (ins
    OneFlow_Tensor:$in
  );
  let output = (outs
    OneFlow_Tensor:$out
  );
  let attrs = (ins
    StrAttr:$name,
    ShapeAttr:$shape,
    OneFlow_DataType:$data_type,
    DefaultValuedAttr<BoolAttr, "false">:$dim1_varying_length,
    DefaultValuedAttr<BoolAttr, "false">:$truncate
  );
  let has_logical_tensor_desc_infer_fn = 1;
  let has_physical_tensor_desc_infer_fn = 1;
  let has_get_sbp_fn = 1;
  let has_data_type_infer_fn = 1;
  let has_input_arg_modify_fn = 1;
}

def OneFlow_OnerecDecoderOp : OneFlow_BaseOp<"onerec_decoder", [NoSideEffect, NoGrad, CpuOnly, DeclareOpInterfaceMethods<UserOpCompatibleInterface>]> {
  let input = (ins
    OneFlow_Tensor:$in
  );
  let output = (outs
    OneFlow_Tensor:$out
  );
  let attrs = (ins
    StrAttr:$key,
    OneFlow_DataType:$data_type,
    ShapeAttr:$static_shape,
    DefaultValuedAttr<BoolAttr, "false">:$is_dynamic,
    DefaultValuedAttr<BoolAttr, "false">:$has_reshape,
    ShapeAttr:$reshape,
    DefaultValuedAttr<BoolAttr, "false">:$has_batch_padding,
    ShapeAttr:$batch_padding
  );
  let has_logical_tensor_desc_infer_fn = 1;
  let has_physical_tensor_desc_infer_fn = 1;
  let has_get_sbp_fn = 1;
  let has_data_type_infer_fn = 1;
  let has_input_arg_modify_fn = 1;
  let has_output_arg_modify_fn = 1;
}

def OneFlow_RawReaderOp : OneFlow_BaseOp<"raw_reader", [NoSideEffect, NoGrad, DeclareOpInterfaceMethods<UserOpCompatibleInterface>]> {
  let output = (outs
    OneFlow_Tensor:$out
  );
  let attrs = (ins
    StrArrayAttr:$files,
    OneFlow_DataType:$data_type,
    ShapeAttr:$shape,
    SI64Attr:$batch_size,
    SI64Attr:$shuffle_block_size,
    DefaultValuedAttr<BoolAttr, "true">:$random_shuffle,
    DefaultValuedAttr<SI64Attr, "0">:$seed,
    StrArrayAttr:$nd_sbp
  );
  let has_logical_tensor_desc_infer_fn = 1;
  let has_physical_tensor_desc_infer_fn = 1;
  let has_data_type_infer_fn = 1;
  let has_get_sbp_fn = 1;
  let has_nd_sbp_infer_fn = 1;
}

#endif // GET_ONEFLOW_DATASET_OP_DEFINITIONS

// Group: DETECTION
// in_top_k, nms, object_bbox_flip, object_bbox_scale, object_segmentation_polygon_flip, object_segmentation_polygon_scale, object_segmentation_polygon_to_mask, roi_align, roi_align_grad, top_k
// Total: 10

#ifdef GET_ONEFLOW_DETECTION_OP_DEFINITIONS

def OneFlow_InTopKOp : OneFlow_BaseOp<"in_top_k", [NoSideEffect, NoGrad, DeclareOpInterfaceMethods<UserOpCompatibleInterface>]> {
  let input = (ins
    OneFlow_Tensor:$targets,
    OneFlow_Tensor:$predictions
  );
  let output = (outs
    OneFlow_Tensor:$out
  );
  let attrs = (ins
    DefaultValuedAttr<SI32Attr, "0">:$k
  );
  let has_logical_tensor_desc_infer_fn = 1;
  let has_physical_tensor_desc_infer_fn = 1;
  let has_get_sbp_fn = 1;
  let has_data_type_infer_fn = 1;
}

def OneFlow_NmsOp : OneFlow_BaseOp<"nms", [NoSideEffect, DeclareOpInterfaceMethods<UserOpCompatibleInterface>]> {
  let input = (ins
    OneFlow_Tensor:$in
  );
  let output = (outs
    OneFlow_Tensor:$out
  );
  let attrs = (ins
    DefaultValuedAttr<F32Attr, "0.">:$iou_threshold,
    DefaultValuedAttr<SI32Attr, "0">:$keep_n
  );
  let has_logical_tensor_desc_infer_fn = 1;
  let has_physical_tensor_desc_infer_fn = 1;
  let has_get_sbp_fn = 1;
  let has_data_type_infer_fn = 1;
}

def OneFlow_ObjectBboxFlipOp : OneFlow_BaseOp<"object_bbox_flip", [NoSideEffect, NoGrad, CpuOnly, DeclareOpInterfaceMethods<UserOpCompatibleInterface>]> {
  let input = (ins
    OneFlow_Tensor:$bbox,
    OneFlow_Tensor:$image_size,
    OneFlow_Tensor:$flip_code
  );
  let output = (outs
    OneFlow_Tensor:$out
  );
  let has_logical_tensor_desc_infer_fn = 1;
  let has_physical_tensor_desc_infer_fn = 1;
  let has_get_sbp_fn = 1;
  let has_data_type_infer_fn = 1;
}

def OneFlow_ObjectBboxScaleOp : OneFlow_BaseOp<"object_bbox_scale", [NoSideEffect, NoGrad, CpuOnly, DeclareOpInterfaceMethods<UserOpCompatibleInterface>]> {
  let input = (ins
    OneFlow_Tensor:$bbox,
    OneFlow_Tensor:$scale
  );
  let output = (outs
    OneFlow_Tensor:$out
  );
  let has_logical_tensor_desc_infer_fn = 1;
  let has_physical_tensor_desc_infer_fn = 1;
  let has_get_sbp_fn = 1;
  let has_data_type_infer_fn = 1;
}

def OneFlow_ObjectSegmentationPolygonFlipOp : OneFlow_BaseOp<"object_segmentation_polygon_flip", [NoSideEffect, NoGrad, CpuOnly, DeclareOpInterfaceMethods<UserOpCompatibleInterface>]> {
  let input = (ins
    OneFlow_Tensor:$poly,
    OneFlow_Tensor:$image_size,
    OneFlow_Tensor:$flip_code
  );
  let output = (outs
    OneFlow_Tensor:$out
  );
  let has_logical_tensor_desc_infer_fn = 1;
  let has_physical_tensor_desc_infer_fn = 1;
  let has_get_sbp_fn = 1;
  let has_data_type_infer_fn = 1;
}

def OneFlow_ObjectSegmentationPolygonScaleOp : OneFlow_BaseOp<"object_segmentation_polygon_scale", [NoSideEffect, NoGrad, CpuOnly, DeclareOpInterfaceMethods<UserOpCompatibleInterface>]> {
  let input = (ins
    OneFlow_Tensor:$poly,
    OneFlow_Tensor:$scale
  );
  let output = (outs
    OneFlow_Tensor:$out
  );
  let has_logical_tensor_desc_infer_fn = 1;
  let has_physical_tensor_desc_infer_fn = 1;
  let has_get_sbp_fn = 1;
  let has_data_type_infer_fn = 1;
}

def OneFlow_ObjectSegmentationPolygonToMaskOp : OneFlow_BaseOp<"object_segmentation_polygon_to_mask", [NoSideEffect, NoGrad, CpuOnly, DeclareOpInterfaceMethods<UserOpCompatibleInterface>]> {
  let input = (ins
    OneFlow_Tensor:$poly,
    OneFlow_Tensor:$poly_index,
    OneFlow_Tensor:$image_size
  );
  let output = (outs
    OneFlow_Tensor:$out
  );
  let has_logical_tensor_desc_infer_fn = 1;
  let has_physical_tensor_desc_infer_fn = 1;
  let has_get_sbp_fn = 1;
  let has_data_type_infer_fn = 1;
}

def OneFlow_RoiAlignOp : OneFlow_BaseOp<"roi_align", [NoSideEffect, DeclareOpInterfaceMethods<UserOpCompatibleInterface>]> {
  let input = (ins
    OneFlow_Tensor:$x,
    OneFlow_Tensor:$rois
  );
  let output = (outs
    OneFlow_Tensor:$y
  );
  let attrs = (ins
    DefaultValuedAttr<SI32Attr, "0">:$pooled_h,
    DefaultValuedAttr<SI32Attr, "0">:$pooled_w,
    DefaultValuedAttr<F32Attr, "0.">:$spatial_scale,
    DefaultValuedAttr<SI32Attr, "0">:$sampling_ratio,
    DefaultValuedAttr<BoolAttr, "false">:$aligned
  );
  let has_logical_tensor_desc_infer_fn = 1;
  let has_physical_tensor_desc_infer_fn = 1;
  let has_get_sbp_fn = 1;
  let has_data_type_infer_fn = 1;
  let has_input_arg_modify_fn = 1;
}

def OneFlow_RoiAlignGradOp : OneFlow_BaseOp<"roi_align_grad", [NoSideEffect, DeclareOpInterfaceMethods<UserOpCompatibleInterface>]> {
  let input = (ins
    OneFlow_Tensor:$dy,
    OneFlow_Tensor:$x_like,
    OneFlow_Tensor:$rois
  );
  let output = (outs
    OneFlow_Tensor:$dx
  );
  let attrs = (ins
    DefaultValuedAttr<SI32Attr, "0">:$pooled_h,
    DefaultValuedAttr<SI32Attr, "0">:$pooled_w,
    DefaultValuedAttr<F32Attr, "0.">:$spatial_scale,
    DefaultValuedAttr<SI32Attr, "0">:$sampling_ratio,
    DefaultValuedAttr<BoolAttr, "false">:$aligned
  );
  let has_logical_tensor_desc_infer_fn = 1;
  let has_physical_tensor_desc_infer_fn = 1;
  let has_get_sbp_fn = 1;
  let has_data_type_infer_fn = 1;
}

def OneFlow_TopKOp : OneFlow_BaseOp<"top_k", [NoSideEffect, NoGrad, DeclareOpInterfaceMethods<UserOpCompatibleInterface>]> {
  let input = (ins
    OneFlow_Tensor:$in
  );
  let output = (outs
    OneFlow_Tensor:$out
  );
  let attrs = (ins
    DefaultValuedAttr<SI32Attr, "0">:$k,
    DefaultValuedAttr<BoolAttr, "false">:$sorted
  );
  let has_logical_tensor_desc_infer_fn = 1;
  let has_physical_tensor_desc_infer_fn = 1;
  let has_get_sbp_fn = 1;
  let has_data_type_infer_fn = 1;
}

#endif // GET_ONEFLOW_DETECTION_OP_DEFINITIONS

// Group: EAGER
// eager_b_to_s, eager_naive_s_to_s, eager_ccl_all_gather, eager_ccl_all_reduce, eager_ccl_broadcast, eager_ccl_reduce, eager_ccl_reduce_scatter, eager_nccl_s2s, eager_p_to_b, eager_p_to_s, eager_s_to_b, eager_symmetric_s_to_p
// Total: 12

#ifdef GET_ONEFLOW_EAGER_OP_DEFINITIONS

def OneFlow_EagerBToSOp : OneFlow_BaseOp<"eager_b_to_s", [NoSideEffect, NoGrad, DeclareOpInterfaceMethods<UserOpCompatibleInterface>]> {
  let input = (ins
    OneFlow_Tensor:$in
  );
  let output = (outs
    OneFlow_Tensor:$out
  );
  let attrs = (ins
    DefaultValuedAttr<SI64Attr, "-1">:$out_split_axis,
    StrAttr:$in_parallel_conf,
    StrAttr:$out_parallel_conf,
    ShapeAttr:$shape
  );
  let has_logical_tensor_desc_infer_fn = 1;
  let has_physical_tensor_desc_infer_fn = 1;
  let has_get_sbp_fn = 1;
  let has_data_type_infer_fn = 1;
  let has_device_and_stream_infer_fn = 1;
  let has_nd_sbp_infer_fn = 1;
}

def OneFlow_EagerNaiveSToSOp : OneFlow_BaseOp<"eager_naive_s_to_s", [NoSideEffect, NoGrad, DeclareOpInterfaceMethods<UserOpCompatibleInterface>]> {
  let input = (ins
    OneFlow_Tensor:$in
  );
  let output = (outs
    OneFlow_Tensor:$out
  );
  let attrs = (ins
    DefaultValuedAttr<SI64Attr, "-1">:$in_split_axis,
    DefaultValuedAttr<SI64Attr, "-1">:$out_split_axis,
    StrAttr:$in_parallel_conf,
    StrAttr:$out_parallel_conf,
    ShapeAttr:$shape
  );
  let has_logical_tensor_desc_infer_fn = 1;
  let has_physical_tensor_desc_infer_fn = 1;
  let has_get_sbp_fn = 1;
  let has_data_type_infer_fn = 1;
  let has_device_and_stream_infer_fn = 1;
  let has_nd_sbp_infer_fn = 1;
}

def OneFlow_EagerCclAllGatherOp : OneFlow_BaseOp<"eager_ccl_all_gather", [NoSideEffect, NoGrad, DeclareOpInterfaceMethods<UserOpCompatibleInterface>]> {
  let input = (ins
    OneFlow_Tensor:$in
  );
  let output = (outs
    OneFlow_Tensor:$out
  );
  let attrs = (ins
    StrAttr:$parallel_conf
  );
  let has_logical_tensor_desc_infer_fn = 1;
  let has_physical_tensor_desc_infer_fn = 1;
  let has_get_sbp_fn = 1;
  let has_data_type_infer_fn = 1;
  let has_device_and_stream_infer_fn = 1;
  let has_nd_sbp_infer_fn = 1;
}

def OneFlow_EagerCclAllReduceOp : OneFlow_BaseOp<"eager_ccl_all_reduce", [NoSideEffect, NoGrad, DeclareOpInterfaceMethods<UserOpCompatibleInterface>]> {
  let input = (ins
    OneFlow_Tensor:$in
  );
  let output = (outs
    OneFlow_Tensor:$out
  );
  let attrs = (ins
    StrAttr:$parallel_conf,
    DefaultValuedAttr<BoolAttr, "false">:$async_launch
  );
  let has_logical_tensor_desc_infer_fn = 1;
  let has_physical_tensor_desc_infer_fn = 1;
  let has_get_sbp_fn = 1;
  let has_data_type_infer_fn = 1;
  let has_device_and_stream_infer_fn = 1;
}

def OneFlow_EagerCclBroadcastOp : OneFlow_BaseOp<"eager_ccl_broadcast", [NoSideEffect, DeclareOpInterfaceMethods<UserOpCompatibleInterface>]> {
  let input = (ins
    OneFlow_Tensor:$in
  );
  let output = (outs
    OneFlow_Tensor:$out
  );
  let attrs = (ins
    StrAttr:$parallel_conf,
    ShapeArrayAttr:$shape_list,
    DefaultValuedAttr<SI64Attr, "0">:$root,
    DefaultValuedAttr<BoolAttr, "true">:$async_launch
  );
  let has_logical_tensor_desc_infer_fn = 1;
  let has_physical_tensor_desc_infer_fn = 1;
  let has_get_sbp_fn = 1;
  let has_data_type_infer_fn = 1;
  let has_device_and_stream_infer_fn = 1;
}

def OneFlow_EagerNcclTouchOp : OneFlow_BaseOp<"eager_nccl_touch", [NoSideEffect, DeclareOpInterfaceMethods<UserOpCompatibleInterface>]> {
  let input = (ins
    Variadic<OneFlow_Tensor>:$in
  );
  let attrs = (ins
    DefaultValuedAttr<BoolAttr, "true">:$async_launch
  );
  let has_logical_tensor_desc_infer_fn = 1;
  let has_physical_tensor_desc_infer_fn = 1;
  let has_get_sbp_fn = 1;
  let has_data_type_infer_fn = 1;
  let has_device_and_stream_infer_fn = 1;
}

def OneFlow_EagerCclReduceOp : OneFlow_BaseOp<"eager_ccl_reduce", [NoSideEffect, NoGrad, DeclareOpInterfaceMethods<UserOpCompatibleInterface>]> {
  let input = (ins
    OneFlow_Tensor:$in
  );
  let output = (outs
    OneFlow_Tensor:$out
  );
  let attrs = (ins
    StrAttr:$parallel_conf,
    DefaultValuedAttr<SI64Attr, "0">:$root
  );
  let has_logical_tensor_desc_infer_fn = 1;
  let has_physical_tensor_desc_infer_fn = 1;
  let has_get_sbp_fn = 1;
  let has_data_type_infer_fn = 1;
  let has_device_and_stream_infer_fn = 1;
}

def OneFlow_EagerCclReduceScatterOp : OneFlow_BaseOp<"eager_ccl_reduce_scatter", [NoSideEffect, NoGrad, DeclareOpInterfaceMethods<UserOpCompatibleInterface>]> {
  let input = (ins
    OneFlow_Tensor:$in
  );
  let output = (outs
    OneFlow_Tensor:$out
  );
  let attrs = (ins
    StrAttr:$parallel_conf,
    DefaultValuedAttr<StrAttr, "\"sum\"">:$op_type
  );
  let has_logical_tensor_desc_infer_fn = 1;
  let has_physical_tensor_desc_infer_fn = 1;
  let has_get_sbp_fn = 1;
  let has_data_type_infer_fn = 1;
  let has_device_and_stream_infer_fn = 1;
  let has_nd_sbp_infer_fn = 1;
}

def OneFlow_EagerNcclS2sOp : OneFlow_BaseOp<"eager_nccl_s2s", [NoSideEffect, NoGrad, DeclareOpInterfaceMethods<UserOpCompatibleInterface>]> {
  let input = (ins
    OneFlow_Tensor:$in
  );
  let output = (outs
    OneFlow_Tensor:$out
  );
  let attrs = (ins
    DefaultValuedAttr<SI64Attr, "-1">:$in_split_axis,
    DefaultValuedAttr<SI64Attr, "-1">:$out_split_axis,
    StrAttr:$parallel_conf
  );
  let has_logical_tensor_desc_infer_fn = 1;
  let has_get_sbp_fn = 1;
  let has_data_type_infer_fn = 1;
  let has_device_and_stream_infer_fn = 1;
  let has_nd_sbp_infer_fn = 1;
}

def OneFlow_EagerPToBOp : OneFlow_BaseOp<"eager_p_to_b", [NoSideEffect, NoGrad, DeclareOpInterfaceMethods<UserOpCompatibleInterface>]> {
  let input = (ins
    OneFlow_Tensor:$in
  );
  let output = (outs
    OneFlow_Tensor:$out
  );
  let attrs = (ins
    StrAttr:$in_parallel_conf,
    StrAttr:$out_parallel_conf,
    ShapeAttr:$shape
  );
  let has_logical_tensor_desc_infer_fn = 1;
  let has_physical_tensor_desc_infer_fn = 1;
  let has_get_sbp_fn = 1;
  let has_data_type_infer_fn = 1;
  let has_device_and_stream_infer_fn = 1;
  let has_nd_sbp_infer_fn = 1;
}

def OneFlow_EagerPToSOp : OneFlow_BaseOp<"eager_p_to_s", [NoSideEffect, NoGrad, DeclareOpInterfaceMethods<UserOpCompatibleInterface>]> {
  let input = (ins
    OneFlow_Tensor:$in
  );
  let output = (outs
    OneFlow_Tensor:$out
  );
  let attrs = (ins
    DefaultValuedAttr<SI64Attr, "-1">:$out_split_axis,
    StrAttr:$in_parallel_conf,
    StrAttr:$out_parallel_conf,
    ShapeAttr:$shape
  );
  let has_logical_tensor_desc_infer_fn = 1;
  let has_physical_tensor_desc_infer_fn = 1;
  let has_get_sbp_fn = 1;
  let has_data_type_infer_fn = 1;
  let has_device_and_stream_infer_fn = 1;
  let has_nd_sbp_infer_fn = 1;
}

def OneFlow_EagerSToBOp : OneFlow_BaseOp<"eager_s_to_b", [NoSideEffect, NoGrad, DeclareOpInterfaceMethods<UserOpCompatibleInterface>]> {
  let input = (ins
    OneFlow_Tensor:$in
  );
  let output = (outs
    OneFlow_Tensor:$out
  );
  let attrs = (ins
    DefaultValuedAttr<SI64Attr, "-1">:$in_split_axis,
    StrAttr:$in_parallel_conf,
    StrAttr:$out_parallel_conf,
    ShapeAttr:$shape
  );
  let has_logical_tensor_desc_infer_fn = 1;
  let has_physical_tensor_desc_infer_fn = 1;
  let has_get_sbp_fn = 1;
  let has_data_type_infer_fn = 1;
  let has_device_and_stream_infer_fn = 1;
  let has_nd_sbp_infer_fn = 1;
}

def OneFlow_EagerSToPOp : OneFlow_BaseOp<"eager_s_to_p", [NoSideEffect, NoGrad, DeclareOpInterfaceMethods<UserOpCompatibleInterface>]> {
  let input = (ins
    OneFlow_Tensor:$in
  );
  let output = (outs
    OneFlow_Tensor:$out
  );
  let attrs = (ins
    DefaultValuedAttr<SI64Attr, "-1">:$in_split_axis,
    StrAttr:$in_parallel_conf,
    StrAttr:$out_parallel_conf,
    ShapeAttr:$shape
  );
  let has_logical_tensor_desc_infer_fn = 1;
  let has_physical_tensor_desc_infer_fn = 1;
  let has_get_sbp_fn = 1;
  let has_data_type_infer_fn = 1;
  let has_device_and_stream_infer_fn = 1;
  let has_nd_sbp_infer_fn = 1;
}

def OneFlow_EagerSymmetricSToPOp : OneFlow_BaseOp<"eager_symmetric_s_to_p", [NoSideEffect, NoGrad, DeclareOpInterfaceMethods<UserOpCompatibleInterface>]> {
  let input = (ins
    OneFlow_Tensor:$in
  );
  let output = (outs
    OneFlow_Tensor:$out
  );
  let attrs = (ins
    DefaultValuedAttr<SI64Attr, "-1">:$in_split_axis,
    StrAttr:$parallel_conf
  );
  let has_logical_tensor_desc_infer_fn = 1;
  let has_physical_tensor_desc_infer_fn = 1;
  let has_get_sbp_fn = 1;
  let has_data_type_infer_fn = 1;
  let has_device_and_stream_infer_fn = 1;
  let has_nd_sbp_infer_fn = 1;
}

#endif // GET_ONEFLOW_EAGER_OP_DEFINITIONS

// Group: FUSED
// cudnn_fused_normalization_add_relu, cudnn_fused_normalization_add_relu_grad, fused_bias_add_gelu, fused_bias_add_gelu_grad, fused_bias_add_mask_scale, fused_cast_scale, fused_scale_mask_softmax, fused_scale_mask_softmax_dropout, fused_scale_mask_softmax_dropout_grad, fused_scale_mask_softmax_grad, fused_scale_tril, fused_self_attention_query_mul_key_and_value, fused_self_attention_query_mul_key_and_value_grad, fused_tril_scale_softmax_mask_scale, fused_tril_scale_softmax_mask_scale_grad, normalization_add_relu_grad, fused_dot_feature_interaction, fused_dot_feature_interaction_grad, fused_cross_feature_interaction, fused_cross_feature_interaction_grad_v1, fused_cross_feature_interaction_grad_v2
// Total: 21

#ifdef GET_ONEFLOW_FUSED_OP_DEFINITIONS

def OneFlow_CudnnFusedNormalizationAddReluOp : OneFlow_BaseOp<"cudnn_fused_normalization_add_relu", [NoSideEffect, AttrSizedOperandSegments, AttrSizedResultSegments, DeclareOpInterfaceMethods<UserOpCompatibleInterface>]> {
  let input = (ins
    OneFlow_Tensor:$x,
    Optional<OneFlow_Tensor>:$addend,
    Optional<OneFlow_Tensor>:$moving_mean,
    Optional<OneFlow_Tensor>:$moving_variance,
    OneFlow_Tensor:$gamma,
    OneFlow_Tensor:$beta
  );
  let output = (outs
    OneFlow_Tensor:$y,
    OneFlow_Tensor:$reserve_space,
    Optional<OneFlow_Tensor>:$mean,
    Optional<OneFlow_Tensor>:$inv_variance
  );
  let attrs = (ins
    DefaultValuedAttr<SI32Attr, "0">:$axis,
    DefaultValuedAttr<F32Attr, "0.">:$epsilon,
    DefaultValuedAttr<F32Attr, "0.">:$momentum
  );
  let trait_attrs = (ins
    I32ElementsAttr:$operand_segment_sizes,
    I32ElementsAttr:$result_segment_sizes
  );
  let has_logical_tensor_desc_infer_fn = 1;
  let has_physical_tensor_desc_infer_fn = 1;
  let has_get_sbp_fn = 1;
  let has_data_type_infer_fn = 1;
  let has_input_arg_modify_fn = 1;
}

def OneFlow_CudnnFusedNormalizationAddReluGradOp : OneFlow_BaseOp<"cudnn_fused_normalization_add_relu_grad", [NoSideEffect, DeclareOpInterfaceMethods<UserOpCompatibleInterface>]> {
  let input = (ins
    OneFlow_Tensor:$x,
    OneFlow_Tensor:$dy,
    OneFlow_Tensor:$mean,
    OneFlow_Tensor:$inv_variance,
    OneFlow_Tensor:$gamma,
    OneFlow_Tensor:$beta,
    OneFlow_Tensor:$reserve_space,
    OneFlow_Tensor:$y
  );
  let output = (outs
    OneFlow_Tensor:$gamma_diff,
    OneFlow_Tensor:$beta_diff,
    OneFlow_Tensor:$dx,
    Optional<OneFlow_Tensor>:$addend_diff
  );
  let attrs = (ins
    DefaultValuedAttr<SI32Attr, "0">:$axis,
    DefaultValuedAttr<F32Attr, "0.">:$epsilon
  );
  let has_logical_tensor_desc_infer_fn = 1;
  let has_physical_tensor_desc_infer_fn = 1;
  let has_get_sbp_fn = 1;
  let has_data_type_infer_fn = 1;
}

def OneFlow_FusedBiasAddGeluOp : OneFlow_BaseOp<"fused_bias_add_gelu", [NoSideEffect, DeclareOpInterfaceMethods<UserOpCompatibleInterface>]> {
  let input = (ins
    OneFlow_Tensor:$a,
    OneFlow_Tensor:$b
  );
  let output = (outs
    OneFlow_Tensor:$out
  );
  let attrs = (ins
    DefaultValuedAttr<SI32Attr, "0">:$axis
  );
  let has_logical_tensor_desc_infer_fn = 1;
  let has_physical_tensor_desc_infer_fn = 1;
  let has_get_sbp_fn = 1;
  let has_data_type_infer_fn = 1;
}

def OneFlow_FusedBiasAddGeluGradOp : OneFlow_BaseOp<"fused_bias_add_gelu_grad", [NoSideEffect, DeclareOpInterfaceMethods<UserOpCompatibleInterface>]> {
  let input = (ins
    OneFlow_Tensor:$a,
    OneFlow_Tensor:$b,
    OneFlow_Tensor:$dy
  );
  let output = (outs
    OneFlow_Tensor:$dx
  );
  let attrs = (ins
    DefaultValuedAttr<SI32Attr, "0">:$axis
  );
  let has_logical_tensor_desc_infer_fn = 1;
  let has_physical_tensor_desc_infer_fn = 1;
  let has_get_sbp_fn = 1;
  let has_data_type_infer_fn = 1;
}

def OneFlow_FusedBiasAddMaskScaleOp : OneFlow_BaseOp<"fused_bias_add_mask_scale", [NoSideEffect, DeclareOpInterfaceMethods<UserOpCompatibleInterface>]> {
  let input = (ins
    OneFlow_Tensor:$a,
    OneFlow_Tensor:$b,
    OneFlow_Tensor:$mask,
    Optional<OneFlow_Tensor>:$_add_to_output
  );
  let output = (outs
    OneFlow_Tensor:$out
  );
  let attrs = (ins
    DefaultValuedAttr<SI32Attr, "0">:$axis,
    DefaultValuedAttr<F32Attr, "0.">:$scale
  );
  let has_logical_tensor_desc_infer_fn = 1;
  let has_physical_tensor_desc_infer_fn = 1;
  let has_get_sbp_fn = 1;
  let has_data_type_infer_fn = 1;
  let has_input_arg_modify_fn = 1;
}

def OneFlow_FusedCastScaleOp : OneFlow_BaseOp<"fused_cast_scale", [NoSideEffect, DeclareOpInterfaceMethods<UserOpCompatibleInterface>]> {
  let input = (ins
    OneFlow_Tensor:$x,
    OneFlow_Tensor:$scale_by_tensor
  );
  let output = (outs
    OneFlow_Tensor:$y
  );
  let attrs = (ins
    DefaultValuedAttr<F64Attr, "1.">:$scale
  );
  let has_logical_tensor_desc_infer_fn = 1;
  let has_physical_tensor_desc_infer_fn = 1;
  let has_get_sbp_fn = 1;
  let has_data_type_infer_fn = 1;
}

def OneFlow_FusedScaleMaskSoftmaxOp : OneFlow_BaseOp<"fused_scale_mask_softmax", [NoSideEffect, DeclareOpInterfaceMethods<UserOpCompatibleInterface>]> {
  let input = (ins
    OneFlow_Tensor:$x,
    OneFlow_Tensor:$mask
  );
  let output = (outs
    OneFlow_Tensor:$y
  );
  let attrs = (ins
    DefaultValuedAttr<F32Attr, "1.">:$scale_value,
    DefaultValuedAttr<F32Attr, "0.">:$mask_fill_value
  );
  let has_logical_tensor_desc_infer_fn = 1;
  let has_physical_tensor_desc_infer_fn = 1;
  let has_get_sbp_fn = 1;
  let has_data_type_infer_fn = 1;
  let has_input_arg_modify_fn = 1;
}

def OneFlow_FusedScaleMaskSoftmaxDropoutOp : OneFlow_BaseOp<"fused_scale_mask_softmax_dropout", [NoSideEffect, DeclareOpInterfaceMethods<UserOpCompatibleInterface>]> {
  let input = (ins
    OneFlow_Tensor:$x,
    OneFlow_Tensor:$mask,
    OneFlow_Tensor:$dropout_mask
  );
  let output = (outs
    OneFlow_Tensor:$y,
    OneFlow_Tensor:$softmax_y
  );
  let attrs = (ins
    DefaultValuedAttr<F32Attr, "1.">:$scale_value,
    DefaultValuedAttr<F32Attr, "0.">:$mask_fill_value,
    DefaultValuedAttr<F32Attr, "1.">:$dropout_scale_value
  );
  let has_logical_tensor_desc_infer_fn = 1;
  let has_physical_tensor_desc_infer_fn = 1;
  let has_get_sbp_fn = 1;
  let has_data_type_infer_fn = 1;
  let has_input_arg_modify_fn = 1;
}

def OneFlow_FusedScaleMaskSoftmaxDropoutGradOp : OneFlow_BaseOp<"fused_scale_mask_softmax_dropout_grad", [NoSideEffect, DeclareOpInterfaceMethods<UserOpCompatibleInterface>]> {
  let input = (ins
    OneFlow_Tensor:$softmax_y,
    OneFlow_Tensor:$dy,
    OneFlow_Tensor:$mask,
    OneFlow_Tensor:$dropout_mask
  );
  let output = (outs
    OneFlow_Tensor:$dx
  );
  let attrs = (ins
    DefaultValuedAttr<F32Attr, "0.">:$scale_value,
    DefaultValuedAttr<F32Attr, "0.">:$dropout_scale_value
  );
  let has_logical_tensor_desc_infer_fn = 1;
  let has_physical_tensor_desc_infer_fn = 1;
  let has_get_sbp_fn = 1;
  let has_data_type_infer_fn = 1;
}

def OneFlow_FusedScaleMaskSoftmaxGradOp : OneFlow_BaseOp<"fused_scale_mask_softmax_grad", [NoSideEffect, DeclareOpInterfaceMethods<UserOpCompatibleInterface>]> {
  let input = (ins
    OneFlow_Tensor:$y,
    OneFlow_Tensor:$dy,
    OneFlow_Tensor:$mask
  );
  let output = (outs
    OneFlow_Tensor:$dx
  );
  let attrs = (ins
    DefaultValuedAttr<F32Attr, "0.">:$scale_value
  );
  let has_logical_tensor_desc_infer_fn = 1;
  let has_physical_tensor_desc_infer_fn = 1;
  let has_get_sbp_fn = 1;
  let has_data_type_infer_fn = 1;
}

def OneFlow_FusedScaleTrilOp : OneFlow_BaseOp<"fused_scale_tril", [NoSideEffect, DeclareOpInterfaceMethods<UserOpCompatibleInterface>]> {
  let input = (ins
    OneFlow_Tensor:$in
  );
  let output = (outs
    OneFlow_Tensor:$out
  );
  let attrs = (ins
    DefaultValuedAttr<SI64Attr, "0">:$diagonal,
    DefaultValuedAttr<F64Attr, "0.">:$floating_fill_value,
    DefaultValuedAttr<SI64Attr, "0">:$integer_fill_value,
    DefaultValuedAttr<BoolAttr, "false">:$is_floating_fill_value,
    DefaultValuedAttr<F64Attr, "1.">:$floating_scale_value,
    DefaultValuedAttr<SI64Attr, "1">:$integer_scale_value,
    DefaultValuedAttr<BoolAttr, "false">:$is_floating_scale_value
  );
  let has_logical_tensor_desc_infer_fn = 1;
  let has_physical_tensor_desc_infer_fn = 1;
  let has_get_sbp_fn = 1;
  let has_data_type_infer_fn = 1;
}

def OneFlow_FusedSelfAttentionQueryMulKeyAndValueOp : OneFlow_BaseOp<"fused_self_attention_query_mul_key_and_value", [NoSideEffect, DeclareOpInterfaceMethods<UserOpCompatibleInterface>]> {
  let input = (ins
    OneFlow_Tensor:$hidden_states
  );
  let output = (outs
    OneFlow_Tensor:$query_mul_key,
    OneFlow_Tensor:$value
  );
  let attrs = (ins
    DefaultValuedAttr<SI64Attr, "0">:$head_size,
    DefaultValuedAttr<F32Attr, "0.">:$alpha
  );
  let has_logical_tensor_desc_infer_fn = 1;
  let has_physical_tensor_desc_infer_fn = 1;
  let has_get_sbp_fn = 1;
  let has_data_type_infer_fn = 1;
}

def OneFlow_FusedSelfAttentionQueryMulKeyAndValueGradOp : OneFlow_BaseOp<"fused_self_attention_query_mul_key_and_value_grad", [NoSideEffect, DeclareOpInterfaceMethods<UserOpCompatibleInterface>]> {
  let input = (ins
    OneFlow_Tensor:$query_mul_key_grad,
    OneFlow_Tensor:$value_grad,
    OneFlow_Tensor:$hidden_states
  );
  let output = (outs
    OneFlow_Tensor:$hidden_states_grad
  );
  let attrs = (ins
    DefaultValuedAttr<F32Attr, "0.">:$alpha
  );
  let has_logical_tensor_desc_infer_fn = 1;
  let has_physical_tensor_desc_infer_fn = 1;
  let has_get_sbp_fn = 1;
  let has_data_type_infer_fn = 1;
}

def OneFlow_FusedTrilScaleSoftmaxMaskScaleOp : OneFlow_BaseOp<"fused_tril_scale_softmax_mask_scale", [NoSideEffect, DeclareOpInterfaceMethods<UserOpCompatibleInterface>]> {
  let input = (ins
    OneFlow_Tensor:$x,
    OneFlow_Tensor:$mask
  );
  let output = (outs
    OneFlow_Tensor:$y,
    OneFlow_Tensor:$softmax_y
  );
  let attrs = (ins
    DefaultValuedAttr<SI64Attr, "0">:$diagonal,
    DefaultValuedAttr<F32Attr, "0.">:$tril_fill_value,
    DefaultValuedAttr<F32Attr, "1.">:$tril_scale_value,
    DefaultValuedAttr<F32Attr, "1.">:$mask_scale_value
  );
  let has_logical_tensor_desc_infer_fn = 1;
  let has_physical_tensor_desc_infer_fn = 1;
  let has_get_sbp_fn = 1;
  let has_data_type_infer_fn = 1;
  let has_input_arg_modify_fn = 1;
}

def OneFlow_FusedTrilScaleSoftmaxMaskScaleGradOp : OneFlow_BaseOp<"fused_tril_scale_softmax_mask_scale_grad", [NoSideEffect, DeclareOpInterfaceMethods<UserOpCompatibleInterface>]> {
  let input = (ins
    OneFlow_Tensor:$softmax_y,
    OneFlow_Tensor:$dy,
    OneFlow_Tensor:$mask
  );
  let output = (outs
    OneFlow_Tensor:$dx
  );
  let attrs = (ins
    DefaultValuedAttr<SI64Attr, "0">:$diagonal,
    DefaultValuedAttr<F32Attr, "0.">:$tril_scale_value,
    DefaultValuedAttr<F32Attr, "0.">:$mask_scale_value
  );
  let has_logical_tensor_desc_infer_fn = 1;
  let has_physical_tensor_desc_infer_fn = 1;
  let has_get_sbp_fn = 1;
  let has_data_type_infer_fn = 1;
}

def OneFlow_NormalizationAddReluGradOp : OneFlow_BaseOp<"normalization_add_relu_grad", [NoSideEffect, DeclareOpInterfaceMethods<UserOpCompatibleInterface>]> {
  let input = (ins
    OneFlow_Tensor:$x,
    OneFlow_Tensor:$dy,
    OneFlow_Tensor:$mean,
    OneFlow_Tensor:$inv_variance,
    OneFlow_Tensor:$gamma,
    OneFlow_Tensor:$beta,
    OneFlow_Tensor:$reserve_space,
    OneFlow_Tensor:$y
  );
  let output = (outs
    OneFlow_Tensor:$gamma_diff,
    OneFlow_Tensor:$beta_diff,
    OneFlow_Tensor:$dx,
    Optional<OneFlow_Tensor>:$addend_diff
  );
  let attrs = (ins
    DefaultValuedAttr<SI32Attr, "0">:$axis,
    DefaultValuedAttr<F32Attr, "0.">:$epsilon
  );
  let has_logical_tensor_desc_infer_fn = 1;
  let has_physical_tensor_desc_infer_fn = 1;
  let has_get_sbp_fn = 1;
  let has_data_type_infer_fn = 1;
}


def OneFlow_FusedDotFeatureInteractionOp : OneFlow_BaseOp<"fused_dot_feature_interaction", [NoSideEffect, AttrSizedOperandSegments, DeclareOpInterfaceMethods<UserOpCompatibleInterface>]> {
  let input = (ins
    Variadic<OneFlow_Tensor>:$features,
    Optional<OneFlow_Tensor>:$output_concat,
    Optional<OneFlow_Tensor>:$num_valid_sparse_feature,
    Optional<OneFlow_Tensor>:$sparse_feature,
    Optional<OneFlow_Tensor>:$sparse_indices
  );
  let output = (outs
    OneFlow_Tensor:$out
  );
  let attrs = (ins
    DefaultValuedAttr<BoolAttr, "false">:$self_interaction,
    DefaultValuedAttr<BoolAttr, "false">:$has_output_concat,
    DefaultValuedAttr<SI32Attr, "0">:$output_padding,
    DefaultValuedAttr<StrAttr, "\"none\"">:$pooling
  );
  let has_logical_tensor_desc_infer_fn = 1;
  let has_physical_tensor_desc_infer_fn = 1;
  let has_get_sbp_fn = 1;
  let has_data_type_infer_fn = 1;
}

def OneFlow_FusedDotFeatureInteractionGradOp : OneFlow_BaseOp<"fused_dot_feature_interaction_grad", [NoSideEffect, AttrSizedOperandSegments, AttrSizedResultSegments, DeclareOpInterfaceMethods<UserOpCompatibleInterface>]> {
  let input = (ins
    OneFlow_Tensor:$dy,
    Variadic<OneFlow_Tensor>:$features,
    Optional<OneFlow_Tensor>:$num_valid_sparse_feature,
    Optional<OneFlow_Tensor>:$sparse_feature,
    Optional<OneFlow_Tensor>:$sparse_indices
  );
  let output = (outs
    Variadic<OneFlow_Tensor>:$features_grad,
    Optional<OneFlow_Tensor>:$output_concat_grad,
    Optional<OneFlow_Tensor>:$sparse_feature_grad
  );
  let attrs = (ins
    DefaultValuedAttr<BoolAttr, "false">:$self_interaction,
    DefaultValuedAttr<SI32Attr, "0">:$output_concat_grad_dim,
    DefaultValuedAttr<StrAttr, "\"none\"">:$pooling
  );
  let has_logical_tensor_desc_infer_fn = 1;
  let has_physical_tensor_desc_infer_fn = 1;
  let has_get_sbp_fn = 1;
  let has_data_type_infer_fn = 1;
}

def OneFlow_FusedCrossFeatureInteractionOp : OneFlow_BaseOp<"fused_cross_feature_interaction", [NoSideEffect, DeclareOpInterfaceMethods<UserOpCompatibleInterface>]> {
  let input = (ins
    OneFlow_Tensor:$x,
    OneFlow_Tensor:$weight,
    OneFlow_Tensor:$bias,
    OneFlow_Tensor:$x0
  );
  let output = (outs
    OneFlow_Tensor:$out,
    OneFlow_Tensor:$matmul_result
  );
  let attrs = (ins
    StrAttr:$interaction_mode
  );
  let has_logical_tensor_desc_infer_fn = 1;
  let has_physical_tensor_desc_infer_fn = 1;
  let has_get_sbp_fn = 1;
  let has_data_type_infer_fn = 1;
}


def OneFlow_FusedCrossFeatureInteractionV1GradOp : OneFlow_BaseOp<"fused_cross_feature_interaction_v1_grad", [NoSideEffect, DeclareOpInterfaceMethods<UserOpCompatibleInterface>, NoGrad]> {
  let input = (ins
    OneFlow_Tensor:$dy,
    OneFlow_Tensor:$weight,
    OneFlow_Tensor:$x0,
    OneFlow_Tensor:$x,
    OneFlow_Tensor:$matmul_result
  );
  let output = (outs
    OneFlow_Tensor:$dx0,
    OneFlow_Tensor:$dw,
    OneFlow_Tensor:$dx,
    OneFlow_Tensor:$dbias
  );
  let has_logical_tensor_desc_infer_fn = 1;
  let has_physical_tensor_desc_infer_fn = 1;
  let has_get_sbp_fn = 1;
  let has_data_type_infer_fn = 1;
}

def OneFlow_FusedCrossFeatureInteractionV2GradOp : OneFlow_BaseOp<"fused_cross_feature_interaction_v2_grad", [NoSideEffect, DeclareOpInterfaceMethods<UserOpCompatibleInterface>, NoGrad]> {
  let input = (ins
    OneFlow_Tensor:$dy,
    OneFlow_Tensor:$weight,
    OneFlow_Tensor:$bias,
    OneFlow_Tensor:$x0,
    OneFlow_Tensor:$x,
    OneFlow_Tensor:$matmul_result
  );
  let output = (outs
    OneFlow_Tensor:$dx0,
    OneFlow_Tensor:$dw,
    OneFlow_Tensor:$dx,
    OneFlow_Tensor:$dbias
  );
  let has_logical_tensor_desc_infer_fn = 1;
  let has_physical_tensor_desc_infer_fn = 1;
  let has_get_sbp_fn = 1;
  let has_data_type_infer_fn = 1;
}

#endif // GET_ONEFLOW_FUSED_OP_DEFINITIONS

// Group: IDEMPOTENT
// abs, ceil, floor, ones_like, relu, rint, round, sign
// Total: 8

#ifdef GET_ONEFLOW_IDEMPOTENT_OP_DEFINITIONS

def OneFlow_AbsOp : OneFlow_IdempotentBaseOp<"abs", [NoSideEffect, DeclareOpInterfaceMethods<UserOpCompatibleInterface>]> {}

def OneFlow_CeilOp : OneFlow_IdempotentBaseOp<"ceil", [NoSideEffect, DeclareOpInterfaceMethods<UserOpCompatibleInterface>]> {}

def OneFlow_FloorOp : OneFlow_IdempotentBaseOp<"floor", [NoSideEffect, DeclareOpInterfaceMethods<UserOpCompatibleInterface>]> {}

def OneFlow_OnesLikeOp : OneFlow_IdempotentBaseOp<"ones_like", [NoSideEffect, NoGrad, DeclareOpInterfaceMethods<UserOpCompatibleInterface>]> {
  let same_output_regst_num = 1;
  let has_nd_sbp_infer_fn = 1;
  let input = (ins AnyType:$like);
  let output = (outs AnyType:$out);
}

def OneFlow_ReluOp : OneFlow_IdempotentBaseOp<"relu", [NoSideEffect, DeclareOpInterfaceMethods<UserOpCompatibleInterface>, DeclareOpInterfaceMethods<NCHWCompatibleInterface>]> {}

def OneFlow_RintOp : OneFlow_IdempotentBaseOp<"rint", [NoSideEffect, DeclareOpInterfaceMethods<UserOpCompatibleInterface>]> {}

def OneFlow_RoundOp : OneFlow_IdempotentBaseOp<"round", [NoSideEffect, DeclareOpInterfaceMethods<UserOpCompatibleInterface>]> {}

def OneFlow_SignOp : OneFlow_IdempotentBaseOp<"sign", [NoSideEffect, DeclareOpInterfaceMethods<UserOpCompatibleInterface>]> {}

#endif // GET_ONEFLOW_IDEMPOTENT_OP_DEFINITIONS

// Group: IDENTITY
// amp_white_identity, identity, identity_buffer, tuple_identity
// Total: 4

#ifdef GET_ONEFLOW_IDENTITY_OP_DEFINITIONS

def OneFlow_AmpWhiteIdentityOp : OneFlow_BaseOp<"amp_white_identity", [NoSideEffect, DeclareOpInterfaceMethods<UserOpCompatibleInterface>]> {
  let input = (ins
    OneFlow_Tensor:$in
  );
  let output = (outs
    OneFlow_Tensor:$out
  );
  let has_logical_tensor_desc_infer_fn = 1;
  let has_physical_tensor_desc_infer_fn = 1;
  let has_get_sbp_fn = 1;
  let has_data_type_infer_fn = 1;
}

def OneFlow_IdentityOp : OneFlow_BaseOp<"identity", [NoSideEffect, DeclareOpInterfaceMethods<UserOpCompatibleInterface>]> {
  let input = (ins
    OneFlow_Tensor:$in
  );
  let output = (outs
    OneFlow_Tensor:$out
  );
  let has_logical_tensor_desc_infer_fn = 1;
  let has_physical_tensor_desc_infer_fn = 1;
  let has_get_sbp_fn = 1;
  let has_data_type_infer_fn = 1;
}

def OneFlow_IdentityBufferOp : OneFlow_BaseOp<"identity_buffer", [NoSideEffect, NoGrad, DeclareOpInterfaceMethods<UserOpCompatibleInterface>]> {
  let input = (ins
    OneFlow_Tensor:$in
  );
  let output = (outs
    OneFlow_Tensor:$out
  );
  let attrs = (ins
    DefaultValuedAttr<SI64Attr, "0">:$buffer_size
  );
  let has_logical_tensor_desc_infer_fn = 1;
  let has_physical_tensor_desc_infer_fn = 1;
  let has_get_sbp_fn = 1;
  let has_data_type_infer_fn = 1;
}

def OneFlow_TupleIdentityOp : OneFlow_BaseOp<"tuple_identity", [NoSideEffect, DeclareOpInterfaceMethods<UserOpCompatibleInterface>]> {
  let input = (ins
    Variadic<OneFlow_Tensor>:$in
  );
  let output = (outs
    Variadic<OneFlow_Tensor>:$out
  );
  let has_check_fn = 1;
  let has_logical_tensor_desc_infer_fn = 1;
  let has_physical_tensor_desc_infer_fn = 1;
  let has_get_sbp_fn = 1;
  let has_data_type_infer_fn = 1;
  let has_sbp_signature_infer_fn = 1;
}

#endif // GET_ONEFLOW_IDENTITY_OP_DEFINITIONS

// Group: IMAGE
// image_batch_align, image_decode, image_flip, image_random_crop, image_resize_keep_aspect_ratio, image_resize_to_fixed
// Total: 6

#ifdef GET_ONEFLOW_IMAGE_OP_DEFINITIONS

def OneFlow_ImageBatchAlignOp : OneFlow_BaseOp<"image_batch_align", [NoSideEffect, NoGrad, CpuOnly, DeclareOpInterfaceMethods<UserOpCompatibleInterface>]> {
  let input = (ins
    OneFlow_Tensor:$in
  );
  let output = (outs
    OneFlow_Tensor:$out
  );
  let attrs = (ins
    ShapeAttr:$shape,
    OneFlow_DataType:$data_type,
    DefaultValuedAttr<SI32Attr, "0">:$alignment,
    DefaultValuedAttr<BoolAttr, "false">:$dynamic_out
  );
  let has_check_fn = 1;
  let has_logical_tensor_desc_infer_fn = 1;
  let has_physical_tensor_desc_infer_fn = 1;
  let has_get_sbp_fn = 1;
  let has_data_type_infer_fn = 1;
  let has_output_arg_modify_fn = 1;
}

def OneFlow_ImageDecodeOp : OneFlow_BaseOp<"image_decode", [NoSideEffect, NoGrad, CpuOnly, DeclareOpInterfaceMethods<UserOpCompatibleInterface>]> {
  let input = (ins
    OneFlow_Tensor:$in
  );
  let output = (outs
    OneFlow_Tensor:$out
  );
  let attrs = (ins
    DefaultValuedAttr<StrAttr, "\"BGR\"">:$color_space,
    OneFlow_DataType:$data_type
  );
  let has_check_fn = 1;
  let has_logical_tensor_desc_infer_fn = 1;
  let has_physical_tensor_desc_infer_fn = 1;
  let has_get_sbp_fn = 1;
  let has_data_type_infer_fn = 1;
}

def OneFlow_ImageFlipOp : OneFlow_BaseOp<"image_flip", [NoSideEffect, NoGrad, CpuOnly, DeclareOpInterfaceMethods<UserOpCompatibleInterface>]> {
  let input = (ins
    OneFlow_Tensor:$in,
    OneFlow_Tensor:$flip_code
  );
  let output = (outs
    OneFlow_Tensor:$out
  );
  let has_logical_tensor_desc_infer_fn = 1;
  let has_physical_tensor_desc_infer_fn = 1;
  let has_get_sbp_fn = 1;
  let has_data_type_infer_fn = 1;
}

def OneFlow_ImageRandomCropOp : OneFlow_BaseOp<"image_random_crop", [NoSideEffect, NoGrad, CpuOnly, DeclareOpInterfaceMethods<UserOpCompatibleInterface>]> {
  let input = (ins
    OneFlow_Tensor:$in
  );
  let output = (outs
    OneFlow_Tensor:$out
  );
  let attrs = (ins
    DefaultValuedAttr<SI32Attr, "10">:$num_attempts,
    DefaultValuedAttr<SI64Attr, "-1">:$seed,
    DefaultValuedAttr<BoolAttr, "false">:$has_seed,
    F32ArrayAttr:$random_area,
    F32ArrayAttr:$random_aspect_ratio
  );
  let has_logical_tensor_desc_infer_fn = 1;
  let has_physical_tensor_desc_infer_fn = 1;
  let has_get_sbp_fn = 1;
  let has_data_type_infer_fn = 1;
  let has_input_arg_modify_fn = 1;
}

def OneFlow_ImageResizeKeepAspectRatioOp : OneFlow_BaseOp<"image_resize_keep_aspect_ratio", [NoSideEffect, NoGrad, CpuOnly, DeclareOpInterfaceMethods<UserOpCompatibleInterface>]> {
  let input = (ins
    OneFlow_Tensor:$in
  );
  let output = (outs
    OneFlow_Tensor:$out,
    OneFlow_Tensor:$size,
    OneFlow_Tensor:$scale
  );
  let attrs = (ins
    DefaultValuedAttr<SI32Attr, "0">:$target_size,
    DefaultValuedAttr<SI32Attr, "0">:$min_size,
    DefaultValuedAttr<SI32Attr, "0">:$max_size,
    DefaultValuedAttr<BoolAttr, "false">:$resize_longer,
    DefaultValuedAttr<StrAttr, "\"bilinear\"">:$interpolation_type
  );
  let has_check_fn = 1;
  let has_logical_tensor_desc_infer_fn = 1;
  let has_physical_tensor_desc_infer_fn = 1;
  let has_get_sbp_fn = 1;
  let has_data_type_infer_fn = 1;
}

def OneFlow_ImageResizeToFixedOp : OneFlow_BaseOp<"image_resize_to_fixed", [NoSideEffect, NoGrad, CpuOnly, DeclareOpInterfaceMethods<UserOpCompatibleInterface>]> {
  let input = (ins
    OneFlow_Tensor:$in
  );
  let output = (outs
    OneFlow_Tensor:$out,
    OneFlow_Tensor:$scale
  );
  let attrs = (ins
    DefaultValuedAttr<SI64Attr, "0">:$target_width,
    DefaultValuedAttr<SI64Attr, "0">:$target_height,
    DefaultValuedAttr<SI64Attr, "3">:$channels,
    OneFlow_DataType:$data_type,
    DefaultValuedAttr<StrAttr, "\"bilinear\"">:$interpolation_type
  );
  let has_check_fn = 1;
  let has_logical_tensor_desc_infer_fn = 1;
  let has_physical_tensor_desc_infer_fn = 1;
  let has_get_sbp_fn = 1;
  let has_data_type_infer_fn = 1;
}

#endif // GET_ONEFLOW_IMAGE_OP_DEFINITIONS

// Group: INDICES
// arg_sort, argmax, argwhere, batch_gather, dim_gather, dim_scatter_add, dim_scatter_add_like, dim_scatter_add_scalar, dim_scatter_mul, dim_scatter_mul_scalar, dim_scatter_update, dim_scatter_update_scalar, embedding_renorm, embedding, embedding_grad, gather, gather_nd, generate_random_batch_permutation_indices, image_target_resize, scatter_nd, scatter_nd_like, slice, slice_update, slice_grad, tensor_scatter_nd_add, tensor_scatter_nd_update, unsorted_batch_segment_sum, unsorted_segment_sum, unsorted_segment_sum_like, where, where_scalar_x, where_scalar_xy, where_scalar_y, median, searchsorted, searchsorted_scalar
// Total: 36

#ifdef GET_ONEFLOW_INDICES_OP_DEFINITIONS

def OneFlow_ArgSortOp : OneFlow_BaseOp<"arg_sort", [NoSideEffect, NoGrad, DeclareOpInterfaceMethods<UserOpCompatibleInterface>]> {
  let input = (ins
    OneFlow_Tensor:$in
  );
  let output = (outs
    OneFlow_Tensor:$out
  );
  let attrs = (ins
    StrAttr:$direction
  );
  let has_check_fn = 1;
  let has_logical_tensor_desc_infer_fn = 1;
  let has_physical_tensor_desc_infer_fn = 1;
  let has_get_sbp_fn = 1;
  let has_data_type_infer_fn = 1;
}

def OneFlow_ArgmaxOp : OneFlow_BaseOp<"argmax", [NoSideEffect, NoGrad, DeclareOpInterfaceMethods<UserOpCompatibleInterface>]> {
  let input = (ins
    OneFlow_Tensor:$in
  );
  let output = (outs
    OneFlow_Tensor:$out
  );
  let has_logical_tensor_desc_infer_fn = 1;
  let has_physical_tensor_desc_infer_fn = 1;
  let has_get_sbp_fn = 1;
  let has_data_type_infer_fn = 1;
}

def OneFlow_ArgwhereOp : OneFlow_BaseOp<"argwhere", [NoSideEffect, NoGrad, DeclareOpInterfaceMethods<UserOpCompatibleInterface>]> {
  let input = (ins
    OneFlow_Tensor:$input
  );
  let output = (outs
    OneFlow_Tensor:$output,
    OneFlow_Tensor:$output_size
  );
  let attrs = (ins
    OneFlow_DataType:$dtype
  );
  let has_logical_tensor_desc_infer_fn = 1;
  let has_physical_tensor_desc_infer_fn = 1;
  let has_get_sbp_fn = 1;
  let has_data_type_infer_fn = 1;
}

def OneFlow_BatchGatherOp : OneFlow_BaseOp<"batch_gather", [NoSideEffect, DeclareOpInterfaceMethods<UserOpCompatibleInterface>]> {
  let input = (ins
    OneFlow_Tensor:$in,
    OneFlow_Tensor:$indices
  );
  let output = (outs
    OneFlow_Tensor:$out
  );
  let has_logical_tensor_desc_infer_fn = 1;
  let has_physical_tensor_desc_infer_fn = 1;
  let has_get_sbp_fn = 1;
  let has_data_type_infer_fn = 1;
  let has_input_arg_modify_fn = 1;
}

def OneFlow_DimGatherOp : OneFlow_BaseOp<"dim_gather", [NoSideEffect, DeclareOpInterfaceMethods<UserOpCompatibleInterface>]> {
  let input = (ins
    OneFlow_Tensor:$input,
    OneFlow_Tensor:$index
  );
  let output = (outs
    OneFlow_Tensor:$output
  );
  let attrs = (ins
    DefaultValuedAttr<SI32Attr, "0">:$dim
  );
  let has_logical_tensor_desc_infer_fn = 1;
  let has_physical_tensor_desc_infer_fn = 1;
  let has_get_sbp_fn = 1;
  let has_data_type_infer_fn = 1;
  let has_input_arg_modify_fn = 1;
}

def OneFlow_DimScatterAddOp : OneFlow_BaseOp<"dim_scatter_add", [NoSideEffect, DeclareOpInterfaceMethods<UserOpCompatibleInterface>]> {
  let input = (ins
    OneFlow_Tensor:$input,
    OneFlow_Tensor:$index,
    OneFlow_Tensor:$src
  );
  let output = (outs
    OneFlow_Tensor:$output
  );
  let attrs = (ins
    DefaultValuedAttr<SI32Attr, "0">:$dim
  );
  let has_logical_tensor_desc_infer_fn = 1;
  let has_physical_tensor_desc_infer_fn = 1;
  let has_get_sbp_fn = 1;
  let has_data_type_infer_fn = 1;
  let has_input_arg_modify_fn = 1;
}

def OneFlow_DimScatterAddLikeOp : OneFlow_BaseOp<"dim_scatter_add_like", [NoSideEffect, DeclareOpInterfaceMethods<UserOpCompatibleInterface>]> {
  let input = (ins
    OneFlow_Tensor:$like,
    OneFlow_Tensor:$index,
    OneFlow_Tensor:$src
  );
  let output = (outs
    OneFlow_Tensor:$output
  );
  let attrs = (ins
    DefaultValuedAttr<SI32Attr, "0">:$dim
  );
  let has_logical_tensor_desc_infer_fn = 1;
  let has_physical_tensor_desc_infer_fn = 1;
  let has_get_sbp_fn = 1;
  let has_data_type_infer_fn = 1;
  let has_input_arg_modify_fn = 1;
}

def OneFlow_DimScatterAddScalarOp : OneFlow_BaseOp<"dim_scatter_add_scalar", [NoSideEffect, DeclareOpInterfaceMethods<UserOpCompatibleInterface>]> {
  let input = (ins
    OneFlow_Tensor:$input,
    OneFlow_Tensor:$index
  );
  let output = (outs
    OneFlow_Tensor:$output
  );
  let attrs = (ins
    DefaultValuedAttr<F32Attr, "0.">:$src_scalar,
    DefaultValuedAttr<SI32Attr, "0">:$dim
  );
  let has_logical_tensor_desc_infer_fn = 1;
  let has_physical_tensor_desc_infer_fn = 1;
  let has_get_sbp_fn = 1;
  let has_data_type_infer_fn = 1;
  let has_input_arg_modify_fn = 1;
}

def OneFlow_DimScatterMulOp : OneFlow_BaseOp<"dim_scatter_mul", [NoSideEffect, DeclareOpInterfaceMethods<UserOpCompatibleInterface>]> {
  let input = (ins
    OneFlow_Tensor:$input,
    OneFlow_Tensor:$index,
    OneFlow_Tensor:$src
  );
  let output = (outs
    OneFlow_Tensor:$output
  );
  let attrs = (ins
    DefaultValuedAttr<SI32Attr, "0">:$dim
  );
  let has_logical_tensor_desc_infer_fn = 1;
  let has_physical_tensor_desc_infer_fn = 1;
  let has_get_sbp_fn = 1;
  let has_data_type_infer_fn = 1;
  let has_input_arg_modify_fn = 1;
}

def OneFlow_DimScatterMulScalarOp : OneFlow_BaseOp<"dim_scatter_mul_scalar", [NoSideEffect, DeclareOpInterfaceMethods<UserOpCompatibleInterface>]> {
  let input = (ins
    OneFlow_Tensor:$input,
    OneFlow_Tensor:$index
  );
  let output = (outs
    OneFlow_Tensor:$output
  );
  let attrs = (ins
    DefaultValuedAttr<F32Attr, "0.">:$src_scalar,
    DefaultValuedAttr<SI32Attr, "0">:$dim
  );
  let has_logical_tensor_desc_infer_fn = 1;
  let has_physical_tensor_desc_infer_fn = 1;
  let has_get_sbp_fn = 1;
  let has_data_type_infer_fn = 1;
  let has_input_arg_modify_fn = 1;
}

def OneFlow_DimScatterUpdateOp : OneFlow_BaseOp<"dim_scatter_update", [NoSideEffect, DeclareOpInterfaceMethods<UserOpCompatibleInterface>]> {
  let input = (ins
    OneFlow_Tensor:$input,
    OneFlow_Tensor:$index,
    OneFlow_Tensor:$src
  );
  let output = (outs
    OneFlow_Tensor:$output
  );
  let attrs = (ins
    DefaultValuedAttr<SI32Attr, "0">:$dim
  );
  let has_logical_tensor_desc_infer_fn = 1;
  let has_physical_tensor_desc_infer_fn = 1;
  let has_get_sbp_fn = 1;
  let has_data_type_infer_fn = 1;
  let has_input_arg_modify_fn = 1;
}

def OneFlow_DimScatterUpdateScalarOp : OneFlow_BaseOp<"dim_scatter_update_scalar", [NoSideEffect, DeclareOpInterfaceMethods<UserOpCompatibleInterface>]> {
  let input = (ins
    OneFlow_Tensor:$input,
    OneFlow_Tensor:$index
  );
  let output = (outs
    OneFlow_Tensor:$output
  );
  let attrs = (ins
    DefaultValuedAttr<F32Attr, "0.">:$src_scalar,
    DefaultValuedAttr<SI32Attr, "0">:$dim
  );
  let has_logical_tensor_desc_infer_fn = 1;
  let has_physical_tensor_desc_infer_fn = 1;
  let has_get_sbp_fn = 1;
  let has_data_type_infer_fn = 1;
  let has_input_arg_modify_fn = 1;
}

def OneFlow_EmbeddingRenormOp : OneFlow_BaseOp<"embedding_renorm", [NoSideEffect, NoGrad, DeclareOpInterfaceMethods<UserOpCompatibleInterface>]> {
  let input = (ins
    OneFlow_Tensor:$in,
    OneFlow_Tensor:$indices
  );
  let output = (outs
    OneFlow_Tensor:$out
  );
  let attrs = (ins
    DefaultValuedAttr<F64Attr, "0.">:$max_norm,
    DefaultValuedAttr<F64Attr, "2.">:$norm_type
  );
  let has_logical_tensor_desc_infer_fn = 1;
  let has_physical_tensor_desc_infer_fn = 1;
  let has_get_sbp_fn = 1;
  let has_data_type_infer_fn = 1;
}

def OneFlow_EmbeddingOp : OneFlow_BaseOp<"embedding", [NoSideEffect, DeclareOpInterfaceMethods<UserOpCompatibleInterface>]> {
  let input = (ins
    OneFlow_Tensor:$weight,
    OneFlow_Tensor:$indices
  );
  let output = (outs
    OneFlow_Tensor:$out
  );
  let attrs = (ins
    DefaultValuedAttr<SI64Attr, "-1">:$padding_idx,
    DefaultValuedAttr<BoolAttr, "false">:$scale_grad_by_freq
  );
  let has_logical_tensor_desc_infer_fn = 1;
  let has_physical_tensor_desc_infer_fn = 1;
  let has_get_sbp_fn = 1;
  let has_data_type_infer_fn = 1;
  let has_input_arg_modify_fn = 1;
}

def OneFlow_EmbeddingGradOp : OneFlow_BaseOp<"embedding_grad", [NoSideEffect, DeclareOpInterfaceMethods<UserOpCompatibleInterface>]> {
  let input = (ins
    OneFlow_Tensor:$dy,
    OneFlow_Tensor:$weight,
    OneFlow_Tensor:$indices
  );
  let output = (outs
    OneFlow_Tensor:$dx
  );
  let attrs = (ins
    DefaultValuedAttr<SI64Attr, "-1">:$padding_idx,
    DefaultValuedAttr<BoolAttr, "false">:$scale_grad_by_freq
  );
  let has_logical_tensor_desc_infer_fn = 1;
  let has_physical_tensor_desc_infer_fn = 1;
  let has_get_sbp_fn = 1;
  let has_data_type_infer_fn = 1;
  let has_input_arg_modify_fn = 1;
}

def OneFlow_GatherOp : OneFlow_BaseOp<"gather", [NoSideEffect, DeclareOpInterfaceMethods<UserOpCompatibleInterface>]> {
  let input = (ins
    OneFlow_Tensor:$in,
    OneFlow_Tensor:$indices
  );
  let output = (outs
    OneFlow_Tensor:$out
  );
  let attrs = (ins
    DefaultValuedAttr<SI64Attr, "0">:$axis
  );
  let has_logical_tensor_desc_infer_fn = 1;
  let has_physical_tensor_desc_infer_fn = 1;
  let has_get_sbp_fn = 1;
  let has_data_type_infer_fn = 1;
  let has_input_arg_modify_fn = 1;
}

def OneFlow_GatherNdOp : OneFlow_BaseOp<"gather_nd", [NoSideEffect, DeclareOpInterfaceMethods<UserOpCompatibleInterface>]> {
  let input = (ins
    OneFlow_Tensor:$params,
    OneFlow_Tensor:$indices
  );
  let output = (outs
    OneFlow_Tensor:$out
  );
  let has_logical_tensor_desc_infer_fn = 1;
  let has_physical_tensor_desc_infer_fn = 1;
  let has_get_sbp_fn = 1;
  let has_data_type_infer_fn = 1;
  let has_input_arg_modify_fn = 1;
}

def OneFlow_GenerateRandomBatchPermutationIndicesOp : OneFlow_BaseOp<"generate_random_batch_permutation_indices", [NoSideEffect, NoGrad, DeclareOpInterfaceMethods<UserOpCompatibleInterface>]> {
  let input = (ins
    OneFlow_Tensor:$x
  );
  let output = (outs
    OneFlow_Tensor:$y
  );
  let attrs = (ins
    DefaultValuedAttr<SI64Attr, "0">:$seed
  );
  let has_logical_tensor_desc_infer_fn = 1;
  let has_physical_tensor_desc_infer_fn = 1;
  let has_get_sbp_fn = 1;
  let has_data_type_infer_fn = 1;
}

def OneFlow_ImageTargetResizeOp : OneFlow_BaseOp<"image_target_resize", [NoSideEffect, NoGrad, CpuOnly, DeclareOpInterfaceMethods<UserOpCompatibleInterface>]> {
  let input = (ins
    OneFlow_Tensor:$in
  );
  let output = (outs
    OneFlow_Tensor:$out,
    OneFlow_Tensor:$size,
    OneFlow_Tensor:$scale
  );
  let attrs = (ins
    DefaultValuedAttr<SI32Attr, "0">:$target_size,
    DefaultValuedAttr<SI32Attr, "0">:$max_size
  );
  let has_check_fn = 1;
  let has_logical_tensor_desc_infer_fn = 1;
  let has_physical_tensor_desc_infer_fn = 1;
  let has_get_sbp_fn = 1;
  let has_data_type_infer_fn = 1;
}

def OneFlow_SliceOp : OneFlow_BaseOp<"slice", [NoSideEffect, DeclareOpInterfaceMethods<UserOpCompatibleInterface>]> {
  let input = (ins
    OneFlow_Tensor:$x
  );
  let output = (outs
    OneFlow_Tensor:$y
  );
  let attrs = (ins
    SI64ArrayAttr:$start,
    SI64ArrayAttr:$stop,
    SI64ArrayAttr:$step
  );
  let has_logical_tensor_desc_infer_fn = 1;
  let has_physical_tensor_desc_infer_fn = 1;
  let has_get_sbp_fn = 1;
  let has_data_type_infer_fn = 1;
}

def OneFlow_SliceUpdateOp : OneFlow_BaseOp<"slice_update", [SupportNonContiguous, DeclareOpInterfaceMethods<UserOpCompatibleInterface>]> {
  let input = (ins
    OneFlow_Tensor:$ref,
    OneFlow_Tensor:$value
  );
  let output = (outs
    OneFlow_Tensor:$y
  );
  let attrs = (ins
    SI64ArrayAttr:$start,
    SI64ArrayAttr:$stop,
    SI64ArrayAttr:$step
  );
  let has_logical_tensor_desc_infer_fn = 1;
  let has_physical_tensor_desc_infer_fn = 1;
  let has_get_sbp_fn = 1;
  let has_data_type_infer_fn = 1;
}

def OneFlow_SliceGradOp : OneFlow_BaseOp<"slice_grad", [NoSideEffect, DeclareOpInterfaceMethods<UserOpCompatibleInterface>]> {
  let input = (ins
    OneFlow_Tensor:$dy
  );
  let output = (outs
    OneFlow_Tensor:$dx
  );
  let attrs = (ins
    ShapeAttr:$like_shape,
    SI64ArrayAttr:$start,
    SI64ArrayAttr:$stop,
    SI64ArrayAttr:$step
  );
  let has_logical_tensor_desc_infer_fn = 1;
  let has_physical_tensor_desc_infer_fn = 1;
  let has_get_sbp_fn = 1;
  let has_data_type_infer_fn = 1;
  let has_input_arg_modify_fn = 1;
}

def OneFlow_ScatterNdOp : OneFlow_BaseOp<"scatter_nd", [NoSideEffect, DeclareOpInterfaceMethods<UserOpCompatibleInterface>]> {
  let input = (ins
    OneFlow_Tensor:$indices,
    OneFlow_Tensor:$updates
  );
  let output = (outs
    OneFlow_Tensor:$out
  );
  let attrs = (ins
    ShapeAttr:$shape
  );
  let has_logical_tensor_desc_infer_fn = 1;
  let has_physical_tensor_desc_infer_fn = 1;
  let has_get_sbp_fn = 1;
  let has_data_type_infer_fn = 1;
  let has_input_arg_modify_fn = 1;
}

def OneFlow_ScatterNdLikeOp : OneFlow_BaseOp<"scatter_nd_like", [NoSideEffect, DeclareOpInterfaceMethods<UserOpCompatibleInterface>]> {
  let input = (ins
    OneFlow_Tensor:$like,
    OneFlow_Tensor:$indices,
    OneFlow_Tensor:$updates
  );
  let output = (outs
    OneFlow_Tensor:$out
  );
  let has_logical_tensor_desc_infer_fn = 1;
  let has_physical_tensor_desc_infer_fn = 1;
  let has_get_sbp_fn = 1;
  let has_data_type_infer_fn = 1;
}

def OneFlow_TensorScatterNdAddOp : OneFlow_BaseOp<"tensor_scatter_nd_add", [NoSideEffect, DeclareOpInterfaceMethods<UserOpCompatibleInterface>]> {
  let input = (ins
    OneFlow_Tensor:$params,
    OneFlow_Tensor:$updates,
    OneFlow_Tensor:$indices
  );
  let output = (outs
    OneFlow_Tensor:$out
  );
  let has_logical_tensor_desc_infer_fn = 1;
  let has_physical_tensor_desc_infer_fn = 1;
  let has_get_sbp_fn = 1;
  let has_data_type_infer_fn = 1;
  let has_input_arg_modify_fn = 1;
}

def OneFlow_TensorScatterNdUpdateOp : OneFlow_BaseOp<"tensor_scatter_nd_update", [NoSideEffect, SupportNonContiguous, DeclareOpInterfaceMethods<UserOpCompatibleInterface>]> {
  let input = (ins
    OneFlow_Tensor:$params,
    OneFlow_Tensor:$updates,
    OneFlow_Tensor:$indices
  );
  let output = (outs
    OneFlow_Tensor:$out
  );
  let has_logical_tensor_desc_infer_fn = 1;
  let has_physical_tensor_desc_infer_fn = 1;
  let has_get_sbp_fn = 1;
  let has_data_type_infer_fn = 1;
  let has_input_arg_modify_fn = 1;
}

def OneFlow_UnsortedBatchSegmentSumOp : OneFlow_BaseOp<"unsorted_batch_segment_sum", [NoSideEffect, DeclareOpInterfaceMethods<UserOpCompatibleInterface>]> {
  let input = (ins
    OneFlow_Tensor:$data,
    OneFlow_Tensor:$segment_ids
  );
  let output = (outs
    OneFlow_Tensor:$out
  );
  let attrs = (ins
    DefaultValuedAttr<SI64Attr, "0">:$num_segments
  );
  let has_logical_tensor_desc_infer_fn = 1;
  let has_physical_tensor_desc_infer_fn = 1;
  let has_get_sbp_fn = 1;
  let has_data_type_infer_fn = 1;
  let has_input_arg_modify_fn = 1;
}

def OneFlow_UnsortedSegmentSumOp : OneFlow_BaseOp<"unsorted_segment_sum", [NoSideEffect, DeclareOpInterfaceMethods<UserOpCompatibleInterface>]> {
  let input = (ins
    OneFlow_Tensor:$data,
    OneFlow_Tensor:$segment_ids
  );
  let output = (outs
    OneFlow_Tensor:$out
  );
  let attrs = (ins
    DefaultValuedAttr<SI64Attr, "0">:$axis,
    DefaultValuedAttr<SI64Attr, "0">:$num_segments
  );
  let has_logical_tensor_desc_infer_fn = 1;
  let has_physical_tensor_desc_infer_fn = 1;
  let has_get_sbp_fn = 1;
  let has_data_type_infer_fn = 1;
  let has_input_arg_modify_fn = 1;
}

def OneFlow_UnsortedSegmentSumLikeOp : OneFlow_BaseOp<"unsorted_segment_sum_like", [NoSideEffect, DeclareOpInterfaceMethods<UserOpCompatibleInterface>]> {
  let input = (ins
    OneFlow_Tensor:$data,
    OneFlow_Tensor:$segment_ids,
    OneFlow_Tensor:$like
  );
  let output = (outs
    OneFlow_Tensor:$out
  );
  let attrs = (ins
    DefaultValuedAttr<SI64Attr, "0">:$axis
  );
  let has_logical_tensor_desc_infer_fn = 1;
  let has_physical_tensor_desc_infer_fn = 1;
  let has_get_sbp_fn = 1;
  let has_data_type_infer_fn = 1;
  let has_input_arg_modify_fn = 1;
}

def OneFlow_WhereOp : OneFlow_BaseOp<"where", [NoSideEffect, DeclareOpInterfaceMethods<UserOpCompatibleInterface>]> {
  let input = (ins
    OneFlow_Tensor:$condition,
    OneFlow_Tensor:$x,
    OneFlow_Tensor:$y
  );
  let output = (outs
    OneFlow_Tensor:$out
  );
  let has_logical_tensor_desc_infer_fn = 1;
  let has_physical_tensor_desc_infer_fn = 1;
  let has_get_sbp_fn = 1;
  let has_data_type_infer_fn = 1;
  let has_input_arg_modify_fn = 1;
}

def OneFlow_WhereScalarXOp : OneFlow_BaseOp<"where_scalar_x", [NoSideEffect, DeclareOpInterfaceMethods<UserOpCompatibleInterface>]> {
  let input = (ins
    OneFlow_Tensor:$condition,
    OneFlow_Tensor:$y
  );
  let output = (outs
    OneFlow_Tensor:$out
  );
  let attrs = (ins
    DefaultValuedAttr<BoolAttr, "false">:$has_int_operand,
    DefaultValuedAttr<BoolAttr, "false">:$has_float_operand,
    DefaultValuedAttr<BoolAttr, "false">:$has_bool_operand,
    DefaultValuedAttr<SI64Attr, "0">:$int_operand,
    DefaultValuedAttr<F64Attr, "0.">:$float_operand,
    DefaultValuedAttr<BoolAttr, "0.">:$bool_operand
  );
  let has_logical_tensor_desc_infer_fn = 1;
  let has_physical_tensor_desc_infer_fn = 1;
  let has_get_sbp_fn = 1;
  let has_data_type_infer_fn = 1;
  let has_input_arg_modify_fn = 1;
}

def OneFlow_WhereScalarXyOp : OneFlow_BaseOp<"where_scalar_xy", [NoSideEffect, NoGrad, DeclareOpInterfaceMethods<UserOpCompatibleInterface>]> {
  let input = (ins
    OneFlow_Tensor:$condition
  );
  let output = (outs
    OneFlow_Tensor:$out
  );
  let attrs = (ins
    DefaultValuedAttr<BoolAttr, "false">:$has_x_int_operand,
    DefaultValuedAttr<BoolAttr, "false">:$has_x_float_operand,
    DefaultValuedAttr<BoolAttr, "false">:$has_y_int_operand,
    DefaultValuedAttr<BoolAttr, "false">:$has_y_float_operand,
    DefaultValuedAttr<BoolAttr, "false">:$has_x_bool_operand,
    DefaultValuedAttr<BoolAttr, "false">:$has_y_bool_operand,
    DefaultValuedAttr<SI64Attr, "0">:$x_int_operand,
    DefaultValuedAttr<F64Attr, "0.">:$x_float_operand,
    DefaultValuedAttr<BoolAttr, "0.">:$x_bool_operand,
    DefaultValuedAttr<SI64Attr, "0">:$y_int_operand,
    DefaultValuedAttr<F64Attr, "0.">:$y_float_operand,
    DefaultValuedAttr<BoolAttr, "0.">:$y_bool_operand
  );
  let has_logical_tensor_desc_infer_fn = 1;
  let has_physical_tensor_desc_infer_fn = 1;
  let has_get_sbp_fn = 1;
  let has_data_type_infer_fn = 1;
  let has_input_arg_modify_fn = 1;
}

def OneFlow_WhereScalarYOp : OneFlow_BaseOp<"where_scalar_y", [NoSideEffect, DeclareOpInterfaceMethods<UserOpCompatibleInterface>]> {
  let input = (ins
    OneFlow_Tensor:$condition,
    OneFlow_Tensor:$x
  );
  let output = (outs
    OneFlow_Tensor:$out
  );
  let attrs = (ins
    DefaultValuedAttr<BoolAttr, "false">:$has_int_operand,
    DefaultValuedAttr<BoolAttr, "false">:$has_float_operand,
    DefaultValuedAttr<BoolAttr, "false">:$has_bool_operand,
    DefaultValuedAttr<SI64Attr, "0">:$int_operand,
    DefaultValuedAttr<F64Attr, "0.">:$float_operand,
    DefaultValuedAttr<BoolAttr, "0.">:$bool_operand
  );
  let has_logical_tensor_desc_infer_fn = 1;
  let has_physical_tensor_desc_infer_fn = 1;
  let has_get_sbp_fn = 1;
  let has_data_type_infer_fn = 1;
  let has_input_arg_modify_fn = 1;
}

def OneFlow_MedianOp : OneFlow_BaseOp<"median", [NoSideEffect, DeclareOpInterfaceMethods<UserOpCompatibleInterface>]> {
  let input = (ins
    OneFlow_Tensor:$input
  );
  let output = (outs
    OneFlow_Tensor:$output
  );
  let has_logical_tensor_desc_infer_fn = 1;
  let has_physical_tensor_desc_infer_fn = 1;
  let has_get_sbp_fn = 1;
  let has_data_type_infer_fn = 1;
}

def OneFlow_MedianWithIndicesOp : OneFlow_BaseOp<"median_with_indices", [NoSideEffect, DeclareOpInterfaceMethods<UserOpCompatibleInterface>]> {
  let input = (ins
    OneFlow_Tensor:$input
  );
  let output = (outs
    OneFlow_Tensor:$values,
    OneFlow_Tensor:$indices
  );
  let has_logical_tensor_desc_infer_fn = 1;
  let has_physical_tensor_desc_infer_fn = 1;
  let has_get_sbp_fn = 1;
  let has_data_type_infer_fn = 1;
}

def OneFlow_SearchSortedOp : OneFlow_BaseOp<"searchsorted", [NoSideEffect, NoGrad, DeclareOpInterfaceMethods<UserOpCompatibleInterface>]> {
  let input = (ins
    OneFlow_Tensor:$sorted_sequence,
    OneFlow_Tensor:$values
  );
  let output = (outs
    OneFlow_Tensor:$out
  );
  let attrs = (ins
    DefaultValuedAttr<BoolAttr, "false">:$out_int32,
    DefaultValuedAttr<BoolAttr, "false">:$right
  );
  let has_check_fn = 1;
  let has_logical_tensor_desc_infer_fn = 1;
  let has_physical_tensor_desc_infer_fn = 1;
  let has_get_sbp_fn = 1;
  let has_data_type_infer_fn = 1;
}

def OneFlow_SearchSortedScalarOp : OneFlow_BaseOp<"searchsorted_scalar", [NoSideEffect, NoGrad, DeclareOpInterfaceMethods<UserOpCompatibleInterface>]> {
  let input = (ins
    OneFlow_Tensor:$sorted_sequence
  );
  let output = (outs
    OneFlow_Tensor:$out
  );
  let attrs = (ins
    DefaultValuedAttr<BoolAttr, "false">:$out_int32,
    DefaultValuedAttr<BoolAttr, "false">:$right,
    DefaultValuedAttr<F32Attr, "0.">:$values
  );
  let has_check_fn = 1;
  let has_logical_tensor_desc_infer_fn = 1;
  let has_physical_tensor_desc_infer_fn = 1;
  let has_get_sbp_fn = 1;
  let has_data_type_infer_fn = 1;
}

#endif // GET_ONEFLOW_INDICES_OP_DEFINITIONS

// Group: INVOLUTION
// negative, reciprocal
// Total: 2

#ifdef GET_ONEFLOW_INVOLUTION_OP_DEFINITIONS

def OneFlow_NegativeOp : OneFlow_InvolutionBaseOp<"negative", [NoSideEffect, DeclareOpInterfaceMethods<UserOpCompatibleInterface>]> {}

def OneFlow_ReciprocalOp : OneFlow_InvolutionBaseOp<"reciprocal", [NoSideEffect, DeclareOpInterfaceMethods<UserOpCompatibleInterface>]> {}

#endif // GET_ONEFLOW_INVOLUTION_OP_DEFINITIONS

// Group: LOSS
// combined_margin_loss, combined_margin_loss_grad, ctc_loss, ctc_loss_grad, dynamic_loss_scale_schedule, kl_div_loss, kl_div_loss_grad, smooth_l1_loss, smooth_l1_loss_grad
// Total: 9

#ifdef GET_ONEFLOW_LOSS_OP_DEFINITIONS

def OneFlow_CombinedMarginLossOp : OneFlow_BaseOp<"combined_margin_loss", [NoSideEffect, DeclareOpInterfaceMethods<UserOpCompatibleInterface>]> {
  let input = (ins
    OneFlow_Tensor:$x,
    OneFlow_Tensor:$label
  );
  let output = (outs
    OneFlow_Tensor:$y,
    OneFlow_Tensor:$theta
  );
  let attrs = (ins
    DefaultValuedAttr<F32Attr, "0.">:$m1,
    DefaultValuedAttr<F32Attr, "0.">:$m2,
    DefaultValuedAttr<F32Attr, "0.">:$m3,
    DefaultValuedAttr<SI64Attr, "0">:$depth
  );
  let has_logical_tensor_desc_infer_fn = 1;
  let has_physical_tensor_desc_infer_fn = 1;
  let has_get_sbp_fn = 1;
  let has_data_type_infer_fn = 1;
  let has_input_arg_modify_fn = 1;
}

def OneFlow_CombinedMarginLossGradOp : OneFlow_BaseOp<"combined_margin_loss_grad", [NoSideEffect, DeclareOpInterfaceMethods<UserOpCompatibleInterface>]> {
  let input = (ins
    OneFlow_Tensor:$dy,
    OneFlow_Tensor:$label,
    OneFlow_Tensor:$theta
  );
  let output = (outs
    OneFlow_Tensor:$dx
  );
  let attrs = (ins
    DefaultValuedAttr<F32Attr, "0.">:$m1,
    DefaultValuedAttr<F32Attr, "0.">:$m2,
    DefaultValuedAttr<F32Attr, "0.">:$m3,
    DefaultValuedAttr<SI64Attr, "0">:$depth
  );
  let has_logical_tensor_desc_infer_fn = 1;
  let has_physical_tensor_desc_infer_fn = 1;
  let has_get_sbp_fn = 1;
  let has_data_type_infer_fn = 1;
}

def OneFlow_CtcLossOp : OneFlow_BaseOp<"ctc_loss", [NoSideEffect, DeclareOpInterfaceMethods<UserOpCompatibleInterface>]> {
  let input = (ins
    OneFlow_Tensor:$log_probs,
    OneFlow_Tensor:$targets,
    OneFlow_Tensor:$input_lengths,
    OneFlow_Tensor:$target_lengths
  );
  let output = (outs
    OneFlow_Tensor:$loss,
    OneFlow_Tensor:$alpha
  );
  let attrs = (ins
    DefaultValuedAttr<SI64Attr, "0">:$max_target_length,
    DefaultValuedAttr<SI32Attr, "0">:$blank,
    DefaultValuedAttr<BoolAttr, "false">:$zero_infinity
  );
  let has_logical_tensor_desc_infer_fn = 1;
  let has_physical_tensor_desc_infer_fn = 1;
  let has_get_sbp_fn = 1;
  let has_data_type_infer_fn = 1;
}

def OneFlow_CtcLossGradOp : OneFlow_BaseOp<"ctc_loss_grad", [NoSideEffect, DeclareOpInterfaceMethods<UserOpCompatibleInterface>]> {
  let input = (ins
    OneFlow_Tensor:$grad_out,
    OneFlow_Tensor:$log_probs,
    OneFlow_Tensor:$targets,
    OneFlow_Tensor:$input_lengths,
    OneFlow_Tensor:$target_lengths,
    OneFlow_Tensor:$loss,
    OneFlow_Tensor:$alpha
  );
  let output = (outs
    OneFlow_Tensor:$grad
  );
  let attrs = (ins
    DefaultValuedAttr<SI64Attr, "0">:$max_target_length,
    DefaultValuedAttr<SI32Attr, "0">:$blank,
    DefaultValuedAttr<BoolAttr, "false">:$zero_infinity
  );
  let has_logical_tensor_desc_infer_fn = 1;
  let has_physical_tensor_desc_infer_fn = 1;
  let has_get_sbp_fn = 1;
  let has_data_type_infer_fn = 1;
}

def OneFlow_DynamicLossScaleScheduleOp : OneFlow_BaseOp<"dynamic_loss_scale_schedule", [DeclareOpInterfaceMethods<UserOpCompatibleInterface>]> {
  let input = (ins
    OneFlow_Tensor:$count_not_finite,
    OneFlow_Tensor:$loss_scale,
    OneFlow_Tensor:$good_step_counter
  );
  let attrs = (ins
    DefaultValuedAttr<SI64Attr, "2000">:$increment_period,
    DefaultValuedAttr<F32Attr, "2.">:$multiplier
  );
  let has_logical_tensor_desc_infer_fn = 1;
  let has_physical_tensor_desc_infer_fn = 1;
  let has_get_sbp_fn = 1;
  let has_data_type_infer_fn = 1;
  let has_input_arg_modify_fn = 1;
}

def OneFlow_KlDivLossOp : OneFlow_BaseOp<"kl_div_loss", [NoSideEffect, DeclareOpInterfaceMethods<UserOpCompatibleInterface>]> {
  let input = (ins
    OneFlow_Tensor:$input,
    OneFlow_Tensor:$target
  );
  let output = (outs
    OneFlow_Tensor:$out
  );
  let attrs = (ins
    DefaultValuedAttr<BoolAttr, "false">:$log_target
  );
  let has_logical_tensor_desc_infer_fn = 1;
  let has_physical_tensor_desc_infer_fn = 1;
  let has_get_sbp_fn = 1;
  let has_data_type_infer_fn = 1;
  let has_input_arg_modify_fn = 1;
}

def OneFlow_KlDivLossGradOp : OneFlow_BaseOp<"kl_div_loss_grad", [NoSideEffect, DeclareOpInterfaceMethods<UserOpCompatibleInterface>]> {
  let input = (ins
    OneFlow_Tensor:$input,
    OneFlow_Tensor:$target,
    OneFlow_Tensor:$dy
  );
  let output = (outs
    OneFlow_Tensor:$dx
  );
  let attrs = (ins
    DefaultValuedAttr<BoolAttr, "false">:$log_target
  );
  let has_logical_tensor_desc_infer_fn = 1;
  let has_physical_tensor_desc_infer_fn = 1;
  let has_get_sbp_fn = 1;
  let has_data_type_infer_fn = 1;
}

def OneFlow_SmoothL1LossOp : OneFlow_BaseOp<"smooth_l1_loss", [NoSideEffect, DeclareOpInterfaceMethods<UserOpCompatibleInterface>]> {
  let input = (ins
    OneFlow_Tensor:$input,
    OneFlow_Tensor:$target
  );
  let output = (outs
    OneFlow_Tensor:$out
  );
  let attrs = (ins
    DefaultValuedAttr<F32Attr, "0.">:$beta
  );
  let has_logical_tensor_desc_infer_fn = 1;
  let has_physical_tensor_desc_infer_fn = 1;
  let has_get_sbp_fn = 1;
  let has_data_type_infer_fn = 1;
  let has_input_arg_modify_fn = 1;
}

def OneFlow_SmoothL1LossGradOp : OneFlow_BaseOp<"smooth_l1_loss_grad", [NoSideEffect, DeclareOpInterfaceMethods<UserOpCompatibleInterface>]> {
  let input = (ins
    OneFlow_Tensor:$input,
    OneFlow_Tensor:$target,
    OneFlow_Tensor:$dy
  );
  let output = (outs
    OneFlow_Tensor:$dx
  );
  let attrs = (ins
    DefaultValuedAttr<F32Attr, "0.">:$beta
  );
  let has_logical_tensor_desc_infer_fn = 1;
  let has_physical_tensor_desc_infer_fn = 1;
  let has_get_sbp_fn = 1;
  let has_data_type_infer_fn = 1;
}

#endif // GET_ONEFLOW_LOSS_OP_DEFINITIONS

// Group: MATH
// abs_grad, ceil_grad, erf, erf_grad, exp, exp_grad, expand_grad, expm1, expm1_grad, floor_grad, floordiv_x_grad, floordiv_y_grad, lgamma, lgamma_grad, log, log1p, log1p_grad, log2_grad, log_grad, log_sigmoid, log_sigmoid_grad, negative_grad, reciprocal_grad, reciprocal_no_nan, reciprocal_no_nan_grad, rint_grad, round_grad, rsqrt, rsqrt_grad, sigmoid_v2, sigmoid_v2_grad, sign_grad, softplus, softplus_grad, softsign_grad, var, sqrt, sqrt_grad, square, square_grad, xlogy_x_grad, xlogy_y_grad, cumsum, erfinv, wkv, wkv_grad
// Total: 46

#ifdef GET_ONEFLOW_MATH_OP_DEFINITIONS

def OneFlow_AbsGradOp : OneFlow_BaseOp<"abs_grad", [NoSideEffect, DeclareOpInterfaceMethods<UserOpCompatibleInterface>]> {
  let input = (ins
    OneFlow_Tensor:$x,
    OneFlow_Tensor:$dy
  );
  let output = (outs
    OneFlow_Tensor:$dx
  );
  let has_logical_tensor_desc_infer_fn = 1;
  let has_physical_tensor_desc_infer_fn = 1;
  let has_get_sbp_fn = 1;
  let has_data_type_infer_fn = 1;
}

def OneFlow_CeilGradOp : OneFlow_BaseOp<"ceil_grad", [NoSideEffect, DeclareOpInterfaceMethods<UserOpCompatibleInterface>]> {
  let input = (ins
    OneFlow_Tensor:$x,
    OneFlow_Tensor:$dy
  );
  let output = (outs
    OneFlow_Tensor:$dx
  );
  let has_logical_tensor_desc_infer_fn = 1;
  let has_physical_tensor_desc_infer_fn = 1;
  let has_get_sbp_fn = 1;
  let has_data_type_infer_fn = 1;
}

def OneFlow_ErfOp : OneFlow_BaseOp<"erf", [NoSideEffect, DeclareOpInterfaceMethods<UserOpCompatibleInterface>]> {
  let input = (ins
    OneFlow_Tensor:$x
  );
  let output = (outs
    OneFlow_Tensor:$y
  );
  let has_logical_tensor_desc_infer_fn = 1;
  let has_physical_tensor_desc_infer_fn = 1;
  let has_get_sbp_fn = 1;
  let has_data_type_infer_fn = 1;
}

def OneFlow_ErfGradOp : OneFlow_BaseOp<"erf_grad", [NoSideEffect, DeclareOpInterfaceMethods<UserOpCompatibleInterface>]> {
  let input = (ins
    OneFlow_Tensor:$x,
    OneFlow_Tensor:$dy
  );
  let output = (outs
    OneFlow_Tensor:$dx
  );
  let has_logical_tensor_desc_infer_fn = 1;
  let has_physical_tensor_desc_infer_fn = 1;
  let has_get_sbp_fn = 1;
  let has_data_type_infer_fn = 1;
}

def OneFlow_ExpOp : OneFlow_BaseOp<"exp", [NoSideEffect, DeclareOpInterfaceMethods<UserOpCompatibleInterface>]> {
  let input = (ins
    OneFlow_Tensor:$x
  );
  let output = (outs
    OneFlow_Tensor:$y
  );
  let has_logical_tensor_desc_infer_fn = 1;
  let has_physical_tensor_desc_infer_fn = 1;
  let has_get_sbp_fn = 1;
  let has_data_type_infer_fn = 1;
}

def OneFlow_ExpGradOp : OneFlow_BaseOp<"exp_grad", [NoSideEffect, DeclareOpInterfaceMethods<UserOpCompatibleInterface>]> {
  let input = (ins
    OneFlow_Tensor:$x,
    OneFlow_Tensor:$dy
  );
  let output = (outs
    OneFlow_Tensor:$dx
  );
  let has_logical_tensor_desc_infer_fn = 1;
  let has_physical_tensor_desc_infer_fn = 1;
  let has_get_sbp_fn = 1;
  let has_data_type_infer_fn = 1;
}

def OneFlow_ExpandGradOp : OneFlow_BaseOp<"expand_grad", [NoSideEffect, DeclareOpInterfaceMethods<UserOpCompatibleInterface>]> {
  let input = (ins
    OneFlow_Tensor:$in
  );
  let output = (outs
    OneFlow_Tensor:$out
  );
  let attrs = (ins
    SI32ArrayAttr:$logical_out_shape,
    SI32ArrayAttr:$logical_expand_shape
  );
  let has_logical_tensor_desc_infer_fn = 1;
  let has_physical_tensor_desc_infer_fn = 1;
  let has_get_sbp_fn = 1;
  let has_data_type_infer_fn = 1;
}

def OneFlow_Expm1Op : OneFlow_BaseOp<"expm1", [NoSideEffect, DeclareOpInterfaceMethods<UserOpCompatibleInterface>]> {
  let input = (ins
    OneFlow_Tensor:$x
  );
  let output = (outs
    OneFlow_Tensor:$y
  );
  let has_logical_tensor_desc_infer_fn = 1;
  let has_physical_tensor_desc_infer_fn = 1;
  let has_get_sbp_fn = 1;
  let has_data_type_infer_fn = 1;
}

def OneFlow_Expm1GradOp : OneFlow_BaseOp<"expm1_grad", [NoSideEffect, DeclareOpInterfaceMethods<UserOpCompatibleInterface>]> {
  let input = (ins
    OneFlow_Tensor:$x,
    OneFlow_Tensor:$dy
  );
  let output = (outs
    OneFlow_Tensor:$dx
  );
  let has_logical_tensor_desc_infer_fn = 1;
  let has_physical_tensor_desc_infer_fn = 1;
  let has_get_sbp_fn = 1;
  let has_data_type_infer_fn = 1;
}

def OneFlow_FloorGradOp : OneFlow_BaseOp<"floor_grad", [NoSideEffect, DeclareOpInterfaceMethods<UserOpCompatibleInterface>]> {
  let input = (ins
    OneFlow_Tensor:$x,
    OneFlow_Tensor:$dy
  );
  let output = (outs
    OneFlow_Tensor:$dx
  );
  let has_logical_tensor_desc_infer_fn = 1;
  let has_physical_tensor_desc_infer_fn = 1;
  let has_get_sbp_fn = 1;
  let has_data_type_infer_fn = 1;
}

def OneFlow_FloordivXGradOp : OneFlow_BaseOp<"floordiv_x_grad", [NoSideEffect, DeclareOpInterfaceMethods<UserOpCompatibleInterface>]> {
  let input = (ins
    OneFlow_Tensor:$x,
    OneFlow_Tensor:$y,
    OneFlow_Tensor:$dz
  );
  let output = (outs
    OneFlow_Tensor:$dx
  );
  let has_logical_tensor_desc_infer_fn = 1;
  let has_physical_tensor_desc_infer_fn = 1;
  let has_get_sbp_fn = 1;
  let has_data_type_infer_fn = 1;
}

def OneFlow_FloordivYGradOp : OneFlow_BaseOp<"floordiv_y_grad", [NoSideEffect, DeclareOpInterfaceMethods<UserOpCompatibleInterface>]> {
  let input = (ins
    OneFlow_Tensor:$x,
    OneFlow_Tensor:$y,
    OneFlow_Tensor:$dz
  );
  let output = (outs
    OneFlow_Tensor:$dy
  );
  let has_logical_tensor_desc_infer_fn = 1;
  let has_physical_tensor_desc_infer_fn = 1;
  let has_get_sbp_fn = 1;
  let has_data_type_infer_fn = 1;
}

def OneFlow_LgammaOp : OneFlow_BaseOp<"lgamma", [NoSideEffect, DeclareOpInterfaceMethods<UserOpCompatibleInterface>]> {
  let input = (ins
    OneFlow_Tensor:$x
  );
  let output = (outs
    OneFlow_Tensor:$y
  );
  let has_logical_tensor_desc_infer_fn = 1;
  let has_physical_tensor_desc_infer_fn = 1;
  let has_get_sbp_fn = 1;
  let has_data_type_infer_fn = 1;
}

def OneFlow_LgammaGradOp : OneFlow_BaseOp<"lgamma_grad", [NoSideEffect, DeclareOpInterfaceMethods<UserOpCompatibleInterface>]> {
  let input = (ins
    OneFlow_Tensor:$x,
    OneFlow_Tensor:$dy
  );
  let output = (outs
    OneFlow_Tensor:$dx
  );
  let has_logical_tensor_desc_infer_fn = 1;
  let has_physical_tensor_desc_infer_fn = 1;
  let has_get_sbp_fn = 1;
  let has_data_type_infer_fn = 1;
}

def OneFlow_LogOp : OneFlow_BaseOp<"log", [NoSideEffect, DeclareOpInterfaceMethods<UserOpCompatibleInterface>]> {
  let input = (ins
    OneFlow_Tensor:$x
  );
  let output = (outs
    OneFlow_Tensor:$y
  );
  let has_logical_tensor_desc_infer_fn = 1;
  let has_physical_tensor_desc_infer_fn = 1;
  let has_get_sbp_fn = 1;
  let has_data_type_infer_fn = 1;
}

def OneFlow_Log1pOp : OneFlow_BaseOp<"log1p", [NoSideEffect, DeclareOpInterfaceMethods<UserOpCompatibleInterface>]> {
  let input = (ins
    OneFlow_Tensor:$x
  );
  let output = (outs
    OneFlow_Tensor:$y
  );
  let has_logical_tensor_desc_infer_fn = 1;
  let has_physical_tensor_desc_infer_fn = 1;
  let has_get_sbp_fn = 1;
  let has_data_type_infer_fn = 1;
}

def OneFlow_Log1pGradOp : OneFlow_BaseOp<"log1p_grad", [NoSideEffect, DeclareOpInterfaceMethods<UserOpCompatibleInterface>]> {
  let input = (ins
    OneFlow_Tensor:$x,
    OneFlow_Tensor:$dy
  );
  let output = (outs
    OneFlow_Tensor:$dx
  );
  let has_logical_tensor_desc_infer_fn = 1;
  let has_physical_tensor_desc_infer_fn = 1;
  let has_get_sbp_fn = 1;
  let has_data_type_infer_fn = 1;
}

def OneFlow_Log2GradOp : OneFlow_BaseOp<"log2_grad", [NoSideEffect, DeclareOpInterfaceMethods<UserOpCompatibleInterface>]> {
  let input = (ins
    OneFlow_Tensor:$x,
    OneFlow_Tensor:$dy
  );
  let output = (outs
    OneFlow_Tensor:$dx
  );
  let has_logical_tensor_desc_infer_fn = 1;
  let has_physical_tensor_desc_infer_fn = 1;
  let has_get_sbp_fn = 1;
  let has_data_type_infer_fn = 1;
}

def OneFlow_LogGradOp : OneFlow_BaseOp<"log_grad", [NoSideEffect, DeclareOpInterfaceMethods<UserOpCompatibleInterface>]> {
  let input = (ins
    OneFlow_Tensor:$x,
    OneFlow_Tensor:$dy
  );
  let output = (outs
    OneFlow_Tensor:$dx
  );
  let has_logical_tensor_desc_infer_fn = 1;
  let has_physical_tensor_desc_infer_fn = 1;
  let has_get_sbp_fn = 1;
  let has_data_type_infer_fn = 1;
}

def OneFlow_LogSigmoidOp : OneFlow_BaseOp<"log_sigmoid", [NoSideEffect, DeclareOpInterfaceMethods<UserOpCompatibleInterface>]> {
  let input = (ins
    OneFlow_Tensor:$x
  );
  let output = (outs
    OneFlow_Tensor:$y
  );
  let has_logical_tensor_desc_infer_fn = 1;
  let has_physical_tensor_desc_infer_fn = 1;
  let has_get_sbp_fn = 1;
  let has_data_type_infer_fn = 1;
}

def OneFlow_LogSigmoidGradOp : OneFlow_BaseOp<"log_sigmoid_grad", [NoSideEffect, DeclareOpInterfaceMethods<UserOpCompatibleInterface>]> {
  let input = (ins
    OneFlow_Tensor:$x,
    OneFlow_Tensor:$dy
  );
  let output = (outs
    OneFlow_Tensor:$dx
  );
  let has_logical_tensor_desc_infer_fn = 1;
  let has_physical_tensor_desc_infer_fn = 1;
  let has_get_sbp_fn = 1;
  let has_data_type_infer_fn = 1;
}

def OneFlow_NegativeGradOp : OneFlow_BaseOp<"negative_grad", [NoSideEffect, DeclareOpInterfaceMethods<UserOpCompatibleInterface>]> {
  let input = (ins
    OneFlow_Tensor:$x,
    OneFlow_Tensor:$dy
  );
  let output = (outs
    OneFlow_Tensor:$dx
  );
  let has_logical_tensor_desc_infer_fn = 1;
  let has_physical_tensor_desc_infer_fn = 1;
  let has_get_sbp_fn = 1;
  let has_data_type_infer_fn = 1;
}

def OneFlow_ReciprocalGradOp : OneFlow_BaseOp<"reciprocal_grad", [NoSideEffect, DeclareOpInterfaceMethods<UserOpCompatibleInterface>]> {
  let input = (ins
    OneFlow_Tensor:$x,
    OneFlow_Tensor:$dy
  );
  let output = (outs
    OneFlow_Tensor:$dx
  );
  let has_logical_tensor_desc_infer_fn = 1;
  let has_physical_tensor_desc_infer_fn = 1;
  let has_get_sbp_fn = 1;
  let has_data_type_infer_fn = 1;
}

def OneFlow_ReciprocalNoNanOp : OneFlow_BaseOp<"reciprocal_no_nan", [NoSideEffect, DeclareOpInterfaceMethods<UserOpCompatibleInterface>]> {
  let input = (ins
    OneFlow_Tensor:$x
  );
  let output = (outs
    OneFlow_Tensor:$y
  );
  let has_logical_tensor_desc_infer_fn = 1;
  let has_physical_tensor_desc_infer_fn = 1;
  let has_get_sbp_fn = 1;
  let has_data_type_infer_fn = 1;
}

def OneFlow_ReciprocalNoNanGradOp : OneFlow_BaseOp<"reciprocal_no_nan_grad", [NoSideEffect, DeclareOpInterfaceMethods<UserOpCompatibleInterface>]> {
  let input = (ins
    OneFlow_Tensor:$x,
    OneFlow_Tensor:$dy
  );
  let output = (outs
    OneFlow_Tensor:$dx
  );
  let has_logical_tensor_desc_infer_fn = 1;
  let has_physical_tensor_desc_infer_fn = 1;
  let has_get_sbp_fn = 1;
  let has_data_type_infer_fn = 1;
}

def OneFlow_RintGradOp : OneFlow_BaseOp<"rint_grad", [NoSideEffect, DeclareOpInterfaceMethods<UserOpCompatibleInterface>]> {
  let input = (ins
    OneFlow_Tensor:$x,
    OneFlow_Tensor:$dy
  );
  let output = (outs
    OneFlow_Tensor:$dx
  );
  let has_logical_tensor_desc_infer_fn = 1;
  let has_physical_tensor_desc_infer_fn = 1;
  let has_get_sbp_fn = 1;
  let has_data_type_infer_fn = 1;
}

def OneFlow_RoundGradOp : OneFlow_BaseOp<"round_grad", [NoSideEffect, DeclareOpInterfaceMethods<UserOpCompatibleInterface>]> {
  let input = (ins
    OneFlow_Tensor:$x,
    OneFlow_Tensor:$dy
  );
  let output = (outs
    OneFlow_Tensor:$dx
  );
  let has_logical_tensor_desc_infer_fn = 1;
  let has_physical_tensor_desc_infer_fn = 1;
  let has_get_sbp_fn = 1;
  let has_data_type_infer_fn = 1;
}

def OneFlow_RsqrtOp : OneFlow_BaseOp<"rsqrt", [NoSideEffect, DeclareOpInterfaceMethods<UserOpCompatibleInterface>]> {
  let input = (ins
    OneFlow_Tensor:$x
  );
  let output = (outs
    OneFlow_Tensor:$y
  );
  let has_logical_tensor_desc_infer_fn = 1;
  let has_physical_tensor_desc_infer_fn = 1;
  let has_get_sbp_fn = 1;
  let has_data_type_infer_fn = 1;
}

def OneFlow_RsqrtGradOp : OneFlow_BaseOp<"rsqrt_grad", [NoSideEffect, DeclareOpInterfaceMethods<UserOpCompatibleInterface>]> {
  let input = (ins
    OneFlow_Tensor:$x,
    OneFlow_Tensor:$dy
  );
  let output = (outs
    OneFlow_Tensor:$dx
  );
  let has_logical_tensor_desc_infer_fn = 1;
  let has_physical_tensor_desc_infer_fn = 1;
  let has_get_sbp_fn = 1;
  let has_data_type_infer_fn = 1;
}



def OneFlow_SigmoidV2Op : OneFlow_BaseOp<"sigmoid_v2", [NoSideEffect, DeclareOpInterfaceMethods<UserOpCompatibleInterface>]> {
  let input = (ins
    OneFlow_Tensor:$x
  );
  let output = (outs
    OneFlow_Tensor:$y
  );
  let has_logical_tensor_desc_infer_fn = 1;
  let has_physical_tensor_desc_infer_fn = 1;
  let has_get_sbp_fn = 1;
  let has_data_type_infer_fn = 1;
}

def OneFlow_SigmoidV2GradOp : OneFlow_BaseOp<"sigmoid_v2_grad", [NoSideEffect, DeclareOpInterfaceMethods<UserOpCompatibleInterface>]> {
  let input = (ins
    OneFlow_Tensor:$x,
    OneFlow_Tensor:$dy
  );
  let output = (outs
    OneFlow_Tensor:$dx
  );
  let has_logical_tensor_desc_infer_fn = 1;
  let has_physical_tensor_desc_infer_fn = 1;
  let has_get_sbp_fn = 1;
  let has_data_type_infer_fn = 1;
}

def OneFlow_SignGradOp : OneFlow_BaseOp<"sign_grad", [NoSideEffect, DeclareOpInterfaceMethods<UserOpCompatibleInterface>]> {
  let input = (ins
    OneFlow_Tensor:$x,
    OneFlow_Tensor:$dy
  );
  let output = (outs
    OneFlow_Tensor:$dx
  );
  let has_logical_tensor_desc_infer_fn = 1;
  let has_physical_tensor_desc_infer_fn = 1;
  let has_get_sbp_fn = 1;
  let has_data_type_infer_fn = 1;
}

def OneFlow_SoftplusOp : OneFlow_BaseOp<"softplus", [NoSideEffect, DeclareOpInterfaceMethods<UserOpCompatibleInterface>]> {
  let input = (ins
    OneFlow_Tensor:$x
  );
  let output = (outs
    OneFlow_Tensor:$y
  );
  let attrs = (ins
    DefaultValuedAttr<F64Attr, "1.">:$beta,
    DefaultValuedAttr<F64Attr, "20.">:$threshold
  );
  let has_logical_tensor_desc_infer_fn = 1;
  let has_physical_tensor_desc_infer_fn = 1;
  let has_get_sbp_fn = 1;
  let has_data_type_infer_fn = 1;
}

def OneFlow_SoftplusGradOp : OneFlow_BaseOp<"softplus_grad", [NoSideEffect, DeclareOpInterfaceMethods<UserOpCompatibleInterface>]> {
  let input = (ins
    OneFlow_Tensor:$x,
    OneFlow_Tensor:$dy
  );
  let output = (outs
    OneFlow_Tensor:$dx
  );
  let attrs = (ins
    DefaultValuedAttr<F64Attr, "1.">:$beta,
    DefaultValuedAttr<F64Attr, "20.">:$threshold
  );
  let has_logical_tensor_desc_infer_fn = 1;
  let has_physical_tensor_desc_infer_fn = 1;
  let has_get_sbp_fn = 1;
  let has_data_type_infer_fn = 1;
}

def OneFlow_SoftsignGradOp : OneFlow_BaseOp<"softsign_grad", [NoSideEffect, DeclareOpInterfaceMethods<UserOpCompatibleInterface>]> {
  let input = (ins
    OneFlow_Tensor:$x,
    OneFlow_Tensor:$dy
  );
  let output = (outs
    OneFlow_Tensor:$dx
  );
  let has_logical_tensor_desc_infer_fn = 1;
  let has_physical_tensor_desc_infer_fn = 1;
  let has_get_sbp_fn = 1;
  let has_data_type_infer_fn = 1;
}

def OneFlow_VarOp : OneFlow_BaseOp<"var", [NoSideEffect, DeclareOpInterfaceMethods<UserOpCompatibleInterface>]> {
  let input = (ins
    OneFlow_Tensor:$input
  );
  let output = (outs
    OneFlow_Tensor:$output
  );
  let attrs = (ins
    SI32ArrayAttr:$dim,
    DefaultValuedAttr<BoolAttr, "true">:$unbiased,
    DefaultValuedAttr<BoolAttr, "false">:$keepdim,
    OneFlow_DataType:$dtype
  );
  let has_logical_tensor_desc_infer_fn = 1;
  let has_physical_tensor_desc_infer_fn = 1;
  let has_get_sbp_fn = 1;
  let has_data_type_infer_fn = 1;
}


def OneFlow_SqrtOp : OneFlow_BaseOp<"sqrt", [NoSideEffect, DeclareOpInterfaceMethods<UserOpCompatibleInterface>]> {
  let input = (ins
    OneFlow_Tensor:$x
  );
  let output = (outs
    OneFlow_Tensor:$y
  );
  let has_logical_tensor_desc_infer_fn = 1;
  let has_physical_tensor_desc_infer_fn = 1;
  let has_get_sbp_fn = 1;
  let has_data_type_infer_fn = 1;
  let hasFolder = 1;
}

def OneFlow_SqrtGradOp : OneFlow_BaseOp<"sqrt_grad", [NoSideEffect, DeclareOpInterfaceMethods<UserOpCompatibleInterface>]> {
  let input = (ins
    OneFlow_Tensor:$x,
    OneFlow_Tensor:$dy
  );
  let output = (outs
    OneFlow_Tensor:$dx
  );
  let has_logical_tensor_desc_infer_fn = 1;
  let has_physical_tensor_desc_infer_fn = 1;
  let has_get_sbp_fn = 1;
  let has_data_type_infer_fn = 1;
}

def OneFlow_SquareOp : OneFlow_BaseOp<"square", [NoSideEffect, DeclareOpInterfaceMethods<UserOpCompatibleInterface>]> {
  let input = (ins
    OneFlow_Tensor:$x
  );
  let output = (outs
    OneFlow_Tensor:$y
  );
  let has_logical_tensor_desc_infer_fn = 1;
  let has_physical_tensor_desc_infer_fn = 1;
  let has_get_sbp_fn = 1;
  let has_data_type_infer_fn = 1;
}

def OneFlow_SquareGradOp : OneFlow_BaseOp<"square_grad", [NoSideEffect, DeclareOpInterfaceMethods<UserOpCompatibleInterface>]> {
  let input = (ins
    OneFlow_Tensor:$x,
    OneFlow_Tensor:$dy
  );
  let output = (outs
    OneFlow_Tensor:$dx
  );
  let has_logical_tensor_desc_infer_fn = 1;
  let has_physical_tensor_desc_infer_fn = 1;
  let has_get_sbp_fn = 1;
  let has_data_type_infer_fn = 1;
}

def OneFlow_XlogyXGradOp : OneFlow_BaseOp<"xlogy_x_grad", [NoSideEffect, DeclareOpInterfaceMethods<UserOpCompatibleInterface>]> {
  let input = (ins
    OneFlow_Tensor:$x,
    OneFlow_Tensor:$y,
    OneFlow_Tensor:$dz
  );
  let output = (outs
    OneFlow_Tensor:$dx
  );
  let has_logical_tensor_desc_infer_fn = 1;
  let has_physical_tensor_desc_infer_fn = 1;
  let has_get_sbp_fn = 1;
  let has_data_type_infer_fn = 1;
}

def OneFlow_XlogyYGradOp : OneFlow_BaseOp<"xlogy_y_grad", [NoSideEffect, DeclareOpInterfaceMethods<UserOpCompatibleInterface>]> {
  let input = (ins
    OneFlow_Tensor:$x,
    OneFlow_Tensor:$y,
    OneFlow_Tensor:$dz
  );
  let output = (outs
    OneFlow_Tensor:$dy
  );
  let has_logical_tensor_desc_infer_fn = 1;
  let has_physical_tensor_desc_infer_fn = 1;
  let has_get_sbp_fn = 1;
  let has_data_type_infer_fn = 1;
}

def OneFlow_CumsumOp : OneFlow_BaseOp<"cumsum", [NoSideEffect, DeclareOpInterfaceMethods<UserOpCompatibleInterface>]> {
  let input = (ins
    OneFlow_Tensor:$x
  );
  let output = (outs
    OneFlow_Tensor:$y
  );
  let attrs = (ins
    SI64Attr:$dim
  );
  let has_logical_tensor_desc_infer_fn = 1;
  let has_physical_tensor_desc_infer_fn = 1;
  let has_get_sbp_fn = 1;
  let has_data_type_infer_fn = 1;
}

def OneFlow_CumProdOp : OneFlow_BaseOp<"cumprod", [NoSideEffect, DeclareOpInterfaceMethods<UserOpCompatibleInterface>]> {
  let input = (ins
    OneFlow_Tensor:$x
  );
  let output = (outs
    OneFlow_Tensor:$y
  );
  let attrs = (ins
    SI64Attr:$dim
  );
  let has_logical_tensor_desc_infer_fn = 1;
  let has_physical_tensor_desc_infer_fn = 1;
  let has_get_sbp_fn = 1;
  let has_data_type_infer_fn = 1;
}

def OneFlow_CumProdGradOp : OneFlow_BaseOp<"cumprod_grad", [NoSideEffect, DeclareOpInterfaceMethods<UserOpCompatibleInterface>]> {
  let input = (ins
    OneFlow_Tensor:$dy,
    OneFlow_Tensor:$output,
    OneFlow_Tensor:$input
  );
  let output = (outs
    OneFlow_Tensor:$dx
  );
  let attrs = (ins
    SI64Attr:$dim
  );
  let has_logical_tensor_desc_infer_fn = 1;
  let has_physical_tensor_desc_infer_fn = 1;
  let has_get_sbp_fn = 1;
  let has_data_type_infer_fn = 1;
}

def OneFlow_ErfInvOp : OneFlow_BaseOp<"erfinv", [NoSideEffect, DeclareOpInterfaceMethods<UserOpCompatibleInterface>]> {
  let input = (ins
    OneFlow_Tensor:$x
  );
  let output = (outs
    OneFlow_Tensor:$y
  );
  let has_logical_tensor_desc_infer_fn = 1;
  let has_physical_tensor_desc_infer_fn = 1;
  let has_get_sbp_fn = 1;
  let has_data_type_infer_fn = 1;
}

#endif // GET_ONEFLOW_MATH_OP_DEFINITIONS

// Group: MATMUL
// batch_matmul, broadcast_matmul, broadcast_matmul_grad_b, distributed_partial_fc_sample, distributed_partial_fc_sample_disable_boxing, erfc, erfc_grad, matmul, cublas_fused_mlp, cublas_bias_add_relu_matmul_grad, cublas_matmul_bias_add_grad, fused_matmul_bias_add_relu_dropout, fused_relu_dropout_grad, matrix_vector_product, matrix_vector_product_grad_a, matrix_vector_product_grad_b, vector_matrix_product, vector_matrix_product_grad_a, vector_matrix_product_grad_b
// Total: 19

#ifdef GET_ONEFLOW_MATMUL_OP_DEFINITIONS

def OneFlow_BatchMatmulOp : OneFlow_BaseOp<"batch_matmul", [NoSideEffect, DeclareOpInterfaceMethods<UserOpCompatibleInterface>]> {
  let input = (ins
    OneFlow_Tensor:$a,
    OneFlow_Tensor:$b,
    Optional<OneFlow_Tensor>:$_add_to_output
  );
  let output = (outs
    OneFlow_Tensor:$out
  );
  let attrs = (ins
    DefaultValuedAttr<BoolAttr, "false">:$transpose_a,
    DefaultValuedAttr<BoolAttr, "false">:$transpose_b,
    DefaultValuedAttr<F64Attr, "1.">:$alpha
  );
  let has_logical_tensor_desc_infer_fn = 1;
  let has_physical_tensor_desc_infer_fn = 1;
  let has_get_sbp_fn = 1;
  let has_data_type_infer_fn = 1;
}

def OneFlow_BroadcastMatmulOp : OneFlow_BaseOp<"broadcast_matmul", [NoSideEffect, DeclareOpInterfaceMethods<UserOpCompatibleInterface>]> {
  let input = (ins
    OneFlow_Tensor:$a,
    OneFlow_Tensor:$b,
    Optional<OneFlow_Tensor>:$_add_to_output
  );
  let output = (outs
    OneFlow_Tensor:$out
  );
  let attrs = (ins
    DefaultValuedAttr<BoolAttr, "false">:$transpose_a,
    DefaultValuedAttr<BoolAttr, "false">:$transpose_b,
    DefaultValuedAttr<F64Attr, "1.">:$alpha
  );
  let has_logical_tensor_desc_infer_fn = 1;
  let has_physical_tensor_desc_infer_fn = 1;
  let has_get_sbp_fn = 1;
  let has_data_type_infer_fn = 1;
}

def OneFlow_BroadcastMatmulGradBOp : OneFlow_BaseOp<"broadcast_matmul_grad_b", [NoSideEffect, DeclareOpInterfaceMethods<UserOpCompatibleInterface>]> {
  let input = (ins
    OneFlow_Tensor:$a,
    OneFlow_Tensor:$b,
    Optional<OneFlow_Tensor>:$_add_to_output
  );
  let output = (outs
    OneFlow_Tensor:$out
  );
  let attrs = (ins
    DefaultValuedAttr<F64Attr, "1.">:$alpha
  );
  let has_logical_tensor_desc_infer_fn = 1;
  let has_physical_tensor_desc_infer_fn = 1;
  let has_get_sbp_fn = 1;
  let has_data_type_infer_fn = 1;
}

def OneFlow_DistributedPartialFcSampleOp : OneFlow_BaseOp<"distributed_partial_fc_sample", [NoSideEffect, DeclareOpInterfaceMethods<UserOpCompatibleInterface>]> {
  let input = (ins
    OneFlow_Tensor:$weight,
    OneFlow_Tensor:$label
  );
  let output = (outs
    OneFlow_Tensor:$mapped_label,
    OneFlow_Tensor:$sampled_label,
    OneFlow_Tensor:$sampled_weight
  );
  let attrs = (ins
    DefaultValuedAttr<SI64Attr, "0">:$num_sample,
    DefaultValuedAttr<SI64Attr, "-1">:$seed
  );
  let has_logical_tensor_desc_infer_fn = 1;
  let has_physical_tensor_desc_infer_fn = 1;
  let has_get_sbp_fn = 1;
  let has_data_type_infer_fn = 1;
  let has_input_arg_modify_fn = 1;
}

def OneFlow_DistributedPartialFcSampleDisableBoxingOp : OneFlow_BaseOp<"distributed_partial_fc_sample_disable_boxing", [NoSideEffect, DeclareOpInterfaceMethods<UserOpCompatibleInterface>]> {
  let input = (ins
    OneFlow_Tensor:$sampled_weight_diff,
    OneFlow_Tensor:$sampled_label
  );
  let output = (outs
    OneFlow_Tensor:$boxing_disabled_sampled_weight_diff,
    OneFlow_Tensor:$boxing_disabled_sampled_label
  );
  let has_logical_tensor_desc_infer_fn = 1;
  let has_physical_tensor_desc_infer_fn = 1;
  let has_get_sbp_fn = 1;
  let has_data_type_infer_fn = 1;
}

def OneFlow_ErfcOp : OneFlow_BaseOp<"erfc", [NoSideEffect, DeclareOpInterfaceMethods<UserOpCompatibleInterface>]> {
  let input = (ins
    OneFlow_Tensor:$x
  );
  let output = (outs
    OneFlow_Tensor:$y
  );
  let has_logical_tensor_desc_infer_fn = 1;
  let has_physical_tensor_desc_infer_fn = 1;
  let has_get_sbp_fn = 1;
  let has_data_type_infer_fn = 1;
}

def OneFlow_ErfcGradOp : OneFlow_BaseOp<"erfc_grad", [NoSideEffect, DeclareOpInterfaceMethods<UserOpCompatibleInterface>]> {
  let input = (ins
    OneFlow_Tensor:$x,
    OneFlow_Tensor:$dy
  );
  let output = (outs
    OneFlow_Tensor:$dx
  );
  let has_logical_tensor_desc_infer_fn = 1;
  let has_physical_tensor_desc_infer_fn = 1;
  let has_get_sbp_fn = 1;
  let has_data_type_infer_fn = 1;
}

def OneFlow_MatmulOp : OneFlow_BaseOp<"matmul", [NoSideEffect, DeclareOpInterfaceMethods<UserOpCompatibleInterface>]> {
  let input = (ins
    OneFlow_Tensor:$a,
    OneFlow_Tensor:$b,
    Optional<OneFlow_Tensor>:$_add_to_output
  );
  let output = (outs
    OneFlow_Tensor:$out
  );
  let attrs = (ins
    DefaultValuedAttr<BoolAttr, "false">:$transpose_a,
    DefaultValuedAttr<BoolAttr, "false">:$transpose_b,
    DefaultValuedAttr<F64Attr, "1.">:$alpha
  );
  let has_logical_tensor_desc_infer_fn = 1;
  let has_physical_tensor_desc_infer_fn = 1;
  let has_get_sbp_fn = 1;
  let has_data_type_infer_fn = 1;
}

def OneFlow_MatrixVectorProductOp : OneFlow_BaseOp<"matrix_vector_product", [NoSideEffect, DeclareOpInterfaceMethods<UserOpCompatibleInterface>]> {
  let input = (ins
    OneFlow_Tensor:$a,
    OneFlow_Tensor:$b
  );
  let output = (outs
    OneFlow_Tensor:$out
  );
  let has_logical_tensor_desc_infer_fn = 1;
  let has_physical_tensor_desc_infer_fn = 1;
  let has_get_sbp_fn = 1;
  let has_data_type_infer_fn = 1;
}

def OneFlow_MatrixVectorProductGradAOp : OneFlow_BaseOp<"matrix_vector_product_grad_a", [NoSideEffect, NoGrad, DeclareOpInterfaceMethods<UserOpCompatibleInterface>]> {
  let input = (ins
    OneFlow_Tensor:$dy,
    OneFlow_Tensor:$b
  );
  let output = (outs
    OneFlow_Tensor:$dx
  );
  let has_logical_tensor_desc_infer_fn = 1;
  let has_physical_tensor_desc_infer_fn = 1;
  let has_get_sbp_fn = 1;
  let has_data_type_infer_fn = 1;
}

def OneFlow_MatrixVectorProductGradBOp : OneFlow_BaseOp<"matrix_vector_product_grad_b", [NoSideEffect, NoGrad, DeclareOpInterfaceMethods<UserOpCompatibleInterface>]> {
  let input = (ins
    OneFlow_Tensor:$dy,
    OneFlow_Tensor:$a
  );
  let output = (outs
    OneFlow_Tensor:$dx
  );
  let has_logical_tensor_desc_infer_fn = 1;
  let has_physical_tensor_desc_infer_fn = 1;
  let has_get_sbp_fn = 1;
  let has_data_type_infer_fn = 1;
}

def OneFlow_VectorMatrixProductOp : OneFlow_BaseOp<"vector_matrix_product", [NoSideEffect, DeclareOpInterfaceMethods<UserOpCompatibleInterface>]> {
  let input = (ins
    OneFlow_Tensor:$a,
    OneFlow_Tensor:$b
  );
  let output = (outs
    OneFlow_Tensor:$out
  );
  let has_logical_tensor_desc_infer_fn = 1;
  let has_physical_tensor_desc_infer_fn = 1;
  let has_get_sbp_fn = 1;
  let has_data_type_infer_fn = 1;
}

def OneFlow_VectorMatrixProductGradAOp : OneFlow_BaseOp<"vector_matrix_product_grad_a", [NoSideEffect, NoGrad, DeclareOpInterfaceMethods<UserOpCompatibleInterface>]> {
  let input = (ins
    OneFlow_Tensor:$dy,
    OneFlow_Tensor:$b
  );
  let output = (outs
    OneFlow_Tensor:$dx
  );
  let has_logical_tensor_desc_infer_fn = 1;
  let has_physical_tensor_desc_infer_fn = 1;
  let has_get_sbp_fn = 1;
  let has_data_type_infer_fn = 1;
}

def OneFlow_VectorMatrixProductGradBOp : OneFlow_BaseOp<"vector_matrix_product_grad_b", [NoSideEffect, NoGrad, DeclareOpInterfaceMethods<UserOpCompatibleInterface>]> {
  let input = (ins
    OneFlow_Tensor:$dy,
    OneFlow_Tensor:$a
  );
  let output = (outs
    OneFlow_Tensor:$dx
  );
  let has_logical_tensor_desc_infer_fn = 1;
  let has_physical_tensor_desc_infer_fn = 1;
  let has_get_sbp_fn = 1;
  let has_data_type_infer_fn = 1;
}


def OneFlow_CublasFusedMLPOp : OneFlow_BaseOp<"cublas_fused_mlp", [NoSideEffect, AttrSizedOperandSegments, AttrSizedResultSegments, DeclareOpInterfaceMethods<UserOpCompatibleInterface>]> {
  let input = (ins
    OneFlow_Tensor:$x,
    Variadic<OneFlow_Tensor>:$weights,
    Variadic<OneFlow_Tensor>:$biases
  );
  let output = (outs
    OneFlow_Tensor:$out,
    Variadic<OneFlow_Tensor>:$cublas_aux,
    Variadic<OneFlow_Tensor>:$hidden
  );
  let attrs = (ins
    DefaultValuedAttr<BoolAttr, "false">:$skip_final_activation
  );
  let has_logical_tensor_desc_infer_fn = 1;
  let has_physical_tensor_desc_infer_fn = 1;
  let has_get_sbp_fn = 1;
  let has_data_type_infer_fn = 1;
}

def OneFlow_CublasFusedMLPGradOp : OneFlow_BaseOp<"cublas_fused_mlp_grad", [NoSideEffect, NoGrad, AttrSizedOperandSegments, AttrSizedResultSegments, DeclareOpInterfaceMethods<UserOpCompatibleInterface>]> {
  let input = (ins
    OneFlow_Tensor:$dy,
    OneFlow_Tensor:$x,
    Variadic<OneFlow_Tensor>:$weights,
    Variadic<OneFlow_Tensor>:$cublas_aux,
    Variadic<OneFlow_Tensor>:$hidden
  );
  let output = (outs
    OneFlow_Tensor:$d_x,
    Variadic<OneFlow_Tensor>:$d_biases,
    Variadic<OneFlow_Tensor>:$d_weights
  );
  let attrs = (ins
    F32ArrayAttr:$alpha_list
  );
  let has_logical_tensor_desc_infer_fn = 1;
  let has_physical_tensor_desc_infer_fn = 1;
  let has_get_sbp_fn = 1;
  let has_data_type_infer_fn = 1;
}

def OneFlow_CublasBiasAddReluMatmulGradOp : OneFlow_BaseOp<"cublas_bias_add_relu_matmul_grad", [NoSideEffect, NoGrad, DeclareOpInterfaceMethods<UserOpCompatibleInterface>]> {
  let input = (ins
    OneFlow_Tensor:$dy,
    OneFlow_Tensor:$weight,
    OneFlow_Tensor:$aux
  );
  let output = (outs
    OneFlow_Tensor:$d_grad,
    OneFlow_Tensor:$d_bias
  );
  let attrs = (ins
    DefaultValuedAttr<F64Attr, "1.">:$alpha
  );
  let has_logical_tensor_desc_infer_fn = 1;
  let has_physical_tensor_desc_infer_fn = 1;
  let has_get_sbp_fn = 1;
  let has_data_type_infer_fn = 1;
}

def OneFlow_CublasMatmulBiasAddGradOp : OneFlow_BaseOp<"cublas_matmul_bias_add_grad", [NoSideEffect, NoGrad, DeclareOpInterfaceMethods<UserOpCompatibleInterface>]> {
  let input = (ins
    OneFlow_Tensor:$dy,
    OneFlow_Tensor:$x
  );
  let output = (outs
    OneFlow_Tensor:$w_grad,
    OneFlow_Tensor:$b_grad
  );
  let has_logical_tensor_desc_infer_fn = 1;
  let has_physical_tensor_desc_infer_fn = 1;
  let has_get_sbp_fn = 1;
  let has_data_type_infer_fn = 1;
}

def OneFlow_FusedMatmulBiasAddReluDropoutOp : OneFlow_BaseOp<"fused_matmul_bias_add_relu_dropout", [NoSideEffect, AttrSizedOperandSegments, AttrSizedResultSegments, DeclareOpInterfaceMethods<UserOpCompatibleInterface>]> {
  let input = (ins
    OneFlow_Tensor:$x,
    Variadic<OneFlow_Tensor>:$weights,
    Variadic<OneFlow_Tensor>:$biases
  );
  let output = (outs
    OneFlow_Tensor:$out,
    Variadic<OneFlow_Tensor>:$cublas_aux,
    Variadic<OneFlow_Tensor>:$hidden
  );
  let attrs = (ins
    DefaultValuedAttr<BoolAttr, "false">:$skip_final_activation,
    F32ArrayAttr:$dropout_rate_list
  );
  let has_logical_tensor_desc_infer_fn = 1;
  let has_physical_tensor_desc_infer_fn = 1;
  let has_get_sbp_fn = 1;
  let has_data_type_infer_fn = 1;
}

def OneFlow_FusedReluDropoutGradOp : OneFlow_BaseOp<"fused_relu_dropout_grad", [NoSideEffect, NoGrad, DeclareOpInterfaceMethods<UserOpCompatibleInterface>]> {
  let input = (ins
    OneFlow_Tensor:$dy,
    OneFlow_Tensor:$mask
  );
  let output = (outs
    OneFlow_Tensor:$dx
  );
  let attrs = (ins
    DefaultValuedAttr<F32Attr, "0.">:$scale
  );
  let has_logical_tensor_desc_infer_fn = 1;
  let has_physical_tensor_desc_infer_fn = 1;
  let has_get_sbp_fn = 1;
  let has_data_type_infer_fn = 1;
}

#endif // GET_ONEFLOW_MATMUL_OP_DEFINITIONS

// Group: MISC
// CategoricalOrdinalEncode, add_n, arange, coin_flip, concat, constant, dropout, elementwise_maximum_backward, elementwise_minimum_backward, empty, eye, grid_sample_grad, multi_count_not_finite, multi_square_sum, nll, nll_grad, pow_x_grad, pow_y_grad, prelu_grad, randperm, recv, send, split_like, ssp_variable_proxy, tf_prelu_grad, uniform, uniform_int, unique_with_counts, xdivy_x_grad, xdivy_y_grad, stack, stack_grad, fill_, fill_tensor_
// Total: 34

#ifdef GET_ONEFLOW_MISC_OP_DEFINITIONS

def OneFlow_CategoricalOrdinalEncodeOp : OneFlow_BaseOp<"CategoricalOrdinalEncode", [NoSideEffect, NoGrad, DeclareOpInterfaceMethods<UserOpCompatibleInterface>]> {
  let input = (ins
    OneFlow_Tensor:$table,
    OneFlow_Tensor:$size,
    OneFlow_Tensor:$in
  );
  let output = (outs
    OneFlow_Tensor:$out
  );
  let attrs = (ins
    DefaultValuedAttr<BoolAttr, "false">:$hash_precomputed
  );
  let has_check_fn = 1;
  let has_logical_tensor_desc_infer_fn = 1;
  let has_physical_tensor_desc_infer_fn = 1;
  let has_get_sbp_fn = 1;
  let has_data_type_infer_fn = 1;
  let has_input_arg_modify_fn = 1;
}

def OneFlow_AddNOp : OneFlow_BaseOp<"add_n", [NoSideEffect, DeclareOpInterfaceMethods<UserOpCompatibleInterface>]> {
  let input = (ins
    Variadic<OneFlow_Tensor>:$in
  );
  let output = (outs
    OneFlow_Tensor:$out
  );
  let hasCanonicalizer = 1;
  let has_check_fn = 1;
  let has_logical_tensor_desc_infer_fn = 1;
  let has_physical_tensor_desc_infer_fn = 1;
  let has_get_sbp_fn = 1;
  let has_data_type_infer_fn = 1;
}

def OneFlow_ArangeOp : OneFlow_BaseOp<"arange", [NoSideEffect, NoGrad, DeclareOpInterfaceMethods<UserOpCompatibleInterface>]> {
  let output = (outs
    OneFlow_Tensor:$out
  );
  let attrs = (ins
    DefaultValuedAttr<SI64Attr, "0">:$integer_start,
    DefaultValuedAttr<SI64Attr, "0">:$integer_delta,
    DefaultValuedAttr<SI64Attr, "0">:$integer_limit,
    DefaultValuedAttr<F64Attr, "0.">:$float_start,
    DefaultValuedAttr<F64Attr, "0.">:$float_delta,
    DefaultValuedAttr<F64Attr, "0.">:$float_limit,
    OneFlow_DataType:$dtype,
    StrArrayAttr:$nd_sbp
  );
  let has_logical_tensor_desc_infer_fn = 1;
  let has_physical_tensor_desc_infer_fn = 1;
  let has_get_sbp_fn = 1;
  let has_data_type_infer_fn = 1;
  let has_nd_sbp_infer_fn = 1;
}

def OneFlow_CoinFlipOp : OneFlow_BaseOp<"coin_flip", [NoSideEffect, NoGrad, CpuOnly, DeclareOpInterfaceMethods<UserOpCompatibleInterface>]> {
  let output = (outs
    OneFlow_Tensor:$out
  );
  let attrs = (ins
    DefaultValuedAttr<F32Attr, "0.5">:$probability,
    DefaultValuedAttr<SI64Attr, "0">:$batch_size,
    DefaultValuedAttr<SI64Attr, "-1">:$seed,
    DefaultValuedAttr<BoolAttr, "false">:$has_seed,
    StrArrayAttr:$nd_sbp
  );
  let has_logical_tensor_desc_infer_fn = 1;
  let has_physical_tensor_desc_infer_fn = 1;
  let has_get_sbp_fn = 1;
  let has_data_type_infer_fn = 1;
  let has_nd_sbp_infer_fn = 1;
}

def OneFlow_ConcatOp : OneFlow_BaseOp<"concat", [NoSideEffect, DeclareOpInterfaceMethods<UserOpCompatibleInterface>]> {
  let input = (ins
    Variadic<OneFlow_Tensor>:$in
  );
  let output = (outs
    OneFlow_Tensor:$out
  );
  let attrs = (ins
    DefaultValuedAttr<SI64Attr, "0">:$axis,
    DefaultValuedAttr<SI64Attr, "0">:$max_dim_size
  );
  let has_check_fn = 1;
  let has_logical_tensor_desc_infer_fn = 1;
  let has_physical_tensor_desc_infer_fn = 1;
  let has_get_sbp_fn = 1;
  let has_data_type_infer_fn = 1;
}

def OneFlow_ConstantOp : OneFlow_BaseOp<"constant", [NoSideEffect, NoGrad, DeclareOpInterfaceMethods<UserOpCompatibleInterface>]> {
  let output = (outs
    OneFlow_Tensor:$out
  );
  let attrs = (ins
    DefaultValuedAttr<F64Attr, "0.">:$floating_value,
    DefaultValuedAttr<SI64Attr, "0">:$integer_value,
    DefaultValuedAttr<BoolAttr, "false">:$is_floating_value,
    OneFlow_DataType:$dtype,
    ShapeAttr:$shape,
    StrArrayAttr:$nd_sbp
  );
  let same_output_regst_num = 1;
  let has_logical_tensor_desc_infer_fn = 1;
  let has_physical_tensor_desc_infer_fn = 1;
  let has_get_sbp_fn = 1;
  let has_data_type_infer_fn = 1;
  let has_nd_sbp_infer_fn = 1;
}

def OneFlow_DropoutOp : OneFlow_BaseOp<"dropout", [NoSideEffect, DeclareOpInterfaceMethods<UserOpCompatibleInterface>]> {
  let input = (ins
    OneFlow_Tensor:$in,
    Optional<OneFlow_Tensor>:$_add_to_output
  );
  let output = (outs
    OneFlow_Tensor:$out,
    OneFlow_Tensor:$mask
  );
  let attrs = (ins
    DefaultValuedAttr<F32Attr, "0.">:$rate
  );
  let has_check_fn = 1;
  let has_logical_tensor_desc_infer_fn = 1;
  let has_physical_tensor_desc_infer_fn = 1;
  let has_get_sbp_fn = 1;
  let has_data_type_infer_fn = 1;
}

def OneFlow_ElementwiseMaximumBackwardOp : OneFlow_BaseOp<"elementwise_maximum_backward", [NoSideEffect, AttrSizedResultSegments, DeclareOpInterfaceMethods<UserOpCompatibleInterface>]> {
  let input = (ins
    OneFlow_Tensor:$dz,
    OneFlow_Tensor:$x,
    OneFlow_Tensor:$y
  );
  let output = (outs
    Optional<OneFlow_Tensor>:$dx,
    Optional<OneFlow_Tensor>:$dy
  );
  let trait_attrs = (ins
    I32ElementsAttr:$result_segment_sizes
  );
  let has_logical_tensor_desc_infer_fn = 1;
  let has_physical_tensor_desc_infer_fn = 1;
  let has_get_sbp_fn = 1;
  let has_data_type_infer_fn = 1;
}

def OneFlow_ElementwiseMinimumBackwardOp : OneFlow_BaseOp<"elementwise_minimum_backward", [NoSideEffect, AttrSizedResultSegments, DeclareOpInterfaceMethods<UserOpCompatibleInterface>]> {
  let input = (ins
    OneFlow_Tensor:$dz,
    OneFlow_Tensor:$x,
    OneFlow_Tensor:$y
  );
  let output = (outs
    Optional<OneFlow_Tensor>:$dx,
    Optional<OneFlow_Tensor>:$dy
  );
  let trait_attrs = (ins
    I32ElementsAttr:$result_segment_sizes
  );
  let has_logical_tensor_desc_infer_fn = 1;
  let has_physical_tensor_desc_infer_fn = 1;
  let has_get_sbp_fn = 1;
  let has_data_type_infer_fn = 1;
}

def OneFlow_EmptyOp : OneFlow_BaseOp<"empty", [NoSideEffect, NoGrad, DeclareOpInterfaceMethods<UserOpCompatibleInterface>]> {
  let output = (outs
    OneFlow_Tensor:$out
  );
  let attrs = (ins
    OneFlow_DataType:$dtype,
    ShapeAttr:$shape,
    StrArrayAttr:$nd_sbp,
    DefaultValuedAttr<BoolAttr, "false">:$pin_memory,
    StrAttr:$device_type,
    DefaultValuedAttr<SI64Attr, "0">:$device_id
  );
  let same_output_regst_num = 1;
  let has_logical_tensor_desc_infer_fn = 1;
  let has_physical_tensor_desc_infer_fn = 1;
  let has_get_sbp_fn = 1;
  let has_data_type_infer_fn = 1;
  let has_nd_sbp_infer_fn = 1;
  let has_device_and_stream_infer_fn = 1;
}

def OneFlow_EyeOp : OneFlow_BaseOp<"eye", [NoSideEffect, NoGrad, DeclareOpInterfaceMethods<UserOpCompatibleInterface>]> {
  let output = (outs
    OneFlow_Tensor:$out
  );
  let attrs = (ins
    DefaultValuedAttr<SI64Attr, "0">:$rows,
    DefaultValuedAttr<SI64Attr, "0">:$cols,
    OneFlow_DataType:$dtype,
    StrArrayAttr:$nd_sbp
  );
  let has_logical_tensor_desc_infer_fn = 1;
  let has_physical_tensor_desc_infer_fn = 1;
  let has_get_sbp_fn = 1;
  let has_data_type_infer_fn = 1;
}

def OneFlow_GridSampleGradOp : OneFlow_BaseOp<"grid_sample_grad", [NoSideEffect, DeclareOpInterfaceMethods<UserOpCompatibleInterface>]> {
  let input = (ins
    OneFlow_Tensor:$doutput,
    OneFlow_Tensor:$input,
    OneFlow_Tensor:$grid
  );
  let output = (outs
    OneFlow_Tensor:$dinput,
    OneFlow_Tensor:$dgrid
  );
  let attrs = (ins
    StrAttr:$interpolation_mode,
    StrAttr:$padding_mode,
    DefaultValuedAttr<BoolAttr, "false">:$align_corners
  );
  let has_check_fn = 1;
  let has_logical_tensor_desc_infer_fn = 1;
  let has_physical_tensor_desc_infer_fn = 1;
  let has_get_sbp_fn = 1;
  let has_data_type_infer_fn = 1;
}

def OneFlow_MultiCountNotFiniteOp : OneFlow_BaseOp<"multi_count_not_finite", [NoSideEffect, NoGrad, DeclareOpInterfaceMethods<UserOpCompatibleInterface>]> {
  let input = (ins
    Variadic<OneFlow_Tensor>:$x
  );
  let output = (outs
    OneFlow_Tensor:$y
  );
  let has_check_fn = 1;
  let has_logical_tensor_desc_infer_fn = 1;
  let has_physical_tensor_desc_infer_fn = 1;
  let has_get_sbp_fn = 1;
  let has_data_type_infer_fn = 1;
}

def OneFlow_MultiSquareSumOp : OneFlow_BaseOp<"multi_square_sum", [NoSideEffect, DeclareOpInterfaceMethods<UserOpCompatibleInterface>]> {
  let input = (ins
    Variadic<OneFlow_Tensor>:$x
  );
  let output = (outs
    OneFlow_Tensor:$y
  );
  let has_check_fn = 1;
  let has_logical_tensor_desc_infer_fn = 1;
  let has_physical_tensor_desc_infer_fn = 1;
  let has_get_sbp_fn = 1;
  let has_data_type_infer_fn = 1;
}

def OneFlow_MultiReduceSumPowAbsOp : OneFlow_BaseOp<"multi_reduce_sum_pow_abs", [NoSideEffect, DeclareOpInterfaceMethods<UserOpCompatibleInterface>]> {
  let input = (ins
    Variadic<OneFlow_Tensor>:$x
  );
  let output = (outs
    OneFlow_Tensor:$y
  );
  let attrs = (ins
    DefaultValuedAttr<F32Attr, "0">:$p
  );
  let has_logical_tensor_desc_infer_fn = 1;
  let has_data_type_infer_fn = 1;
  let has_get_sbp_fn = 1;
}

def OneFlow_MultiReduceMaxAbsOp : OneFlow_BaseOp<"multi_reduce_max_abs", [NoSideEffect, DeclareOpInterfaceMethods<UserOpCompatibleInterface>]> {
  let input = (ins
    Variadic<OneFlow_Tensor>:$x
  );
  let output = (outs
    OneFlow_Tensor:$y
  );
  let has_logical_tensor_desc_infer_fn = 1;
  let has_data_type_infer_fn = 1;
  let has_get_sbp_fn = 1;
}

def OneFlow_MultiReduceMinAbsOp : OneFlow_BaseOp<"multi_reduce_min_abs", [NoSideEffect, DeclareOpInterfaceMethods<UserOpCompatibleInterface>]> {
  let input = (ins
    Variadic<OneFlow_Tensor>:$x
  );
  let output = (outs
    OneFlow_Tensor:$y
  );
  let has_logical_tensor_desc_infer_fn = 1;
  let has_data_type_infer_fn = 1;
  let has_get_sbp_fn = 1;
}

def OneFlow_LocalMultiReduceMaxAbsOp : OneFlow_BaseOp<"local_multi_reduce_max_abs", [NoSideEffect, DeclareOpInterfaceMethods<UserOpCompatibleInterface>]> {
  let input = (ins
    Variadic<OneFlow_Tensor>:$x
  );
  let output = (outs
    OneFlow_Tensor:$y
  );
  let has_logical_tensor_desc_infer_fn = 1;
  let has_physical_tensor_desc_infer_fn = 1;
  let has_data_type_infer_fn = 1;
  let has_get_sbp_fn = 1;
}

def OneFlow_LocalMultiReduceMinAbsOp : OneFlow_BaseOp<"local_multi_reduce_min_abs", [NoSideEffect, DeclareOpInterfaceMethods<UserOpCompatibleInterface>]> {
  let input = (ins
    Variadic<OneFlow_Tensor>:$x
  );
  let output = (outs
    OneFlow_Tensor:$y
  );
  let has_logical_tensor_desc_infer_fn = 1;
  let has_physical_tensor_desc_infer_fn = 1;
  let has_data_type_infer_fn = 1;
  let has_get_sbp_fn = 1;
}

def OneFlow_NLLOp : OneFlow_BaseOp<"nll", [NoSideEffect, DeclareOpInterfaceMethods<UserOpCompatibleInterface>]> {
  let input = (ins
    OneFlow_Tensor:$input,
    OneFlow_Tensor:$target,
    Optional<OneFlow_Tensor>:$weight
  );
  let output = (outs
    OneFlow_Tensor:$output,
    OneFlow_Tensor:$out_weight
  );
  let attrs = (ins
    DefaultValuedAttr<SI64Attr, "0">:$ignore_index
  );
  let has_data_type_infer_fn = 1;
  let has_logical_tensor_desc_infer_fn = 1;
  let has_get_sbp_fn = 1;
  let has_input_arg_modify_fn = 1;
}

def OneFlow_NLLGradOp : OneFlow_BaseOp<"nll_grad", [NoSideEffect, DeclareOpInterfaceMethods<UserOpCompatibleInterface>]> {
  let input = (ins
    OneFlow_Tensor:$out_grad,
    OneFlow_Tensor:$input,
    OneFlow_Tensor:$target,
    Optional<OneFlow_Tensor>:$weight
  );
  let output = (outs
    OneFlow_Tensor:$in_grad
  );
  let attrs = (ins
    DefaultValuedAttr<SI64Attr, "0">:$ignore_index
  );
  let has_data_type_infer_fn = 1;
  let has_logical_tensor_desc_infer_fn = 1;
  let has_get_sbp_fn = 1;
}

def OneFlow_PowXGradOp : OneFlow_BaseOp<"pow_x_grad", [NoSideEffect, DeclareOpInterfaceMethods<UserOpCompatibleInterface>]> {
  let input = (ins
    OneFlow_Tensor:$x,
    OneFlow_Tensor:$y,
    OneFlow_Tensor:$dz
  );
  let output = (outs
    OneFlow_Tensor:$dx
  );
  let has_logical_tensor_desc_infer_fn = 1;
  let has_physical_tensor_desc_infer_fn = 1;
  let has_get_sbp_fn = 1;
  let has_data_type_infer_fn = 1;
}

def OneFlow_PowYGradOp : OneFlow_BaseOp<"pow_y_grad", [NoSideEffect, DeclareOpInterfaceMethods<UserOpCompatibleInterface>]> {
  let input = (ins
    OneFlow_Tensor:$x,
    OneFlow_Tensor:$y,
    OneFlow_Tensor:$dz
  );
  let output = (outs
    OneFlow_Tensor:$dy
  );
  let has_logical_tensor_desc_infer_fn = 1;
  let has_physical_tensor_desc_infer_fn = 1;
  let has_get_sbp_fn = 1;
  let has_data_type_infer_fn = 1;
}

def OneFlow_PreluGradOp : OneFlow_BaseOp<"prelu_grad", [NoSideEffect, DeclareOpInterfaceMethods<UserOpCompatibleInterface>]> {
  let input = (ins
    OneFlow_Tensor:$dy,
    OneFlow_Tensor:$x,
    OneFlow_Tensor:$alpha
  );
  let output = (outs
    OneFlow_Tensor:$dx,
    OneFlow_Tensor:$alpha_diff
  );
  let attrs = (ins
    DefaultValuedAttr<BoolAttr, "true">:$alpha_requires_grad
  );
  let has_logical_tensor_desc_infer_fn = 1;
  let has_physical_tensor_desc_infer_fn = 1;
  let has_get_sbp_fn = 1;
  let has_data_type_infer_fn = 1;
}

def OneFlow_RandpermOp : OneFlow_BaseOp<"randperm", [NoSideEffect, NoGrad, DeclareOpInterfaceMethods<UserOpCompatibleInterface>]> {
  let output = (outs
    OneFlow_Tensor:$out
  );
  let attrs = (ins
    DefaultValuedAttr<SI32Attr, "0">:$n,
    DefaultValuedAttr<SI64Attr, "0">:$seed,
    StrArrayAttr:$nd_sbp
  );
  let has_logical_tensor_desc_infer_fn = 1;
  let has_physical_tensor_desc_infer_fn = 1;
  let has_get_sbp_fn = 1;
  let has_data_type_infer_fn = 1;
  let has_nd_sbp_infer_fn = 1;
}

def OneFlow_RecvOp : OneFlow_BaseOp<"recv", [NoSideEffect, NoGrad, DeclareOpInterfaceMethods<UserOpCompatibleInterface>]> {
  let output = (outs
    OneFlow_Tensor:$out
  );
  let attrs = (ins
    DefaultValuedAttr<SI64Attr, "0">:$src_process_id,
    OneFlow_DataType:$dtype,
    ShapeAttr:$shape,
    StrAttr:$device_type,
    DefaultValuedAttr<SI64Attr, "0">:$device_id
  );
  let has_logical_tensor_desc_infer_fn = 1;
  let has_physical_tensor_desc_infer_fn = 1;
  let has_get_sbp_fn = 1;
  let has_data_type_infer_fn = 1;
  let has_device_and_stream_infer_fn = 1;
}

def OneFlow_SendOp : OneFlow_BaseOp<"send", [NoSideEffect, NoGrad, DeclareOpInterfaceMethods<UserOpCompatibleInterface>]> {
  let input = (ins
    OneFlow_Tensor:$in
  );
  let attrs = (ins
    DefaultValuedAttr<SI64Attr, "0">:$dst_process_id
  );
  let has_logical_tensor_desc_infer_fn = 1;
  let has_physical_tensor_desc_infer_fn = 1;
  let has_get_sbp_fn = 1;
  let has_data_type_infer_fn = 1;
  let has_device_and_stream_infer_fn = 1;
}

def OneFlow_SplitLikeOp : OneFlow_BaseOp<"split_like", [NoSideEffect, DeclareOpInterfaceMethods<UserOpCompatibleInterface>]> {
  let input = (ins
    OneFlow_Tensor:$in,
    Variadic<OneFlow_Tensor>:$like
  );
  let output = (outs
    Variadic<OneFlow_Tensor>:$out
  );
  let attrs = (ins
    DefaultValuedAttr<SI64Attr, "0">:$axis
  );
  let has_check_fn = 1;
  let has_logical_tensor_desc_infer_fn = 1;
  let has_physical_tensor_desc_infer_fn = 1;
  let has_get_sbp_fn = 1;
  let has_data_type_infer_fn = 1;
  let has_input_arg_modify_fn = 1;
}

def OneFlow_SspVariableProxyOp : OneFlow_BaseOp<"ssp_variable_proxy", [NoSideEffect, NoGrad, DeclareOpInterfaceMethods<UserOpCompatibleInterface>]> {
  let input = (ins
    OneFlow_Tensor:$var
  );
  let output = (outs
    OneFlow_Tensor:$ref,
    OneFlow_Tensor:$value
  );
  let attrs = (ins
    DefaultValuedAttr<SI64Attr, "1">:$buffer_size
  );
  let has_logical_tensor_desc_infer_fn = 1;
  let has_physical_tensor_desc_infer_fn = 1;
  let has_get_sbp_fn = 1;
  let has_data_type_infer_fn = 1;
  let has_output_arg_modify_fn = 1;
}

def OneFlow_TfPreluGradOp : OneFlow_BaseOp<"tf_prelu_grad", [NoSideEffect, DeclareOpInterfaceMethods<UserOpCompatibleInterface>]> {
  let input = (ins
    OneFlow_Tensor:$dy,
    OneFlow_Tensor:$x,
    OneFlow_Tensor:$alpha
  );
  let output = (outs
    OneFlow_Tensor:$dx,
    OneFlow_Tensor:$alpha_diff
  );
  let has_logical_tensor_desc_infer_fn = 1;
  let has_physical_tensor_desc_infer_fn = 1;
  let has_get_sbp_fn = 1;
  let has_data_type_infer_fn = 1;
}

def OneFlow_UniformOp : OneFlow_BaseOp<"uniform", [NoSideEffect, NoGrad, DeclareOpInterfaceMethods<UserOpCompatibleInterface>]> {
  let output = (outs
    OneFlow_Tensor:$out
  );
  let attrs = (ins
    DefaultValuedAttr<F64Attr, "0.">:$from,
    DefaultValuedAttr<F64Attr, "1.">:$to,
    DefaultValuedAttr<SI64Attr, "0">:$seed,
    OneFlow_DataType:$dtype,
    ShapeAttr:$shape,
    StrArrayAttr:$nd_sbp
  );
  let same_output_regst_num = 1;
  let has_logical_tensor_desc_infer_fn = 1;
  let has_physical_tensor_desc_infer_fn = 1;
  let has_get_sbp_fn = 1;
  let has_data_type_infer_fn = 1;
  let has_nd_sbp_infer_fn = 1;
}

def OneFlow_UniformIntOp : OneFlow_BaseOp<"uniform_int", [NoSideEffect, NoGrad, DeclareOpInterfaceMethods<UserOpCompatibleInterface>]> {
  let output = (outs
    OneFlow_Tensor:$out
  );
  let attrs = (ins
    DefaultValuedAttr<SI64Attr, "0">:$from,
    DefaultValuedAttr<SI64Attr, "1">:$to,
    DefaultValuedAttr<SI64Attr, "0">:$seed,
    OneFlow_DataType:$dtype,
    ShapeAttr:$shape,
    StrArrayAttr:$nd_sbp
  );
  let same_output_regst_num = 1;
  let has_logical_tensor_desc_infer_fn = 1;
  let has_physical_tensor_desc_infer_fn = 1;
  let has_get_sbp_fn = 1;
  let has_data_type_infer_fn = 1;
  let has_nd_sbp_infer_fn = 1;
}

def OneFlow_UniqueWithCountsOp : OneFlow_BaseOp<"unique_with_counts", [NoSideEffect, NoGrad, DeclareOpInterfaceMethods<UserOpCompatibleInterface>]> {
  let input = (ins
    OneFlow_Tensor:$x
  );
  let output = (outs
    OneFlow_Tensor:$y,
    OneFlow_Tensor:$idx,
    OneFlow_Tensor:$count,
    OneFlow_Tensor:$num_unique
  );
  let attrs = (ins
    OneFlow_DataType:$out_idx
  );
  let has_logical_tensor_desc_infer_fn = 1;
  let has_physical_tensor_desc_infer_fn = 1;
  let has_get_sbp_fn = 1;
  let has_data_type_infer_fn = 1;
}

def OneFlow_XdivyXGradOp : OneFlow_BaseOp<"xdivy_x_grad", [NoSideEffect, DeclareOpInterfaceMethods<UserOpCompatibleInterface>]> {
  let input = (ins
    OneFlow_Tensor:$x,
    OneFlow_Tensor:$y,
    OneFlow_Tensor:$dz
  );
  let output = (outs
    OneFlow_Tensor:$dx
  );
  let has_logical_tensor_desc_infer_fn = 1;
  let has_physical_tensor_desc_infer_fn = 1;
  let has_get_sbp_fn = 1;
  let has_data_type_infer_fn = 1;
}

def OneFlow_XdivyYGradOp : OneFlow_BaseOp<"xdivy_y_grad", [NoSideEffect, DeclareOpInterfaceMethods<UserOpCompatibleInterface>]> {
  let input = (ins
    OneFlow_Tensor:$x,
    OneFlow_Tensor:$y,
    OneFlow_Tensor:$dz
  );
  let output = (outs
    OneFlow_Tensor:$dy
  );
  let has_logical_tensor_desc_infer_fn = 1;
  let has_physical_tensor_desc_infer_fn = 1;
  let has_get_sbp_fn = 1;
  let has_data_type_infer_fn = 1;
}

def OneFlow_StackOp : OneFlow_BaseOp<"stack", [NoSideEffect, DeclareOpInterfaceMethods<UserOpCompatibleInterface>]> {
  let input = (ins
    Variadic<OneFlow_Tensor>:$in
  );
  let output = (outs
    OneFlow_Tensor:$out
  );
  let attrs = (ins
    DefaultValuedAttr<SI64Attr, "0">:$axis,
    DefaultValuedAttr<SI64Attr, "0">:$max_dim_size
  );
  let has_check_fn = 1;
  let has_logical_tensor_desc_infer_fn = 1;
  let has_physical_tensor_desc_infer_fn = 1;
  let has_get_sbp_fn = 1;
  let has_data_type_infer_fn = 1;
}

def OneFlow_StackGradOp : OneFlow_BaseOp<"stack_grad", [NoSideEffect, NoGrad, DeclareOpInterfaceMethods<UserOpCompatibleInterface>]> {
  let input = (ins
    OneFlow_Tensor:$in,
    Variadic<OneFlow_Tensor>:$like
  );
  let output = (outs
    Variadic<OneFlow_Tensor>:$out
  );
  let attrs = (ins
    DefaultValuedAttr<SI64Attr, "0">:$axis
  );
  let has_check_fn = 1;
  let has_logical_tensor_desc_infer_fn = 1;
  let has_physical_tensor_desc_infer_fn = 1;
  let has_get_sbp_fn = 1;
  let has_data_type_infer_fn = 1;
  let has_input_arg_modify_fn = 1;
}

#endif // GET_ONEFLOW_MISC_OP_DEFINITIONS

// Group: NCCL
// _nccl_logical_2D_same_dim0_all2all, _nccl_logical_2D_same_dim0_all_gather, _nccl_logical_2D_same_dim0_all_gather_noncontinuous, _nccl_logical_2D_same_dim0_all_reduce, _nccl_logical_2D_same_dim1_all_reduce, _nccl_logical_all_gather, _nccl_logical_all_gather_noncontinuous, _nccl_logical_all_reduce, _nccl_logical_reduce_scatter, _nccl_logical_s2s, _nccl_logical_send_recv
// Total: 11

#ifdef GET_ONEFLOW_NCCL_OP_DEFINITIONS

def OneFlow__ncclLogical_2DSameDim0All2allOp : OneFlow_BaseOp<"_nccl_logical_2D_same_dim0_all2all", [NoSideEffect, NoGrad, DeclareOpInterfaceMethods<UserOpCompatibleInterface>]> {
  let input = (ins
    OneFlow_Tensor:$in
  );
  let output = (outs
    OneFlow_Tensor:$out
  );
  let attrs = (ins
    StrArrayAttr:$src_reduced_nd_sbp,
    StrArrayAttr:$dst_reduced_nd_sbp
  );
  let has_logical_tensor_desc_infer_fn = 1;
  let has_get_sbp_fn = 1;
  let has_data_type_infer_fn = 1;
  let has_device_and_stream_infer_fn = 1;
  let has_nd_sbp_infer_fn = 1;
}

def OneFlow__ncclLogical_2DSameDim0AllGatherOp : OneFlow_BaseOp<"_nccl_logical_2D_same_dim0_all_gather", [NoSideEffect, NoGrad, DeclareOpInterfaceMethods<UserOpCompatibleInterface>]> {
  let input = (ins
    OneFlow_Tensor:$in
  );
  let output = (outs
    OneFlow_Tensor:$out
  );
  let attrs = (ins
    StrArrayAttr:$src_reduced_nd_sbp,
    StrArrayAttr:$dst_reduced_nd_sbp
  );
  let has_logical_tensor_desc_infer_fn = 1;
  let has_get_sbp_fn = 1;
  let has_data_type_infer_fn = 1;
  let has_device_and_stream_infer_fn = 1;
  let has_nd_sbp_infer_fn = 1;
}

def OneFlow__ncclLogical_2DSameDim0AllGatherNoncontinuousOp : OneFlow_BaseOp<"_nccl_logical_2D_same_dim0_all_gather_noncontinuous", [NoSideEffect, NoGrad, DeclareOpInterfaceMethods<UserOpCompatibleInterface>]> {
  let input = (ins
    OneFlow_Tensor:$in
  );
  let output = (outs
    OneFlow_Tensor:$out
  );
  let attrs = (ins
    StrArrayAttr:$src_reduced_nd_sbp,
    StrArrayAttr:$dst_reduced_nd_sbp
  );
  let has_logical_tensor_desc_infer_fn = 1;
  let has_get_sbp_fn = 1;
  let has_data_type_infer_fn = 1;
  let has_device_and_stream_infer_fn = 1;
  let has_nd_sbp_infer_fn = 1;
}

def OneFlow__ncclLogical_2DSameDim0AllReduceOp : OneFlow_BaseOp<"_nccl_logical_2D_same_dim0_all_reduce", [NoSideEffect, NoGrad, DeclareOpInterfaceMethods<UserOpCompatibleInterface>]> {
  let input = (ins
    OneFlow_Tensor:$in
  );
  let output = (outs
    OneFlow_Tensor:$out
  );
  let attrs = (ins
    StrArrayAttr:$src_reduced_nd_sbp,
    StrArrayAttr:$dst_reduced_nd_sbp
  );
  let has_logical_tensor_desc_infer_fn = 1;
  let has_get_sbp_fn = 1;
  let has_data_type_infer_fn = 1;
  let has_device_and_stream_infer_fn = 1;
  let has_nd_sbp_infer_fn = 1;
}

def OneFlow__ncclLogical_2DSameDim1AllReduceOp : OneFlow_BaseOp<"_nccl_logical_2D_same_dim1_all_reduce", [NoSideEffect, NoGrad, DeclareOpInterfaceMethods<UserOpCompatibleInterface>]> {
  let input = (ins
    OneFlow_Tensor:$in
  );
  let output = (outs
    OneFlow_Tensor:$out
  );
  let attrs = (ins
    StrArrayAttr:$src_reduced_nd_sbp,
    StrArrayAttr:$dst_reduced_nd_sbp
  );
  let has_logical_tensor_desc_infer_fn = 1;
  let has_get_sbp_fn = 1;
  let has_data_type_infer_fn = 1;
  let has_device_and_stream_infer_fn = 1;
  let has_nd_sbp_infer_fn = 1;
}

def OneFlow__ncclLogicalAllGatherOp : OneFlow_BaseOp<"_nccl_logical_all_gather", [NoSideEffect, NoGrad, DeclareOpInterfaceMethods<UserOpCompatibleInterface>]> {
  let input = (ins
    OneFlow_Tensor:$in
  );
  let output = (outs
    OneFlow_Tensor:$out
  );
  let attrs = (ins
    StrArrayAttr:$src_reduced_nd_sbp,
    StrArrayAttr:$dst_reduced_nd_sbp
  );
  let has_logical_tensor_desc_infer_fn = 1;
  let has_get_sbp_fn = 1;
  let has_data_type_infer_fn = 1;
  let has_device_and_stream_infer_fn = 1;
  let has_nd_sbp_infer_fn = 1;
}

def OneFlow__ncclLogicalAllGatherNoncontinuousOp : OneFlow_BaseOp<"_nccl_logical_all_gather_noncontinuous", [NoSideEffect, NoGrad, DeclareOpInterfaceMethods<UserOpCompatibleInterface>]> {
  let input = (ins
    OneFlow_Tensor:$in
  );
  let output = (outs
    OneFlow_Tensor:$out
  );
  let attrs = (ins
    StrArrayAttr:$src_reduced_nd_sbp,
    StrArrayAttr:$dst_reduced_nd_sbp
  );
  let has_logical_tensor_desc_infer_fn = 1;
  let has_get_sbp_fn = 1;
  let has_data_type_infer_fn = 1;
  let has_device_and_stream_infer_fn = 1;
  let has_nd_sbp_infer_fn = 1;
}

def OneFlow__ncclLogicalAllReduceOp : OneFlow_BaseOp<"_nccl_logical_all_reduce", [NoSideEffect, NoGrad, DeclareOpInterfaceMethods<UserOpCompatibleInterface>]> {
  let input = (ins
    OneFlow_Tensor:$in
  );
  let output = (outs
    OneFlow_Tensor:$out
  );
  let attrs = (ins
    StrArrayAttr:$src_reduced_nd_sbp,
    StrArrayAttr:$dst_reduced_nd_sbp
  );
  let has_logical_tensor_desc_infer_fn = 1;
  let has_get_sbp_fn = 1;
  let has_data_type_infer_fn = 1;
  let has_device_and_stream_infer_fn = 1;
  let has_nd_sbp_infer_fn = 1;
}

def OneFlow__ncclLogicalReduceScatterOp : OneFlow_BaseOp<"_nccl_logical_reduce_scatter", [NoSideEffect, NoGrad, DeclareOpInterfaceMethods<UserOpCompatibleInterface>]> {
  let input = (ins
    OneFlow_Tensor:$in
  );
  let output = (outs
    OneFlow_Tensor:$out
  );
  let attrs = (ins
    StrArrayAttr:$src_reduced_nd_sbp,
    StrArrayAttr:$dst_reduced_nd_sbp
  );
  let has_logical_tensor_desc_infer_fn = 1;
  let has_get_sbp_fn = 1;
  let has_data_type_infer_fn = 1;
  let has_device_and_stream_infer_fn = 1;
  let has_nd_sbp_infer_fn = 1;
}

def OneFlow__ncclLogicalReduceScatterNoncontinuousOp : OneFlow_BaseOp<"_nccl_logical_reduce_scatter_noncontinuous", [NoSideEffect, NoGrad, DeclareOpInterfaceMethods<UserOpCompatibleInterface>]> {
  let input = (ins
    OneFlow_Tensor:$in
  );
  let output = (outs
    OneFlow_Tensor:$out
  );
  let attrs = (ins
    StrArrayAttr:$src_reduced_nd_sbp,
    StrArrayAttr:$dst_reduced_nd_sbp
  );
  let has_logical_tensor_desc_infer_fn = 1;
  let has_get_sbp_fn = 1;
  let has_data_type_infer_fn = 1;
  let has_device_and_stream_infer_fn = 1;
  let has_nd_sbp_infer_fn = 1;
}

def OneFlow__ncclLogicalS2sOp : OneFlow_BaseOp<"_nccl_logical_s2s", [NoSideEffect, NoGrad, DeclareOpInterfaceMethods<UserOpCompatibleInterface>]> {
  let input = (ins
    OneFlow_Tensor:$in
  );
  let output = (outs
    OneFlow_Tensor:$out
  );
  let attrs = (ins
    StrArrayAttr:$src_reduced_nd_sbp,
    StrArrayAttr:$dst_reduced_nd_sbp
  );
  let has_logical_tensor_desc_infer_fn = 1;
  let has_get_sbp_fn = 1;
  let has_data_type_infer_fn = 1;
  let has_device_and_stream_infer_fn = 1;
  let has_nd_sbp_infer_fn = 1;
}

def OneFlow__ncclLogicalSendRecvOp : OneFlow_BaseOp<"_nccl_logical_send_recv", [NoSideEffect, NoGrad, DeclareOpInterfaceMethods<UserOpCompatibleInterface>]> {
  let input = (ins
    OneFlow_Tensor:$in
  );
  let output = (outs
    OneFlow_Tensor:$out
  );
  let attrs = (ins
    StrArrayAttr:$src_nd_sbp,
    StrArrayAttr:$dst_nd_sbp
  );
  let has_logical_tensor_desc_infer_fn = 1;
  let has_get_sbp_fn = 1;
  let has_data_type_infer_fn = 1;
  let has_device_and_stream_infer_fn = 1;
  let has_nd_sbp_infer_fn = 1;
}

#endif // GET_ONEFLOW_NCCL_OP_DEFINITIONS

// Group: NORMALIZATION
// crop_mirror_normalize_from_tensorbuffer, crop_mirror_normalize_from_uint8, image_normalize, l2_normalize, l2_normalize_grad, layer_norm, layer_norm_grad, layer_norm_param_grad, normal, normalization, normalization_grad
// Total: 11

#ifdef GET_ONEFLOW_NORMALIZATION_OP_DEFINITIONS

def OneFlow_CropMirrorNormalizeFromTensorbufferOp : OneFlow_BaseOp<"crop_mirror_normalize_from_tensorbuffer", [NoSideEffect, NoGrad, CpuOnly, DeclareOpInterfaceMethods<UserOpCompatibleInterface>]> {
  let input = (ins
    OneFlow_Tensor:$in,
    Optional<OneFlow_Tensor>:$mirror
  );
  let output = (outs
    OneFlow_Tensor:$out
  );
  let attrs = (ins
    DefaultValuedAttr<StrAttr, "\"BGR\"">:$color_space,
    DefaultValuedAttr<StrAttr, "\"NCHW\"">:$output_layout,
    F32ArrayAttr:$mean,
    F32ArrayAttr:$std,
    DefaultValuedAttr<SI64Attr, "0">:$crop_h,
    DefaultValuedAttr<SI64Attr, "0">:$crop_w,
    DefaultValuedAttr<F32Attr, "0.5">:$crop_pos_x,
    DefaultValuedAttr<F32Attr, "0.5">:$crop_pos_y,
    OneFlow_DataType:$output_dtype
  );
  let has_logical_tensor_desc_infer_fn = 1;
  let has_physical_tensor_desc_infer_fn = 1;
  let has_get_sbp_fn = 1;
  let has_data_type_infer_fn = 1;
}

def OneFlow_CropMirrorNormalizeFromUint8Op : OneFlow_BaseOp<"crop_mirror_normalize_from_uint8", [NoSideEffect, NoGrad, DeclareOpInterfaceMethods<UserOpCompatibleInterface>]> {
  let input = (ins
    OneFlow_Tensor:$in,
    Optional<OneFlow_Tensor>:$mirror
  );
  let output = (outs
    OneFlow_Tensor:$out
  );
  let attrs = (ins
    DefaultValuedAttr<StrAttr, "\"BGR\"">:$color_space,
    DefaultValuedAttr<StrAttr, "\"NCHW\"">:$output_layout,
    F32ArrayAttr:$mean,
    F32ArrayAttr:$std,
    DefaultValuedAttr<SI64Attr, "0">:$crop_h,
    DefaultValuedAttr<SI64Attr, "0">:$crop_w,
    DefaultValuedAttr<F32Attr, "0.5">:$crop_pos_x,
    DefaultValuedAttr<F32Attr, "0.5">:$crop_pos_y,
    OneFlow_DataType:$output_dtype
  );
  let has_logical_tensor_desc_infer_fn = 1;
  let has_physical_tensor_desc_infer_fn = 1;
  let has_get_sbp_fn = 1;
  let has_data_type_infer_fn = 1;
}

def OneFlow_ImageNormalizeOp : OneFlow_BaseOp<"image_normalize", [NoSideEffect, NoGrad, CpuOnly, DeclareOpInterfaceMethods<UserOpCompatibleInterface>]> {
  let input = (ins
    OneFlow_Tensor:$in
  );
  let output = (outs
    OneFlow_Tensor:$out
  );
  let attrs = (ins
    F32ArrayAttr:$std,
    F32ArrayAttr:$mean
  );
  let has_logical_tensor_desc_infer_fn = 1;
  let has_physical_tensor_desc_infer_fn = 1;
  let has_get_sbp_fn = 1;
  let has_data_type_infer_fn = 1;
}

def OneFlow_L2NormalizeOp : OneFlow_BaseOp<"l2_normalize", [NoSideEffect, DeclareOpInterfaceMethods<UserOpCompatibleInterface>]> {
  let input = (ins
    OneFlow_Tensor:$x
  );
  let output = (outs
    OneFlow_Tensor:$y,
    OneFlow_Tensor:$square_x_sum
  );
  let attrs = (ins
    DefaultValuedAttr<SI32Attr, "0">:$axis,
    DefaultValuedAttr<F32Attr, "0.">:$epsilon
  );
  let has_logical_tensor_desc_infer_fn = 1;
  let has_physical_tensor_desc_infer_fn = 1;
  let has_get_sbp_fn = 1;
  let has_data_type_infer_fn = 1;
}

def OneFlow_L2NormalizeGradOp : OneFlow_BaseOp<"l2_normalize_grad", [NoSideEffect, DeclareOpInterfaceMethods<UserOpCompatibleInterface>]> {
  let input = (ins
    OneFlow_Tensor:$dy,
    OneFlow_Tensor:$y,
    OneFlow_Tensor:$square_x_sum
  );
  let output = (outs
    OneFlow_Tensor:$dx
  );
  let attrs = (ins
    DefaultValuedAttr<SI32Attr, "0">:$axis,
    DefaultValuedAttr<F32Attr, "0.">:$epsilon
  );
  let has_logical_tensor_desc_infer_fn = 1;
  let has_physical_tensor_desc_infer_fn = 1;
  let has_get_sbp_fn = 1;
  let has_data_type_infer_fn = 1;
}

def OneFlow_LayerNormOp : OneFlow_BaseOp<"layer_norm", [NoSideEffect, AttrSizedOperandSegments, DeclareOpInterfaceMethods<UserOpCompatibleInterface>]> {
  let input = (ins
    OneFlow_Tensor:$x,
    Optional<OneFlow_Tensor>:$beta,
    Optional<OneFlow_Tensor>:$gamma
  );
  let output = (outs
    OneFlow_Tensor:$y,
    OneFlow_Tensor:$mean,
    OneFlow_Tensor:$inv_variance
  );
  let attrs = (ins
    DefaultValuedAttr<BoolAttr, "false">:$center,
    DefaultValuedAttr<BoolAttr, "false">:$scale,
    DefaultValuedAttr<SI64Attr, "0">:$begin_norm_axis,
    DefaultValuedAttr<SI64Attr, "0">:$begin_params_axis,
    DefaultValuedAttr<F64Attr, "0.">:$epsilon
  );
  let trait_attrs = (ins
    I32ElementsAttr:$operand_segment_sizes
  );
  let has_logical_tensor_desc_infer_fn = 1;
  let has_physical_tensor_desc_infer_fn = 1;
  let has_get_sbp_fn = 1;
  let has_data_type_infer_fn = 1;
}

def OneFlow_LayerNormGradOp : OneFlow_BaseOp<"layer_norm_grad", [NoSideEffect, AttrSizedOperandSegments, DeclareOpInterfaceMethods<UserOpCompatibleInterface>]> {
  let input = (ins
    OneFlow_Tensor:$dy,
    OneFlow_Tensor:$x,
    OneFlow_Tensor:$mean,
    OneFlow_Tensor:$inv_variance,
    Optional<OneFlow_Tensor>:$gamma,
    Optional<OneFlow_Tensor>:$_add_to_output
  );
  let output = (outs
    OneFlow_Tensor:$dx
  );
  let attrs = (ins
    DefaultValuedAttr<SI64Attr, "0">:$begin_norm_axis,
    DefaultValuedAttr<F64Attr, "0.">:$epsilon
  );
  let trait_attrs = (ins
    I32ElementsAttr:$operand_segment_sizes
  );
  let has_logical_tensor_desc_infer_fn = 1;
  let has_physical_tensor_desc_infer_fn = 1;
  let has_get_sbp_fn = 1;
  let has_data_type_infer_fn = 1;
}

def OneFlow_LayerNormParamGradOp : OneFlow_BaseOp<"layer_norm_param_grad", [NoSideEffect, AttrSizedResultSegments, DeclareOpInterfaceMethods<UserOpCompatibleInterface>]> {
  let input = (ins
    OneFlow_Tensor:$dy,
    OneFlow_Tensor:$x,
    OneFlow_Tensor:$mean,
    OneFlow_Tensor:$inv_variance
  );
  let output = (outs
    Optional<OneFlow_Tensor>:$beta_diff,
    Optional<OneFlow_Tensor>:$gamma_diff
  );
  let attrs = (ins
    DefaultValuedAttr<SI64Attr, "0">:$begin_params_axis
  );
  let trait_attrs = (ins
    I32ElementsAttr:$result_segment_sizes
  );
  let has_logical_tensor_desc_infer_fn = 1;
  let has_physical_tensor_desc_infer_fn = 1;
  let has_get_sbp_fn = 1;
  let has_data_type_infer_fn = 1;
}

def OneFlow_NormalOp : OneFlow_BaseOp<"normal", [NoSideEffect, NoGrad, DeclareOpInterfaceMethods<UserOpCompatibleInterface>]> {
  let output = (outs
    OneFlow_Tensor:$out
  );
  let attrs = (ins
    DefaultValuedAttr<F64Attr, "0.">:$mean,
    DefaultValuedAttr<F64Attr, "1.">:$std,
    DefaultValuedAttr<SI64Attr, "0">:$seed,
    OneFlow_DataType:$dtype,
    ShapeAttr:$shape,
    StrArrayAttr:$nd_sbp
  );
  let same_output_regst_num = 1;
  let has_logical_tensor_desc_infer_fn = 1;
  let has_physical_tensor_desc_infer_fn = 1;
  let has_get_sbp_fn = 1;
  let has_data_type_infer_fn = 1;
  let has_nd_sbp_infer_fn = 1;
}

def OneFlow_NormalizationOp : OneFlow_NormalizationBaseOp<"normalization", [AttrSizedResultSegments, DeclareOpInterfaceMethods<NCHWCompatibleInterface>]> {
  let hasCanonicalizer = 1;
}

def OneFlow_NormalizationGradOp : OneFlow_BaseOp<"normalization_grad", [NoSideEffect, DeclareOpInterfaceMethods<UserOpCompatibleInterface>]> {
  let input = (ins
    OneFlow_Tensor:$x,
    OneFlow_Tensor:$dy,
    OneFlow_Tensor:$mean,
    OneFlow_Tensor:$inv_variance,
    OneFlow_Tensor:$gamma
  );
  let output = (outs
    OneFlow_Tensor:$gamma_diff,
    OneFlow_Tensor:$beta_diff,
    OneFlow_Tensor:$dx
  );
  let attrs = (ins
    DefaultValuedAttr<SI32Attr, "0">:$axis,
    DefaultValuedAttr<F32Attr, "0.">:$epsilon
  );
  let has_logical_tensor_desc_infer_fn = 1;
  let has_physical_tensor_desc_infer_fn = 1;
  let has_get_sbp_fn = 1;
  let has_data_type_infer_fn = 1;
}

#endif // GET_ONEFLOW_NORMALIZATION_OP_DEFINITIONS

// Group: OPTIMIZER
// adagrad_update, adam_bias_correction_factor, adam_update, indexed_slices_adam_update, indexed_slices_momentum_update, indexed_slices_sgd_update, lamb_update, lars_update, momentum_update, rmsprop_update, sgd_update, ftrl_update, adadelta_update
// Total: 14

#ifdef GET_ONEFLOW_OPTIMIZER_OP_DEFINITIONS

def OneFlow_AdagradUpdateOp : OneFlow_BaseOp<"adagrad_update", [NoGrad, AttrSizedOperandSegments, DeclareOpInterfaceMethods<UserOpCompatibleInterface>]> {
  let input = (ins
    OneFlow_Tensor:$model,
    OneFlow_Tensor:$model_diff,
    Optional<OneFlow_Tensor>:$learning_rate,
    Optional<OneFlow_Tensor>:$scale_by_tensor,
    Optional<OneFlow_Tensor>:$skip_if,
    Optional<OneFlow_Tensor>:$train_step,
    OneFlow_Tensor:$sum
  );
  let attrs = (ins
    DefaultValuedAttr<SI32Attr, "0">:$train_step_val,
    DefaultValuedAttr<F32Attr, "0.">:$learning_rate_val,
    DefaultValuedAttr<F64Attr, "1.">:$scale,
    DefaultValuedAttr<F32Attr, "0.">:$l1,
    DefaultValuedAttr<F32Attr, "0.">:$l2,
    DefaultValuedAttr<F32Attr, "0.">:$lr_decay,
    DefaultValuedAttr<F32Attr, "0.">:$weight_decay,
    DefaultValuedAttr<F32Attr, "0.">:$epsilon
  );
  let trait_attrs = (ins
    I32ElementsAttr:$operand_segment_sizes
  );
  let has_logical_tensor_desc_infer_fn = 1;
  let has_physical_tensor_desc_infer_fn = 1;
  let has_get_sbp_fn = 1;
  let has_data_type_infer_fn = 1;
  let has_input_arg_modify_fn = 1;
}

def OneFlow_AdamBiasCorrectionFactorOp : OneFlow_BaseOp<"adam_bias_correction_factor", [NoGrad, DeclareOpInterfaceMethods<UserOpCompatibleInterface>]> {
  let input = (ins
    OneFlow_Tensor:$train_step
  );
  let output = (outs
    OneFlow_Tensor:$out
  );
  let attrs = (ins
    DefaultValuedAttr<F32Attr, "0.9">:$beta
  );
  let has_logical_tensor_desc_infer_fn = 1;
  let has_physical_tensor_desc_infer_fn = 1;
  let has_get_sbp_fn = 1;
  let has_data_type_infer_fn = 1;
}

def OneFlow_AdamUpdateOp : OneFlow_BaseOp<"adam_update", [NoGrad, AttrSizedOperandSegments, DeclareOpInterfaceMethods<UserOpCompatibleInterface>]> {
  let input = (ins
    OneFlow_Tensor:$model,
    OneFlow_Tensor:$model_diff,
    Optional<OneFlow_Tensor>:$model_copy,
    Optional<OneFlow_Tensor>:$learning_rate,
    Optional<OneFlow_Tensor>:$scale_by_tensor,
    Optional<OneFlow_Tensor>:$skip_if,
    Optional<OneFlow_Tensor>:$bias_correction1,
    Optional<OneFlow_Tensor>:$bias_correction2,
    OneFlow_Tensor:$m,
    OneFlow_Tensor:$v,
    Optional<OneFlow_Tensor>:$max_v
  );
  let attrs = (ins
    DefaultValuedAttr<F32Attr, "0.">:$learning_rate_val,
    DefaultValuedAttr<F32Attr, "1.">:$bias_correction1_val,
    DefaultValuedAttr<F32Attr, "1.">:$bias_correction2_val,
    DefaultValuedAttr<F64Attr, "1.">:$scale,
    DefaultValuedAttr<F32Attr, "0.">:$l1,
    DefaultValuedAttr<F32Attr, "0.">:$l2,
    DefaultValuedAttr<F32Attr, "0.9">:$beta1,
    DefaultValuedAttr<F32Attr, "0.999">:$beta2,
    DefaultValuedAttr<F32Attr, "0.">:$epsilon,
    DefaultValuedAttr<F32Attr, "0.">:$weight_decay,
    DefaultValuedAttr<BoolAttr, "false">:$amsgrad,
    DefaultValuedAttr<BoolAttr, "true">:$do_bias_correction
  );
  let trait_attrs = (ins
    I32ElementsAttr:$operand_segment_sizes
  );
  let has_logical_tensor_desc_infer_fn = 1;
  let has_physical_tensor_desc_infer_fn = 1;
  let has_get_sbp_fn = 1;
  let has_data_type_infer_fn = 1;
  let has_input_arg_modify_fn = 1;
}

def OneFlow_IndexedSlicesAdamUpdateOp : OneFlow_BaseOp<"indexed_slices_adam_update", [NoGrad, AttrSizedOperandSegments, DeclareOpInterfaceMethods<UserOpCompatibleInterface>]> {
  let input = (ins
    OneFlow_Tensor:$model,
    OneFlow_Tensor:$model_diff_indices,
    OneFlow_Tensor:$model_diff_values,
    OneFlow_Tensor:$learning_rate,
    Optional<OneFlow_Tensor>:$bias_correction1,
    Optional<OneFlow_Tensor>:$bias_correction2,
    OneFlow_Tensor:$m,
    OneFlow_Tensor:$v,
    Optional<OneFlow_Tensor>:$max_v
  );
  let attrs = (ins
    DefaultValuedAttr<F32Attr, "0.">:$learning_rate_val,
    DefaultValuedAttr<F32Attr, "0.9">:$beta1,
    DefaultValuedAttr<F32Attr, "0.999">:$beta2,
    DefaultValuedAttr<F32Attr, "0.">:$epsilon,
    DefaultValuedAttr<F32Attr, "0.">:$weight_decay,
    DefaultValuedAttr<BoolAttr, "false">:$amsgrad,
    DefaultValuedAttr<BoolAttr, "true">:$do_bias_correction
  );
  let trait_attrs = (ins
    I32ElementsAttr:$operand_segment_sizes
  );
  let has_logical_tensor_desc_infer_fn = 1;
  let has_physical_tensor_desc_infer_fn = 1;
  let has_get_sbp_fn = 1;
  let has_data_type_infer_fn = 1;
  let has_input_arg_modify_fn = 1;
}

def OneFlow_IndexedSlicesMomentumUpdateOp : OneFlow_BaseOp<"indexed_slices_momentum_update", [NoGrad, DeclareOpInterfaceMethods<UserOpCompatibleInterface>]> {
  let input = (ins
    OneFlow_Tensor:$model,
    OneFlow_Tensor:$model_diff_indices,
    OneFlow_Tensor:$model_diff_values,
    OneFlow_Tensor:$learning_rate,
    OneFlow_Tensor:$momentum
  );
  let attrs = (ins
    DefaultValuedAttr<F32Attr, "0.9">:$beta,
    DefaultValuedAttr<F32Attr, "0.0">:$dampening,
    DefaultValuedAttr<BoolAttr, "false">:$nesterov,
    DefaultValuedAttr<BoolAttr, "false">:$maximize,
    DefaultValuedAttr<F32Attr, "0.">:$weight_decay
  );
  let has_logical_tensor_desc_infer_fn = 1;
  let has_physical_tensor_desc_infer_fn = 1;
  let has_get_sbp_fn = 1;
  let has_data_type_infer_fn = 1;
  let has_input_arg_modify_fn = 1;
}

def OneFlow_IndexedSlicesSgdUpdateOp : OneFlow_BaseOp<"indexed_slices_sgd_update", [NoGrad, DeclareOpInterfaceMethods<UserOpCompatibleInterface>]> {
  let input = (ins
    OneFlow_Tensor:$model,
    OneFlow_Tensor:$model_diff_indices,
    OneFlow_Tensor:$model_diff_values,
    OneFlow_Tensor:$learning_rate
  );
  let attrs = (ins
    DefaultValuedAttr<F32Attr, "0.">:$weight_decay
  );
  let has_logical_tensor_desc_infer_fn = 1;
  let has_physical_tensor_desc_infer_fn = 1;
  let has_get_sbp_fn = 1;
  let has_data_type_infer_fn = 1;
  let has_input_arg_modify_fn = 1;
}

def OneFlow_LambUpdateOp : OneFlow_BaseOp<"lamb_update", [NoGrad, AttrSizedOperandSegments, DeclareOpInterfaceMethods<UserOpCompatibleInterface>]> {
  let input = (ins
    OneFlow_Tensor:$model,
    OneFlow_Tensor:$model_diff,
    Optional<OneFlow_Tensor>:$learning_rate,
    Optional<OneFlow_Tensor>:$scale_by_tensor,
    Optional<OneFlow_Tensor>:$skip_if,
    Optional<OneFlow_Tensor>:$bias_correction1,
    Optional<OneFlow_Tensor>:$bias_correction2,
    OneFlow_Tensor:$m,
    OneFlow_Tensor:$v
  );
  let attrs = (ins
    DefaultValuedAttr<F32Attr, "0.">:$learning_rate_val,
    DefaultValuedAttr<F32Attr, "1.">:$bias_correction1_val,
    DefaultValuedAttr<F32Attr, "1.">:$bias_correction2_val,
    DefaultValuedAttr<F64Attr, "1.">:$scale,
    DefaultValuedAttr<F32Attr, "0.">:$l1,
    DefaultValuedAttr<F32Attr, "0.">:$l2,
    DefaultValuedAttr<F32Attr, "0.9">:$beta1,
    DefaultValuedAttr<F32Attr, "0.999">:$beta2,
    DefaultValuedAttr<F32Attr, "0.">:$epsilon,
    DefaultValuedAttr<F32Attr, "0.">:$weight_decay,
    DefaultValuedAttr<BoolAttr, "true">:$do_bias_correction
  );
  let trait_attrs = (ins
    I32ElementsAttr:$operand_segment_sizes
  );
  let has_logical_tensor_desc_infer_fn = 1;
  let has_physical_tensor_desc_infer_fn = 1;
  let has_get_sbp_fn = 1;
  let has_data_type_infer_fn = 1;
  let has_input_arg_modify_fn = 1;
}

def OneFlow_LarsUpdateOp : OneFlow_BaseOp<"lars_update", [NoGrad, AttrSizedOperandSegments, DeclareOpInterfaceMethods<UserOpCompatibleInterface>]> {
  let input = (ins
    OneFlow_Tensor:$model,
    OneFlow_Tensor:$model_diff,
    OneFlow_Tensor:$learning_rate,
    OneFlow_Tensor:$momentum,
    Optional<OneFlow_Tensor>:$scale_by_tensor,
    Optional<OneFlow_Tensor>:$skip_if
  );
  let attrs = (ins
    DefaultValuedAttr<F64Attr, "1.">:$scale,
    DefaultValuedAttr<F32Attr, "0.">:$l1,
    DefaultValuedAttr<F32Attr, "0.">:$l2,
    DefaultValuedAttr<F32Attr, "0.9">:$momentum_beta,
    DefaultValuedAttr<F32Attr, "0.">:$epsilon,
    DefaultValuedAttr<F32Attr, "0.0001">:$lars_coefficient,
    DefaultValuedAttr<F32Attr, "0.">:$weight_decay
  );
  let trait_attrs = (ins
    I32ElementsAttr:$operand_segment_sizes
  );
  let has_logical_tensor_desc_infer_fn = 1;
  let has_physical_tensor_desc_infer_fn = 1;
  let has_get_sbp_fn = 1;
  let has_data_type_infer_fn = 1;
  let has_input_arg_modify_fn = 1;
}

def OneFlow_MomentumUpdateOp : OneFlow_BaseOp<"momentum_update", [NoGrad, AttrSizedOperandSegments, DeclareOpInterfaceMethods<UserOpCompatibleInterface>]> {
  let input = (ins
    OneFlow_Tensor:$model,
    OneFlow_Tensor:$model_diff,
    OneFlow_Tensor:$momentum,
    Optional<OneFlow_Tensor>:$learning_rate,
    Optional<OneFlow_Tensor>:$scale_by_tensor,
    Optional<OneFlow_Tensor>:$skip_if
  );
  let attrs = (ins
    DefaultValuedAttr<F32Attr, "0.">:$learning_rate_val,
    DefaultValuedAttr<F64Attr, "1.">:$scale,
    DefaultValuedAttr<F32Attr, "0.">:$l1,
    DefaultValuedAttr<F32Attr, "0.">:$l2,
    DefaultValuedAttr<F32Attr, "0.9">:$beta,
    DefaultValuedAttr<F32Attr, "0.0">:$dampening,
    DefaultValuedAttr<BoolAttr, "false">:$nesterov,
    DefaultValuedAttr<BoolAttr, "false">:$maximize,
    DefaultValuedAttr<F32Attr, "0.">:$weight_decay
  );
  let trait_attrs = (ins
    I32ElementsAttr:$operand_segment_sizes
  );
  let has_logical_tensor_desc_infer_fn = 1;
  let has_physical_tensor_desc_infer_fn = 1;
  let has_get_sbp_fn = 1;
  let has_data_type_infer_fn = 1;
  let has_input_arg_modify_fn = 1;
}

def OneFlow_RmspropUpdateOp : OneFlow_BaseOp<"rmsprop_update", [NoGrad, AttrSizedOperandSegments, DeclareOpInterfaceMethods<UserOpCompatibleInterface>]> {
  let input = (ins
    OneFlow_Tensor:$model,
    OneFlow_Tensor:$model_diff,
    Optional<OneFlow_Tensor>:$learning_rate,
    Optional<OneFlow_Tensor>:$scale_by_tensor,
    Optional<OneFlow_Tensor>:$skip_if,
    OneFlow_Tensor:$mean_square,
    Optional<OneFlow_Tensor>:$mean_gradient
  );
  let attrs = (ins
    DefaultValuedAttr<F32Attr, "0.">:$learning_rate_val,
    DefaultValuedAttr<F64Attr, "1.">:$scale,
    DefaultValuedAttr<F32Attr, "0.">:$l1,
    DefaultValuedAttr<F32Attr, "0.">:$l2,
    DefaultValuedAttr<BoolAttr, "false">:$centered,
    DefaultValuedAttr<F32Attr, "0.">:$epsilon,
    DefaultValuedAttr<F32Attr, "0.99">:$decay_rate,
    DefaultValuedAttr<F32Attr, "0.">:$weight_decay
  );
  let trait_attrs = (ins
    I32ElementsAttr:$operand_segment_sizes
  );
  let has_logical_tensor_desc_infer_fn = 1;
  let has_physical_tensor_desc_infer_fn = 1;
  let has_get_sbp_fn = 1;
  let has_data_type_infer_fn = 1;
  let has_input_arg_modify_fn = 1;
}

def OneFlow_SgdUpdateOp : OneFlow_BaseOp<"sgd_update", [NoGrad, AttrSizedOperandSegments, DeclareOpInterfaceMethods<UserOpCompatibleInterface>]> {
  let input = (ins
    OneFlow_Tensor:$model,
    OneFlow_Tensor:$model_diff,
    Optional<OneFlow_Tensor>:$model_copy,
    Optional<OneFlow_Tensor>:$learning_rate,
    Optional<OneFlow_Tensor>:$scale_by_tensor,
    Optional<OneFlow_Tensor>:$skip_if
  );
  let attrs = (ins
    DefaultValuedAttr<F32Attr, "0.">:$learning_rate_val,
    DefaultValuedAttr<F64Attr, "1.">:$scale,
    DefaultValuedAttr<F32Attr, "0.">:$l1,
    DefaultValuedAttr<F32Attr, "0.">:$l2,
    DefaultValuedAttr<F32Attr, "0.">:$weight_decay
  );
  let trait_attrs = (ins
    I32ElementsAttr:$operand_segment_sizes
  );
  let has_logical_tensor_desc_infer_fn = 1;
  let has_physical_tensor_desc_infer_fn = 1;
  let has_get_sbp_fn = 1;
  let has_data_type_infer_fn = 1;
  let has_input_arg_modify_fn = 1;
}

def OneFlow_FtrlUpdateOp : OneFlow_BaseOp<"ftrl_update", [NoGrad, AttrSizedOperandSegments, DeclareOpInterfaceMethods<UserOpCompatibleInterface>]> {
  let input = (ins
    OneFlow_Tensor:$model,
    OneFlow_Tensor:$model_diff,
    Optional<OneFlow_Tensor>:$learning_rate,
    Optional<OneFlow_Tensor>:$skip_if,
    OneFlow_Tensor:$accumulate,
    OneFlow_Tensor:$z
  );
  let attrs = (ins
    DefaultValuedAttr<F32Attr, "0.">:$learning_rate_val,
    DefaultValuedAttr<F64Attr, "1.">:$scale,
    DefaultValuedAttr<F32Attr, "0.">:$l1,
    DefaultValuedAttr<F32Attr, "0.">:$l2,
    DefaultValuedAttr<F32Attr, "0.">:$weight_decay,
    DefaultValuedAttr<F32Attr, "0.">:$lr_power,
    DefaultValuedAttr<F32Attr, "0.">:$lambda1,
    DefaultValuedAttr<F32Attr, "0.">:$lambda2,
    DefaultValuedAttr<F32Attr, "0.">:$beta
  );
  let trait_attrs = (ins
    I32ElementsAttr:$operand_segment_sizes
  );
  let has_logical_tensor_desc_infer_fn = 1;
  let has_physical_tensor_desc_infer_fn = 1;
  let has_get_sbp_fn = 1;
  let has_data_type_infer_fn = 1;
  let has_input_arg_modify_fn = 1;
}

def OneFlow_AdadeltaUpdateOp : OneFlow_BaseOp<"adadelta_update", [NoGrad, AttrSizedOperandSegments, DeclareOpInterfaceMethods<UserOpCompatibleInterface>]> {
  let input = (ins
    OneFlow_Tensor:$model,
    OneFlow_Tensor:$model_diff,
    Optional<OneFlow_Tensor>:$learning_rate,
    Optional<OneFlow_Tensor>:$skip_if,
    OneFlow_Tensor:$square_avgs,
    OneFlow_Tensor:$acc_deltas
  );
  let attrs = (ins
    DefaultValuedAttr<F32Attr, "0.">:$learning_rate_val,
    DefaultValuedAttr<F64Attr, "1.">:$scale,
    DefaultValuedAttr<F32Attr, "0.">:$l1,
    DefaultValuedAttr<F32Attr, "0.">:$l2,
    DefaultValuedAttr<F32Attr, "0.">:$weight_decay,
    DefaultValuedAttr<F32Attr, "0.9">:$rho,
    DefaultValuedAttr<F32Attr, "0.">:$epsilon,
    DefaultValuedAttr<BoolAttr, "false">:$maximize
  );
  let trait_attrs = (ins
    I32ElementsAttr:$operand_segment_sizes
  );
  let has_logical_tensor_desc_infer_fn = 1;
  let has_physical_tensor_desc_infer_fn = 1;
  let has_get_sbp_fn = 1;
  let has_data_type_infer_fn = 1;
  let has_input_arg_modify_fn = 1;
}

def OneFlow_MultiTensorSgdUpdateOp : OneFlow_BaseOp<"multi_tensor_sgd_update", [NoGrad, AttrSizedOperandSegments, DeclareOpInterfaceMethods<UserOpCompatibleInterface>]> {
  let input = (ins
    Variadic<OneFlow_Tensor>:$model,
    Variadic<OneFlow_Tensor>:$model_diff,
    Optional<OneFlow_Tensor>:$learning_rate,
    Optional<OneFlow_Tensor>:$scale_by_tensor,
    Optional<OneFlow_Tensor>:$skip_if
  );
  let attrs = (ins
    DefaultValuedAttr<F32Attr, "0.">:$learning_rate_val,
    DefaultValuedAttr<F64Attr, "1.">:$scale,
    DefaultValuedAttr<F32Attr, "0.">:$l1,
    DefaultValuedAttr<F32Attr, "0.">:$l2,
    DefaultValuedAttr<F32Attr, "0.">:$weight_decay
  );
  let trait_attrs = (ins
    I32ElementsAttr:$operand_segment_sizes
  );
  let has_logical_tensor_desc_infer_fn = 1;
  let has_physical_tensor_desc_infer_fn = 1;
  let has_get_sbp_fn = 1;
  let has_data_type_infer_fn = 1;
  let has_input_arg_modify_fn = 1;
}

def OneFlow_MultiTensorAdamUpdateOp : OneFlow_BaseOp<"multi_tensor_adam_update", [NoGrad, AttrSizedOperandSegments, DeclareOpInterfaceMethods<UserOpCompatibleInterface>]> {
  let input = (ins
    Variadic<OneFlow_Tensor>:$model,
    Variadic<OneFlow_Tensor>:$model_diff,
    Optional<OneFlow_Tensor>:$learning_rate,
    Optional<OneFlow_Tensor>:$scale_by_tensor,
    Optional<OneFlow_Tensor>:$skip_if,
    Optional<OneFlow_Tensor>:$bias_correction1,
    Optional<OneFlow_Tensor>:$bias_correction2,
    Variadic<OneFlow_Tensor>:$m,
    Variadic<OneFlow_Tensor>:$v
  );
  let attrs = (ins
    DefaultValuedAttr<F32Attr, "0.">:$learning_rate_val,
    DefaultValuedAttr<F32Attr, "1.">:$bias_correction1_val,
    DefaultValuedAttr<F32Attr, "1.">:$bias_correction2_val,
    DefaultValuedAttr<F64Attr, "1.">:$scale,
    DefaultValuedAttr<F32Attr, "0.">:$l1,
    DefaultValuedAttr<F32Attr, "0.">:$l2,
    DefaultValuedAttr<F32Attr, "0.9">:$beta1,
    DefaultValuedAttr<F32Attr, "0.999">:$beta2,
    DefaultValuedAttr<F32Attr, "0.00001">:$epsilon,
    DefaultValuedAttr<F32Attr, "0.">:$weight_decay,
    DefaultValuedAttr<BoolAttr, "false">:$amsgrad,
    DefaultValuedAttr<BoolAttr, "true">:$do_bias_correction
  );
  let trait_attrs = (ins
    I32ElementsAttr:$operand_segment_sizes
  );
  let has_logical_tensor_desc_infer_fn = 1;
  let has_physical_tensor_desc_infer_fn = 1;
  let has_get_sbp_fn = 1;
  let has_data_type_infer_fn = 1;
  let has_input_arg_modify_fn = 1;
}

def OneFlow_MultiTensorSgdUpdateWithCastOp : OneFlow_BaseOp<"multi_tensor_sgd_update_with_cast", [NoGrad, AttrSizedOperandSegments, DeclareOpInterfaceMethods<UserOpCompatibleInterface>]> {
  let input = (ins
    Variadic<OneFlow_Tensor>:$model,
    Variadic<OneFlow_Tensor>:$model_diff,
    Variadic<OneFlow_Tensor>:$model_copy,
    Optional<OneFlow_Tensor>:$learning_rate,
    Optional<OneFlow_Tensor>:$scale_by_tensor,
    Optional<OneFlow_Tensor>:$skip_if
  );
  let attrs = (ins
    DefaultValuedAttr<F32Attr, "0.">:$learning_rate_val,
    DefaultValuedAttr<F64Attr, "1.">:$scale,
    DefaultValuedAttr<F32Attr, "0.">:$l1,
    DefaultValuedAttr<F32Attr, "0.">:$l2,
    DefaultValuedAttr<F32Attr, "0.">:$weight_decay
  );
  let trait_attrs = (ins
    I32ElementsAttr:$operand_segment_sizes
  );
  let has_logical_tensor_desc_infer_fn = 1;
  let has_physical_tensor_desc_infer_fn = 1;
  let has_get_sbp_fn = 1;
  let has_data_type_infer_fn = 1;
  let has_input_arg_modify_fn = 1;
}

def OneFlow_MultiTensorAdamUpdateWithCastOp : OneFlow_BaseOp<"multi_tensor_adam_update_with_cast", [NoGrad, AttrSizedOperandSegments, DeclareOpInterfaceMethods<UserOpCompatibleInterface>]> {
  let input = (ins
    Variadic<OneFlow_Tensor>:$model,
    Variadic<OneFlow_Tensor>:$model_diff,
    Variadic<OneFlow_Tensor>:$model_copy,
    Optional<OneFlow_Tensor>:$learning_rate,
    Optional<OneFlow_Tensor>:$scale_by_tensor,
    Optional<OneFlow_Tensor>:$skip_if,
    Optional<OneFlow_Tensor>:$bias_correction1,
    Optional<OneFlow_Tensor>:$bias_correction2,
    Variadic<OneFlow_Tensor>:$m,
    Variadic<OneFlow_Tensor>:$v
  );
  let attrs = (ins
    DefaultValuedAttr<F32Attr, "0.">:$learning_rate_val,
    DefaultValuedAttr<F32Attr, "1.">:$bias_correction1_val,
    DefaultValuedAttr<F32Attr, "1.">:$bias_correction2_val,
    DefaultValuedAttr<F64Attr, "1.">:$scale,
    DefaultValuedAttr<F32Attr, "0.">:$l1,
    DefaultValuedAttr<F32Attr, "0.">:$l2,
    DefaultValuedAttr<F32Attr, "0.9">:$beta1,
    DefaultValuedAttr<F32Attr, "0.999">:$beta2,
    DefaultValuedAttr<F32Attr, "0.00001">:$epsilon,
    DefaultValuedAttr<F32Attr, "0.">:$weight_decay,
    DefaultValuedAttr<BoolAttr, "false">:$amsgrad,
    DefaultValuedAttr<BoolAttr, "true">:$do_bias_correction
  );
  let trait_attrs = (ins
    I32ElementsAttr:$operand_segment_sizes
  );
  let has_logical_tensor_desc_infer_fn = 1;
  let has_physical_tensor_desc_infer_fn = 1;
  let has_get_sbp_fn = 1;
  let has_data_type_infer_fn = 1;
  let has_input_arg_modify_fn = 1;
}

#endif // GET_ONEFLOW_OPTIMIZER_OP_DEFINITIONS

// Group: PADDING
// pad, reflection_pad1d, reflection_pad1d_grad, reflection_pad2d, reflection_pad2d_grad, replication_pad1d, replication_pad1d_grad, replication_pad2d, replication_pad2d_grad, same_padding, same_padding_grad
// Total: 11

#ifdef GET_ONEFLOW_PADDING_OP_DEFINITIONS


def OneFlow_PadOp : OneFlow_BaseOp<"pad", [NoSideEffect, DeclareOpInterfaceMethods<UserOpCompatibleInterface>]> {
  let input = (ins
    OneFlow_Tensor:$x
  );
  let output = (outs
    OneFlow_Tensor:$y
  );
  let attrs = (ins
    SI64ArrayAttr:$padding_before,
    SI64ArrayAttr:$padding_after,
    SI64ArrayAttr:$padding,
    DefaultValuedAttr<F64Attr, "0.">:$floating_constant_value,
    DefaultValuedAttr<SI64Attr, "0">:$integral_constant_value
  );
  let has_logical_tensor_desc_infer_fn = 1;
  let has_physical_tensor_desc_infer_fn = 1;
  let has_get_sbp_fn = 1;
  let has_data_type_infer_fn = 1;
}

def OneFlow_ReplicationPad1DOp : OneFlow_BaseOp<"replication_pad1d", [NoSideEffect, DeclareOpInterfaceMethods<UserOpCompatibleInterface>]> {
  let input = (ins
    OneFlow_Tensor:$x
  );
  let output = (outs
    OneFlow_Tensor:$y
  );
  let attrs = (ins
    SI64ArrayAttr:$padding
  );
  let has_logical_tensor_desc_infer_fn = 1;
  let has_physical_tensor_desc_infer_fn = 1;
  let has_get_sbp_fn = 1;
  let has_data_type_infer_fn = 1;
  let has_input_arg_modify_fn = 1;
}

def OneFlow_ReplicationPad1DGradOp : OneFlow_BaseOp<"replication_pad1d_grad", [NoSideEffect, DeclareOpInterfaceMethods<UserOpCompatibleInterface>]> {
  let input = (ins
    OneFlow_Tensor:$dy
  );
  let output = (outs
    OneFlow_Tensor:$dx
  );
  let attrs = (ins
    SI64ArrayAttr:$padding
  );
  let has_logical_tensor_desc_infer_fn = 1;
  let has_physical_tensor_desc_infer_fn = 1;
  let has_get_sbp_fn = 1;
  let has_data_type_infer_fn = 1;
}

def OneFlow_ReflectionPad1DOp : OneFlow_BaseOp<"reflection_pad1d", [NoSideEffect, DeclareOpInterfaceMethods<UserOpCompatibleInterface>]> {
  let input = (ins
    OneFlow_Tensor:$x
  );
  let output = (outs
    OneFlow_Tensor:$y
  );
  let attrs = (ins
    SI64ArrayAttr:$padding
  );
  let has_logical_tensor_desc_infer_fn = 1;
  let has_physical_tensor_desc_infer_fn = 1;
  let has_get_sbp_fn = 1;
  let has_data_type_infer_fn = 1;
  let has_input_arg_modify_fn = 1;
}

def OneFlow_ReflectionPad1DGradOp : OneFlow_BaseOp<"reflection_pad1d_grad", [NoSideEffect, DeclareOpInterfaceMethods<UserOpCompatibleInterface>]> {
  let input = (ins
    OneFlow_Tensor:$dy
  );
  let output = (outs
    OneFlow_Tensor:$dx
  );
  let attrs = (ins
    SI64ArrayAttr:$padding
  );
  let has_logical_tensor_desc_infer_fn = 1;
  let has_physical_tensor_desc_infer_fn = 1;
  let has_get_sbp_fn = 1;
  let has_data_type_infer_fn = 1;
}

def OneFlow_ReflectionPad2DOp : OneFlow_BaseOp<"reflection_pad2d", [NoSideEffect, DeclareOpInterfaceMethods<UserOpCompatibleInterface>]> {
  let input = (ins
    OneFlow_Tensor:$x
  );
  let output = (outs
    OneFlow_Tensor:$y
  );
  let attrs = (ins
    SI64ArrayAttr:$padding
  );
  let has_logical_tensor_desc_infer_fn = 1;
  let has_physical_tensor_desc_infer_fn = 1;
  let has_get_sbp_fn = 1;
  let has_data_type_infer_fn = 1;
  let has_input_arg_modify_fn = 1;
}

def OneFlow_ReflectionPad2DGradOp : OneFlow_BaseOp<"reflection_pad2d_grad", [NoSideEffect, DeclareOpInterfaceMethods<UserOpCompatibleInterface>]> {
  let input = (ins
    OneFlow_Tensor:$dy
  );
  let output = (outs
    OneFlow_Tensor:$dx
  );
  let attrs = (ins
    SI64ArrayAttr:$padding
  );
  let has_logical_tensor_desc_infer_fn = 1;
  let has_physical_tensor_desc_infer_fn = 1;
  let has_get_sbp_fn = 1;
  let has_data_type_infer_fn = 1;
}

def OneFlow_ReplicationPad2DOp : OneFlow_BaseOp<"replication_pad2d", [NoSideEffect, DeclareOpInterfaceMethods<UserOpCompatibleInterface>]> {
  let input = (ins
    OneFlow_Tensor:$x
  );
  let output = (outs
    OneFlow_Tensor:$y
  );
  let attrs = (ins
    SI64ArrayAttr:$padding
  );
  let has_logical_tensor_desc_infer_fn = 1;
  let has_physical_tensor_desc_infer_fn = 1;
  let has_get_sbp_fn = 1;
  let has_data_type_infer_fn = 1;
  let has_input_arg_modify_fn = 1;
}

def OneFlow_ReplicationPad2DGradOp : OneFlow_BaseOp<"replication_pad2d_grad", [NoSideEffect, DeclareOpInterfaceMethods<UserOpCompatibleInterface>]> {
  let input = (ins
    OneFlow_Tensor:$dy
  );
  let output = (outs
    OneFlow_Tensor:$dx
  );
  let attrs = (ins
    SI64ArrayAttr:$padding
  );
  let has_logical_tensor_desc_infer_fn = 1;
  let has_physical_tensor_desc_infer_fn = 1;
  let has_get_sbp_fn = 1;
  let has_data_type_infer_fn = 1;
}

def OneFlow_SamePaddingOp : OneFlow_BaseOp<"same_padding", [NoSideEffect, DeclareOpInterfaceMethods<UserOpCompatibleInterface>]> {
  let input = (ins
    OneFlow_Tensor:$x
  );
  let output = (outs
    OneFlow_Tensor:$y
  );
  let attrs = (ins
    StrAttr:$padding,
    StrAttr:$data_format,
    SI32ArrayAttr:$kernel_size,
    SI32ArrayAttr:$strides,
    SI32ArrayAttr:$dilation_rate
  );
  let has_logical_tensor_desc_infer_fn = 1;
  let has_physical_tensor_desc_infer_fn = 1;
  let has_get_sbp_fn = 1;
  let has_data_type_infer_fn = 1;
}

def OneFlow_SamePaddingGradOp : OneFlow_BaseOp<"same_padding_grad", [NoSideEffect, DeclareOpInterfaceMethods<UserOpCompatibleInterface>]> {
  let input = (ins
    OneFlow_Tensor:$x_like,
    OneFlow_Tensor:$dy
  );
  let output = (outs
    OneFlow_Tensor:$dx
  );
  let attrs = (ins
    StrAttr:$padding,
    StrAttr:$data_format,
    SI32ArrayAttr:$kernel_size,
    SI32ArrayAttr:$strides,
    SI32ArrayAttr:$dilation_rate
  );
  let has_logical_tensor_desc_infer_fn = 1;
  let has_physical_tensor_desc_infer_fn = 1;
  let has_get_sbp_fn = 1;
  let has_data_type_infer_fn = 1;
}

#endif // GET_ONEFLOW_PADDING_OP_DEFINITIONS

// Group: PARALLEL_CAST
// hierarchical_parallel_cast, hierarchical_parallel_cast_like, parallel_cast
// Total: 3

#ifdef GET_ONEFLOW_PARALLEL_CAST_OP_DEFINITIONS

def OneFlow_HierarchicalParallelCastOp : OneFlow_BaseOp<"hierarchical_parallel_cast", [NoSideEffect, DeclareOpInterfaceMethods<UserOpCompatibleInterface>]> {
  let input = (ins
    OneFlow_Tensor:$in
  );
  let output = (outs
    OneFlow_Tensor:$out
  );
  let attrs = (ins
    StrArrayAttr:$nd_sbp,
    StrAttr:$grad_mode,
    StrArrayAttr:$grad_nd_sbp
  );
  let has_logical_tensor_desc_infer_fn = 1;
  let has_physical_tensor_desc_infer_fn = 1;
  let has_get_sbp_fn = 1;
  let has_data_type_infer_fn = 1;
  let has_nd_sbp_infer_fn = 1;
}

def OneFlow_HierarchicalParallelCastLikeOp : OneFlow_BaseOp<"hierarchical_parallel_cast_like", [NoSideEffect, DeclareOpInterfaceMethods<UserOpCompatibleInterface>]> {
  let input = (ins
    OneFlow_Tensor:$in,
    OneFlow_Tensor:$like
  );
  let output = (outs
    OneFlow_Tensor:$out
  );
  let has_logical_tensor_desc_infer_fn = 1;
  let has_physical_tensor_desc_infer_fn = 1;
  let has_get_sbp_fn = 1;
  let has_data_type_infer_fn = 1;
  let has_nd_sbp_infer_fn = 1;
}

def OneFlow_ParallelCastOp : OneFlow_BaseOp<"parallel_cast", [NoSideEffect, DeclareOpInterfaceMethods<UserOpCompatibleInterface>]> {
  let input = (ins
    OneFlow_Tensor:$in
  );
  let output = (outs
    OneFlow_Tensor:$out
  );
  let attrs = (ins
    StrAttr:$sbp_parallel,
    StrAttr:$grad_sbp_parallel
  );
  let has_logical_tensor_desc_infer_fn = 1;
  let has_physical_tensor_desc_infer_fn = 1;
  let has_get_sbp_fn = 1;
  let has_data_type_infer_fn = 1;
  let has_sbp_signature_infer_fn = 1;
}

#endif // GET_ONEFLOW_PARALLEL_CAST_OP_DEFINITIONS

// Group: POOL
// adaptive_avg_pool1d, adaptive_avg_pool1d_grad, adaptive_avg_pool2d, adaptive_avg_pool2d_grad, adaptive_avg_pool3d, adaptive_avg_pool3d_grad, avg_pool_1d, avg_pool_1d_grad, avg_pool_2d, avg_pool_2d_grad, avg_pool_3d, avg_pool_3d_grad, max_pool_1d, max_pool_1d_grad, max_pool_2d, max_pool_2d_grad, max_pool_3d, max_pool_3d_grad, tf_avg_pool_1d, tf_avg_pool_1d_grad, tf_avg_pool_2d, tf_avg_pool_2d_grad, tf_avg_pool_3d, tf_avg_pool_3d_grad, tf_max_pool_1d, tf_max_pool_1d_grad, tf_max_pool_2d, tf_max_pool_2d_grad, tf_max_pool_3d, tf_max_pool_3d_grad
// Total: 30

#ifdef GET_ONEFLOW_POOL_OP_DEFINITIONS

def OneFlow_AdaptiveAvgPool1DOp : OneFlow_AdaptivePoolBaseOp<"adaptive_avg_pool1d", [NoSideEffect, DeclareOpInterfaceMethods<UserOpCompatibleInterface>]> {}

def OneFlow_AdaptiveAvgPool1DGradOp : OneFlow_AdaptivePoolGradBaseOp<"adaptive_avg_pool1d_grad", [NoSideEffect, DeclareOpInterfaceMethods<UserOpCompatibleInterface>]> {}

def OneFlow_AdaptiveAvgPool2DOp : OneFlow_AdaptivePoolBaseOp<"adaptive_avg_pool2d", [NoSideEffect, DeclareOpInterfaceMethods<UserOpCompatibleInterface>]> {}

def OneFlow_AdaptiveAvgPool2DGradOp : OneFlow_AdaptivePoolGradBaseOp<"adaptive_avg_pool2d_grad", [NoSideEffect, DeclareOpInterfaceMethods<UserOpCompatibleInterface>]> {}

def OneFlow_AdaptiveAvgPool3DOp : OneFlow_AdaptivePoolBaseOp<"adaptive_avg_pool3d", [NoSideEffect, DeclareOpInterfaceMethods<UserOpCompatibleInterface>]> {}

def OneFlow_AdaptiveAvgPool3DGradOp : OneFlow_AdaptivePoolGradBaseOp<"adaptive_avg_pool3d_grad", [NoSideEffect, DeclareOpInterfaceMethods<UserOpCompatibleInterface>]> {}

def OneFlow_AvgPool1DOp : OneFlow_AvgPoolBaseOp<"avg_pool_1d", [NoSideEffect, DeclareOpInterfaceMethods<UserOpCompatibleInterface>]> {}

def OneFlow_AvgPool1DGradOp : OneFlow_AvgPoolGradBaseOp<"avg_pool_1d_grad", [NoSideEffect, DeclareOpInterfaceMethods<UserOpCompatibleInterface>]> {}

def OneFlow_AvgPool2DOp : OneFlow_AvgPoolBaseOp<"avg_pool_2d", [NoSideEffect, DeclareOpInterfaceMethods<UserOpCompatibleInterface>]> {}

def OneFlow_AvgPool2DGradOp : OneFlow_AvgPoolGradBaseOp<"avg_pool_2d_grad", [NoSideEffect, DeclareOpInterfaceMethods<UserOpCompatibleInterface>]> {}

def OneFlow_AvgPool3DOp : OneFlow_AvgPoolBaseOp<"avg_pool_3d", [NoSideEffect, DeclareOpInterfaceMethods<UserOpCompatibleInterface>]> {}

def OneFlow_AvgPool3DGradOp : OneFlow_AvgPoolGradBaseOp<"avg_pool_3d_grad", [NoSideEffect, DeclareOpInterfaceMethods<UserOpCompatibleInterface>]> {}

def OneFlow_MaxPool1DOp : OneFlow_MaxPoolBaseOp<"max_pool_1d", [NoSideEffect, DeclareOpInterfaceMethods<UserOpCompatibleInterface>]> {}

def OneFlow_MaxPool1DGradOp : OneFlow_MaxPoolGradBaseOp<"max_pool_1d_grad", [NoSideEffect, DeclareOpInterfaceMethods<UserOpCompatibleInterface>]> {}

def OneFlow_MaxPool2DOp : OneFlow_MaxPoolBaseOp<"max_pool_2d", [NoSideEffect, DeclareOpInterfaceMethods<UserOpCompatibleInterface>, DeclareOpInterfaceMethods<NCHWCompatibleInterface>]> {}

def OneFlow_MaxPool2DGradOp : OneFlow_MaxPoolGradBaseOp<"max_pool_2d_grad", [NoSideEffect, DeclareOpInterfaceMethods<UserOpCompatibleInterface>]> {}

def OneFlow_MaxPool3DOp : OneFlow_MaxPoolBaseOp<"max_pool_3d", [NoSideEffect, DeclareOpInterfaceMethods<UserOpCompatibleInterface>]> {}

def OneFlow_MaxPool3DGradOp : OneFlow_MaxPoolGradBaseOp<"max_pool_3d_grad", [NoSideEffect, DeclareOpInterfaceMethods<UserOpCompatibleInterface>]> {}

def OneFlow_TfAvgPool1DOp : OneFlow_TFPoolBaseOp<"tf_avg_pool_1d", [NoSideEffect, DeclareOpInterfaceMethods<UserOpCompatibleInterface>]> {}

def OneFlow_TfAvgPool1DGradOp : OneFlow_TFPoolGradBaseOp<"tf_avg_pool_1d_grad", [NoSideEffect, DeclareOpInterfaceMethods<UserOpCompatibleInterface>]> {}

def OneFlow_TfAvgPool2DOp : OneFlow_TFPoolBaseOp<"tf_avg_pool_2d", [NoSideEffect, DeclareOpInterfaceMethods<UserOpCompatibleInterface>]> {}

def OneFlow_TfAvgPool2DGradOp : OneFlow_TFPoolGradBaseOp<"tf_avg_pool_2d_grad", [NoSideEffect, DeclareOpInterfaceMethods<UserOpCompatibleInterface>]> {}

def OneFlow_TfAvgPool3DOp : OneFlow_TFPoolBaseOp<"tf_avg_pool_3d", [NoSideEffect, DeclareOpInterfaceMethods<UserOpCompatibleInterface>]> {}

def OneFlow_TfAvgPool3DGradOp : OneFlow_TFPoolGradBaseOp<"tf_avg_pool_3d_grad", [NoSideEffect, DeclareOpInterfaceMethods<UserOpCompatibleInterface>]> {}

def OneFlow_TfMaxPool1DOp : OneFlow_TFPoolBaseOp<"tf_max_pool_1d", [NoSideEffect, DeclareOpInterfaceMethods<UserOpCompatibleInterface>]> {}

def OneFlow_TfMaxPool1DGradOp : OneFlow_TFPoolGradBaseOp<"tf_max_pool_1d_grad", [NoSideEffect, DeclareOpInterfaceMethods<UserOpCompatibleInterface>]> {}

def OneFlow_TfMaxPool2DOp : OneFlow_TFPoolBaseOp<"tf_max_pool_2d", [NoSideEffect, DeclareOpInterfaceMethods<UserOpCompatibleInterface>]> {}

def OneFlow_TfMaxPool2DGradOp : OneFlow_TFPoolGradBaseOp<"tf_max_pool_2d_grad", [NoSideEffect, DeclareOpInterfaceMethods<UserOpCompatibleInterface>]> {}

def OneFlow_TfMaxPool3DOp : OneFlow_TFPoolBaseOp<"tf_max_pool_3d", [NoSideEffect, DeclareOpInterfaceMethods<UserOpCompatibleInterface>]> {}

def OneFlow_TfMaxPool3DGradOp : OneFlow_TFPoolGradBaseOp<"tf_max_pool_3d_grad", [NoSideEffect, DeclareOpInterfaceMethods<UserOpCompatibleInterface>]> {}

#endif // GET_ONEFLOW_POOL_OP_DEFINITIONS

// Group: QUANTIZATION
// fake_quantization, min_max_observer, moving_average_min_max_observer, quantization
// Total: 4

#ifdef GET_ONEFLOW_QUANTIZATION_OP_DEFINITIONS

def OneFlow_FakeQuantizationOp : OneFlow_BaseOp<"fake_quantization", [NoSideEffect, DeclareOpInterfaceMethods<UserOpCompatibleInterface>]> {
  let input = (ins
    OneFlow_Tensor:$in,
    OneFlow_Tensor:$scale,
    OneFlow_Tensor:$zero_point
  );
  let output = (outs
    OneFlow_Tensor:$out
  );
  let attrs = (ins
    DefaultValuedAttr<StrAttr, "\"google\"">:$quantization_formula,
    DefaultValuedAttr<SI32Attr, "8">:$quantization_bit,
    DefaultValuedAttr<StrAttr, "\"symmetric\"">:$quantization_scheme
  );
  let has_check_fn = 1;
  let has_logical_tensor_desc_infer_fn = 1;
  let has_physical_tensor_desc_infer_fn = 1;
  let has_get_sbp_fn = 1;
  let has_data_type_infer_fn = 1;
  let has_input_arg_modify_fn = 1;
}

def OneFlow_MinMaxObserverOp : OneFlow_BaseOp<"min_max_observer", [NoSideEffect, NoGrad, DeclareOpInterfaceMethods<UserOpCompatibleInterface>]> {
  let input = (ins
    OneFlow_Tensor:$in
  );
  let output = (outs
    OneFlow_Tensor:$scale,
    OneFlow_Tensor:$zero_point
  );
  let attrs = (ins
    DefaultValuedAttr<StrAttr, "\"google\"">:$quantization_formula,
    DefaultValuedAttr<SI32Attr, "8">:$quantization_bit,
    DefaultValuedAttr<StrAttr, "\"symmetric\"">:$quantization_scheme,
    DefaultValuedAttr<BoolAttr, "true">:$per_layer_quantization
  );
  let has_check_fn = 1;
  let has_logical_tensor_desc_infer_fn = 1;
  let has_physical_tensor_desc_infer_fn = 1;
  let has_get_sbp_fn = 1;
  let has_data_type_infer_fn = 1;
  let has_input_arg_modify_fn = 1;
}

def OneFlow_MovingAverageMinMaxObserverOp : OneFlow_BaseOp<"moving_average_min_max_observer", [NoSideEffect, NoGrad, DeclareOpInterfaceMethods<UserOpCompatibleInterface>]> {
  let input = (ins
    OneFlow_Tensor:$in,
    OneFlow_Tensor:$current_train_step,
    OneFlow_Tensor:$moving_max,
    OneFlow_Tensor:$moving_min
  );
  let output = (outs
    OneFlow_Tensor:$scale,
    OneFlow_Tensor:$zero_point
  );
  let attrs = (ins
    DefaultValuedAttr<BoolAttr, "false">:$training,
    DefaultValuedAttr<StrAttr, "\"google\"">:$quantization_formula,
    DefaultValuedAttr<SI64Attr, "0">:$stop_update_after_iters,
    DefaultValuedAttr<SI32Attr, "8">:$quantization_bit,
    DefaultValuedAttr<StrAttr, "\"symmetric\"">:$quantization_scheme,
    DefaultValuedAttr<F32Attr, "0.95">:$momentum
  );
  let has_check_fn = 1;
  let has_logical_tensor_desc_infer_fn = 1;
  let has_physical_tensor_desc_infer_fn = 1;
  let has_get_sbp_fn = 1;
  let has_data_type_infer_fn = 1;
  let has_input_arg_modify_fn = 1;
}

def OneFlow_QuantizationOp : OneFlow_BaseOp<"quantization", [NoSideEffect, DeclareOpInterfaceMethods<UserOpCompatibleInterface>]> {
  let input = (ins
    OneFlow_Tensor:$in,
    OneFlow_Tensor:$scale,
    OneFlow_Tensor:$zero_point
  );
  let output = (outs
    OneFlow_Tensor:$out
  );
  let attrs = (ins
    DefaultValuedAttr<StrAttr, "\"google\"">:$quantization_formula,
    DefaultValuedAttr<SI32Attr, "8">:$quantization_bit,
    DefaultValuedAttr<StrAttr, "\"symmetric\"">:$quantization_scheme
  );
  let has_check_fn = 1;
  let has_logical_tensor_desc_infer_fn = 1;
  let has_physical_tensor_desc_infer_fn = 1;
  let has_get_sbp_fn = 1;
  let has_data_type_infer_fn = 1;
  let has_input_arg_modify_fn = 1;
}

#endif // GET_ONEFLOW_QUANTIZATION_OP_DEFINITIONS

// Group: REDUCE
// indexed_slices_reduce_sum, reduce_all, reduce_any, reduce_max, reduce_max_device_stage, reduce_max_device_stage_grad, reduce_max_global_stage, reduce_max_global_stage_grad, reduce_min, reduce_min_device_stage, reduce_min_device_stage_grad, reduce_min_global_stage, reduce_min_global_stage_grad, reduce_prod, reduce_sum, reduce_sum_like
// Total: 16

#ifdef GET_ONEFLOW_REDUCE_OP_DEFINITIONS

def OneFlow_IndexedSlicesReduceSumOp : OneFlow_BaseOp<"indexed_slices_reduce_sum", [NoSideEffect, NoGrad, DeclareOpInterfaceMethods<UserOpCompatibleInterface>]> {
  let input = (ins
    OneFlow_Tensor:$x_indices,
    OneFlow_Tensor:$x_values
  );
  let output = (outs
    OneFlow_Tensor:$y_indices,
    OneFlow_Tensor:$y_values,
    OneFlow_Tensor:$num_unique
  );
  let has_logical_tensor_desc_infer_fn = 1;
  let has_physical_tensor_desc_infer_fn = 1;
  let has_get_sbp_fn = 1;
  let has_data_type_infer_fn = 1;
}

def OneFlow_ReduceAllOp : OneFlow_BaseOp<"reduce_all", [NoSideEffect, DeclareOpInterfaceMethods<UserOpCompatibleInterface>]> {
  let input = (ins
    OneFlow_Tensor:$input_tensor
  );
  let output = (outs
    OneFlow_Tensor:$output_tensor
  );
  let attrs = (ins
    SI32ArrayAttr:$axis,
    DefaultValuedAttr<BoolAttr, "false">:$keepdims
  );
  let has_logical_tensor_desc_infer_fn = 1;
  let has_physical_tensor_desc_infer_fn = 1;
  let has_get_sbp_fn = 1;
  let has_data_type_infer_fn = 1;
}

def OneFlow_ReduceAnyOp : OneFlow_BaseOp<"reduce_any", [NoSideEffect, DeclareOpInterfaceMethods<UserOpCompatibleInterface>]> {
  let input = (ins
    OneFlow_Tensor:$input_tensor
  );
  let output = (outs
    OneFlow_Tensor:$output_tensor
  );
  let attrs = (ins
    SI32ArrayAttr:$axis,
    DefaultValuedAttr<BoolAttr, "false">:$keepdims
  );
  let has_logical_tensor_desc_infer_fn = 1;
  let has_physical_tensor_desc_infer_fn = 1;
  let has_get_sbp_fn = 1;
  let has_data_type_infer_fn = 1;
}

def OneFlow_ReduceMaxOp : OneFlow_BaseOp<"reduce_max", [NoSideEffect, DeclareOpInterfaceMethods<UserOpCompatibleInterface>]> {
  let input = (ins
    OneFlow_Tensor:$input_tensor
  );
  let output = (outs
    OneFlow_Tensor:$output_tensor
  );
  let attrs = (ins
    SI32ArrayAttr:$axis,
    DefaultValuedAttr<BoolAttr, "false">:$keepdims
  );
  let has_logical_tensor_desc_infer_fn = 1;
  let has_physical_tensor_desc_infer_fn = 1;
  let has_get_sbp_fn = 1;
  let has_data_type_infer_fn = 1;
}

def OneFlow_ReduceMaxDeviceStageOp : OneFlow_BaseOp<"reduce_max_device_stage", [NoSideEffect, DeclareOpInterfaceMethods<UserOpCompatibleInterface>]> {
  let input = (ins
    OneFlow_Tensor:$in
  );
  let output = (outs
    OneFlow_Tensor:$out,
    OneFlow_Tensor:$mask,
    OneFlow_Tensor:$count
  );
  let attrs = (ins
    SI32ArrayAttr:$axis
  );
  let has_logical_tensor_desc_infer_fn = 1;
  let has_physical_tensor_desc_infer_fn = 1;
  let has_get_sbp_fn = 1;
  let has_data_type_infer_fn = 1;
}

def OneFlow_ReduceMaxDeviceStageGradOp : OneFlow_BaseOp<"reduce_max_device_stage_grad", [NoSideEffect, DeclareOpInterfaceMethods<UserOpCompatibleInterface>]> {
  let input = (ins
    OneFlow_Tensor:$out_diff,
    OneFlow_Tensor:$mask,
    OneFlow_Tensor:$count
  );
  let output = (outs
    OneFlow_Tensor:$in_diff
  );
  let attrs = (ins
    SI32ArrayAttr:$axis
  );
  let has_logical_tensor_desc_infer_fn = 1;
  let has_physical_tensor_desc_infer_fn = 1;
  let has_get_sbp_fn = 1;
  let has_data_type_infer_fn = 1;
}

def OneFlow_ReduceMaxGlobalStageOp : OneFlow_BaseOp<"reduce_max_global_stage", [NoSideEffect, DeclareOpInterfaceMethods<UserOpCompatibleInterface>]> {
  let input = (ins
    OneFlow_Tensor:$in,
    OneFlow_Tensor:$device_count
  );
  let output = (outs
    OneFlow_Tensor:$out,
    OneFlow_Tensor:$mask
  );
  let attrs = (ins
    SI32ArrayAttr:$axis,
    DefaultValuedAttr<BoolAttr, "false">:$keepdims
  );
  let has_logical_tensor_desc_infer_fn = 1;
  let has_physical_tensor_desc_infer_fn = 1;
  let has_get_sbp_fn = 1;
  let has_data_type_infer_fn = 1;
  let has_input_arg_modify_fn = 1;
}

def OneFlow_ReduceMaxGlobalStageGradOp : OneFlow_BaseOp<"reduce_max_global_stage_grad", [NoSideEffect, DeclareOpInterfaceMethods<UserOpCompatibleInterface>]> {
  let input = (ins
    OneFlow_Tensor:$out_diff,
    OneFlow_Tensor:$mask,
    OneFlow_Tensor:$device_count
  );
  let output = (outs
    OneFlow_Tensor:$in_diff
  );
  let attrs = (ins
    SI32ArrayAttr:$axis,
    DefaultValuedAttr<BoolAttr, "false">:$keepdims
  );
  let has_logical_tensor_desc_infer_fn = 1;
  let has_physical_tensor_desc_infer_fn = 1;
  let has_get_sbp_fn = 1;
  let has_data_type_infer_fn = 1;
}

def OneFlow_ReduceMinOp : OneFlow_BaseOp<"reduce_min", [NoSideEffect, DeclareOpInterfaceMethods<UserOpCompatibleInterface>]> {
  let input = (ins
    OneFlow_Tensor:$input_tensor
  );
  let output = (outs
    OneFlow_Tensor:$output_tensor
  );
  let attrs = (ins
    SI32ArrayAttr:$axis,
    DefaultValuedAttr<BoolAttr, "false">:$keepdims
  );
  let has_logical_tensor_desc_infer_fn = 1;
  let has_physical_tensor_desc_infer_fn = 1;
  let has_get_sbp_fn = 1;
  let has_data_type_infer_fn = 1;
}

def OneFlow_ReduceMinDeviceStageOp : OneFlow_BaseOp<"reduce_min_device_stage", [NoSideEffect, DeclareOpInterfaceMethods<UserOpCompatibleInterface>]> {
  let input = (ins
    OneFlow_Tensor:$in
  );
  let output = (outs
    OneFlow_Tensor:$out,
    OneFlow_Tensor:$mask,
    OneFlow_Tensor:$count
  );
  let attrs = (ins
    SI32ArrayAttr:$axis
  );
  let has_logical_tensor_desc_infer_fn = 1;
  let has_physical_tensor_desc_infer_fn = 1;
  let has_get_sbp_fn = 1;
  let has_data_type_infer_fn = 1;
}

def OneFlow_ReduceMinDeviceStageGradOp : OneFlow_BaseOp<"reduce_min_device_stage_grad", [NoSideEffect, DeclareOpInterfaceMethods<UserOpCompatibleInterface>]> {
  let input = (ins
    OneFlow_Tensor:$out_diff,
    OneFlow_Tensor:$mask,
    OneFlow_Tensor:$count
  );
  let output = (outs
    OneFlow_Tensor:$in_diff
  );
  let attrs = (ins
    SI32ArrayAttr:$axis
  );
  let has_logical_tensor_desc_infer_fn = 1;
  let has_physical_tensor_desc_infer_fn = 1;
  let has_get_sbp_fn = 1;
  let has_data_type_infer_fn = 1;
}

def OneFlow_ReduceMinGlobalStageOp : OneFlow_BaseOp<"reduce_min_global_stage", [NoSideEffect, DeclareOpInterfaceMethods<UserOpCompatibleInterface>]> {
  let input = (ins
    OneFlow_Tensor:$in,
    OneFlow_Tensor:$device_count
  );
  let output = (outs
    OneFlow_Tensor:$out,
    OneFlow_Tensor:$mask
  );
  let attrs = (ins
    SI32ArrayAttr:$axis,
    DefaultValuedAttr<BoolAttr, "false">:$keepdims
  );
  let has_logical_tensor_desc_infer_fn = 1;
  let has_physical_tensor_desc_infer_fn = 1;
  let has_get_sbp_fn = 1;
  let has_data_type_infer_fn = 1;
  let has_input_arg_modify_fn = 1;
}

def OneFlow_ReduceMinGlobalStageGradOp : OneFlow_BaseOp<"reduce_min_global_stage_grad", [NoSideEffect, DeclareOpInterfaceMethods<UserOpCompatibleInterface>]> {
  let input = (ins
    OneFlow_Tensor:$out_diff,
    OneFlow_Tensor:$mask,
    OneFlow_Tensor:$device_count
  );
  let output = (outs
    OneFlow_Tensor:$in_diff
  );
  let attrs = (ins
    SI32ArrayAttr:$axis,
    DefaultValuedAttr<BoolAttr, "false">:$keepdims
  );
  let has_logical_tensor_desc_infer_fn = 1;
  let has_physical_tensor_desc_infer_fn = 1;
  let has_get_sbp_fn = 1;
  let has_data_type_infer_fn = 1;
}

def OneFlow_ReduceProdOp : OneFlow_BaseOp<"reduce_prod", [NoSideEffect, DeclareOpInterfaceMethods<UserOpCompatibleInterface>]> {
  let input = (ins
    OneFlow_Tensor:$input_tensor
  );
  let output = (outs
    OneFlow_Tensor:$output_tensor
  );
  let attrs = (ins
    SI32ArrayAttr:$axis,
    DefaultValuedAttr<BoolAttr, "false">:$keepdims
  );
  let has_logical_tensor_desc_infer_fn = 1;
  let has_physical_tensor_desc_infer_fn = 1;
  let has_get_sbp_fn = 1;
  let has_data_type_infer_fn = 1;
}

def OneFlow_ReduceSumOp : OneFlow_BaseOp<"reduce_sum", [NoSideEffect, DeclareOpInterfaceMethods<UserOpCompatibleInterface>]> {
  let input = (ins
    OneFlow_Tensor:$input_tensor
  );
  let output = (outs
    OneFlow_Tensor:$output_tensor
  );
  let attrs = (ins
    SI32ArrayAttr:$axis,
    DefaultValuedAttr<BoolAttr, "false">:$keepdims
  );
  let has_logical_tensor_desc_infer_fn = 1;
  let has_physical_tensor_desc_infer_fn = 1;
  let has_get_sbp_fn = 1;
  let has_data_type_infer_fn = 1;
}

def OneFlow_ReduceSumLikeOp : OneFlow_BaseOp<"reduce_sum_like", [NoSideEffect, NoGrad, DeclareOpInterfaceMethods<UserOpCompatibleInterface>]> {
  let input = (ins
    OneFlow_Tensor:$x,
    OneFlow_Tensor:$like
  );
  let output = (outs
    OneFlow_Tensor:$y
  );
  let attrs = (ins
    SI32ArrayAttr:$axis
  );
  let has_logical_tensor_desc_infer_fn = 1;
  let has_physical_tensor_desc_infer_fn = 1;
  let has_get_sbp_fn = 1;
  let has_data_type_infer_fn = 1;
  let has_input_arg_modify_fn = 1;
}

#endif // GET_ONEFLOW_REDUCE_OP_DEFINITIONS

// Group: RESHAPE
// reshape, reshape_like
// Total: 2

#ifdef GET_ONEFLOW_RESHAPE_OP_DEFINITIONS

def OneFlow_ReshapeOp : OneFlow_BaseOp<"reshape", [NoSideEffect, DeclareOpInterfaceMethods<UserOpCompatibleInterface>]> {
  let input = (ins
    OneFlow_Tensor:$in
  );
  let output = (outs
    OneFlow_Tensor:$out
  );
  let attrs = (ins
    ShapeAttr:$shape
  );
  let has_logical_tensor_desc_infer_fn = 1;
  let has_physical_tensor_desc_infer_fn = 1;
  let has_get_sbp_fn = 1;
  let has_data_type_infer_fn = 1;
  let hasFolder = 1;
}

def OneFlow_ReshapeLikeOp : OneFlow_BaseOp<"reshape_like", [NoSideEffect, DeclareOpInterfaceMethods<UserOpCompatibleInterface>]> {
  let input = (ins
    OneFlow_Tensor:$in,
    OneFlow_Tensor:$like
  );
  let output = (outs
    OneFlow_Tensor:$out
  );
  let has_logical_tensor_desc_infer_fn = 1;
  let has_physical_tensor_desc_infer_fn = 1;
  let has_get_sbp_fn = 1;
  let has_data_type_infer_fn = 1;
  let has_input_arg_modify_fn = 1;
}

#endif // GET_ONEFLOW_RESHAPE_OP_DEFINITIONS

// Group: SCALAR
// clip_by_scalar, clip_by_scalar_grad, clip_by_scalar_max, clip_by_scalar_max_grad, clip_by_scalar_min, clip_by_scalar_min_grad, scalar_add, scalar_add_by_tensor, scalar_div_by_tensor, scalar_floordiv, scalar_fmod, scalar_logical_and, scalar_logical_equal, scalar_logical_greater, scalar_logical_greater_equal, scalar_logical_less, scalar_logical_less_equal, scalar_logical_not_equal, scalar_logical_or, scalar_logical_xor, scalar_mul, scalar_mul_by_tensor, scalar_pow, scalar_pow_grad, scalar_reverse_pow, scalar_reverse_pow_grad, scalar_sub_by_tensor
// Total: 27

#ifdef GET_ONEFLOW_SCALAR_OP_DEFINITIONS

def OneFlow_ClipByScalarOp : OneFlow_BaseOp<"clip_by_scalar", [NoSideEffect, DeclareOpInterfaceMethods<UserOpCompatibleInterface>]> {
  let input = (ins
    OneFlow_Tensor:$x
  );
  let output = (outs
    OneFlow_Tensor:$y
  );
  let attrs = (ins
    DefaultValuedAttr<F64Attr, "0.">:$floating_min,
    DefaultValuedAttr<SI64Attr, "0">:$integral_min,
    DefaultValuedAttr<F64Attr, "0.">:$floating_max,
    DefaultValuedAttr<SI64Attr, "0">:$integral_max
  );
  let has_logical_tensor_desc_infer_fn = 1;
  let has_physical_tensor_desc_infer_fn = 1;
  let has_get_sbp_fn = 1;
  let has_data_type_infer_fn = 1;
}

def OneFlow_ClipByScalarGradOp : OneFlow_BaseOp<"clip_by_scalar_grad", [NoSideEffect, DeclareOpInterfaceMethods<UserOpCompatibleInterface>]> {
  let input = (ins
    OneFlow_Tensor:$dy,
    OneFlow_Tensor:$x
  );
  let output = (outs
    OneFlow_Tensor:$dx
  );
  let attrs = (ins
    DefaultValuedAttr<F64Attr, "0.">:$floating_min,
    DefaultValuedAttr<SI64Attr, "0">:$integral_min,
    DefaultValuedAttr<F64Attr, "0.">:$floating_max,
    DefaultValuedAttr<SI64Attr, "0">:$integral_max
  );
  let has_logical_tensor_desc_infer_fn = 1;
  let has_physical_tensor_desc_infer_fn = 1;
  let has_get_sbp_fn = 1;
  let has_data_type_infer_fn = 1;
}

def OneFlow_ClipByScalarMaxOp : OneFlow_BaseOp<"clip_by_scalar_max", [NoSideEffect, DeclareOpInterfaceMethods<UserOpCompatibleInterface>]> {
  let input = (ins
    OneFlow_Tensor:$x
  );
  let output = (outs
    OneFlow_Tensor:$y
  );
  let attrs = (ins
    DefaultValuedAttr<F64Attr, "0.">:$floating_max,
    DefaultValuedAttr<SI64Attr, "0">:$integral_max
  );
  let has_logical_tensor_desc_infer_fn = 1;
  let has_physical_tensor_desc_infer_fn = 1;
  let has_get_sbp_fn = 1;
  let has_data_type_infer_fn = 1;
}

def OneFlow_ClipByScalarMaxGradOp : OneFlow_BaseOp<"clip_by_scalar_max_grad", [NoSideEffect, DeclareOpInterfaceMethods<UserOpCompatibleInterface>]> {
  let input = (ins
    OneFlow_Tensor:$dy,
    OneFlow_Tensor:$x
  );
  let output = (outs
    OneFlow_Tensor:$dx
  );
  let attrs = (ins
    DefaultValuedAttr<F64Attr, "0.">:$floating_max,
    DefaultValuedAttr<SI64Attr, "0">:$integral_max
  );
  let has_logical_tensor_desc_infer_fn = 1;
  let has_physical_tensor_desc_infer_fn = 1;
  let has_get_sbp_fn = 1;
  let has_data_type_infer_fn = 1;
}

def OneFlow_ClipByScalarMinOp : OneFlow_BaseOp<"clip_by_scalar_min", [NoSideEffect, DeclareOpInterfaceMethods<UserOpCompatibleInterface>]> {
  let input = (ins
    OneFlow_Tensor:$x
  );
  let output = (outs
    OneFlow_Tensor:$y
  );
  let attrs = (ins
    DefaultValuedAttr<F64Attr, "0.">:$floating_min,
    DefaultValuedAttr<SI64Attr, "0">:$integral_min
  );
  let has_logical_tensor_desc_infer_fn = 1;
  let has_physical_tensor_desc_infer_fn = 1;
  let has_get_sbp_fn = 1;
  let has_data_type_infer_fn = 1;
}

def OneFlow_ClipByScalarMinGradOp : OneFlow_BaseOp<"clip_by_scalar_min_grad", [NoSideEffect, DeclareOpInterfaceMethods<UserOpCompatibleInterface>]> {
  let input = (ins
    OneFlow_Tensor:$dy,
    OneFlow_Tensor:$x
  );
  let output = (outs
    OneFlow_Tensor:$dx
  );
  let attrs = (ins
    DefaultValuedAttr<F64Attr, "0.">:$floating_min,
    DefaultValuedAttr<SI64Attr, "0">:$integral_min
  );
  let has_logical_tensor_desc_infer_fn = 1;
  let has_physical_tensor_desc_infer_fn = 1;
  let has_get_sbp_fn = 1;
  let has_data_type_infer_fn = 1;
}

def OneFlow_ScalarAddOp : OneFlow_BaseOp<"scalar_add", [NoSideEffect, DeclareOpInterfaceMethods<UserOpCompatibleInterface>]> {
  let input = (ins
    OneFlow_Tensor:$in
  );
  let output = (outs
    OneFlow_Tensor:$out
  );
  let attrs = (ins
    DefaultValuedAttr<BoolAttr, "false">:$has_int_operand,
    DefaultValuedAttr<BoolAttr, "false">:$has_float_operand,
    DefaultValuedAttr<SI64Attr, "0">:$int_operand,
    DefaultValuedAttr<F64Attr, "0.">:$float_operand
  );
  let has_logical_tensor_desc_infer_fn = 1;
  let has_physical_tensor_desc_infer_fn = 1;
  let has_get_sbp_fn = 1;
  let has_data_type_infer_fn = 1;
  let hasFolder = 1;
}

def OneFlow_ScalarAddByTensorOp : OneFlow_BaseOp<"scalar_add_by_tensor", [NoSideEffect, DeclareOpInterfaceMethods<UserOpCompatibleInterface>]> {
  let input = (ins
    OneFlow_Tensor:$x,
    OneFlow_Tensor:$scalar
  );
  let output = (outs
    OneFlow_Tensor:$y
  );
  let has_logical_tensor_desc_infer_fn = 1;
  let has_physical_tensor_desc_infer_fn = 1;
  let has_get_sbp_fn = 1;
  let has_data_type_infer_fn = 1;
}

def OneFlow_ScalarDivByTensorOp : OneFlow_BaseOp<"scalar_div_by_tensor", [NoSideEffect, DeclareOpInterfaceMethods<UserOpCompatibleInterface>]> {
  let input = (ins
    OneFlow_Tensor:$x,
    OneFlow_Tensor:$scalar
  );
  let output = (outs
    OneFlow_Tensor:$y
  );
  let has_logical_tensor_desc_infer_fn = 1;
  let has_physical_tensor_desc_infer_fn = 1;
  let has_get_sbp_fn = 1;
  let has_data_type_infer_fn = 1;
}

def OneFlow_ScalarFloordivOp : OneFlow_BaseOp<"scalar_floordiv", [NoSideEffect, DeclareOpInterfaceMethods<UserOpCompatibleInterface>]> {
  let input = (ins
    OneFlow_Tensor:$in
  );
  let output = (outs
    OneFlow_Tensor:$out
  );
  let attrs = (ins
    DefaultValuedAttr<BoolAttr, "false">:$has_int_operand,
    DefaultValuedAttr<BoolAttr, "false">:$has_float_operand,
    DefaultValuedAttr<SI64Attr, "0">:$int_operand,
    DefaultValuedAttr<F64Attr, "0.">:$float_operand
  );
  let has_logical_tensor_desc_infer_fn = 1;
  let has_physical_tensor_desc_infer_fn = 1;
  let has_get_sbp_fn = 1;
  let has_data_type_infer_fn = 1;
}

def OneFlow_ScalarFmodOp : OneFlow_BaseOp<"scalar_fmod", [NoSideEffect, DeclareOpInterfaceMethods<UserOpCompatibleInterface>]> {
  let input = (ins
    OneFlow_Tensor:$in
  );
  let output = (outs
    OneFlow_Tensor:$out
  );
  let attrs = (ins
    DefaultValuedAttr<BoolAttr, "false">:$has_int_operand,
    DefaultValuedAttr<BoolAttr, "false">:$has_float_operand,
    DefaultValuedAttr<SI64Attr, "0">:$int_operand,
    DefaultValuedAttr<F64Attr, "0.">:$float_operand
  );
  let has_logical_tensor_desc_infer_fn = 1;
  let has_physical_tensor_desc_infer_fn = 1;
  let has_get_sbp_fn = 1;
  let has_data_type_infer_fn = 1;
}

def OneFlow_ScalarLogicalAndOp : OneFlow_BaseOp<"scalar_logical_and", [NoSideEffect, NoGrad, DeclareOpInterfaceMethods<UserOpCompatibleInterface>]> {
  let input = (ins
    OneFlow_Tensor:$in
  );
  let output = (outs
    OneFlow_Tensor:$out
  );
  let attrs = (ins
    DefaultValuedAttr<BoolAttr, "false">:$has_int_operand,
    DefaultValuedAttr<BoolAttr, "false">:$has_float_operand,
    DefaultValuedAttr<SI64Attr, "0">:$int_operand,
    DefaultValuedAttr<F64Attr, "0.">:$float_operand
  );
  let has_logical_tensor_desc_infer_fn = 1;
  let has_physical_tensor_desc_infer_fn = 1;
  let has_get_sbp_fn = 1;
  let has_data_type_infer_fn = 1;
}

def OneFlow_ScalarLogicalEqualOp : OneFlow_BaseOp<"scalar_logical_equal", [NoSideEffect, NoGrad, DeclareOpInterfaceMethods<UserOpCompatibleInterface>]> {
  let input = (ins
    OneFlow_Tensor:$in
  );
  let output = (outs
    OneFlow_Tensor:$out
  );
  let attrs = (ins
    DefaultValuedAttr<BoolAttr, "false">:$has_int_operand,
    DefaultValuedAttr<BoolAttr, "false">:$has_float_operand,
    DefaultValuedAttr<SI64Attr, "0">:$int_operand,
    DefaultValuedAttr<F64Attr, "0.">:$float_operand
  );
  let has_logical_tensor_desc_infer_fn = 1;
  let has_physical_tensor_desc_infer_fn = 1;
  let has_get_sbp_fn = 1;
  let has_data_type_infer_fn = 1;
}

def OneFlow_ScalarLogicalGreaterOp : OneFlow_BaseOp<"scalar_logical_greater", [NoSideEffect, NoGrad, DeclareOpInterfaceMethods<UserOpCompatibleInterface>]> {
  let input = (ins
    OneFlow_Tensor:$in
  );
  let output = (outs
    OneFlow_Tensor:$out
  );
  let attrs = (ins
    DefaultValuedAttr<BoolAttr, "false">:$has_int_operand,
    DefaultValuedAttr<BoolAttr, "false">:$has_float_operand,
    DefaultValuedAttr<SI64Attr, "0">:$int_operand,
    DefaultValuedAttr<F64Attr, "0.">:$float_operand
  );
  let has_logical_tensor_desc_infer_fn = 1;
  let has_physical_tensor_desc_infer_fn = 1;
  let has_get_sbp_fn = 1;
  let has_data_type_infer_fn = 1;
}

def OneFlow_ScalarLogicalGreaterEqualOp : OneFlow_BaseOp<"scalar_logical_greater_equal", [NoSideEffect, NoGrad, DeclareOpInterfaceMethods<UserOpCompatibleInterface>]> {
  let input = (ins
    OneFlow_Tensor:$in
  );
  let output = (outs
    OneFlow_Tensor:$out
  );
  let attrs = (ins
    DefaultValuedAttr<BoolAttr, "false">:$has_int_operand,
    DefaultValuedAttr<BoolAttr, "false">:$has_float_operand,
    DefaultValuedAttr<SI64Attr, "0">:$int_operand,
    DefaultValuedAttr<F64Attr, "0.">:$float_operand
  );
  let has_logical_tensor_desc_infer_fn = 1;
  let has_physical_tensor_desc_infer_fn = 1;
  let has_get_sbp_fn = 1;
  let has_data_type_infer_fn = 1;
}

def OneFlow_ScalarLogicalLessOp : OneFlow_BaseOp<"scalar_logical_less", [NoSideEffect, NoGrad, DeclareOpInterfaceMethods<UserOpCompatibleInterface>]> {
  let input = (ins
    OneFlow_Tensor:$in
  );
  let output = (outs
    OneFlow_Tensor:$out
  );
  let attrs = (ins
    DefaultValuedAttr<BoolAttr, "false">:$has_int_operand,
    DefaultValuedAttr<BoolAttr, "false">:$has_float_operand,
    DefaultValuedAttr<SI64Attr, "0">:$int_operand,
    DefaultValuedAttr<F64Attr, "0.">:$float_operand
  );
  let has_logical_tensor_desc_infer_fn = 1;
  let has_physical_tensor_desc_infer_fn = 1;
  let has_get_sbp_fn = 1;
  let has_data_type_infer_fn = 1;
}

def OneFlow_ScalarLogicalLessEqualOp : OneFlow_BaseOp<"scalar_logical_less_equal", [NoSideEffect, NoGrad, DeclareOpInterfaceMethods<UserOpCompatibleInterface>]> {
  let input = (ins
    OneFlow_Tensor:$in
  );
  let output = (outs
    OneFlow_Tensor:$out
  );
  let attrs = (ins
    DefaultValuedAttr<BoolAttr, "false">:$has_int_operand,
    DefaultValuedAttr<BoolAttr, "false">:$has_float_operand,
    DefaultValuedAttr<SI64Attr, "0">:$int_operand,
    DefaultValuedAttr<F64Attr, "0.">:$float_operand
  );
  let has_logical_tensor_desc_infer_fn = 1;
  let has_physical_tensor_desc_infer_fn = 1;
  let has_get_sbp_fn = 1;
  let has_data_type_infer_fn = 1;
}

def OneFlow_ScalarLogicalNotEqualOp : OneFlow_BaseOp<"scalar_logical_not_equal", [NoSideEffect, NoGrad, DeclareOpInterfaceMethods<UserOpCompatibleInterface>]> {
  let input = (ins
    OneFlow_Tensor:$in
  );
  let output = (outs
    OneFlow_Tensor:$out
  );
  let attrs = (ins
    DefaultValuedAttr<BoolAttr, "false">:$has_int_operand,
    DefaultValuedAttr<BoolAttr, "false">:$has_float_operand,
    DefaultValuedAttr<SI64Attr, "0">:$int_operand,
    DefaultValuedAttr<F64Attr, "0.">:$float_operand
  );
  let has_logical_tensor_desc_infer_fn = 1;
  let has_physical_tensor_desc_infer_fn = 1;
  let has_get_sbp_fn = 1;
  let has_data_type_infer_fn = 1;
}

def OneFlow_ScalarLogicalOrOp : OneFlow_BaseOp<"scalar_logical_or", [NoSideEffect, NoGrad, DeclareOpInterfaceMethods<UserOpCompatibleInterface>]> {
  let input = (ins
    OneFlow_Tensor:$in
  );
  let output = (outs
    OneFlow_Tensor:$out
  );
  let attrs = (ins
    DefaultValuedAttr<BoolAttr, "false">:$has_int_operand,
    DefaultValuedAttr<BoolAttr, "false">:$has_float_operand,
    DefaultValuedAttr<SI64Attr, "0">:$int_operand,
    DefaultValuedAttr<F64Attr, "0.">:$float_operand
  );
  let has_logical_tensor_desc_infer_fn = 1;
  let has_physical_tensor_desc_infer_fn = 1;
  let has_get_sbp_fn = 1;
  let has_data_type_infer_fn = 1;
}

def OneFlow_ScalarLogicalXorOp : OneFlow_BaseOp<"scalar_logical_xor", [NoSideEffect, NoGrad, DeclareOpInterfaceMethods<UserOpCompatibleInterface>]> {
  let input = (ins
    OneFlow_Tensor:$in
  );
  let output = (outs
    OneFlow_Tensor:$out
  );
  let attrs = (ins
    DefaultValuedAttr<BoolAttr, "false">:$has_int_operand,
    DefaultValuedAttr<BoolAttr, "false">:$has_float_operand,
    DefaultValuedAttr<SI64Attr, "0">:$int_operand,
    DefaultValuedAttr<F64Attr, "0.">:$float_operand
  );
  let has_logical_tensor_desc_infer_fn = 1;
  let has_physical_tensor_desc_infer_fn = 1;
  let has_get_sbp_fn = 1;
  let has_data_type_infer_fn = 1;
}

def OneFlow_ScalarMulOp : OneFlow_BaseOp<"scalar_mul", [NoSideEffect, DeclareOpInterfaceMethods<UserOpCompatibleInterface>]> {
  let input = (ins
    OneFlow_Tensor:$in
  );
  let output = (outs
    OneFlow_Tensor:$out
  );
  let attrs = (ins
    DefaultValuedAttr<BoolAttr, "false">:$has_int_operand,
    DefaultValuedAttr<BoolAttr, "false">:$has_float_operand,
    DefaultValuedAttr<SI64Attr, "0">:$int_operand,
    DefaultValuedAttr<F64Attr, "0.">:$float_operand
  );
  let has_logical_tensor_desc_infer_fn = 1;
  let has_physical_tensor_desc_infer_fn = 1;
  let has_get_sbp_fn = 1;
  let has_data_type_infer_fn = 1;
}

def OneFlow_ScalarMulByTensorOp : OneFlow_BaseOp<"scalar_mul_by_tensor", [NoSideEffect, DeclareOpInterfaceMethods<UserOpCompatibleInterface>]> {
  let input = (ins
    OneFlow_Tensor:$x,
    OneFlow_Tensor:$scalar
  );
  let output = (outs
    OneFlow_Tensor:$y
  );
  let has_logical_tensor_desc_infer_fn = 1;
  let has_physical_tensor_desc_infer_fn = 1;
  let has_get_sbp_fn = 1;
  let has_data_type_infer_fn = 1;
}

def OneFlow_ScalarDivOp : OneFlow_BaseOp<"scalar_div", [NoSideEffect, DeclareOpInterfaceMethods<UserOpCompatibleInterface>]> {
  let input = (ins
    OneFlow_Tensor:$in
  );
  let output = (outs
    OneFlow_Tensor:$out
  );
  let attrs = (ins
    DefaultValuedAttr<BoolAttr, "false">:$has_int_operand,
    DefaultValuedAttr<BoolAttr, "false">:$has_float_operand,
    DefaultValuedAttr<SI64Attr, "0">:$int_operand,
    DefaultValuedAttr<F64Attr, "0.">:$float_operand
  );
  let has_logical_tensor_desc_infer_fn = 1;
  let has_physical_tensor_desc_infer_fn = 1;
  let has_get_sbp_fn = 1;
  let has_data_type_infer_fn = 1;
}

def OneFlow_ScalarPowOp : OneFlow_BaseOp<"scalar_pow", [NoSideEffect, DeclareOpInterfaceMethods<UserOpCompatibleInterface>]> {
  let input = (ins
    OneFlow_Tensor:$in
  );
  let output = (outs
    OneFlow_Tensor:$out
  );
  let attrs = (ins
    DefaultValuedAttr<BoolAttr, "false">:$has_int_operand,
    DefaultValuedAttr<BoolAttr, "false">:$has_float_operand,
    DefaultValuedAttr<SI64Attr, "0">:$int_operand,
    DefaultValuedAttr<F64Attr, "0.">:$float_operand
  );
  let has_logical_tensor_desc_infer_fn = 1;
  let has_physical_tensor_desc_infer_fn = 1;
  let has_get_sbp_fn = 1;
  let has_data_type_infer_fn = 1;
}

def OneFlow_ScalarPowGradOp : OneFlow_BaseOp<"scalar_pow_grad", [NoSideEffect, DeclareOpInterfaceMethods<UserOpCompatibleInterface>]> {
  let input = (ins
    OneFlow_Tensor:$x,
    OneFlow_Tensor:$dy
  );
  let output = (outs
    OneFlow_Tensor:$dx
  );
  let attrs = (ins
    DefaultValuedAttr<BoolAttr, "false">:$has_int_operand,
    DefaultValuedAttr<BoolAttr, "false">:$has_float_operand,
    DefaultValuedAttr<SI64Attr, "0">:$int_operand,
    DefaultValuedAttr<F64Attr, "0.">:$float_operand
  );
  let has_logical_tensor_desc_infer_fn = 1;
  let has_physical_tensor_desc_infer_fn = 1;
  let has_get_sbp_fn = 1;
  let has_data_type_infer_fn = 1;
}

def OneFlow_ScalarReversePowOp : OneFlow_BaseOp<"scalar_reverse_pow", [NoSideEffect, DeclareOpInterfaceMethods<UserOpCompatibleInterface>]> {
  let input = (ins
    OneFlow_Tensor:$in
  );
  let output = (outs
    OneFlow_Tensor:$out
  );
  let attrs = (ins
    DefaultValuedAttr<BoolAttr, "false">:$has_int_operand,
    DefaultValuedAttr<BoolAttr, "false">:$has_float_operand,
    DefaultValuedAttr<SI64Attr, "0">:$int_operand,
    DefaultValuedAttr<F64Attr, "0.">:$float_operand
  );
  let has_logical_tensor_desc_infer_fn = 1;
  let has_physical_tensor_desc_infer_fn = 1;
  let has_get_sbp_fn = 1;
  let has_data_type_infer_fn = 1;
}

def OneFlow_ScalarReversePowGradOp : OneFlow_BaseOp<"scalar_reverse_pow_grad", [NoSideEffect, DeclareOpInterfaceMethods<UserOpCompatibleInterface>]> {
  let input = (ins
    OneFlow_Tensor:$x,
    OneFlow_Tensor:$dy
  );
  let output = (outs
    OneFlow_Tensor:$dx
  );
  let attrs = (ins
    DefaultValuedAttr<BoolAttr, "false">:$has_int_operand,
    DefaultValuedAttr<BoolAttr, "false">:$has_float_operand,
    DefaultValuedAttr<SI64Attr, "0">:$int_operand,
    DefaultValuedAttr<F64Attr, "0.">:$float_operand
  );
  let has_logical_tensor_desc_infer_fn = 1;
  let has_physical_tensor_desc_infer_fn = 1;
  let has_get_sbp_fn = 1;
  let has_data_type_infer_fn = 1;
}

def OneFlow_ScalarSubByTensorOp : OneFlow_BaseOp<"scalar_sub_by_tensor", [NoSideEffect, DeclareOpInterfaceMethods<UserOpCompatibleInterface>]> {
  let input = (ins
    OneFlow_Tensor:$x,
    OneFlow_Tensor:$scalar
  );
  let output = (outs
    OneFlow_Tensor:$y
  );
  let has_logical_tensor_desc_infer_fn = 1;
  let has_physical_tensor_desc_infer_fn = 1;
  let has_get_sbp_fn = 1;
  let has_data_type_infer_fn = 1;
}

#endif // GET_ONEFLOW_SCALAR_OP_DEFINITIONS

// Group: SOFTMAX
// log_softmax, log_softmax_grad, softmax, softmax_cross_entropy, softmax_cross_entropy_grad, softmax_grad, sparse_softmax_cross_entropy, sparse_softmax_cross_entropy_grad, sparse_softmax_cross_entropy_ms, sparse_softmax_cross_entropy_ms_grad
// Total: 10

#ifdef GET_ONEFLOW_SOFTMAX_OP_DEFINITIONS

def OneFlow_LogSoftmaxOp : OneFlow_BaseOp<"log_softmax", [NoSideEffect, DeclareOpInterfaceMethods<UserOpCompatibleInterface>]> {
  let input = (ins
    OneFlow_Tensor:$in
  );
  let output = (outs
    OneFlow_Tensor:$prob
  );
  let has_logical_tensor_desc_infer_fn = 1;
  let has_physical_tensor_desc_infer_fn = 1;
  let has_get_sbp_fn = 1;
  let has_data_type_infer_fn = 1;
}

def OneFlow_LogSoftmaxGradOp : OneFlow_BaseOp<"log_softmax_grad", [NoSideEffect, DeclareOpInterfaceMethods<UserOpCompatibleInterface>]> {
  let input = (ins
    OneFlow_Tensor:$prob,
    OneFlow_Tensor:$dy
  );
  let output = (outs
    OneFlow_Tensor:$dx
  );
  let has_logical_tensor_desc_infer_fn = 1;
  let has_physical_tensor_desc_infer_fn = 1;
  let has_get_sbp_fn = 1;
  let has_data_type_infer_fn = 1;
}

def OneFlow_SoftmaxOp : OneFlow_BaseOp<"softmax", [NoSideEffect, DeclareOpInterfaceMethods<UserOpCompatibleInterface>]> {
  let input = (ins
    OneFlow_Tensor:$in
  );
  let output = (outs
    OneFlow_Tensor:$out
  );
  let has_logical_tensor_desc_infer_fn = 1;
  let has_physical_tensor_desc_infer_fn = 1;
  let has_get_sbp_fn = 1;
  let has_data_type_infer_fn = 1;
}

def OneFlow_SoftmaxCrossEntropyOp : OneFlow_BaseOp<"softmax_cross_entropy", [NoSideEffect, DeclareOpInterfaceMethods<UserOpCompatibleInterface>]> {
  let input = (ins
    OneFlow_Tensor:$prediction,
    OneFlow_Tensor:$label
  );
  let output = (outs
    OneFlow_Tensor:$prob,
    OneFlow_Tensor:$out
  );
  let has_logical_tensor_desc_infer_fn = 1;
  let has_physical_tensor_desc_infer_fn = 1;
  let has_get_sbp_fn = 1;
  let has_data_type_infer_fn = 1;
  let has_input_arg_modify_fn = 1;
}

def OneFlow_SoftmaxCrossEntropyGradOp : OneFlow_BaseOp<"softmax_cross_entropy_grad", [NoSideEffect, DeclareOpInterfaceMethods<UserOpCompatibleInterface>]> {
  let input = (ins
    OneFlow_Tensor:$dy,
    OneFlow_Tensor:$label,
    OneFlow_Tensor:$prob
  );
  let output = (outs
    OneFlow_Tensor:$prediction_diff
  );
  let has_logical_tensor_desc_infer_fn = 1;
  let has_physical_tensor_desc_infer_fn = 1;
  let has_get_sbp_fn = 1;
  let has_data_type_infer_fn = 1;
}

def OneFlow_SoftmaxGradOp : OneFlow_BaseOp<"softmax_grad", [NoSideEffect, DeclareOpInterfaceMethods<UserOpCompatibleInterface>]> {
  let input = (ins
    OneFlow_Tensor:$y,
    OneFlow_Tensor:$dy
  );
  let output = (outs
    OneFlow_Tensor:$dx
  );
  let has_logical_tensor_desc_infer_fn = 1;
  let has_physical_tensor_desc_infer_fn = 1;
  let has_get_sbp_fn = 1;
  let has_data_type_infer_fn = 1;
}

def OneFlow_SparseSoftmaxCrossEntropyOp : OneFlow_BaseOp<"sparse_softmax_cross_entropy", [NoSideEffect, DeclareOpInterfaceMethods<UserOpCompatibleInterface>]> {
  let input = (ins
    OneFlow_Tensor:$prediction,
    OneFlow_Tensor:$label
  );
  let output = (outs
    OneFlow_Tensor:$prob,
    OneFlow_Tensor:$out
  );
  let attrs = (ins
    DefaultValuedAttr<SI64Attr, "0">:$depth
  );
  let has_logical_tensor_desc_infer_fn = 1;
  let has_physical_tensor_desc_infer_fn = 1;
  let has_get_sbp_fn = 1;
  let has_data_type_infer_fn = 1;
  let has_input_arg_modify_fn = 1;
}

def OneFlow_SparseSoftmaxCrossEntropyGradOp : OneFlow_BaseOp<"sparse_softmax_cross_entropy_grad", [NoSideEffect, DeclareOpInterfaceMethods<UserOpCompatibleInterface>]> {
  let input = (ins
    OneFlow_Tensor:$label,
    OneFlow_Tensor:$dy,
    OneFlow_Tensor:$prob
  );
  let output = (outs
    OneFlow_Tensor:$prediction_diff
  );
  let attrs = (ins
    DefaultValuedAttr<SI64Attr, "0">:$depth
  );
  let has_logical_tensor_desc_infer_fn = 1;
  let has_physical_tensor_desc_infer_fn = 1;
  let has_get_sbp_fn = 1;
  let has_data_type_infer_fn = 1;
}

def OneFlow_SparseSoftmaxCrossEntropyMsOp : OneFlow_BaseOp<"sparse_softmax_cross_entropy_ms", [NoSideEffect, DeclareOpInterfaceMethods<UserOpCompatibleInterface>]> {
  let input = (ins
    OneFlow_Tensor:$prediction,
    OneFlow_Tensor:$label
  );
  let output = (outs
    OneFlow_Tensor:$prob,
    OneFlow_Tensor:$out
  );
  let attrs = (ins
    DefaultValuedAttr<SI64Attr, "0">:$depth
  );
  let has_logical_tensor_desc_infer_fn = 1;
  let has_physical_tensor_desc_infer_fn = 1;
  let has_get_sbp_fn = 1;
  let has_data_type_infer_fn = 1;
  let has_input_arg_modify_fn = 1;
}

def OneFlow_SparseSoftmaxCrossEntropyMsGradOp : OneFlow_BaseOp<"sparse_softmax_cross_entropy_ms_grad", [NoSideEffect, DeclareOpInterfaceMethods<UserOpCompatibleInterface>]> {
  let input = (ins
    OneFlow_Tensor:$label,
    OneFlow_Tensor:$dy,
    OneFlow_Tensor:$prob
  );
  let output = (outs
    OneFlow_Tensor:$prediction_diff
  );
  let attrs = (ins
    DefaultValuedAttr<SI64Attr, "0">:$depth
  );
  let has_logical_tensor_desc_infer_fn = 1;
  let has_physical_tensor_desc_infer_fn = 1;
  let has_get_sbp_fn = 1;
  let has_data_type_infer_fn = 1;
}

#endif // GET_ONEFLOW_SOFTMAX_OP_DEFINITIONS

// Group: SUMMARY
// create_summary_writer, flush_summary_writer, summary_write_histogram, summary_write_image, summary_write_pb, summary_write_scalar
// Total: 6

#ifdef GET_ONEFLOW_SUMMARY_OP_DEFINITIONS

def OneFlow_CreateSummaryWriterOp : OneFlow_BaseOp<"create_summary_writer", [NoSideEffect, NoGrad, CpuOnly, DeclareOpInterfaceMethods<UserOpCompatibleInterface>]> {
  let attrs = (ins
    StrAttr:$logdir
  );
  let has_logical_tensor_desc_infer_fn = 1;
  let has_physical_tensor_desc_infer_fn = 1;
  let has_get_sbp_fn = 1;
  let has_data_type_infer_fn = 1;
}

def OneFlow_FlushSummaryWriterOp : OneFlow_BaseOp<"flush_summary_writer", [NoSideEffect, NoGrad, CpuOnly, DeclareOpInterfaceMethods<UserOpCompatibleInterface>]> {
  let has_logical_tensor_desc_infer_fn = 1;
  let has_physical_tensor_desc_infer_fn = 1;
  let has_get_sbp_fn = 1;
  let has_data_type_infer_fn = 1;
}

def OneFlow_SummaryWriteHistogramOp : OneFlow_BaseOp<"summary_write_histogram", [NoSideEffect, NoGrad, CpuOnly, DeclareOpInterfaceMethods<UserOpCompatibleInterface>]> {
  let input = (ins
    OneFlow_Tensor:$in,
    OneFlow_Tensor:$step,
    OneFlow_Tensor:$tag
  );
  let has_logical_tensor_desc_infer_fn = 1;
  let has_physical_tensor_desc_infer_fn = 1;
  let has_get_sbp_fn = 1;
  let has_data_type_infer_fn = 1;
}

def OneFlow_SummaryWriteImageOp : OneFlow_BaseOp<"summary_write_image", [NoSideEffect, NoGrad, CpuOnly, DeclareOpInterfaceMethods<UserOpCompatibleInterface>]> {
  let input = (ins
    OneFlow_Tensor:$in,
    OneFlow_Tensor:$step,
    OneFlow_Tensor:$tag
  );
  let has_logical_tensor_desc_infer_fn = 1;
  let has_physical_tensor_desc_infer_fn = 1;
  let has_get_sbp_fn = 1;
  let has_data_type_infer_fn = 1;
}

def OneFlow_SummaryWritePbOp : OneFlow_BaseOp<"summary_write_pb", [NoSideEffect, NoGrad, CpuOnly, DeclareOpInterfaceMethods<UserOpCompatibleInterface>]> {
  let input = (ins
    OneFlow_Tensor:$in,
    OneFlow_Tensor:$step
  );
  let has_logical_tensor_desc_infer_fn = 1;
  let has_physical_tensor_desc_infer_fn = 1;
  let has_get_sbp_fn = 1;
  let has_data_type_infer_fn = 1;
}

def OneFlow_SummaryWriteScalarOp : OneFlow_BaseOp<"summary_write_scalar", [NoSideEffect, NoGrad, CpuOnly, DeclareOpInterfaceMethods<UserOpCompatibleInterface>]> {
  let input = (ins
    OneFlow_Tensor:$in,
    OneFlow_Tensor:$step,
    OneFlow_Tensor:$tag
  );
  let has_logical_tensor_desc_infer_fn = 1;
  let has_physical_tensor_desc_infer_fn = 1;
  let has_get_sbp_fn = 1;
  let has_data_type_infer_fn = 1;
}

#endif // GET_ONEFLOW_SUMMARY_OP_DEFINITIONS

// Group: TENSOR_BUFFER
// gen_tensor_buffer, tensor_buffer_to_list_of_tensors, tensor_buffer_to_list_of_tensors_v2, tensor_buffer_to_tensor, tensor_to_tensor_buffer
// Total: 5

#ifdef GET_ONEFLOW_TENSOR_BUFFER_OP_DEFINITIONS

def OneFlow_GenTensorBufferOp : OneFlow_BaseOp<"gen_tensor_buffer", [NoSideEffect, NoGrad, CpuOnly, DeclareOpInterfaceMethods<UserOpCompatibleInterface>]> {
  let output = (outs
    OneFlow_Tensor:$out
  );
  let attrs = (ins
    ShapeAttr:$shape,
    ShapeArrayAttr:$shape_list,
    F32ArrayAttr:$value_list,
    OneFlow_DataType:$data_type,
    DefaultValuedAttr<BoolAttr, "false">:$dynamic_out
  );
  let has_logical_tensor_desc_infer_fn = 1;
  let has_physical_tensor_desc_infer_fn = 1;
  let has_get_sbp_fn = 1;
  let has_data_type_infer_fn = 1;
}

def OneFlow_TensorBufferToListOfTensorsOp : OneFlow_BaseOp<"tensor_buffer_to_list_of_tensors", [NoSideEffect, NoGrad, CpuOnly, DeclareOpInterfaceMethods<UserOpCompatibleInterface>]> {
  let input = (ins
    OneFlow_Tensor:$in
  );
  let output = (outs
    Variadic<OneFlow_Tensor>:$out
  );
  let attrs = (ins
    ShapeAttr:$out_shape,
    OneFlow_DataType:$out_dtype,
    DefaultValuedAttr<BoolAttr, "false">:$dynamic_out
  );
  let has_check_fn = 1;
  let has_logical_tensor_desc_infer_fn = 1;
  let has_physical_tensor_desc_infer_fn = 1;
  let has_get_sbp_fn = 1;
  let has_data_type_infer_fn = 1;
  let has_output_arg_modify_fn = 1;
}

def OneFlow_TensorBufferToListOfTensorsV2Op : OneFlow_BaseOp<"tensor_buffer_to_list_of_tensors_v2", [NoSideEffect, NoGrad, CpuOnly, DeclareOpInterfaceMethods<UserOpCompatibleInterface>]> {
  let input = (ins
    OneFlow_Tensor:$in
  );
  let output = (outs
    Variadic<OneFlow_Tensor>:$out
  );
  let attrs = (ins
    ShapeArrayAttr:$out_shapes,
    DTArrayAttr:$out_dtypes,
    DefaultValuedAttr<BoolAttr, "false">:$dynamic_out
  );
  let has_check_fn = 1;
  let has_logical_tensor_desc_infer_fn = 1;
  let has_physical_tensor_desc_infer_fn = 1;
  let has_get_sbp_fn = 1;
  let has_data_type_infer_fn = 1;
  let has_output_arg_modify_fn = 1;
}

def OneFlow_TensorBufferToTensorOp : OneFlow_BaseOp<"tensor_buffer_to_tensor", [NoSideEffect, NoGrad, CpuOnly, DeclareOpInterfaceMethods<UserOpCompatibleInterface>]> {
  let input = (ins
    OneFlow_Tensor:$in
  );
  let output = (outs
    OneFlow_Tensor:$out
  );
  let attrs = (ins
    ShapeAttr:$instance_shape,
    OneFlow_DataType:$dtype
  );
  let has_logical_tensor_desc_infer_fn = 1;
  let has_physical_tensor_desc_infer_fn = 1;
  let has_get_sbp_fn = 1;
  let has_data_type_infer_fn = 1;
}

def OneFlow_TensorToTensorBufferOp : OneFlow_BaseOp<"tensor_to_tensor_buffer", [NoSideEffect, NoGrad, CpuOnly, DeclareOpInterfaceMethods<UserOpCompatibleInterface>]> {
  let input = (ins
    OneFlow_Tensor:$in
  );
  let output = (outs
    OneFlow_Tensor:$out
  );
  let attrs = (ins
    DefaultValuedAttr<SI32Attr, "0">:$instance_dims
  );
  let has_logical_tensor_desc_infer_fn = 1;
  let has_physical_tensor_desc_infer_fn = 1;
  let has_get_sbp_fn = 1;
  let has_data_type_infer_fn = 1;
}

#endif // GET_ONEFLOW_TENSOR_BUFFER_OP_DEFINITIONS

// Group: TRIGONOMETRIC
// acos, acos_grad, acosh, acosh_grad, asin, asin_grad, asinh, asinh_grad, atan, atan2, atan2_x_grad, atan2_y_grad, atan_grad, atanh, atanh_grad, cos, cos_grad, cosh, cosh_grad, hardtanh, hardtanh_grad, sin, sin_grad, sinh, sinh_grad, tan, tan_grad, tanh, tanh_grad, not_equal_zero, not_equal_zero_grad
// Total: 31

#ifdef GET_ONEFLOW_TRIGONOMETRIC_OP_DEFINITIONS

def OneFlow_AcosOp : OneFlow_BaseOp<"acos", [NoSideEffect, DeclareOpInterfaceMethods<UserOpCompatibleInterface>]> {
  let input = (ins
    OneFlow_Tensor:$x
  );
  let output = (outs
    OneFlow_Tensor:$y
  );
  let has_logical_tensor_desc_infer_fn = 1;
  let has_physical_tensor_desc_infer_fn = 1;
  let has_get_sbp_fn = 1;
  let has_data_type_infer_fn = 1;
}

def OneFlow_AcosGradOp : OneFlow_BaseOp<"acos_grad", [NoSideEffect, DeclareOpInterfaceMethods<UserOpCompatibleInterface>]> {
  let input = (ins
    OneFlow_Tensor:$x,
    OneFlow_Tensor:$dy
  );
  let output = (outs
    OneFlow_Tensor:$dx
  );
  let has_logical_tensor_desc_infer_fn = 1;
  let has_physical_tensor_desc_infer_fn = 1;
  let has_get_sbp_fn = 1;
  let has_data_type_infer_fn = 1;
}

def OneFlow_AcoshOp : OneFlow_BaseOp<"acosh", [NoSideEffect, DeclareOpInterfaceMethods<UserOpCompatibleInterface>]> {
  let input = (ins
    OneFlow_Tensor:$x
  );
  let output = (outs
    OneFlow_Tensor:$y
  );
  let has_logical_tensor_desc_infer_fn = 1;
  let has_physical_tensor_desc_infer_fn = 1;
  let has_get_sbp_fn = 1;
  let has_data_type_infer_fn = 1;
}

def OneFlow_AcoshGradOp : OneFlow_BaseOp<"acosh_grad", [NoSideEffect, DeclareOpInterfaceMethods<UserOpCompatibleInterface>]> {
  let input = (ins
    OneFlow_Tensor:$x,
    OneFlow_Tensor:$dy
  );
  let output = (outs
    OneFlow_Tensor:$dx
  );
  let has_logical_tensor_desc_infer_fn = 1;
  let has_physical_tensor_desc_infer_fn = 1;
  let has_get_sbp_fn = 1;
  let has_data_type_infer_fn = 1;
}

def OneFlow_AsinOp : OneFlow_BaseOp<"asin", [NoSideEffect, DeclareOpInterfaceMethods<UserOpCompatibleInterface>]> {
  let input = (ins
    OneFlow_Tensor:$x
  );
  let output = (outs
    OneFlow_Tensor:$y
  );
  let has_logical_tensor_desc_infer_fn = 1;
  let has_physical_tensor_desc_infer_fn = 1;
  let has_get_sbp_fn = 1;
  let has_data_type_infer_fn = 1;
}

def OneFlow_AsinGradOp : OneFlow_BaseOp<"asin_grad", [NoSideEffect, DeclareOpInterfaceMethods<UserOpCompatibleInterface>]> {
  let input = (ins
    OneFlow_Tensor:$x,
    OneFlow_Tensor:$dy
  );
  let output = (outs
    OneFlow_Tensor:$dx
  );
  let has_logical_tensor_desc_infer_fn = 1;
  let has_physical_tensor_desc_infer_fn = 1;
  let has_get_sbp_fn = 1;
  let has_data_type_infer_fn = 1;
}

def OneFlow_AsinhOp : OneFlow_BaseOp<"asinh", [NoSideEffect, DeclareOpInterfaceMethods<UserOpCompatibleInterface>]> {
  let input = (ins
    OneFlow_Tensor:$x
  );
  let output = (outs
    OneFlow_Tensor:$y
  );
  let has_logical_tensor_desc_infer_fn = 1;
  let has_physical_tensor_desc_infer_fn = 1;
  let has_get_sbp_fn = 1;
  let has_data_type_infer_fn = 1;
}

def OneFlow_AsinhGradOp : OneFlow_BaseOp<"asinh_grad", [NoSideEffect, DeclareOpInterfaceMethods<UserOpCompatibleInterface>]> {
  let input = (ins
    OneFlow_Tensor:$x,
    OneFlow_Tensor:$dy
  );
  let output = (outs
    OneFlow_Tensor:$dx
  );
  let has_logical_tensor_desc_infer_fn = 1;
  let has_physical_tensor_desc_infer_fn = 1;
  let has_get_sbp_fn = 1;
  let has_data_type_infer_fn = 1;
}

def OneFlow_AtanOp : OneFlow_BaseOp<"atan", [NoSideEffect, DeclareOpInterfaceMethods<UserOpCompatibleInterface>]> {
  let input = (ins
    OneFlow_Tensor:$x
  );
  let output = (outs
    OneFlow_Tensor:$y
  );
  let has_logical_tensor_desc_infer_fn = 1;
  let has_physical_tensor_desc_infer_fn = 1;
  let has_get_sbp_fn = 1;
  let has_data_type_infer_fn = 1;
}

def OneFlow_Atan2Op : OneFlow_BaseOp<"atan2", [NoSideEffect, DeclareOpInterfaceMethods<UserOpCompatibleInterface>]> {
  let input = (ins
    OneFlow_Tensor:$x,
    OneFlow_Tensor:$y
  );
  let output = (outs
    OneFlow_Tensor:$z
  );
  let has_logical_tensor_desc_infer_fn = 1;
  let has_physical_tensor_desc_infer_fn = 1;
  let has_get_sbp_fn = 1;
  let has_data_type_infer_fn = 1;
}

def OneFlow_Atan2XGradOp : OneFlow_BaseOp<"atan2_x_grad", [NoSideEffect, DeclareOpInterfaceMethods<UserOpCompatibleInterface>]> {
  let input = (ins
    OneFlow_Tensor:$x,
    OneFlow_Tensor:$y,
    OneFlow_Tensor:$dz
  );
  let output = (outs
    OneFlow_Tensor:$dx
  );
  let has_logical_tensor_desc_infer_fn = 1;
  let has_physical_tensor_desc_infer_fn = 1;
  let has_get_sbp_fn = 1;
  let has_data_type_infer_fn = 1;
}

def OneFlow_Atan2YGradOp : OneFlow_BaseOp<"atan2_y_grad", [NoSideEffect, DeclareOpInterfaceMethods<UserOpCompatibleInterface>]> {
  let input = (ins
    OneFlow_Tensor:$x,
    OneFlow_Tensor:$y,
    OneFlow_Tensor:$dz
  );
  let output = (outs
    OneFlow_Tensor:$dy
  );
  let has_logical_tensor_desc_infer_fn = 1;
  let has_physical_tensor_desc_infer_fn = 1;
  let has_get_sbp_fn = 1;
  let has_data_type_infer_fn = 1;
}

def OneFlow_AtanGradOp : OneFlow_BaseOp<"atan_grad", [NoSideEffect, DeclareOpInterfaceMethods<UserOpCompatibleInterface>]> {
  let input = (ins
    OneFlow_Tensor:$x,
    OneFlow_Tensor:$dy
  );
  let output = (outs
    OneFlow_Tensor:$dx
  );
  let has_logical_tensor_desc_infer_fn = 1;
  let has_physical_tensor_desc_infer_fn = 1;
  let has_get_sbp_fn = 1;
  let has_data_type_infer_fn = 1;
}

def OneFlow_AtanhOp : OneFlow_BaseOp<"atanh", [NoSideEffect, DeclareOpInterfaceMethods<UserOpCompatibleInterface>]> {
  let input = (ins
    OneFlow_Tensor:$x
  );
  let output = (outs
    OneFlow_Tensor:$y
  );
  let has_logical_tensor_desc_infer_fn = 1;
  let has_physical_tensor_desc_infer_fn = 1;
  let has_get_sbp_fn = 1;
  let has_data_type_infer_fn = 1;
}

def OneFlow_AtanhGradOp : OneFlow_BaseOp<"atanh_grad", [NoSideEffect, DeclareOpInterfaceMethods<UserOpCompatibleInterface>]> {
  let input = (ins
    OneFlow_Tensor:$x,
    OneFlow_Tensor:$dy
  );
  let output = (outs
    OneFlow_Tensor:$dx
  );
  let has_logical_tensor_desc_infer_fn = 1;
  let has_physical_tensor_desc_infer_fn = 1;
  let has_get_sbp_fn = 1;
  let has_data_type_infer_fn = 1;
}

def OneFlow_CosOp : OneFlow_BaseOp<"cos", [NoSideEffect, DeclareOpInterfaceMethods<UserOpCompatibleInterface>]> {
  let input = (ins
    OneFlow_Tensor:$x
  );
  let output = (outs
    OneFlow_Tensor:$y
  );
  let has_logical_tensor_desc_infer_fn = 1;
  let has_physical_tensor_desc_infer_fn = 1;
  let has_get_sbp_fn = 1;
  let has_data_type_infer_fn = 1;
}

def OneFlow_CosGradOp : OneFlow_BaseOp<"cos_grad", [NoSideEffect, DeclareOpInterfaceMethods<UserOpCompatibleInterface>]> {
  let input = (ins
    OneFlow_Tensor:$x,
    OneFlow_Tensor:$dy
  );
  let output = (outs
    OneFlow_Tensor:$dx
  );
  let has_logical_tensor_desc_infer_fn = 1;
  let has_physical_tensor_desc_infer_fn = 1;
  let has_get_sbp_fn = 1;
  let has_data_type_infer_fn = 1;
}

def OneFlow_CoshOp : OneFlow_BaseOp<"cosh", [NoSideEffect, DeclareOpInterfaceMethods<UserOpCompatibleInterface>]> {
  let input = (ins
    OneFlow_Tensor:$x
  );
  let output = (outs
    OneFlow_Tensor:$y
  );
  let has_logical_tensor_desc_infer_fn = 1;
  let has_physical_tensor_desc_infer_fn = 1;
  let has_get_sbp_fn = 1;
  let has_data_type_infer_fn = 1;
}

def OneFlow_CoshGradOp : OneFlow_BaseOp<"cosh_grad", [NoSideEffect, DeclareOpInterfaceMethods<UserOpCompatibleInterface>]> {
  let input = (ins
    OneFlow_Tensor:$x,
    OneFlow_Tensor:$dy
  );
  let output = (outs
    OneFlow_Tensor:$dx
  );
  let has_logical_tensor_desc_infer_fn = 1;
  let has_physical_tensor_desc_infer_fn = 1;
  let has_get_sbp_fn = 1;
  let has_data_type_infer_fn = 1;
}

def OneFlow_HardtanhOp : OneFlow_BaseOp<"hardtanh", [NoSideEffect, DeclareOpInterfaceMethods<UserOpCompatibleInterface>]> {
  let input = (ins
    OneFlow_Tensor:$in
  );
  let output = (outs
    OneFlow_Tensor:$out
  );
  let attrs = (ins
    DefaultValuedAttr<F64Attr, "0.">:$min_val,
    DefaultValuedAttr<F64Attr, "0.">:$max_val
  );
  let has_logical_tensor_desc_infer_fn = 1;
  let has_physical_tensor_desc_infer_fn = 1;
  let has_get_sbp_fn = 1;
  let has_data_type_infer_fn = 1;
}

def OneFlow_HardtanhGradOp : OneFlow_BaseOp<"hardtanh_grad", [NoSideEffect, DeclareOpInterfaceMethods<UserOpCompatibleInterface>]> {
  let input = (ins
    OneFlow_Tensor:$y,
    OneFlow_Tensor:$dy
  );
  let output = (outs
    OneFlow_Tensor:$dx
  );
  let attrs = (ins
    DefaultValuedAttr<F64Attr, "0.">:$min_val,
    DefaultValuedAttr<F64Attr, "0.">:$max_val
  );
  let has_logical_tensor_desc_infer_fn = 1;
  let has_physical_tensor_desc_infer_fn = 1;
  let has_get_sbp_fn = 1;
  let has_data_type_infer_fn = 1;
}

def OneFlow_SinOp : OneFlow_BaseOp<"sin", [NoSideEffect, DeclareOpInterfaceMethods<UserOpCompatibleInterface>]> {
  let input = (ins
    OneFlow_Tensor:$x
  );
  let output = (outs
    OneFlow_Tensor:$y
  );
  let has_logical_tensor_desc_infer_fn = 1;
  let has_physical_tensor_desc_infer_fn = 1;
  let has_get_sbp_fn = 1;
  let has_data_type_infer_fn = 1;
}

def OneFlow_SinGradOp : OneFlow_BaseOp<"sin_grad", [NoSideEffect, DeclareOpInterfaceMethods<UserOpCompatibleInterface>]> {
  let input = (ins
    OneFlow_Tensor:$x,
    OneFlow_Tensor:$dy
  );
  let output = (outs
    OneFlow_Tensor:$dx
  );
  let has_logical_tensor_desc_infer_fn = 1;
  let has_physical_tensor_desc_infer_fn = 1;
  let has_get_sbp_fn = 1;
  let has_data_type_infer_fn = 1;
}

def OneFlow_SinhOp : OneFlow_BaseOp<"sinh", [NoSideEffect, DeclareOpInterfaceMethods<UserOpCompatibleInterface>]> {
  let input = (ins
    OneFlow_Tensor:$x
  );
  let output = (outs
    OneFlow_Tensor:$y
  );
  let has_logical_tensor_desc_infer_fn = 1;
  let has_physical_tensor_desc_infer_fn = 1;
  let has_get_sbp_fn = 1;
  let has_data_type_infer_fn = 1;
}

def OneFlow_SinhGradOp : OneFlow_BaseOp<"sinh_grad", [NoSideEffect, DeclareOpInterfaceMethods<UserOpCompatibleInterface>]> {
  let input = (ins
    OneFlow_Tensor:$x,
    OneFlow_Tensor:$dy
  );
  let output = (outs
    OneFlow_Tensor:$dx
  );
  let has_logical_tensor_desc_infer_fn = 1;
  let has_physical_tensor_desc_infer_fn = 1;
  let has_get_sbp_fn = 1;
  let has_data_type_infer_fn = 1;
}

def OneFlow_TanOp : OneFlow_BaseOp<"tan", [NoSideEffect, DeclareOpInterfaceMethods<UserOpCompatibleInterface>]> {
  let input = (ins
    OneFlow_Tensor:$x
  );
  let output = (outs
    OneFlow_Tensor:$y
  );
  let has_logical_tensor_desc_infer_fn = 1;
  let has_physical_tensor_desc_infer_fn = 1;
  let has_get_sbp_fn = 1;
  let has_data_type_infer_fn = 1;
}

def OneFlow_TanGradOp : OneFlow_BaseOp<"tan_grad", [NoSideEffect, DeclareOpInterfaceMethods<UserOpCompatibleInterface>]> {
  let input = (ins
    OneFlow_Tensor:$x,
    OneFlow_Tensor:$dy
  );
  let output = (outs
    OneFlow_Tensor:$dx
  );
  let has_logical_tensor_desc_infer_fn = 1;
  let has_physical_tensor_desc_infer_fn = 1;
  let has_get_sbp_fn = 1;
  let has_data_type_infer_fn = 1;
}

def OneFlow_TanhOp : OneFlow_BaseOp<"tanh", [NoSideEffect, DeclareOpInterfaceMethods<UserOpCompatibleInterface>]> {
  let input = (ins
    OneFlow_Tensor:$x
  );
  let output = (outs
    OneFlow_Tensor:$y
  );
  let has_logical_tensor_desc_infer_fn = 1;
  let has_physical_tensor_desc_infer_fn = 1;
  let has_get_sbp_fn = 1;
  let has_data_type_infer_fn = 1;
}

def OneFlow_TanhGradOp : OneFlow_BaseOp<"tanh_grad", [NoSideEffect, DeclareOpInterfaceMethods<UserOpCompatibleInterface>]> {
  let input = (ins
    OneFlow_Tensor:$x,
    OneFlow_Tensor:$dy
  );
  let output = (outs
    OneFlow_Tensor:$dx
  );
  let has_logical_tensor_desc_infer_fn = 1;
  let has_physical_tensor_desc_infer_fn = 1;
  let has_get_sbp_fn = 1;
  let has_data_type_infer_fn = 1;
}

def OneFlow_NotEqualZeroOp : OneFlow_BaseOp<"not_equal_zero", [NoSideEffect, DeclareOpInterfaceMethods<UserOpCompatibleInterface>]> {
  let input = (ins
    OneFlow_Tensor:$x
  );
  let output = (outs
    OneFlow_Tensor:$y
  );
  let has_logical_tensor_desc_infer_fn = 1;
  let has_physical_tensor_desc_infer_fn = 1;
  let has_get_sbp_fn = 1;
  let has_data_type_infer_fn = 1;
}

def OneFlow_NotEqualZeroGradOp : OneFlow_BaseOp<"not_equal_zero_grad", [NoSideEffect, DeclareOpInterfaceMethods<UserOpCompatibleInterface>]> {
  let input = (ins
    OneFlow_Tensor:$x,
    OneFlow_Tensor:$dy
  );
  let output = (outs
    OneFlow_Tensor:$dx
  );
  let has_logical_tensor_desc_infer_fn = 1;
  let has_physical_tensor_desc_infer_fn = 1;
  let has_get_sbp_fn = 1;
  let has_data_type_infer_fn = 1;
}

#endif // GET_ONEFLOW_TRIGONOMETRIC_OP_DEFINITIONS

// Group: UNARY
// acc, affine_grid, affine_grid_grad, bernoulli, cast, cast_to_static_shape, cast_to_tick, celu, copy, count_not_finite, diag, diagonal, elu, expand, expand_dims, flatten, flip, fold, gelu, hardsigmoid, hardshrink, hardswish, leaky_relu, log2, logical_not, mish, narrow, one_hot, pack, random_mask_like, repeat, roll, selu, silu, softshrink, softsign, sort, square_sum, squeeze, threshold, transpose, tril, triu, unfold, unfold_tensor, unpack, zero_like, to_contiguous, isnan, isinf, isfinite, repeat_interleave, mutable_cast_once
// Total: 52

#ifdef GET_ONEFLOW_UNARY_OP_DEFINITIONS

def OneFlow_AccOp : OneFlow_BaseOp<"acc", [NoSideEffect, DeclareOpInterfaceMethods<UserOpCompatibleInterface>]> {
  let input = (ins
    OneFlow_Tensor:$in
  );
  let output = (outs
    OneFlow_Tensor:$out
  );
  let attrs = (ins
    DefaultValuedAttr<SI32Attr, "0">:$max_acc_num
  );
  let has_logical_tensor_desc_infer_fn = 1;
  let has_physical_tensor_desc_infer_fn = 1;
  let has_get_sbp_fn = 1;
  let has_data_type_infer_fn = 1;
  let has_output_blob_time_shape_infer_fn = 1;
}

def OneFlow_AffineGridOp : OneFlow_BaseOp<"affine_grid", [NoSideEffect, DeclareOpInterfaceMethods<UserOpCompatibleInterface>]> {
  let input = (ins
    OneFlow_Tensor:$theta
  );
  let output = (outs
    OneFlow_Tensor:$grid
  );
  let attrs = (ins
    ShapeAttr:$size,
    DefaultValuedAttr<BoolAttr, "false">:$align_corners
  );
  let has_check_fn = 1;
  let has_logical_tensor_desc_infer_fn = 1;
  let has_physical_tensor_desc_infer_fn = 1;
  let has_get_sbp_fn = 1;
  let has_data_type_infer_fn = 1;
}

def OneFlow_AffineGridGradOp : OneFlow_BaseOp<"affine_grid_grad", [NoSideEffect, DeclareOpInterfaceMethods<UserOpCompatibleInterface>]> {
  let input = (ins
    OneFlow_Tensor:$dgrid
  );
  let output = (outs
    OneFlow_Tensor:$dtheta
  );
  let attrs = (ins
    ShapeAttr:$size,
    DefaultValuedAttr<BoolAttr, "false">:$align_corners
  );
  let has_check_fn = 1;
  let has_logical_tensor_desc_infer_fn = 1;
  let has_physical_tensor_desc_infer_fn = 1;
  let has_get_sbp_fn = 1;
  let has_data_type_infer_fn = 1;
}

def OneFlow_BernoulliOp : OneFlow_BaseOp<"bernoulli", [NoSideEffect, NoGrad, CpuOnly, DeclareOpInterfaceMethods<UserOpCompatibleInterface>]> {
  let input = (ins
    OneFlow_Tensor:$in
  );
  let output = (outs
    OneFlow_Tensor:$out
  );
  let attrs = (ins
    DefaultValuedAttr<SI64Attr, "-1">:$seed,
    DefaultValuedAttr<BoolAttr, "false">:$has_seed,
    OneFlow_DataType:$dtype
  );
  let has_logical_tensor_desc_infer_fn = 1;
  let has_physical_tensor_desc_infer_fn = 1;
  let has_get_sbp_fn = 1;
  let has_data_type_infer_fn = 1;
}

def OneFlow_CastOp : OneFlow_BaseOp<"cast", [NoSideEffect, DeclareOpInterfaceMethods<UserOpCompatibleInterface>]> {
  let input = (ins
    OneFlow_Tensor:$in
  );
  let output = (outs
    OneFlow_Tensor:$out
  );
  let attrs = (ins
    OneFlow_DataType:$dtype,
    DefaultValuedAttr<BoolAttr, "false">:$pin_memory
  );
  let has_device_and_stream_infer_fn = 1;
  let has_logical_tensor_desc_infer_fn = 1;
  let has_physical_tensor_desc_infer_fn = 1;
  let has_get_sbp_fn = 1;
  let has_data_type_infer_fn = 1;
}

def OneFlow_MutableCastOnceOp : OneFlow_BaseOp<"mutable_cast_once", [NoSideEffect, DeclareOpInterfaceMethods<UserOpCompatibleInterface>]> {
  let input = (ins
    OneFlow_Tensor:$in
  );
  let output = (outs
    OneFlow_Tensor:$out
  );
  let attrs = (ins
    OneFlow_DataType:$dtype
  );
  let has_logical_tensor_desc_infer_fn = 1;
  let has_physical_tensor_desc_infer_fn = 1;
  let has_get_sbp_fn = 1;
  let has_data_type_infer_fn = 1;
  let same_output_regst_num = 1;
}

def OneFlow_CastToStaticShapeOp : OneFlow_BaseOp<"cast_to_static_shape", [NoSideEffect, DeclareOpInterfaceMethods<UserOpCompatibleInterface>]> {
  let input = (ins
    OneFlow_Tensor:$input
  );
  let output = (outs
    OneFlow_Tensor:$output
  );
  let has_logical_tensor_desc_infer_fn = 1;
  let has_physical_tensor_desc_infer_fn = 1;
  let has_get_sbp_fn = 1;
  let has_data_type_infer_fn = 1;
}

def OneFlow_CastToTickOp : OneFlow_BaseOp<"cast_to_tick", [NoSideEffect, NoGrad, DeclareOpInterfaceMethods<UserOpCompatibleInterface>]> {
  let input = (ins
    OneFlow_Tensor:$in
  );
  let output = (outs
    OneFlow_Tensor:$out
  );
  let has_logical_tensor_desc_infer_fn = 1;
  let has_physical_tensor_desc_infer_fn = 1;
  let has_get_sbp_fn = 1;
  let has_data_type_infer_fn = 1;
  let has_nd_sbp_infer_fn = 1;
}

def OneFlow_CeluOp : OneFlow_BaseOp<"celu", [NoSideEffect, DeclareOpInterfaceMethods<UserOpCompatibleInterface>]> {
  let input = (ins
    OneFlow_Tensor:$in
  );
  let output = (outs
    OneFlow_Tensor:$out
  );
  let attrs = (ins
    DefaultValuedAttr<F64Attr, "0.">:$alpha
  );
  let has_logical_tensor_desc_infer_fn = 1;
  let has_physical_tensor_desc_infer_fn = 1;
  let has_get_sbp_fn = 1;
  let has_data_type_infer_fn = 1;
}

def OneFlow_CopyOp : OneFlow_BaseOp<"copy", [NoSideEffect, DeclareOpInterfaceMethods<UserOpCompatibleInterface>]> {
  let input = (ins
    OneFlow_Tensor:$in
  );
  let output = (outs
    OneFlow_Tensor:$out
  );
  let attrs = (ins
    StrAttr:$device_type,
    DefaultValuedAttr<SI64Attr, "0">:$device_id,
    DefaultValuedAttr<BoolAttr, "false">:$pin_memory,
    DefaultValuedAttr<BoolAttr, "false">:$asynced_copy
  );
  let has_logical_tensor_desc_infer_fn = 1;
  let has_physical_tensor_desc_infer_fn = 1;
  let has_get_sbp_fn = 1;
  let has_data_type_infer_fn = 1;
  let has_device_and_stream_infer_fn = 1;
}

def OneFlow_CountNotFiniteOp : OneFlow_BaseOp<"count_not_finite", [NoSideEffect, NoGrad, DeclareOpInterfaceMethods<UserOpCompatibleInterface>]> {
  let input = (ins
    OneFlow_Tensor:$x
  );
  let output = (outs
    OneFlow_Tensor:$y
  );
  let has_logical_tensor_desc_infer_fn = 1;
  let has_physical_tensor_desc_infer_fn = 1;
  let has_get_sbp_fn = 1;
  let has_data_type_infer_fn = 1;
}

def OneFlow_DiagOp : OneFlow_BaseOp<"diag", [NoSideEffect, DeclareOpInterfaceMethods<UserOpCompatibleInterface>]> {
  let input = (ins
    OneFlow_Tensor:$in
  );
  let output = (outs
    OneFlow_Tensor:$out
  );
  let attrs = (ins
    DefaultValuedAttr<SI32Attr, "0">:$diagonal
  );
  let has_logical_tensor_desc_infer_fn = 1;
  let has_physical_tensor_desc_infer_fn = 1;
  let has_get_sbp_fn = 1;
  let has_data_type_infer_fn = 1;
}

def OneFlow_DiagonalOp : OneFlow_BaseOp<"diagonal", [NoSideEffect, DeclareOpInterfaceMethods<UserOpCompatibleInterface>]> {
  let input = (ins
    OneFlow_Tensor:$in
  );
  let output = (outs
    OneFlow_Tensor:$out
  );
  let attrs = (ins
    DefaultValuedAttr<SI32Attr, "0">:$offset
  );
  let has_logical_tensor_desc_infer_fn = 1;
  let has_physical_tensor_desc_infer_fn = 1;
  let has_get_sbp_fn = 1;
  let has_data_type_infer_fn = 1;
}

def OneFlow_EluOp : OneFlow_BaseOp<"elu", [NoSideEffect, DeclareOpInterfaceMethods<UserOpCompatibleInterface>]> {
  let input = (ins
    OneFlow_Tensor:$in
  );
  let output = (outs
    OneFlow_Tensor:$out
  );
  let attrs = (ins
    DefaultValuedAttr<F64Attr, "0.">:$alpha
  );
  let has_logical_tensor_desc_infer_fn = 1;
  let has_physical_tensor_desc_infer_fn = 1;
  let has_get_sbp_fn = 1;
  let has_data_type_infer_fn = 1;
}

def OneFlow_ExpandOp : OneFlow_BaseOp<"expand", [NoSideEffect, DeclareOpInterfaceMethods<UserOpCompatibleInterface>]> {
  let input = (ins
    OneFlow_Tensor:$in
  );
  let output = (outs
    OneFlow_Tensor:$out
  );
  let attrs = (ins
    SI32ArrayAttr:$logical_in_shape,
    SI32ArrayAttr:$logical_expand_shape
  );
  let has_logical_tensor_desc_infer_fn = 1;
  let has_physical_tensor_desc_infer_fn = 1;
  let has_get_sbp_fn = 1;
  let has_data_type_infer_fn = 1;
}

def OneFlow_ExpandDimsOp : OneFlow_BaseOp<"expand_dims", [NoSideEffect, DeclareOpInterfaceMethods<UserOpCompatibleInterface>]> {
  let input = (ins
    OneFlow_Tensor:$in
  );
  let output = (outs
    OneFlow_Tensor:$out
  );
  let attrs = (ins
    DefaultValuedAttr<SI32Attr, "0">:$axis
  );
  let has_logical_tensor_desc_infer_fn = 1;
  let has_physical_tensor_desc_infer_fn = 1;
  let has_get_sbp_fn = 1;
  let has_data_type_infer_fn = 1;
}

def OneFlow_FlattenOp : OneFlow_BaseOp<"flatten", [NoSideEffect, DeclareOpInterfaceMethods<UserOpCompatibleInterface>]> {
  let input = (ins
    OneFlow_Tensor:$in
  );
  let output = (outs
    OneFlow_Tensor:$out
  );
  let attrs = (ins
    DefaultValuedAttr<SI32Attr, "0">:$start_dim,
    DefaultValuedAttr<SI32Attr, "-1">:$end_dim
  );
  let has_logical_tensor_desc_infer_fn = 1;
  let has_physical_tensor_desc_infer_fn = 1;
  let has_get_sbp_fn = 1;
  let has_data_type_infer_fn = 1;
}

def OneFlow_FlipOp : OneFlow_BaseOp<"flip", [NoSideEffect, DeclareOpInterfaceMethods<UserOpCompatibleInterface>]> {
  let input = (ins
    OneFlow_Tensor:$x
  );
  let output = (outs
    OneFlow_Tensor:$y
  );
  let attrs = (ins
    SI32ArrayAttr:$dims
  );
  let has_logical_tensor_desc_infer_fn = 1;
  let has_physical_tensor_desc_infer_fn = 1;
  let has_get_sbp_fn = 1;
  let has_data_type_infer_fn = 1;
}

def OneFlow_FoldOp : OneFlow_BaseOp<"fold", [NoSideEffect, DeclareOpInterfaceMethods<UserOpCompatibleInterface>]> {
  let input = (ins
    OneFlow_Tensor:$x
  );
  let output = (outs
    OneFlow_Tensor:$y
  );
  let attrs = (ins
    StrAttr:$data_format,
    SI32ArrayAttr:$output_size,
    SI32ArrayAttr:$kernel_size,
    SI32ArrayAttr:$strides,
    SI32ArrayAttr:$padding,
    SI32ArrayAttr:$dilation_rate
  );
  let has_logical_tensor_desc_infer_fn = 1;
  let has_physical_tensor_desc_infer_fn = 1;
  let has_get_sbp_fn = 1;
  let has_data_type_infer_fn = 1;
}

def OneFlow_GeluOp : OneFlow_BaseOp<"gelu", [NoSideEffect, DeclareOpInterfaceMethods<UserOpCompatibleInterface>]> {
  let input = (ins
    OneFlow_Tensor:$in
  );
  let output = (outs
    OneFlow_Tensor:$out
  );
  let has_logical_tensor_desc_infer_fn = 1;
  let has_physical_tensor_desc_infer_fn = 1;
  let has_get_sbp_fn = 1;
  let has_data_type_infer_fn = 1;
}

def OneFlow_HardsigmoidOp : OneFlow_BaseOp<"hardsigmoid", [NoSideEffect, DeclareOpInterfaceMethods<UserOpCompatibleInterface>]> {
  let input = (ins
    OneFlow_Tensor:$in
  );
  let output = (outs
    OneFlow_Tensor:$out
  );
  let has_logical_tensor_desc_infer_fn = 1;
  let has_physical_tensor_desc_infer_fn = 1;
  let has_get_sbp_fn = 1;
  let has_data_type_infer_fn = 1;
}

def OneFlow_HardShrinkOp : OneFlow_BaseOp<"hardshrink", [NoSideEffect, DeclareOpInterfaceMethods<UserOpCompatibleInterface>]> {
  let input = (ins
    OneFlow_Tensor:$in
  );
  let output = (outs
    OneFlow_Tensor:$out
  );
  let attrs = (ins
    DefaultValuedAttr<F64Attr, "0.">:$lambd
  );
  let has_logical_tensor_desc_infer_fn = 1;
  let has_physical_tensor_desc_infer_fn = 1;
  let has_get_sbp_fn = 1;
  let has_data_type_infer_fn = 1;
}

def OneFlow_HardswishOp : OneFlow_BaseOp<"hardswish", [NoSideEffect, DeclareOpInterfaceMethods<UserOpCompatibleInterface>]> {
  let input = (ins
    OneFlow_Tensor:$in
  );
  let output = (outs
    OneFlow_Tensor:$out
  );
  let has_logical_tensor_desc_infer_fn = 1;
  let has_physical_tensor_desc_infer_fn = 1;
  let has_get_sbp_fn = 1;
  let has_data_type_infer_fn = 1;
}

def OneFlow_LeakyReluOp : OneFlow_BaseOp<"leaky_relu", [NoSideEffect, DeclareOpInterfaceMethods<UserOpCompatibleInterface>]> {
  let input = (ins
    OneFlow_Tensor:$x
  );
  let output = (outs
    OneFlow_Tensor:$y
  );
  let attrs = (ins
    DefaultValuedAttr<F32Attr, "0.">:$alpha
  );
  let has_logical_tensor_desc_infer_fn = 1;
  let has_physical_tensor_desc_infer_fn = 1;
  let has_get_sbp_fn = 1;
  let has_data_type_infer_fn = 1;
}

def OneFlow_Log2Op : OneFlow_BaseOp<"log2", [NoSideEffect, DeclareOpInterfaceMethods<UserOpCompatibleInterface>]> {
  let input = (ins
    OneFlow_Tensor:$x
  );
  let output = (outs
    OneFlow_Tensor:$y
  );
  let has_logical_tensor_desc_infer_fn = 1;
  let has_physical_tensor_desc_infer_fn = 1;
  let has_get_sbp_fn = 1;
  let has_data_type_infer_fn = 1;
}

def OneFlow_LogicalNotOp : OneFlow_BaseOp<"logical_not", [NoSideEffect, NoGrad, DeclareOpInterfaceMethods<UserOpCompatibleInterface>]> {
  let input = (ins
    OneFlow_Tensor:$x
  );
  let output = (outs
    OneFlow_Tensor:$y
  );
  let has_logical_tensor_desc_infer_fn = 1;
  let has_physical_tensor_desc_infer_fn = 1;
  let has_get_sbp_fn = 1;
  let has_data_type_infer_fn = 1;
}

def OneFlow_MishOp : OneFlow_BaseOp<"mish", [NoSideEffect, DeclareOpInterfaceMethods<UserOpCompatibleInterface>]> {
  let input = (ins
    OneFlow_Tensor:$in
  );
  let output = (outs
    OneFlow_Tensor:$out
  );
  let has_logical_tensor_desc_infer_fn = 1;
  let has_physical_tensor_desc_infer_fn = 1;
  let has_get_sbp_fn = 1;
  let has_data_type_infer_fn = 1;
}

def OneFlow_NarrowOp : OneFlow_BaseOp<"narrow", [NoSideEffect, DeclareOpInterfaceMethods<UserOpCompatibleInterface>]> {
  let input = (ins
    OneFlow_Tensor:$in
  );
  let output = (outs
    OneFlow_Tensor:$out
  );
  let attrs = (ins
    DefaultValuedAttr<SI64Attr, "0">:$dim,
    DefaultValuedAttr<SI64Attr, "0">:$start,
    DefaultValuedAttr<SI64Attr, "0">:$length
  );
  let has_logical_tensor_desc_infer_fn = 1;
  let has_physical_tensor_desc_infer_fn = 1;
  let has_get_sbp_fn = 1;
  let has_data_type_infer_fn = 1;
}

def OneFlow_OneHotOp : OneFlow_BaseOp<"one_hot", [NoSideEffect, NoGrad, DeclareOpInterfaceMethods<UserOpCompatibleInterface>]> {
  let input = (ins
    OneFlow_Tensor:$indices
  );
  let output = (outs
    OneFlow_Tensor:$out
  );
  let attrs = (ins
    DefaultValuedAttr<SI64Attr, "0">:$depth,
    DefaultValuedAttr<F64Attr, "0.">:$floating_on_value,
    DefaultValuedAttr<SI64Attr, "0">:$integer_on_value,
    DefaultValuedAttr<F64Attr, "0.">:$floating_off_value,
    DefaultValuedAttr<SI64Attr, "0">:$integer_off_value,
    OneFlow_DataType:$dtype
  );
  let has_logical_tensor_desc_infer_fn = 1;
  let has_physical_tensor_desc_infer_fn = 1;
  let has_get_sbp_fn = 1;
  let has_data_type_infer_fn = 1;
  let has_input_arg_modify_fn = 1;
}

def OneFlow_PackOp : OneFlow_BaseOp<"pack", [NoSideEffect, DeclareOpInterfaceMethods<UserOpCompatibleInterface>]> {
  let input = (ins
    OneFlow_Tensor:$in
  );
  let output = (outs
    OneFlow_Tensor:$out
  );
  let attrs = (ins
    DefaultValuedAttr<SI32Attr, "0">:$pack_num
  );
  let has_logical_tensor_desc_infer_fn = 1;
  let has_physical_tensor_desc_infer_fn = 1;
  let has_get_sbp_fn = 1;
  let has_data_type_infer_fn = 1;
  let has_output_blob_time_shape_infer_fn = 1;
}

def OneFlow_RandomMaskLikeOp : OneFlow_BaseOp<"random_mask_like", [NoSideEffect, NoGrad, DeclareOpInterfaceMethods<UserOpCompatibleInterface>]> {
  let input = (ins
    OneFlow_Tensor:$like
  );
  let output = (outs
    OneFlow_Tensor:$out
  );
  let attrs = (ins
    DefaultValuedAttr<F32Attr, "0.">:$rate,
    DefaultValuedAttr<SI64Attr, "0">:$seed
  );
  let builders = [
    OpBuilder<(ins
      "Value":$like,
      "StringRef":$op_name,
      "StringRef":$device_tag,
      "ArrayAttr":$device_name,
      "IntegerAttr":$scope_symbol_id,
      "ArrayAttr":$hierarchy,
      "FloatAttr":$rate,
      "IntegerAttr":$seed
    )>
  ];
  let has_check_fn = 1;
  let has_logical_tensor_desc_infer_fn = 1;
  let has_physical_tensor_desc_infer_fn = 1;
  let has_get_sbp_fn = 1;
  let has_data_type_infer_fn = 1;
}

def OneFlow_RepeatOp : OneFlow_BaseOp<"repeat", [NoSideEffect, DeclareOpInterfaceMethods<UserOpCompatibleInterface>]> {
  let input = (ins
    OneFlow_Tensor:$in
  );
  let output = (outs
    OneFlow_Tensor:$out
  );
  let attrs = (ins
    DefaultValuedAttr<SI32Attr, "0">:$repeat_num
  );
  let has_logical_tensor_desc_infer_fn = 1;
  let has_physical_tensor_desc_infer_fn = 1;
  let has_get_sbp_fn = 1;
  let has_data_type_infer_fn = 1;
  let has_output_blob_time_shape_infer_fn = 1;
}

def OneFlow_Repeat_InterLeaveOp : OneFlow_BaseOp<"repeat_interleave", [NoSideEffect, DeclareOpInterfaceMethods<UserOpCompatibleInterface>]> {
  let input = (ins
    OneFlow_Tensor:$in,
    OneFlow_Tensor:$cumsum
  );
  let output = (outs
    OneFlow_Tensor:$out
  );
  let attrs = (ins
    DefaultValuedAttr<SI64Attr, "0">:$repeat_num
  );
  let has_logical_tensor_desc_infer_fn = 1;
  let has_physical_tensor_desc_infer_fn = 1;
  let has_get_sbp_fn = 1;
  let has_data_type_infer_fn = 1;
}

def OneFlow_RollOp : OneFlow_BaseOp<"roll", [NoSideEffect, DeclareOpInterfaceMethods<UserOpCompatibleInterface>]> {
  let input = (ins
    OneFlow_Tensor:$in
  );
  let output = (outs
    OneFlow_Tensor:$out
  );
  let attrs = (ins
    SI32ArrayAttr:$shifts,
    SI32ArrayAttr:$dims
  );
  let has_logical_tensor_desc_infer_fn = 1;
  let has_physical_tensor_desc_infer_fn = 1;
  let has_get_sbp_fn = 1;
  let has_data_type_infer_fn = 1;
}

def OneFlow_SeluOp : OneFlow_BaseOp<"selu", [NoSideEffect, DeclareOpInterfaceMethods<UserOpCompatibleInterface>]> {
  let input = (ins
    OneFlow_Tensor:$in
  );
  let output = (outs
    OneFlow_Tensor:$out
  );
  let has_logical_tensor_desc_infer_fn = 1;
  let has_physical_tensor_desc_infer_fn = 1;
  let has_get_sbp_fn = 1;
  let has_data_type_infer_fn = 1;
}

def OneFlow_SiluOp : OneFlow_BaseOp<"silu", [NoSideEffect, DeclareOpInterfaceMethods<UserOpCompatibleInterface>]> {
  let input = (ins
    OneFlow_Tensor:$in
  );
  let output = (outs
    OneFlow_Tensor:$out
  );
  let has_logical_tensor_desc_infer_fn = 1;
  let has_physical_tensor_desc_infer_fn = 1;
  let has_get_sbp_fn = 1;
  let has_data_type_infer_fn = 1;
}

def OneFlow_SoftShrinkOp: OneFlow_BaseOp<"softshrink", [NoSideEffect, DeclareOpInterfaceMethods<UserOpCompatibleInterface>]> {
  let input = (ins
    OneFlow_Tensor:$in
  );
  let output = (outs
    OneFlow_Tensor:$out
  );
  let attrs = (ins
    DefaultValuedAttr<F64Attr, "0.">:$alpha
  );
  let has_logical_tensor_desc_infer_fn = 1;
  let has_physical_tensor_desc_infer_fn = 1;
  let has_get_sbp_fn = 1;
  let has_data_type_infer_fn = 1;
}

def OneFlow_SoftsignOp : OneFlow_BaseOp<"softsign", [NoSideEffect, DeclareOpInterfaceMethods<UserOpCompatibleInterface>]> {
  let input = (ins
    OneFlow_Tensor:$in
  );
  let output = (outs
    OneFlow_Tensor:$out
  );
  let has_logical_tensor_desc_infer_fn = 1;
  let has_physical_tensor_desc_infer_fn = 1;
  let has_get_sbp_fn = 1;
  let has_data_type_infer_fn = 1;
}

def OneFlow_SortOp : OneFlow_BaseOp<"sort", [NoSideEffect, NoGrad, DeclareOpInterfaceMethods<UserOpCompatibleInterface>]> {
  let input = (ins
    OneFlow_Tensor:$in
  );
  let output = (outs
    OneFlow_Tensor:$out
  );
  let attrs = (ins
    StrAttr:$direction
  );
  let has_check_fn = 1;
  let has_logical_tensor_desc_infer_fn = 1;
  let has_physical_tensor_desc_infer_fn = 1;
  let has_get_sbp_fn = 1;
  let has_data_type_infer_fn = 1;
}

def OneFlow_SquareSumOp : OneFlow_BaseOp<"square_sum", [NoSideEffect, DeclareOpInterfaceMethods<UserOpCompatibleInterface>]> {
  let input = (ins
    OneFlow_Tensor:$x
  );
  let output = (outs
    OneFlow_Tensor:$y
  );
  let has_logical_tensor_desc_infer_fn = 1;
  let has_physical_tensor_desc_infer_fn = 1;
  let has_get_sbp_fn = 1;
  let has_data_type_infer_fn = 1;
}

def OneFlow_SqrtSquareSumOp : OneFlow_BaseOp<"sqrt_square_sum", [NoSideEffect, DeclareOpInterfaceMethods<UserOpCompatibleInterface>]> {
  let input = (ins
    OneFlow_Tensor:$x
  );
  let output = (outs
    OneFlow_Tensor:$y
  );
  let has_logical_tensor_desc_infer_fn = 1;
  let has_physical_tensor_desc_infer_fn = 1;
  let has_get_sbp_fn = 1;
  let has_data_type_infer_fn = 1;
}

def OneFlow_SqueezeOp : OneFlow_BaseOp<"squeeze", [NoSideEffect, DeclareOpInterfaceMethods<UserOpCompatibleInterface>]> {
  let input = (ins
    OneFlow_Tensor:$in
  );
  let output = (outs
    OneFlow_Tensor:$out
  );
  let attrs = (ins
    SI32ArrayAttr:$axes
  );
  let has_logical_tensor_desc_infer_fn = 1;
  let has_physical_tensor_desc_infer_fn = 1;
  let has_get_sbp_fn = 1;
  let has_data_type_infer_fn = 1;
}

def OneFlow_ThresholdOp : OneFlow_BaseOp<"threshold", [NoSideEffect, DeclareOpInterfaceMethods<UserOpCompatibleInterface>]> {
  let input = (ins
    OneFlow_Tensor:$in
  );
  let output = (outs
    OneFlow_Tensor:$out
  );
  let attrs = (ins
    DefaultValuedAttr<F64Attr, "0.">:$threshold_val,
    DefaultValuedAttr<F64Attr, "0.">:$value
  );
  let has_logical_tensor_desc_infer_fn = 1;
  let has_physical_tensor_desc_infer_fn = 1;
  let has_get_sbp_fn = 1;
  let has_data_type_infer_fn = 1;
}

def OneFlow_TransposeOp : OneFlow_BaseOp<"transpose", [NoSideEffect, DeclareOpInterfaceMethods<UserOpCompatibleInterface>]> {
  let input = (ins
    OneFlow_Tensor:$input
  );
  let output = (outs
    OneFlow_Tensor:$output
  );
  let attrs = (ins
    SI32ArrayAttr:$perm
  );
  let has_logical_tensor_desc_infer_fn = 1;
  let has_physical_tensor_desc_infer_fn = 1;
  let has_get_sbp_fn = 1;
  let has_data_type_infer_fn = 1;
  let hasFolder = 1;
}

def OneFlow_AsStridedOp : OneFlow_BaseOp<"as_strided", [NoSideEffect, DeclareOpInterfaceMethods<UserOpCompatibleInterface>]> {
  let input = (ins
    OneFlow_Tensor:$input
  );
  let output = (outs
    OneFlow_Tensor:$output
  );
  let attrs = (ins
    SI32ArrayAttr:$size,
    SI32ArrayAttr:$stride,
    DefaultValuedAttr<SI32Attr, "0">:$storage_offset
  );
  let has_logical_tensor_desc_infer_fn = 1;
  let has_physical_tensor_desc_infer_fn = 1;
  let has_get_sbp_fn = 1;
  let has_data_type_infer_fn = 1;
}

def OneFlow_AsStridedGradOp : OneFlow_BaseOp<"as_strided_grad", [NoSideEffect, DeclareOpInterfaceMethods<UserOpCompatibleInterface>]> {
  let input = (ins
    OneFlow_Tensor:$dy,
    OneFlow_Tensor:$input
  );
  let output = (outs
    OneFlow_Tensor:$dx
  );
  let attrs = (ins
    SI32ArrayAttr:$size,
    SI32ArrayAttr:$stride,
    DefaultValuedAttr<SI32Attr, "0">:$storage_offset
  );
  let has_logical_tensor_desc_infer_fn = 1;
  let has_physical_tensor_desc_infer_fn = 1;
  let has_get_sbp_fn = 1;
  let has_data_type_infer_fn = 1;
}

def OneFlow_TrilOp : OneFlow_BaseOp<"tril", [NoSideEffect, DeclareOpInterfaceMethods<UserOpCompatibleInterface>]> {
  let input = (ins
    OneFlow_Tensor:$in
  );
  let output = (outs
    OneFlow_Tensor:$out
  );
  let attrs = (ins
    DefaultValuedAttr<SI64Attr, "0">:$diagonal,
    DefaultValuedAttr<F64Attr, "0.">:$floating_fill_value,
    DefaultValuedAttr<SI64Attr, "0">:$integer_fill_value,
    DefaultValuedAttr<BoolAttr, "false">:$is_floating_fill_value
  );
  let has_logical_tensor_desc_infer_fn = 1;
  let has_physical_tensor_desc_infer_fn = 1;
  let has_get_sbp_fn = 1;
  let has_data_type_infer_fn = 1;
}

def OneFlow_TriuOp : OneFlow_BaseOp<"triu", [NoSideEffect, DeclareOpInterfaceMethods<UserOpCompatibleInterface>]> {
  let input = (ins
    OneFlow_Tensor:$in
  );
  let output = (outs
    OneFlow_Tensor:$out
  );
  let attrs = (ins
    DefaultValuedAttr<SI64Attr, "0">:$diagonal
  );
  let has_logical_tensor_desc_infer_fn = 1;
  let has_physical_tensor_desc_infer_fn = 1;
  let has_get_sbp_fn = 1;
  let has_data_type_infer_fn = 1;
}

def OneFlow_UnfoldOp : OneFlow_BaseOp<"unfold", [NoSideEffect, DeclareOpInterfaceMethods<UserOpCompatibleInterface>]> {
  let input = (ins
    OneFlow_Tensor:$x
  );
  let output = (outs
    OneFlow_Tensor:$y
  );
  let attrs = (ins
    StrAttr:$data_format,
    SI32ArrayAttr:$kernel_size,
    SI32ArrayAttr:$padding,
    SI32ArrayAttr:$strides,
    SI32ArrayAttr:$dilation_rate
  );
  let has_logical_tensor_desc_infer_fn = 1;
  let has_physical_tensor_desc_infer_fn = 1;
  let has_get_sbp_fn = 1;
  let has_data_type_infer_fn = 1;
}

def OneFlow_UnfoldTensorOp : OneFlow_BaseOp<"unfold_tensor", [NoSideEffect, DeclareOpInterfaceMethods<UserOpCompatibleInterface>]> {
  let input = (ins
    OneFlow_Tensor:$x
  );
  let output = (outs
    OneFlow_Tensor:$y
  );
  let attrs = (ins
    DefaultValuedAttr<SI32Attr, "0">:$dimension,
    DefaultValuedAttr<SI32Attr, "0">:$size,
    DefaultValuedAttr<SI32Attr, "0">:$step
  );
  let has_logical_tensor_desc_infer_fn = 1;
  let has_physical_tensor_desc_infer_fn = 1;
  let has_get_sbp_fn = 1;
  let has_data_type_infer_fn = 1;
}

def OneFlow_UnpackOp : OneFlow_BaseOp<"unpack", [NoSideEffect, DeclareOpInterfaceMethods<UserOpCompatibleInterface>]> {
  let input = (ins
    OneFlow_Tensor:$in
  );
  let output = (outs
    OneFlow_Tensor:$out
  );
  let attrs = (ins
    DefaultValuedAttr<SI32Attr, "0">:$unpack_num
  );
  let has_logical_tensor_desc_infer_fn = 1;
  let has_physical_tensor_desc_infer_fn = 1;
  let has_get_sbp_fn = 1;
  let has_data_type_infer_fn = 1;
  let has_output_blob_time_shape_infer_fn = 1;
}

def OneFlow_ZeroLikeOp : OneFlow_BaseOp<"zero_like", [NoSideEffect, NoGrad, DeclareOpInterfaceMethods<UserOpCompatibleInterface>]> {
  let input = (ins
    OneFlow_Tensor:$like
  );
  let output = (outs
    OneFlow_Tensor:$out
  );
  let same_output_regst_num = 1;
  let has_logical_tensor_desc_infer_fn = 1;
  let has_physical_tensor_desc_infer_fn = 1;
  let has_get_sbp_fn = 1;
  let has_data_type_infer_fn = 1;
  let has_nd_sbp_infer_fn = 1;
}

def OneFlow_ToContiguousOp : OneFlow_BaseOp<"to_contiguous", [NoSideEffect, SupportNonContiguous, DeclareOpInterfaceMethods<UserOpCompatibleInterface>]> {
  let input = (ins
    OneFlow_Tensor:$in
  );
  let output = (outs
    OneFlow_Tensor:$out
  );
  let has_logical_tensor_desc_infer_fn = 1;
  let has_physical_tensor_desc_infer_fn = 1;
  let has_get_sbp_fn = 1;
  let has_data_type_infer_fn = 1;
}

def OneFlow_IsNanOp : OneFlow_BaseOp<"isnan", [NoSideEffect, NoGrad, DeclareOpInterfaceMethods<UserOpCompatibleInterface>]> {
  let input = (ins
    OneFlow_Tensor:$in
  );
  let output = (outs
    OneFlow_Tensor:$out
  );
  let has_logical_tensor_desc_infer_fn = 1;
  let has_physical_tensor_desc_infer_fn = 1;
  let has_get_sbp_fn = 1;
  let has_data_type_infer_fn = 1;
}

def OneFlow_IsInfOp : OneFlow_BaseOp<"isinf", [NoSideEffect, NoGrad, DeclareOpInterfaceMethods<UserOpCompatibleInterface>]> {
  let input = (ins
    OneFlow_Tensor:$in
  );
  let output = (outs
    OneFlow_Tensor:$out
  );
  let has_logical_tensor_desc_infer_fn = 1;
  let has_physical_tensor_desc_infer_fn = 1;
  let has_get_sbp_fn = 1;
  let has_data_type_infer_fn = 1;
}

def OneFlow_IsFiniteOp : OneFlow_BaseOp<"isfinite", [NoSideEffect, NoGrad, DeclareOpInterfaceMethods<UserOpCompatibleInterface>]> {
  let input = (ins
    OneFlow_Tensor:$in
  );
  let output = (outs
    OneFlow_Tensor:$out
  );
  let has_logical_tensor_desc_infer_fn = 1;
  let has_physical_tensor_desc_infer_fn = 1;
  let has_get_sbp_fn = 1;
  let has_data_type_infer_fn = 1;
}

#endif // GET_ONEFLOW_UNARY_OP_DEFINITIONS

// Group: UPSAMPLE
// upsample_bicubic_2d, upsample_bicubic_2d_grad, upsample_bilinear_2d, upsample_bilinear_2d_grad, upsample_linear_1d, upsample_linear_1d_grad, upsample_nearest_1d, upsample_nearest_1d_grad, upsample_nearest_2d, upsample_nearest_2d_grad, upsample_nearest_3d, upsample_nearest_3d_grad, upsample_trilinear_3d, upsample_trilinear_3d_grad
// Total: 14

#ifdef GET_ONEFLOW_UPSAMPLE_OP_DEFINITIONS

def OneFlow_UpsampleBicubic2DOp : OneFlow_BaseOp<"upsample_bicubic_2d", [NoSideEffect, DeclareOpInterfaceMethods<UserOpCompatibleInterface>]> {
  let input = (ins
    OneFlow_Tensor:$x
  );
  let output = (outs
    OneFlow_Tensor:$y
  );
  let attrs = (ins
    DefaultValuedAttr<F64Attr, "0.">:$height_scale,
    DefaultValuedAttr<F64Attr, "0.">:$width_scale,
    DefaultValuedAttr<BoolAttr, "false">:$align_corners,
    SI64ArrayAttr:$output_size,
    StrAttr:$data_format
  );
  let has_logical_tensor_desc_infer_fn = 1;
  let has_physical_tensor_desc_infer_fn = 1;
  let has_get_sbp_fn = 1;
  let has_data_type_infer_fn = 1;
}

def OneFlow_UpsampleBicubic2DGradOp : OneFlow_BaseOp<"upsample_bicubic_2d_grad", [NoSideEffect, DeclareOpInterfaceMethods<UserOpCompatibleInterface>]> {
  let input = (ins
    OneFlow_Tensor:$dy,
    OneFlow_Tensor:$x
  );
  let output = (outs
    OneFlow_Tensor:$dx
  );
  let attrs = (ins
    DefaultValuedAttr<F64Attr, "0.">:$height_scale,
    DefaultValuedAttr<F64Attr, "0.">:$width_scale,
    DefaultValuedAttr<BoolAttr, "false">:$align_corners,
    SI64ArrayAttr:$output_size,
    StrAttr:$data_format
  );
  let has_logical_tensor_desc_infer_fn = 1;
  let has_physical_tensor_desc_infer_fn = 1;
  let has_get_sbp_fn = 1;
  let has_data_type_infer_fn = 1;
}

def OneFlow_UpsampleBilinear2DOp : OneFlow_BaseOp<"upsample_bilinear_2d", [NoSideEffect, DeclareOpInterfaceMethods<UserOpCompatibleInterface>]> {
  let input = (ins
    OneFlow_Tensor:$x
  );
  let output = (outs
    OneFlow_Tensor:$y
  );
  let attrs = (ins
    DefaultValuedAttr<F64Attr, "0.">:$height_scale,
    DefaultValuedAttr<F64Attr, "0.">:$width_scale,
    DefaultValuedAttr<BoolAttr, "false">:$align_corners,
    SI64ArrayAttr:$output_size,
    StrAttr:$data_format
  );
  let has_logical_tensor_desc_infer_fn = 1;
  let has_physical_tensor_desc_infer_fn = 1;
  let has_get_sbp_fn = 1;
  let has_data_type_infer_fn = 1;
}

def OneFlow_UpsampleBilinear2DGradOp : OneFlow_BaseOp<"upsample_bilinear_2d_grad", [NoSideEffect, DeclareOpInterfaceMethods<UserOpCompatibleInterface>]> {
  let input = (ins
    OneFlow_Tensor:$dy,
    OneFlow_Tensor:$x
  );
  let output = (outs
    OneFlow_Tensor:$dx
  );
  let attrs = (ins
    DefaultValuedAttr<F64Attr, "0.">:$height_scale,
    DefaultValuedAttr<F64Attr, "0.">:$width_scale,
    DefaultValuedAttr<BoolAttr, "false">:$align_corners,
    SI64ArrayAttr:$output_size,
    StrAttr:$data_format
  );
  let has_logical_tensor_desc_infer_fn = 1;
  let has_physical_tensor_desc_infer_fn = 1;
  let has_get_sbp_fn = 1;
  let has_data_type_infer_fn = 1;
}

def OneFlow_UpsampleLinear1DOp : OneFlow_BaseOp<"upsample_linear_1d", [NoSideEffect, DeclareOpInterfaceMethods<UserOpCompatibleInterface>]> {
  let input = (ins
    OneFlow_Tensor:$x
  );
  let output = (outs
    OneFlow_Tensor:$y
  );
  let attrs = (ins
    DefaultValuedAttr<F64Attr, "0.">:$scale_factor,
    DefaultValuedAttr<BoolAttr, "false">:$align_corners,
    SI64ArrayAttr:$output_size,
    StrAttr:$data_format
  );
  let has_logical_tensor_desc_infer_fn = 1;
  let has_physical_tensor_desc_infer_fn = 1;
  let has_get_sbp_fn = 1;
  let has_data_type_infer_fn = 1;
}

def OneFlow_UpsampleLinear1DGradOp : OneFlow_BaseOp<"upsample_linear_1d_grad", [NoSideEffect, DeclareOpInterfaceMethods<UserOpCompatibleInterface>]> {
  let input = (ins
    OneFlow_Tensor:$dy,
    OneFlow_Tensor:$x
  );
  let output = (outs
    OneFlow_Tensor:$dx
  );
  let attrs = (ins
    DefaultValuedAttr<F64Attr, "0.">:$scale_factor,
    DefaultValuedAttr<BoolAttr, "false">:$align_corners,
    SI64ArrayAttr:$output_size,
    StrAttr:$data_format
  );
  let has_logical_tensor_desc_infer_fn = 1;
  let has_physical_tensor_desc_infer_fn = 1;
  let has_get_sbp_fn = 1;
  let has_data_type_infer_fn = 1;
}

def OneFlow_UpsampleNearest1DOp : OneFlow_BaseOp<"upsample_nearest_1d", [NoSideEffect, DeclareOpInterfaceMethods<UserOpCompatibleInterface>]> {
  let input = (ins
    OneFlow_Tensor:$x
  );
  let output = (outs
    OneFlow_Tensor:$y
  );
  let attrs = (ins
    DefaultValuedAttr<F64Attr, "0.">:$scale_factor,
    SI64ArrayAttr:$output_size,
    StrAttr:$data_format
  );
  let has_logical_tensor_desc_infer_fn = 1;
  let has_physical_tensor_desc_infer_fn = 1;
  let has_get_sbp_fn = 1;
  let has_data_type_infer_fn = 1;
}

def OneFlow_UpsampleNearest1DGradOp : OneFlow_BaseOp<"upsample_nearest_1d_grad", [NoSideEffect, DeclareOpInterfaceMethods<UserOpCompatibleInterface>]> {
  let input = (ins
    OneFlow_Tensor:$dy,
    OneFlow_Tensor:$x
  );
  let output = (outs
    OneFlow_Tensor:$dx
  );
  let attrs = (ins
    DefaultValuedAttr<F64Attr, "0.">:$scale_factor,
    SI64ArrayAttr:$output_size,
    StrAttr:$data_format
  );
  let has_logical_tensor_desc_infer_fn = 1;
  let has_physical_tensor_desc_infer_fn = 1;
  let has_get_sbp_fn = 1;
  let has_data_type_infer_fn = 1;
}

def OneFlow_UpsampleNearest2DOp : OneFlow_BaseOp<"upsample_nearest_2d", [NoSideEffect, DeclareOpInterfaceMethods<UserOpCompatibleInterface>]> {
  let input = (ins
    OneFlow_Tensor:$x
  );
  let output = (outs
    OneFlow_Tensor:$y
  );
  let attrs = (ins
    DefaultValuedAttr<F64Attr, "0.">:$height_scale,
    DefaultValuedAttr<F64Attr, "0.">:$width_scale,
    SI64ArrayAttr:$output_size,
    StrAttr:$data_format
  );
  let has_logical_tensor_desc_infer_fn = 1;
  let has_physical_tensor_desc_infer_fn = 1;
  let has_get_sbp_fn = 1;
  let has_data_type_infer_fn = 1;
}

def OneFlow_UpsampleNearest2DGradOp : OneFlow_BaseOp<"upsample_nearest_2d_grad", [NoSideEffect, DeclareOpInterfaceMethods<UserOpCompatibleInterface>]> {
  let input = (ins
    OneFlow_Tensor:$dy,
    OneFlow_Tensor:$x
  );
  let output = (outs
    OneFlow_Tensor:$dx
  );
  let attrs = (ins
    DefaultValuedAttr<F64Attr, "0.">:$height_scale,
    DefaultValuedAttr<F64Attr, "0.">:$width_scale,
    SI64ArrayAttr:$output_size,
    StrAttr:$data_format
  );
  let has_logical_tensor_desc_infer_fn = 1;
  let has_physical_tensor_desc_infer_fn = 1;
  let has_get_sbp_fn = 1;
  let has_data_type_infer_fn = 1;
}

def OneFlow_UpsampleNearest3DOp : OneFlow_BaseOp<"upsample_nearest_3d", [NoSideEffect, DeclareOpInterfaceMethods<UserOpCompatibleInterface>]> {
  let input = (ins
    OneFlow_Tensor:$x
  );
  let output = (outs
    OneFlow_Tensor:$y
  );
  let attrs = (ins
    DefaultValuedAttr<F64Attr, "0.">:$depth_scale,
    DefaultValuedAttr<F64Attr, "0.">:$height_scale,
    DefaultValuedAttr<F64Attr, "0.">:$width_scale,
    SI64ArrayAttr:$output_size,
    StrAttr:$data_format
  );
  let has_logical_tensor_desc_infer_fn = 1;
  let has_physical_tensor_desc_infer_fn = 1;
  let has_get_sbp_fn = 1;
  let has_data_type_infer_fn = 1;
}

def OneFlow_UpsampleNearest3DGradOp : OneFlow_BaseOp<"upsample_nearest_3d_grad", [NoSideEffect, DeclareOpInterfaceMethods<UserOpCompatibleInterface>]> {
  let input = (ins
    OneFlow_Tensor:$dy,
    OneFlow_Tensor:$x
  );
  let output = (outs
    OneFlow_Tensor:$dx
  );
  let attrs = (ins
    DefaultValuedAttr<F64Attr, "0.">:$depth_scale,
    DefaultValuedAttr<F64Attr, "0.">:$height_scale,
    DefaultValuedAttr<F64Attr, "0.">:$width_scale,
    SI64ArrayAttr:$output_size,
    StrAttr:$data_format
  );
  let has_logical_tensor_desc_infer_fn = 1;
  let has_physical_tensor_desc_infer_fn = 1;
  let has_get_sbp_fn = 1;
  let has_data_type_infer_fn = 1;
}

def OneFlow_UpsampleTrilinear3DOp : OneFlow_BaseOp<"upsample_trilinear_3d", [NoSideEffect, DeclareOpInterfaceMethods<UserOpCompatibleInterface>]> {
  let input = (ins
    OneFlow_Tensor:$x
  );
  let output = (outs
    OneFlow_Tensor:$y
  );
  let attrs = (ins
    DefaultValuedAttr<F64Attr, "0.">:$depth_scale,
    DefaultValuedAttr<F64Attr, "0.">:$height_scale,
    DefaultValuedAttr<F64Attr, "0.">:$width_scale,
    DefaultValuedAttr<BoolAttr, "false">:$align_corners,
    SI64ArrayAttr:$output_size,
    StrAttr:$data_format
  );
  let has_logical_tensor_desc_infer_fn = 1;
  let has_physical_tensor_desc_infer_fn = 1;
  let has_get_sbp_fn = 1;
  let has_data_type_infer_fn = 1;
}

def OneFlow_UpsampleTrilinear3DGradOp : OneFlow_BaseOp<"upsample_trilinear_3d_grad", [NoSideEffect, DeclareOpInterfaceMethods<UserOpCompatibleInterface>]> {
  let input = (ins
    OneFlow_Tensor:$dy,
    OneFlow_Tensor:$x
  );
  let output = (outs
    OneFlow_Tensor:$dx
  );
  let attrs = (ins
    DefaultValuedAttr<F64Attr, "0.">:$depth_scale,
    DefaultValuedAttr<F64Attr, "0.">:$height_scale,
    DefaultValuedAttr<F64Attr, "0.">:$width_scale,
    DefaultValuedAttr<BoolAttr, "false">:$align_corners,
    SI64ArrayAttr:$output_size,
    StrAttr:$data_format
  );
  let has_logical_tensor_desc_infer_fn = 1;
  let has_physical_tensor_desc_infer_fn = 1;
  let has_get_sbp_fn = 1;
  let has_data_type_infer_fn = 1;
}
#endif // GET_ONEFLOW_UPSAMPLE_OP_DEFINITIONS

// Group: OneEmbedding
// embedding_lookup_placeholder, embedding_update_placeholder, id_shuffle, embedding_shuffle, embedding_gradient_shuffle, embedding_prefetch, embedding_lookup, sgd_embedding_update, embedding_put, adagrad_embedding_update, ftrl_embedding_update
// Total: 11

#ifdef GET_ONEFLOW_ONE_EMBEDDING_OP_DEFINITIONS

def OneFlow_EmbeddingLookupPlaceholderOp : OneFlow_BaseOp<"embedding_lookup_placeholder", [NoSideEffect, DeclareOpInterfaceMethods<UserOpCompatibleInterface>]> {
  let input = (ins
    OneFlow_Tensor:$shadow,
    OneFlow_Tensor:$ids,
    Optional<OneFlow_Tensor>:$table_ids
  );
  let output = (outs
    OneFlow_Tensor:$embeddings
  );
  let attrs = (ins
    OneFlow_DataType:$dtype,
    DefaultValuedAttr<SI64Attr, "0">:$embedding_size,
    DefaultValuedAttr<SI32Attr, "1">:$num_tables,
    StrAttr:$embedding_tables,
    StrAttr:$key_value_store_options
  );
  let has_logical_tensor_desc_infer_fn = 1;
  let has_physical_tensor_desc_infer_fn = 1;
  let has_get_sbp_fn = 1;
  let has_data_type_infer_fn = 1;
  let has_input_arg_modify_fn = 1;
}

def OneFlow_EmbeddingUpdatePlaceholderOp : OneFlow_BaseOp<"embedding_update_placeholder", [DeclareOpInterfaceMethods<UserOpCompatibleInterface>]> {
  let input = (ins
    OneFlow_Tensor:$ids,
    OneFlow_Tensor:$embedding_grad
  );
  let attrs = (ins
    StrAttr:$key_value_store_options
  );
  let has_logical_tensor_desc_infer_fn = 1;
  let has_physical_tensor_desc_infer_fn = 1;
  let has_get_sbp_fn = 1;
  let has_data_type_infer_fn = 1;
}

def OneFlow_UniqueKeyValuePairOp : OneFlow_BaseOp<"unique_key_value_pair", [NoSideEffect, DeclareOpInterfaceMethods<UserOpCompatibleInterface>]> {
  let input = (ins
    OneFlow_Tensor:$keys,
    Optional<OneFlow_Tensor>:$values
  );
  let output = (outs
    OneFlow_Tensor:$num_unique,
    OneFlow_Tensor:$unique_keys,
    OneFlow_Tensor:$unique_values,
    OneFlow_Tensor:$inverse_indices
  );
  let attrs = (ins
    DefaultValuedAttr<SI32Attr, "1">:$num_tables
  );
  let same_output_regst_num = 1;
  let has_logical_tensor_desc_infer_fn = 1;
  let has_physical_tensor_desc_infer_fn = 1;
  let has_get_sbp_fn = 1;
  let has_data_type_infer_fn = 1;
}

def OneFlow_IdShuffleOp : OneFlow_BaseOp<"id_shuffle", [NoSideEffect, DeclareOpInterfaceMethods<UserOpCompatibleInterface>]> {
  let input = (ins
    OneFlow_Tensor:$ids,
    Optional<OneFlow_Tensor>:$table_ids
  );
  let output = (outs
    OneFlow_Tensor:$num_unique_matrix,
    OneFlow_Tensor:$inverse_unique_partition_indices,
    OneFlow_Tensor:$cur_rank_num_unique,
    OneFlow_Tensor:$cur_rank_unique_ids,
    OneFlow_Tensor:$cur_rank_unique_table_ids,
    OneFlow_Tensor:$cur_rank_inverse_indices
  );
  let attrs = (ins
    DefaultValuedAttr<SI32Attr, "1">:$num_tables,
    StrAttr:$embedding_name
  );
  let same_output_regst_num = 2;
  let has_logical_tensor_desc_infer_fn = 1;
  let has_physical_tensor_desc_infer_fn = 1;
  let has_get_sbp_fn = 1;
  let has_data_type_infer_fn = 1;
}

def OneFlow_IdShuffleCopyOutOp : OneFlow_BaseOp<"id_shuffle_copy_out", [NoSideEffect, DeclareOpInterfaceMethods<UserOpCompatibleInterface>]> {
  let input = (ins
    OneFlow_Tensor:$num_unique_matrix,
    OneFlow_Tensor:$inverse_unique_partition_indices,
    OneFlow_Tensor:$cur_rank_num_unique,
    OneFlow_Tensor:$cur_rank_unique_ids,
    OneFlow_Tensor:$cur_rank_unique_table_ids,
    OneFlow_Tensor:$cur_rank_inverse_indices
  );
  let output = (outs
    OneFlow_Tensor:$out_num_unique_matrix,
    OneFlow_Tensor:$out_inverse_unique_partition_indices,
    OneFlow_Tensor:$out_cur_rank_num_unique,
    OneFlow_Tensor:$out_cur_rank_unique_ids,
    OneFlow_Tensor:$out_cur_rank_unique_table_ids,
    OneFlow_Tensor:$out_cur_rank_inverse_indices
  );
  let attrs = (ins
    StrAttr:$embedding_name
  );
  let same_output_regst_num = 1;
  let has_logical_tensor_desc_infer_fn = 1;
  let has_physical_tensor_desc_infer_fn = 1;
  let has_get_sbp_fn = 1;
  let has_data_type_infer_fn = 1;
}

def OneFlow_EmbeddingShuffleOp : OneFlow_BaseOp<"embedding_shuffle", [NoSideEffect, DeclareOpInterfaceMethods<UserOpCompatibleInterface>]> {
  let input = (ins
    OneFlow_Tensor:$cur_rank_embeddings,
    OneFlow_Tensor:$num_unique_matrix,
    OneFlow_Tensor:$cur_rank_inverse_indices,
    OneFlow_Tensor:$inverse_unique_partition_indices
  );
  let output = (outs
    OneFlow_Tensor:$embeddings
  );
  let attrs = (ins
    DefaultValuedAttr<SI64Attr, "0">:$embedding_size,
    DefaultValuedAttr<BoolAttr, "false">:$skip_last_gather,
    DefaultValuedAttr<BoolAttr, "false">:$is_train,
    StrAttr:$embedding_name
  );
  let same_output_regst_num = 1;
  let has_logical_tensor_desc_infer_fn = 1;
  let has_physical_tensor_desc_infer_fn = 1;
  let has_get_sbp_fn = 1;
  let has_data_type_infer_fn = 1;
}

def OneFlow_EmbeddingGradientShuffleOp : OneFlow_BaseOp<"embedding_gradient_shuffle", [NoSideEffect, DeclareOpInterfaceMethods<UserOpCompatibleInterface>]> {
  let input = (ins
    OneFlow_Tensor:$embedding_grad,
    OneFlow_Tensor:$num_unique_matrix,
    OneFlow_Tensor:$cur_rank_inverse_indices,
    OneFlow_Tensor:$inverse_unique_partition_indices
  );
  let output = (outs
    OneFlow_Tensor:$cur_rank_unique_embedding_grad
  );
  let attrs = (ins
    DefaultValuedAttr<SI64Attr, "0">:$embedding_size,
    DefaultValuedAttr<BoolAttr, "false">:$only_zero_valid_grad,
    DefaultValuedAttr<BoolAttr, "false">:$skip_first_scatter,
    StrAttr:$embedding_name
  );
  let same_output_regst_num = 1;
  let has_logical_tensor_desc_infer_fn = 1;
  let has_physical_tensor_desc_infer_fn = 1;
  let has_get_sbp_fn = 1;
  let has_data_type_infer_fn = 1;
}

def OneFlow_EmbeddingPrefetchOp : OneFlow_BaseOp<"embedding_prefetch", [NoSideEffect, DeclareOpInterfaceMethods<UserOpCompatibleInterface>]> {
  let input = (ins
    OneFlow_Tensor:$num_unique_ids,
    OneFlow_Tensor:$unique_ids,
    OneFlow_Tensor:$table_ids
  );
  let output = (outs
    OneFlow_Tensor:$context //no practical sense, control lookup run after prefetch.
  );
  let attrs = (ins
    DefaultValuedAttr<SI64Attr, "0">:$line_size,
    DefaultValuedAttr<SI64Attr, "0">:$embedding_size,
    StrAttr:$embedding_name,
    StrAttr:$embedding_tables,
    StrAttr:$state_initializer
  );
  let same_output_regst_num = 1;
  let has_logical_tensor_desc_infer_fn = 1;
  let has_physical_tensor_desc_infer_fn = 1;
  let has_get_sbp_fn = 1;
  let has_data_type_infer_fn = 1;
}

def OneFlow_EmbeddingLookupOp : OneFlow_BaseOp<"embedding_lookup", [NoSideEffect, DeclareOpInterfaceMethods<UserOpCompatibleInterface>]> {
  let input = (ins
    OneFlow_Tensor:$num_unique_ids,
    OneFlow_Tensor:$unique_ids,
    OneFlow_Tensor:$table_ids,
    Optional<OneFlow_Tensor>:$context
  );
  let output = (outs
    OneFlow_Tensor:$unique_values,
    Optional<OneFlow_Tensor>:$embeddings
  );
  let attrs = (ins
    OneFlow_DataType:$dtype,
    OneFlow_DataType:$embeddings_dtype,
    DefaultValuedAttr<SI64Attr, "0">:$line_size,
    DefaultValuedAttr<SI64Attr, "0">:$embedding_size,
    StrAttr:$embedding_name,
    StrAttr:$embedding_tables,
    StrAttr:$state_initializer
  );
  let same_output_regst_num = 1;
  let has_logical_tensor_desc_infer_fn = 1;
  let has_physical_tensor_desc_infer_fn = 1;
  let has_get_sbp_fn = 1;
  let has_data_type_infer_fn = 1;
}

def OneFlow_FusedSgdEmbeddingUpdatePutOp : OneFlow_BaseOp<"fused_sgd_embedding_update_put", [DeclareOpInterfaceMethods<UserOpCompatibleInterface>]> {
  let input = (ins
    OneFlow_Tensor:$num_unique_ids,
    OneFlow_Tensor:$unique_ids,
    OneFlow_Tensor:$unique_embeddings,
    OneFlow_Tensor:$embedding_grad,
    OneFlow_Tensor:$learning_rate
  );
  let attrs = (ins
    DefaultValuedAttr<F64Attr, "1.">:$scale,
    DefaultValuedAttr<SI64Attr, "0">:$line_size,
    DefaultValuedAttr<SI64Attr, "0">:$embedding_size,
    StrAttr:$embedding_name
  );
  let same_output_regst_num = 1;
  let has_logical_tensor_desc_infer_fn = 1;
  let has_physical_tensor_desc_infer_fn = 1;
  let has_get_sbp_fn = 1;
  let has_data_type_infer_fn = 1;
}

def OneFlow_SgdEmbeddingUpdateOp : OneFlow_BaseOp<"sgd_embedding_update", [AttrSizedOperandSegments, DeclareOpInterfaceMethods<UserOpCompatibleInterface>]> {
  let input = (ins
    OneFlow_Tensor:$num_unique_ids,
    OneFlow_Tensor:$unique_embeddings,
    OneFlow_Tensor:$embedding_grad,
    OneFlow_Tensor:$learning_rate,
    Optional<OneFlow_Tensor>:$scale_by_tensor,
    Optional<OneFlow_Tensor>:$down_scale_by_tensor,
    Optional<OneFlow_Tensor>:$skip_if
  );
  let output = (outs
    OneFlow_Tensor:$updated_unique_embeddings
  );
  let attrs = (ins
    DefaultValuedAttr<F64Attr, "1.">:$scale,
    DefaultValuedAttr<F32Attr, "0.">:$l1,
    DefaultValuedAttr<F32Attr, "0.">:$l2,
    DefaultValuedAttr<F32Attr, "0.">:$weight_decay,
    DefaultValuedAttr<SI64Attr, "0">:$line_size,
    DefaultValuedAttr<SI64Attr, "0">:$embedding_size,
    StrAttr:$embedding_name
  );
  let same_output_regst_num = 1;
  let has_logical_tensor_desc_infer_fn = 1;
  let has_physical_tensor_desc_infer_fn = 1;
  let has_get_sbp_fn = 1;
  let has_data_type_infer_fn = 1;
}

def OneFlow_MomentumEmbeddingUpdateOp : OneFlow_BaseOp<"momentum_embedding_update", [AttrSizedOperandSegments, DeclareOpInterfaceMethods<UserOpCompatibleInterface>]> {
  let input = (ins
    OneFlow_Tensor:$num_unique_ids,
    OneFlow_Tensor:$unique_embeddings,
    OneFlow_Tensor:$embedding_grad,
    OneFlow_Tensor:$learning_rate,
    Optional<OneFlow_Tensor>:$scale_by_tensor,
    Optional<OneFlow_Tensor>:$down_scale_by_tensor,
    Optional<OneFlow_Tensor>:$skip_if
  );
  let output = (outs
    OneFlow_Tensor:$updated_unique_embeddings
  );
  let attrs = (ins
    DefaultValuedAttr<F64Attr, "1.">:$scale,
    DefaultValuedAttr<F32Attr, "0.">:$l1,
    DefaultValuedAttr<F32Attr, "0.">:$l2,
    DefaultValuedAttr<F32Attr, "0.">:$weight_decay,
    DefaultValuedAttr<F32Attr, "0.9">:$beta,
    DefaultValuedAttr<SI64Attr, "0">:$line_size,
    DefaultValuedAttr<SI64Attr, "0">:$embedding_size,
    StrAttr:$embedding_name
  );
  let same_output_regst_num = 1;
  let has_logical_tensor_desc_infer_fn = 1;
  let has_physical_tensor_desc_infer_fn = 1;
  let has_get_sbp_fn = 1;
  let has_data_type_infer_fn = 1;
}

def OneFlow_AdamEmbeddingUpdateOp : OneFlow_BaseOp<"adam_embedding_update", [AttrSizedOperandSegments, DeclareOpInterfaceMethods<UserOpCompatibleInterface>]> {
  let input = (ins
    OneFlow_Tensor:$num_unique_ids,
    OneFlow_Tensor:$unique_embeddings,
    OneFlow_Tensor:$embedding_grad,
    OneFlow_Tensor:$learning_rate,
    Optional<OneFlow_Tensor>:$scale_by_tensor,
    Optional<OneFlow_Tensor>:$down_scale_by_tensor,
    Optional<OneFlow_Tensor>:$skip_if,
    Optional<OneFlow_Tensor>:$bias_correction1,
    Optional<OneFlow_Tensor>:$bias_correction2
  );
  let output = (outs
    OneFlow_Tensor:$updated_unique_embeddings
  );
  let attrs = (ins
    DefaultValuedAttr<F64Attr, "1.">:$scale,
    DefaultValuedAttr<F32Attr, "0.">:$l1,
    DefaultValuedAttr<F32Attr, "0.">:$l2,
    DefaultValuedAttr<F32Attr, "0.">:$weight_decay,
    DefaultValuedAttr<F32Attr, "0.9">:$beta1,
    DefaultValuedAttr<F32Attr, "0.999">:$beta2,
    DefaultValuedAttr<F32Attr, "0.">:$epsilon,
    DefaultValuedAttr<BoolAttr, "true">:$do_bias_correction,
    DefaultValuedAttr<SI64Attr, "0">:$line_size,
    DefaultValuedAttr<SI64Attr, "0">:$embedding_size,
    StrAttr:$embedding_name
  );
  let same_output_regst_num = 1;
  let has_logical_tensor_desc_infer_fn = 1;
  let has_physical_tensor_desc_infer_fn = 1;
  let has_get_sbp_fn = 1;
  let has_data_type_infer_fn = 1;
}

def OneFlow_AdagradEmbeddingUpdateOp : OneFlow_BaseOp<"adagrad_embedding_update", [AttrSizedOperandSegments, DeclareOpInterfaceMethods<UserOpCompatibleInterface>]> {
  let input = (ins
    OneFlow_Tensor:$num_unique_ids,
    OneFlow_Tensor:$unique_embeddings,
    OneFlow_Tensor:$embedding_grad,
    OneFlow_Tensor:$learning_rate,
    OneFlow_Tensor:$train_step,
    Optional<OneFlow_Tensor>:$scale_by_tensor,
    Optional<OneFlow_Tensor>:$down_scale_by_tensor,
    Optional<OneFlow_Tensor>:$skip_if
  );
  let output = (outs
    OneFlow_Tensor:$updated_unique_embeddings
  );
  let attrs = (ins
    DefaultValuedAttr<F64Attr, "1.">:$scale,
    DefaultValuedAttr<F32Attr, "0.">:$l1,
    DefaultValuedAttr<F32Attr, "0.">:$l2,
    DefaultValuedAttr<F32Attr, "0.">:$weight_decay,
    DefaultValuedAttr<F32Attr, "0.">:$lr_decay,
    DefaultValuedAttr<F32Attr, "0.">:$epsilon,
    DefaultValuedAttr<SI64Attr, "0">:$line_size,
    DefaultValuedAttr<SI64Attr, "0">:$embedding_size,
    StrAttr:$embedding_name
  );
  let same_output_regst_num = 1;
  let has_logical_tensor_desc_infer_fn = 1;
  let has_physical_tensor_desc_infer_fn = 1;
  let has_get_sbp_fn = 1;
  let has_data_type_infer_fn = 1;
}

def OneFlow_EmbeddingPutOp : OneFlow_BaseOp<"embedding_put", [DeclareOpInterfaceMethods<UserOpCompatibleInterface>]> {
  let input = (ins
    OneFlow_Tensor:$num_unique_ids,
    OneFlow_Tensor:$unique_ids,
    OneFlow_Tensor:$unique_embeddings
  );
  let attrs = (ins
    DefaultValuedAttr<SI64Attr, "0">:$line_size,
    StrAttr:$embedding_name
  );
  let same_output_regst_num = 1;
  let has_logical_tensor_desc_infer_fn = 1;
  let has_physical_tensor_desc_infer_fn = 1;
  let has_get_sbp_fn = 1;
  let has_data_type_infer_fn = 1;
}

def OneFlow_FtrlEmbeddingUpdateOp : OneFlow_BaseOp<"ftrl_embedding_update", [AttrSizedOperandSegments, DeclareOpInterfaceMethods<UserOpCompatibleInterface>]> {
  let input = (ins
    OneFlow_Tensor:$num_unique_ids,
    OneFlow_Tensor:$unique_embeddings,
    OneFlow_Tensor:$embedding_grad,
    OneFlow_Tensor:$learning_rate,
    Optional<OneFlow_Tensor>:$down_scale_by_tensor,
    Optional<OneFlow_Tensor>:$skip_if
  );
  let output = (outs
    OneFlow_Tensor:$updated_unique_embeddings
  );
  let attrs = (ins
    DefaultValuedAttr<F64Attr, "1.">:$scale,
    DefaultValuedAttr<F32Attr, "0.">:$l1,
    DefaultValuedAttr<F32Attr, "0.">:$l2,
    DefaultValuedAttr<F32Attr, "0.">:$weight_decay,
    DefaultValuedAttr<F32Attr, "0.">:$lr_power,
    DefaultValuedAttr<F32Attr, "0.">:$lambda1,
    DefaultValuedAttr<F32Attr, "0.">:$lambda2,
    DefaultValuedAttr<F32Attr, "0.">:$beta,
    DefaultValuedAttr<SI64Attr, "0">:$line_size,
    DefaultValuedAttr<SI64Attr, "0">:$embedding_size,
    StrAttr:$embedding_name
  );
  let same_output_regst_num = 1;
  let has_logical_tensor_desc_infer_fn = 1;
  let has_physical_tensor_desc_infer_fn = 1;
  let has_get_sbp_fn = 1;
  let has_data_type_infer_fn = 1;
}

def OneFlow_RocAucScoreOp : OneFlow_BaseOp<"roc_auc_score", [NoSideEffect, NoGrad, DeclareOpInterfaceMethods<UserOpCompatibleInterface>]> {
  let input = (ins
    OneFlow_Tensor:$label,
    OneFlow_Tensor:$pred
  );
  let output = (outs
    OneFlow_Tensor:$out
  );
  let has_logical_tensor_desc_infer_fn = 1;
  let has_physical_tensor_desc_infer_fn = 1;
  let has_get_sbp_fn = 1;
  let has_data_type_infer_fn = 1;
}

def OneFlow_FusedLstmCellOp : OneFlow_BaseOp<"fused_lstm_cell", [NoSideEffect, AttrSizedOperandSegments, DeclareOpInterfaceMethods<UserOpCompatibleInterface>]> {
  let input = (ins
    OneFlow_Tensor:$input_gates,
    OneFlow_Tensor:$hidden_gates,
    OneFlow_Tensor:$cx,
    Optional<OneFlow_Tensor>:$input_bias,
    Optional<OneFlow_Tensor>:$hidden_bias
  );
  let output = (outs
    OneFlow_Tensor:$hy,
    OneFlow_Tensor:$cy,
    OneFlow_Tensor:$workspace
  );
  let trait_attrs = (ins
    I32ElementsAttr:$operand_segment_sizes
  );
  let has_logical_tensor_desc_infer_fn = 1;
  let has_physical_tensor_desc_infer_fn = 1;
  let has_get_sbp_fn = 1;
  let has_data_type_infer_fn = 1;
}

def OneFlow_FillOp : OneFlow_BaseOp<"fill_", [NoSideEffect, SupportNonContiguous, DeclareOpInterfaceMethods<UserOpCompatibleInterface>]> {
  let input = (ins
    OneFlow_Tensor:$in
  );
  let output = (outs
    OneFlow_Tensor:$out
  );
  let attrs = (ins
    DefaultValuedAttr<F64Attr, "0.">:$floating_value,
    DefaultValuedAttr<SI64Attr, "0.">:$integral_value,
    DefaultValuedAttr<BoolAttr, "false">:$is_floating_value
  );
  let has_logical_tensor_desc_infer_fn = 1;
  let has_physical_tensor_desc_infer_fn = 1;
  let has_get_sbp_fn = 1;
  let has_data_type_infer_fn = 1;
}

def OneFlow_FillTensorOp : OneFlow_BaseOp<"fill_tensor_", [NoSideEffect, SupportNonContiguous, DeclareOpInterfaceMethods<UserOpCompatibleInterface>]> {
  let input = (ins
    OneFlow_Tensor:$in,
    OneFlow_Tensor:$value
  );
  let output = (outs
    OneFlow_Tensor:$out
  );
  let has_logical_tensor_desc_infer_fn = 1;
  let has_physical_tensor_desc_infer_fn = 1;
  let has_get_sbp_fn = 1;
  let has_data_type_infer_fn = 1;
}

def OneFlow_FusedLstmCellGradOp : OneFlow_BaseOp<"fused_lstm_cell_grad", [NoSideEffect, AttrSizedResultSegments, DeclareOpInterfaceMethods<UserOpCompatibleInterface>]> {
  let input = (ins
    OneFlow_Tensor:$grad_hy,
    OneFlow_Tensor:$grad_cy,
    OneFlow_Tensor:$cx,
    OneFlow_Tensor:$cy,
    OneFlow_Tensor:$workspace
  );
  let output = (outs
    OneFlow_Tensor:$grad_gates,
    Optional<OneFlow_Tensor>:$grad_cx,
    Optional<OneFlow_Tensor>:$grad_bias
  );
  let trait_attrs = (ins
    I32ElementsAttr:$result_segment_sizes
  );
  let has_logical_tensor_desc_infer_fn = 1;
  let has_physical_tensor_desc_infer_fn = 1;
  let has_get_sbp_fn = 1;
  let has_data_type_infer_fn = 1;
}

def OneFlow_FusedGruCellOp : OneFlow_BaseOp<"fused_gru_cell", [NoSideEffect, AttrSizedOperandSegments, DeclareOpInterfaceMethods<UserOpCompatibleInterface>]> {
  let input = (ins
    OneFlow_Tensor:$input_gates,
    OneFlow_Tensor:$hidden_gates,
    OneFlow_Tensor:$hx,
    Optional<OneFlow_Tensor>:$input_bias,
    Optional<OneFlow_Tensor>:$hidden_bias
  );
  let output = (outs
    OneFlow_Tensor:$hy,
    OneFlow_Tensor:$workspace
  );
  let trait_attrs = (ins
    I32ElementsAttr:$operand_segment_sizes
  );
  let has_logical_tensor_desc_infer_fn = 1;
  let has_physical_tensor_desc_infer_fn = 1;
  let has_get_sbp_fn = 1;
  let has_data_type_infer_fn = 1;
}

def OneFlow_FusedGruCellGradOp : OneFlow_BaseOp<"fused_gru_cell_grad", [NoSideEffect, AttrSizedResultSegments, DeclareOpInterfaceMethods<UserOpCompatibleInterface>]> {
  let input = (ins
    OneFlow_Tensor:$grad_hy,
    OneFlow_Tensor:$workspace
  );
  let output = (outs
    OneFlow_Tensor:$grad_input_gates,
    OneFlow_Tensor:$grad_hidden_gates,
    Optional<OneFlow_Tensor>:$grad_hx,
    Optional<OneFlow_Tensor>:$grad_input_bias,
    Optional<OneFlow_Tensor>:$grad_hidden_bias
  );
  let trait_attrs = (ins
    I32ElementsAttr:$result_segment_sizes
  );
  let has_logical_tensor_desc_infer_fn = 1;
  let has_physical_tensor_desc_infer_fn = 1;
  let has_get_sbp_fn = 1;
  let has_data_type_infer_fn = 1;
}

<<<<<<< HEAD
def OneFlow_WkvOp : OneFlow_BaseOp<"wkv", [NoSideEffect, DeclareOpInterfaceMethods<UserOpCompatibleInterface>]> {
  let input = (ins
    OneFlow_Tensor:$w,
    OneFlow_Tensor:$u,
    OneFlow_Tensor:$k,
    OneFlow_Tensor:$v
  );
  let output = (outs
    OneFlow_Tensor:$y
  );
  let attrs = (ins
    DefaultValuedAttr<SI64Attr, "0">:$B,
    DefaultValuedAttr<SI64Attr, "0">:$T,
    DefaultValuedAttr<SI64Attr, "0">:$C
  );
=======
#endif // GET_ONEFLOW_ONE_EMBEDDING_OP_DEFINITIONS

// Group: System
// copy_h2d, copy_d2h
// Total: 2

#ifdef GET_ONEFLOW_SYSTEM_OP_DEFINITIONS

def OneFlow_CopyH2DOp : OneFlow_BaseOp<"copy_h2d", [NoSideEffect, NoGrad, DeclareOpInterfaceMethods<UserOpCompatibleInterface>]> {
  let input = (ins
      OneFlow_Tensor:$in
  );
  let output = (outs
      OneFlow_Tensor:$out
  );

>>>>>>> 6b20fcef
  let has_logical_tensor_desc_infer_fn = 1;
  let has_physical_tensor_desc_infer_fn = 1;
  let has_get_sbp_fn = 1;
  let has_data_type_infer_fn = 1;
}

<<<<<<< HEAD
def OneFlow_WkvGradOp : OneFlow_BaseOp<"wkv_grad", [NoSideEffect, DeclareOpInterfaceMethods<UserOpCompatibleInterface>]> {
  let input = (ins
    OneFlow_Tensor:$w,
    OneFlow_Tensor:$u,
    OneFlow_Tensor:$k,
    OneFlow_Tensor:$v,
    OneFlow_Tensor:$gy
  );
  let output = (outs
    OneFlow_Tensor:$gw,
    OneFlow_Tensor:$gu,
    OneFlow_Tensor:$gk,
    OneFlow_Tensor:$gv
  );
  let attrs = (ins
    DefaultValuedAttr<SI64Attr, "0">:$B,
    DefaultValuedAttr<SI64Attr, "0">:$T,
    DefaultValuedAttr<SI64Attr, "0">:$C
  );
=======
def OneFlow_CopyD2HOp : OneFlow_BaseOp<"copy_d2h", [NoSideEffect, NoGrad, DeclareOpInterfaceMethods<UserOpCompatibleInterface>]> {
  let input = (ins
      OneFlow_Tensor:$in
  );
  let output = (outs
      OneFlow_Tensor:$out
  );

>>>>>>> 6b20fcef
  let has_logical_tensor_desc_infer_fn = 1;
  let has_physical_tensor_desc_infer_fn = 1;
  let has_get_sbp_fn = 1;
  let has_data_type_infer_fn = 1;
}

<<<<<<< HEAD
#endif // GET_ONEFLOW_ONE_EMBEDDING_OP_DEFINITIONS
=======
#endif // GET_ONEFLOW_SYSTEM_OP_DEFINITIONS
>>>>>>> 6b20fcef
<|MERGE_RESOLUTION|>--- conflicted
+++ resolved
@@ -10099,7 +10099,6 @@
   let has_data_type_infer_fn = 1;
 }
 
-<<<<<<< HEAD
 def OneFlow_WkvOp : OneFlow_BaseOp<"wkv", [NoSideEffect, DeclareOpInterfaceMethods<UserOpCompatibleInterface>]> {
   let input = (ins
     OneFlow_Tensor:$w,
@@ -10115,31 +10114,12 @@
     DefaultValuedAttr<SI64Attr, "0">:$T,
     DefaultValuedAttr<SI64Attr, "0">:$C
   );
-=======
-#endif // GET_ONEFLOW_ONE_EMBEDDING_OP_DEFINITIONS
-
-// Group: System
-// copy_h2d, copy_d2h
-// Total: 2
-
-#ifdef GET_ONEFLOW_SYSTEM_OP_DEFINITIONS
-
-def OneFlow_CopyH2DOp : OneFlow_BaseOp<"copy_h2d", [NoSideEffect, NoGrad, DeclareOpInterfaceMethods<UserOpCompatibleInterface>]> {
-  let input = (ins
-      OneFlow_Tensor:$in
-  );
-  let output = (outs
-      OneFlow_Tensor:$out
-  );
-
->>>>>>> 6b20fcef
-  let has_logical_tensor_desc_infer_fn = 1;
-  let has_physical_tensor_desc_infer_fn = 1;
-  let has_get_sbp_fn = 1;
-  let has_data_type_infer_fn = 1;
-}
-
-<<<<<<< HEAD
+  let has_logical_tensor_desc_infer_fn = 1;
+  let has_physical_tensor_desc_infer_fn = 1;
+  let has_get_sbp_fn = 1;
+  let has_data_type_infer_fn = 1;
+}
+
 def OneFlow_WkvGradOp : OneFlow_BaseOp<"wkv_grad", [NoSideEffect, DeclareOpInterfaceMethods<UserOpCompatibleInterface>]> {
   let input = (ins
     OneFlow_Tensor:$w,
@@ -10159,7 +10139,34 @@
     DefaultValuedAttr<SI64Attr, "0">:$T,
     DefaultValuedAttr<SI64Attr, "0">:$C
   );
-=======
+  let has_logical_tensor_desc_infer_fn = 1;
+  let has_physical_tensor_desc_infer_fn = 1;
+  let has_get_sbp_fn = 1;
+  let has_data_type_infer_fn = 1;
+}
+
+#endif // GET_ONEFLOW_ONE_EMBEDDING_OP_DEFINITIONS
+
+// Group: System
+// copy_h2d, copy_d2h
+// Total: 2
+
+#ifdef GET_ONEFLOW_SYSTEM_OP_DEFINITIONS
+
+def OneFlow_CopyH2DOp : OneFlow_BaseOp<"copy_h2d", [NoSideEffect, NoGrad, DeclareOpInterfaceMethods<UserOpCompatibleInterface>]> {
+  let input = (ins
+      OneFlow_Tensor:$in
+  );
+  let output = (outs
+      OneFlow_Tensor:$out
+  );
+
+  let has_logical_tensor_desc_infer_fn = 1;
+  let has_physical_tensor_desc_infer_fn = 1;
+  let has_get_sbp_fn = 1;
+  let has_data_type_infer_fn = 1;
+}
+
 def OneFlow_CopyD2HOp : OneFlow_BaseOp<"copy_d2h", [NoSideEffect, NoGrad, DeclareOpInterfaceMethods<UserOpCompatibleInterface>]> {
   let input = (ins
       OneFlow_Tensor:$in
@@ -10168,15 +10175,10 @@
       OneFlow_Tensor:$out
   );
 
->>>>>>> 6b20fcef
-  let has_logical_tensor_desc_infer_fn = 1;
-  let has_physical_tensor_desc_infer_fn = 1;
-  let has_get_sbp_fn = 1;
-  let has_data_type_infer_fn = 1;
-}
-
-<<<<<<< HEAD
-#endif // GET_ONEFLOW_ONE_EMBEDDING_OP_DEFINITIONS
-=======
-#endif // GET_ONEFLOW_SYSTEM_OP_DEFINITIONS
->>>>>>> 6b20fcef
+  let has_logical_tensor_desc_infer_fn = 1;
+  let has_physical_tensor_desc_infer_fn = 1;
+  let has_get_sbp_fn = 1;
+  let has_data_type_infer_fn = 1;
+}
+
+#endif // GET_ONEFLOW_SYSTEM_OP_DEFINITIONS