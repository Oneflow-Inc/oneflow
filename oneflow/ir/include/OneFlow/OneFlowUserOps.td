--- conflicted
+++ resolved
@@ -1035,6 +1035,7 @@
   let has_get_sbp_fn = 1;
   let has_data_type_infer_fn = 1;
 }
+
 
 def OneFlow_BroadcastBitwiseAndOp : OneFlow_BaseOp<"broadcast_bitwise_and", [NoSideEffect, NoGrad, DeclareOpInterfaceMethods<UserOpCompatibleInterface>]> {
   let input = (ins
@@ -8320,13 +8321,8 @@
 #endif // GET_ONEFLOW_RESHAPE_OP_DEFINITIONS
 
 // Group: SCALAR
-<<<<<<< HEAD
-// clip_by_scalar, clip_by_scalar_grad, clip_by_scalar_max, clip_by_scalar_max_grad, clip_by_scalar_min, clip_by_scalar_min_grad, scalar_add, scalar_add_by_tensor, scalar_div_by_tensor, scalar_floordiv, scalar_truncdiv, scalar_fmod, scalar_logical_and, scalar_logical_equal, scalar_logical_greater, scalar_logical_greater_equal, scalar_logical_less, scalar_logical_less_equal, scalar_logical_not_equal, scalar_logical_or, scalar_logical_xor, scalar_mul, scalar_mul_by_tensor, scalar_pow, scalar_pow_grad, scalar_reverse_pow, scalar_reverse_pow_grad, scalar_sub_by_tensor, scalar_logical_inplace_greater, scalar_lerp, scalar_lerp_grad
-// Total: 31
-=======
-// clip_by_scalar, clip_by_scalar_grad, clip_by_scalar_max, clip_by_scalar_max_grad, clip_by_scalar_min, clip_by_scalar_min_grad, scalar_add, scalar_add_by_tensor, scalar_div_by_tensor, scalar_floordiv, scalar_truncdiv, scalar_fmod, scalar_logical_and, scalar_logical_equal, scalar_logical_greater, scalar_logical_greater_equal, scalar_logical_inplace_greater, scalar_logical_less, scalar_logical_less_equal, scalar_logical_not_equal, scalar_logical_or, scalar_logical_xor, scalar_mul, scalar_mul_by_tensor, scalar_pow, scalar_pow_grad, scalar_reverse_pow, scalar_reverse_pow_grad, scalar_sub_by_tensor, scalar_bitwise_and, scalar_bitwise_or, scalar_bitwise_xor
-// Total: 32
->>>>>>> b086395c
+// clip_by_scalar, clip_by_scalar_grad, clip_by_scalar_max, clip_by_scalar_max_grad, clip_by_scalar_min, clip_by_scalar_min_grad, scalar_add, scalar_add_by_tensor, scalar_div_by_tensor, scalar_floordiv, scalar_truncdiv, scalar_fmod, scalar_logical_and, scalar_logical_equal, scalar_logical_greater, scalar_logical_greater_equal, scalar_logical_inplace_greater, scalar_logical_less, scalar_logical_less_equal, scalar_logical_not_equal, scalar_logical_or, scalar_logical_xor, scalar_mul, scalar_mul_by_tensor, scalar_pow, scalar_pow_grad, scalar_reverse_pow, scalar_reverse_pow_grad, scalar_sub_by_tensor, scalar_bitwise_and, scalar_bitwise_or, scalar_bitwise_xor, scalar_lerp, scalar_lerp_grad
+// Total: 34
 
 #ifdef GET_ONEFLOW_SCALAR_OP_DEFINITIONS
 
@@ -8878,36 +8874,25 @@
   let has_data_type_infer_fn = 1;
 }
 
-<<<<<<< HEAD
 def OneFlow_ScalarLerpOp : OneFlow_BaseOp<"scalar_lerp", [NoSideEffect, DeclareOpInterfaceMethods<UserOpCompatibleInterface>]> {
   let input = (ins
     OneFlow_Tensor:$start,
     OneFlow_Tensor:$end
-=======
-def OneFlow_ScalarBitwiseAndOp : OneFlow_BaseOp<"scalar_bitwise_and", [NoSideEffect, NoGrad, DeclareOpInterfaceMethods<UserOpCompatibleInterface>]> {
-  let input = (ins
-    OneFlow_Tensor:$in
->>>>>>> b086395c
-  );
-  let output = (outs
-    OneFlow_Tensor:$out
-  );
-  let attrs = (ins
-<<<<<<< HEAD
+  );
+  let output = (outs
+    OneFlow_Tensor:$out
+  );
+  let attrs = (ins
     DefaultValuedAttr<BoolAttr, "false">:$has_int_operand,
     DefaultValuedAttr<BoolAttr, "false">:$has_float_operand,
     DefaultValuedAttr<SI64Attr, "0">:$int_operand,
     DefaultValuedAttr<F64Attr, "0.">:$float_operand
-=======
-    DefaultValuedAttr<SI64Attr, "0">:$operand
->>>>>>> b086395c
-  );
-  let has_logical_tensor_desc_infer_fn = 1;
-  let has_physical_tensor_desc_infer_fn = 1;
-  let has_get_sbp_fn = 1;
-  let has_data_type_infer_fn = 1;
-}
-<<<<<<< HEAD
+  );
+  let has_logical_tensor_desc_infer_fn = 1;
+  let has_physical_tensor_desc_infer_fn = 1;
+  let has_get_sbp_fn = 1;
+  let has_data_type_infer_fn = 1;
+}
  
 def OneFlow_ScalarLerpGradOp : OneFlow_BaseOp<"scalar_lerp_grad", [NoSideEffect, DeclareOpInterfaceMethods<UserOpCompatibleInterface>]> {
   let input = (ins
@@ -8924,7 +8909,28 @@
     DefaultValuedAttr<BoolAttr, "false">:$has_float_operand,
     DefaultValuedAttr<SI64Attr, "0">:$int_operand,
     DefaultValuedAttr<F64Attr, "0.">:$float_operand
-=======
+  );
+  let has_logical_tensor_desc_infer_fn = 1;
+  let has_physical_tensor_desc_infer_fn = 1;
+  let has_get_sbp_fn = 1;
+  let has_data_type_infer_fn = 1;
+}
+
+def OneFlow_ScalarBitwiseAndOp : OneFlow_BaseOp<"scalar_bitwise_and", [NoSideEffect, NoGrad, DeclareOpInterfaceMethods<UserOpCompatibleInterface>]> {
+  let input = (ins
+    OneFlow_Tensor:$in
+  );
+  let output = (outs
+    OneFlow_Tensor:$out
+  );
+  let attrs = (ins
+    DefaultValuedAttr<SI64Attr, "0">:$operand
+  );
+  let has_logical_tensor_desc_infer_fn = 1;
+  let has_physical_tensor_desc_infer_fn = 1;
+  let has_get_sbp_fn = 1;
+  let has_data_type_infer_fn = 1;
+}
 
 def OneFlow_ScalarBitwiseOrOp : OneFlow_BaseOp<"scalar_bitwise_or", [NoSideEffect, NoGrad, DeclareOpInterfaceMethods<UserOpCompatibleInterface>]> {
   let input = (ins
@@ -8935,16 +8941,13 @@
   );
   let attrs = (ins
     DefaultValuedAttr<SI64Attr, "0">:$operand
->>>>>>> b086395c
-  );
-  let has_logical_tensor_desc_infer_fn = 1;
-  let has_physical_tensor_desc_infer_fn = 1;
-  let has_get_sbp_fn = 1;
-  let has_data_type_infer_fn = 1;
-}
-
-<<<<<<< HEAD
-=======
+  );
+  let has_logical_tensor_desc_infer_fn = 1;
+  let has_physical_tensor_desc_infer_fn = 1;
+  let has_get_sbp_fn = 1;
+  let has_data_type_infer_fn = 1;
+}
+
 def OneFlow_ScalarBitwiseXorOp : OneFlow_BaseOp<"scalar_bitwise_xor", [NoSideEffect, NoGrad, DeclareOpInterfaceMethods<UserOpCompatibleInterface>]> {
   let input = (ins
     OneFlow_Tensor:$in
@@ -8960,7 +8963,6 @@
   let has_get_sbp_fn = 1;
   let has_data_type_infer_fn = 1;
 }
->>>>>>> b086395c
 #endif // GET_ONEFLOW_SCALAR_OP_DEFINITIONS
 
 // Group: SOFTMAX
