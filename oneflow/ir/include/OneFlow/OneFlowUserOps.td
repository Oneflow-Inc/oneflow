#ifdef GET_ONEFLOW_ASSIGN_OP_DEFINITIONS

def OneFlow_AssignUserOp : OneFlow_BaseOp<"assign", [NoGrad, DeclareOpInterfaceMethods<UserOpCompatibleInterface>]> {
  let input = (ins
    OneFlow_Tensor:$ref,
    OneFlow_Tensor:$value
  );
  let has_logical_tensor_desc_infer_fn = 1;
  let has_physical_tensor_desc_infer_fn = 1;
  let has_get_sbp_fn = 1;
  let has_data_type_infer_fn = 1;
  let has_input_arg_modify_fn = 1;
}

def OneFlow_AssignIfOp : OneFlow_BaseOp<"assign_if", [NoGrad, DeclareOpInterfaceMethods<UserOpCompatibleInterface>]> {
  let input = (ins
    OneFlow_Tensor:$ref,
    OneFlow_Tensor:$value,
    OneFlow_Tensor:$condition
  );
  let has_logical_tensor_desc_infer_fn = 1;
  let has_physical_tensor_desc_infer_fn = 1;
  let has_get_sbp_fn = 1;
  let has_data_type_infer_fn = 1;
  let has_input_arg_modify_fn = 1;
}

def OneFlow_AssignIfNotOp : OneFlow_BaseOp<"assign_if_not", [NoGrad, DeclareOpInterfaceMethods<UserOpCompatibleInterface>]> {
  let input = (ins
    OneFlow_Tensor:$ref,
    OneFlow_Tensor:$value,
    OneFlow_Tensor:$condition
  );
  let has_logical_tensor_desc_infer_fn = 1;
  let has_physical_tensor_desc_infer_fn = 1;
  let has_get_sbp_fn = 1;
  let has_data_type_infer_fn = 1;
  let has_input_arg_modify_fn = 1;
}

#endif // GET_ONEFLOW_ASSIGN_OP_DEFINITIONS


#ifdef GET_ONEFLOW_BASE_OP_DEFINITIONS



class OneFlow_NormalizationBaseOp<string mnemonic, list<Trait> traits = []> : OneFlow_BaseOp<mnemonic, !listconcat(traits, [NoMemoryEffect, AttrSizedOperandSegments, DeclareOpInterfaceMethods<UserOpCompatibleInterface>])> {
  let input = (ins
    OneFlow_Tensor:$x,
    Optional<OneFlow_Tensor>:$moving_mean,
    Optional<OneFlow_Tensor>:$moving_variance,
    OneFlow_Tensor:$gamma,
    OneFlow_Tensor:$beta,
    Optional<OneFlow_Tensor>:$_add_to_output
  );
  let output = (outs
    OneFlow_Tensor:$y,
    Optional<OneFlow_Tensor>:$mean,
    Optional<OneFlow_Tensor>:$inv_variance
  );
  let attrs = (ins
    DefaultValuedAttr<SI32Attr, "0">:$axis,
    DefaultValuedAttr<F32Attr, "0.">:$epsilon,
    DefaultValuedAttr<BoolAttr, "false">:$training,
    DefaultValuedAttr<F32Attr, "0.">:$momentum
  );
  let trait_attrs = (ins
    DenseI32ArrayAttr:$operand_segment_sizes,
    DenseI32ArrayAttr:$result_segment_sizes
  );
  let has_logical_tensor_desc_infer_fn = 1;
  let has_physical_tensor_desc_infer_fn = 1;
  let has_get_sbp_fn = 1;
  let has_data_type_infer_fn = 1;
  let has_input_arg_modify_fn = 1;
}

#endif // GET_ONEFLOW_BASE_OP_DEFINITIONS


#ifdef GET_ONEFLOW_BINARY_OP_DEFINITIONS

def OneFlow_BiasAddOp : OneFlow_BaseOp<"bias_add", [NoMemoryEffect, DeclareOpInterfaceMethods<UserOpCompatibleInterface>, DeclareOpInterfaceMethods<NCHWCompatibleInterface>, DeclareOpInterfaceMethods<BiasAddCompatibleInterface>]> {
  let input = (ins
    OneFlow_Tensor:$a,
    OneFlow_Tensor:$b
  );
  let output = (outs
    OneFlow_Tensor:$out
  );
  let attrs = (ins
    DefaultValuedAttr<SI32Attr, "0">:$axis
  );
  let has_logical_tensor_desc_infer_fn = 1;
  let has_physical_tensor_desc_infer_fn = 1;
  let has_get_sbp_fn = 1;
  let has_data_type_infer_fn = 1;
}

def OneFlow_CastLikeOp : OneFlow_BaseOp<"cast_like", [NoMemoryEffect, NoGrad, DeclareOpInterfaceMethods<UserOpCompatibleInterface>]> {
  let input = (ins
    OneFlow_Tensor:$in,
    OneFlow_Tensor:$dtype_like
  );
  let output = (outs
    OneFlow_Tensor:$out
  );
  let has_logical_tensor_desc_infer_fn = 1;
  let has_physical_tensor_desc_infer_fn = 1;
  let has_get_sbp_fn = 1;
  let has_data_type_infer_fn = 1;
  let has_input_arg_modify_fn = 1;
}

def OneFlow_CeluGradOp : OneFlow_BaseOp<"celu_grad", [NoMemoryEffect, DeclareOpInterfaceMethods<UserOpCompatibleInterface>]> {
  let input = (ins
    OneFlow_Tensor:$y,
    OneFlow_Tensor:$dy
  );
  let output = (outs
    OneFlow_Tensor:$dx
  );
  let attrs = (ins
    DefaultValuedAttr<F64Attr, "0.">:$alpha
  );
  let has_logical_tensor_desc_infer_fn = 1;
  let has_physical_tensor_desc_infer_fn = 1;
  let has_get_sbp_fn = 1;
  let has_data_type_infer_fn = 1;
}

def OneFlow_DiagGradOp : OneFlow_BaseOp<"diag_grad", [NoMemoryEffect, DeclareOpInterfaceMethods<UserOpCompatibleInterface>]> {
  let input = (ins
    OneFlow_Tensor:$dy,
    OneFlow_Tensor:$in
  );
  let output = (outs
    OneFlow_Tensor:$dx
  );
  let attrs = (ins
    DefaultValuedAttr<SI32Attr, "0">:$diagonal
  );
  let has_logical_tensor_desc_infer_fn = 1;
  let has_physical_tensor_desc_infer_fn = 1;
  let has_get_sbp_fn = 1;
  let has_data_type_infer_fn = 1;
}

def OneFlow_DiagonalGradOp : OneFlow_BaseOp<"diagonal_grad", [NoMemoryEffect, DeclareOpInterfaceMethods<UserOpCompatibleInterface>]> {
  let input = (ins
    OneFlow_Tensor:$dy,
    OneFlow_Tensor:$in
  );
  let output = (outs
    OneFlow_Tensor:$dx
  );
  let attrs = (ins
    DefaultValuedAttr<SI32Attr, "0">:$offset
  );
  let has_logical_tensor_desc_infer_fn = 1;
  let has_physical_tensor_desc_infer_fn = 1;
  let has_get_sbp_fn = 1;
  let has_data_type_infer_fn = 1;
}

def OneFlow_DotOp : OneFlow_BaseOp<"dot", [NoMemoryEffect, DeclareOpInterfaceMethods<UserOpCompatibleInterface>]> {
  let input = (ins
    OneFlow_Tensor:$x,
    OneFlow_Tensor:$y
  );
  let output = (outs
    OneFlow_Tensor:$out
  );
  let has_logical_tensor_desc_infer_fn = 1;
  let has_physical_tensor_desc_infer_fn = 1;
  let has_get_sbp_fn = 1;
  let has_data_type_infer_fn = 1;
}

def OneFlow_DropoutGradOp : OneFlow_BaseOp<"dropout_grad", [NoMemoryEffect, DeclareOpInterfaceMethods<UserOpCompatibleInterface>]> {
  let input = (ins
    OneFlow_Tensor:$dy,
    OneFlow_Tensor:$mask
  );
  let output = (outs
    OneFlow_Tensor:$dx
  );
  let attrs = (ins
    DefaultValuedAttr<F32Attr, "0.">:$scale
  );
  let has_check_fn = 1;
  let has_logical_tensor_desc_infer_fn = 1;
  let has_physical_tensor_desc_infer_fn = 1;
  let has_get_sbp_fn = 1;
  let has_data_type_infer_fn = 1;
}

def OneFlow_ElementwiseMaximumOp : OneFlow_BaseOp<"elementwise_maximum", [NoMemoryEffect, DeclareOpInterfaceMethods<UserOpCompatibleInterface>]> {
  let input = (ins
    OneFlow_Tensor:$x,
    OneFlow_Tensor:$y
  );
  let output = (outs
    OneFlow_Tensor:$z
  );
  let has_logical_tensor_desc_infer_fn = 1;
  let has_physical_tensor_desc_infer_fn = 1;
  let has_get_sbp_fn = 1;
  let has_data_type_infer_fn = 1;
}

def OneFlow_ElementwiseMinimumOp : OneFlow_BaseOp<"elementwise_minimum", [NoMemoryEffect, DeclareOpInterfaceMethods<UserOpCompatibleInterface>]> {
  let input = (ins
    OneFlow_Tensor:$x,
    OneFlow_Tensor:$y
  );
  let output = (outs
    OneFlow_Tensor:$z
  );
  let has_logical_tensor_desc_infer_fn = 1;
  let has_physical_tensor_desc_infer_fn = 1;
  let has_get_sbp_fn = 1;
  let has_data_type_infer_fn = 1;
}

def OneFlow_EluGradOp : OneFlow_BaseOp<"elu_grad", [NoMemoryEffect, DeclareOpInterfaceMethods<UserOpCompatibleInterface>]> {
  let input = (ins
    OneFlow_Tensor:$x,
    OneFlow_Tensor:$dy
  );
  let output = (outs
    OneFlow_Tensor:$dx
  );
  let attrs = (ins
    DefaultValuedAttr<F64Attr, "0.">:$alpha
  );
  let has_logical_tensor_desc_infer_fn = 1;
  let has_physical_tensor_desc_infer_fn = 1;
  let has_get_sbp_fn = 1;
  let has_data_type_infer_fn = 1;
}

def OneFlow_FloordivOp : OneFlow_BaseOp<"floordiv", [NoMemoryEffect, DeclareOpInterfaceMethods<UserOpCompatibleInterface>]> {
  let input = (ins
    OneFlow_Tensor:$x,
    OneFlow_Tensor:$y
  );
  let output = (outs
    OneFlow_Tensor:$z
  );
  let has_logical_tensor_desc_infer_fn = 1;
  let has_physical_tensor_desc_infer_fn = 1;
  let has_get_sbp_fn = 1;
  let has_data_type_infer_fn = 1;
}

def OneFlow_LerpOp : OneFlow_BaseOp<"lerp", [NoMemoryEffect, DeclareOpInterfaceMethods<UserOpCompatibleInterface>]> {
  let input = (ins
    OneFlow_Tensor:$start,
    OneFlow_Tensor:$end,
    OneFlow_Tensor:$weight
  );
  let output = (outs
    OneFlow_Tensor:$out
  );
  let has_logical_tensor_desc_infer_fn = 1;
  let has_physical_tensor_desc_infer_fn = 1;
  let has_get_sbp_fn = 1;
  let has_data_type_infer_fn = 1;
}

def OneFlow_LerpGradOp : OneFlow_BaseOp<"lerp_grad", [NoMemoryEffect, DeclareOpInterfaceMethods<UserOpCompatibleInterface>]> {
  let input = (ins
    OneFlow_Tensor:$start,
    OneFlow_Tensor:$end,
    OneFlow_Tensor:$weight,
    OneFlow_Tensor:$out_diff
  );
  let output = (outs
    OneFlow_Tensor:$start_diff,
    OneFlow_Tensor:$end_diff,
    OneFlow_Tensor:$weight_diff
  );
  let has_logical_tensor_desc_infer_fn = 1;
  let has_physical_tensor_desc_infer_fn = 1;
  let has_get_sbp_fn = 1;
  let has_data_type_infer_fn = 1;
}

def OneFlow_TruncdivOp : OneFlow_BaseOp<"truncdiv", [NoMemoryEffect, DeclareOpInterfaceMethods<UserOpCompatibleInterface>]> {
  let input = (ins
    OneFlow_Tensor:$x,
    OneFlow_Tensor:$y
  );
  let output = (outs
    OneFlow_Tensor:$z
  );
  let has_logical_tensor_desc_infer_fn = 1;
  let has_physical_tensor_desc_infer_fn = 1;
  let has_get_sbp_fn = 1;
  let has_data_type_infer_fn = 1;
}

def OneFlow_GeluGradOp : OneFlow_BaseOp<"gelu_grad", [NoMemoryEffect, DeclareOpInterfaceMethods<UserOpCompatibleInterface>]> {
  let input = (ins
    OneFlow_Tensor:$x,
    OneFlow_Tensor:$dy
  );
  let output = (outs
    OneFlow_Tensor:$dx
  );
  let has_logical_tensor_desc_infer_fn = 1;
  let has_physical_tensor_desc_infer_fn = 1;
  let has_get_sbp_fn = 1;
  let has_data_type_infer_fn = 1;
}

def OneFlow_FastGeluGradOp : OneFlow_BaseOp<"fast_gelu_grad", [NoMemoryEffect, DeclareOpInterfaceMethods<UserOpCompatibleInterface>]> {
  let input = (ins
    OneFlow_Tensor:$x,
    OneFlow_Tensor:$dy
  );
  let output = (outs
    OneFlow_Tensor:$dx
  );
  let has_logical_tensor_desc_infer_fn = 1;
  let has_physical_tensor_desc_infer_fn = 1;
  let has_get_sbp_fn = 1;
  let has_data_type_infer_fn = 1;
}

def OneFlow_QuickGeluGradOp : OneFlow_BaseOp<"quick_gelu_grad", [NoMemoryEffect, DeclareOpInterfaceMethods<UserOpCompatibleInterface>]> {
  let input = (ins
    OneFlow_Tensor:$x,
    OneFlow_Tensor:$dy
  );
  let output = (outs
    OneFlow_Tensor:$dx
  );
  let has_logical_tensor_desc_infer_fn = 1;
  let has_physical_tensor_desc_infer_fn = 1;
  let has_get_sbp_fn = 1;
  let has_data_type_infer_fn = 1;
}

def OneFlow_GridSampleOp : OneFlow_BaseOp<"grid_sample", [NoMemoryEffect, DeclareOpInterfaceMethods<UserOpCompatibleInterface>]> {
  let input = (ins
    OneFlow_Tensor:$input,
    OneFlow_Tensor:$grid
  );
  let output = (outs
    OneFlow_Tensor:$output
  );
  let attrs = (ins
    StrAttr:$interpolation_mode,
    StrAttr:$padding_mode,
    DefaultValuedAttr<BoolAttr, "false">:$align_corners
  );
  let has_check_fn = 1;
  let has_logical_tensor_desc_infer_fn = 1;
  let has_physical_tensor_desc_infer_fn = 1;
  let has_get_sbp_fn = 1;
  let has_data_type_infer_fn = 1;
}

def OneFlow_HardsigmoidGradOp : OneFlow_BaseOp<"hardsigmoid_grad", [NoMemoryEffect, DeclareOpInterfaceMethods<UserOpCompatibleInterface>]> {
  let input = (ins
    OneFlow_Tensor:$x,
    OneFlow_Tensor:$dy
  );
  let output = (outs
    OneFlow_Tensor:$dx
  );
  let has_logical_tensor_desc_infer_fn = 1;
  let has_physical_tensor_desc_infer_fn = 1;
  let has_get_sbp_fn = 1;
  let has_data_type_infer_fn = 1;
}

def OneFlow_HardShrinkGradOp : OneFlow_BaseOp<"hardshrink_grad", [NoMemoryEffect, DeclareOpInterfaceMethods<UserOpCompatibleInterface>]> {
  let input = (ins
    OneFlow_Tensor:$y,
    OneFlow_Tensor:$dy
  );
  let output = (outs
    OneFlow_Tensor:$dx
  );
  let attrs = (ins
    DefaultValuedAttr<F64Attr, "0.">:$lambd
  );
  let has_logical_tensor_desc_infer_fn = 1;
  let has_physical_tensor_desc_infer_fn = 1;
  let has_get_sbp_fn = 1;
  let has_data_type_infer_fn = 1;
}

def OneFlow_HardswishGradOp : OneFlow_BaseOp<"hardswish_grad", [NoMemoryEffect, DeclareOpInterfaceMethods<UserOpCompatibleInterface>]> {
  let input = (ins
    OneFlow_Tensor:$x,
    OneFlow_Tensor:$dy
  );
  let output = (outs
    OneFlow_Tensor:$dx
  );
  let has_logical_tensor_desc_infer_fn = 1;
  let has_physical_tensor_desc_infer_fn = 1;
  let has_get_sbp_fn = 1;
  let has_data_type_infer_fn = 1;
}

def OneFlow_L1L2RegularizeGradientOp : OneFlow_BaseOp<"l1_l2_regularize_gradient", [NoMemoryEffect, NoGrad, DeclareOpInterfaceMethods<UserOpCompatibleInterface>]> {
  let input = (ins
    OneFlow_Tensor:$model,
    OneFlow_Tensor:$model_diff
  );
  let output = (outs
    OneFlow_Tensor:$out
  );
  let attrs = (ins
    DefaultValuedAttr<F32Attr, "0.">:$l1,
    DefaultValuedAttr<F32Attr, "0.">:$l2
  );
  let has_logical_tensor_desc_infer_fn = 1;
  let has_physical_tensor_desc_infer_fn = 1;
  let has_get_sbp_fn = 1;
  let has_data_type_infer_fn = 1;
}

def OneFlow_LeakyReluGradOp : OneFlow_BaseOp<"leaky_relu_grad", [NoMemoryEffect, DeclareOpInterfaceMethods<UserOpCompatibleInterface>]> {
  let input = (ins
    OneFlow_Tensor:$x,
    OneFlow_Tensor:$dy
  );
  let output = (outs
    OneFlow_Tensor:$dx
  );
  let attrs = (ins
    DefaultValuedAttr<F32Attr, "0.">:$alpha
  );
  let has_logical_tensor_desc_infer_fn = 1;
  let has_physical_tensor_desc_infer_fn = 1;
  let has_get_sbp_fn = 1;
  let has_data_type_infer_fn = 1;
}

def OneFlow_MaskedFillOp : OneFlow_BaseOp<"masked_fill", [NoMemoryEffect, DeclareOpInterfaceMethods<UserOpCompatibleInterface>]> {
  let input = (ins
    OneFlow_Tensor:$x,
    OneFlow_Tensor:$mask
  );
  let output = (outs
    OneFlow_Tensor:$out
  );
  let attrs = (ins
    DefaultValuedAttr<BoolAttr, "false">:$has_int_operand,
    DefaultValuedAttr<BoolAttr, "false">:$has_float_operand,
    DefaultValuedAttr<BoolAttr, "false">:$has_bool_operand,
    DefaultValuedAttr<SI64Attr, "0">:$int_operand,
    DefaultValuedAttr<F64Attr, "0.">:$float_operand,
    DefaultValuedAttr<BoolAttr, "0.">:$bool_operand
  );
  let has_logical_tensor_desc_infer_fn = 1;
  let has_physical_tensor_desc_infer_fn = 1;
  let has_get_sbp_fn = 1;
  let has_data_type_infer_fn = 1;
  let has_input_arg_modify_fn = 1;
}

def OneFlow_MishGradOp : OneFlow_BaseOp<"mish_grad", [NoMemoryEffect, DeclareOpInterfaceMethods<UserOpCompatibleInterface>]> {
  let input = (ins
    OneFlow_Tensor:$x,
    OneFlow_Tensor:$dy
  );
  let output = (outs
    OneFlow_Tensor:$dx
  );
  let has_logical_tensor_desc_infer_fn = 1;
  let has_physical_tensor_desc_infer_fn = 1;
  let has_get_sbp_fn = 1;
  let has_data_type_infer_fn = 1;
}

def OneFlow_NarrowGradOp : OneFlow_BaseOp<"narrow_grad", [NoMemoryEffect, DeclareOpInterfaceMethods<UserOpCompatibleInterface>]> {
  let input = (ins
    OneFlow_Tensor:$dy,
    OneFlow_Tensor:$like
  );
  let output = (outs
    OneFlow_Tensor:$dx
  );
  let attrs = (ins
    DefaultValuedAttr<SI64Attr, "0">:$dim,
    DefaultValuedAttr<SI64Attr, "0">:$start,
    DefaultValuedAttr<SI64Attr, "0">:$length
  );
  let has_logical_tensor_desc_infer_fn = 1;
  let has_physical_tensor_desc_infer_fn = 1;
  let has_get_sbp_fn = 1;
  let has_data_type_infer_fn = 1;
  let has_input_arg_modify_fn = 1;
}

def OneFlow_PowOp : OneFlow_BaseOp<"pow", [NoMemoryEffect, DeclareOpInterfaceMethods<UserOpCompatibleInterface>]> {
  let input = (ins
    OneFlow_Tensor:$x,
    OneFlow_Tensor:$y
  );
  let output = (outs
    OneFlow_Tensor:$z
  );
  let has_logical_tensor_desc_infer_fn = 1;
  let has_physical_tensor_desc_infer_fn = 1;
  let has_get_sbp_fn = 1;
  let has_data_type_infer_fn = 1;
}

def OneFlow_FracOp : OneFlow_BaseOp<"frac", [NoMemoryEffect, DeclareOpInterfaceMethods<UserOpCompatibleInterface>]> {
  let input = (ins
    OneFlow_Tensor:$x
  );
  let output = (outs
    OneFlow_Tensor:$y
  );
  let has_logical_tensor_desc_infer_fn = 1;
  let has_physical_tensor_desc_infer_fn = 1;
  let has_get_sbp_fn = 1;
  let has_data_type_infer_fn = 1;
}

def OneFlow_PreluOp : OneFlow_BaseOp<"prelu", [NoMemoryEffect, DeclareOpInterfaceMethods<UserOpCompatibleInterface>]> {
  let input = (ins
    OneFlow_Tensor:$x,
    OneFlow_Tensor:$alpha
  );
  let output = (outs
    OneFlow_Tensor:$y
  );
  let has_logical_tensor_desc_infer_fn = 1;
  let has_physical_tensor_desc_infer_fn = 1;
  let has_get_sbp_fn = 1;
  let has_data_type_infer_fn = 1;
}

def OneFlow_ReluGradOp : OneFlow_BaseOp<"relu_grad", [NoMemoryEffect, DeclareOpInterfaceMethods<UserOpCompatibleInterface>]> {
  let input = (ins
    OneFlow_Tensor:$y,
    OneFlow_Tensor:$dy
  );
  let output = (outs
    OneFlow_Tensor:$dx
  );
  let has_logical_tensor_desc_infer_fn = 1;
  let has_physical_tensor_desc_infer_fn = 1;
  let has_get_sbp_fn = 1;
  let has_data_type_infer_fn = 1;
}

def OneFlow_SeluGradOp : OneFlow_BaseOp<"selu_grad", [NoMemoryEffect, DeclareOpInterfaceMethods<UserOpCompatibleInterface>]> {
  let input = (ins
    OneFlow_Tensor:$x,
    OneFlow_Tensor:$dy
  );
  let output = (outs
    OneFlow_Tensor:$dx
  );
  let has_logical_tensor_desc_infer_fn = 1;
  let has_physical_tensor_desc_infer_fn = 1;
  let has_get_sbp_fn = 1;
  let has_data_type_infer_fn = 1;
}

def OneFlow_SiluGradOp : OneFlow_BaseOp<"silu_grad", [NoMemoryEffect, DeclareOpInterfaceMethods<UserOpCompatibleInterface>]> {
  let input = (ins
    OneFlow_Tensor:$x,
    OneFlow_Tensor:$dy
  );
  let output = (outs
    OneFlow_Tensor:$dx
  );
  let has_logical_tensor_desc_infer_fn = 1;
  let has_physical_tensor_desc_infer_fn = 1;
  let has_get_sbp_fn = 1;
  let has_data_type_infer_fn = 1;
}

def OneFlow_ThresholdGradOp : OneFlow_BaseOp<"threshold_grad", [NoMemoryEffect, DeclareOpInterfaceMethods<UserOpCompatibleInterface>]> {
  let input = (ins
    OneFlow_Tensor:$x,
    OneFlow_Tensor:$dy
  );
  let output = (outs
    OneFlow_Tensor:$dx
  );
  let attrs = (ins
    DefaultValuedAttr<F64Attr, "0.">:$threshold_val
  );
  let has_logical_tensor_desc_infer_fn = 1;
  let has_physical_tensor_desc_infer_fn = 1;
  let has_get_sbp_fn = 1;
  let has_data_type_infer_fn = 1;
}

def OneFlow_SoftShrinkGradOp : OneFlow_BaseOp<"softshrink_grad", [NoMemoryEffect, DeclareOpInterfaceMethods<UserOpCompatibleInterface>]> {
  let input = (ins
    OneFlow_Tensor:$y,
    OneFlow_Tensor:$dy
  );
  let output = (outs
    OneFlow_Tensor:$dx
  );
  let attrs = (ins
    DefaultValuedAttr<F64Attr, "0.">:$alpha
  );
  let has_logical_tensor_desc_infer_fn = 1;
  let has_physical_tensor_desc_infer_fn = 1;
  let has_get_sbp_fn = 1;
  let has_data_type_infer_fn = 1;
}

def OneFlow_TfPreluOp : OneFlow_BaseOp<"tf_prelu", [NoMemoryEffect, DeclareOpInterfaceMethods<UserOpCompatibleInterface>]> {
  let input = (ins
    OneFlow_Tensor:$x,
    OneFlow_Tensor:$alpha
  );
  let output = (outs
    OneFlow_Tensor:$y
  );
  let has_logical_tensor_desc_infer_fn = 1;
  let has_physical_tensor_desc_infer_fn = 1;
  let has_get_sbp_fn = 1;
  let has_data_type_infer_fn = 1;
}

def OneFlow_UnfoldTensorGradOp : OneFlow_BaseOp<"unfold_tensor_grad", [NoMemoryEffect, DeclareOpInterfaceMethods<UserOpCompatibleInterface>]> {
  let input = (ins
    OneFlow_Tensor:$dy,
    OneFlow_Tensor:$x
  );
  let output = (outs
    OneFlow_Tensor:$dx
  );
  let attrs = (ins
    DefaultValuedAttr<SI32Attr, "0">:$dimension,
    DefaultValuedAttr<SI32Attr, "0">:$size,
    DefaultValuedAttr<SI32Attr, "0">:$step
  );
  let has_logical_tensor_desc_infer_fn = 1;
  let has_physical_tensor_desc_infer_fn = 1;
  let has_get_sbp_fn = 1;
  let has_data_type_infer_fn = 1;
}

def OneFlow_XdivyOp : OneFlow_BaseOp<"xdivy", [NoMemoryEffect, DeclareOpInterfaceMethods<UserOpCompatibleInterface>]> {
  let input = (ins
    OneFlow_Tensor:$x,
    OneFlow_Tensor:$y
  );
  let output = (outs
    OneFlow_Tensor:$z
  );
  let has_logical_tensor_desc_infer_fn = 1;
  let has_physical_tensor_desc_infer_fn = 1;
  let has_get_sbp_fn = 1;
  let has_data_type_infer_fn = 1;
}

def OneFlow_XlogyOp : OneFlow_BaseOp<"xlogy", [NoMemoryEffect, DeclareOpInterfaceMethods<UserOpCompatibleInterface>]> {
  let input = (ins
    OneFlow_Tensor:$x,
    OneFlow_Tensor:$y
  );
  let output = (outs
    OneFlow_Tensor:$z
  );
  let has_logical_tensor_desc_infer_fn = 1;
  let has_physical_tensor_desc_infer_fn = 1;
  let has_get_sbp_fn = 1;
  let has_data_type_infer_fn = 1;
}

def OneFlow_BroadcastZetaOp : OneFlow_BaseOp<"broadcast_zeta", [NoGrad,NoMemoryEffect, DeclareOpInterfaceMethods<UserOpCompatibleInterface>]> {
  let input = (ins
    OneFlow_Tensor:$x,
    OneFlow_Tensor:$y
  );
  let output = (outs
    OneFlow_Tensor:$z
  );
  let has_logical_tensor_desc_infer_fn = 1;
  let has_physical_tensor_desc_infer_fn = 1;
  let has_get_sbp_fn = 1;
  let has_data_type_infer_fn = 1;
}

#endif // GET_ONEFLOW_BINARY_OP_DEFINITIONS


#ifdef GET_ONEFLOW_BROADCAST_OP_DEFINITIONS

def OneFlow_BroadcastAddOp : OneFlow_BaseOp<"broadcast_add", [NoMemoryEffect, DeclareOpInterfaceMethods<UserOpCompatibleInterface>, DeclareOpInterfaceMethods<NCHWCompatibleInterface>, DeclareOpInterfaceMethods<BiasAddCompatibleInterface>]> {
  let input = (ins
    OneFlow_Tensor:$x,
    OneFlow_Tensor:$y
  );
  let output = (outs
    OneFlow_Tensor:$z
  );
  let has_logical_tensor_desc_infer_fn = 1;
  let has_physical_tensor_desc_infer_fn = 1;
  let has_get_sbp_fn = 1;
  let has_data_type_infer_fn = 1;
}

def OneFlow_BroadcastDivOp : OneFlow_BaseOp<"broadcast_div", [NoMemoryEffect, DeclareOpInterfaceMethods<UserOpCompatibleInterface>]> {
  let input = (ins
    OneFlow_Tensor:$x,
    OneFlow_Tensor:$y
  );
  let output = (outs
    OneFlow_Tensor:$z
  );
  let has_logical_tensor_desc_infer_fn = 1;
  let has_physical_tensor_desc_infer_fn = 1;
  let has_get_sbp_fn = 1;
  let has_data_type_infer_fn = 1;
  let hasFolder = 1;
}

def OneFlow_BroadcastDivGradOp : OneFlow_BaseOp<"broadcast_div_grad", [NoMemoryEffect, DeclareOpInterfaceMethods<UserOpCompatibleInterface>]> {
  let input = (ins
    OneFlow_Tensor:$y,
    OneFlow_Tensor:$z,
    OneFlow_Tensor:$dz
  );
  let output = (outs
    OneFlow_Tensor:$dy
  );
  let has_logical_tensor_desc_infer_fn = 1;
  let has_physical_tensor_desc_infer_fn = 1;
  let has_get_sbp_fn = 1;
  let has_data_type_infer_fn = 1;
}

def OneFlow_BroadcastEqualOp : OneFlow_BaseOp<"broadcast_equal", [NoMemoryEffect, NoGrad, DeclareOpInterfaceMethods<UserOpCompatibleInterface>]> {
  let input = (ins
    OneFlow_Tensor:$x,
    OneFlow_Tensor:$y
  );
  let output = (outs
    OneFlow_Tensor:$z
  );
  let has_logical_tensor_desc_infer_fn = 1;
  let has_physical_tensor_desc_infer_fn = 1;
  let has_get_sbp_fn = 1;
  let has_data_type_infer_fn = 1;
}

def OneFlow_BroadcastFloorModOp : OneFlow_BaseOp<"broadcast_floor_mod", [NoMemoryEffect, DeclareOpInterfaceMethods<UserOpCompatibleInterface>]> {
  let input = (ins
    OneFlow_Tensor:$x,
    OneFlow_Tensor:$y
  );
  let output = (outs
    OneFlow_Tensor:$z
  );
  let has_logical_tensor_desc_infer_fn = 1;
  let has_physical_tensor_desc_infer_fn = 1;
  let has_get_sbp_fn = 1;
  let has_data_type_infer_fn = 1;
}

def OneFlow_BroadcastFmodOp : OneFlow_BaseOp<"broadcast_fmod", [NoMemoryEffect, DeclareOpInterfaceMethods<UserOpCompatibleInterface>]> {
  let input = (ins
    OneFlow_Tensor:$x,
    OneFlow_Tensor:$y
  );
  let output = (outs
    OneFlow_Tensor:$z
  );
  let has_logical_tensor_desc_infer_fn = 1;
  let has_physical_tensor_desc_infer_fn = 1;
  let has_get_sbp_fn = 1;
  let has_data_type_infer_fn = 1;
}

def OneFlow_BroadcastGreaterOp : OneFlow_BaseOp<"broadcast_greater", [NoMemoryEffect, NoGrad, DeclareOpInterfaceMethods<UserOpCompatibleInterface>]> {
  let input = (ins
    OneFlow_Tensor:$x,
    OneFlow_Tensor:$y
  );
  let output = (outs
    OneFlow_Tensor:$z
  );
  let has_logical_tensor_desc_infer_fn = 1;
  let has_physical_tensor_desc_infer_fn = 1;
  let has_get_sbp_fn = 1;
  let has_data_type_infer_fn = 1;
}

def OneFlow_BroadCastInplaceGreaterOp : OneFlow_BaseOp<"broadcast_inplace_greater", [NoMemoryEffect, NoGrad, DeclareOpInterfaceMethods<UserOpCompatibleInterface>]> {
  let input = (ins
    OneFlow_Tensor:$x,
    OneFlow_Tensor:$y
  );
  let output = (outs
    OneFlow_Tensor:$out
  );
  let has_logical_tensor_desc_infer_fn = 1;
  let has_physical_tensor_desc_infer_fn = 1;
  let has_get_sbp_fn = 1;
  let has_data_type_infer_fn = 1;
}

def OneFlow_BroadcastGreaterEqualOp : OneFlow_BaseOp<"broadcast_greater_equal", [NoMemoryEffect, NoGrad, DeclareOpInterfaceMethods<UserOpCompatibleInterface>]> {
  let input = (ins
    OneFlow_Tensor:$x,
    OneFlow_Tensor:$y
  );
  let output = (outs
    OneFlow_Tensor:$z
  );
  let has_logical_tensor_desc_infer_fn = 1;
  let has_physical_tensor_desc_infer_fn = 1;
  let has_get_sbp_fn = 1;
  let has_data_type_infer_fn = 1;
}

def OneFlow_BroadcastLessOp : OneFlow_BaseOp<"broadcast_less", [NoMemoryEffect, NoGrad, DeclareOpInterfaceMethods<UserOpCompatibleInterface>]> {
  let input = (ins
    OneFlow_Tensor:$x,
    OneFlow_Tensor:$y
  );
  let output = (outs
    OneFlow_Tensor:$z
  );
  let has_logical_tensor_desc_infer_fn = 1;
  let has_physical_tensor_desc_infer_fn = 1;
  let has_get_sbp_fn = 1;
  let has_data_type_infer_fn = 1;
}

def OneFlow_BroadcastLessEqualOp : OneFlow_BaseOp<"broadcast_less_equal", [NoMemoryEffect, NoGrad, DeclareOpInterfaceMethods<UserOpCompatibleInterface>]> {
  let input = (ins
    OneFlow_Tensor:$x,
    OneFlow_Tensor:$y
  );
  let output = (outs
    OneFlow_Tensor:$z
  );
  let has_logical_tensor_desc_infer_fn = 1;
  let has_physical_tensor_desc_infer_fn = 1;
  let has_get_sbp_fn = 1;
  let has_data_type_infer_fn = 1;
}

def OneFlow_BroadcastIsCloseEqualNanOp : OneFlow_BaseOp<"broadcast_isclose_eq_nan", [NoMemoryEffect, NoGrad, DeclareOpInterfaceMethods<UserOpCompatibleInterface>]> {
  let input = (ins
    OneFlow_Tensor:$x,
    OneFlow_Tensor:$y
  );
  let output = (outs
    OneFlow_Tensor:$z
  );
  let attrs = (ins
    DefaultValuedAttr<F32Attr, "1e-08">:$atol,
    DefaultValuedAttr<F32Attr, "1e-05">:$rtol
  );
  let has_logical_tensor_desc_infer_fn = 1;
  let has_physical_tensor_desc_infer_fn = 1;
  let has_get_sbp_fn = 1;
  let has_data_type_infer_fn = 1;
}

def OneFlow_BroadcastIsCloseNotEqualNanOp : OneFlow_BaseOp<"broadcast_isclose_neq_nan", [NoMemoryEffect, NoGrad, DeclareOpInterfaceMethods<UserOpCompatibleInterface>]> {
  let input = (ins
    OneFlow_Tensor:$x,
    OneFlow_Tensor:$y
  );
  let output = (outs
    OneFlow_Tensor:$z
  );
  let attrs = (ins
    DefaultValuedAttr<F32Attr, "1e-08">:$atol,
    DefaultValuedAttr<F32Attr, "1e-05">:$rtol
  );
  let has_logical_tensor_desc_infer_fn = 1;
  let has_physical_tensor_desc_infer_fn = 1;
  let has_get_sbp_fn = 1;
  let has_data_type_infer_fn = 1;
}

def OneFlow_BroadcastLikeOp : OneFlow_BaseOp<"broadcast_like", [NoMemoryEffect, DeclareOpInterfaceMethods<UserOpCompatibleInterface>]> {
  let input = (ins
    OneFlow_Tensor:$x,
    OneFlow_Tensor:$like
  );
  let output = (outs
    OneFlow_Tensor:$y
  );
  let attrs = (ins
    SI32ArrayAttr:$broadcast_axes
  );
  let has_logical_tensor_desc_infer_fn = 1;
  let has_physical_tensor_desc_infer_fn = 1;
  let has_get_sbp_fn = 1;
  let has_data_type_infer_fn = 1;
  let has_input_arg_modify_fn = 1;
}

def OneFlow_BroadcastLogicalAndOp : OneFlow_BaseOp<"broadcast_logical_and", [NoMemoryEffect, NoGrad, DeclareOpInterfaceMethods<UserOpCompatibleInterface>]> {
  let input = (ins
    OneFlow_Tensor:$x,
    OneFlow_Tensor:$y
  );
  let output = (outs
    OneFlow_Tensor:$z
  );
  let has_logical_tensor_desc_infer_fn = 1;
  let has_physical_tensor_desc_infer_fn = 1;
  let has_get_sbp_fn = 1;
  let has_data_type_infer_fn = 1;
}

def OneFlow_BroadcastLogicalOrOp : OneFlow_BaseOp<"broadcast_logical_or", [NoMemoryEffect, NoGrad, DeclareOpInterfaceMethods<UserOpCompatibleInterface>]> {
  let input = (ins
    OneFlow_Tensor:$x,
    OneFlow_Tensor:$y
  );
  let output = (outs
    OneFlow_Tensor:$z
  );
  let has_logical_tensor_desc_infer_fn = 1;
  let has_physical_tensor_desc_infer_fn = 1;
  let has_get_sbp_fn = 1;
  let has_data_type_infer_fn = 1;
}

def OneFlow_BroadcastLogicalXorOp : OneFlow_BaseOp<"broadcast_logical_xor", [NoMemoryEffect, NoGrad, DeclareOpInterfaceMethods<UserOpCompatibleInterface>]> {
  let input = (ins
    OneFlow_Tensor:$x,
    OneFlow_Tensor:$y
  );
  let output = (outs
    OneFlow_Tensor:$z
  );
  let has_logical_tensor_desc_infer_fn = 1;
  let has_physical_tensor_desc_infer_fn = 1;
  let has_get_sbp_fn = 1;
  let has_data_type_infer_fn = 1;
}

def OneFlow_BroadcastMaximumOp : OneFlow_BaseOp<"broadcast_maximum", [NoMemoryEffect, DeclareOpInterfaceMethods<UserOpCompatibleInterface>]> {
  let input = (ins
    OneFlow_Tensor:$x,
    OneFlow_Tensor:$y
  );
  let output = (outs
    OneFlow_Tensor:$z
  );
  let has_logical_tensor_desc_infer_fn = 1;
  let has_physical_tensor_desc_infer_fn = 1;
  let has_get_sbp_fn = 1;
  let has_data_type_infer_fn = 1;
}

def OneFlow_BroadcastMinimumOp : OneFlow_BaseOp<"broadcast_minimum", [NoMemoryEffect, DeclareOpInterfaceMethods<UserOpCompatibleInterface>]> {
  let input = (ins
    OneFlow_Tensor:$x,
    OneFlow_Tensor:$y
  );
  let output = (outs
    OneFlow_Tensor:$z
  );
  let has_logical_tensor_desc_infer_fn = 1;
  let has_physical_tensor_desc_infer_fn = 1;
  let has_get_sbp_fn = 1;
  let has_data_type_infer_fn = 1;
}

def OneFlow_BroadcastMulOp : OneFlow_BaseOp<"broadcast_mul", [NoMemoryEffect, DeclareOpInterfaceMethods<UserOpCompatibleInterface>]> {
  let input = (ins
    OneFlow_Tensor:$x,
    OneFlow_Tensor:$y
  );
  let output = (outs
    OneFlow_Tensor:$z
  );
  let has_logical_tensor_desc_infer_fn = 1;
  let has_physical_tensor_desc_infer_fn = 1;
  let has_get_sbp_fn = 1;
  let has_data_type_infer_fn = 1;
  let hasFolder = 1;
}

def OneFlow_BroadcastNotEqualOp : OneFlow_BaseOp<"broadcast_not_equal", [NoMemoryEffect, NoGrad, DeclareOpInterfaceMethods<UserOpCompatibleInterface>]> {
  let input = (ins
    OneFlow_Tensor:$x,
    OneFlow_Tensor:$y
  );
  let output = (outs
    OneFlow_Tensor:$z
  );
  let has_logical_tensor_desc_infer_fn = 1;
  let has_physical_tensor_desc_infer_fn = 1;
  let has_get_sbp_fn = 1;
  let has_data_type_infer_fn = 1;
}

def OneFlow_BroadcastPowOp : OneFlow_BaseOp<"broadcast_pow", [NoMemoryEffect, DeclareOpInterfaceMethods<UserOpCompatibleInterface>]> {
  let input = (ins
    OneFlow_Tensor:$x,
    OneFlow_Tensor:$y
  );
  let output = (outs
    OneFlow_Tensor:$z
  );
  let has_logical_tensor_desc_infer_fn = 1;
  let has_physical_tensor_desc_infer_fn = 1;
  let has_get_sbp_fn = 1;
  let has_data_type_infer_fn = 1;
}

def OneFlow_BroadcastSubOp : OneFlow_BaseOp<"broadcast_sub", [NoMemoryEffect, DeclareOpInterfaceMethods<UserOpCompatibleInterface>]> {
  let input = (ins
    OneFlow_Tensor:$x,
    OneFlow_Tensor:$y
  );
  let output = (outs
    OneFlow_Tensor:$z
  );
  let has_logical_tensor_desc_infer_fn = 1;
  let has_physical_tensor_desc_infer_fn = 1;
  let has_get_sbp_fn = 1;
  let has_data_type_infer_fn = 1;
  let hasFolder = 1;
}

def OneFlow_BitwiseNotOp : OneFlow_BaseOp<"bitwise_not", [NoMemoryEffect, NoGrad, DeclareOpInterfaceMethods<UserOpCompatibleInterface>]> {
  let input = (ins
    OneFlow_Tensor:$x
  );
  let output = (outs
    OneFlow_Tensor:$y
  );
  let has_logical_tensor_desc_infer_fn = 1;
  let has_physical_tensor_desc_infer_fn = 1;
  let has_get_sbp_fn = 1;
  let has_data_type_infer_fn = 1;
}

def OneFlow_BroadcastBitwiseAndOp : OneFlow_BaseOp<"broadcast_bitwise_and", [NoMemoryEffect, NoGrad, DeclareOpInterfaceMethods<UserOpCompatibleInterface>]> {
  let input = (ins
    OneFlow_Tensor:$x,
    OneFlow_Tensor:$y
  );
  let output = (outs
    OneFlow_Tensor:$z
  );
  let has_logical_tensor_desc_infer_fn = 1;
  let has_physical_tensor_desc_infer_fn = 1;
  let has_get_sbp_fn = 1;
  let has_data_type_infer_fn = 1;
}

def OneFlow_BroadcastBitwiseOrOp : OneFlow_BaseOp<"broadcast_bitwise_or", [NoMemoryEffect, NoGrad, DeclareOpInterfaceMethods<UserOpCompatibleInterface>]> {
  let input = (ins
    OneFlow_Tensor:$x,
    OneFlow_Tensor:$y
  );
  let output = (outs
    OneFlow_Tensor:$z
  );
  let has_logical_tensor_desc_infer_fn = 1;
  let has_physical_tensor_desc_infer_fn = 1;
  let has_get_sbp_fn = 1;
  let has_data_type_infer_fn = 1;
}

def OneFlow_BroadcastBitwiseXorOp : OneFlow_BaseOp<"broadcast_bitwise_xor", [NoMemoryEffect, NoGrad, DeclareOpInterfaceMethods<UserOpCompatibleInterface>]> {
  let input = (ins
    OneFlow_Tensor:$x,
    OneFlow_Tensor:$y
  );
  let output = (outs
    OneFlow_Tensor:$z
  );
  let has_logical_tensor_desc_infer_fn = 1;
  let has_physical_tensor_desc_infer_fn = 1;
  let has_get_sbp_fn = 1;
  let has_data_type_infer_fn = 1;
}

#endif // GET_ONEFLOW_BROADCAST_OP_DEFINITIONS


#ifdef GET_ONEFLOW_CONV_OP_DEFINITIONS

def OneFlow_Conv1DOp : OneFlow_ConvolutionBaseOp<"conv1d", [NoMemoryEffect, AttrSizedOperandSegments, DeclareOpInterfaceMethods<UserOpCompatibleInterface>]> {}

def OneFlow_Conv2DOp : OneFlow_ConvolutionBaseOp<"conv2d", [NoMemoryEffect, AttrSizedOperandSegments, DeclareOpInterfaceMethods<UserOpCompatibleInterface>, DeclareOpInterfaceMethods<NCHWCompatibleInterface>]> {}

def OneFlow_Conv3DOp : OneFlow_ConvolutionBaseOp<"conv3d", [NoMemoryEffect, AttrSizedOperandSegments, DeclareOpInterfaceMethods<UserOpCompatibleInterface>]> {}

def OneFlow_ConvBiasGradOp : OneFlow_BaseOp<"conv_bias_grad", [NoMemoryEffect, DeclareOpInterfaceMethods<UserOpCompatibleInterface>]> {
  let input = (ins
    OneFlow_Tensor:$dy
  );
  let output = (outs
    OneFlow_Tensor:$bias_diff
  );
  let attrs = (ins
    StrAttr:$data_format,
    DefaultValuedAttr<SI32Attr, "0">:$num_spatial_dims
  );
  let has_check_fn = 1;
  let has_logical_tensor_desc_infer_fn = 1;
  let has_physical_tensor_desc_infer_fn = 1;
  let has_get_sbp_fn = 1;
  let has_data_type_infer_fn = 1;
  let has_compute_complexity_fn = 1;
}

def OneFlow_ConvDataGradOp : OneFlow_BaseOp<"conv_data_grad", [NoMemoryEffect, DeclareOpInterfaceMethods<UserOpCompatibleInterface>]> {
  let input = (ins
    OneFlow_Tensor:$dy,
    OneFlow_Tensor:$filter,
    OneFlow_Tensor:$x_like,
    Optional<OneFlow_Tensor>:$_add_to_output
  );
  let output = (outs
    OneFlow_Tensor:$dx
  );
  let attrs = (ins
    DefaultValuedAttr<SI32Attr, "0">:$num_spatial_dims,
    SI32ArrayAttr:$padding_before,
    StrAttr:$data_format,
    SI32ArrayAttr:$kernel_size,
    SI32ArrayAttr:$strides,
    SI32ArrayAttr:$dilation_rate,
    DefaultValuedAttr<SI32Attr, "0">:$groups
  );
  let has_check_fn = 1;
  let has_logical_tensor_desc_infer_fn = 1;
  let has_physical_tensor_desc_infer_fn = 1;
  let has_get_sbp_fn = 1;
  let has_data_type_infer_fn = 1;
  let has_compute_complexity_fn = 1;
}

def OneFlow_ConvFilterGradOp : OneFlow_BaseOp<"conv_filter_grad", [NoMemoryEffect, DeclareOpInterfaceMethods<UserOpCompatibleInterface>]> {
  let input = (ins
    OneFlow_Tensor:$dy,
    OneFlow_Tensor:$x
  );
  let output = (outs
    OneFlow_Tensor:$filter_diff
  );
  let attrs = (ins
    DefaultValuedAttr<SI32Attr, "0">:$num_spatial_dims,
    SI32ArrayAttr:$padding_before,
    StrAttr:$data_format,
    SI32ArrayAttr:$kernel_size,
    SI32ArrayAttr:$strides,
    SI32ArrayAttr:$dilation_rate,
    DefaultValuedAttr<SI32Attr, "0">:$groups
  );
  let has_check_fn = 1;
  let has_logical_tensor_desc_infer_fn = 1;
  let has_physical_tensor_desc_infer_fn = 1;
  let has_get_sbp_fn = 1;
  let has_data_type_infer_fn = 1;
  let has_compute_complexity_fn = 1;
}

def OneFlow_Deconv1DOp : OneFlow_BaseOp<"deconv1d", [NoMemoryEffect, DeclareOpInterfaceMethods<UserOpCompatibleInterface>]> {
  let input = (ins
    OneFlow_Tensor:$in,
    OneFlow_Tensor:$weight
  );
  let output = (outs
    OneFlow_Tensor:$out
  );
  let attrs = (ins
    DefaultValuedAttr<SI32Attr, "0">:$filters,
    SI32ArrayAttr:$padding_before,
    StrAttr:$data_format,
    SI32ArrayAttr:$kernel_size,
    SI32ArrayAttr:$output_padding,
    SI32ArrayAttr:$strides,
    SI32ArrayAttr:$dilation_rate,
    DefaultValuedAttr<SI32Attr, "1">:$groups
  );
  let has_check_fn = 1;
  let has_logical_tensor_desc_infer_fn = 1;
  let has_physical_tensor_desc_infer_fn = 1;
  let has_get_sbp_fn = 1;
  let has_data_type_infer_fn = 1;
}

def OneFlow_Deconv2DOp : OneFlow_BaseOp<"deconv2d", [NoMemoryEffect, DeclareOpInterfaceMethods<UserOpCompatibleInterface>]> {
  let input = (ins
    OneFlow_Tensor:$in,
    OneFlow_Tensor:$weight
  );
  let output = (outs
    OneFlow_Tensor:$out
  );
  let attrs = (ins
    DefaultValuedAttr<SI32Attr, "0">:$filters,
    SI32ArrayAttr:$padding_before,
    StrAttr:$data_format,
    SI32ArrayAttr:$kernel_size,
    SI32ArrayAttr:$output_padding,
    SI32ArrayAttr:$strides,
    SI32ArrayAttr:$dilation_rate,
    DefaultValuedAttr<SI32Attr, "1">:$groups
  );
  let has_check_fn = 1;
  let has_logical_tensor_desc_infer_fn = 1;
  let has_physical_tensor_desc_infer_fn = 1;
  let has_get_sbp_fn = 1;
  let has_data_type_infer_fn = 1;
}

def OneFlow_Deconv3DOp : OneFlow_BaseOp<"deconv3d", [NoMemoryEffect, DeclareOpInterfaceMethods<UserOpCompatibleInterface>]> {
  let input = (ins
    OneFlow_Tensor:$in,
    OneFlow_Tensor:$weight
  );
  let output = (outs
    OneFlow_Tensor:$out
  );
  let attrs = (ins
    DefaultValuedAttr<SI32Attr, "0">:$filters,
    SI32ArrayAttr:$padding_before,
    StrAttr:$data_format,
    SI32ArrayAttr:$kernel_size,
    SI32ArrayAttr:$output_padding,
    SI32ArrayAttr:$strides,
    SI32ArrayAttr:$dilation_rate,
    DefaultValuedAttr<SI32Attr, "1">:$groups
  );
  let has_check_fn = 1;
  let has_logical_tensor_desc_infer_fn = 1;
  let has_physical_tensor_desc_infer_fn = 1;
  let has_get_sbp_fn = 1;
  let has_data_type_infer_fn = 1;
}
def OneFlow_DeformConv2dOp : OneFlow_BaseOp<"deform_conv2d", [NoMemoryEffect, DeclareOpInterfaceMethods<UserOpCompatibleInterface>]> {
  let input = (ins
    OneFlow_Tensor:$input,
    OneFlow_Tensor:$offset,
    OneFlow_Tensor:$weight,
    Optional<OneFlow_Tensor>:$bias,
    OneFlow_Tensor:$mask
  );
  let output = (outs
    OneFlow_Tensor:$out
  );

  let attrs = (ins
    DefaultValuedAttr<SI32Attr, "0">:$stride_h,
    DefaultValuedAttr<SI32Attr, "0">:$stride_w,
    DefaultValuedAttr<SI32Attr, "0">:$pad_h,
    DefaultValuedAttr<SI32Attr, "0">:$pad_w,
    DefaultValuedAttr<SI32Attr, "0">:$dilation_h,
    DefaultValuedAttr<SI32Attr, "0">:$dilation_w,
    DefaultValuedAttr<SI32Attr, "0">:$groups,
    DefaultValuedAttr<SI32Attr, "0">:$offset_groups,
    DefaultValuedAttr<BoolAttr, "false">:$use_mask
  );

  let has_logical_tensor_desc_infer_fn = 1;
  let has_physical_tensor_desc_infer_fn = 1;
  let has_get_sbp_fn = 1;
  let has_data_type_infer_fn = 1;
}

def OneFlow_DeformConv2dInputGradOp : OneFlow_BaseOp<"deform_conv2d_input_grad", [NoMemoryEffect,
DeclareOpInterfaceMethods<UserOpCompatibleInterface>]> {
  let input = (ins
    OneFlow_Tensor:$output_grad,
    OneFlow_Tensor:$input,
    OneFlow_Tensor:$offset,
    OneFlow_Tensor:$weight,
    OneFlow_Tensor:$mask
  );
  let output = (outs
    OneFlow_Tensor:$input_grad,
    //OneFlow_Tensor:$weight_grad,
    OneFlow_Tensor:$offset_grad,
    OneFlow_Tensor:$mask_grad
  );

  let attrs = (ins
    DefaultValuedAttr<SI32Attr, "0">:$stride_h,
    DefaultValuedAttr<SI32Attr, "0">:$stride_w,
    DefaultValuedAttr<SI32Attr, "0">:$pad_h,
    DefaultValuedAttr<SI32Attr, "0">:$pad_w,
    DefaultValuedAttr<SI32Attr, "0">:$dilation_h,
    DefaultValuedAttr<SI32Attr, "0">:$dilation_w,
    DefaultValuedAttr<SI32Attr, "0">:$groups,
    DefaultValuedAttr<SI32Attr, "0">:$offset_groups,
    DefaultValuedAttr<BoolAttr, "false">:$use_mask
  );

  let has_logical_tensor_desc_infer_fn = 1;
  let has_physical_tensor_desc_infer_fn = 1;
  let has_get_sbp_fn = 1;
  let has_data_type_infer_fn = 1;
}

def OneFlow_DeformConv2dParamGradOp : OneFlow_BaseOp<"deform_conv2d_param_grad", [NoMemoryEffect,
DeclareOpInterfaceMethods<UserOpCompatibleInterface>]> {
  let input = (ins
    OneFlow_Tensor:$output_grad,
    OneFlow_Tensor:$input,
    OneFlow_Tensor:$offset,
    OneFlow_Tensor:$weight,
    OneFlow_Tensor:$mask
  );
  let output = (outs
    OneFlow_Tensor:$weight_grad
  );

  let attrs = (ins
    DefaultValuedAttr<SI32Attr, "0">:$stride_h,
    DefaultValuedAttr<SI32Attr, "0">:$stride_w,
    DefaultValuedAttr<SI32Attr, "0">:$pad_h,
    DefaultValuedAttr<SI32Attr, "0">:$pad_w,
    DefaultValuedAttr<SI32Attr, "0">:$dilation_h,
    DefaultValuedAttr<SI32Attr, "0">:$dilation_w,
    DefaultValuedAttr<SI32Attr, "0">:$groups,
    DefaultValuedAttr<SI32Attr, "0">:$offset_groups,
    DefaultValuedAttr<BoolAttr, "false">:$use_mask
  );

  let has_logical_tensor_desc_infer_fn = 1;
  let has_physical_tensor_desc_infer_fn = 1;
  let has_get_sbp_fn = 1;
  let has_data_type_infer_fn = 1;
}

#endif // GET_ONEFLOW_CONV_OP_DEFINITIONS


#ifdef GET_ONEFLOW_CROSS_ENTROPY_OP_DEFINITIONS

def OneFlow_BinaryCrossEntropyOp : OneFlow_BaseOp<"binary_cross_entropy", [NoMemoryEffect, DeclareOpInterfaceMethods<UserOpCompatibleInterface>]> {
  let input = (ins
    OneFlow_Tensor:$input,
    OneFlow_Tensor:$target,
    Optional<OneFlow_Tensor>:$weight
  );
  let output = (outs
    OneFlow_Tensor:$out
  );
  let has_logical_tensor_desc_infer_fn = 1;
  let has_physical_tensor_desc_infer_fn = 1;
  let has_get_sbp_fn = 1;
  let has_data_type_infer_fn = 1;
  let has_input_arg_modify_fn = 1;
}

def OneFlow_BinaryCrossEntropyGradOp : OneFlow_BaseOp<"binary_cross_entropy_grad", [NoMemoryEffect, DeclareOpInterfaceMethods<UserOpCompatibleInterface>]> {
  let input = (ins
    OneFlow_Tensor:$input,
    OneFlow_Tensor:$target,
    Optional<OneFlow_Tensor>:$weight,
    OneFlow_Tensor:$dy
  );
  let output = (outs
    OneFlow_Tensor:$dx
  );
  let has_logical_tensor_desc_infer_fn = 1;
  let has_physical_tensor_desc_infer_fn = 1;
  let has_get_sbp_fn = 1;
  let has_data_type_infer_fn = 1;
}

def OneFlow_BinaryCrossEntropyWithLogitsOp : OneFlow_BaseOp<"binary_cross_entropy_with_logits", [NoMemoryEffect, AttrSizedOperandSegments, DeclareOpInterfaceMethods<UserOpCompatibleInterface>]> {
  let input = (ins
    OneFlow_Tensor:$input,
    OneFlow_Tensor:$target,
    Optional<OneFlow_Tensor>:$weight,
    Optional<OneFlow_Tensor>:$pos_weight
  );
  let output = (outs
    OneFlow_Tensor:$out
  );
  let attrs = (ins
    DefaultValuedAttr<BoolAttr, "false">:$has_pos_weight
  );
  let trait_attrs = (ins
    DenseI32ArrayAttr:$operand_segment_sizes
  );
  let has_logical_tensor_desc_infer_fn = 1;
  let has_physical_tensor_desc_infer_fn = 1;
  let has_get_sbp_fn = 1;
  let has_data_type_infer_fn = 1;
  let has_input_arg_modify_fn = 1;
}

def OneFlow_BinaryCrossEntropyWithLogitsGradOp : OneFlow_BaseOp<"binary_cross_entropy_with_logits_grad", [NoMemoryEffect, AttrSizedOperandSegments, DeclareOpInterfaceMethods<UserOpCompatibleInterface>]> {
  let input = (ins
    OneFlow_Tensor:$input,
    OneFlow_Tensor:$target,
    Optional<OneFlow_Tensor>:$weight,
    Optional<OneFlow_Tensor>:$pos_weight,
    OneFlow_Tensor:$dy
  );
  let output = (outs
    OneFlow_Tensor:$dx
  );
  let attrs = (ins
    DefaultValuedAttr<BoolAttr, "false">:$has_pos_weight
  );
  let trait_attrs = (ins
    DenseI32ArrayAttr:$operand_segment_sizes
  );
  let has_logical_tensor_desc_infer_fn = 1;
  let has_physical_tensor_desc_infer_fn = 1;
  let has_get_sbp_fn = 1;
  let has_data_type_infer_fn = 1;
}

def OneFlow_BinaryCrossEntropyWithLogitsReduceMeanOp : OneFlow_BaseOp<"binary_cross_entropy_with_logits_reduce_mean", [NoMemoryEffect, DeclareOpInterfaceMethods<UserOpCompatibleInterface>]> {
  let input = (ins
    OneFlow_Tensor:$input,
    OneFlow_Tensor:$target
  );
  let output = (outs
    OneFlow_Tensor:$out
  );
  let has_logical_tensor_desc_infer_fn = 1;
  let has_physical_tensor_desc_infer_fn = 1;
  let has_get_sbp_fn = 1;
  let has_data_type_infer_fn = 1;
  let has_input_arg_modify_fn = 1;
}

def OneFlow_BinaryCrossEntropyWithLogitsReduceMeanGradOp : OneFlow_BaseOp<"binary_cross_entropy_with_logits_reduce_mean_grad", [NoMemoryEffect, DeclareOpInterfaceMethods<UserOpCompatibleInterface>]> {
  let input = (ins
    OneFlow_Tensor:$input,
    OneFlow_Tensor:$target,
    OneFlow_Tensor:$dy
  );
  let output = (outs
    OneFlow_Tensor:$dx
  );
  let has_logical_tensor_desc_infer_fn = 1;
  let has_physical_tensor_desc_infer_fn = 1;
  let has_get_sbp_fn = 1;
  let has_data_type_infer_fn = 1;
}

def OneFlow_FusedBCEReduceMeanFwBwOp : OneFlow_BaseOp<"fused_bce_reduce_mean_fw_bw", [NoMemoryEffect, DeclareOpInterfaceMethods<UserOpCompatibleInterface>]> {
  let input = (ins
    OneFlow_Tensor:$input,
    OneFlow_Tensor:$target
  );
  let output = (outs
    OneFlow_Tensor:$out,
    OneFlow_Tensor:$dx
  );
  let attrs = (ins
    OneFlow_DataType:$out_dtype,
    DefaultValuedAttr<F64Attr, "0.">:$constant_value
  );
  let has_logical_tensor_desc_infer_fn = 1;
  let has_physical_tensor_desc_infer_fn = 1;
  let has_get_sbp_fn = 1;
  let has_data_type_infer_fn = 1;
}

def OneFlow_SigmoidCrossEntropyOp : OneFlow_BaseOp<"sigmoid_cross_entropy", [NoMemoryEffect, DeclareOpInterfaceMethods<UserOpCompatibleInterface>]> {
  let input = (ins
    OneFlow_Tensor:$prediction,
    OneFlow_Tensor:$label
  );
  let output = (outs
    OneFlow_Tensor:$loss
  );
  let has_logical_tensor_desc_infer_fn = 1;
  let has_physical_tensor_desc_infer_fn = 1;
  let has_get_sbp_fn = 1;
  let has_data_type_infer_fn = 1;
  let has_input_arg_modify_fn = 1;
}

def OneFlow_SigmoidCrossEntropyGradOp : OneFlow_BaseOp<"sigmoid_cross_entropy_grad", [NoMemoryEffect, DeclareOpInterfaceMethods<UserOpCompatibleInterface>]> {
  let input = (ins
    OneFlow_Tensor:$prediction,
    OneFlow_Tensor:$loss_diff,
    OneFlow_Tensor:$label
  );
  let output = (outs
    OneFlow_Tensor:$prediction_diff
  );
  let has_logical_tensor_desc_infer_fn = 1;
  let has_physical_tensor_desc_infer_fn = 1;
  let has_get_sbp_fn = 1;
  let has_data_type_infer_fn = 1;
  let has_input_arg_modify_fn = 1;
}

def OneFlow_SparseCrossEntropyOp : OneFlow_BaseOp<"sparse_cross_entropy", [NoMemoryEffect, DeclareOpInterfaceMethods<UserOpCompatibleInterface>]> {
  let input = (ins
    OneFlow_Tensor:$prediction,
    OneFlow_Tensor:$label
  );
  let output = (outs
    OneFlow_Tensor:$out
  );
  let attrs = (ins
    DefaultValuedAttr<SI64Attr, "0">:$depth
  );
  let has_logical_tensor_desc_infer_fn = 1;
  let has_physical_tensor_desc_infer_fn = 1;
  let has_get_sbp_fn = 1;
  let has_data_type_infer_fn = 1;
  let has_input_arg_modify_fn = 1;
}

def OneFlow_SparseCrossEntropyGradOp : OneFlow_BaseOp<"sparse_cross_entropy_grad", [NoMemoryEffect, DeclareOpInterfaceMethods<UserOpCompatibleInterface>]> {
  let input = (ins
    OneFlow_Tensor:$prediction,
    OneFlow_Tensor:$label,
    OneFlow_Tensor:$dy
  );
  let output = (outs
    OneFlow_Tensor:$prediction_diff
  );
  let attrs = (ins
    DefaultValuedAttr<SI64Attr, "0">:$depth
  );
  let has_logical_tensor_desc_infer_fn = 1;
  let has_physical_tensor_desc_infer_fn = 1;
  let has_get_sbp_fn = 1;
  let has_data_type_infer_fn = 1;
}

def OneFlow_SparseCrossEntropyMsOp : OneFlow_BaseOp<"sparse_cross_entropy_ms", [NoMemoryEffect, DeclareOpInterfaceMethods<UserOpCompatibleInterface>]> {
  let input = (ins
    OneFlow_Tensor:$prediction,
    OneFlow_Tensor:$label
  );
  let output = (outs
    OneFlow_Tensor:$out
  );
  let attrs = (ins
    DefaultValuedAttr<SI64Attr, "0">:$depth
  );
  let has_logical_tensor_desc_infer_fn = 1;
  let has_physical_tensor_desc_infer_fn = 1;
  let has_get_sbp_fn = 1;
  let has_data_type_infer_fn = 1;
  let has_input_arg_modify_fn = 1;
}

def OneFlow_SparseCrossEntropyMsGradOp : OneFlow_BaseOp<"sparse_cross_entropy_ms_grad", [NoMemoryEffect, DeclareOpInterfaceMethods<UserOpCompatibleInterface>]> {
  let input = (ins
    OneFlow_Tensor:$prediction,
    OneFlow_Tensor:$label,
    OneFlow_Tensor:$dy
  );
  let output = (outs
    OneFlow_Tensor:$prediction_diff
  );
  let attrs = (ins
    DefaultValuedAttr<SI64Attr, "0">:$depth
  );
  let has_logical_tensor_desc_infer_fn = 1;
  let has_physical_tensor_desc_infer_fn = 1;
  let has_get_sbp_fn = 1;
  let has_data_type_infer_fn = 1;
}

#endif // GET_ONEFLOW_CROSS_ENTROPY_OP_DEFINITIONS


#ifdef GET_ONEFLOW_CUDA_OP_DEFINITIONS

def OneFlow_NvtxEndOp : OneFlow_BaseOp<"nvtx_end", [NoMemoryEffect, DeclareOpInterfaceMethods<UserOpCompatibleInterface>]> {
  let input = (ins
    OneFlow_Tensor:$in
  );
  let output = (outs
    OneFlow_Tensor:$out
  );
  let attrs = (ins
    StrAttr:$mark_prefix
  );
  let has_logical_tensor_desc_infer_fn = 1;
  let has_physical_tensor_desc_infer_fn = 1;
  let has_get_sbp_fn = 1;
  let has_data_type_infer_fn = 1;
}

def OneFlow_NvtxStartOp : OneFlow_BaseOp<"nvtx_start", [NoMemoryEffect, DeclareOpInterfaceMethods<UserOpCompatibleInterface>]> {
  let input = (ins
    OneFlow_Tensor:$in
  );
  let output = (outs
    OneFlow_Tensor:$out
  );
  let attrs = (ins
    StrAttr:$mark_prefix
  );
  let has_logical_tensor_desc_infer_fn = 1;
  let has_physical_tensor_desc_infer_fn = 1;
  let has_get_sbp_fn = 1;
  let has_data_type_infer_fn = 1;
}

#endif // GET_ONEFLOW_CUDA_OP_DEFINITIONS


#ifdef GET_ONEFLOW_DATASET_OP_DEFINITIONS

def OneFlow_COCOReaderOp : OneFlow_BaseOp<"COCOReader", [NoMemoryEffect, NoGrad, CpuOnly, DeclareOpInterfaceMethods<UserOpCompatibleInterface>]> {
  let output = (outs
    OneFlow_TensorBufferTensor:$image,
    OneFlow_Tensor:$image_id,
    OneFlow_Tensor:$image_size,
    OneFlow_TensorBufferTensor:$gt_bbox,
    OneFlow_TensorBufferTensor:$gt_label,
    OneFlow_TensorBufferTensor:$gt_segm,
    OneFlow_TensorBufferTensor:$gt_segm_index
  );
  let attrs = (ins
    DefaultValuedAttr<SI64Attr, "0">:$session_id,
    StrAttr:$annotation_file,
    StrAttr:$image_dir,
    DefaultValuedAttr<SI64Attr, "0">:$batch_size,
    DefaultValuedAttr<BoolAttr, "true">:$shuffle_after_epoch,
    DefaultValuedAttr<SI64Attr, "-1">:$random_seed,
    DefaultValuedAttr<BoolAttr, "true">:$group_by_ratio,
    DefaultValuedAttr<BoolAttr, "true">:$remove_images_without_annotations,
    DefaultValuedAttr<BoolAttr, "false">:$stride_partition,
    StrArrayAttr:$nd_sbp
  );
  let has_logical_tensor_desc_infer_fn = 1;
  let has_physical_tensor_desc_infer_fn = 1;
  let has_get_sbp_fn = 1;
  let has_data_type_infer_fn = 1;
  let has_output_arg_modify_fn = 1;
  let has_nd_sbp_infer_fn = 1;
}

def OneFlow_OFRecordReaderOp : OneFlow_BaseOp<"OFRecordReader", [NoMemoryEffect, NoGrad, CpuOnly, DeclareOpInterfaceMethods<UserOpCompatibleInterface>]> {
  let output = (outs
    OneFlow_Tensor:$out
  );
  let attrs = (ins
    StrAttr:$data_dir,
    DefaultValuedAttr<SI32Attr, "0">:$data_part_num,
    DefaultValuedAttr<SI32Attr, "0">:$batch_size,
    DefaultValuedAttr<StrAttr, "\"part-\"">:$part_name_prefix,
    DefaultValuedAttr<SI32Attr, "-1">:$part_name_suffix_length,
    DefaultValuedAttr<BoolAttr, "false">:$random_shuffle,
    DefaultValuedAttr<SI64Attr, "-1">:$seed,
    DefaultValuedAttr<SI32Attr, "1024">:$shuffle_buffer_size,
    DefaultValuedAttr<BoolAttr, "false">:$shuffle_after_epoch,
    StrArrayAttr:$nd_sbp
  );
  let has_logical_tensor_desc_infer_fn = 1;
  let has_physical_tensor_desc_infer_fn = 1;
  let has_get_sbp_fn = 1;
  let has_data_type_infer_fn = 1;
  let has_output_arg_modify_fn = 1;
  let has_nd_sbp_infer_fn = 1;
  let has_get_nd_sbp_fn = 1;
  let has_compute_complexity_fn = 1;
}

def OneFlow_CtcGreedyDecoderOp : OneFlow_BaseOp<"ctc_greedy_decoder", [NoMemoryEffect, DeclareOpInterfaceMethods<UserOpCompatibleInterface>]> {
  let input = (ins
    OneFlow_Tensor:$log_probs,
    OneFlow_Tensor:$input_lengths
  );
  let output = (outs
    OneFlow_Tensor:$decoded,
    OneFlow_Tensor:$neg_sum_logits
  );
  let attrs = (ins
    DefaultValuedAttr<BoolAttr, "false">:$merge_repeated
  );
  let has_logical_tensor_desc_infer_fn = 1;
  let has_physical_tensor_desc_infer_fn = 1;
  let has_get_sbp_fn = 1;
  let has_data_type_infer_fn = 1;
}

def OneFlow_MegatronGptMmapDataLoaderOp : OneFlow_BaseOp<"megatron_gpt_mmap_data_loader", [NoMemoryEffect, NoGrad, CpuOnly, DeclareOpInterfaceMethods<UserOpCompatibleInterface>]> {
  let input = (ins
    Optional<OneFlow_Tensor>:$iteration
  );
  let output = (outs
    OneFlow_Tensor:$out
  );
  let attrs = (ins
    StrAttr:$data_file_prefix,
    DefaultValuedAttr<SI64Attr, "0">:$seq_length,
    DefaultValuedAttr<SI64Attr, "1">:$label_length,
    DefaultValuedAttr<SI64Attr, "0">:$num_samples,
    DefaultValuedAttr<SI64Attr, "0">:$batch_size,
    OneFlow_DataType:$dtype,
    SI64ArrayAttr:$split_sizes,
    DefaultValuedAttr<SI64Attr, "0">:$split_index,
    DefaultValuedAttr<BoolAttr, "false">:$shuffle,
    DefaultValuedAttr<SI64Attr, "0">:$random_seed,
    StrArrayAttr:$nd_sbp
  );
  let has_logical_tensor_desc_infer_fn = 1;
  let has_get_sbp_fn = 1;
  let has_data_type_infer_fn = 1;
  let has_input_arg_modify_fn = 1;
  let has_nd_sbp_infer_fn = 1;
}

def OneFlow_OfrecordBytesDecoderOp : OneFlow_BaseOp<"ofrecord_bytes_decoder", [NoMemoryEffect, NoGrad, CpuOnly, DeclareOpInterfaceMethods<UserOpCompatibleInterface>]> {
  let input = (ins
    OneFlow_Tensor:$in
  );
  let output = (outs
    OneFlow_Tensor:$out
  );
  let attrs = (ins
    StrAttr:$name
  );
  let has_logical_tensor_desc_infer_fn = 1;
  let has_physical_tensor_desc_infer_fn = 1;
  let has_get_sbp_fn = 1;
  let has_data_type_infer_fn = 1;
  let has_input_arg_modify_fn = 1;
}

def OneFlow_OfrecordImageClassificationReaderOp : OneFlow_BaseOp<"ofrecord_image_classification_reader", [NoMemoryEffect, NoGrad, CpuOnly, DeclareOpInterfaceMethods<UserOpCompatibleInterface>]> {
  let output = (outs
    OneFlow_Tensor:$image,
    OneFlow_Tensor:$label
  );
  let attrs = (ins
    StrAttr:$data_dir,
    DefaultValuedAttr<SI32Attr, "0">:$data_part_num,
    DefaultValuedAttr<SI32Attr, "0">:$batch_size,
    DefaultValuedAttr<StrAttr, "\"part-\"">:$part_name_prefix,
    DefaultValuedAttr<SI32Attr, "-1">:$part_name_suffix_length,
    DefaultValuedAttr<BoolAttr, "false">:$random_shuffle,
    DefaultValuedAttr<SI64Attr, "-1">:$seed,
    DefaultValuedAttr<SI32Attr, "1024">:$shuffle_buffer_size,
    DefaultValuedAttr<BoolAttr, "false">:$shuffle_after_epoch,
    DefaultValuedAttr<StrAttr, "\"BGR\"">:$color_space,
    DefaultValuedAttr<StrAttr, "\"encoded\"">:$image_feature_name,
    DefaultValuedAttr<StrAttr, "\"class/label\"">:$label_feature_name,
    DefaultValuedAttr<SI32Attr, "8">:$decode_buffer_size_per_thread,
    DefaultValuedAttr<SI32Attr, "0">:$num_decode_threads_per_machine
  );
  let has_logical_tensor_desc_infer_fn = 1;
  let has_physical_tensor_desc_infer_fn = 1;
  let has_get_sbp_fn = 1;
  let has_data_type_infer_fn = 1;
  let has_output_arg_modify_fn = 1;
}

def OneFlow_OfrecordImageDecoderOp : OneFlow_BaseOp<"ofrecord_image_decoder", [NoMemoryEffect, NoGrad, CpuOnly, DeclareOpInterfaceMethods<UserOpCompatibleInterface>]> {
  let input = (ins
    OneFlow_Tensor:$in
  );
  let output = (outs
    OneFlow_Tensor:$out
  );
  let attrs = (ins
    StrAttr:$name,
    DefaultValuedAttr<StrAttr, "\"BGR\"">:$color_space
  );
  let has_logical_tensor_desc_infer_fn = 1;
  let has_physical_tensor_desc_infer_fn = 1;
  let has_get_sbp_fn = 1;
  let has_data_type_infer_fn = 1;
  let has_input_arg_modify_fn = 1;
}

def OneFlow_OfrecordImageDecoderRandomCropOp : OneFlow_BaseOp<"ofrecord_image_decoder_random_crop", [NoMemoryEffect, NoGrad, CpuOnly, DeclareOpInterfaceMethods<UserOpCompatibleInterface>]> {
  let input = (ins
    OneFlow_Tensor:$in
  );
  let output = (outs
    OneFlow_Tensor:$out
  );
  let attrs = (ins
    StrAttr:$name,
    DefaultValuedAttr<StrAttr, "\"BGR\"">:$color_space,
    DefaultValuedAttr<SI32Attr, "10">:$num_attempts,
    DefaultValuedAttr<SI64Attr, "-1">:$seed,
    DefaultValuedAttr<BoolAttr, "false">:$has_seed,
    F32ArrayAttr:$random_area,
    F32ArrayAttr:$random_aspect_ratio
  );
  let has_logical_tensor_desc_infer_fn = 1;
  let has_physical_tensor_desc_infer_fn = 1;
  let has_get_sbp_fn = 1;
  let has_data_type_infer_fn = 1;
  let has_input_arg_modify_fn = 1;
}

def OneFlow_OfrecordRawDecoderOp : OneFlow_BaseOp<"ofrecord_raw_decoder", [NoMemoryEffect, NoGrad, CpuOnly, DeclareOpInterfaceMethods<UserOpCompatibleInterface>]> {
  let input = (ins
    OneFlow_Tensor:$in
  );
  let output = (outs
    OneFlow_Tensor:$out
  );
  let attrs = (ins
    StrAttr:$name,
    ShapeAttr:$shape,
    OneFlow_DataType:$data_type,
    DefaultValuedAttr<BoolAttr, "false">:$dim1_varying_length,
    DefaultValuedAttr<BoolAttr, "false">:$truncate
  );
  let has_logical_tensor_desc_infer_fn = 1;
  let has_physical_tensor_desc_infer_fn = 1;
  let has_get_sbp_fn = 1;
  let has_data_type_infer_fn = 1;
  let has_input_arg_modify_fn = 1;
}

def OneFlow_RawReaderOp : OneFlow_BaseOp<"raw_reader", [NoMemoryEffect, NoGrad, DeclareOpInterfaceMethods<UserOpCompatibleInterface>]> {
  let output = (outs
    OneFlow_Tensor:$out
  );
  let attrs = (ins
    StrArrayAttr:$files,
    OneFlow_DataType:$data_type,
    ShapeAttr:$shape,
    SI64Attr:$batch_size,
    SI64Attr:$shuffle_block_size,
    DefaultValuedAttr<BoolAttr, "true">:$random_shuffle,
    DefaultValuedAttr<SI64Attr, "0">:$seed,
    StrArrayAttr:$nd_sbp
  );
  let has_logical_tensor_desc_infer_fn = 1;
  let has_physical_tensor_desc_infer_fn = 1;
  let has_data_type_infer_fn = 1;
  let has_get_sbp_fn = 1;
  let has_nd_sbp_infer_fn = 1;
}

#endif // GET_ONEFLOW_DATASET_OP_DEFINITIONS


#ifdef GET_ONEFLOW_DETECTION_OP_DEFINITIONS

def OneFlow_InTopKOp : OneFlow_BaseOp<"in_top_k", [NoMemoryEffect, NoGrad, DeclareOpInterfaceMethods<UserOpCompatibleInterface>]> {
  let input = (ins
    OneFlow_Tensor:$targets,
    OneFlow_Tensor:$predictions
  );
  let output = (outs
    OneFlow_Tensor:$out
  );
  let attrs = (ins
    DefaultValuedAttr<SI32Attr, "0">:$k
  );
  let has_logical_tensor_desc_infer_fn = 1;
  let has_physical_tensor_desc_infer_fn = 1;
  let has_get_sbp_fn = 1;
  let has_data_type_infer_fn = 1;
}

def OneFlow_NmsOp : OneFlow_BaseOp<"nms", [NoMemoryEffect, DeclareOpInterfaceMethods<UserOpCompatibleInterface>]> {
  let input = (ins
    OneFlow_Tensor:$in
  );
  let output = (outs
    OneFlow_Tensor:$out
  );
  let attrs = (ins
    DefaultValuedAttr<F32Attr, "0.">:$iou_threshold,
    DefaultValuedAttr<SI32Attr, "0">:$keep_n
  );
  let has_logical_tensor_desc_infer_fn = 1;
  let has_physical_tensor_desc_infer_fn = 1;
  let has_get_sbp_fn = 1;
  let has_data_type_infer_fn = 1;
}

def OneFlow_ObjectBboxFlipOp : OneFlow_BaseOp<"object_bbox_flip", [NoMemoryEffect, NoGrad, CpuOnly, DeclareOpInterfaceMethods<UserOpCompatibleInterface>]> {
  let input = (ins
    OneFlow_Tensor:$bbox,
    OneFlow_Tensor:$image_size,
    OneFlow_Tensor:$flip_code
  );
  let output = (outs
    OneFlow_Tensor:$out
  );
  let has_logical_tensor_desc_infer_fn = 1;
  let has_physical_tensor_desc_infer_fn = 1;
  let has_get_sbp_fn = 1;
  let has_data_type_infer_fn = 1;
}

def OneFlow_ObjectBboxScaleOp : OneFlow_BaseOp<"object_bbox_scale", [NoMemoryEffect, NoGrad, CpuOnly, DeclareOpInterfaceMethods<UserOpCompatibleInterface>]> {
  let input = (ins
    OneFlow_Tensor:$bbox,
    OneFlow_Tensor:$scale
  );
  let output = (outs
    OneFlow_Tensor:$out
  );
  let has_logical_tensor_desc_infer_fn = 1;
  let has_physical_tensor_desc_infer_fn = 1;
  let has_get_sbp_fn = 1;
  let has_data_type_infer_fn = 1;
}

def OneFlow_ObjectSegmentationPolygonFlipOp : OneFlow_BaseOp<"object_segmentation_polygon_flip", [NoMemoryEffect, NoGrad, CpuOnly, DeclareOpInterfaceMethods<UserOpCompatibleInterface>]> {
  let input = (ins
    OneFlow_Tensor:$poly,
    OneFlow_Tensor:$image_size,
    OneFlow_Tensor:$flip_code
  );
  let output = (outs
    OneFlow_Tensor:$out
  );
  let has_logical_tensor_desc_infer_fn = 1;
  let has_physical_tensor_desc_infer_fn = 1;
  let has_get_sbp_fn = 1;
  let has_data_type_infer_fn = 1;
}

def OneFlow_ObjectSegmentationPolygonScaleOp : OneFlow_BaseOp<"object_segmentation_polygon_scale", [NoMemoryEffect, NoGrad, CpuOnly, DeclareOpInterfaceMethods<UserOpCompatibleInterface>]> {
  let input = (ins
    OneFlow_Tensor:$poly,
    OneFlow_Tensor:$scale
  );
  let output = (outs
    OneFlow_Tensor:$out
  );
  let has_logical_tensor_desc_infer_fn = 1;
  let has_physical_tensor_desc_infer_fn = 1;
  let has_get_sbp_fn = 1;
  let has_data_type_infer_fn = 1;
}

def OneFlow_ObjectSegmentationPolygonToMaskOp : OneFlow_BaseOp<"object_segmentation_polygon_to_mask", [NoMemoryEffect, NoGrad, CpuOnly, DeclareOpInterfaceMethods<UserOpCompatibleInterface>]> {
  let input = (ins
    OneFlow_Tensor:$poly,
    OneFlow_Tensor:$poly_index,
    OneFlow_Tensor:$image_size
  );
  let output = (outs
    OneFlow_Tensor:$out
  );
  let has_logical_tensor_desc_infer_fn = 1;
  let has_physical_tensor_desc_infer_fn = 1;
  let has_get_sbp_fn = 1;
  let has_data_type_infer_fn = 1;
}

def OneFlow_RoiAlignOp : OneFlow_BaseOp<"roi_align", [NoMemoryEffect, DeclareOpInterfaceMethods<UserOpCompatibleInterface>]> {
  let input = (ins
    OneFlow_Tensor:$x,
    OneFlow_Tensor:$rois
  );
  let output = (outs
    OneFlow_Tensor:$y
  );
  let attrs = (ins
    DefaultValuedAttr<SI32Attr, "0">:$pooled_h,
    DefaultValuedAttr<SI32Attr, "0">:$pooled_w,
    DefaultValuedAttr<F32Attr, "0.">:$spatial_scale,
    DefaultValuedAttr<SI32Attr, "0">:$sampling_ratio,
    DefaultValuedAttr<BoolAttr, "false">:$aligned
  );
  let has_logical_tensor_desc_infer_fn = 1;
  let has_physical_tensor_desc_infer_fn = 1;
  let has_get_sbp_fn = 1;
  let has_data_type_infer_fn = 1;
  let has_input_arg_modify_fn = 1;
}

def OneFlow_RoiAlignGradOp : OneFlow_BaseOp<"roi_align_grad", [NoMemoryEffect, DeclareOpInterfaceMethods<UserOpCompatibleInterface>]> {
  let input = (ins
    OneFlow_Tensor:$dy,
    OneFlow_Tensor:$x_like,
    OneFlow_Tensor:$rois
  );
  let output = (outs
    OneFlow_Tensor:$dx
  );
  let attrs = (ins
    DefaultValuedAttr<SI32Attr, "0">:$pooled_h,
    DefaultValuedAttr<SI32Attr, "0">:$pooled_w,
    DefaultValuedAttr<F32Attr, "0.">:$spatial_scale,
    DefaultValuedAttr<SI32Attr, "0">:$sampling_ratio,
    DefaultValuedAttr<BoolAttr, "false">:$aligned
  );
  let has_logical_tensor_desc_infer_fn = 1;
  let has_physical_tensor_desc_infer_fn = 1;
  let has_get_sbp_fn = 1;
  let has_data_type_infer_fn = 1;
}

def OneFlow_TopKOp : OneFlow_BaseOp<"top_k", [NoMemoryEffect, NoGrad, DeclareOpInterfaceMethods<UserOpCompatibleInterface>]> {
  let input = (ins
    OneFlow_Tensor:$in
  );
  let output = (outs
    OneFlow_Tensor:$out
  );
  let attrs = (ins
    DefaultValuedAttr<SI32Attr, "0">:$k,
    DefaultValuedAttr<BoolAttr, "false">:$sorted
  );
  let has_logical_tensor_desc_infer_fn = 1;
  let has_physical_tensor_desc_infer_fn = 1;
  let has_get_sbp_fn = 1;
  let has_data_type_infer_fn = 1;
}

#endif // GET_ONEFLOW_DETECTION_OP_DEFINITIONS


#ifdef GET_ONEFLOW_EAGER_OP_DEFINITIONS

def OneFlow_EagerBToSOp : OneFlow_BaseOp<"eager_b_to_s", [NoMemoryEffect, NoGrad, DeclareOpInterfaceMethods<UserOpCompatibleInterface>]> {
  let input = (ins
    OneFlow_Tensor:$in
  );
  let output = (outs
    OneFlow_Tensor:$out
  );
  let attrs = (ins
    DefaultValuedAttr<SI64Attr, "-1">:$out_split_axis,
    StrAttr:$in_parallel_conf,
    StrAttr:$out_parallel_conf,
    ShapeAttr:$shape
  );
  let has_logical_tensor_desc_infer_fn = 1;
  let has_physical_tensor_desc_infer_fn = 1;
  let has_get_sbp_fn = 1;
  let has_data_type_infer_fn = 1;
  let has_device_and_stream_infer_fn = 1;
  let has_nd_sbp_infer_fn = 1;
}

def OneFlow_EagerNaiveSToSOp : OneFlow_BaseOp<"eager_naive_s_to_s", [NoMemoryEffect, NoGrad, DeclareOpInterfaceMethods<UserOpCompatibleInterface>]> {
  let input = (ins
    OneFlow_Tensor:$in
  );
  let output = (outs
    OneFlow_Tensor:$out
  );
  let attrs = (ins
    DefaultValuedAttr<SI64Attr, "-1">:$in_split_axis,
    DefaultValuedAttr<SI64Attr, "-1">:$out_split_axis,
    StrAttr:$in_parallel_conf,
    StrAttr:$out_parallel_conf,
    ShapeAttr:$shape
  );
  let has_logical_tensor_desc_infer_fn = 1;
  let has_physical_tensor_desc_infer_fn = 1;
  let has_get_sbp_fn = 1;
  let has_data_type_infer_fn = 1;
  let has_device_and_stream_infer_fn = 1;
  let has_nd_sbp_infer_fn = 1;
}

def OneFlow_EagerCclAllGatherOp : OneFlow_BaseOp<"eager_ccl_all_gather", [NoMemoryEffect, NoGrad, DeclareOpInterfaceMethods<UserOpCompatibleInterface>]> {
  let input = (ins
    OneFlow_Tensor:$in
  );
  let output = (outs
    OneFlow_Tensor:$out
  );
  let attrs = (ins
    StrAttr:$parallel_conf,
    ShapeAttr:$output_shape,
    OneFlow_DataType:$output_dtype
  );
  let has_logical_tensor_desc_infer_fn = 1;
  let has_physical_tensor_desc_infer_fn = 1;
  let has_get_sbp_fn = 1;
  let has_data_type_infer_fn = 1;
  let has_device_and_stream_infer_fn = 1;
  let has_nd_sbp_infer_fn = 1;
}

def OneFlow_EagerCclAllReduceOp : OneFlow_BaseOp<"eager_ccl_all_reduce", [NoMemoryEffect, NoGrad, DeclareOpInterfaceMethods<UserOpCompatibleInterface>]> {
  let input = (ins
    OneFlow_Tensor:$in
  );
  let output = (outs
    OneFlow_Tensor:$out
  );
  let attrs = (ins
    StrAttr:$parallel_conf
  );
  let has_logical_tensor_desc_infer_fn = 1;
  let has_physical_tensor_desc_infer_fn = 1;
  let has_get_sbp_fn = 1;
  let has_data_type_infer_fn = 1;
  let has_device_and_stream_infer_fn = 1;
}

def OneFlow_EagerCclBroadcastOp : OneFlow_BaseOp<"eager_ccl_broadcast", [NoMemoryEffect, DeclareOpInterfaceMethods<UserOpCompatibleInterface>]> {
  let input = (ins
    OneFlow_Tensor:$in
  );
  let output = (outs
    OneFlow_Tensor:$out
  );
  let attrs = (ins
    StrAttr:$parallel_conf,
    ShapeArrayAttr:$shape_list,
    DefaultValuedAttr<SI64Attr, "0">:$root,
    DefaultValuedAttr<BoolAttr, "true">:$async_launch
  );
  let has_logical_tensor_desc_infer_fn = 1;
  let has_physical_tensor_desc_infer_fn = 1;
  let has_get_sbp_fn = 1;
  let has_data_type_infer_fn = 1;
  let has_device_and_stream_infer_fn = 1;
}

def OneFlow_EagerCclTouchOp : OneFlow_BaseOp<"eager_ccl_touch", [NoMemoryEffect, DeclareOpInterfaceMethods<UserOpCompatibleInterface>]> {
  let input = (ins
    Variadic<OneFlow_Tensor>:$in
  );
  let attrs = (ins
    DefaultValuedAttr<BoolAttr, "true">:$async_launch
  );
  let has_logical_tensor_desc_infer_fn = 1;
  let has_physical_tensor_desc_infer_fn = 1;
  let has_get_sbp_fn = 1;
  let has_data_type_infer_fn = 1;
  let has_device_and_stream_infer_fn = 1;
}

def OneFlow_EagerCclReduceOp : OneFlow_BaseOp<"eager_ccl_reduce", [NoMemoryEffect, NoGrad, DeclareOpInterfaceMethods<UserOpCompatibleInterface>]> {
  let input = (ins
    OneFlow_Tensor:$in
  );
  let output = (outs
    OneFlow_Tensor:$out
  );
  let attrs = (ins
    StrAttr:$parallel_conf,
    DefaultValuedAttr<SI64Attr, "0">:$root
  );
  let has_logical_tensor_desc_infer_fn = 1;
  let has_physical_tensor_desc_infer_fn = 1;
  let has_get_sbp_fn = 1;
  let has_data_type_infer_fn = 1;
  let has_device_and_stream_infer_fn = 1;
}

def OneFlow_EagerCclReduceScatterOp : OneFlow_BaseOp<"eager_ccl_reduce_scatter", [NoMemoryEffect, NoGrad, DeclareOpInterfaceMethods<UserOpCompatibleInterface>]> {
  let input = (ins
    OneFlow_Tensor:$in
  );
  let output = (outs
    OneFlow_Tensor:$out
  );
  let attrs = (ins
    StrAttr:$parallel_conf,
    ShapeAttr:$output_shape,
    OneFlow_DataType:$output_dtype,
    DefaultValuedAttr<StrAttr, "\"sum\"">:$op_type
  );
  let has_logical_tensor_desc_infer_fn = 1;
  let has_physical_tensor_desc_infer_fn = 1;
  let has_get_sbp_fn = 1;
  let has_data_type_infer_fn = 1;
  let has_device_and_stream_infer_fn = 1;
  let has_nd_sbp_infer_fn = 1;
}

def OneFlow_EagerCclS2SOp : OneFlow_BaseOp<"eager_ccl_s2s", [NoMemoryEffect, NoGrad, DeclareOpInterfaceMethods<UserOpCompatibleInterface>]> {
  let input = (ins
    OneFlow_Tensor:$in
  );
  let output = (outs
    OneFlow_Tensor:$out
  );
  let attrs = (ins
    DefaultValuedAttr<SI64Attr, "-1">:$in_split_axis,
    DefaultValuedAttr<SI64Attr, "-1">:$out_split_axis,
    StrAttr:$parallel_conf
  );
  let has_logical_tensor_desc_infer_fn = 1;
  let has_get_sbp_fn = 1;
  let has_data_type_infer_fn = 1;
  let has_device_and_stream_infer_fn = 1;
  let has_nd_sbp_infer_fn = 1;
}

def OneFlow_EagerPToBOp : OneFlow_BaseOp<"eager_p_to_b", [NoMemoryEffect, NoGrad, DeclareOpInterfaceMethods<UserOpCompatibleInterface>]> {
  let input = (ins
    OneFlow_Tensor:$in
  );
  let output = (outs
    OneFlow_Tensor:$out
  );
  let attrs = (ins
    StrAttr:$in_parallel_conf,
    StrAttr:$out_parallel_conf,
    ShapeAttr:$shape
  );
  let has_logical_tensor_desc_infer_fn = 1;
  let has_physical_tensor_desc_infer_fn = 1;
  let has_get_sbp_fn = 1;
  let has_data_type_infer_fn = 1;
  let has_device_and_stream_infer_fn = 1;
  let has_nd_sbp_infer_fn = 1;
}

def OneFlow_EagerPToSOp : OneFlow_BaseOp<"eager_p_to_s", [NoMemoryEffect, NoGrad, DeclareOpInterfaceMethods<UserOpCompatibleInterface>]> {
  let input = (ins
    OneFlow_Tensor:$in
  );
  let output = (outs
    OneFlow_Tensor:$out
  );
  let attrs = (ins
    DefaultValuedAttr<SI64Attr, "-1">:$out_split_axis,
    StrAttr:$in_parallel_conf,
    StrAttr:$out_parallel_conf,
    ShapeAttr:$shape
  );
  let has_logical_tensor_desc_infer_fn = 1;
  let has_physical_tensor_desc_infer_fn = 1;
  let has_get_sbp_fn = 1;
  let has_data_type_infer_fn = 1;
  let has_device_and_stream_infer_fn = 1;
  let has_nd_sbp_infer_fn = 1;
}

def OneFlow_EagerSToBOp : OneFlow_BaseOp<"eager_s_to_b", [NoMemoryEffect, NoGrad, DeclareOpInterfaceMethods<UserOpCompatibleInterface>]> {
  let input = (ins
    OneFlow_Tensor:$in
  );
  let output = (outs
    OneFlow_Tensor:$out
  );
  let attrs = (ins
    DefaultValuedAttr<SI64Attr, "-1">:$in_split_axis,
    StrAttr:$in_parallel_conf,
    StrAttr:$out_parallel_conf,
    ShapeAttr:$shape
  );
  let has_logical_tensor_desc_infer_fn = 1;
  let has_physical_tensor_desc_infer_fn = 1;
  let has_get_sbp_fn = 1;
  let has_data_type_infer_fn = 1;
  let has_device_and_stream_infer_fn = 1;
  let has_nd_sbp_infer_fn = 1;
}

def OneFlow_EagerSToPOp : OneFlow_BaseOp<"eager_s_to_p", [NoMemoryEffect, NoGrad, DeclareOpInterfaceMethods<UserOpCompatibleInterface>]> {
  let input = (ins
    OneFlow_Tensor:$in
  );
  let output = (outs
    OneFlow_Tensor:$out
  );
  let attrs = (ins
    DefaultValuedAttr<SI64Attr, "-1">:$in_split_axis,
    StrAttr:$in_parallel_conf,
    StrAttr:$out_parallel_conf,
    ShapeAttr:$shape
  );
  let has_logical_tensor_desc_infer_fn = 1;
  let has_physical_tensor_desc_infer_fn = 1;
  let has_get_sbp_fn = 1;
  let has_data_type_infer_fn = 1;
  let has_device_and_stream_infer_fn = 1;
  let has_nd_sbp_infer_fn = 1;
}

def OneFlow_EagerSymmetricSToPOp : OneFlow_BaseOp<"eager_symmetric_s_to_p", [NoMemoryEffect, NoGrad, DeclareOpInterfaceMethods<UserOpCompatibleInterface>]> {
  let input = (ins
    OneFlow_Tensor:$in
  );
  let output = (outs
    OneFlow_Tensor:$out
  );
  let attrs = (ins
    DefaultValuedAttr<SI64Attr, "-1">:$in_split_axis,
    StrAttr:$parallel_conf
  );
  let has_logical_tensor_desc_infer_fn = 1;
  let has_physical_tensor_desc_infer_fn = 1;
  let has_get_sbp_fn = 1;
  let has_data_type_infer_fn = 1;
  let has_device_and_stream_infer_fn = 1;
  let has_nd_sbp_infer_fn = 1;
}

#endif // GET_ONEFLOW_EAGER_OP_DEFINITIONS


#ifdef GET_ONEFLOW_FUSED_OP_DEFINITIONS

def OneFlow_FusedLstmCellOp : OneFlow_BaseOp<"fused_lstm_cell", [NoMemoryEffect, AttrSizedOperandSegments, DeclareOpInterfaceMethods<UserOpCompatibleInterface>]> {
  let input = (ins
    OneFlow_Tensor:$input_gates,
    OneFlow_Tensor:$hidden_gates,
    OneFlow_Tensor:$cx,
    Optional<OneFlow_Tensor>:$input_bias,
    Optional<OneFlow_Tensor>:$hidden_bias
  );
  let output = (outs
    OneFlow_Tensor:$hy,
    OneFlow_Tensor:$cy,
    OneFlow_Tensor:$workspace
  );
  let trait_attrs = (ins
    DenseI32ArrayAttr:$operand_segment_sizes
  );
  let has_logical_tensor_desc_infer_fn = 1;
  let has_physical_tensor_desc_infer_fn = 1;
  let has_get_sbp_fn = 1;
  let has_data_type_infer_fn = 1;
}

def OneFlow_FusedLstmCellGradOp : OneFlow_BaseOp<"fused_lstm_cell_grad", [NoMemoryEffect, AttrSizedResultSegments, DeclareOpInterfaceMethods<UserOpCompatibleInterface>]> {
  let input = (ins
    OneFlow_Tensor:$grad_hy,
    OneFlow_Tensor:$grad_cy,
    OneFlow_Tensor:$cx,
    OneFlow_Tensor:$cy,
    OneFlow_Tensor:$workspace
  );
  let output = (outs
    OneFlow_Tensor:$grad_gates,
    Optional<OneFlow_Tensor>:$grad_cx,
    Optional<OneFlow_Tensor>:$grad_bias
  );
  let trait_attrs = (ins
    DenseI32ArrayAttr:$result_segment_sizes
  );
  let has_logical_tensor_desc_infer_fn = 1;
  let has_physical_tensor_desc_infer_fn = 1;
  let has_get_sbp_fn = 1;
  let has_data_type_infer_fn = 1;
}

def OneFlow_FusedGruCellOp : OneFlow_BaseOp<"fused_gru_cell", [NoMemoryEffect, AttrSizedOperandSegments, DeclareOpInterfaceMethods<UserOpCompatibleInterface>]> {
  let input = (ins
    OneFlow_Tensor:$input_gates,
    OneFlow_Tensor:$hidden_gates,
    OneFlow_Tensor:$hx,
    Optional<OneFlow_Tensor>:$input_bias,
    Optional<OneFlow_Tensor>:$hidden_bias
  );
  let output = (outs
    OneFlow_Tensor:$hy,
    OneFlow_Tensor:$workspace
  );
  let trait_attrs = (ins
    DenseI32ArrayAttr:$operand_segment_sizes
  );
  let has_logical_tensor_desc_infer_fn = 1;
  let has_physical_tensor_desc_infer_fn = 1;
  let has_get_sbp_fn = 1;
  let has_data_type_infer_fn = 1;
}

def OneFlow_FusedGruCellGradOp : OneFlow_BaseOp<"fused_gru_cell_grad", [NoMemoryEffect, AttrSizedResultSegments, DeclareOpInterfaceMethods<UserOpCompatibleInterface>]> {
  let input = (ins
    OneFlow_Tensor:$grad_hy,
    OneFlow_Tensor:$workspace
  );
  let output = (outs
    OneFlow_Tensor:$grad_input_gates,
    OneFlow_Tensor:$grad_hidden_gates,
    Optional<OneFlow_Tensor>:$grad_hx,
    Optional<OneFlow_Tensor>:$grad_input_bias,
    Optional<OneFlow_Tensor>:$grad_hidden_bias
  );
  let trait_attrs = (ins
    DenseI32ArrayAttr:$result_segment_sizes
  );
  let has_logical_tensor_desc_infer_fn = 1;
  let has_physical_tensor_desc_infer_fn = 1;
  let has_get_sbp_fn = 1;
  let has_data_type_infer_fn = 1;
}

def OneFlow_CudnnFusedNormalizationAddReluOp : OneFlow_BaseOp<"cudnn_fused_normalization_add_relu", [NoMemoryEffect, AttrSizedOperandSegments, AttrSizedResultSegments, DeclareOpInterfaceMethods<UserOpCompatibleInterface>]> {
  let input = (ins
    OneFlow_Tensor:$x,
    Optional<OneFlow_Tensor>:$addend,
    Optional<OneFlow_Tensor>:$moving_mean,
    Optional<OneFlow_Tensor>:$moving_variance,
    OneFlow_Tensor:$gamma,
    OneFlow_Tensor:$beta
  );
  let output = (outs
    OneFlow_Tensor:$y,
    OneFlow_Tensor:$reserve_space,
    Optional<OneFlow_Tensor>:$mean,
    Optional<OneFlow_Tensor>:$inv_variance
  );
  let attrs = (ins
    DefaultValuedAttr<SI32Attr, "0">:$axis,
    DefaultValuedAttr<F32Attr, "0.">:$epsilon,
    DefaultValuedAttr<F32Attr, "0.">:$momentum
  );
  let trait_attrs = (ins
    DenseI32ArrayAttr:$operand_segment_sizes,
    DenseI32ArrayAttr:$result_segment_sizes
  );
  let has_logical_tensor_desc_infer_fn = 1;
  let has_physical_tensor_desc_infer_fn = 1;
  let has_get_sbp_fn = 1;
  let has_data_type_infer_fn = 1;
  let has_input_arg_modify_fn = 1;
}

def OneFlow_CudnnFusedNormalizationAddReluGradOp : OneFlow_BaseOp<"cudnn_fused_normalization_add_relu_grad", [NoMemoryEffect, DeclareOpInterfaceMethods<UserOpCompatibleInterface>]> {
  let input = (ins
    OneFlow_Tensor:$x,
    OneFlow_Tensor:$dy,
    OneFlow_Tensor:$mean,
    OneFlow_Tensor:$inv_variance,
    OneFlow_Tensor:$gamma,
    OneFlow_Tensor:$beta,
    OneFlow_Tensor:$reserve_space,
    OneFlow_Tensor:$y
  );
  let output = (outs
    OneFlow_Tensor:$gamma_diff,
    OneFlow_Tensor:$beta_diff,
    OneFlow_Tensor:$dx,
    Optional<OneFlow_Tensor>:$addend_diff
  );
  let attrs = (ins
    DefaultValuedAttr<SI32Attr, "0">:$axis,
    DefaultValuedAttr<F32Attr, "0.">:$epsilon
  );
  let has_logical_tensor_desc_infer_fn = 1;
  let has_physical_tensor_desc_infer_fn = 1;
  let has_get_sbp_fn = 1;
  let has_data_type_infer_fn = 1;
}

def OneFlow_FusedBiasAddGeluOp : OneFlow_BaseOp<"fused_bias_add_gelu", [NoMemoryEffect, DeclareOpInterfaceMethods<UserOpCompatibleInterface>]> {
  let input = (ins
    OneFlow_Tensor:$a,
    OneFlow_Tensor:$b
  );
  let output = (outs
    OneFlow_Tensor:$out
  );
  let attrs = (ins
    DefaultValuedAttr<SI32Attr, "0">:$axis
  );
  let has_logical_tensor_desc_infer_fn = 1;
  let has_physical_tensor_desc_infer_fn = 1;
  let has_get_sbp_fn = 1;
  let has_data_type_infer_fn = 1;
}

def OneFlow_FusedBiasAddGeluGradOp : OneFlow_BaseOp<"fused_bias_add_gelu_grad", [NoMemoryEffect, DeclareOpInterfaceMethods<UserOpCompatibleInterface>]> {
  let input = (ins
    OneFlow_Tensor:$a,
    OneFlow_Tensor:$b,
    OneFlow_Tensor:$dy
  );
  let output = (outs
    OneFlow_Tensor:$dx
  );
  let attrs = (ins
    DefaultValuedAttr<SI32Attr, "0">:$axis
  );
  let has_logical_tensor_desc_infer_fn = 1;
  let has_physical_tensor_desc_infer_fn = 1;
  let has_get_sbp_fn = 1;
  let has_data_type_infer_fn = 1;
}

def OneFlow_FusedBiasAddMaskScaleOp : OneFlow_BaseOp<"fused_bias_add_mask_scale", [NoMemoryEffect, DeclareOpInterfaceMethods<UserOpCompatibleInterface>]> {
  let input = (ins
    OneFlow_Tensor:$a,
    OneFlow_Tensor:$b,
    OneFlow_Tensor:$mask,
    Optional<OneFlow_Tensor>:$_add_to_output
  );
  let output = (outs
    OneFlow_Tensor:$out
  );
  let attrs = (ins
    DefaultValuedAttr<SI32Attr, "0">:$axis,
    DefaultValuedAttr<F32Attr, "1.">:$scale,
    DefaultValuedAttr<SI64Attr, "0">:$seed
  );
  let has_logical_tensor_desc_infer_fn = 1;
  let has_physical_tensor_desc_infer_fn = 1;
  let has_get_sbp_fn = 1;
  let has_data_type_infer_fn = 1;
  let has_input_arg_modify_fn = 1;
}

def OneFlow_FusedCastScaleOp : OneFlow_BaseOp<"fused_cast_scale", [NoMemoryEffect, DeclareOpInterfaceMethods<UserOpCompatibleInterface>]> {
  let input = (ins
    OneFlow_Tensor:$x,
    OneFlow_Tensor:$scale_by_tensor
  );
  let output = (outs
    OneFlow_Tensor:$y
  );
  let attrs = (ins
    DefaultValuedAttr<F64Attr, "1.">:$scale
  );
  let has_logical_tensor_desc_infer_fn = 1;
  let has_physical_tensor_desc_infer_fn = 1;
  let has_get_sbp_fn = 1;
  let has_data_type_infer_fn = 1;
}

def OneFlow_FusedScaleMaskSoftmaxOp : OneFlow_BaseOp<"fused_scale_mask_softmax", [NoMemoryEffect, DeclareOpInterfaceMethods<UserOpCompatibleInterface>]> {
  let input = (ins
    OneFlow_Tensor:$x,
    OneFlow_Tensor:$mask
  );
  let output = (outs
    OneFlow_Tensor:$y
  );
  let attrs = (ins
    DefaultValuedAttr<F32Attr, "1.">:$scale_value,
    DefaultValuedAttr<F32Attr, "0.">:$mask_fill_value
  );
  let has_logical_tensor_desc_infer_fn = 1;
  let has_physical_tensor_desc_infer_fn = 1;
  let has_get_sbp_fn = 1;
  let has_data_type_infer_fn = 1;
  let has_input_arg_modify_fn = 1;
}

def OneFlow_FusedScaleMaskSoftmaxDropoutOp : OneFlow_BaseOp<"fused_scale_mask_softmax_dropout", [NoMemoryEffect, DeclareOpInterfaceMethods<UserOpCompatibleInterface>]> {
  let input = (ins
    OneFlow_Tensor:$x,
    OneFlow_Tensor:$mask,
    OneFlow_Tensor:$dropout_mask
  );
  let output = (outs
    OneFlow_Tensor:$y,
    OneFlow_Tensor:$softmax_y
  );
  let attrs = (ins
    DefaultValuedAttr<F32Attr, "1.">:$scale_value,
    DefaultValuedAttr<F32Attr, "0.">:$mask_fill_value,
    DefaultValuedAttr<F32Attr, "1.">:$dropout_scale_value
  );
  let has_logical_tensor_desc_infer_fn = 1;
  let has_physical_tensor_desc_infer_fn = 1;
  let has_get_sbp_fn = 1;
  let has_data_type_infer_fn = 1;
  let has_input_arg_modify_fn = 1;
}

def OneFlow_FusedScaleMaskSoftmaxDropoutGradOp : OneFlow_BaseOp<"fused_scale_mask_softmax_dropout_grad", [NoMemoryEffect, DeclareOpInterfaceMethods<UserOpCompatibleInterface>]> {
  let input = (ins
    OneFlow_Tensor:$softmax_y,
    OneFlow_Tensor:$dy,
    OneFlow_Tensor:$mask,
    OneFlow_Tensor:$dropout_mask
  );
  let output = (outs
    OneFlow_Tensor:$dx
  );
  let attrs = (ins
    DefaultValuedAttr<F32Attr, "0.">:$scale_value,
    DefaultValuedAttr<F32Attr, "0.">:$dropout_scale_value
  );
  let has_logical_tensor_desc_infer_fn = 1;
  let has_physical_tensor_desc_infer_fn = 1;
  let has_get_sbp_fn = 1;
  let has_data_type_infer_fn = 1;
}

def OneFlow_FusedBiasAddScaleMaskSoftmaxDropoutOp : OneFlow_BaseOp<"fused_bias_add_scale_mask_softmax_dropout", [NoMemoryEffect, DeclareOpInterfaceMethods<UserOpCompatibleInterface>]> {
  let input = (ins
    OneFlow_Tensor:$x,
    OneFlow_Tensor:$bias,
    OneFlow_Tensor:$mask,
    OneFlow_Tensor:$dropout_mask
  );
  let output = (outs
    OneFlow_Tensor:$y,
    OneFlow_Tensor:$softmax_y
  );
  let attrs = (ins
    DefaultValuedAttr<F32Attr, "1.">:$scale_value,
    DefaultValuedAttr<F32Attr, "0.">:$mask_fill_value,
    DefaultValuedAttr<F32Attr, "1.">:$dropout_scale_value
  );
  let has_logical_tensor_desc_infer_fn = 1;
  let has_physical_tensor_desc_infer_fn = 1;
  let has_get_sbp_fn = 1;
  let has_data_type_infer_fn = 1;
  let has_input_arg_modify_fn = 1;
}

def OneFlow_FusedScaleMaskSoftmaxGradOp : OneFlow_BaseOp<"fused_scale_mask_softmax_grad", [NoMemoryEffect, DeclareOpInterfaceMethods<UserOpCompatibleInterface>]> {
  let input = (ins
    OneFlow_Tensor:$y,
    OneFlow_Tensor:$dy,
    OneFlow_Tensor:$mask
  );
  let output = (outs
    OneFlow_Tensor:$dx
  );
  let attrs = (ins
    DefaultValuedAttr<F32Attr, "0.">:$scale_value
  );
  let has_logical_tensor_desc_infer_fn = 1;
  let has_physical_tensor_desc_infer_fn = 1;
  let has_get_sbp_fn = 1;
  let has_data_type_infer_fn = 1;
}

def OneFlow_FusedScaleTrilOp : OneFlow_BaseOp<"fused_scale_tril", [NoMemoryEffect, DeclareOpInterfaceMethods<UserOpCompatibleInterface>]> {
  let input = (ins
    OneFlow_Tensor:$in
  );
  let output = (outs
    OneFlow_Tensor:$out
  );
  let attrs = (ins
    DefaultValuedAttr<SI64Attr, "0">:$diagonal,
    DefaultValuedAttr<F64Attr, "0.">:$floating_fill_value,
    DefaultValuedAttr<SI64Attr, "0">:$integer_fill_value,
    DefaultValuedAttr<BoolAttr, "false">:$is_floating_fill_value,
    DefaultValuedAttr<F64Attr, "1.">:$floating_scale_value,
    DefaultValuedAttr<SI64Attr, "1">:$integer_scale_value,
    DefaultValuedAttr<BoolAttr, "false">:$is_floating_scale_value
  );
  let has_logical_tensor_desc_infer_fn = 1;
  let has_physical_tensor_desc_infer_fn = 1;
  let has_get_sbp_fn = 1;
  let has_data_type_infer_fn = 1;
}

def OneFlow_FusedSelfAttentionQueryMulKeyAndValueOp : OneFlow_BaseOp<"fused_self_attention_query_mul_key_and_value", [NoMemoryEffect, DeclareOpInterfaceMethods<UserOpCompatibleInterface>]> {
  let input = (ins
    OneFlow_Tensor:$hidden_states
  );
  let output = (outs
    OneFlow_Tensor:$query_mul_key,
    OneFlow_Tensor:$value
  );
  let attrs = (ins
    DefaultValuedAttr<SI64Attr, "0">:$head_size,
    DefaultValuedAttr<F32Attr, "0.">:$alpha
  );
  let has_logical_tensor_desc_infer_fn = 1;
  let has_physical_tensor_desc_infer_fn = 1;
  let has_get_sbp_fn = 1;
  let has_data_type_infer_fn = 1;
}

def OneFlow_FusedSelfAttentionQueryMulKeyAndValueGradOp : OneFlow_BaseOp<"fused_self_attention_query_mul_key_and_value_grad", [NoMemoryEffect, DeclareOpInterfaceMethods<UserOpCompatibleInterface>]> {
  let input = (ins
    OneFlow_Tensor:$query_mul_key_grad,
    OneFlow_Tensor:$value_grad,
    OneFlow_Tensor:$hidden_states
  );
  let output = (outs
    OneFlow_Tensor:$hidden_states_grad
  );
  let attrs = (ins
    DefaultValuedAttr<F32Attr, "0.">:$alpha
  );
  let has_logical_tensor_desc_infer_fn = 1;
  let has_physical_tensor_desc_infer_fn = 1;
  let has_get_sbp_fn = 1;
  let has_data_type_infer_fn = 1;
}

def OneFlow_FusedTrilScaleSoftmaxMaskScaleOp : OneFlow_BaseOp<"fused_tril_scale_softmax_mask_scale", [NoMemoryEffect, DeclareOpInterfaceMethods<UserOpCompatibleInterface>]> {
  let input = (ins
    OneFlow_Tensor:$x,
    OneFlow_Tensor:$mask
  );
  let output = (outs
    OneFlow_Tensor:$y,
    OneFlow_Tensor:$softmax_y
  );
  let attrs = (ins
    DefaultValuedAttr<SI64Attr, "0">:$diagonal,
    DefaultValuedAttr<F32Attr, "0.">:$tril_fill_value,
    DefaultValuedAttr<F32Attr, "1.">:$tril_scale_value,
    DefaultValuedAttr<F32Attr, "1.">:$mask_scale_value
  );
  let has_logical_tensor_desc_infer_fn = 1;
  let has_physical_tensor_desc_infer_fn = 1;
  let has_get_sbp_fn = 1;
  let has_data_type_infer_fn = 1;
  let has_input_arg_modify_fn = 1;
}

def OneFlow_FusedTrilScaleSoftmaxMaskScaleGradOp : OneFlow_BaseOp<"fused_tril_scale_softmax_mask_scale_grad", [NoMemoryEffect, DeclareOpInterfaceMethods<UserOpCompatibleInterface>]> {
  let input = (ins
    OneFlow_Tensor:$softmax_y,
    OneFlow_Tensor:$dy,
    OneFlow_Tensor:$mask
  );
  let output = (outs
    OneFlow_Tensor:$dx
  );
  let attrs = (ins
    DefaultValuedAttr<SI64Attr, "0">:$diagonal,
    DefaultValuedAttr<F32Attr, "0.">:$tril_scale_value,
    DefaultValuedAttr<F32Attr, "0.">:$mask_scale_value
  );
  let has_logical_tensor_desc_infer_fn = 1;
  let has_physical_tensor_desc_infer_fn = 1;
  let has_get_sbp_fn = 1;
  let has_data_type_infer_fn = 1;
}


def OneFlow_NormalizationAddReluGradOp : OneFlow_BaseOp<"normalization_add_relu_grad", [NoMemoryEffect, DeclareOpInterfaceMethods<UserOpCompatibleInterface>]> {
  let input = (ins
    OneFlow_Tensor:$x,
    OneFlow_Tensor:$dy,
    OneFlow_Tensor:$mean,
    OneFlow_Tensor:$inv_variance,
    OneFlow_Tensor:$gamma,
    OneFlow_Tensor:$beta,
    OneFlow_Tensor:$reserve_space,
    OneFlow_Tensor:$y
  );
  let output = (outs
    OneFlow_Tensor:$gamma_diff,
    OneFlow_Tensor:$beta_diff,
    OneFlow_Tensor:$dx,
    Optional<OneFlow_Tensor>:$addend_diff
  );
  let attrs = (ins
    DefaultValuedAttr<SI32Attr, "0">:$axis,
    DefaultValuedAttr<F32Attr, "0.">:$epsilon
  );
  let has_logical_tensor_desc_infer_fn = 1;
  let has_physical_tensor_desc_infer_fn = 1;
  let has_get_sbp_fn = 1;
  let has_data_type_infer_fn = 1;
}


def OneFlow_FusedDotFeatureInteractionOp : OneFlow_BaseOp<"fused_dot_feature_interaction", [NoMemoryEffect, AttrSizedOperandSegments, DeclareOpInterfaceMethods<UserOpCompatibleInterface>]> {
  let input = (ins
    Variadic<OneFlow_Tensor>:$features,
    Optional<OneFlow_Tensor>:$output_concat,
    Optional<OneFlow_Tensor>:$num_valid_sparse_feature,
    Optional<OneFlow_Tensor>:$sparse_feature,
    Optional<OneFlow_Tensor>:$sparse_indices
  );
  let output = (outs
    OneFlow_Tensor:$out
  );
  let attrs = (ins
    DefaultValuedAttr<BoolAttr, "false">:$self_interaction,
    DefaultValuedAttr<BoolAttr, "false">:$has_output_concat,
    DefaultValuedAttr<SI32Attr, "0">:$output_padding,
    DefaultValuedAttr<StrAttr, "\"none\"">:$pooling
  );
  let has_logical_tensor_desc_infer_fn = 1;
  let has_physical_tensor_desc_infer_fn = 1;
  let has_get_sbp_fn = 1;
  let has_data_type_infer_fn = 1;
}

def OneFlow_FusedDotFeatureInteractionGradOp : OneFlow_BaseOp<"fused_dot_feature_interaction_grad", [NoMemoryEffect, AttrSizedOperandSegments, AttrSizedResultSegments, DeclareOpInterfaceMethods<UserOpCompatibleInterface>]> {
  let input = (ins
    OneFlow_Tensor:$dy,
    Variadic<OneFlow_Tensor>:$features,
    Optional<OneFlow_Tensor>:$num_valid_sparse_feature,
    Optional<OneFlow_Tensor>:$sparse_feature,
    Optional<OneFlow_Tensor>:$sparse_indices
  );
  let output = (outs
    Variadic<OneFlow_Tensor>:$features_grad,
    Optional<OneFlow_Tensor>:$output_concat_grad,
    Optional<OneFlow_Tensor>:$sparse_feature_grad
  );
  let attrs = (ins
    DefaultValuedAttr<BoolAttr, "false">:$self_interaction,
    DefaultValuedAttr<SI32Attr, "0">:$output_concat_grad_dim,
    DefaultValuedAttr<StrAttr, "\"none\"">:$pooling
  );
  let has_logical_tensor_desc_infer_fn = 1;
  let has_physical_tensor_desc_infer_fn = 1;
  let has_get_sbp_fn = 1;
  let has_data_type_infer_fn = 1;
}

def OneFlow_FusedCrossFeatureInteractionOp : OneFlow_BaseOp<"fused_cross_feature_interaction", [NoMemoryEffect, DeclareOpInterfaceMethods<UserOpCompatibleInterface>]> {
  let input = (ins
    OneFlow_Tensor:$x,
    OneFlow_Tensor:$weight,
    OneFlow_Tensor:$bias,
    OneFlow_Tensor:$x0
  );
  let output = (outs
    OneFlow_Tensor:$out,
    OneFlow_Tensor:$matmul_result
  );
  let attrs = (ins
    StrAttr:$interaction_mode
  );
  let has_logical_tensor_desc_infer_fn = 1;
  let has_physical_tensor_desc_infer_fn = 1;
  let has_get_sbp_fn = 1;
  let has_data_type_infer_fn = 1;
}


def OneFlow_FusedCrossFeatureInteractionV1GradOp : OneFlow_BaseOp<"fused_cross_feature_interaction_v1_grad", [NoMemoryEffect, DeclareOpInterfaceMethods<UserOpCompatibleInterface>, NoGrad]> {
  let input = (ins
    OneFlow_Tensor:$dy,
    OneFlow_Tensor:$weight,
    OneFlow_Tensor:$x0,
    OneFlow_Tensor:$x,
    OneFlow_Tensor:$matmul_result
  );
  let output = (outs
    OneFlow_Tensor:$dx0,
    OneFlow_Tensor:$dw,
    OneFlow_Tensor:$dx,
    OneFlow_Tensor:$dbias
  );
  let has_logical_tensor_desc_infer_fn = 1;
  let has_physical_tensor_desc_infer_fn = 1;
  let has_get_sbp_fn = 1;
  let has_data_type_infer_fn = 1;
}

def OneFlow_FusedCrossFeatureInteractionV2GradOp : OneFlow_BaseOp<"fused_cross_feature_interaction_v2_grad", [NoMemoryEffect, DeclareOpInterfaceMethods<UserOpCompatibleInterface>, NoGrad]> {
  let input = (ins
    OneFlow_Tensor:$dy,
    OneFlow_Tensor:$weight,
    OneFlow_Tensor:$bias,
    OneFlow_Tensor:$x0,
    OneFlow_Tensor:$x,
    OneFlow_Tensor:$matmul_result
  );
  let output = (outs
    OneFlow_Tensor:$dx0,
    OneFlow_Tensor:$dw,
    OneFlow_Tensor:$dx,
    OneFlow_Tensor:$dbias
  );
  let has_logical_tensor_desc_infer_fn = 1;
  let has_physical_tensor_desc_infer_fn = 1;
  let has_get_sbp_fn = 1;
  let has_data_type_infer_fn = 1;
}

def OneFlow_FusedMultiHeadAttentionInferenceOp : OneFlow_BaseOp<"fused_multi_head_attention_inference", [NoMemoryEffect, AttrSizedOperandSegments, DeclareOpInterfaceMethods<UserOpCompatibleInterface>]> {
  let input = (ins
    OneFlow_Tensor:$query,
    OneFlow_Tensor:$key,
    OneFlow_Tensor:$value,
    Optional<OneFlow_Tensor>:$attn_bias,
    Optional<OneFlow_Tensor>:$query_seq_start,
    Optional<OneFlow_Tensor>:$key_seq_start,
    Optional<OneFlow_Tensor>:$key_seq_len
  );
  let output = (outs
    OneFlow_Tensor:$out
  );
  let attrs = (ins
    SI64Attr:$query_head_size,
    DefaultValuedAttr<SI64Attr, "0">:$query_max_seq_len,
    DefaultValuedAttr<SI64Attr, "0">:$key_max_seq_len,
    F64Attr:$scale,
    DefaultValuedAttr<SI64Attr, "0">:$causal_diagonal_offset,
    DefaultValuedAttr<StrAttr, "\"none\"">:$attn_mask_type,
    StrAttr:$query_layout,
    StrAttr:$key_layout,
    StrAttr:$value_layout,
    StrAttr:$output_layout
  );
  let has_logical_tensor_desc_infer_fn = 1;
  let has_physical_tensor_desc_infer_fn = 1;
  let has_get_sbp_fn = 1;
  let has_data_type_infer_fn = 1;
}

def OneFlow_FusedAttentionConcatPastKeyValueOp : OneFlow_BaseOp<"fused_attention_concat_past_key_value", [NoMemoryEffect, AttrSizedOperandSegments, DeclareOpInterfaceMethods<UserOpCompatibleInterface>]> {
  let input = (ins
    OneFlow_Tensor:$key,
    OneFlow_Tensor:$value,
    Optional<OneFlow_Tensor>:$past_key,
    Optional<OneFlow_Tensor>:$past_value
  );
  let output = (outs
    OneFlow_Tensor:$output_key,
    OneFlow_Tensor:$output_value
  );
  let attrs = (ins
    StrAttr:$past_key_layout,
    StrAttr:$past_value_layout,
    StrAttr:$key_layout,
    StrAttr:$value_layout,
    SI64Attr:$key_head_size
  );
  let has_logical_tensor_desc_infer_fn = 1;
  let has_physical_tensor_desc_infer_fn = 1;
  let has_get_sbp_fn = 1;
  let has_data_type_infer_fn = 1;
}

def OneFlow_FusedFastGeluMulOp : OneFlow_BaseOp<"fused_fast_gelu_mul", [NoMemoryEffect, DeclareOpInterfaceMethods<UserOpCompatibleInterface>]> {
  let input = (ins
    OneFlow_Tensor:$in,
    OneFlow_Tensor:$multiplier
  );
  let output = (outs
    OneFlow_Tensor:$out
  );
  let has_logical_tensor_desc_infer_fn = 1;
  let has_physical_tensor_desc_infer_fn = 1;
  let has_get_sbp_fn = 1;
  let has_data_type_infer_fn = 1;
}

def OneFlow_FusedFastGeluMulGradOp : OneFlow_BaseOp<"fused_fast_gelu_mul_grad", [NoMemoryEffect, DeclareOpInterfaceMethods<UserOpCompatibleInterface>]> {
  let input = (ins
    OneFlow_Tensor:$out_diff,
    OneFlow_Tensor:$in,
    OneFlow_Tensor:$multiplier
  );
  let output = (outs
    OneFlow_Tensor:$in_diff,
    OneFlow_Tensor:$multiplier_diff
  );
  let has_logical_tensor_desc_infer_fn = 1;
  let has_physical_tensor_desc_infer_fn = 1;
  let has_get_sbp_fn = 1;
  let has_data_type_infer_fn = 1;
}

def OneFlow_FusedGetBounddingBoxesCoordOp : OneFlow_BaseOp<"fused_get_boundding_boxes_coord", [NoMemoryEffect, DeclareOpInterfaceMethods<UserOpCompatibleInterface>]> {
  let input = (ins
    OneFlow_Tensor:$x1,
    OneFlow_Tensor:$y1,
    OneFlow_Tensor:$w1,
    OneFlow_Tensor:$h1,
    OneFlow_Tensor:$x2,
    OneFlow_Tensor:$y2,
    OneFlow_Tensor:$w2,
    OneFlow_Tensor:$h2
  );
  let output = (outs
    OneFlow_Tensor:$b1_x1,
    OneFlow_Tensor:$b1_x2,
    OneFlow_Tensor:$b1_y1,
    OneFlow_Tensor:$b1_y2,
    OneFlow_Tensor:$b2_x1,
    OneFlow_Tensor:$b2_x2,
    OneFlow_Tensor:$b2_y1,
    OneFlow_Tensor:$b2_y2
  );
  let has_logical_tensor_desc_infer_fn = 1;
  let has_physical_tensor_desc_infer_fn = 1;
  let has_get_sbp_fn = 1;
  let has_data_type_infer_fn = 1;
}

def OneFlow_FusedGetBounddingBoxesCoordGradOp : OneFlow_BaseOp<"fused_get_boundding_boxes_coord_grad", [NoMemoryEffect, DeclareOpInterfaceMethods<UserOpCompatibleInterface>]> {
  let input = (ins
    OneFlow_Tensor:$b1_x1_diff,
    OneFlow_Tensor:$b1_x2_diff,
    OneFlow_Tensor:$b1_y1_diff,
    OneFlow_Tensor:$b1_y2_diff,
    OneFlow_Tensor:$b2_x1_diff,
    OneFlow_Tensor:$b2_x2_diff,
    OneFlow_Tensor:$b2_y1_diff,
    OneFlow_Tensor:$b2_y2_diff
  );
  let output = (outs
    OneFlow_Tensor:$x1_diff,
    OneFlow_Tensor:$y1_diff,
    OneFlow_Tensor:$w1_diff,
    OneFlow_Tensor:$h1_diff,
    OneFlow_Tensor:$x2_diff,
    OneFlow_Tensor:$y2_diff,
    OneFlow_Tensor:$w2_diff,
    OneFlow_Tensor:$h2_diff
  );
  let has_logical_tensor_desc_infer_fn = 1;
  let has_physical_tensor_desc_infer_fn = 1;
  let has_get_sbp_fn = 1;
  let has_data_type_infer_fn = 1;
}

def OneFlow_FusedGetCiouResultOp : OneFlow_BaseOp<"fused_get_ciou_result", [NoMemoryEffect, DeclareOpInterfaceMethods<UserOpCompatibleInterface>]> {
  let input = (ins
    OneFlow_Tensor:$v,
    OneFlow_Tensor:$iou,
    OneFlow_Tensor:$rho2,
    OneFlow_Tensor:$c2
  );
  let output = (outs
    OneFlow_Tensor:$y,
    OneFlow_Tensor:$alpha
  );
  let attrs = (ins
    F32Attr: $eps
  );
  let has_logical_tensor_desc_infer_fn = 1;
  let has_physical_tensor_desc_infer_fn = 1;
  let has_get_sbp_fn = 1;
  let has_data_type_infer_fn = 1;
}

def OneFlow_FusedGetCiouResultGradOp : OneFlow_BaseOp<"fused_get_ciou_result_grad", [NoMemoryEffect, DeclareOpInterfaceMethods<UserOpCompatibleInterface>]> {
  let input = (ins
    OneFlow_Tensor:$dy,
    OneFlow_Tensor:$alpha,
    OneFlow_Tensor:$rho2,
    OneFlow_Tensor:$c2
  );
  let output = (outs
    OneFlow_Tensor:$dv,
    OneFlow_Tensor:$diou,
    OneFlow_Tensor:$drho2,
    OneFlow_Tensor:$dc2
  );
  let has_logical_tensor_desc_infer_fn = 1;
  let has_physical_tensor_desc_infer_fn = 1;
  let has_get_sbp_fn = 1;
  let has_data_type_infer_fn = 1;
}

def OneFlow_FusedGetIouOp : OneFlow_BaseOp<"fused_get_iou", [NoMemoryEffect, DeclareOpInterfaceMethods<UserOpCompatibleInterface>]> {
  let input = (ins
    OneFlow_Tensor:$w1,
    OneFlow_Tensor:$h1,
    OneFlow_Tensor:$w2,
    OneFlow_Tensor:$h2,
    OneFlow_Tensor:$inter
  );
  let output = (outs
    OneFlow_Tensor:$iou
  );
  let attrs = (ins
    F32Attr: $eps
  );
  let has_logical_tensor_desc_infer_fn = 1;
  let has_physical_tensor_desc_infer_fn = 1;
  let has_get_sbp_fn = 1;
  let has_data_type_infer_fn = 1;
}

def OneFlow_FusedGetIouGradOp : OneFlow_BaseOp<"fused_get_iou_grad", [NoMemoryEffect, DeclareOpInterfaceMethods<UserOpCompatibleInterface>]> {
  let input = (ins
    OneFlow_Tensor:$diou,
    OneFlow_Tensor:$w1,
    OneFlow_Tensor:$h1,
    OneFlow_Tensor:$w2,
    OneFlow_Tensor:$h2,
    OneFlow_Tensor:$inter
  );
  let attrs = (ins
    F32Attr: $eps
  );
  let output = (outs
    OneFlow_Tensor:$dw1,
    OneFlow_Tensor:$dh1,
    OneFlow_Tensor:$dinter
  );
  let attrs = (ins
    F32Attr: $eps
  );
  let has_logical_tensor_desc_infer_fn = 1;
  let has_physical_tensor_desc_infer_fn = 1;
  let has_get_sbp_fn = 1;
  let has_data_type_infer_fn = 1;
}

def OneFlow_FusedCenterOp : OneFlow_BaseOp<"fused_get_center_dist", [NoMemoryEffect, DeclareOpInterfaceMethods<UserOpCompatibleInterface>]> {
  let input = (ins
    OneFlow_Tensor:$b1_x1,
    OneFlow_Tensor:$b1_x2,
    OneFlow_Tensor:$b2_x1,
    OneFlow_Tensor:$b2_x2,
    OneFlow_Tensor:$b1_y1,
    OneFlow_Tensor:$b1_y2,
    OneFlow_Tensor:$b2_y1,
    OneFlow_Tensor:$b2_y2
  );
  let output = (outs
    OneFlow_Tensor:$rho2
  );
  let has_logical_tensor_desc_infer_fn = 1;
  let has_physical_tensor_desc_infer_fn = 1;
  let has_get_sbp_fn = 1;
  let has_data_type_infer_fn = 1;
}

def OneFlow_FusedCenterGradOp : OneFlow_BaseOp<"fused_get_center_dist_grad", [NoMemoryEffect, DeclareOpInterfaceMethods<UserOpCompatibleInterface>]> {
  let input = (ins
    OneFlow_Tensor:$b1_x1,
    OneFlow_Tensor:$b1_x2,
    OneFlow_Tensor:$b2_x1,
    OneFlow_Tensor:$b2_x2,
    OneFlow_Tensor:$b1_y1,
    OneFlow_Tensor:$b1_y2,
    OneFlow_Tensor:$b2_y1,
    OneFlow_Tensor:$b2_y2,
    OneFlow_Tensor:$rho2_diff
  );
  let output = (outs
    OneFlow_Tensor:$b1_x1_diff,
    OneFlow_Tensor:$b1_x2_diff,
    OneFlow_Tensor:$b2_x1_diff,
    OneFlow_Tensor:$b2_x2_diff,
    OneFlow_Tensor:$b1_y1_diff,
    OneFlow_Tensor:$b1_y2_diff,
    OneFlow_Tensor:$b2_y1_diff,
    OneFlow_Tensor:$b2_y2_diff
  );
  let has_logical_tensor_desc_infer_fn = 1;
  let has_physical_tensor_desc_infer_fn = 1;
  let has_get_sbp_fn = 1;
  let has_data_type_infer_fn = 1;
}

def OneFlow_FusedGetCiouDiagonalAngleOp : OneFlow_BaseOp<"fused_get_ciou_diagonal_angle", [NoMemoryEffect, DeclareOpInterfaceMethods<UserOpCompatibleInterface>]> {
  let input = (ins
    OneFlow_Tensor:$w1,
    OneFlow_Tensor:$h1,
    OneFlow_Tensor:$w2,
    OneFlow_Tensor:$h2
  );
  let output = (outs
    OneFlow_Tensor:$v
  );
  let attrs = (ins
    DefaultValuedAttr<F32Attr, "1e-08">:$eps
  );
  let has_logical_tensor_desc_infer_fn = 1;
  let has_physical_tensor_desc_infer_fn = 1;
  let has_get_sbp_fn = 1;
  let has_data_type_infer_fn = 1;
}

def OneFlow_FusedGetCiouDiagonalAngleGradOp : OneFlow_BaseOp<"fused_get_ciou_diagonal_angle_grad", [NoMemoryEffect, DeclareOpInterfaceMethods<UserOpCompatibleInterface>]> {
  let input = (ins
    OneFlow_Tensor:$w1,
    OneFlow_Tensor:$h1,
    OneFlow_Tensor:$w2,
    OneFlow_Tensor:$h2,
    OneFlow_Tensor:$v_diff
  );
  let output = (outs
    OneFlow_Tensor:$w1_diff,
    OneFlow_Tensor:$h1_diff,
    OneFlow_Tensor:$w2_diff,
    OneFlow_Tensor:$h2_diff
  );
  let attrs = (ins
    DefaultValuedAttr<F32Attr, "1e-08">:$eps
  );
  let has_logical_tensor_desc_infer_fn = 1;
  let has_physical_tensor_desc_infer_fn = 1;
  let has_get_sbp_fn = 1;
  let has_data_type_infer_fn = 1;
}

def OneFlow_FusedGetIntersectionAreaOp : OneFlow_BaseOp<"fused_get_intersection_area", [NoMemoryEffect, DeclareOpInterfaceMethods<UserOpCompatibleInterface>]> {
  let input = (ins
    OneFlow_Tensor:$b1_x1,
    OneFlow_Tensor:$b1_x2,
    OneFlow_Tensor:$b2_x1,
    OneFlow_Tensor:$b2_x2,
    OneFlow_Tensor:$b1_y1,
    OneFlow_Tensor:$b1_y2,
    OneFlow_Tensor:$b2_y1,
    OneFlow_Tensor:$b2_y2
  );
  let output = (outs
    OneFlow_Tensor:$inter
  );
  let has_logical_tensor_desc_infer_fn = 1;
  let has_physical_tensor_desc_infer_fn = 1;
  let has_get_sbp_fn = 1;
  let has_data_type_infer_fn = 1;
}

def OneFlow_FusedGetIntersectionAreaGradOp : OneFlow_BaseOp<"fused_get_intersection_area_grad", [NoMemoryEffect, DeclareOpInterfaceMethods<UserOpCompatibleInterface>]> {
  let input = (ins
    OneFlow_Tensor:$b1_x1,
    OneFlow_Tensor:$b1_x2,
    OneFlow_Tensor:$b2_x1,
    OneFlow_Tensor:$b2_x2,
    OneFlow_Tensor:$b1_y1,
    OneFlow_Tensor:$b1_y2,
    OneFlow_Tensor:$b2_y1,
    OneFlow_Tensor:$b2_y2,
    OneFlow_Tensor:$inter_diff
  );
  let output = (outs
    OneFlow_Tensor:$b1_x1_diff,
    OneFlow_Tensor:$b1_x2_diff,
    OneFlow_Tensor:$b2_x1_diff,
    OneFlow_Tensor:$b2_x2_diff,
    OneFlow_Tensor:$b1_y1_diff,
    OneFlow_Tensor:$b1_y2_diff,
    OneFlow_Tensor:$b2_y1_diff,
    OneFlow_Tensor:$b2_y2_diff
  );
  let has_logical_tensor_desc_infer_fn = 1;
  let has_physical_tensor_desc_infer_fn = 1;
  let has_get_sbp_fn = 1;
  let has_data_type_infer_fn = 1;
}


def OneFlow_FusedGetConvexDiagonalSquaredOp : OneFlow_BaseOp<"fused_get_convex_diagonal_squared", [NoMemoryEffect, DeclareOpInterfaceMethods<UserOpCompatibleInterface>]> {
  let input = (ins
    OneFlow_Tensor:$b1_x1,
    OneFlow_Tensor:$b1_x2,
    OneFlow_Tensor:$b2_x1,
    OneFlow_Tensor:$b2_x2,
    OneFlow_Tensor:$b1_y1,
    OneFlow_Tensor:$b1_y2,
    OneFlow_Tensor:$b2_y1,
    OneFlow_Tensor:$b2_y2
  );
  let output = (outs
    OneFlow_Tensor:$c2
  );
  let attrs = (ins
    DefaultValuedAttr<F32Attr, "1e-08">:$eps
  );
  let has_logical_tensor_desc_infer_fn = 1;
  let has_physical_tensor_desc_infer_fn = 1;
  let has_get_sbp_fn = 1;
  let has_data_type_infer_fn = 1;
}

def OneFlow_FusedGetConvexDiagonalSquaredGradOp : OneFlow_BaseOp<"fused_get_convex_diagonal_squared_grad", [NoMemoryEffect, DeclareOpInterfaceMethods<UserOpCompatibleInterface>]> {
  let input = (ins
    OneFlow_Tensor:$c2_diff,
    OneFlow_Tensor:$b1_x1,
    OneFlow_Tensor:$b1_x2,
    OneFlow_Tensor:$b2_x1,
    OneFlow_Tensor:$b2_x2,
    OneFlow_Tensor:$b1_y1,
    OneFlow_Tensor:$b1_y2,
    OneFlow_Tensor:$b2_y1,
    OneFlow_Tensor:$b2_y2
  );
  let output = (outs
    OneFlow_Tensor:$b1_x1_diff,
    OneFlow_Tensor:$b1_x2_diff,
    OneFlow_Tensor:$b2_x1_diff,
    OneFlow_Tensor:$b2_x2_diff,
    OneFlow_Tensor:$b1_y1_diff,
    OneFlow_Tensor:$b1_y2_diff,
    OneFlow_Tensor:$b2_y1_diff,
    OneFlow_Tensor:$b2_y2_diff
  );
  let attrs = (ins
    DefaultValuedAttr<F32Attr, "1e-08">:$eps
  );
  let has_logical_tensor_desc_infer_fn = 1;
  let has_physical_tensor_desc_infer_fn = 1;
  let has_get_sbp_fn = 1;
  let has_data_type_infer_fn = 1;
}

def OneFlow_FusedScaleMaskBiasSoftmaxGradOp : OneFlow_BaseOp<"fused_scale_mask_bias_softmax_grad", [NoMemoryEffect, DeclareOpInterfaceMethods<UserOpCompatibleInterface>]> {
  let input = (ins
    OneFlow_Tensor:$y,
    OneFlow_Tensor:$dy
  );
  let output = (outs
    OneFlow_Tensor:$dx
  );
  let attrs = (ins
    DefaultValuedAttr<F32Attr, "0.35355">:$scale
  );
  let has_logical_tensor_desc_infer_fn = 1;
  let has_physical_tensor_desc_infer_fn = 1;
  let has_get_sbp_fn = 1;
  let has_data_type_infer_fn = 1;
}

def OneFlow_FusedScaleMaskBiasSoftmaxOp : OneFlow_BaseOp<"fused_scale_mask_bias_softmax", [NoMemoryEffect, DeclareOpInterfaceMethods<UserOpCompatibleInterface>]> {
  let input = (ins
    OneFlow_Tensor:$x,
    OneFlow_Tensor:$mask,
    Optional<OneFlow_Tensor>:$bias
  );
  let output = (outs
    OneFlow_Tensor:$out
  );
  let attrs = (ins
    DefaultValuedAttr<F32Attr, "0.125">:$scale,
    DefaultValuedAttr<BoolAttr, "false">:$inplace
  );
  let has_logical_tensor_desc_infer_fn = 1;
  let has_physical_tensor_desc_infer_fn = 1;
  let has_get_sbp_fn = 1;
  let has_data_type_infer_fn = 1;
}

def OneFlow_FusedCodegeexQkvReshapeOp : OneFlow_BaseOp<"fused_codegeex_qkv_reshape", [NoMemoryEffect, DeclareOpInterfaceMethods<UserOpCompatibleInterface>]> {
  let input = (ins
    OneFlow_Tensor:$query,
    OneFlow_Tensor:$key,
    OneFlow_Tensor:$value
  );
  let output = (outs
    OneFlow_Tensor:$new_query,
    OneFlow_Tensor:$new_key,
    OneFlow_Tensor:$new_value
  );
  let attrs = (ins
    DefaultValuedAttr<SI32Attr, "1">:$num_attention_heads
  );
  let has_logical_tensor_desc_infer_fn = 1;
  let has_physical_tensor_desc_infer_fn = 1;
  let has_get_sbp_fn = 1;
  let has_data_type_infer_fn = 1;
}

<<<<<<< HEAD
def OneFlow_FusedClipGradOp : OneFlow_BaseOp<"fused_clip_grad", [NoGrad, AttrSizedOperandSegments, DeclareOpInterfaceMethods<UserOpCompatibleInterface>]> {
  let input = (ins
    Variadic<OneFlow_Tensor>:$model_diff
  );
  let output = (outs
    OneFlow_Tensor:$out
  );
  let attrs = (ins
    DefaultValuedAttr<F32Attr, "2.">:$max_norm,
    DefaultValuedAttr<F32Attr, "1.">:$norm_type
=======
def OneFlow_NonContiguousBinaryOp : OneFlow_BaseOp<"noncontiguous_binary_op", [NoMemoryEffect, SupportNonContiguous, DeclareOpInterfaceMethods<UserOpCompatibleInterface>]> {
  let input = (ins
    OneFlow_Tensor:$lhs,
    OneFlow_Tensor:$rhs
  );
  let output = (outs
    OneFlow_Tensor:$y
  );
  let attrs = (ins
    DefaultValuedAttr<StrAttr, "\"add\"">:$op,
    DefaultValuedAttr<BoolAttr, "false">:$inplace
  );
  let has_logical_tensor_desc_infer_fn = 1;
  let has_physical_tensor_desc_infer_fn = 1;
  let has_get_sbp_fn = 1;
  let has_data_type_infer_fn = 1;
}

def OneFlow_NonContiguousBinaryOpGrad : OneFlow_BaseOp<"noncontiguous_binary_op_grad", [NoMemoryEffect, SupportNonContiguous, DeclareOpInterfaceMethods<UserOpCompatibleInterface>]> {
  let input = (ins
    OneFlow_Tensor:$dy,
    OneFlow_Tensor:$lhs,
    OneFlow_Tensor:$rhs
  );
  let output = (outs
    OneFlow_Tensor:$dlhs,
    OneFlow_Tensor:$drhs
  );
  let attrs = (ins
    DefaultValuedAttr<StrAttr, "\"add\"">:$op,
    DefaultValuedAttr<BoolAttr, "false">:$inplace
>>>>>>> 08ded68c
  );
  let has_logical_tensor_desc_infer_fn = 1;
  let has_physical_tensor_desc_infer_fn = 1;
  let has_get_sbp_fn = 1;
  let has_data_type_infer_fn = 1;
<<<<<<< HEAD
  let has_input_arg_modify_fn = 1;
=======
>>>>>>> 08ded68c
}

#endif // GET_ONEFLOW_FUSED_OP_DEFINITIONS


#ifdef GET_ONEFLOW_IDEMPOTENT_OP_DEFINITIONS

def OneFlow_AbsOp : OneFlow_IdempotentBaseOp<"abs", [NoMemoryEffect, DeclareOpInterfaceMethods<UserOpCompatibleInterface>]> {}

def OneFlow_CeilOp : OneFlow_IdempotentBaseOp<"ceil", [NoMemoryEffect, DeclareOpInterfaceMethods<UserOpCompatibleInterface>]> {}

def OneFlow_FloorOp : OneFlow_IdempotentBaseOp<"floor", [NoMemoryEffect, DeclareOpInterfaceMethods<UserOpCompatibleInterface>]> {}

def OneFlow_OnesLikeOp : OneFlow_IdempotentBaseOp<"ones_like", [NoMemoryEffect, NoGrad, DeclareOpInterfaceMethods<UserOpCompatibleInterface>]> {
  let same_output_regst_num = 1;
  let has_nd_sbp_infer_fn = 1;
  let input = (ins AnyType:$like);
  let output = (outs AnyType:$out);
}

def OneFlow_ReluOp : OneFlow_IdempotentBaseOp<"relu", [NoMemoryEffect, DeclareOpInterfaceMethods<UserOpCompatibleInterface>, DeclareOpInterfaceMethods<NCHWCompatibleInterface>]> {}

def OneFlow_RintOp : OneFlow_IdempotentBaseOp<"rint", [NoMemoryEffect, DeclareOpInterfaceMethods<UserOpCompatibleInterface>]> {}

def OneFlow_RoundOp : OneFlow_IdempotentBaseOp<"round", [NoMemoryEffect, DeclareOpInterfaceMethods<UserOpCompatibleInterface>]> {}

def OneFlow_SignOp : OneFlow_IdempotentBaseOp<"sign", [NoMemoryEffect, DeclareOpInterfaceMethods<UserOpCompatibleInterface>]> {}

#endif // GET_ONEFLOW_IDEMPOTENT_OP_DEFINITIONS


#ifdef GET_ONEFLOW_IDENTITY_OP_DEFINITIONS

def OneFlow_AmpWhiteIdentityOp : OneFlow_BaseOp<"amp_white_identity", [NoMemoryEffect, DeclareOpInterfaceMethods<UserOpCompatibleInterface>]> {
  let input = (ins
    OneFlow_Tensor:$in
  );
  let output = (outs
    OneFlow_Tensor:$out
  );
  let has_logical_tensor_desc_infer_fn = 1;
  let has_physical_tensor_desc_infer_fn = 1;
  let has_get_sbp_fn = 1;
  let has_data_type_infer_fn = 1;
}

def OneFlow_AmpBlackIdentityOp : OneFlow_BaseOp<"amp_black_identity", [NoMemoryEffect, DeclareOpInterfaceMethods<UserOpCompatibleInterface>]> {
  let input = (ins
    OneFlow_Tensor:$in
  );
  let output = (outs
    OneFlow_Tensor:$out
  );
  let has_logical_tensor_desc_infer_fn = 1;
  let has_get_sbp_fn = 1;
  let has_data_type_infer_fn = 1;
}

def OneFlow_IdentityOp : OneFlow_BaseOp<"identity", [NoMemoryEffect, DeclareOpInterfaceMethods<UserOpCompatibleInterface>]> {
  let input = (ins
    OneFlow_Tensor:$in
  );
  let output = (outs
    OneFlow_Tensor:$out
  );
  let has_logical_tensor_desc_infer_fn = 1;
  let has_physical_tensor_desc_infer_fn = 1;
  let has_get_sbp_fn = 1;
  let has_data_type_infer_fn = 1;
}

def OneFlow_IdentityBufferOp : OneFlow_BaseOp<"identity_buffer", [NoMemoryEffect, NoGrad, DeclareOpInterfaceMethods<UserOpCompatibleInterface>]> {
  let input = (ins
    OneFlow_Tensor:$in
  );
  let output = (outs
    OneFlow_Tensor:$out
  );
  let attrs = (ins
    DefaultValuedAttr<SI64Attr, "0">:$buffer_size
  );
  let has_logical_tensor_desc_infer_fn = 1;
  let has_physical_tensor_desc_infer_fn = 1;
  let has_get_sbp_fn = 1;
  let has_data_type_infer_fn = 1;
}

def OneFlow_TupleIdentityOp : OneFlow_BaseOp<"tuple_identity", [NoMemoryEffect, DeclareOpInterfaceMethods<UserOpCompatibleInterface>]> {
  let input = (ins
    Variadic<OneFlow_Tensor>:$in
  );
  let output = (outs
    Variadic<OneFlow_Tensor>:$out
  );
  let has_check_fn = 1;
  let has_logical_tensor_desc_infer_fn = 1;
  let has_physical_tensor_desc_infer_fn = 1;
  let has_get_sbp_fn = 1;
  let has_data_type_infer_fn = 1;
  let has_sbp_signature_infer_fn = 1;
}

def OneFlow_PinnedIdentityOp : OneFlow_BaseOp<"pinned_identity", [DeclareOpInterfaceMethods<UserOpCompatibleInterface>]> {
  let summary = "mark defining op of operand can't be erased";
  let input = (ins
    OneFlow_Tensor:$in
  );
  let output = (outs
    OneFlow_Tensor:$out
  );
  let has_logical_tensor_desc_infer_fn = 1;
  let has_physical_tensor_desc_infer_fn = 1;
  let has_get_sbp_fn = 1;
  let has_data_type_infer_fn = 1;
}

#endif // GET_ONEFLOW_IDENTITY_OP_DEFINITIONS


#ifdef GET_ONEFLOW_IMAGE_OP_DEFINITIONS

def OneFlow_ImageBatchAlignOp : OneFlow_BaseOp<"image_batch_align", [NoMemoryEffect, NoGrad, CpuOnly, DeclareOpInterfaceMethods<UserOpCompatibleInterface>]> {
  let input = (ins
    OneFlow_Tensor:$in
  );
  let output = (outs
    OneFlow_Tensor:$out
  );
  let attrs = (ins
    ShapeAttr:$shape,
    OneFlow_DataType:$data_type,
    DefaultValuedAttr<SI32Attr, "0">:$alignment,
    DefaultValuedAttr<BoolAttr, "false">:$dynamic_out
  );
  let has_check_fn = 1;
  let has_logical_tensor_desc_infer_fn = 1;
  let has_physical_tensor_desc_infer_fn = 1;
  let has_get_sbp_fn = 1;
  let has_data_type_infer_fn = 1;
  let has_output_arg_modify_fn = 1;
}

def OneFlow_ImageDecodeOp : OneFlow_BaseOp<"image_decode", [NoMemoryEffect, NoGrad, CpuOnly, DeclareOpInterfaceMethods<UserOpCompatibleInterface>]> {
  let input = (ins
    OneFlow_Tensor:$in
  );
  let output = (outs
    OneFlow_Tensor:$out
  );
  let attrs = (ins
    DefaultValuedAttr<StrAttr, "\"BGR\"">:$color_space,
    OneFlow_DataType:$data_type
  );
  let has_check_fn = 1;
  let has_logical_tensor_desc_infer_fn = 1;
  let has_physical_tensor_desc_infer_fn = 1;
  let has_get_sbp_fn = 1;
  let has_data_type_infer_fn = 1;
}

def OneFlow_ImageFlipOp : OneFlow_BaseOp<"image_flip", [NoMemoryEffect, NoGrad, CpuOnly, DeclareOpInterfaceMethods<UserOpCompatibleInterface>]> {
  let input = (ins
    OneFlow_Tensor:$in,
    OneFlow_Tensor:$flip_code
  );
  let output = (outs
    OneFlow_Tensor:$out
  );
  let has_logical_tensor_desc_infer_fn = 1;
  let has_physical_tensor_desc_infer_fn = 1;
  let has_get_sbp_fn = 1;
  let has_data_type_infer_fn = 1;
}

def OneFlow_ImageRandomCropOp : OneFlow_BaseOp<"image_random_crop", [NoMemoryEffect, NoGrad, CpuOnly, DeclareOpInterfaceMethods<UserOpCompatibleInterface>]> {
  let input = (ins
    OneFlow_Tensor:$in
  );
  let output = (outs
    OneFlow_Tensor:$out
  );
  let attrs = (ins
    DefaultValuedAttr<SI32Attr, "10">:$num_attempts,
    DefaultValuedAttr<SI64Attr, "-1">:$seed,
    DefaultValuedAttr<BoolAttr, "false">:$has_seed,
    F32ArrayAttr:$random_area,
    F32ArrayAttr:$random_aspect_ratio
  );
  let has_logical_tensor_desc_infer_fn = 1;
  let has_physical_tensor_desc_infer_fn = 1;
  let has_get_sbp_fn = 1;
  let has_data_type_infer_fn = 1;
  let has_input_arg_modify_fn = 1;
}

def OneFlow_ImageResizeKeepAspectRatioOp : OneFlow_BaseOp<"image_resize_keep_aspect_ratio", [NoMemoryEffect, NoGrad, CpuOnly, DeclareOpInterfaceMethods<UserOpCompatibleInterface>]> {
  let input = (ins
    OneFlow_Tensor:$in
  );
  let output = (outs
    OneFlow_Tensor:$out,
    OneFlow_Tensor:$size,
    OneFlow_Tensor:$scale
  );
  let attrs = (ins
    DefaultValuedAttr<SI32Attr, "0">:$target_size,
    DefaultValuedAttr<SI32Attr, "0">:$min_size,
    DefaultValuedAttr<SI32Attr, "0">:$max_size,
    DefaultValuedAttr<BoolAttr, "false">:$resize_longer,
    DefaultValuedAttr<StrAttr, "\"bilinear\"">:$interpolation_type
  );
  let has_check_fn = 1;
  let has_logical_tensor_desc_infer_fn = 1;
  let has_physical_tensor_desc_infer_fn = 1;
  let has_get_sbp_fn = 1;
  let has_data_type_infer_fn = 1;
}

def OneFlow_ImageResizeToFixedOp : OneFlow_BaseOp<"image_resize_to_fixed", [NoMemoryEffect, NoGrad, CpuOnly, DeclareOpInterfaceMethods<UserOpCompatibleInterface>]> {
  let input = (ins
    OneFlow_Tensor:$in
  );
  let output = (outs
    OneFlow_Tensor:$out,
    OneFlow_Tensor:$scale
  );
  let attrs = (ins
    DefaultValuedAttr<SI64Attr, "0">:$target_width,
    DefaultValuedAttr<SI64Attr, "0">:$target_height,
    DefaultValuedAttr<SI64Attr, "3">:$channels,
    OneFlow_DataType:$data_type,
    DefaultValuedAttr<StrAttr, "\"bilinear\"">:$interpolation_type
  );
  let has_check_fn = 1;
  let has_logical_tensor_desc_infer_fn = 1;
  let has_physical_tensor_desc_infer_fn = 1;
  let has_get_sbp_fn = 1;
  let has_data_type_infer_fn = 1;
}

#endif // GET_ONEFLOW_IMAGE_OP_DEFINITIONS


#ifdef GET_ONEFLOW_INDICES_OP_DEFINITIONS

def OneFlow_ArgSortOp : OneFlow_BaseOp<"arg_sort", [NoMemoryEffect, NoGrad, DeclareOpInterfaceMethods<UserOpCompatibleInterface>]> {
  let input = (ins
    OneFlow_Tensor:$in
  );
  let output = (outs
    OneFlow_Tensor:$out
  );
  let attrs = (ins
    StrAttr:$direction
  );
  let has_check_fn = 1;
  let has_logical_tensor_desc_infer_fn = 1;
  let has_physical_tensor_desc_infer_fn = 1;
  let has_get_sbp_fn = 1;
  let has_data_type_infer_fn = 1;
}

def OneFlow_ArgmaxOp : OneFlow_BaseOp<"argmax", [NoMemoryEffect, NoGrad, DeclareOpInterfaceMethods<UserOpCompatibleInterface>]> {
  let input = (ins
    OneFlow_Tensor:$in
  );
  let output = (outs
    OneFlow_Tensor:$out
  );
  let has_logical_tensor_desc_infer_fn = 1;
  let has_physical_tensor_desc_infer_fn = 1;
  let has_get_sbp_fn = 1;
  let has_data_type_infer_fn = 1;
}

def OneFlow_ArgwhereOp : OneFlow_BaseOp<"argwhere", [NoMemoryEffect, NoGrad, DeclareOpInterfaceMethods<UserOpCompatibleInterface>]> {
  let input = (ins
    OneFlow_Tensor:$input
  );
  let output = (outs
    OneFlow_Tensor:$output,
    OneFlow_Tensor:$output_size
  );
  let attrs = (ins
    OneFlow_DataType:$dtype
  );
  let has_logical_tensor_desc_infer_fn = 1;
  let has_physical_tensor_desc_infer_fn = 1;
  let has_get_sbp_fn = 1;
  let has_data_type_infer_fn = 1;
}

def OneFlow_BatchGatherOp : OneFlow_BaseOp<"batch_gather", [NoMemoryEffect, DeclareOpInterfaceMethods<UserOpCompatibleInterface>]> {
  let input = (ins
    OneFlow_Tensor:$in,
    OneFlow_Tensor:$indices
  );
  let output = (outs
    OneFlow_Tensor:$out
  );
  let has_logical_tensor_desc_infer_fn = 1;
  let has_physical_tensor_desc_infer_fn = 1;
  let has_get_sbp_fn = 1;
  let has_data_type_infer_fn = 1;
  let has_input_arg_modify_fn = 1;
}

def OneFlow_DimGatherOp : OneFlow_BaseOp<"dim_gather", [NoMemoryEffect, DeclareOpInterfaceMethods<UserOpCompatibleInterface>]> {
  let input = (ins
    OneFlow_Tensor:$input,
    OneFlow_Tensor:$index
  );
  let output = (outs
    OneFlow_Tensor:$output
  );
  let attrs = (ins
    DefaultValuedAttr<SI32Attr, "0">:$dim
  );
  let has_logical_tensor_desc_infer_fn = 1;
  let has_physical_tensor_desc_infer_fn = 1;
  let has_get_sbp_fn = 1;
  let has_data_type_infer_fn = 1;
  let has_input_arg_modify_fn = 1;
}

def OneFlow_DimScatterAddOp : OneFlow_BaseOp<"dim_scatter_add", [NoMemoryEffect, DeclareOpInterfaceMethods<UserOpCompatibleInterface>]> {
  let input = (ins
    OneFlow_Tensor:$input,
    OneFlow_Tensor:$index,
    OneFlow_Tensor:$src
  );
  let output = (outs
    OneFlow_Tensor:$output
  );
  let attrs = (ins
    DefaultValuedAttr<SI32Attr, "0">:$dim
  );
  let has_logical_tensor_desc_infer_fn = 1;
  let has_physical_tensor_desc_infer_fn = 1;
  let has_get_sbp_fn = 1;
  let has_data_type_infer_fn = 1;
  let has_input_arg_modify_fn = 1;
}

def OneFlow_DimScatterAddLikeOp : OneFlow_BaseOp<"dim_scatter_add_like", [NoMemoryEffect, DeclareOpInterfaceMethods<UserOpCompatibleInterface>]> {
  let input = (ins
    OneFlow_Tensor:$like,
    OneFlow_Tensor:$index,
    OneFlow_Tensor:$src
  );
  let output = (outs
    OneFlow_Tensor:$output
  );
  let attrs = (ins
    DefaultValuedAttr<SI32Attr, "0">:$dim
  );
  let has_logical_tensor_desc_infer_fn = 1;
  let has_physical_tensor_desc_infer_fn = 1;
  let has_get_sbp_fn = 1;
  let has_data_type_infer_fn = 1;
  let has_input_arg_modify_fn = 1;
}

def OneFlow_DimScatterAddScalarOp : OneFlow_BaseOp<"dim_scatter_add_scalar", [NoMemoryEffect, DeclareOpInterfaceMethods<UserOpCompatibleInterface>]> {
  let input = (ins
    OneFlow_Tensor:$input,
    OneFlow_Tensor:$index
  );
  let output = (outs
    OneFlow_Tensor:$output
  );
  let attrs = (ins
    DefaultValuedAttr<F32Attr, "0.">:$src_scalar,
    DefaultValuedAttr<SI32Attr, "0">:$dim
  );
  let has_logical_tensor_desc_infer_fn = 1;
  let has_physical_tensor_desc_infer_fn = 1;
  let has_get_sbp_fn = 1;
  let has_data_type_infer_fn = 1;
  let has_input_arg_modify_fn = 1;
}

def OneFlow_DimScatterMulOp : OneFlow_BaseOp<"dim_scatter_mul", [NoMemoryEffect, DeclareOpInterfaceMethods<UserOpCompatibleInterface>]> {
  let input = (ins
    OneFlow_Tensor:$input,
    OneFlow_Tensor:$index,
    OneFlow_Tensor:$src
  );
  let output = (outs
    OneFlow_Tensor:$output
  );
  let attrs = (ins
    DefaultValuedAttr<SI32Attr, "0">:$dim
  );
  let has_logical_tensor_desc_infer_fn = 1;
  let has_physical_tensor_desc_infer_fn = 1;
  let has_get_sbp_fn = 1;
  let has_data_type_infer_fn = 1;
  let has_input_arg_modify_fn = 1;
}

def OneFlow_DimScatterMulScalarOp : OneFlow_BaseOp<"dim_scatter_mul_scalar", [NoMemoryEffect, DeclareOpInterfaceMethods<UserOpCompatibleInterface>]> {
  let input = (ins
    OneFlow_Tensor:$input,
    OneFlow_Tensor:$index
  );
  let output = (outs
    OneFlow_Tensor:$output
  );
  let attrs = (ins
    DefaultValuedAttr<F32Attr, "0.">:$src_scalar,
    DefaultValuedAttr<SI32Attr, "0">:$dim
  );
  let has_logical_tensor_desc_infer_fn = 1;
  let has_physical_tensor_desc_infer_fn = 1;
  let has_get_sbp_fn = 1;
  let has_data_type_infer_fn = 1;
  let has_input_arg_modify_fn = 1;
}

def OneFlow_DimScatterUpdateOp : OneFlow_BaseOp<"dim_scatter_update", [NoMemoryEffect, DeclareOpInterfaceMethods<UserOpCompatibleInterface>]> {
  let input = (ins
    OneFlow_Tensor:$input,
    OneFlow_Tensor:$index,
    OneFlow_Tensor:$src
  );
  let output = (outs
    OneFlow_Tensor:$output
  );
  let attrs = (ins
    DefaultValuedAttr<SI32Attr, "0">:$dim
  );
  let has_logical_tensor_desc_infer_fn = 1;
  let has_physical_tensor_desc_infer_fn = 1;
  let has_get_sbp_fn = 1;
  let has_data_type_infer_fn = 1;
  let has_input_arg_modify_fn = 1;
}

def OneFlow_DimScatterUpdateScalarOp : OneFlow_BaseOp<"dim_scatter_update_scalar", [NoMemoryEffect, DeclareOpInterfaceMethods<UserOpCompatibleInterface>]> {
  let input = (ins
    OneFlow_Tensor:$input,
    OneFlow_Tensor:$index
  );
  let output = (outs
    OneFlow_Tensor:$output
  );
  let attrs = (ins
    DefaultValuedAttr<F32Attr, "0.">:$src_scalar,
    DefaultValuedAttr<SI32Attr, "0">:$dim
  );
  let has_logical_tensor_desc_infer_fn = 1;
  let has_physical_tensor_desc_infer_fn = 1;
  let has_get_sbp_fn = 1;
  let has_data_type_infer_fn = 1;
  let has_input_arg_modify_fn = 1;
}

def OneFlow_EmbeddingRenormOp : OneFlow_BaseOp<"embedding_renorm", [NoMemoryEffect, NoGrad, DeclareOpInterfaceMethods<UserOpCompatibleInterface>]> {
  let input = (ins
    OneFlow_Tensor:$in,
    OneFlow_Tensor:$indices
  );
  let output = (outs
    OneFlow_Tensor:$out
  );
  let attrs = (ins
    DefaultValuedAttr<F64Attr, "0.">:$max_norm,
    DefaultValuedAttr<F64Attr, "2.">:$norm_type
  );
  let has_logical_tensor_desc_infer_fn = 1;
  let has_physical_tensor_desc_infer_fn = 1;
  let has_get_sbp_fn = 1;
  let has_data_type_infer_fn = 1;
}

def OneFlow_EmbeddingOp : OneFlow_BaseOp<"embedding", [NoMemoryEffect, DeclareOpInterfaceMethods<UserOpCompatibleInterface>]> {
  let input = (ins
    OneFlow_Tensor:$weight,
    OneFlow_Tensor:$indices
  );
  let output = (outs
    OneFlow_Tensor:$out
  );
  let attrs = (ins
    DefaultValuedAttr<SI64Attr, "-1">:$padding_idx,
    DefaultValuedAttr<BoolAttr, "false">:$scale_grad_by_freq
  );
  let has_logical_tensor_desc_infer_fn = 1;
  let has_physical_tensor_desc_infer_fn = 1;
  let has_get_sbp_fn = 1;
  let has_data_type_infer_fn = 1;
  let has_input_arg_modify_fn = 1;
}

def OneFlow_FusedApplyRotaryEmbOp : OneFlow_BaseOp<"fused_apply_rotary_emb", [NoMemoryEffect, AttrSizedOperandSegments, DeclareOpInterfaceMethods<UserOpCompatibleInterface>]> {
  let input = (ins
    OneFlow_Tensor:$x,
    Optional<OneFlow_Tensor>:$cos,
    Optional<OneFlow_Tensor>:$sin,
    Optional<OneFlow_Tensor>:$position_ids
  );
  let output = (outs
    OneFlow_Tensor:$out
  );
  let attrs = (ins
    DefaultValuedAttr<StrAttr, "\"BHMK\"">:$x_layout,
    DefaultValuedAttr<StrAttr, "\"BHMK\"">:$output_layout,
    DefaultValuedAttr<StrAttr, "\"plane\"">:$mode,
    DefaultValuedAttr<SI64Attr, "0">:$tensor_index,
    DefaultValuedAttr<F32Attr, "1e4">:$base,
    DefaultValuedAttr<SI64Attr, "0">:$k_size,
    DefaultValuedAttr<SI64Attr, "0">:$rotary_size
  );
  let has_logical_tensor_desc_infer_fn = 1;
  let has_physical_tensor_desc_infer_fn = 1;
  let has_get_sbp_fn = 1;
  let has_data_type_infer_fn = 1;
}

def OneFlow_EmbeddingGradOp : OneFlow_BaseOp<"embedding_grad", [NoMemoryEffect, DeclareOpInterfaceMethods<UserOpCompatibleInterface>]> {
  let input = (ins
    OneFlow_Tensor:$dy,
    OneFlow_Tensor:$weight,
    OneFlow_Tensor:$indices
  );
  let output = (outs
    OneFlow_Tensor:$dx
  );
  let attrs = (ins
    DefaultValuedAttr<SI64Attr, "-1">:$padding_idx,
    DefaultValuedAttr<BoolAttr, "false">:$scale_grad_by_freq
  );
  let has_logical_tensor_desc_infer_fn = 1;
  let has_physical_tensor_desc_infer_fn = 1;
  let has_get_sbp_fn = 1;
  let has_data_type_infer_fn = 1;
  let has_input_arg_modify_fn = 1;
}

def OneFlow_GatherOp : OneFlow_BaseOp<"gather", [NoMemoryEffect, DeclareOpInterfaceMethods<UserOpCompatibleInterface>]> {
  let input = (ins
    OneFlow_Tensor:$in,
    OneFlow_Tensor:$indices
  );
  let output = (outs
    OneFlow_Tensor:$out
  );
  let attrs = (ins
    DefaultValuedAttr<SI64Attr, "0">:$axis
  );
  let has_logical_tensor_desc_infer_fn = 1;
  let has_physical_tensor_desc_infer_fn = 1;
  let has_get_sbp_fn = 1;
  let has_data_type_infer_fn = 1;
  let has_input_arg_modify_fn = 1;
}

def OneFlow_GatherNdOp : OneFlow_BaseOp<"gather_nd", [NoMemoryEffect, DeclareOpInterfaceMethods<UserOpCompatibleInterface>]> {
  let input = (ins
    OneFlow_Tensor:$params,
    OneFlow_Tensor:$indices
  );
  let output = (outs
    OneFlow_Tensor:$out
  );
  let has_logical_tensor_desc_infer_fn = 1;
  let has_physical_tensor_desc_infer_fn = 1;
  let has_get_sbp_fn = 1;
  let has_data_type_infer_fn = 1;
  let has_input_arg_modify_fn = 1;
}

def OneFlow_GenerateRandomBatchPermutationIndicesOp : OneFlow_BaseOp<"generate_random_batch_permutation_indices", [NoMemoryEffect, NoGrad, DeclareOpInterfaceMethods<UserOpCompatibleInterface>]> {
  let input = (ins
    OneFlow_Tensor:$x
  );
  let output = (outs
    OneFlow_Tensor:$y
  );
  let attrs = (ins
    DefaultValuedAttr<SI64Attr, "0">:$seed
  );
  let has_logical_tensor_desc_infer_fn = 1;
  let has_physical_tensor_desc_infer_fn = 1;
  let has_get_sbp_fn = 1;
  let has_data_type_infer_fn = 1;
}

def OneFlow_ImageTargetResizeOp : OneFlow_BaseOp<"image_target_resize", [NoMemoryEffect, NoGrad, CpuOnly, DeclareOpInterfaceMethods<UserOpCompatibleInterface>]> {
  let input = (ins
    OneFlow_Tensor:$in
  );
  let output = (outs
    OneFlow_Tensor:$out,
    OneFlow_Tensor:$size,
    OneFlow_Tensor:$scale
  );
  let attrs = (ins
    DefaultValuedAttr<SI32Attr, "0">:$target_size,
    DefaultValuedAttr<SI32Attr, "0">:$max_size
  );
  let has_check_fn = 1;
  let has_logical_tensor_desc_infer_fn = 1;
  let has_physical_tensor_desc_infer_fn = 1;
  let has_get_sbp_fn = 1;
  let has_data_type_infer_fn = 1;
}

def OneFlow_SliceOp : OneFlow_BaseOp<"slice", [NoMemoryEffect, DeclareOpInterfaceMethods<UserOpCompatibleInterface>]> {
  let input = (ins
    OneFlow_Tensor:$x
  );
  let output = (outs
    OneFlow_Tensor:$y
  );
  let attrs = (ins
    SI64ArrayAttr:$start,
    SI64ArrayAttr:$stop,
    SI64ArrayAttr:$step
  );
  let has_logical_tensor_desc_infer_fn = 1;
  let has_physical_tensor_desc_infer_fn = 1;
  let has_get_sbp_fn = 1;
  let has_data_type_infer_fn = 1;
}

def OneFlow_SliceUpdateOp : OneFlow_BaseOp<"slice_update", [SupportNonContiguous, DeclareOpInterfaceMethods<UserOpCompatibleInterface>]> {
  let input = (ins
    OneFlow_Tensor:$ref,
    OneFlow_Tensor:$value
  );
  let output = (outs
    OneFlow_Tensor:$y
  );
  let attrs = (ins
    SI64ArrayAttr:$start,
    SI64ArrayAttr:$stop,
    SI64ArrayAttr:$step
  );
  let has_logical_tensor_desc_infer_fn = 1;
  let has_physical_tensor_desc_infer_fn = 1;
  let has_get_sbp_fn = 1;
  let has_data_type_infer_fn = 1;
}

def OneFlow_SliceGradOp : OneFlow_BaseOp<"slice_grad", [NoMemoryEffect, DeclareOpInterfaceMethods<UserOpCompatibleInterface>]> {
  let input = (ins
    OneFlow_Tensor:$dy
  );
  let output = (outs
    OneFlow_Tensor:$dx
  );
  let attrs = (ins
    ShapeAttr:$like_shape,
    SI64ArrayAttr:$start,
    SI64ArrayAttr:$stop,
    SI64ArrayAttr:$step
  );
  let has_logical_tensor_desc_infer_fn = 1;
  let has_physical_tensor_desc_infer_fn = 1;
  let has_get_sbp_fn = 1;
  let has_data_type_infer_fn = 1;
  let has_input_arg_modify_fn = 1;
}

def OneFlow_ScatterNdOp : OneFlow_BaseOp<"scatter_nd", [NoMemoryEffect, DeclareOpInterfaceMethods<UserOpCompatibleInterface>]> {
  let input = (ins
    OneFlow_Tensor:$indices,
    OneFlow_Tensor:$updates
  );
  let output = (outs
    OneFlow_Tensor:$out
  );
  let attrs = (ins
    ShapeAttr:$shape
  );
  let has_logical_tensor_desc_infer_fn = 1;
  let has_physical_tensor_desc_infer_fn = 1;
  let has_get_sbp_fn = 1;
  let has_data_type_infer_fn = 1;
  let has_input_arg_modify_fn = 1;
}

def OneFlow_ScatterNdLikeOp : OneFlow_BaseOp<"scatter_nd_like", [NoMemoryEffect, DeclareOpInterfaceMethods<UserOpCompatibleInterface>]> {
  let input = (ins
    OneFlow_Tensor:$like,
    OneFlow_Tensor:$indices,
    OneFlow_Tensor:$updates
  );
  let output = (outs
    OneFlow_Tensor:$out
  );
  let has_logical_tensor_desc_infer_fn = 1;
  let has_physical_tensor_desc_infer_fn = 1;
  let has_get_sbp_fn = 1;
  let has_data_type_infer_fn = 1;
}

def OneFlow_TensorScatterNdAddOp : OneFlow_BaseOp<"tensor_scatter_nd_add", [NoMemoryEffect, DeclareOpInterfaceMethods<UserOpCompatibleInterface>]> {
  let input = (ins
    OneFlow_Tensor:$params,
    OneFlow_Tensor:$updates,
    OneFlow_Tensor:$indices
  );
  let output = (outs
    OneFlow_Tensor:$out
  );
  let has_logical_tensor_desc_infer_fn = 1;
  let has_physical_tensor_desc_infer_fn = 1;
  let has_get_sbp_fn = 1;
  let has_data_type_infer_fn = 1;
  let has_input_arg_modify_fn = 1;
}

def OneFlow_TensorScatterNdUpdateOp : OneFlow_BaseOp<"tensor_scatter_nd_update", [NoMemoryEffect, SupportNonContiguous, DeclareOpInterfaceMethods<UserOpCompatibleInterface>]> {
  let input = (ins
    OneFlow_Tensor:$params,
    OneFlow_Tensor:$updates,
    OneFlow_Tensor:$indices
  );
  let output = (outs
    OneFlow_Tensor:$out
  );
  let has_logical_tensor_desc_infer_fn = 1;
  let has_physical_tensor_desc_infer_fn = 1;
  let has_get_sbp_fn = 1;
  let has_data_type_infer_fn = 1;
  let has_input_arg_modify_fn = 1;
}

def OneFlow_UnsortedBatchSegmentSumOp : OneFlow_BaseOp<"unsorted_batch_segment_sum", [NoMemoryEffect, DeclareOpInterfaceMethods<UserOpCompatibleInterface>]> {
  let input = (ins
    OneFlow_Tensor:$data,
    OneFlow_Tensor:$segment_ids
  );
  let output = (outs
    OneFlow_Tensor:$out
  );
  let attrs = (ins
    DefaultValuedAttr<SI64Attr, "0">:$num_segments
  );
  let has_logical_tensor_desc_infer_fn = 1;
  let has_physical_tensor_desc_infer_fn = 1;
  let has_get_sbp_fn = 1;
  let has_data_type_infer_fn = 1;
  let has_input_arg_modify_fn = 1;
}

def OneFlow_UnsortedSegmentSumOp : OneFlow_BaseOp<"unsorted_segment_sum", [NoMemoryEffect, DeclareOpInterfaceMethods<UserOpCompatibleInterface>]> {
  let input = (ins
    OneFlow_Tensor:$data,
    OneFlow_Tensor:$segment_ids
  );
  let output = (outs
    OneFlow_Tensor:$out
  );
  let attrs = (ins
    DefaultValuedAttr<SI64Attr, "0">:$axis,
    DefaultValuedAttr<SI64Attr, "0">:$num_segments
  );
  let has_logical_tensor_desc_infer_fn = 1;
  let has_physical_tensor_desc_infer_fn = 1;
  let has_get_sbp_fn = 1;
  let has_data_type_infer_fn = 1;
  let has_input_arg_modify_fn = 1;
}

def OneFlow_UnsortedSegmentSumLikeOp : OneFlow_BaseOp<"unsorted_segment_sum_like", [NoMemoryEffect, DeclareOpInterfaceMethods<UserOpCompatibleInterface>]> {
  let input = (ins
    OneFlow_Tensor:$data,
    OneFlow_Tensor:$segment_ids,
    OneFlow_Tensor:$like
  );
  let output = (outs
    OneFlow_Tensor:$out
  );
  let attrs = (ins
    DefaultValuedAttr<SI64Attr, "0">:$axis
  );
  let has_logical_tensor_desc_infer_fn = 1;
  let has_physical_tensor_desc_infer_fn = 1;
  let has_get_sbp_fn = 1;
  let has_data_type_infer_fn = 1;
  let has_input_arg_modify_fn = 1;
}

def OneFlow_WhereOp : OneFlow_BaseOp<"where", [NoMemoryEffect, DeclareOpInterfaceMethods<UserOpCompatibleInterface>]> {
  let input = (ins
    OneFlow_Tensor:$condition,
    OneFlow_Tensor:$x,
    OneFlow_Tensor:$y
  );
  let output = (outs
    OneFlow_Tensor:$out
  );
  let has_logical_tensor_desc_infer_fn = 1;
  let has_physical_tensor_desc_infer_fn = 1;
  let has_get_sbp_fn = 1;
  let has_data_type_infer_fn = 1;
  let has_input_arg_modify_fn = 1;
}

def OneFlow_MedianOp : OneFlow_BaseOp<"median", [NoMemoryEffect, DeclareOpInterfaceMethods<UserOpCompatibleInterface>]> {
  let input = (ins
    OneFlow_Tensor:$input
  );
  let output = (outs
    OneFlow_Tensor:$output
  );
  let has_logical_tensor_desc_infer_fn = 1;
  let has_physical_tensor_desc_infer_fn = 1;
  let has_get_sbp_fn = 1;
  let has_data_type_infer_fn = 1;
}

def OneFlow_MedianWithIndicesOp : OneFlow_BaseOp<"median_with_indices", [NoMemoryEffect, DeclareOpInterfaceMethods<UserOpCompatibleInterface>]> {
  let input = (ins
    OneFlow_Tensor:$input
  );
  let output = (outs
    OneFlow_Tensor:$values,
    OneFlow_Tensor:$indices
  );
  let has_logical_tensor_desc_infer_fn = 1;
  let has_physical_tensor_desc_infer_fn = 1;
  let has_get_sbp_fn = 1;
  let has_data_type_infer_fn = 1;
}

def OneFlow_SearchSortedOp : OneFlow_BaseOp<"searchsorted", [NoMemoryEffect, NoGrad, DeclareOpInterfaceMethods<UserOpCompatibleInterface>]> {
  let input = (ins
    OneFlow_Tensor:$sorted_sequence,
    OneFlow_Tensor:$values
  );
  let output = (outs
    OneFlow_Tensor:$out
  );
  let attrs = (ins
    DefaultValuedAttr<BoolAttr, "false">:$out_int32,
    DefaultValuedAttr<BoolAttr, "false">:$right
  );
  let has_check_fn = 1;
  let has_logical_tensor_desc_infer_fn = 1;
  let has_physical_tensor_desc_infer_fn = 1;
  let has_get_sbp_fn = 1;
  let has_data_type_infer_fn = 1;
}

def OneFlow_SearchSortedScalarOp : OneFlow_BaseOp<"searchsorted_scalar", [NoMemoryEffect, NoGrad, DeclareOpInterfaceMethods<UserOpCompatibleInterface>]> {
  let input = (ins
    OneFlow_Tensor:$sorted_sequence
  );
  let output = (outs
    OneFlow_Tensor:$out
  );
  let attrs = (ins
    DefaultValuedAttr<BoolAttr, "false">:$out_int32,
    DefaultValuedAttr<BoolAttr, "false">:$right,
    DefaultValuedAttr<F32Attr, "0.">:$values
  );
  let has_check_fn = 1;
  let has_logical_tensor_desc_infer_fn = 1;
  let has_physical_tensor_desc_infer_fn = 1;
  let has_get_sbp_fn = 1;
  let has_data_type_infer_fn = 1;
}

def OneFlow_ModeOp: OneFlow_BaseOp<"mode", [NoMemoryEffect, DeclareOpInterfaceMethods<UserOpCompatibleInterface>]> {
  let input = (ins
    OneFlow_Tensor:$input
  );
  let output = (outs
    OneFlow_Tensor:$values,
    OneFlow_Tensor:$indices
  );
  let has_logical_tensor_desc_infer_fn = 1;
  let has_physical_tensor_desc_infer_fn = 1;
  let has_get_sbp_fn = 1;
  let has_data_type_infer_fn = 1;
}

#endif // GET_ONEFLOW_INDICES_OP_DEFINITIONS


#ifdef GET_ONEFLOW_INVOLUTION_OP_DEFINITIONS

def OneFlow_NegativeOp : OneFlow_InvolutionBaseOp<"negative", [NoMemoryEffect, DeclareOpInterfaceMethods<UserOpCompatibleInterface>]> {}

def OneFlow_ReciprocalOp : OneFlow_InvolutionBaseOp<"reciprocal", [NoMemoryEffect, DeclareOpInterfaceMethods<UserOpCompatibleInterface>]> {}

#endif // GET_ONEFLOW_INVOLUTION_OP_DEFINITIONS


#ifdef GET_ONEFLOW_LOSS_OP_DEFINITIONS

def OneFlow_CombinedMarginLossOp : OneFlow_BaseOp<"combined_margin_loss", [NoMemoryEffect, DeclareOpInterfaceMethods<UserOpCompatibleInterface>]> {
  let input = (ins
    OneFlow_Tensor:$x,
    OneFlow_Tensor:$label
  );
  let output = (outs
    OneFlow_Tensor:$y,
    OneFlow_Tensor:$theta
  );
  let attrs = (ins
    DefaultValuedAttr<F32Attr, "0.">:$m1,
    DefaultValuedAttr<F32Attr, "0.">:$m2,
    DefaultValuedAttr<F32Attr, "0.">:$m3,
    DefaultValuedAttr<SI64Attr, "0">:$depth
  );
  let has_logical_tensor_desc_infer_fn = 1;
  let has_physical_tensor_desc_infer_fn = 1;
  let has_get_sbp_fn = 1;
  let has_data_type_infer_fn = 1;
  let has_input_arg_modify_fn = 1;
}

def OneFlow_CombinedMarginLossGradOp : OneFlow_BaseOp<"combined_margin_loss_grad", [NoMemoryEffect, DeclareOpInterfaceMethods<UserOpCompatibleInterface>]> {
  let input = (ins
    OneFlow_Tensor:$dy,
    OneFlow_Tensor:$label,
    OneFlow_Tensor:$theta
  );
  let output = (outs
    OneFlow_Tensor:$dx
  );
  let attrs = (ins
    DefaultValuedAttr<F32Attr, "0.">:$m1,
    DefaultValuedAttr<F32Attr, "0.">:$m2,
    DefaultValuedAttr<F32Attr, "0.">:$m3,
    DefaultValuedAttr<SI64Attr, "0">:$depth
  );
  let has_logical_tensor_desc_infer_fn = 1;
  let has_physical_tensor_desc_infer_fn = 1;
  let has_get_sbp_fn = 1;
  let has_data_type_infer_fn = 1;
}

def OneFlow_CtcLossOp : OneFlow_BaseOp<"ctc_loss", [NoMemoryEffect, DeclareOpInterfaceMethods<UserOpCompatibleInterface>]> {
  let input = (ins
    OneFlow_Tensor:$log_probs,
    OneFlow_Tensor:$targets,
    OneFlow_Tensor:$input_lengths,
    OneFlow_Tensor:$target_lengths
  );
  let output = (outs
    OneFlow_Tensor:$loss,
    OneFlow_Tensor:$alpha
  );
  let attrs = (ins
    DefaultValuedAttr<SI64Attr, "0">:$max_target_length,
    DefaultValuedAttr<SI32Attr, "0">:$blank,
    DefaultValuedAttr<BoolAttr, "false">:$zero_infinity
  );
  let has_logical_tensor_desc_infer_fn = 1;
  let has_physical_tensor_desc_infer_fn = 1;
  let has_get_sbp_fn = 1;
  let has_data_type_infer_fn = 1;
}

def OneFlow_CtcLossGradOp : OneFlow_BaseOp<"ctc_loss_grad", [NoMemoryEffect, DeclareOpInterfaceMethods<UserOpCompatibleInterface>]> {
  let input = (ins
    OneFlow_Tensor:$grad_out,
    OneFlow_Tensor:$log_probs,
    OneFlow_Tensor:$targets,
    OneFlow_Tensor:$input_lengths,
    OneFlow_Tensor:$target_lengths,
    OneFlow_Tensor:$loss,
    OneFlow_Tensor:$alpha
  );
  let output = (outs
    OneFlow_Tensor:$grad
  );
  let attrs = (ins
    DefaultValuedAttr<SI64Attr, "0">:$max_target_length,
    DefaultValuedAttr<SI32Attr, "0">:$blank,
    DefaultValuedAttr<BoolAttr, "false">:$zero_infinity
  );
  let has_logical_tensor_desc_infer_fn = 1;
  let has_physical_tensor_desc_infer_fn = 1;
  let has_get_sbp_fn = 1;
  let has_data_type_infer_fn = 1;
}

def OneFlow_DynamicLossScaleScheduleOp : OneFlow_BaseOp<"dynamic_loss_scale_schedule", [DeclareOpInterfaceMethods<UserOpCompatibleInterface>]> {
  let input = (ins
    OneFlow_Tensor:$count_not_finite,
    OneFlow_Tensor:$loss_scale,
    OneFlow_Tensor:$good_step_counter
  );
  let attrs = (ins
    DefaultValuedAttr<SI64Attr, "2000">:$increment_period,
    DefaultValuedAttr<F32Attr, "2.">:$multiplier
  );
  let has_logical_tensor_desc_infer_fn = 1;
  let has_physical_tensor_desc_infer_fn = 1;
  let has_get_sbp_fn = 1;
  let has_data_type_infer_fn = 1;
  let has_input_arg_modify_fn = 1;
}

def OneFlow_KlDivLossOp : OneFlow_BaseOp<"kl_div_loss", [NoMemoryEffect, DeclareOpInterfaceMethods<UserOpCompatibleInterface>]> {
  let input = (ins
    OneFlow_Tensor:$input,
    OneFlow_Tensor:$target
  );
  let output = (outs
    OneFlow_Tensor:$out
  );
  let attrs = (ins
    DefaultValuedAttr<BoolAttr, "false">:$log_target
  );
  let has_logical_tensor_desc_infer_fn = 1;
  let has_physical_tensor_desc_infer_fn = 1;
  let has_get_sbp_fn = 1;
  let has_data_type_infer_fn = 1;
  let has_input_arg_modify_fn = 1;
}

def OneFlow_KlDivLossGradOp : OneFlow_BaseOp<"kl_div_loss_grad", [NoMemoryEffect, DeclareOpInterfaceMethods<UserOpCompatibleInterface>]> {
  let input = (ins
    OneFlow_Tensor:$input,
    OneFlow_Tensor:$target,
    OneFlow_Tensor:$dy
  );
  let output = (outs
    OneFlow_Tensor:$dx
  );
  let attrs = (ins
    DefaultValuedAttr<BoolAttr, "false">:$log_target
  );
  let has_logical_tensor_desc_infer_fn = 1;
  let has_physical_tensor_desc_infer_fn = 1;
  let has_get_sbp_fn = 1;
  let has_data_type_infer_fn = 1;
}

def OneFlow_SmoothL1LossOp : OneFlow_BaseOp<"smooth_l1_loss", [NoMemoryEffect, DeclareOpInterfaceMethods<UserOpCompatibleInterface>]> {
  let input = (ins
    OneFlow_Tensor:$input,
    OneFlow_Tensor:$target
  );
  let output = (outs
    OneFlow_Tensor:$out
  );
  let attrs = (ins
    DefaultValuedAttr<F32Attr, "0.">:$beta
  );
  let has_logical_tensor_desc_infer_fn = 1;
  let has_physical_tensor_desc_infer_fn = 1;
  let has_get_sbp_fn = 1;
  let has_data_type_infer_fn = 1;
  let has_input_arg_modify_fn = 1;
}

def OneFlow_SmoothL1LossGradOp : OneFlow_BaseOp<"smooth_l1_loss_grad", [NoMemoryEffect, DeclareOpInterfaceMethods<UserOpCompatibleInterface>]> {
  let input = (ins
    OneFlow_Tensor:$input,
    OneFlow_Tensor:$target,
    OneFlow_Tensor:$dy
  );
  let output = (outs
    OneFlow_Tensor:$dx
  );
  let attrs = (ins
    DefaultValuedAttr<F32Attr, "0.">:$beta
  );
  let has_logical_tensor_desc_infer_fn = 1;
  let has_physical_tensor_desc_infer_fn = 1;
  let has_get_sbp_fn = 1;
  let has_data_type_infer_fn = 1;
}

#endif // GET_ONEFLOW_LOSS_OP_DEFINITIONS


#ifdef GET_ONEFLOW_MATH_OP_DEFINITIONS

def OneFlow_AbsGradOp : OneFlow_BaseOp<"abs_grad", [NoMemoryEffect, DeclareOpInterfaceMethods<UserOpCompatibleInterface>]> {
  let input = (ins
    OneFlow_Tensor:$x,
    OneFlow_Tensor:$dy
  );
  let output = (outs
    OneFlow_Tensor:$dx
  );
  let has_logical_tensor_desc_infer_fn = 1;
  let has_physical_tensor_desc_infer_fn = 1;
  let has_get_sbp_fn = 1;
  let has_data_type_infer_fn = 1;
}

def OneFlow_ErfOp : OneFlow_BaseOp<"erf", [NoMemoryEffect, DeclareOpInterfaceMethods<UserOpCompatibleInterface>]> {
  let input = (ins
    OneFlow_Tensor:$x
  );
  let output = (outs
    OneFlow_Tensor:$y
  );
  let has_logical_tensor_desc_infer_fn = 1;
  let has_physical_tensor_desc_infer_fn = 1;
  let has_get_sbp_fn = 1;
  let has_data_type_infer_fn = 1;
}

def OneFlow_ErfGradOp : OneFlow_BaseOp<"erf_grad", [NoMemoryEffect, DeclareOpInterfaceMethods<UserOpCompatibleInterface>]> {
  let input = (ins
    OneFlow_Tensor:$x,
    OneFlow_Tensor:$dy
  );
  let output = (outs
    OneFlow_Tensor:$dx
  );
  let has_logical_tensor_desc_infer_fn = 1;
  let has_physical_tensor_desc_infer_fn = 1;
  let has_get_sbp_fn = 1;
  let has_data_type_infer_fn = 1;
}

def OneFlow_ExpOp : OneFlow_BaseOp<"exp", [NoMemoryEffect, DeclareOpInterfaceMethods<UserOpCompatibleInterface>]> {
  let input = (ins
    OneFlow_Tensor:$x
  );
  let output = (outs
    OneFlow_Tensor:$y
  );
  let has_logical_tensor_desc_infer_fn = 1;
  let has_physical_tensor_desc_infer_fn = 1;
  let has_get_sbp_fn = 1;
  let has_data_type_infer_fn = 1;
}

def OneFlow_ExpGradOp : OneFlow_BaseOp<"exp_grad", [NoMemoryEffect, DeclareOpInterfaceMethods<UserOpCompatibleInterface>]> {
  let input = (ins
    OneFlow_Tensor:$x,
    OneFlow_Tensor:$dy
  );
  let output = (outs
    OneFlow_Tensor:$dx
  );
  let has_logical_tensor_desc_infer_fn = 1;
  let has_physical_tensor_desc_infer_fn = 1;
  let has_get_sbp_fn = 1;
  let has_data_type_infer_fn = 1;
}

def OneFlow_Exp2Op : OneFlow_BaseOp<"exp2", [NoMemoryEffect, DeclareOpInterfaceMethods<UserOpCompatibleInterface>]> {
  let input = (ins
    OneFlow_Tensor:$x
  );
  let output = (outs
    OneFlow_Tensor:$y
  );
  let has_logical_tensor_desc_infer_fn = 1;
  let has_physical_tensor_desc_infer_fn = 1;
  let has_get_sbp_fn = 1;
  let has_data_type_infer_fn = 1;
}

def OneFlow_Exp2GradOp : OneFlow_BaseOp<"exp2_grad", [NoMemoryEffect, DeclareOpInterfaceMethods<UserOpCompatibleInterface>]> {
  let input = (ins
    OneFlow_Tensor:$x,
    OneFlow_Tensor:$dy
  );
  let output = (outs
    OneFlow_Tensor:$dx
  );
  let has_logical_tensor_desc_infer_fn = 1;
  let has_physical_tensor_desc_infer_fn = 1;
  let has_get_sbp_fn = 1;
  let has_data_type_infer_fn = 1;
}

def OneFlow_Expm1Op : OneFlow_BaseOp<"expm1", [NoMemoryEffect, DeclareOpInterfaceMethods<UserOpCompatibleInterface>]> {
  let input = (ins
    OneFlow_Tensor:$x
  );
  let output = (outs
    OneFlow_Tensor:$y
  );
  let has_logical_tensor_desc_infer_fn = 1;
  let has_physical_tensor_desc_infer_fn = 1;
  let has_get_sbp_fn = 1;
  let has_data_type_infer_fn = 1;
}

def OneFlow_Expm1GradOp : OneFlow_BaseOp<"expm1_grad", [NoMemoryEffect, DeclareOpInterfaceMethods<UserOpCompatibleInterface>]> {
  let input = (ins
    OneFlow_Tensor:$x,
    OneFlow_Tensor:$dy
  );
  let output = (outs
    OneFlow_Tensor:$dx
  );
  let has_logical_tensor_desc_infer_fn = 1;
  let has_physical_tensor_desc_infer_fn = 1;
  let has_get_sbp_fn = 1;
  let has_data_type_infer_fn = 1;
}


def OneFlow_FloordivXGradOp : OneFlow_BaseOp<"floordiv_x_grad", [NoMemoryEffect, DeclareOpInterfaceMethods<UserOpCompatibleInterface>]> {
  let input = (ins
    OneFlow_Tensor:$x,
    OneFlow_Tensor:$y,
    OneFlow_Tensor:$dz
  );
  let output = (outs
    OneFlow_Tensor:$dx
  );
  let has_logical_tensor_desc_infer_fn = 1;
  let has_physical_tensor_desc_infer_fn = 1;
  let has_get_sbp_fn = 1;
  let has_data_type_infer_fn = 1;
}

def OneFlow_FloordivYGradOp : OneFlow_BaseOp<"floordiv_y_grad", [NoMemoryEffect, DeclareOpInterfaceMethods<UserOpCompatibleInterface>]> {
  let input = (ins
    OneFlow_Tensor:$x,
    OneFlow_Tensor:$y,
    OneFlow_Tensor:$dz
  );
  let output = (outs
    OneFlow_Tensor:$dy
  );
  let has_logical_tensor_desc_infer_fn = 1;
  let has_physical_tensor_desc_infer_fn = 1;
  let has_get_sbp_fn = 1;
  let has_data_type_infer_fn = 1;
}

def OneFlow_TruncdivXGradOp : OneFlow_BaseOp<"truncdiv_x_grad", [NoMemoryEffect, DeclareOpInterfaceMethods<UserOpCompatibleInterface>]> {
  let input = (ins
    OneFlow_Tensor:$x,
    OneFlow_Tensor:$y,
    OneFlow_Tensor:$dz
  );
  let output = (outs
    OneFlow_Tensor:$dx
  );
  let has_logical_tensor_desc_infer_fn = 1;
  let has_physical_tensor_desc_infer_fn = 1;
  let has_get_sbp_fn = 1;
  let has_data_type_infer_fn = 1;
}

def OneFlow_TruncdivYGradOp : OneFlow_BaseOp<"truncdiv_y_grad", [NoMemoryEffect, DeclareOpInterfaceMethods<UserOpCompatibleInterface>]> {
  let input = (ins
    OneFlow_Tensor:$x,
    OneFlow_Tensor:$y,
    OneFlow_Tensor:$dz
  );
  let output = (outs
    OneFlow_Tensor:$dy
  );
  let has_logical_tensor_desc_infer_fn = 1;
  let has_physical_tensor_desc_infer_fn = 1;
  let has_get_sbp_fn = 1;
  let has_data_type_infer_fn = 1;
}

def OneFlow_LgammaOp : OneFlow_BaseOp<"lgamma", [NoMemoryEffect, DeclareOpInterfaceMethods<UserOpCompatibleInterface>]> {
  let input = (ins
    OneFlow_Tensor:$x
  );
  let output = (outs
    OneFlow_Tensor:$y
  );
  let has_logical_tensor_desc_infer_fn = 1;
  let has_physical_tensor_desc_infer_fn = 1;
  let has_get_sbp_fn = 1;
  let has_data_type_infer_fn = 1;
}

def OneFlow_LgammaGradOp : OneFlow_BaseOp<"lgamma_grad", [NoMemoryEffect, DeclareOpInterfaceMethods<UserOpCompatibleInterface>]> {
  let input = (ins
    OneFlow_Tensor:$x,
    OneFlow_Tensor:$dy
  );
  let output = (outs
    OneFlow_Tensor:$dx
  );
  let has_logical_tensor_desc_infer_fn = 1;
  let has_physical_tensor_desc_infer_fn = 1;
  let has_get_sbp_fn = 1;
  let has_data_type_infer_fn = 1;
}


def OneFlow_DigammaOp : OneFlow_BaseOp<"digamma", [NoMemoryEffect, DeclareOpInterfaceMethods<UserOpCompatibleInterface>]> {
  let input = (ins
    OneFlow_Tensor:$x
  );
  let output = (outs
    OneFlow_Tensor:$y
  );
  let has_logical_tensor_desc_infer_fn = 1;
  let has_physical_tensor_desc_infer_fn = 1;
  let has_get_sbp_fn = 1;
  let has_data_type_infer_fn = 1;
}

def OneFlow_DigammaGradOp : OneFlow_BaseOp<"digamma_grad", [NoMemoryEffect, DeclareOpInterfaceMethods<UserOpCompatibleInterface>]> {
  let input = (ins
    OneFlow_Tensor:$x,
    OneFlow_Tensor:$dy
  );
  let output = (outs
    OneFlow_Tensor:$dx
  );
  let has_logical_tensor_desc_infer_fn = 1;
  let has_physical_tensor_desc_infer_fn = 1;
  let has_get_sbp_fn = 1;
  let has_data_type_infer_fn = 1;
}

def OneFlow_TrigammaOp : OneFlow_BaseOp<"trigamma", [NoMemoryEffect, DeclareOpInterfaceMethods<UserOpCompatibleInterface>]> {
  let input = (ins
    OneFlow_Tensor:$x
  );
  let output = (outs
    OneFlow_Tensor:$y
  );
  let has_logical_tensor_desc_infer_fn = 1;
  let has_physical_tensor_desc_infer_fn = 1;
  let has_get_sbp_fn = 1;
  let has_data_type_infer_fn = 1;
}

def OneFlow_LogOp : OneFlow_BaseOp<"log", [NoMemoryEffect, DeclareOpInterfaceMethods<UserOpCompatibleInterface>]> {
  let input = (ins
    OneFlow_Tensor:$x
  );
  let output = (outs
    OneFlow_Tensor:$y
  );
  let has_logical_tensor_desc_infer_fn = 1;
  let has_physical_tensor_desc_infer_fn = 1;
  let has_get_sbp_fn = 1;
  let has_data_type_infer_fn = 1;
}

def OneFlow_Log1pOp : OneFlow_BaseOp<"log1p", [NoMemoryEffect, DeclareOpInterfaceMethods<UserOpCompatibleInterface>]> {
  let input = (ins
    OneFlow_Tensor:$x
  );
  let output = (outs
    OneFlow_Tensor:$y
  );
  let has_logical_tensor_desc_infer_fn = 1;
  let has_physical_tensor_desc_infer_fn = 1;
  let has_get_sbp_fn = 1;
  let has_data_type_infer_fn = 1;
}

def OneFlow_Log1pGradOp : OneFlow_BaseOp<"log1p_grad", [NoMemoryEffect, DeclareOpInterfaceMethods<UserOpCompatibleInterface>]> {
  let input = (ins
    OneFlow_Tensor:$x,
    OneFlow_Tensor:$dy
  );
  let output = (outs
    OneFlow_Tensor:$dx
  );
  let has_logical_tensor_desc_infer_fn = 1;
  let has_physical_tensor_desc_infer_fn = 1;
  let has_get_sbp_fn = 1;
  let has_data_type_infer_fn = 1;
}

def OneFlow_Log2GradOp : OneFlow_BaseOp<"log2_grad", [NoMemoryEffect, DeclareOpInterfaceMethods<UserOpCompatibleInterface>]> {
  let input = (ins
    OneFlow_Tensor:$x,
    OneFlow_Tensor:$dy
  );
  let output = (outs
    OneFlow_Tensor:$dx
  );
  let has_logical_tensor_desc_infer_fn = 1;
  let has_physical_tensor_desc_infer_fn = 1;
  let has_get_sbp_fn = 1;
  let has_data_type_infer_fn = 1;
}

def OneFlow_Log10GradOp : OneFlow_BaseOp<"log10_grad", [NoMemoryEffect, DeclareOpInterfaceMethods<UserOpCompatibleInterface>]> {
  let input = (ins
    OneFlow_Tensor:$x,
    OneFlow_Tensor:$dy
  );
  let output = (outs
    OneFlow_Tensor:$dx
  );
  let has_logical_tensor_desc_infer_fn = 1;
  let has_physical_tensor_desc_infer_fn = 1;
  let has_get_sbp_fn = 1;
  let has_data_type_infer_fn = 1;
}

def OneFlow_LogGradOp : OneFlow_BaseOp<"log_grad", [NoMemoryEffect, DeclareOpInterfaceMethods<UserOpCompatibleInterface>]> {
  let input = (ins
    OneFlow_Tensor:$x,
    OneFlow_Tensor:$dy
  );
  let output = (outs
    OneFlow_Tensor:$dx
  );
  let has_logical_tensor_desc_infer_fn = 1;
  let has_physical_tensor_desc_infer_fn = 1;
  let has_get_sbp_fn = 1;
  let has_data_type_infer_fn = 1;
}

def OneFlow_LogSigmoidOp : OneFlow_BaseOp<"log_sigmoid", [NoMemoryEffect, DeclareOpInterfaceMethods<UserOpCompatibleInterface>]> {
  let input = (ins
    OneFlow_Tensor:$x
  );
  let output = (outs
    OneFlow_Tensor:$y
  );
  let has_logical_tensor_desc_infer_fn = 1;
  let has_physical_tensor_desc_infer_fn = 1;
  let has_get_sbp_fn = 1;
  let has_data_type_infer_fn = 1;
}

def OneFlow_LogSigmoidGradOp : OneFlow_BaseOp<"log_sigmoid_grad", [NoMemoryEffect, DeclareOpInterfaceMethods<UserOpCompatibleInterface>]> {
  let input = (ins
    OneFlow_Tensor:$x,
    OneFlow_Tensor:$dy
  );
  let output = (outs
    OneFlow_Tensor:$dx
  );
  let has_logical_tensor_desc_infer_fn = 1;
  let has_physical_tensor_desc_infer_fn = 1;
  let has_get_sbp_fn = 1;
  let has_data_type_infer_fn = 1;
}

def OneFlow_ReciprocalGradOp : OneFlow_BaseOp<"reciprocal_grad", [NoMemoryEffect, DeclareOpInterfaceMethods<UserOpCompatibleInterface>]> {
  let input = (ins
    OneFlow_Tensor:$x,
    OneFlow_Tensor:$dy
  );
  let output = (outs
    OneFlow_Tensor:$dx
  );
  let has_logical_tensor_desc_infer_fn = 1;
  let has_physical_tensor_desc_infer_fn = 1;
  let has_get_sbp_fn = 1;
  let has_data_type_infer_fn = 1;
}

def OneFlow_ReciprocalNoNanOp : OneFlow_BaseOp<"reciprocal_no_nan", [NoMemoryEffect, DeclareOpInterfaceMethods<UserOpCompatibleInterface>]> {
  let input = (ins
    OneFlow_Tensor:$x
  );
  let output = (outs
    OneFlow_Tensor:$y
  );
  let has_logical_tensor_desc_infer_fn = 1;
  let has_physical_tensor_desc_infer_fn = 1;
  let has_get_sbp_fn = 1;
  let has_data_type_infer_fn = 1;
}

def OneFlow_ReciprocalNoNanGradOp : OneFlow_BaseOp<"reciprocal_no_nan_grad", [NoMemoryEffect, DeclareOpInterfaceMethods<UserOpCompatibleInterface>]> {
  let input = (ins
    OneFlow_Tensor:$x,
    OneFlow_Tensor:$dy
  );
  let output = (outs
    OneFlow_Tensor:$dx
  );
  let has_logical_tensor_desc_infer_fn = 1;
  let has_physical_tensor_desc_infer_fn = 1;
  let has_get_sbp_fn = 1;
  let has_data_type_infer_fn = 1;
}

def OneFlow_RsqrtOp : OneFlow_BaseOp<"rsqrt", [NoMemoryEffect, DeclareOpInterfaceMethods<UserOpCompatibleInterface>]> {
  let input = (ins
    OneFlow_Tensor:$x
  );
  let output = (outs
    OneFlow_Tensor:$y
  );
  let has_logical_tensor_desc_infer_fn = 1;
  let has_physical_tensor_desc_infer_fn = 1;
  let has_get_sbp_fn = 1;
  let has_data_type_infer_fn = 1;
}

def OneFlow_RsqrtGradOp : OneFlow_BaseOp<"rsqrt_grad", [NoMemoryEffect, DeclareOpInterfaceMethods<UserOpCompatibleInterface>]> {
  let input = (ins
    OneFlow_Tensor:$x,
    OneFlow_Tensor:$dy
  );
  let output = (outs
    OneFlow_Tensor:$dx
  );
  let has_logical_tensor_desc_infer_fn = 1;
  let has_physical_tensor_desc_infer_fn = 1;
  let has_get_sbp_fn = 1;
  let has_data_type_infer_fn = 1;
}



def OneFlow_SigmoidOp : OneFlow_BaseOp<"sigmoid", [NoMemoryEffect, DeclareOpInterfaceMethods<UserOpCompatibleInterface>]> {
  let input = (ins
    OneFlow_Tensor:$x
  );
  let output = (outs
    OneFlow_Tensor:$y
  );
  let has_logical_tensor_desc_infer_fn = 1;
  let has_physical_tensor_desc_infer_fn = 1;
  let has_get_sbp_fn = 1;
  let has_data_type_infer_fn = 1;
}

def OneFlow_SigmoidGradOp : OneFlow_BaseOp<"sigmoid_grad", [NoMemoryEffect, DeclareOpInterfaceMethods<UserOpCompatibleInterface>]> {
  let input = (ins
    OneFlow_Tensor:$y,
    OneFlow_Tensor:$dy
  );
  let output = (outs
    OneFlow_Tensor:$dx
  );
  let has_logical_tensor_desc_infer_fn = 1;
  let has_physical_tensor_desc_infer_fn = 1;
  let has_get_sbp_fn = 1;
  let has_data_type_infer_fn = 1;
}

def OneFlow_SoftplusOp : OneFlow_BaseOp<"softplus", [NoMemoryEffect, DeclareOpInterfaceMethods<UserOpCompatibleInterface>]> {
  let input = (ins
    OneFlow_Tensor:$x
  );
  let output = (outs
    OneFlow_Tensor:$y
  );
  let attrs = (ins
    DefaultValuedAttr<F64Attr, "1.">:$beta,
    DefaultValuedAttr<F64Attr, "20.">:$threshold
  );
  let has_logical_tensor_desc_infer_fn = 1;
  let has_physical_tensor_desc_infer_fn = 1;
  let has_get_sbp_fn = 1;
  let has_data_type_infer_fn = 1;
}

def OneFlow_SoftplusGradOp : OneFlow_BaseOp<"softplus_grad", [NoMemoryEffect, DeclareOpInterfaceMethods<UserOpCompatibleInterface>]> {
  let input = (ins
    OneFlow_Tensor:$x,
    OneFlow_Tensor:$dy
  );
  let output = (outs
    OneFlow_Tensor:$dx
  );
  let attrs = (ins
    DefaultValuedAttr<F64Attr, "1.">:$beta,
    DefaultValuedAttr<F64Attr, "20.">:$threshold
  );
  let has_logical_tensor_desc_infer_fn = 1;
  let has_physical_tensor_desc_infer_fn = 1;
  let has_get_sbp_fn = 1;
  let has_data_type_infer_fn = 1;
}

def OneFlow_SoftsignGradOp : OneFlow_BaseOp<"softsign_grad", [NoMemoryEffect, DeclareOpInterfaceMethods<UserOpCompatibleInterface>]> {
  let input = (ins
    OneFlow_Tensor:$x,
    OneFlow_Tensor:$dy
  );
  let output = (outs
    OneFlow_Tensor:$dx
  );
  let has_logical_tensor_desc_infer_fn = 1;
  let has_physical_tensor_desc_infer_fn = 1;
  let has_get_sbp_fn = 1;
  let has_data_type_infer_fn = 1;
}

def OneFlow_VarOp : OneFlow_BaseOp<"var", [NoMemoryEffect, DeclareOpInterfaceMethods<UserOpCompatibleInterface>]> {
  let input = (ins
    OneFlow_Tensor:$input
  );
  let output = (outs
    OneFlow_Tensor:$output
  );
  let attrs = (ins
    SI32ArrayAttr:$dim,
    DefaultValuedAttr<BoolAttr, "true">:$unbiased,
    DefaultValuedAttr<BoolAttr, "false">:$keepdim,
    OneFlow_DataType:$dtype
  );
  let has_logical_tensor_desc_infer_fn = 1;
  let has_physical_tensor_desc_infer_fn = 1;
  let has_get_sbp_fn = 1;
  let has_data_type_infer_fn = 1;
}


def OneFlow_SqrtOp : OneFlow_BaseOp<"sqrt", [NoMemoryEffect, DeclareOpInterfaceMethods<UserOpCompatibleInterface>]> {
  let input = (ins
    OneFlow_Tensor:$x
  );
  let output = (outs
    OneFlow_Tensor:$y
  );
  let has_logical_tensor_desc_infer_fn = 1;
  let has_physical_tensor_desc_infer_fn = 1;
  let has_get_sbp_fn = 1;
  let has_data_type_infer_fn = 1;
  let hasFolder = 1;
}

def OneFlow_SqrtGradOp : OneFlow_BaseOp<"sqrt_grad", [NoMemoryEffect, DeclareOpInterfaceMethods<UserOpCompatibleInterface>]> {
  let input = (ins
    OneFlow_Tensor:$x,
    OneFlow_Tensor:$dy
  );
  let output = (outs
    OneFlow_Tensor:$dx
  );
  let has_logical_tensor_desc_infer_fn = 1;
  let has_physical_tensor_desc_infer_fn = 1;
  let has_get_sbp_fn = 1;
  let has_data_type_infer_fn = 1;
}

def OneFlow_SquareOp : OneFlow_BaseOp<"square", [NoMemoryEffect, DeclareOpInterfaceMethods<UserOpCompatibleInterface>]> {
  let input = (ins
    OneFlow_Tensor:$x
  );
  let output = (outs
    OneFlow_Tensor:$y
  );
  let has_logical_tensor_desc_infer_fn = 1;
  let has_physical_tensor_desc_infer_fn = 1;
  let has_get_sbp_fn = 1;
  let has_data_type_infer_fn = 1;
}

def OneFlow_SquareGradOp : OneFlow_BaseOp<"square_grad", [NoMemoryEffect, DeclareOpInterfaceMethods<UserOpCompatibleInterface>]> {
  let input = (ins
    OneFlow_Tensor:$x,
    OneFlow_Tensor:$dy
  );
  let output = (outs
    OneFlow_Tensor:$dx
  );
  let has_logical_tensor_desc_infer_fn = 1;
  let has_physical_tensor_desc_infer_fn = 1;
  let has_get_sbp_fn = 1;
  let has_data_type_infer_fn = 1;
}

def OneFlow_XlogyXGradOp : OneFlow_BaseOp<"xlogy_x_grad", [NoMemoryEffect, DeclareOpInterfaceMethods<UserOpCompatibleInterface>]> {
  let input = (ins
    OneFlow_Tensor:$x,
    OneFlow_Tensor:$y,
    OneFlow_Tensor:$dz
  );
  let output = (outs
    OneFlow_Tensor:$dx
  );
  let has_logical_tensor_desc_infer_fn = 1;
  let has_physical_tensor_desc_infer_fn = 1;
  let has_get_sbp_fn = 1;
  let has_data_type_infer_fn = 1;
}

def OneFlow_XlogyYGradOp : OneFlow_BaseOp<"xlogy_y_grad", [NoMemoryEffect, DeclareOpInterfaceMethods<UserOpCompatibleInterface>]> {
  let input = (ins
    OneFlow_Tensor:$x,
    OneFlow_Tensor:$y,
    OneFlow_Tensor:$dz
  );
  let output = (outs
    OneFlow_Tensor:$dy
  );
  let has_logical_tensor_desc_infer_fn = 1;
  let has_physical_tensor_desc_infer_fn = 1;
  let has_get_sbp_fn = 1;
  let has_data_type_infer_fn = 1;
}

def OneFlow_CumsumOp : OneFlow_BaseOp<"cumsum", [NoMemoryEffect, DeclareOpInterfaceMethods<UserOpCompatibleInterface>]> {
  let input = (ins
    OneFlow_Tensor:$x
  );
  let output = (outs
    OneFlow_Tensor:$y
  );
  let attrs = (ins
    SI64Attr:$dim
  );
  let has_logical_tensor_desc_infer_fn = 1;
  let has_physical_tensor_desc_infer_fn = 1;
  let has_get_sbp_fn = 1;
  let has_data_type_infer_fn = 1;
}

def OneFlow_CumProdOp : OneFlow_BaseOp<"cumprod", [NoMemoryEffect, DeclareOpInterfaceMethods<UserOpCompatibleInterface>]> {
  let input = (ins
    OneFlow_Tensor:$x
  );
  let output = (outs
    OneFlow_Tensor:$y
  );
  let attrs = (ins
    SI64Attr:$dim
  );
  let has_logical_tensor_desc_infer_fn = 1;
  let has_physical_tensor_desc_infer_fn = 1;
  let has_get_sbp_fn = 1;
  let has_data_type_infer_fn = 1;
}

def OneFlow_CumProdGradOp : OneFlow_BaseOp<"cumprod_grad", [NoMemoryEffect, DeclareOpInterfaceMethods<UserOpCompatibleInterface>]> {
  let input = (ins
    OneFlow_Tensor:$dy,
    OneFlow_Tensor:$output,
    OneFlow_Tensor:$input
  );
  let output = (outs
    OneFlow_Tensor:$dx
  );
  let attrs = (ins
    SI64Attr:$dim
  );
  let has_logical_tensor_desc_infer_fn = 1;
  let has_physical_tensor_desc_infer_fn = 1;
  let has_get_sbp_fn = 1;
  let has_data_type_infer_fn = 1;
}

def OneFlow_ErfInvOp : OneFlow_BaseOp<"erfinv", [NoMemoryEffect, DeclareOpInterfaceMethods<UserOpCompatibleInterface>]> {
  let input = (ins
    OneFlow_Tensor:$x
  );
  let output = (outs
    OneFlow_Tensor:$y
  );
  let has_logical_tensor_desc_infer_fn = 1;
  let has_physical_tensor_desc_infer_fn = 1;
  let has_get_sbp_fn = 1;
  let has_data_type_infer_fn = 1;
}

def OneFlow_FftC2COp : OneFlow_BaseOp<"fft_c2c", [SupportNonContiguous, NoMemoryEffect, DeclareOpInterfaceMethods<UserOpCompatibleInterface>]> {
  let input = (ins
    OneFlow_Tensor:$input
  );
  let output = (outs
    OneFlow_Tensor:$out
  );

  let attrs = (ins
    SI64ArrayAttr:$dims,
    BoolAttr:$forward,
    SI32Attr:$norm_mode,
    F64Attr:$norm_fct
  );

  let has_logical_tensor_desc_infer_fn = 1;
  let has_physical_tensor_desc_infer_fn = 1;
  let has_get_sbp_fn = 1;
  let has_data_type_infer_fn = 1;
}

def OneFlow_FftR2COp : OneFlow_BaseOp<"fft_r2c", [SupportNonContiguous, NoMemoryEffect, DeclareOpInterfaceMethods<UserOpCompatibleInterface>]> {
  let input = (ins
    OneFlow_Tensor:$input
  );
  let output = (outs
    OneFlow_Tensor:$out
  );

  let attrs = (ins
    SI64ArrayAttr:$dims,
    SI32Attr:$norm_mode,
    F64Attr:$norm_fct,
    BoolAttr:$onesided
  );

  let has_logical_tensor_desc_infer_fn = 1;
  let has_physical_tensor_desc_infer_fn = 1;
  let has_get_sbp_fn = 1;
  let has_data_type_infer_fn = 1;
}

def OneFlow_FftC2ROp : OneFlow_BaseOp<"fft_c2r", [SupportNonContiguous, NoMemoryEffect, DeclareOpInterfaceMethods<UserOpCompatibleInterface>]> {
  let input = (ins
    OneFlow_Tensor:$input
  );
  let output = (outs
    OneFlow_Tensor:$out
  );

  let attrs = (ins
    SI64ArrayAttr:$dims,
    SI32Attr:$norm_mode,
    F64Attr:$norm_fct,
    SI64Attr:$last_dim_size
  );

  let has_logical_tensor_desc_infer_fn = 1;
  let has_physical_tensor_desc_infer_fn = 1;
  let has_get_sbp_fn = 1;
  let has_data_type_infer_fn = 1;
}

def OneFlow_StftOp : OneFlow_BaseOp<"stft", [SupportNonContiguous, NoGrad, DeclareOpInterfaceMethods<UserOpCompatibleInterface>]> {
  let input = (ins
    OneFlow_Tensor:$input,
    Optional<OneFlow_Tensor>:$window
  );
  let output = (outs
    OneFlow_Tensor:$out
  );

  let attrs = (ins
    DefaultValuedAttr<SI32Attr, "0">:$n_fft,
    DefaultValuedAttr<SI32Attr, "0">:$hop_length,
    DefaultValuedAttr<SI32Attr, "0">:$win_length,
    DefaultValuedAttr<BoolAttr, "true">:$center,
    DefaultValuedAttr<StrAttr, "\"reflect\"">:$pad_mode,
    DefaultValuedAttr<BoolAttr, "false">:$normalized,
    DefaultValuedAttr<BoolAttr, "false">:$onesided,
    DefaultValuedAttr<BoolAttr, "false">:$return_complex
  );

  let has_logical_tensor_desc_infer_fn = 1;
  let has_physical_tensor_desc_infer_fn = 1;
  let has_get_sbp_fn = 1;
  let has_data_type_infer_fn = 1;
  let has_compute_complexity_fn = 1;
}
#endif // GET_ONEFLOW_MATH_OP_DEFINITIONS


#ifdef GET_ONEFLOW_MATMUL_OP_DEFINITIONS

def OneFlow_BatchMatmulOp : OneFlow_BaseOp<"batch_matmul", [NoMemoryEffect, DeclareOpInterfaceMethods<UserOpCompatibleInterface>]> {
  let input = (ins
    OneFlow_Tensor:$a,
    OneFlow_Tensor:$b,
    Optional<OneFlow_Tensor>:$_add_to_output
  );
  let output = (outs
    OneFlow_Tensor:$out
  );
  let attrs = (ins
    DefaultValuedAttr<BoolAttr, "false">:$transpose_a,
    DefaultValuedAttr<BoolAttr, "false">:$transpose_b,
    DefaultValuedAttr<F64Attr, "1.">:$alpha
  );
  let has_logical_tensor_desc_infer_fn = 1;
  let has_physical_tensor_desc_infer_fn = 1;
  let has_get_sbp_fn = 1;
  let has_data_type_infer_fn = 1;
  let has_compute_complexity_fn = 1;
}

def OneFlow_BroadcastMatmulOp : OneFlow_BaseOp<"broadcast_matmul", [NoMemoryEffect, DeclareOpInterfaceMethods<UserOpCompatibleInterface>, DeclareOpInterfaceMethods<MatMulCompatibleInterface>]> {
  let input = (ins
    OneFlow_Tensor:$a,
    OneFlow_Tensor:$b,
    Optional<OneFlow_Tensor>:$_add_to_output
  );
  let output = (outs
    OneFlow_Tensor:$out
  );
  let attrs = (ins
    DefaultValuedAttr<BoolAttr, "false">:$transpose_a,
    DefaultValuedAttr<BoolAttr, "false">:$transpose_b,
    DefaultValuedAttr<F64Attr, "1.">:$alpha
  );
  let has_logical_tensor_desc_infer_fn = 1;
  let has_physical_tensor_desc_infer_fn = 1;
  let has_get_sbp_fn = 1;
  let has_data_type_infer_fn = 1;
  let has_compute_complexity_fn = 1;
}

def OneFlow_BroadcastMatmulGradBOp : OneFlow_BaseOp<"broadcast_matmul_grad_b", [NoMemoryEffect, DeclareOpInterfaceMethods<UserOpCompatibleInterface>]> {
  let input = (ins
    OneFlow_Tensor:$a,
    OneFlow_Tensor:$b,
    Optional<OneFlow_Tensor>:$_add_to_output
  );
  let output = (outs
    OneFlow_Tensor:$out
  );
  let attrs = (ins
    DefaultValuedAttr<F64Attr, "1.">:$alpha
  );
  let has_logical_tensor_desc_infer_fn = 1;
  let has_physical_tensor_desc_infer_fn = 1;
  let has_get_sbp_fn = 1;
  let has_data_type_infer_fn = 1;
  let has_compute_complexity_fn = 1;
}

def OneFlow_DistributedPartialFcSampleOp : OneFlow_BaseOp<"distributed_partial_fc_sample", [NoMemoryEffect, DeclareOpInterfaceMethods<UserOpCompatibleInterface>]> {
  let input = (ins
    OneFlow_Tensor:$weight,
    OneFlow_Tensor:$label
  );
  let output = (outs
    OneFlow_Tensor:$mapped_label,
    OneFlow_Tensor:$sampled_label,
    OneFlow_Tensor:$sampled_weight
  );
  let attrs = (ins
    DefaultValuedAttr<SI64Attr, "0">:$num_sample,
    DefaultValuedAttr<SI64Attr, "-1">:$seed
  );
  let has_logical_tensor_desc_infer_fn = 1;
  let has_physical_tensor_desc_infer_fn = 1;
  let has_get_sbp_fn = 1;
  let has_data_type_infer_fn = 1;
  let has_input_arg_modify_fn = 1;
}

def OneFlow_DistributedPartialFcSampleDisableBoxingOp : OneFlow_BaseOp<"distributed_partial_fc_sample_disable_boxing", [NoMemoryEffect, DeclareOpInterfaceMethods<UserOpCompatibleInterface>]> {
  let input = (ins
    OneFlow_Tensor:$sampled_weight_diff,
    OneFlow_Tensor:$sampled_label
  );
  let output = (outs
    OneFlow_Tensor:$boxing_disabled_sampled_weight_diff,
    OneFlow_Tensor:$boxing_disabled_sampled_label
  );
  let has_logical_tensor_desc_infer_fn = 1;
  let has_physical_tensor_desc_infer_fn = 1;
  let has_get_sbp_fn = 1;
  let has_data_type_infer_fn = 1;
}

def OneFlow_ErfcOp : OneFlow_BaseOp<"erfc", [NoMemoryEffect, DeclareOpInterfaceMethods<UserOpCompatibleInterface>]> {
  let input = (ins
    OneFlow_Tensor:$x
  );
  let output = (outs
    OneFlow_Tensor:$y
  );
  let has_logical_tensor_desc_infer_fn = 1;
  let has_physical_tensor_desc_infer_fn = 1;
  let has_get_sbp_fn = 1;
  let has_data_type_infer_fn = 1;
}

def OneFlow_ErfcGradOp : OneFlow_BaseOp<"erfc_grad", [NoMemoryEffect, DeclareOpInterfaceMethods<UserOpCompatibleInterface>]> {
  let input = (ins
    OneFlow_Tensor:$x,
    OneFlow_Tensor:$dy
  );
  let output = (outs
    OneFlow_Tensor:$dx
  );
  let has_logical_tensor_desc_infer_fn = 1;
  let has_physical_tensor_desc_infer_fn = 1;
  let has_get_sbp_fn = 1;
  let has_data_type_infer_fn = 1;
}

def OneFlow_MatmulOp : OneFlow_BaseOp<"matmul", [NoMemoryEffect, DeclareOpInterfaceMethods<UserOpCompatibleInterface>, DeclareOpInterfaceMethods<MatMulCompatibleInterface>]> {
  let input = (ins
    OneFlow_Tensor:$a,
    OneFlow_Tensor:$b,
    Optional<OneFlow_Tensor>:$_add_to_output
  );
  let output = (outs
    OneFlow_Tensor:$out
  );
  let attrs = (ins
    DefaultValuedAttr<BoolAttr, "false">:$transpose_a,
    DefaultValuedAttr<BoolAttr, "false">:$transpose_b,
    DefaultValuedAttr<F64Attr, "1.">:$alpha
  );
  let has_logical_tensor_desc_infer_fn = 1;
  let has_physical_tensor_desc_infer_fn = 1;
  let has_get_sbp_fn = 1;
  let has_data_type_infer_fn = 1;
  let has_compute_complexity_fn = 1;
}

def OneFlow_MatrixVectorProductOp : OneFlow_BaseOp<"matrix_vector_product", [NoMemoryEffect, DeclareOpInterfaceMethods<UserOpCompatibleInterface>]> {
  let input = (ins
    OneFlow_Tensor:$a,
    OneFlow_Tensor:$b
  );
  let output = (outs
    OneFlow_Tensor:$out
  );
  let has_logical_tensor_desc_infer_fn = 1;
  let has_physical_tensor_desc_infer_fn = 1;
  let has_get_sbp_fn = 1;
  let has_data_type_infer_fn = 1;
}

def OneFlow_MatrixVectorProductGradAOp : OneFlow_BaseOp<"matrix_vector_product_grad_a", [NoMemoryEffect, NoGrad, DeclareOpInterfaceMethods<UserOpCompatibleInterface>]> {
  let input = (ins
    OneFlow_Tensor:$dy,
    OneFlow_Tensor:$b
  );
  let output = (outs
    OneFlow_Tensor:$dx
  );
  let has_logical_tensor_desc_infer_fn = 1;
  let has_physical_tensor_desc_infer_fn = 1;
  let has_get_sbp_fn = 1;
  let has_data_type_infer_fn = 1;
}

def OneFlow_MatrixVectorProductGradBOp : OneFlow_BaseOp<"matrix_vector_product_grad_b", [NoMemoryEffect, NoGrad, DeclareOpInterfaceMethods<UserOpCompatibleInterface>]> {
  let input = (ins
    OneFlow_Tensor:$dy,
    OneFlow_Tensor:$a
  );
  let output = (outs
    OneFlow_Tensor:$dx
  );
  let has_logical_tensor_desc_infer_fn = 1;
  let has_physical_tensor_desc_infer_fn = 1;
  let has_get_sbp_fn = 1;
  let has_data_type_infer_fn = 1;
}

def OneFlow_VectorMatrixProductOp : OneFlow_BaseOp<"vector_matrix_product", [NoMemoryEffect, DeclareOpInterfaceMethods<UserOpCompatibleInterface>]> {
  let input = (ins
    OneFlow_Tensor:$a,
    OneFlow_Tensor:$b
  );
  let output = (outs
    OneFlow_Tensor:$out
  );
  let has_logical_tensor_desc_infer_fn = 1;
  let has_physical_tensor_desc_infer_fn = 1;
  let has_get_sbp_fn = 1;
  let has_data_type_infer_fn = 1;
}

def OneFlow_VectorMatrixProductGradAOp : OneFlow_BaseOp<"vector_matrix_product_grad_a", [NoMemoryEffect, NoGrad, DeclareOpInterfaceMethods<UserOpCompatibleInterface>]> {
  let input = (ins
    OneFlow_Tensor:$dy,
    OneFlow_Tensor:$b
  );
  let output = (outs
    OneFlow_Tensor:$dx
  );
  let has_logical_tensor_desc_infer_fn = 1;
  let has_physical_tensor_desc_infer_fn = 1;
  let has_get_sbp_fn = 1;
  let has_data_type_infer_fn = 1;
}

def OneFlow_VectorMatrixProductGradBOp : OneFlow_BaseOp<"vector_matrix_product_grad_b", [NoMemoryEffect, NoGrad, DeclareOpInterfaceMethods<UserOpCompatibleInterface>]> {
  let input = (ins
    OneFlow_Tensor:$dy,
    OneFlow_Tensor:$a
  );
  let output = (outs
    OneFlow_Tensor:$dx
  );
  let has_logical_tensor_desc_infer_fn = 1;
  let has_physical_tensor_desc_infer_fn = 1;
  let has_get_sbp_fn = 1;
  let has_data_type_infer_fn = 1;
}


def OneFlow_CublasFusedMLPOp : OneFlow_BaseOp<"cublas_fused_mlp", [NoMemoryEffect, AttrSizedOperandSegments, AttrSizedResultSegments, DeclareOpInterfaceMethods<UserOpCompatibleInterface>]> {
  let input = (ins
    OneFlow_Tensor:$x,
    Variadic<OneFlow_Tensor>:$weights,
    Variadic<OneFlow_Tensor>:$biases
  );
  let output = (outs
    OneFlow_Tensor:$out,
    Variadic<OneFlow_Tensor>:$cublas_aux,
    Variadic<OneFlow_Tensor>:$hidden
  );
  let attrs = (ins
    DefaultValuedAttr<BoolAttr, "false">:$skip_final_activation
  );
  let has_logical_tensor_desc_infer_fn = 1;
  let has_physical_tensor_desc_infer_fn = 1;
  let has_get_sbp_fn = 1;
  let has_data_type_infer_fn = 1;
}

def OneFlow_CublasFusedMLPGradOp : OneFlow_BaseOp<"cublas_fused_mlp_grad", [NoMemoryEffect, NoGrad, AttrSizedOperandSegments, AttrSizedResultSegments, DeclareOpInterfaceMethods<UserOpCompatibleInterface>]> {
  let input = (ins
    OneFlow_Tensor:$dy,
    OneFlow_Tensor:$x,
    Variadic<OneFlow_Tensor>:$weights,
    Variadic<OneFlow_Tensor>:$cublas_aux,
    Variadic<OneFlow_Tensor>:$hidden
  );
  let output = (outs
    OneFlow_Tensor:$d_x,
    Variadic<OneFlow_Tensor>:$d_biases,
    Variadic<OneFlow_Tensor>:$d_weights
  );
  let attrs = (ins
    F32ArrayAttr:$alpha_list
  );
  let has_logical_tensor_desc_infer_fn = 1;
  let has_physical_tensor_desc_infer_fn = 1;
  let has_get_sbp_fn = 1;
  let has_data_type_infer_fn = 1;
}

def OneFlow_CublasBiasAddReluMatmulGradOp : OneFlow_BaseOp<"cublas_bias_add_relu_matmul_grad", [NoMemoryEffect, NoGrad, DeclareOpInterfaceMethods<UserOpCompatibleInterface>]> {
  let input = (ins
    OneFlow_Tensor:$dy,
    OneFlow_Tensor:$weight,
    OneFlow_Tensor:$aux
  );
  let output = (outs
    OneFlow_Tensor:$d_grad,
    OneFlow_Tensor:$d_bias
  );
  let attrs = (ins
    DefaultValuedAttr<F64Attr, "1.">:$alpha
  );
  let has_logical_tensor_desc_infer_fn = 1;
  let has_physical_tensor_desc_infer_fn = 1;
  let has_get_sbp_fn = 1;
  let has_data_type_infer_fn = 1;
}

def OneFlow_CublasMatmulBiasAddGradOp : OneFlow_BaseOp<"cublas_matmul_bias_add_grad", [NoMemoryEffect, NoGrad, DeclareOpInterfaceMethods<UserOpCompatibleInterface>]> {
  let input = (ins
    OneFlow_Tensor:$dy,
    OneFlow_Tensor:$x
  );
  let output = (outs
    OneFlow_Tensor:$w_grad,
    OneFlow_Tensor:$b_grad
  );
  let has_logical_tensor_desc_infer_fn = 1;
  let has_physical_tensor_desc_infer_fn = 1;
  let has_get_sbp_fn = 1;
  let has_data_type_infer_fn = 1;
}

def OneFlow_FusedMatmulBiasOp : OneFlow_BaseOp<"fused_matmul_bias", [NoMemoryEffect, DeclareOpInterfaceMethods<UserOpCompatibleInterface>, DeclareOpInterfaceMethods<MatMulCompatibleInterface>, DeclareOpInterfaceMethods<BiasAddCompatibleInterface>]> {
  let input = (ins
    OneFlow_Tensor:$x,
    OneFlow_Tensor:$weight,
    OneFlow_Tensor:$bias,
    Optional<OneFlow_Tensor>:$_add_to_output
  );
  let output = (outs
    OneFlow_Tensor:$out
  );
  let attrs = (ins
    DefaultValuedAttr<F64Attr, "1.">:$alpha,
    DefaultValuedAttr<F64Attr, "1.">:$beta
  );
  let has_logical_tensor_desc_infer_fn = 1;
  let has_physical_tensor_desc_infer_fn = 1;
  let has_data_type_infer_fn = 1;
  let has_get_sbp_fn = 1;
}

def OneFlow_FusedMatmulBiasAddReluDropoutOp : OneFlow_BaseOp<"fused_matmul_bias_add_relu_dropout", [NoMemoryEffect, AttrSizedOperandSegments, AttrSizedResultSegments, DeclareOpInterfaceMethods<UserOpCompatibleInterface>]> {
  let input = (ins
    OneFlow_Tensor:$x,
    Variadic<OneFlow_Tensor>:$weights,
    Variadic<OneFlow_Tensor>:$biases
  );
  let output = (outs
    OneFlow_Tensor:$out,
    Variadic<OneFlow_Tensor>:$cublas_aux,
    Variadic<OneFlow_Tensor>:$hidden
  );
  let attrs = (ins
    DefaultValuedAttr<BoolAttr, "false">:$skip_final_activation,
    DefaultValuedAttr<SI64Attr, "0">:$seed,
    F32ArrayAttr:$dropout_rate_list
  );
  let has_logical_tensor_desc_infer_fn = 1;
  let has_physical_tensor_desc_infer_fn = 1;
  let has_get_sbp_fn = 1;
  let has_data_type_infer_fn = 1;
}

def OneFlow_FusedReluDropoutGradOp : OneFlow_BaseOp<"fused_relu_dropout_grad", [NoMemoryEffect, NoGrad, DeclareOpInterfaceMethods<UserOpCompatibleInterface>]> {
  let input = (ins
    OneFlow_Tensor:$dy,
    OneFlow_Tensor:$mask
  );
  let output = (outs
    OneFlow_Tensor:$dx
  );
  let attrs = (ins
    DefaultValuedAttr<F32Attr, "0.">:$scale
  );
  let has_logical_tensor_desc_infer_fn = 1;
  let has_physical_tensor_desc_infer_fn = 1;
  let has_get_sbp_fn = 1;
  let has_data_type_infer_fn = 1;
}

def OneFlow_FusedGluOp : OneFlow_BaseOp<"fused_glu", [NoMemoryEffect, AttrSizedOperandSegments, DeclareOpInterfaceMethods<UserOpCompatibleInterface>]> {
  let input = (ins
    OneFlow_Tensor:$x,
    OneFlow_Tensor:$w,
    Optional<OneFlow_Tensor>:$b,
    Optional<OneFlow_Tensor>:$v,
    Optional<OneFlow_Tensor>:$c
  );
  let attrs = (ins
    DefaultValuedAttr<StrAttr, "\"none\"">:$activation,
    DefaultValuedAttr<BoolAttr, "false">:$has_bias,
    DefaultValuedAttr<BoolAttr, "false">:$is_split
  );
  let trait_attrs = (ins
    DenseI32ArrayAttr:$operand_segment_sizes
  );
  let output = (outs
    OneFlow_Tensor:$y,
    OneFlow_Tensor:$matmul_wx,
    Optional<OneFlow_Tensor>:$matmul_vx
  );
  let has_logical_tensor_desc_infer_fn = 1;
  let has_physical_tensor_desc_infer_fn = 1;
  let has_get_sbp_fn = 1;
  let has_data_type_infer_fn = 1;
}

def OneFlow_FusedGluWithoutLinearGradOp : OneFlow_BaseOp<"fused_glu_without_linear_grad", [NoMemoryEffect, DeclareOpInterfaceMethods<UserOpCompatibleInterface>]> {
  let input = (ins
    OneFlow_Tensor:$dy,
    OneFlow_Tensor:$matmul_wx,
    Optional<OneFlow_Tensor>:$matmul_vx
  );
  let attrs = (ins
    DefaultValuedAttr<StrAttr, "\"none\"">:$activation
  );
  let output = (outs
    OneFlow_Tensor:$d_matmul_wx,
    Optional<OneFlow_Tensor>:$d_matmul_vx
  );
  let has_logical_tensor_desc_infer_fn = 1;
  let has_physical_tensor_desc_infer_fn = 1;
  let has_get_sbp_fn = 1;
  let has_data_type_infer_fn = 1;
}

def OneFlow_GroupedMatmulBiasOp : OneFlow_BaseOp<"grouped_matmul_bias", [NoMemoryEffect, AttrSizedOperandSegments,  DeclareOpInterfaceMethods<UserOpCompatibleInterface>]> {
  let input = (ins
    Variadic<OneFlow_Tensor>:$xs,
    Variadic<OneFlow_Tensor>:$weights,
    Variadic<OneFlow_Tensor>:$biases
  );
  let output = (outs
    Variadic<OneFlow_Tensor>:$ys
  );
  let has_logical_tensor_desc_infer_fn = 1;
  let has_physical_tensor_desc_infer_fn = 1;
  let has_get_sbp_fn = 1;
  let has_data_type_infer_fn = 1;
}

#endif // GET_ONEFLOW_MATMUL_OP_DEFINITIONS


#ifdef GET_ONEFLOW_MISC_OP_DEFINITIONS

def OneFlow_CategoricalOrdinalEncodeOp : OneFlow_BaseOp<"CategoricalOrdinalEncode", [NoMemoryEffect, NoGrad, DeclareOpInterfaceMethods<UserOpCompatibleInterface>]> {
  let input = (ins
    OneFlow_Tensor:$table,
    OneFlow_Tensor:$size,
    OneFlow_Tensor:$in
  );
  let output = (outs
    OneFlow_Tensor:$out
  );
  let attrs = (ins
    DefaultValuedAttr<BoolAttr, "false">:$hash_precomputed
  );
  let has_check_fn = 1;
  let has_logical_tensor_desc_infer_fn = 1;
  let has_physical_tensor_desc_infer_fn = 1;
  let has_get_sbp_fn = 1;
  let has_data_type_infer_fn = 1;
  let has_input_arg_modify_fn = 1;
}

def OneFlow_AddNOp : OneFlow_BaseOp<"add_n", [NoMemoryEffect, DeclareOpInterfaceMethods<UserOpCompatibleInterface>]> {
  let input = (ins
    Variadic<OneFlow_Tensor>:$in
  );
  let output = (outs
    OneFlow_Tensor:$out
  );
  let hasCanonicalizer = 1;
  let has_check_fn = 1;
  let has_logical_tensor_desc_infer_fn = 1;
  let has_physical_tensor_desc_infer_fn = 1;
  let has_get_sbp_fn = 1;
  let has_data_type_infer_fn = 1;
}

def OneFlow_ArangeOp : OneFlow_BaseOp<"arange", [NoMemoryEffect, NoGrad, DeclareOpInterfaceMethods<UserOpCompatibleInterface>]> {
  let output = (outs
    OneFlow_Tensor:$out
  );
  let attrs = (ins
    DefaultValuedAttr<SI64Attr, "0">:$integer_start,
    DefaultValuedAttr<SI64Attr, "0">:$integer_delta,
    DefaultValuedAttr<SI64Attr, "0">:$integer_limit,
    DefaultValuedAttr<F64Attr, "0.">:$float_start,
    DefaultValuedAttr<F64Attr, "0.">:$float_delta,
    DefaultValuedAttr<F64Attr, "0.">:$float_limit,
    OneFlow_DataType:$dtype,
    StrArrayAttr:$nd_sbp
  );
  let has_logical_tensor_desc_infer_fn = 1;
  let has_physical_tensor_desc_infer_fn = 1;
  let has_get_sbp_fn = 1;
  let has_data_type_infer_fn = 1;
  let has_nd_sbp_infer_fn = 1;
}

def OneFlow_BinCountOp : OneFlow_BaseOp<"bincount", [NoMemoryEffect, NoGrad, DeclareOpInterfaceMethods<UserOpCompatibleInterface>]> {
  let input = (ins
    OneFlow_Tensor:$in,
    Optional<OneFlow_Tensor>:$weight
  );
  let output = (outs
    OneFlow_Tensor:$out
  );
  let attrs = (ins
    DefaultValuedAttr<SI64Attr, "0">:$size
  );
  let has_data_type_infer_fn = 1;
  let has_logical_tensor_desc_infer_fn = 1;
  let has_physical_tensor_desc_infer_fn = 1;
  let has_get_sbp_fn = 1;
}

def OneFlow_CoinFlipOp : OneFlow_BaseOp<"coin_flip", [NoMemoryEffect, NoGrad, CpuOnly, DeclareOpInterfaceMethods<UserOpCompatibleInterface>]> {
  let output = (outs
    OneFlow_Tensor:$out
  );
  let attrs = (ins
    DefaultValuedAttr<F32Attr, "0.5">:$probability,
    DefaultValuedAttr<SI64Attr, "0">:$batch_size,
    DefaultValuedAttr<SI64Attr, "-1">:$seed,
    DefaultValuedAttr<BoolAttr, "false">:$has_seed,
    StrArrayAttr:$nd_sbp
  );
  let has_logical_tensor_desc_infer_fn = 1;
  let has_physical_tensor_desc_infer_fn = 1;
  let has_get_sbp_fn = 1;
  let has_data_type_infer_fn = 1;
  let has_nd_sbp_infer_fn = 1;
}

def OneFlow_ConcatOp : OneFlow_BaseOp<"cat", [NoMemoryEffect, DeclareOpInterfaceMethods<UserOpCompatibleInterface>, DeclareOpInterfaceMethods<NCHWCompatibleInterface>]> {
  let input = (ins
    Variadic<OneFlow_Tensor>:$in
  );
  let output = (outs
    OneFlow_Tensor:$out
  );
  let attrs = (ins
    DefaultValuedAttr<SI64Attr, "0">:$axis,
    DefaultValuedAttr<SI64Attr, "0">:$max_dim_size
  );
  let has_check_fn = 1;
  let has_logical_tensor_desc_infer_fn = 1;
  let has_physical_tensor_desc_infer_fn = 1;
  let has_get_sbp_fn = 1;
  let has_data_type_infer_fn = 1;
}

def OneFlow_TensorConstantOp : OneFlow_BaseOp<"tensor_constant", [NoMemoryEffect, NoGrad, DeclareOpInterfaceMethods<UserOpCompatibleInterface>]> {
  let input = (ins
    OneFlow_Tensor:$in
  );
  let output = (outs
    OneFlow_Tensor:$out
  );
  let attrs = (ins
    OneFlow_DataType:$dtype,
    ShapeAttr:$shape,
    StrArrayAttr:$nd_sbp
  );
  let same_output_regst_num = 1;
  let has_logical_tensor_desc_infer_fn = 1;
  let has_physical_tensor_desc_infer_fn = 1;
  let has_get_sbp_fn = 1;
  let has_data_type_infer_fn = 1;
  let has_nd_sbp_infer_fn = 1;
}

def OneFlow_ConstantOp : OneFlow_BaseOp<"constant", [NoMemoryEffect, NoGrad, DeclareOpInterfaceMethods<UserOpCompatibleInterface>]> {
  let output = (outs
    OneFlow_Tensor:$out
  );
  let attrs = (ins
    ComplexDoubleAttr:$complex_value,
    DefaultValuedAttr<F64Attr, "0.">:$floating_value,
    DefaultValuedAttr<SI64Attr, "0">:$integer_value,
    DefaultValuedAttr<BoolAttr, "false">:$is_floating_value,
    DefaultValuedAttr<BoolAttr, "false">:$is_complex_value,
    OneFlow_DataType:$dtype,
    ShapeAttr:$shape,
    StrArrayAttr:$nd_sbp
  );
  let same_output_regst_num = 1;
  let has_logical_tensor_desc_infer_fn = 1;
  let has_physical_tensor_desc_infer_fn = 1;
  let has_get_sbp_fn = 1;
  let has_data_type_infer_fn = 1;
  let has_nd_sbp_infer_fn = 1;
}

def OneFlow_DropoutOp : OneFlow_BaseOp<"dropout", [NoMemoryEffect, DeclareOpInterfaceMethods<UserOpCompatibleInterface>]> {
  let input = (ins
    OneFlow_Tensor:$in,
    Optional<OneFlow_Tensor>:$_add_to_output
  );
  let output = (outs
    OneFlow_Tensor:$out,
    OneFlow_Tensor:$mask
  );
  let attrs = (ins
    DefaultValuedAttr<F32Attr, "0.">:$rate,
    DefaultValuedAttr<SI64Attr, "0">:$seed
  );
  let has_check_fn = 1;
  let has_logical_tensor_desc_infer_fn = 1;
  let has_physical_tensor_desc_infer_fn = 1;
  let has_get_sbp_fn = 1;
  let has_data_type_infer_fn = 1;
}

def OneFlow_ElementwiseMaximumBackwardOp : OneFlow_BaseOp<"elementwise_maximum_backward", [NoMemoryEffect, AttrSizedResultSegments, DeclareOpInterfaceMethods<UserOpCompatibleInterface>]> {
  let input = (ins
    OneFlow_Tensor:$dz,
    OneFlow_Tensor:$x,
    OneFlow_Tensor:$y
  );
  let output = (outs
    Optional<OneFlow_Tensor>:$dx,
    Optional<OneFlow_Tensor>:$dy
  );
  let trait_attrs = (ins
    DenseI32ArrayAttr:$result_segment_sizes
  );
  let has_logical_tensor_desc_infer_fn = 1;
  let has_physical_tensor_desc_infer_fn = 1;
  let has_get_sbp_fn = 1;
  let has_data_type_infer_fn = 1;
}

def OneFlow_ElementwiseMinimumBackwardOp : OneFlow_BaseOp<"elementwise_minimum_backward", [NoMemoryEffect, AttrSizedResultSegments, DeclareOpInterfaceMethods<UserOpCompatibleInterface>]> {
  let input = (ins
    OneFlow_Tensor:$dz,
    OneFlow_Tensor:$x,
    OneFlow_Tensor:$y
  );
  let output = (outs
    Optional<OneFlow_Tensor>:$dx,
    Optional<OneFlow_Tensor>:$dy
  );
  let trait_attrs = (ins
    DenseI32ArrayAttr:$result_segment_sizes
  );
  let has_logical_tensor_desc_infer_fn = 1;
  let has_physical_tensor_desc_infer_fn = 1;
  let has_get_sbp_fn = 1;
  let has_data_type_infer_fn = 1;
}

def OneFlow_EmptyOp : OneFlow_BaseOp<"empty", [NoMemoryEffect, NoGrad, DeclareOpInterfaceMethods<UserOpCompatibleInterface>]> {
  let output = (outs
    OneFlow_Tensor:$out
  );
  let attrs = (ins
    OneFlow_DataType:$dtype,
    ShapeAttr:$shape,
    StrArrayAttr:$nd_sbp,
    DefaultValuedAttr<BoolAttr, "false">:$pin_memory,
    StrAttr:$device_type,
    DefaultValuedAttr<SI64Attr, "0">:$device_id
  );
  let same_output_regst_num = 1;
  let has_logical_tensor_desc_infer_fn = 1;
  let has_physical_tensor_desc_infer_fn = 1;
  let has_get_sbp_fn = 1;
  let has_data_type_infer_fn = 1;
  let has_nd_sbp_infer_fn = 1;
  let has_device_and_stream_infer_fn = 1;
}

def OneFlow_EyeOp : OneFlow_BaseOp<"eye", [NoMemoryEffect, NoGrad, DeclareOpInterfaceMethods<UserOpCompatibleInterface>]> {
  let output = (outs
    OneFlow_Tensor:$out
  );
  let attrs = (ins
    DefaultValuedAttr<SI64Attr, "0">:$rows,
    DefaultValuedAttr<SI64Attr, "0">:$cols,
    OneFlow_DataType:$dtype,
    StrArrayAttr:$nd_sbp
  );
  let has_logical_tensor_desc_infer_fn = 1;
  let has_physical_tensor_desc_infer_fn = 1;
  let has_get_sbp_fn = 1;
  let has_data_type_infer_fn = 1;
}

def OneFlow_GridSampleGradOp : OneFlow_BaseOp<"grid_sample_grad", [NoMemoryEffect, DeclareOpInterfaceMethods<UserOpCompatibleInterface>]> {
  let input = (ins
    OneFlow_Tensor:$doutput,
    OneFlow_Tensor:$input,
    OneFlow_Tensor:$grid
  );
  let output = (outs
    OneFlow_Tensor:$dinput,
    OneFlow_Tensor:$dgrid
  );
  let attrs = (ins
    StrAttr:$interpolation_mode,
    StrAttr:$padding_mode,
    DefaultValuedAttr<BoolAttr, "false">:$align_corners
  );
  let has_check_fn = 1;
  let has_logical_tensor_desc_infer_fn = 1;
  let has_physical_tensor_desc_infer_fn = 1;
  let has_get_sbp_fn = 1;
  let has_data_type_infer_fn = 1;
}

def OneFlow_MultiCountNotFiniteOp : OneFlow_BaseOp<"multi_count_not_finite", [NoMemoryEffect, NoGrad, DeclareOpInterfaceMethods<UserOpCompatibleInterface>]> {
  let input = (ins
    Variadic<OneFlow_Tensor>:$x
  );
  let output = (outs
    OneFlow_Tensor:$y
  );
  let has_check_fn = 1;
  let has_logical_tensor_desc_infer_fn = 1;
  let has_physical_tensor_desc_infer_fn = 1;
  let has_get_sbp_fn = 1;
  let has_data_type_infer_fn = 1;
}

def OneFlow_MultiSquareSumOp : OneFlow_BaseOp<"multi_square_sum", [NoMemoryEffect, DeclareOpInterfaceMethods<UserOpCompatibleInterface>]> {
  let input = (ins
    Variadic<OneFlow_Tensor>:$x
  );
  let output = (outs
    OneFlow_Tensor:$y
  );
  let has_check_fn = 1;
  let has_logical_tensor_desc_infer_fn = 1;
  let has_physical_tensor_desc_infer_fn = 1;
  let has_get_sbp_fn = 1;
  let has_data_type_infer_fn = 1;
}

def OneFlow_MultiReduceSumPowAbsOp : OneFlow_BaseOp<"multi_reduce_sum_pow_abs", [NoMemoryEffect, DeclareOpInterfaceMethods<UserOpCompatibleInterface>]> {
  let input = (ins
    Variadic<OneFlow_Tensor>:$x
  );
  let output = (outs
    OneFlow_Tensor:$y
  );
  let attrs = (ins
    DefaultValuedAttr<F32Attr, "0">:$p
  );
  let has_logical_tensor_desc_infer_fn = 1;
  let has_data_type_infer_fn = 1;
  let has_get_sbp_fn = 1;
}

def OneFlow_MultiReduceMaxAbsOp : OneFlow_BaseOp<"multi_reduce_max_abs", [NoMemoryEffect, DeclareOpInterfaceMethods<UserOpCompatibleInterface>]> {
  let input = (ins
    Variadic<OneFlow_Tensor>:$x
  );
  let output = (outs
    OneFlow_Tensor:$y
  );
  let has_logical_tensor_desc_infer_fn = 1;
  let has_data_type_infer_fn = 1;
  let has_get_sbp_fn = 1;
}

def OneFlow_MultiReduceMinAbsOp : OneFlow_BaseOp<"multi_reduce_min_abs", [NoMemoryEffect, DeclareOpInterfaceMethods<UserOpCompatibleInterface>]> {
  let input = (ins
    Variadic<OneFlow_Tensor>:$x
  );
  let output = (outs
    OneFlow_Tensor:$y
  );
  let has_logical_tensor_desc_infer_fn = 1;
  let has_data_type_infer_fn = 1;
  let has_get_sbp_fn = 1;
}

def OneFlow_LocalMultiReduceMaxAbsOp : OneFlow_BaseOp<"local_multi_reduce_max_abs", [NoMemoryEffect, DeclareOpInterfaceMethods<UserOpCompatibleInterface>]> {
  let input = (ins
    Variadic<OneFlow_Tensor>:$x
  );
  let output = (outs
    OneFlow_Tensor:$y
  );
  let has_logical_tensor_desc_infer_fn = 1;
  let has_physical_tensor_desc_infer_fn = 1;
  let has_data_type_infer_fn = 1;
  let has_get_sbp_fn = 1;
}

def OneFlow_LocalMultiReduceMinAbsOp : OneFlow_BaseOp<"local_multi_reduce_min_abs", [NoMemoryEffect, DeclareOpInterfaceMethods<UserOpCompatibleInterface>]> {
  let input = (ins
    Variadic<OneFlow_Tensor>:$x
  );
  let output = (outs
    OneFlow_Tensor:$y
  );
  let has_logical_tensor_desc_infer_fn = 1;
  let has_physical_tensor_desc_infer_fn = 1;
  let has_data_type_infer_fn = 1;
  let has_get_sbp_fn = 1;
}

def OneFlow_NLLOp : OneFlow_BaseOp<"nll", [NoMemoryEffect, DeclareOpInterfaceMethods<UserOpCompatibleInterface>]> {
  let input = (ins
    OneFlow_Tensor:$input,
    OneFlow_Tensor:$target,
    Optional<OneFlow_Tensor>:$weight
  );
  let output = (outs
    OneFlow_Tensor:$output,
    OneFlow_Tensor:$out_weight
  );
  let attrs = (ins
    DefaultValuedAttr<SI64Attr, "0">:$ignore_index
  );
  let has_data_type_infer_fn = 1;
  let has_logical_tensor_desc_infer_fn = 1;
  let has_get_sbp_fn = 1;
  let has_input_arg_modify_fn = 1;
}

def OneFlow_NLLGradOp : OneFlow_BaseOp<"nll_grad", [NoMemoryEffect, DeclareOpInterfaceMethods<UserOpCompatibleInterface>]> {
  let input = (ins
    OneFlow_Tensor:$out_grad,
    OneFlow_Tensor:$input,
    OneFlow_Tensor:$target,
    Optional<OneFlow_Tensor>:$weight
  );
  let output = (outs
    OneFlow_Tensor:$in_grad
  );
  let attrs = (ins
    DefaultValuedAttr<SI64Attr, "0">:$ignore_index
  );
  let has_data_type_infer_fn = 1;
  let has_logical_tensor_desc_infer_fn = 1;
  let has_get_sbp_fn = 1;
}

def OneFlow_PowXGradOp : OneFlow_BaseOp<"pow_x_grad", [NoMemoryEffect, DeclareOpInterfaceMethods<UserOpCompatibleInterface>]> {
  let input = (ins
    OneFlow_Tensor:$x,
    OneFlow_Tensor:$y,
    OneFlow_Tensor:$dz
  );
  let output = (outs
    OneFlow_Tensor:$dx
  );
  let has_logical_tensor_desc_infer_fn = 1;
  let has_physical_tensor_desc_infer_fn = 1;
  let has_get_sbp_fn = 1;
  let has_data_type_infer_fn = 1;
}

def OneFlow_PowYGradOp : OneFlow_BaseOp<"pow_y_grad", [NoMemoryEffect, DeclareOpInterfaceMethods<UserOpCompatibleInterface>]> {
  let input = (ins
    OneFlow_Tensor:$x,
    OneFlow_Tensor:$y,
    OneFlow_Tensor:$dz
  );
  let output = (outs
    OneFlow_Tensor:$dy
  );
  let has_logical_tensor_desc_infer_fn = 1;
  let has_physical_tensor_desc_infer_fn = 1;
  let has_get_sbp_fn = 1;
  let has_data_type_infer_fn = 1;
}

def OneFlow_PreluGradOp : OneFlow_BaseOp<"prelu_grad", [NoMemoryEffect, DeclareOpInterfaceMethods<UserOpCompatibleInterface>]> {
  let input = (ins
    OneFlow_Tensor:$dy,
    OneFlow_Tensor:$x,
    OneFlow_Tensor:$alpha
  );
  let output = (outs
    OneFlow_Tensor:$dx,
    OneFlow_Tensor:$alpha_diff
  );
  let attrs = (ins
    DefaultValuedAttr<BoolAttr, "true">:$alpha_requires_grad
  );
  let has_logical_tensor_desc_infer_fn = 1;
  let has_physical_tensor_desc_infer_fn = 1;
  let has_get_sbp_fn = 1;
  let has_data_type_infer_fn = 1;
}

def OneFlow_RandpermOp : OneFlow_BaseOp<"randperm", [NoMemoryEffect, NoGrad, DeclareOpInterfaceMethods<UserOpCompatibleInterface>]> {
  let output = (outs
    OneFlow_Tensor:$out
  );
  let attrs = (ins
    DefaultValuedAttr<SI32Attr, "0">:$n,
    DefaultValuedAttr<SI64Attr, "0">:$seed,
    StrArrayAttr:$nd_sbp
  );
  let has_logical_tensor_desc_infer_fn = 1;
  let has_physical_tensor_desc_infer_fn = 1;
  let has_get_sbp_fn = 1;
  let has_data_type_infer_fn = 1;
  let has_nd_sbp_infer_fn = 1;
}

def OneFlow_RecvOp : OneFlow_BaseOp<"recv", [NoMemoryEffect, NoGrad, DeclareOpInterfaceMethods<UserOpCompatibleInterface>]> {
  let output = (outs
    OneFlow_Tensor:$out
  );
  let attrs = (ins
    DefaultValuedAttr<SI64Attr, "0">:$src_process_id,
    OneFlow_DataType:$dtype,
    ShapeAttr:$shape,
    StrAttr:$device_type,
    DefaultValuedAttr<SI64Attr, "0">:$device_id
  );
  let has_logical_tensor_desc_infer_fn = 1;
  let has_physical_tensor_desc_infer_fn = 1;
  let has_get_sbp_fn = 1;
  let has_data_type_infer_fn = 1;
  let has_device_and_stream_infer_fn = 1;
}

def OneFlow_SendOp : OneFlow_BaseOp<"send", [NoMemoryEffect, NoGrad, DeclareOpInterfaceMethods<UserOpCompatibleInterface>]> {
  let input = (ins
    OneFlow_Tensor:$in
  );
  let attrs = (ins
    DefaultValuedAttr<SI64Attr, "0">:$dst_process_id
  );
  let has_logical_tensor_desc_infer_fn = 1;
  let has_physical_tensor_desc_infer_fn = 1;
  let has_get_sbp_fn = 1;
  let has_data_type_infer_fn = 1;
  let has_device_and_stream_infer_fn = 1;
}

def OneFlow_SplitLikeOp : OneFlow_BaseOp<"split_like", [NoMemoryEffect, DeclareOpInterfaceMethods<UserOpCompatibleInterface>]> {
  let input = (ins
    OneFlow_Tensor:$in,
    Variadic<OneFlow_Tensor>:$like
  );
  let output = (outs
    Variadic<OneFlow_Tensor>:$out
  );
  let attrs = (ins
    DefaultValuedAttr<SI64Attr, "0">:$axis
  );
  let has_check_fn = 1;
  let has_logical_tensor_desc_infer_fn = 1;
  let has_physical_tensor_desc_infer_fn = 1;
  let has_get_sbp_fn = 1;
  let has_data_type_infer_fn = 1;
  let has_input_arg_modify_fn = 1;
}

def OneFlow_SspVariableProxyOp : OneFlow_BaseOp<"ssp_variable_proxy", [NoMemoryEffect, NoGrad, DeclareOpInterfaceMethods<UserOpCompatibleInterface>]> {
  let input = (ins
    OneFlow_Tensor:$var
  );
  let output = (outs
    OneFlow_Tensor:$ref,
    OneFlow_Tensor:$value
  );
  let attrs = (ins
    DefaultValuedAttr<SI64Attr, "1">:$buffer_size
  );
  let has_logical_tensor_desc_infer_fn = 1;
  let has_physical_tensor_desc_infer_fn = 1;
  let has_get_sbp_fn = 1;
  let has_data_type_infer_fn = 1;
  let has_output_arg_modify_fn = 1;
}

def OneFlow_TfPreluGradOp : OneFlow_BaseOp<"tf_prelu_grad", [NoMemoryEffect, DeclareOpInterfaceMethods<UserOpCompatibleInterface>]> {
  let input = (ins
    OneFlow_Tensor:$dy,
    OneFlow_Tensor:$x,
    OneFlow_Tensor:$alpha
  );
  let output = (outs
    OneFlow_Tensor:$dx,
    OneFlow_Tensor:$alpha_diff
  );
  let has_logical_tensor_desc_infer_fn = 1;
  let has_physical_tensor_desc_infer_fn = 1;
  let has_get_sbp_fn = 1;
  let has_data_type_infer_fn = 1;
}

def OneFlow_UniformOp : OneFlow_BaseOp<"uniform", [NoMemoryEffect, NoGrad, DeclareOpInterfaceMethods<UserOpCompatibleInterface>]> {
  let output = (outs
    OneFlow_Tensor:$out
  );
  let attrs = (ins
    DefaultValuedAttr<F64Attr, "0.">:$from,
    DefaultValuedAttr<F64Attr, "1.">:$to,
    DefaultValuedAttr<SI64Attr, "0">:$seed,
    OneFlow_DataType:$dtype,
    ShapeAttr:$shape,
    StrArrayAttr:$nd_sbp
  );
  let same_output_regst_num = 1;
  let has_logical_tensor_desc_infer_fn = 1;
  let has_physical_tensor_desc_infer_fn = 1;
  let has_get_sbp_fn = 1;
  let has_data_type_infer_fn = 1;
  let has_nd_sbp_infer_fn = 1;
  let has_dump_nd_sbp_signature_for_op_conf_fn = 1;
}

def OneFlow_UniformIntOp : OneFlow_BaseOp<"uniform_int", [NoMemoryEffect, NoGrad, DeclareOpInterfaceMethods<UserOpCompatibleInterface>]> {
  let output = (outs
    OneFlow_Tensor:$out
  );
  let attrs = (ins
    DefaultValuedAttr<SI64Attr, "0">:$from,
    DefaultValuedAttr<SI64Attr, "1">:$to,
    DefaultValuedAttr<SI64Attr, "0">:$seed,
    OneFlow_DataType:$dtype,
    ShapeAttr:$shape,
    StrArrayAttr:$nd_sbp
  );
  let same_output_regst_num = 1;
  let has_logical_tensor_desc_infer_fn = 1;
  let has_physical_tensor_desc_infer_fn = 1;
  let has_get_sbp_fn = 1;
  let has_data_type_infer_fn = 1;
  let has_nd_sbp_infer_fn = 1;
}

def OneFlow_ExponentialOp : OneFlow_BaseOp<"exponential", [NoMemoryEffect, NoGrad, DeclareOpInterfaceMethods<UserOpCompatibleInterface>]> {
  let output = (outs
    OneFlow_Tensor:$out
  );
  let attrs = (ins
    DefaultValuedAttr<SI64Attr, "0">:$seed,
    DefaultValuedAttr<F32Attr, "1.0">:$lambd,
    OneFlow_DataType:$dtype,
    ShapeAttr:$out_shape,
    StrArrayAttr:$nd_sbp
  );
  let same_output_regst_num = 1;
  let has_logical_tensor_desc_infer_fn = 1;
  let has_physical_tensor_desc_infer_fn = 1;
  let has_get_sbp_fn = 1;
  let has_data_type_infer_fn = 1;
  let has_nd_sbp_infer_fn = 1;
}

def OneFlow_MultinomialWithReplacementOp : OneFlow_BaseOp<"multinomial_with_replacement", [NoMemoryEffect, NoGrad, DeclareOpInterfaceMethods<UserOpCompatibleInterface>]> {
  let input = (ins
    OneFlow_Tensor:$x,
    Optional<OneFlow_Tensor>:$prefix_sum
  );
  let output = (outs
    OneFlow_Tensor:$out
  );
  let attrs = (ins
    DefaultValuedAttr<SI64Attr, "0">:$seed,
    DefaultValuedAttr<SI32Attr, "1">:$num_samples
  );
  let has_logical_tensor_desc_infer_fn = 1;
  let has_physical_tensor_desc_infer_fn = 1;
  let has_get_sbp_fn = 1;
  let has_data_type_infer_fn = 1;
}

def OneFlow_UniqueOp : OneFlow_BaseOp<"unique", [NoMemoryEffect, NoGrad, DeclareOpInterfaceMethods<UserOpCompatibleInterface>]> {
  let input = (ins
    OneFlow_Tensor:$x
  );
  let output = (outs
    OneFlow_Tensor:$y,
    OneFlow_Tensor:$idx,
    OneFlow_Tensor:$num_unique
  );
  let attrs = (ins
    OneFlow_DataType:$out_idx,
    DefaultValuedAttr<BoolAttr, "true">:$sorted
  );
  let has_logical_tensor_desc_infer_fn = 1;
  let has_physical_tensor_desc_infer_fn = 1;
  let has_get_sbp_fn = 1;
  let has_data_type_infer_fn = 1;
}

def OneFlow_UniqueWithCountsOp : OneFlow_BaseOp<"unique_with_counts", [NoMemoryEffect, NoGrad, DeclareOpInterfaceMethods<UserOpCompatibleInterface>]> {
  let input = (ins
    OneFlow_Tensor:$x
  );
  let output = (outs
    OneFlow_Tensor:$y,
    OneFlow_Tensor:$idx,
    OneFlow_Tensor:$num_unique,
    OneFlow_Tensor:$count
  );
  let attrs = (ins
    OneFlow_DataType:$out_idx,
    DefaultValuedAttr<BoolAttr, "true">:$sorted
  );
  let has_logical_tensor_desc_infer_fn = 1;
  let has_physical_tensor_desc_infer_fn = 1;
  let has_get_sbp_fn = 1;
  let has_data_type_infer_fn = 1;
}

def OneFlow_XdivyXGradOp : OneFlow_BaseOp<"xdivy_x_grad", [NoMemoryEffect, DeclareOpInterfaceMethods<UserOpCompatibleInterface>]> {
  let input = (ins
    OneFlow_Tensor:$x,
    OneFlow_Tensor:$y,
    OneFlow_Tensor:$dz
  );
  let output = (outs
    OneFlow_Tensor:$dx
  );
  let has_logical_tensor_desc_infer_fn = 1;
  let has_physical_tensor_desc_infer_fn = 1;
  let has_get_sbp_fn = 1;
  let has_data_type_infer_fn = 1;
}

def OneFlow_XdivyYGradOp : OneFlow_BaseOp<"xdivy_y_grad", [NoMemoryEffect, DeclareOpInterfaceMethods<UserOpCompatibleInterface>]> {
  let input = (ins
    OneFlow_Tensor:$x,
    OneFlow_Tensor:$y,
    OneFlow_Tensor:$dz
  );
  let output = (outs
    OneFlow_Tensor:$dy
  );
  let has_logical_tensor_desc_infer_fn = 1;
  let has_physical_tensor_desc_infer_fn = 1;
  let has_get_sbp_fn = 1;
  let has_data_type_infer_fn = 1;
}

def OneFlow_StackOp : OneFlow_BaseOp<"stack", [NoMemoryEffect, DeclareOpInterfaceMethods<UserOpCompatibleInterface>]> {
  let input = (ins
    Variadic<OneFlow_Tensor>:$in
  );
  let output = (outs
    OneFlow_Tensor:$out
  );
  let attrs = (ins
    DefaultValuedAttr<SI64Attr, "0">:$axis,
    DefaultValuedAttr<SI64Attr, "0">:$max_dim_size
  );
  let has_check_fn = 1;
  let has_logical_tensor_desc_infer_fn = 1;
  let has_physical_tensor_desc_infer_fn = 1;
  let has_get_sbp_fn = 1;
  let has_data_type_infer_fn = 1;
}

def OneFlow_StackGradOp : OneFlow_BaseOp<"stack_grad", [NoMemoryEffect, NoGrad, DeclareOpInterfaceMethods<UserOpCompatibleInterface>]> {
  let input = (ins
    OneFlow_Tensor:$in,
    Variadic<OneFlow_Tensor>:$like
  );
  let output = (outs
    Variadic<OneFlow_Tensor>:$out
  );
  let attrs = (ins
    DefaultValuedAttr<SI64Attr, "0">:$axis
  );
  let has_check_fn = 1;
  let has_logical_tensor_desc_infer_fn = 1;
  let has_physical_tensor_desc_infer_fn = 1;
  let has_get_sbp_fn = 1;
  let has_data_type_infer_fn = 1;
  let has_input_arg_modify_fn = 1;
}

def OneFlow_FusedWeightedSumOp : OneFlow_BaseOp<"fused_weighted_sum", [NoMemoryEffect, DeclareOpInterfaceMethods<UserOpCompatibleInterface>]> {
  let input = (ins
    Variadic<OneFlow_Tensor>:$in
  );
  let output = (outs
    OneFlow_Tensor:$out
  );
  let attrs = (ins
    F32ArrayAttr:$weights,
    DefaultValuedAttr<F32Attr, "1.0">:$alpha
  );
  let has_check_fn = 1;
  let has_logical_tensor_desc_infer_fn = 1;
  let has_physical_tensor_desc_infer_fn = 1;
  let has_get_sbp_fn = 1;
  let has_data_type_infer_fn = 1;
}

def OneFlow_DependOp : OneFlow_BaseOp<"depend", [NoMemoryEffect, DeclareOpInterfaceMethods<UserOpCompatibleInterface>]> {
  let input = (ins
    OneFlow_Tensor:$in,
    OneFlow_Tensor:$depend_tensor
  );
  let output = (outs
    OneFlow_Tensor:$out
  );
  let has_logical_tensor_desc_infer_fn = 1;
  let has_physical_tensor_desc_infer_fn = 1;
  let has_get_sbp_fn = 1;
  let has_data_type_infer_fn = 1;
}

#endif // GET_ONEFLOW_MISC_OP_DEFINITIONS


#ifdef GET_ONEFLOW_NCCL_OP_DEFINITIONS

def OneFlow__ncclLogical_2DSameDim0All2allOp : OneFlow_BaseOp<"_nccl_logical_2D_same_dim0_all2all", [NoMemoryEffect, NoGrad, DeclareOpInterfaceMethods<UserOpCompatibleInterface>]> {
  let input = (ins
    OneFlow_Tensor:$in
  );
  let output = (outs
    OneFlow_Tensor:$out
  );
  let attrs = (ins
    StrArrayAttr:$src_reduced_nd_sbp,
    StrArrayAttr:$dst_reduced_nd_sbp
  );
  let has_logical_tensor_desc_infer_fn = 1;
  let has_get_sbp_fn = 1;
  let has_data_type_infer_fn = 1;
  let has_device_and_stream_infer_fn = 1;
  let has_nd_sbp_infer_fn = 1;
}

def OneFlow__ncclLogical_2DSameDim0AllGatherOp : OneFlow_BaseOp<"_nccl_logical_2D_same_dim0_all_gather", [NoMemoryEffect, NoGrad, DeclareOpInterfaceMethods<UserOpCompatibleInterface>]> {
  let input = (ins
    OneFlow_Tensor:$in
  );
  let output = (outs
    OneFlow_Tensor:$out
  );
  let attrs = (ins
    StrArrayAttr:$src_reduced_nd_sbp,
    StrArrayAttr:$dst_reduced_nd_sbp
  );
  let has_logical_tensor_desc_infer_fn = 1;
  let has_get_sbp_fn = 1;
  let has_data_type_infer_fn = 1;
  let has_device_and_stream_infer_fn = 1;
  let has_nd_sbp_infer_fn = 1;
}

def OneFlow__ncclLogical_2DSameDim0AllGatherNoncontinuousOp : OneFlow_BaseOp<"_nccl_logical_2D_same_dim0_all_gather_noncontinuous", [NoMemoryEffect, NoGrad, DeclareOpInterfaceMethods<UserOpCompatibleInterface>]> {
  let input = (ins
    OneFlow_Tensor:$in
  );
  let output = (outs
    OneFlow_Tensor:$out
  );
  let attrs = (ins
    StrArrayAttr:$src_reduced_nd_sbp,
    StrArrayAttr:$dst_reduced_nd_sbp
  );
  let has_logical_tensor_desc_infer_fn = 1;
  let has_get_sbp_fn = 1;
  let has_data_type_infer_fn = 1;
  let has_device_and_stream_infer_fn = 1;
  let has_nd_sbp_infer_fn = 1;
}

def OneFlow__ncclLogical_2DSameDim0AllReduceOp : OneFlow_BaseOp<"_nccl_logical_2D_same_dim0_all_reduce", [NoMemoryEffect, NoGrad, DeclareOpInterfaceMethods<UserOpCompatibleInterface>]> {
  let input = (ins
    OneFlow_Tensor:$in
  );
  let output = (outs
    OneFlow_Tensor:$out
  );
  let attrs = (ins
    StrArrayAttr:$src_reduced_nd_sbp,
    StrArrayAttr:$dst_reduced_nd_sbp
  );
  let has_logical_tensor_desc_infer_fn = 1;
  let has_get_sbp_fn = 1;
  let has_data_type_infer_fn = 1;
  let has_device_and_stream_infer_fn = 1;
  let has_nd_sbp_infer_fn = 1;
}

def OneFlow__ncclLogical_2DSameDim1AllReduceOp : OneFlow_BaseOp<"_nccl_logical_2D_same_dim1_all_reduce", [NoMemoryEffect, NoGrad, DeclareOpInterfaceMethods<UserOpCompatibleInterface>]> {
  let input = (ins
    OneFlow_Tensor:$in
  );
  let output = (outs
    OneFlow_Tensor:$out
  );
  let attrs = (ins
    StrArrayAttr:$src_reduced_nd_sbp,
    StrArrayAttr:$dst_reduced_nd_sbp
  );
  let has_logical_tensor_desc_infer_fn = 1;
  let has_get_sbp_fn = 1;
  let has_data_type_infer_fn = 1;
  let has_device_and_stream_infer_fn = 1;
  let has_nd_sbp_infer_fn = 1;
}

def OneFlow__ncclLogicalAllGatherOp : OneFlow_BaseOp<"_nccl_logical_all_gather", [NoMemoryEffect, NoGrad, DeclareOpInterfaceMethods<UserOpCompatibleInterface>]> {
  let input = (ins
    OneFlow_Tensor:$in
  );
  let output = (outs
    OneFlow_Tensor:$out
  );
  let attrs = (ins
    StrArrayAttr:$src_reduced_nd_sbp,
    StrArrayAttr:$dst_reduced_nd_sbp
  );
  let has_logical_tensor_desc_infer_fn = 1;
  let has_get_sbp_fn = 1;
  let has_data_type_infer_fn = 1;
  let has_device_and_stream_infer_fn = 1;
  let has_nd_sbp_infer_fn = 1;
}

def OneFlow__ncclLogicalAllGatherNoncontinuousOp : OneFlow_BaseOp<"_nccl_logical_all_gather_noncontinuous", [NoMemoryEffect, NoGrad, DeclareOpInterfaceMethods<UserOpCompatibleInterface>]> {
  let input = (ins
    OneFlow_Tensor:$in
  );
  let output = (outs
    OneFlow_Tensor:$out
  );
  let attrs = (ins
    StrArrayAttr:$src_reduced_nd_sbp,
    StrArrayAttr:$dst_reduced_nd_sbp
  );
  let has_logical_tensor_desc_infer_fn = 1;
  let has_get_sbp_fn = 1;
  let has_data_type_infer_fn = 1;
  let has_device_and_stream_infer_fn = 1;
  let has_nd_sbp_infer_fn = 1;
}

def OneFlow__ncclLogicalAllReduceOp : OneFlow_BaseOp<"_nccl_logical_all_reduce", [NoMemoryEffect, NoGrad, DeclareOpInterfaceMethods<UserOpCompatibleInterface>]> {
  let input = (ins
    OneFlow_Tensor:$in
  );
  let output = (outs
    OneFlow_Tensor:$out
  );
  let attrs = (ins
    StrArrayAttr:$src_reduced_nd_sbp,
    StrArrayAttr:$dst_reduced_nd_sbp
  );
  let has_logical_tensor_desc_infer_fn = 1;
  let has_get_sbp_fn = 1;
  let has_data_type_infer_fn = 1;
  let has_device_and_stream_infer_fn = 1;
  let has_nd_sbp_infer_fn = 1;
}

def OneFlow__ncclLogicalReduceScatterOp : OneFlow_BaseOp<"_nccl_logical_reduce_scatter", [NoMemoryEffect, NoGrad, DeclareOpInterfaceMethods<UserOpCompatibleInterface>]> {
  let input = (ins
    OneFlow_Tensor:$in
  );
  let output = (outs
    OneFlow_Tensor:$out
  );
  let attrs = (ins
    StrArrayAttr:$src_reduced_nd_sbp,
    StrArrayAttr:$dst_reduced_nd_sbp
  );
  let has_logical_tensor_desc_infer_fn = 1;
  let has_get_sbp_fn = 1;
  let has_data_type_infer_fn = 1;
  let has_device_and_stream_infer_fn = 1;
  let has_nd_sbp_infer_fn = 1;
}

def OneFlow__ncclLogicalReduceScatterNoncontinuousOp : OneFlow_BaseOp<"_nccl_logical_reduce_scatter_noncontinuous", [NoMemoryEffect, NoGrad, DeclareOpInterfaceMethods<UserOpCompatibleInterface>]> {
  let input = (ins
    OneFlow_Tensor:$in
  );
  let output = (outs
    OneFlow_Tensor:$out
  );
  let attrs = (ins
    StrArrayAttr:$src_reduced_nd_sbp,
    StrArrayAttr:$dst_reduced_nd_sbp
  );
  let has_logical_tensor_desc_infer_fn = 1;
  let has_get_sbp_fn = 1;
  let has_data_type_infer_fn = 1;
  let has_device_and_stream_infer_fn = 1;
  let has_nd_sbp_infer_fn = 1;
}

def OneFlow__ncclLogicalS2sOp : OneFlow_BaseOp<"_nccl_logical_s2s", [NoMemoryEffect, NoGrad, DeclareOpInterfaceMethods<UserOpCompatibleInterface>]> {
  let input = (ins
    OneFlow_Tensor:$in
  );
  let output = (outs
    OneFlow_Tensor:$out
  );
  let attrs = (ins
    StrArrayAttr:$src_reduced_nd_sbp,
    StrArrayAttr:$dst_reduced_nd_sbp
  );
  let has_logical_tensor_desc_infer_fn = 1;
  let has_get_sbp_fn = 1;
  let has_data_type_infer_fn = 1;
  let has_device_and_stream_infer_fn = 1;
  let has_nd_sbp_infer_fn = 1;
}

def OneFlow__ncclLogicalSendRecvOp : OneFlow_BaseOp<"_nccl_logical_send_recv", [NoMemoryEffect, NoGrad, DeclareOpInterfaceMethods<UserOpCompatibleInterface>]> {
  let input = (ins
    OneFlow_Tensor:$in
  );
  let output = (outs
    OneFlow_Tensor:$out
  );
  let attrs = (ins
    StrArrayAttr:$src_reduced_nd_sbp,
    StrArrayAttr:$dst_reduced_nd_sbp
  );
  let has_logical_tensor_desc_infer_fn = 1;
  let has_get_sbp_fn = 1;
  let has_data_type_infer_fn = 1;
  let has_device_and_stream_infer_fn = 1;
  let has_nd_sbp_infer_fn = 1;
}

def OneFlow__ncclLogicalFusionOp : OneFlow_BaseOp<"_nccl_logical_fusion", [NoMemoryEffect, NoGrad, DeclareOpInterfaceMethods<UserOpCompatibleInterface>]> {
  let input = (ins
    Variadic<OneFlow_Tensor>:$in
  );
  let output = (outs
    Variadic<OneFlow_Tensor>:$out
  );
  let attrs = (ins
    StrArrayAttr:$src_nd_sbp_str_list,
    StrArrayAttr:$dst_nd_sbp_str_list,
    StrArrayAttr:$nccl_type_list
  );
  let has_logical_tensor_desc_infer_fn = 1;
  let has_get_sbp_fn = 1;
  let has_data_type_infer_fn = 1;
  let has_device_and_stream_infer_fn = 1;
  let has_nd_sbp_infer_fn = 1;
}

#endif // GET_ONEFLOW_NCCL_OP_DEFINITIONS


#ifdef GET_ONEFLOW_NORMALIZATION_OP_DEFINITIONS

def OneFlow_NormalizationAddReluOp : OneFlow_BaseOp<"normalization_add_relu", [NoMemoryEffect, AttrSizedOperandSegments, AttrSizedResultSegments, DeclareOpInterfaceMethods<UserOpCompatibleInterface>, DeclareOpInterfaceMethods<InferTypeOpInterface, ["refineReturnTypes"]>]> {
  let input = (ins
    OneFlow_Tensor:$x,
    Optional<OneFlow_Tensor>:$addend,
    Optional<OneFlow_Tensor>:$moving_mean,
    Optional<OneFlow_Tensor>:$moving_variance,
    OneFlow_Tensor:$gamma,
    OneFlow_Tensor:$beta
  );
  let output = (outs
    OneFlow_Tensor:$y,
    OneFlow_Tensor:$reserve_space,
    Optional<OneFlow_Tensor>:$mean,
    Optional<OneFlow_Tensor>:$inv_variance
  );
  let attrs = (ins
    DefaultValuedAttr<SI32Attr, "0">:$axis,
    DefaultValuedAttr<F32Attr, "0.">:$epsilon,
    DefaultValuedAttr<BoolAttr, "false">:$training,
    DefaultValuedAttr<F32Attr, "0.">:$momentum
  );
  let trait_attrs = (ins
    DenseI32ArrayAttr:$operand_segment_sizes,
    DenseI32ArrayAttr:$result_segment_sizes
  );
  let has_logical_tensor_desc_infer_fn = 1;
  let has_physical_tensor_desc_infer_fn = 1;
  let has_get_sbp_fn = 1;
  let has_data_type_infer_fn = 1;
  let has_input_arg_modify_fn = 1;
}

def OneFlow_BatchNormStatsOp : OneFlow_BaseOp<"batch_norm_stats", [NoMemoryEffect, DeclareOpInterfaceMethods<UserOpCompatibleInterface>]> {
  let input = (ins
    OneFlow_Tensor:$input
  );
  let output = (outs
    OneFlow_Tensor:$mean,
    OneFlow_Tensor:$invstd
  );
  let attrs = (ins
    DefaultValuedAttr<SI32Attr, "1">:$axis,
    DefaultValuedAttr<F32Attr, "0.00001">:$eps
  );
  let has_logical_tensor_desc_infer_fn = 1;
  let has_physical_tensor_desc_infer_fn = 1;
  let has_get_sbp_fn = 1;
  let has_data_type_infer_fn = 1;
}

def OneFlow_BatchNormGatherStatsWithCountsOp : OneFlow_BaseOp<"batch_norm_gather_stats_with_counts", [NoMemoryEffect, AttrSizedOperandSegments, DeclareOpInterfaceMethods<UserOpCompatibleInterface>]> {
  let input = (ins
    OneFlow_Tensor:$input,
    OneFlow_Tensor:$mean,
    OneFlow_Tensor:$invstd,
    OneFlow_Tensor:$counts,
    Optional<OneFlow_Tensor>:$running_mean,
    Optional<OneFlow_Tensor>:$running_var
  );
  let output = (outs
    OneFlow_Tensor:$global_mean,
    OneFlow_Tensor:$global_invstd
  );
  let attrs = (ins
    DefaultValuedAttr<F32Attr, "0.00001">:$eps,
    DefaultValuedAttr<F32Attr, "0.9">:$momentum
  );
  let trait_attrs = (ins
    DenseI32ArrayAttr:$operand_segment_sizes
  );
  let has_logical_tensor_desc_infer_fn = 1;
  let has_physical_tensor_desc_infer_fn = 1;
  let has_get_sbp_fn = 1;
  let has_data_type_infer_fn = 1;
  let has_input_arg_modify_fn = 1;
}

def OneFlow_BatchNormElemtOp : OneFlow_BaseOp<"batch_norm_elemt", [NoMemoryEffect, DeclareOpInterfaceMethods<UserOpCompatibleInterface>]> {
  let input = (ins
    OneFlow_Tensor:$input,
    OneFlow_Tensor:$weight,
    OneFlow_Tensor:$bias,
    OneFlow_Tensor:$mean,
    OneFlow_Tensor:$invstd
  );
  let output = (outs
    OneFlow_Tensor:$output
  );
  let attrs = (ins
    DefaultValuedAttr<SI32Attr, "1">:$axis,
    DefaultValuedAttr<F32Attr, "0.00001">:$eps
  );
  let has_logical_tensor_desc_infer_fn = 1;
  let has_physical_tensor_desc_infer_fn = 1;
  let has_get_sbp_fn = 1;
  let has_data_type_infer_fn = 1;
}

def OneFlow_BatchNormBackwardReduceOp : OneFlow_BaseOp<"batch_norm_backward_reduce", [NoMemoryEffect, DeclareOpInterfaceMethods<UserOpCompatibleInterface>]> {
  let input = (ins
    OneFlow_Tensor:$grad_out,
    OneFlow_Tensor:$input,
    OneFlow_Tensor:$mean,
    OneFlow_Tensor:$invstd
  );
  let output = (outs
    OneFlow_Tensor:$sum_dy,
    OneFlow_Tensor:$sum_dy_xmu,
    OneFlow_Tensor:$grad_weight,
    OneFlow_Tensor:$grad_bias
  );
  let attrs = (ins
    DefaultValuedAttr<SI32Attr, "1">:$axis
  );
  let has_logical_tensor_desc_infer_fn = 1;
  let has_physical_tensor_desc_infer_fn = 1;
  let has_get_sbp_fn = 1;
  let has_data_type_infer_fn = 1;
}

def OneFlow_BatchNormBackwardElemtOp : OneFlow_BaseOp<"batch_norm_backward_elemt", [NoMemoryEffect, DeclareOpInterfaceMethods<UserOpCompatibleInterface>]> {
  let input = (ins
    OneFlow_Tensor:$grad_out,
    OneFlow_Tensor:$input,
    OneFlow_Tensor:$mean,
    OneFlow_Tensor:$invstd,
    OneFlow_Tensor:$weight,
    OneFlow_Tensor:$sum_dy,
    OneFlow_Tensor:$sum_dy_xmu,
    OneFlow_Tensor:$count
  );
  let output = (outs
    OneFlow_Tensor:$grad_in
  );
  let attrs = (ins
    DefaultValuedAttr<SI32Attr, "1">:$axis
  );
  let has_logical_tensor_desc_infer_fn = 1;
  let has_physical_tensor_desc_infer_fn = 1;
  let has_get_sbp_fn = 1;
  let has_data_type_infer_fn = 1;
}

def OneFlow_CropMirrorNormalizeFromTensorbufferOp : OneFlow_BaseOp<"crop_mirror_normalize_from_tensorbuffer", [NoMemoryEffect, NoGrad, CpuOnly, DeclareOpInterfaceMethods<UserOpCompatibleInterface>]> {
  let input = (ins
    OneFlow_Tensor:$in,
    Optional<OneFlow_Tensor>:$mirror
  );
  let output = (outs
    OneFlow_Tensor:$out
  );
  let attrs = (ins
    DefaultValuedAttr<StrAttr, "\"BGR\"">:$color_space,
    DefaultValuedAttr<StrAttr, "\"NCHW\"">:$output_layout,
    F32ArrayAttr:$mean,
    F32ArrayAttr:$std,
    DefaultValuedAttr<SI64Attr, "0">:$crop_h,
    DefaultValuedAttr<SI64Attr, "0">:$crop_w,
    DefaultValuedAttr<F32Attr, "0.5">:$crop_pos_x,
    DefaultValuedAttr<F32Attr, "0.5">:$crop_pos_y,
    OneFlow_DataType:$output_dtype
  );
  let has_logical_tensor_desc_infer_fn = 1;
  let has_physical_tensor_desc_infer_fn = 1;
  let has_get_sbp_fn = 1;
  let has_data_type_infer_fn = 1;
}

def OneFlow_CropMirrorNormalizeFromUint8Op : OneFlow_BaseOp<"crop_mirror_normalize_from_uint8", [NoMemoryEffect, NoGrad, DeclareOpInterfaceMethods<UserOpCompatibleInterface>]> {
  let input = (ins
    OneFlow_Tensor:$in,
    Optional<OneFlow_Tensor>:$mirror
  );
  let output = (outs
    OneFlow_Tensor:$out
  );
  let attrs = (ins
    DefaultValuedAttr<StrAttr, "\"BGR\"">:$color_space,
    DefaultValuedAttr<StrAttr, "\"NCHW\"">:$output_layout,
    F32ArrayAttr:$mean,
    F32ArrayAttr:$std,
    DefaultValuedAttr<SI64Attr, "0">:$crop_h,
    DefaultValuedAttr<SI64Attr, "0">:$crop_w,
    DefaultValuedAttr<F32Attr, "0.5">:$crop_pos_x,
    DefaultValuedAttr<F32Attr, "0.5">:$crop_pos_y,
    OneFlow_DataType:$output_dtype
  );
  let has_logical_tensor_desc_infer_fn = 1;
  let has_physical_tensor_desc_infer_fn = 1;
  let has_get_sbp_fn = 1;
  let has_data_type_infer_fn = 1;
}

def OneFlow_ImageNormalizeOp : OneFlow_BaseOp<"image_normalize", [NoMemoryEffect, NoGrad, CpuOnly, DeclareOpInterfaceMethods<UserOpCompatibleInterface>]> {
  let input = (ins
    OneFlow_Tensor:$in
  );
  let output = (outs
    OneFlow_Tensor:$out
  );
  let attrs = (ins
    F32ArrayAttr:$std,
    F32ArrayAttr:$mean
  );
  let has_logical_tensor_desc_infer_fn = 1;
  let has_physical_tensor_desc_infer_fn = 1;
  let has_get_sbp_fn = 1;
  let has_data_type_infer_fn = 1;
}

def OneFlow_L2NormalizeOp : OneFlow_BaseOp<"l2_normalize", [NoMemoryEffect, DeclareOpInterfaceMethods<UserOpCompatibleInterface>]> {
  let input = (ins
    OneFlow_Tensor:$x
  );
  let output = (outs
    OneFlow_Tensor:$y,
    OneFlow_Tensor:$square_x_sum
  );
  let attrs = (ins
    DefaultValuedAttr<SI32Attr, "0">:$axis,
    DefaultValuedAttr<F32Attr, "0.">:$epsilon
  );
  let has_logical_tensor_desc_infer_fn = 1;
  let has_physical_tensor_desc_infer_fn = 1;
  let has_get_sbp_fn = 1;
  let has_data_type_infer_fn = 1;
}

def OneFlow_L2NormalizeGradOp : OneFlow_BaseOp<"l2_normalize_grad", [NoMemoryEffect, DeclareOpInterfaceMethods<UserOpCompatibleInterface>]> {
  let input = (ins
    OneFlow_Tensor:$dy,
    OneFlow_Tensor:$y,
    OneFlow_Tensor:$square_x_sum
  );
  let output = (outs
    OneFlow_Tensor:$dx
  );
  let attrs = (ins
    DefaultValuedAttr<SI32Attr, "0">:$axis,
    DefaultValuedAttr<F32Attr, "0.">:$epsilon
  );
  let has_logical_tensor_desc_infer_fn = 1;
  let has_physical_tensor_desc_infer_fn = 1;
  let has_get_sbp_fn = 1;
  let has_data_type_infer_fn = 1;
}

def OneFlow_LayerNormOp : OneFlow_BaseOp<"layer_norm", [NoMemoryEffect, AttrSizedOperandSegments, DeclareOpInterfaceMethods<UserOpCompatibleInterface>]> {
  let input = (ins
    OneFlow_Tensor:$x,
    Optional<OneFlow_Tensor>:$beta,
    Optional<OneFlow_Tensor>:$gamma
  );
  let output = (outs
    OneFlow_Tensor:$y,
    OneFlow_Tensor:$mean,
    OneFlow_Tensor:$inv_variance
  );
  let attrs = (ins
    DefaultValuedAttr<BoolAttr, "false">:$center,
    DefaultValuedAttr<BoolAttr, "false">:$scale,
    DefaultValuedAttr<SI64Attr, "0">:$begin_norm_axis,
    DefaultValuedAttr<SI64Attr, "0">:$begin_params_axis,
    DefaultValuedAttr<F64Attr, "0.">:$epsilon
  );
  let trait_attrs = (ins
    DenseI32ArrayAttr:$operand_segment_sizes
  );
  let has_logical_tensor_desc_infer_fn = 1;
  let has_physical_tensor_desc_infer_fn = 1;
  let has_get_sbp_fn = 1;
  let has_data_type_infer_fn = 1;
}

def OneFlow_SkipLayerNormOp : OneFlow_BaseOp<"skip_layer_norm", [NoMemoryEffect, AttrSizedOperandSegments, DeclareOpInterfaceMethods<UserOpCompatibleInterface>]> {
  let input = (ins
    OneFlow_Tensor:$x,
    Optional<OneFlow_Tensor>:$gamma,
    Optional<OneFlow_Tensor>:$beta,
    Optional<OneFlow_Tensor>:$bias,
    Optional<OneFlow_Tensor>:$skip
  );
  let output = (outs
    OneFlow_Tensor:$y,
    OneFlow_Tensor:$mean,
    OneFlow_Tensor:$inv_variance
  );
  let attrs = (ins
    DefaultValuedAttr<F64Attr, "0.00001">:$epsilon,
    DefaultValuedAttr<F64Attr, "1.0">:$alpha
  );
  let trait_attrs = (ins
    DenseI32ArrayAttr:$operand_segment_sizes
  );
  let has_logical_tensor_desc_infer_fn = 1;
  let has_physical_tensor_desc_infer_fn = 1;
  let has_get_sbp_fn = 1;
  let has_data_type_infer_fn = 1;
}

def OneFlow_LayerNormGradOp : OneFlow_BaseOp<"layer_norm_grad", [NoMemoryEffect, AttrSizedOperandSegments, DeclareOpInterfaceMethods<UserOpCompatibleInterface>]> {
  let input = (ins
    OneFlow_Tensor:$dy,
    OneFlow_Tensor:$x,
    OneFlow_Tensor:$mean,
    OneFlow_Tensor:$inv_variance,
    Optional<OneFlow_Tensor>:$gamma,
    Optional<OneFlow_Tensor>:$_add_to_output
  );
  let output = (outs
    OneFlow_Tensor:$dx
  );
  let attrs = (ins
    DefaultValuedAttr<SI64Attr, "0">:$begin_norm_axis,
    DefaultValuedAttr<F64Attr, "0.">:$epsilon
  );
  let trait_attrs = (ins
    DenseI32ArrayAttr:$operand_segment_sizes
  );
  let has_logical_tensor_desc_infer_fn = 1;
  let has_physical_tensor_desc_infer_fn = 1;
  let has_get_sbp_fn = 1;
  let has_data_type_infer_fn = 1;
}

def OneFlow_LayerNormParamGradOp : OneFlow_BaseOp<"layer_norm_param_grad", [NoMemoryEffect, AttrSizedResultSegments, DeclareOpInterfaceMethods<UserOpCompatibleInterface>]> {
  let input = (ins
    OneFlow_Tensor:$dy,
    OneFlow_Tensor:$x,
    OneFlow_Tensor:$mean,
    OneFlow_Tensor:$inv_variance
  );
  let output = (outs
    Optional<OneFlow_Tensor>:$beta_diff,
    Optional<OneFlow_Tensor>:$gamma_diff
  );
  let attrs = (ins
    DefaultValuedAttr<SI64Attr, "0">:$begin_params_axis
  );
  let trait_attrs = (ins
    DenseI32ArrayAttr:$result_segment_sizes
  );
  let has_logical_tensor_desc_infer_fn = 1;
  let has_physical_tensor_desc_infer_fn = 1;
  let has_get_sbp_fn = 1;
  let has_data_type_infer_fn = 1;
}

def OneFlow_NormalOp : OneFlow_BaseOp<"normal", [NoMemoryEffect, NoGrad, DeclareOpInterfaceMethods<UserOpCompatibleInterface>]> {
  let output = (outs
    OneFlow_Tensor:$out
  );
  let attrs = (ins
    DefaultValuedAttr<F64Attr, "0.">:$mean,
    DefaultValuedAttr<F64Attr, "1.">:$std,
    DefaultValuedAttr<SI64Attr, "0">:$seed,
    OneFlow_DataType:$dtype,
    ShapeAttr:$shape,
    StrArrayAttr:$nd_sbp
  );
  let same_output_regst_num = 1;
  let has_logical_tensor_desc_infer_fn = 1;
  let has_physical_tensor_desc_infer_fn = 1;
  let has_get_sbp_fn = 1;
  let has_data_type_infer_fn = 1;
  let has_nd_sbp_infer_fn = 1;
}

def OneFlow_NormalizationOp : OneFlow_NormalizationBaseOp<"normalization", [AttrSizedResultSegments, DeclareOpInterfaceMethods<NCHWCompatibleInterface>]> {
  let hasCanonicalizer = 1;
}

def OneFlow_NormalizationGradOp : OneFlow_BaseOp<"normalization_grad", [NoMemoryEffect, DeclareOpInterfaceMethods<UserOpCompatibleInterface>]> {
  let input = (ins
    OneFlow_Tensor:$x,
    OneFlow_Tensor:$dy,
    OneFlow_Tensor:$mean,
    OneFlow_Tensor:$inv_variance,
    OneFlow_Tensor:$gamma
  );
  let output = (outs
    OneFlow_Tensor:$gamma_diff,
    OneFlow_Tensor:$beta_diff,
    OneFlow_Tensor:$dx
  );
  let attrs = (ins
    DefaultValuedAttr<SI32Attr, "0">:$axis,
    DefaultValuedAttr<F32Attr, "0.">:$epsilon
  );
  let has_logical_tensor_desc_infer_fn = 1;
  let has_physical_tensor_desc_infer_fn = 1;
  let has_get_sbp_fn = 1;
  let has_data_type_infer_fn = 1;
}

def OneFlow_GroupNormOp : OneFlow_BaseOp<"group_norm", [NoMemoryEffect, AttrSizedOperandSegments, DeclareOpInterfaceMethods<UserOpCompatibleInterface>, DeclareOpInterfaceMethods<NCHWCompatibleInterface>]> {
  let input = (ins
    OneFlow_Tensor:$x,
    Optional<OneFlow_Tensor>:$beta,
    Optional<OneFlow_Tensor>:$gamma
  );
  let output = (outs
    OneFlow_Tensor:$y,
    OneFlow_Tensor:$mean,
    OneFlow_Tensor:$inv_variance
  );
  let attrs = (ins
    DefaultValuedAttr<BoolAttr, "false">:$affine,
    DefaultValuedAttr<SI32Attr, "0">:$num_groups,
    DefaultValuedAttr<F64Attr, "0.">:$epsilon,
    DefaultValuedAttr<StrAttr, "\"channels_first\"">:$data_format,
    DefaultValuedAttr<StrAttr, "\"none\"">:$activation
  );
  let trait_attrs = (ins
    DenseI32ArrayAttr:$operand_segment_sizes
  );
  let has_logical_tensor_desc_infer_fn = 1;
  let has_physical_tensor_desc_infer_fn = 1;
  let has_get_sbp_fn = 1;
  let has_data_type_infer_fn = 1;
}

def OneFlow_GroupNormGradOp : OneFlow_BaseOp<"group_norm_grad", [NoMemoryEffect, DeclareOpInterfaceMethods<UserOpCompatibleInterface>]> {
  let input = (ins
    OneFlow_Tensor:$dy,
    OneFlow_Tensor:$x,
    OneFlow_Tensor:$mean,
    OneFlow_Tensor:$inv_variance,
    Optional<OneFlow_Tensor>:$gamma
  );
  let output = (outs
    OneFlow_Tensor:$dx
  );
  let attrs = (ins
    DefaultValuedAttr<SI32Attr, "0">:$num_groups,
    DefaultValuedAttr<F64Attr, "0.">:$epsilon
  );
  let trait_attrs = (ins
    DenseI32ArrayAttr:$operand_segment_sizes
  );
  let has_logical_tensor_desc_infer_fn = 1;
  let has_physical_tensor_desc_infer_fn = 1;
  let has_get_sbp_fn = 1;
  let has_data_type_infer_fn = 1;
}

def OneFlow_GroupNormParamGradOp : OneFlow_BaseOp<"group_norm_param_grad", [NoMemoryEffect, DeclareOpInterfaceMethods<UserOpCompatibleInterface>]> {
  let input = (ins
    OneFlow_Tensor:$dy,
    OneFlow_Tensor:$x,
    OneFlow_Tensor:$mean,
    OneFlow_Tensor:$inv_variance
  );
  let output = (outs
    OneFlow_Tensor:$dgamma,
    OneFlow_Tensor:$dbeta
  );
  let has_logical_tensor_desc_infer_fn = 1;
  let has_physical_tensor_desc_infer_fn = 1;
  let has_get_sbp_fn = 1;
  let has_data_type_infer_fn = 1;
}

def OneFlow_RmsNormOp : OneFlow_BaseOp<"rms_norm", [NoMemoryEffect, DeclareOpInterfaceMethods<UserOpCompatibleInterface>]> {
  let input = (ins
    OneFlow_Tensor:$x,
    Optional<OneFlow_Tensor>:$weight
  );
  let output = (outs
    OneFlow_Tensor:$y,
    OneFlow_Tensor:$inv_rms
  );
  let attrs = (ins
    ShapeAttr:$normalized_shape,
    DefaultValuedAttr<F32Attr, "0.00001">:$epsilon
  );
  let has_logical_tensor_desc_infer_fn = 1;
  let has_physical_tensor_desc_infer_fn = 1;
  let has_get_sbp_fn = 1;
  let has_data_type_infer_fn = 1;
}

def OneFlow_RmsNormParamGradOp : OneFlow_BaseOp<"rms_norm_param_grad", [NoMemoryEffect, DeclareOpInterfaceMethods<UserOpCompatibleInterface>]> {
  let input = (ins
    OneFlow_Tensor:$dy,
    OneFlow_Tensor:$x,
    OneFlow_Tensor:$inv_rms
  );
  let output = (outs
    OneFlow_Tensor:$weight_grad
  );
  let has_logical_tensor_desc_infer_fn = 1;
  let has_physical_tensor_desc_infer_fn = 1;
  let has_get_sbp_fn = 1;
  let has_data_type_infer_fn = 1;
}

def OneFlow_RmsNormGradOp : OneFlow_BaseOp<"rms_norm_grad", [NoMemoryEffect, DeclareOpInterfaceMethods<UserOpCompatibleInterface>]> {
  let input = (ins
    OneFlow_Tensor:$dy,
    OneFlow_Tensor:$x,
    OneFlow_Tensor:$inv_rms,
    Optional<OneFlow_Tensor>:$weight
  );
  let output = (outs
    OneFlow_Tensor:$dx
  );
  let has_logical_tensor_desc_infer_fn = 1;
  let has_physical_tensor_desc_infer_fn = 1;
  let has_get_sbp_fn = 1;
  let has_data_type_infer_fn = 1;
}

def OneFlow_SkipRmsNormOp : OneFlow_BaseOp<"skip_rms_norm", [NoMemoryEffect, AttrSizedOperandSegments, DeclareOpInterfaceMethods<UserOpCompatibleInterface>]> {
  let input = (ins
    OneFlow_Tensor:$x,
    Optional<OneFlow_Tensor>:$weight,
    Optional<OneFlow_Tensor>:$bias,
    Optional<OneFlow_Tensor>:$skip
  );
  let output = (outs
    OneFlow_Tensor:$y,
    OneFlow_Tensor:$inv_rms
  );
  let attrs = (ins
    ShapeAttr:$normalized_shape,
    DefaultValuedAttr<F32Attr, "0.00001">:$epsilon,
    DefaultValuedAttr<F32Attr, "1.0">:$alpha
  );
  let has_logical_tensor_desc_infer_fn = 1;
  let has_physical_tensor_desc_infer_fn = 1;
  let has_get_sbp_fn = 1;
  let has_data_type_infer_fn = 1;
}

#endif // GET_ONEFLOW_NORMALIZATION_OP_DEFINITIONS


#ifdef GET_ONEFLOW_OPTIMIZER_OP_DEFINITIONS

def OneFlow_AdagradUpdateOp : OneFlow_BaseOp<"adagrad_update", [NoGrad, AttrSizedOperandSegments, DeclareOpInterfaceMethods<UserOpCompatibleInterface>]> {
  let input = (ins
    OneFlow_Tensor:$model,
    OneFlow_Tensor:$model_diff,
    Optional<OneFlow_Tensor>:$learning_rate,
    Optional<OneFlow_Tensor>:$scale_by_tensor,
    Optional<OneFlow_Tensor>:$skip_if,
    Optional<OneFlow_Tensor>:$train_step,
    OneFlow_Tensor:$sum
  );
  let attrs = (ins
    DefaultValuedAttr<SI32Attr, "0">:$train_step_val,
    DefaultValuedAttr<F32Attr, "0.">:$learning_rate_val,
    DefaultValuedAttr<F32Attr, "1.">:$learning_rate_scale,
    DefaultValuedAttr<F64Attr, "1.">:$scale,
    DefaultValuedAttr<F32Attr, "0.">:$l1,
    DefaultValuedAttr<F32Attr, "0.">:$l2,
    DefaultValuedAttr<F32Attr, "0.">:$lr_decay,
    DefaultValuedAttr<F32Attr, "0.">:$weight_decay,
    DefaultValuedAttr<F32Attr, "0.">:$epsilon
  );
  let trait_attrs = (ins
    DenseI32ArrayAttr:$operand_segment_sizes
  );
  let has_logical_tensor_desc_infer_fn = 1;
  let has_physical_tensor_desc_infer_fn = 1;
  let has_get_sbp_fn = 1;
  let has_data_type_infer_fn = 1;
  let has_input_arg_modify_fn = 1;
}

def OneFlow_AdamBiasCorrectionFactorOp : OneFlow_BaseOp<"adam_bias_correction_factor", [NoGrad, DeclareOpInterfaceMethods<UserOpCompatibleInterface>]> {
  let input = (ins
    OneFlow_Tensor:$train_step
  );
  let output = (outs
    OneFlow_Tensor:$out
  );
  let attrs = (ins
    DefaultValuedAttr<F32Attr, "0.9">:$beta
  );
  let has_logical_tensor_desc_infer_fn = 1;
  let has_physical_tensor_desc_infer_fn = 1;
  let has_get_sbp_fn = 1;
  let has_data_type_infer_fn = 1;
}

def OneFlow_AdamUpdateOp : OneFlow_BaseOp<"adam_update", [NoGrad, AttrSizedOperandSegments, DeclareOpInterfaceMethods<UserOpCompatibleInterface>]> {
  let input = (ins
    OneFlow_Tensor:$model,
    OneFlow_Tensor:$model_diff,
    Optional<OneFlow_Tensor>:$model_copy,
    Optional<OneFlow_Tensor>:$learning_rate,
    Optional<OneFlow_Tensor>:$scale_by_tensor,
    Optional<OneFlow_Tensor>:$skip_if,
    Optional<OneFlow_Tensor>:$bias_correction1,
    Optional<OneFlow_Tensor>:$bias_correction2,
    OneFlow_Tensor:$m,
    OneFlow_Tensor:$v,
    Optional<OneFlow_Tensor>:$max_v
  );
  let attrs = (ins
    DefaultValuedAttr<F32Attr, "0.">:$learning_rate_val,
    DefaultValuedAttr<F32Attr, "1.">:$learning_rate_scale,
    DefaultValuedAttr<F32Attr, "1.">:$bias_correction1_val,
    DefaultValuedAttr<F32Attr, "1.">:$bias_correction2_val,
    DefaultValuedAttr<F64Attr, "1.">:$scale,
    DefaultValuedAttr<F32Attr, "0.">:$l1,
    DefaultValuedAttr<F32Attr, "0.">:$l2,
    DefaultValuedAttr<F32Attr, "0.9">:$beta1,
    DefaultValuedAttr<F32Attr, "0.999">:$beta2,
    DefaultValuedAttr<F32Attr, "0.">:$epsilon,
    DefaultValuedAttr<F32Attr, "0.">:$weight_decay,
    DefaultValuedAttr<BoolAttr, "false">:$amsgrad,
    DefaultValuedAttr<BoolAttr, "true">:$do_bias_correction
  );
  let trait_attrs = (ins
    DenseI32ArrayAttr:$operand_segment_sizes
  );
  let has_logical_tensor_desc_infer_fn = 1;
  let has_physical_tensor_desc_infer_fn = 1;
  let has_get_sbp_fn = 1;
  let has_data_type_infer_fn = 1;
  let has_input_arg_modify_fn = 1;
}

def OneFlow_IndexedSlicesAdamUpdateOp : OneFlow_BaseOp<"indexed_slices_adam_update", [NoGrad, AttrSizedOperandSegments, DeclareOpInterfaceMethods<UserOpCompatibleInterface>]> {
  let input = (ins
    OneFlow_Tensor:$model,
    OneFlow_Tensor:$model_diff_indices,
    OneFlow_Tensor:$model_diff_values,
    OneFlow_Tensor:$learning_rate,
    Optional<OneFlow_Tensor>:$bias_correction1,
    Optional<OneFlow_Tensor>:$bias_correction2,
    OneFlow_Tensor:$m,
    OneFlow_Tensor:$v,
    Optional<OneFlow_Tensor>:$max_v
  );
  let attrs = (ins
    DefaultValuedAttr<F32Attr, "0.">:$learning_rate_val,
    DefaultValuedAttr<F32Attr, "1.">:$learning_rate_scale,
    DefaultValuedAttr<F32Attr, "0.9">:$beta1,
    DefaultValuedAttr<F32Attr, "0.999">:$beta2,
    DefaultValuedAttr<F32Attr, "0.">:$epsilon,
    DefaultValuedAttr<F32Attr, "0.">:$weight_decay,
    DefaultValuedAttr<BoolAttr, "false">:$amsgrad,
    DefaultValuedAttr<BoolAttr, "true">:$do_bias_correction
  );
  let trait_attrs = (ins
    DenseI32ArrayAttr:$operand_segment_sizes
  );
  let has_logical_tensor_desc_infer_fn = 1;
  let has_physical_tensor_desc_infer_fn = 1;
  let has_get_sbp_fn = 1;
  let has_data_type_infer_fn = 1;
  let has_input_arg_modify_fn = 1;
}

def OneFlow_IndexedSlicesMomentumUpdateOp : OneFlow_BaseOp<"indexed_slices_momentum_update", [NoGrad, DeclareOpInterfaceMethods<UserOpCompatibleInterface>]> {
  let input = (ins
    OneFlow_Tensor:$model,
    OneFlow_Tensor:$model_diff_indices,
    OneFlow_Tensor:$model_diff_values,
    OneFlow_Tensor:$learning_rate,
    OneFlow_Tensor:$momentum
  );
  let attrs = (ins
    DefaultValuedAttr<F32Attr, "1.">:$learning_rate_scale,
    DefaultValuedAttr<F32Attr, "0.9">:$beta,
    DefaultValuedAttr<F32Attr, "0.0">:$dampening,
    DefaultValuedAttr<BoolAttr, "false">:$nesterov,
    DefaultValuedAttr<BoolAttr, "false">:$maximize,
    DefaultValuedAttr<F32Attr, "0.">:$weight_decay
  );
  let has_logical_tensor_desc_infer_fn = 1;
  let has_physical_tensor_desc_infer_fn = 1;
  let has_get_sbp_fn = 1;
  let has_data_type_infer_fn = 1;
  let has_input_arg_modify_fn = 1;
}

def OneFlow_IndexedSlicesSgdUpdateOp : OneFlow_BaseOp<"indexed_slices_sgd_update", [NoGrad, DeclareOpInterfaceMethods<UserOpCompatibleInterface>]> {
  let input = (ins
    OneFlow_Tensor:$model,
    OneFlow_Tensor:$model_diff_indices,
    OneFlow_Tensor:$model_diff_values,
    OneFlow_Tensor:$learning_rate
  );
  let attrs = (ins
    DefaultValuedAttr<F32Attr, "1.">:$learning_rate_scale,
    DefaultValuedAttr<F32Attr, "0.">:$weight_decay
  );
  let has_logical_tensor_desc_infer_fn = 1;
  let has_physical_tensor_desc_infer_fn = 1;
  let has_get_sbp_fn = 1;
  let has_data_type_infer_fn = 1;
  let has_input_arg_modify_fn = 1;
}

def OneFlow_LambUpdateOp : OneFlow_BaseOp<"lamb_update", [NoGrad, AttrSizedOperandSegments, DeclareOpInterfaceMethods<UserOpCompatibleInterface>]> {
  let input = (ins
    OneFlow_Tensor:$model,
    OneFlow_Tensor:$model_diff,
    Optional<OneFlow_Tensor>:$learning_rate,
    Optional<OneFlow_Tensor>:$scale_by_tensor,
    Optional<OneFlow_Tensor>:$skip_if,
    Optional<OneFlow_Tensor>:$bias_correction1,
    Optional<OneFlow_Tensor>:$bias_correction2,
    OneFlow_Tensor:$m,
    OneFlow_Tensor:$v
  );
  let attrs = (ins
    DefaultValuedAttr<F32Attr, "0.">:$learning_rate_val,
    DefaultValuedAttr<F32Attr, "1.">:$learning_rate_scale,
    DefaultValuedAttr<F32Attr, "1.">:$bias_correction1_val,
    DefaultValuedAttr<F32Attr, "1.">:$bias_correction2_val,
    DefaultValuedAttr<F64Attr, "1.">:$scale,
    DefaultValuedAttr<F32Attr, "0.">:$l1,
    DefaultValuedAttr<F32Attr, "0.">:$l2,
    DefaultValuedAttr<F32Attr, "0.9">:$beta1,
    DefaultValuedAttr<F32Attr, "0.999">:$beta2,
    DefaultValuedAttr<F32Attr, "0.">:$epsilon,
    DefaultValuedAttr<F32Attr, "0.">:$weight_decay,
    DefaultValuedAttr<BoolAttr, "true">:$do_bias_correction
  );
  let trait_attrs = (ins
    DenseI32ArrayAttr:$operand_segment_sizes
  );
  let has_logical_tensor_desc_infer_fn = 1;
  let has_physical_tensor_desc_infer_fn = 1;
  let has_get_sbp_fn = 1;
  let has_data_type_infer_fn = 1;
  let has_input_arg_modify_fn = 1;
}

def OneFlow_LarsUpdateOp : OneFlow_BaseOp<"lars_update", [NoGrad, AttrSizedOperandSegments, DeclareOpInterfaceMethods<UserOpCompatibleInterface>]> {
  let input = (ins
    OneFlow_Tensor:$model,
    OneFlow_Tensor:$model_diff,
    OneFlow_Tensor:$learning_rate,
    OneFlow_Tensor:$momentum,
    Optional<OneFlow_Tensor>:$scale_by_tensor,
    Optional<OneFlow_Tensor>:$skip_if
  );
  let attrs = (ins
    DefaultValuedAttr<F32Attr, "1.">:$learning_rate_scale,
    DefaultValuedAttr<F64Attr, "1.">:$scale,
    DefaultValuedAttr<F32Attr, "0.">:$l1,
    DefaultValuedAttr<F32Attr, "0.">:$l2,
    DefaultValuedAttr<F32Attr, "0.9">:$momentum_beta,
    DefaultValuedAttr<F32Attr, "0.">:$epsilon,
    DefaultValuedAttr<F32Attr, "0.0001">:$lars_coefficient,
    DefaultValuedAttr<F32Attr, "0.">:$weight_decay
  );
  let trait_attrs = (ins
    DenseI32ArrayAttr:$operand_segment_sizes
  );
  let has_logical_tensor_desc_infer_fn = 1;
  let has_physical_tensor_desc_infer_fn = 1;
  let has_get_sbp_fn = 1;
  let has_data_type_infer_fn = 1;
  let has_input_arg_modify_fn = 1;
}

def OneFlow_MomentumUpdateOp : OneFlow_BaseOp<"momentum_update", [NoGrad, AttrSizedOperandSegments, DeclareOpInterfaceMethods<UserOpCompatibleInterface>]> {
  let input = (ins
    OneFlow_Tensor:$model,
    OneFlow_Tensor:$model_diff,
    OneFlow_Tensor:$momentum,
    Optional<OneFlow_Tensor>:$learning_rate,
    Optional<OneFlow_Tensor>:$scale_by_tensor,
    Optional<OneFlow_Tensor>:$skip_if
  );
  let attrs = (ins
    DefaultValuedAttr<F32Attr, "0.">:$learning_rate_val,
    DefaultValuedAttr<F32Attr, "1.">:$learning_rate_scale,
    DefaultValuedAttr<F64Attr, "1.">:$scale,
    DefaultValuedAttr<F32Attr, "0.">:$l1,
    DefaultValuedAttr<F32Attr, "0.">:$l2,
    DefaultValuedAttr<F32Attr, "0.9">:$beta,
    DefaultValuedAttr<F32Attr, "0.0">:$dampening,
    DefaultValuedAttr<BoolAttr, "false">:$nesterov,
    DefaultValuedAttr<BoolAttr, "false">:$maximize,
    DefaultValuedAttr<F32Attr, "0.">:$weight_decay
  );
  let trait_attrs = (ins
    DenseI32ArrayAttr:$operand_segment_sizes
  );
  let has_logical_tensor_desc_infer_fn = 1;
  let has_physical_tensor_desc_infer_fn = 1;
  let has_get_sbp_fn = 1;
  let has_data_type_infer_fn = 1;
  let has_input_arg_modify_fn = 1;
}

def OneFlow_RmspropUpdateOp : OneFlow_BaseOp<"rmsprop_update", [NoGrad, AttrSizedOperandSegments, DeclareOpInterfaceMethods<UserOpCompatibleInterface>]> {
  let input = (ins
    OneFlow_Tensor:$model,
    OneFlow_Tensor:$model_diff,
    Optional<OneFlow_Tensor>:$learning_rate,
    Optional<OneFlow_Tensor>:$scale_by_tensor,
    Optional<OneFlow_Tensor>:$skip_if,
    OneFlow_Tensor:$mean_square,
    Optional<OneFlow_Tensor>:$mean_gradient
  );
  let attrs = (ins
    DefaultValuedAttr<F32Attr, "0.">:$learning_rate_val,
    DefaultValuedAttr<F32Attr, "1.">:$learning_rate_scale,
    DefaultValuedAttr<F64Attr, "1.">:$scale,
    DefaultValuedAttr<F32Attr, "0.">:$l1,
    DefaultValuedAttr<F32Attr, "0.">:$l2,
    DefaultValuedAttr<BoolAttr, "false">:$centered,
    DefaultValuedAttr<F32Attr, "0.">:$epsilon,
    DefaultValuedAttr<F32Attr, "0.99">:$decay_rate,
    DefaultValuedAttr<F32Attr, "0.">:$weight_decay
  );
  let trait_attrs = (ins
    DenseI32ArrayAttr:$operand_segment_sizes
  );
  let has_logical_tensor_desc_infer_fn = 1;
  let has_physical_tensor_desc_infer_fn = 1;
  let has_get_sbp_fn = 1;
  let has_data_type_infer_fn = 1;
  let has_input_arg_modify_fn = 1;
}

def OneFlow_SgdUpdateOp : OneFlow_BaseOp<"sgd_update", [NoGrad, AttrSizedOperandSegments, DeclareOpInterfaceMethods<UserOpCompatibleInterface>]> {
  let input = (ins
    OneFlow_Tensor:$model,
    OneFlow_Tensor:$model_diff,
    Optional<OneFlow_Tensor>:$model_copy,
    Optional<OneFlow_Tensor>:$learning_rate,
    Optional<OneFlow_Tensor>:$scale_by_tensor,
    Optional<OneFlow_Tensor>:$skip_if
  );
  let attrs = (ins
    DefaultValuedAttr<F32Attr, "0.">:$learning_rate_val,
    DefaultValuedAttr<F32Attr, "1.">:$learning_rate_scale,
    DefaultValuedAttr<F64Attr, "1.">:$scale,
    DefaultValuedAttr<F32Attr, "0.">:$l1,
    DefaultValuedAttr<F32Attr, "0.">:$l2,
    DefaultValuedAttr<F32Attr, "0.">:$weight_decay
  );
  let trait_attrs = (ins
    DenseI32ArrayAttr:$operand_segment_sizes
  );
  let has_logical_tensor_desc_infer_fn = 1;
  let has_physical_tensor_desc_infer_fn = 1;
  let has_get_sbp_fn = 1;
  let has_data_type_infer_fn = 1;
  let has_input_arg_modify_fn = 1;
}

def OneFlow_FtrlUpdateOp : OneFlow_BaseOp<"ftrl_update", [NoGrad, AttrSizedOperandSegments, DeclareOpInterfaceMethods<UserOpCompatibleInterface>]> {
  let input = (ins
    OneFlow_Tensor:$model,
    OneFlow_Tensor:$model_diff,
    Optional<OneFlow_Tensor>:$learning_rate,
    Optional<OneFlow_Tensor>:$skip_if,
    OneFlow_Tensor:$accumulate,
    OneFlow_Tensor:$z
  );
  let attrs = (ins
    DefaultValuedAttr<F32Attr, "0.">:$learning_rate_val,
    DefaultValuedAttr<F32Attr, "1.">:$learning_rate_scale,
    DefaultValuedAttr<F64Attr, "1.">:$scale,
    DefaultValuedAttr<F32Attr, "0.">:$l1,
    DefaultValuedAttr<F32Attr, "0.">:$l2,
    DefaultValuedAttr<F32Attr, "0.">:$weight_decay,
    DefaultValuedAttr<F32Attr, "0.">:$lr_power,
    DefaultValuedAttr<F32Attr, "0.">:$lambda1,
    DefaultValuedAttr<F32Attr, "0.">:$lambda2,
    DefaultValuedAttr<F32Attr, "0.">:$beta
  );
  let trait_attrs = (ins
    DenseI32ArrayAttr:$operand_segment_sizes
  );
  let has_logical_tensor_desc_infer_fn = 1;
  let has_physical_tensor_desc_infer_fn = 1;
  let has_get_sbp_fn = 1;
  let has_data_type_infer_fn = 1;
  let has_input_arg_modify_fn = 1;
}

def OneFlow_AdadeltaUpdateOp : OneFlow_BaseOp<"adadelta_update", [NoGrad, AttrSizedOperandSegments, DeclareOpInterfaceMethods<UserOpCompatibleInterface>]> {
  let input = (ins
    OneFlow_Tensor:$model,
    OneFlow_Tensor:$model_diff,
    Optional<OneFlow_Tensor>:$learning_rate,
    Optional<OneFlow_Tensor>:$skip_if,
    OneFlow_Tensor:$square_avgs,
    OneFlow_Tensor:$acc_deltas
  );
  let attrs = (ins
    DefaultValuedAttr<F32Attr, "0.">:$learning_rate_val,
    DefaultValuedAttr<F32Attr, "1.">:$learning_rate_scale,
    DefaultValuedAttr<F64Attr, "1.">:$scale,
    DefaultValuedAttr<F32Attr, "0.">:$l1,
    DefaultValuedAttr<F32Attr, "0.">:$l2,
    DefaultValuedAttr<F32Attr, "0.">:$weight_decay,
    DefaultValuedAttr<F32Attr, "0.9">:$rho,
    DefaultValuedAttr<F32Attr, "0.">:$epsilon,
    DefaultValuedAttr<BoolAttr, "false">:$maximize
  );
  let trait_attrs = (ins
    DenseI32ArrayAttr:$operand_segment_sizes
  );
  let has_logical_tensor_desc_infer_fn = 1;
  let has_physical_tensor_desc_infer_fn = 1;
  let has_get_sbp_fn = 1;
  let has_data_type_infer_fn = 1;
  let has_input_arg_modify_fn = 1;
}

def OneFlow_MultiTensorSgdUpdateOp : OneFlow_BaseOp<"multi_tensor_sgd_update", [NoGrad, AttrSizedOperandSegments, DeclareOpInterfaceMethods<UserOpCompatibleInterface>]> {
  let input = (ins
    Variadic<OneFlow_Tensor>:$model,
    Variadic<OneFlow_Tensor>:$model_diff,
    Optional<OneFlow_Tensor>:$learning_rate,
    Optional<OneFlow_Tensor>:$scale_by_tensor,
    Optional<OneFlow_Tensor>:$skip_if
  );
  let attrs = (ins
    DefaultValuedAttr<F32Attr, "0.">:$learning_rate_val,
    DefaultValuedAttr<F32Attr, "1.">:$learning_rate_scale,
    DefaultValuedAttr<F64Attr, "1.">:$scale,
    DefaultValuedAttr<F32Attr, "0.">:$l1,
    DefaultValuedAttr<F32Attr, "0.">:$l2,
    DefaultValuedAttr<F32Attr, "0.">:$weight_decay
  );
  let trait_attrs = (ins
    DenseI32ArrayAttr:$operand_segment_sizes
  );
  let has_logical_tensor_desc_infer_fn = 1;
  let has_physical_tensor_desc_infer_fn = 1;
  let has_get_sbp_fn = 1;
  let has_data_type_infer_fn = 1;
  let has_input_arg_modify_fn = 1;
}

def OneFlow_MultiTensorMomentumUpdateOp : OneFlow_BaseOp<"multi_tensor_momentum_update", [NoGrad, AttrSizedOperandSegments, DeclareOpInterfaceMethods<UserOpCompatibleInterface>]> {
  let input = (ins
    Variadic<OneFlow_Tensor>:$model,
    Variadic<OneFlow_Tensor>:$model_diff,
    Variadic<OneFlow_Tensor>:$momentum_buf,
    Optional<OneFlow_Tensor>:$learning_rate,
    Optional<OneFlow_Tensor>:$scale_by_tensor,
    Optional<OneFlow_Tensor>:$skip_if
  );
  let attrs = (ins
    DefaultValuedAttr<F32Attr, "0.">:$learning_rate_val,
    DefaultValuedAttr<F32Attr, "1.">:$learning_rate_scale,
    DefaultValuedAttr<F64Attr, "1.">:$scale,
    DefaultValuedAttr<F32Attr, "0.">:$l1,
    DefaultValuedAttr<F32Attr, "0.">:$l2,
    DefaultValuedAttr<F32Attr, "0.">:$weight_decay,
    DefaultValuedAttr<F32Attr, "0.">:$momentum,
    DefaultValuedAttr<F32Attr, "0.">:$dampening,
    DefaultValuedAttr<BoolAttr, "false">:$nesterov,
    DefaultValuedAttr<BoolAttr, "false">:$maximize
  );
  let trait_attrs = (ins
    DenseI32ArrayAttr:$operand_segment_sizes
  );
  let has_logical_tensor_desc_infer_fn = 1;
  let has_physical_tensor_desc_infer_fn = 1;
  let has_get_sbp_fn = 1;
  let has_data_type_infer_fn = 1;
  let has_input_arg_modify_fn = 1;
}

def OneFlow_MultiTensorAdamUpdateOp : OneFlow_BaseOp<"multi_tensor_adam_update", [NoGrad, AttrSizedOperandSegments, DeclareOpInterfaceMethods<UserOpCompatibleInterface>]> {
  let input = (ins
    Variadic<OneFlow_Tensor>:$model,
    Variadic<OneFlow_Tensor>:$model_diff,
    Optional<OneFlow_Tensor>:$learning_rate,
    Optional<OneFlow_Tensor>:$scale_by_tensor,
    Optional<OneFlow_Tensor>:$skip_if,
    Optional<OneFlow_Tensor>:$bias_correction1,
    Optional<OneFlow_Tensor>:$bias_correction2,
    Variadic<OneFlow_Tensor>:$m,
    Variadic<OneFlow_Tensor>:$v
  );
  let attrs = (ins
    DefaultValuedAttr<F32Attr, "0.">:$learning_rate_val,
    DefaultValuedAttr<F32Attr, "1.">:$learning_rate_scale,
    DefaultValuedAttr<F32Attr, "1.">:$bias_correction1_val,
    DefaultValuedAttr<F32Attr, "1.">:$bias_correction2_val,
    DefaultValuedAttr<F64Attr, "1.">:$scale,
    DefaultValuedAttr<F32Attr, "0.">:$l1,
    DefaultValuedAttr<F32Attr, "0.">:$l2,
    DefaultValuedAttr<F32Attr, "0.9">:$beta1,
    DefaultValuedAttr<F32Attr, "0.999">:$beta2,
    DefaultValuedAttr<F32Attr, "0.00001">:$epsilon,
    DefaultValuedAttr<F32Attr, "0.">:$weight_decay,
    DefaultValuedAttr<BoolAttr, "false">:$amsgrad,
    DefaultValuedAttr<BoolAttr, "true">:$do_bias_correction
  );
  let trait_attrs = (ins
    DenseI32ArrayAttr:$operand_segment_sizes
  );
  let has_logical_tensor_desc_infer_fn = 1;
  let has_physical_tensor_desc_infer_fn = 1;
  let has_get_sbp_fn = 1;
  let has_data_type_infer_fn = 1;
  let has_input_arg_modify_fn = 1;
}

def OneFlow_MultiTensorSgdUpdateWithCastOp : OneFlow_BaseOp<"multi_tensor_sgd_update_with_cast", [NoGrad, AttrSizedOperandSegments, DeclareOpInterfaceMethods<UserOpCompatibleInterface>]> {
  let input = (ins
    Variadic<OneFlow_Tensor>:$model,
    Variadic<OneFlow_Tensor>:$model_diff,
    Variadic<OneFlow_Tensor>:$model_copy,
    Optional<OneFlow_Tensor>:$learning_rate,
    Optional<OneFlow_Tensor>:$scale_by_tensor,
    Optional<OneFlow_Tensor>:$skip_if
  );
  let attrs = (ins
    DefaultValuedAttr<F32Attr, "0.">:$learning_rate_val,
    DefaultValuedAttr<F32Attr, "1.">:$learning_rate_scale,
    DefaultValuedAttr<F64Attr, "1.">:$scale,
    DefaultValuedAttr<F32Attr, "0.">:$l1,
    DefaultValuedAttr<F32Attr, "0.">:$l2,
    DefaultValuedAttr<F32Attr, "0.">:$weight_decay
  );
  let trait_attrs = (ins
    DenseI32ArrayAttr:$operand_segment_sizes
  );
  let has_logical_tensor_desc_infer_fn = 1;
  let has_physical_tensor_desc_infer_fn = 1;
  let has_get_sbp_fn = 1;
  let has_data_type_infer_fn = 1;
  let has_input_arg_modify_fn = 1;
}

def OneFlow_MultiTensorMomentumUpdateWithCastOp : OneFlow_BaseOp<"multi_tensor_momentum_update_with_cast", [NoGrad, AttrSizedOperandSegments, DeclareOpInterfaceMethods<UserOpCompatibleInterface>]> {
  let input = (ins
    Variadic<OneFlow_Tensor>:$model,
    Variadic<OneFlow_Tensor>:$model_diff,
    Variadic<OneFlow_Tensor>:$model_copy,
    Variadic<OneFlow_Tensor>:$momentum_buf,
    Optional<OneFlow_Tensor>:$learning_rate,
    Optional<OneFlow_Tensor>:$scale_by_tensor,
    Optional<OneFlow_Tensor>:$skip_if
  );
  let attrs = (ins
    DefaultValuedAttr<F32Attr, "0.">:$learning_rate_val,
    DefaultValuedAttr<F32Attr, "1.">:$learning_rate_scale,
    DefaultValuedAttr<F64Attr, "1.">:$scale,
    DefaultValuedAttr<F32Attr, "0.">:$l1,
    DefaultValuedAttr<F32Attr, "0.">:$l2,
    DefaultValuedAttr<F32Attr, "0.">:$weight_decay,
    DefaultValuedAttr<F32Attr, "0.">:$momentum,
    DefaultValuedAttr<F32Attr, "0.">:$dampening,
    DefaultValuedAttr<BoolAttr, "false">:$nesterov,
    DefaultValuedAttr<BoolAttr, "false">:$maximize
  );
  let trait_attrs = (ins
    DenseI32ArrayAttr:$operand_segment_sizes
  );
  let has_logical_tensor_desc_infer_fn = 1;
  let has_physical_tensor_desc_infer_fn = 1;
  let has_get_sbp_fn = 1;
  let has_data_type_infer_fn = 1;
  let has_input_arg_modify_fn = 1;
}

def OneFlow_MultiTensorAdamUpdateWithCastOp : OneFlow_BaseOp<"multi_tensor_adam_update_with_cast", [NoGrad, AttrSizedOperandSegments, DeclareOpInterfaceMethods<UserOpCompatibleInterface>]> {
  let input = (ins
    Variadic<OneFlow_Tensor>:$model,
    Variadic<OneFlow_Tensor>:$model_diff,
    Variadic<OneFlow_Tensor>:$model_copy,
    Optional<OneFlow_Tensor>:$learning_rate,
    Optional<OneFlow_Tensor>:$scale_by_tensor,
    Optional<OneFlow_Tensor>:$skip_if,
    Optional<OneFlow_Tensor>:$bias_correction1,
    Optional<OneFlow_Tensor>:$bias_correction2,
    Variadic<OneFlow_Tensor>:$m,
    Variadic<OneFlow_Tensor>:$v
  );
  let attrs = (ins
    DefaultValuedAttr<F32Attr, "0.">:$learning_rate_val,
    DefaultValuedAttr<F32Attr, "1.">:$learning_rate_scale,
    DefaultValuedAttr<F32Attr, "1.">:$bias_correction1_val,
    DefaultValuedAttr<F32Attr, "1.">:$bias_correction2_val,
    DefaultValuedAttr<F64Attr, "1.">:$scale,
    DefaultValuedAttr<F32Attr, "0.">:$l1,
    DefaultValuedAttr<F32Attr, "0.">:$l2,
    DefaultValuedAttr<F32Attr, "0.9">:$beta1,
    DefaultValuedAttr<F32Attr, "0.999">:$beta2,
    DefaultValuedAttr<F32Attr, "0.00001">:$epsilon,
    DefaultValuedAttr<F32Attr, "0.">:$weight_decay,
    DefaultValuedAttr<BoolAttr, "false">:$amsgrad,
    DefaultValuedAttr<BoolAttr, "true">:$do_bias_correction
  );
  let trait_attrs = (ins
    DenseI32ArrayAttr:$operand_segment_sizes
  );
  let has_logical_tensor_desc_infer_fn = 1;
  let has_physical_tensor_desc_infer_fn = 1;
  let has_get_sbp_fn = 1;
  let has_data_type_infer_fn = 1;
  let has_input_arg_modify_fn = 1;
}

def OneFlow_MultiTensorYoloV5WeightUpdateOp : OneFlow_BaseOp<"multi_tensor_yolov5_weight_update", [NoGrad, AttrSizedOperandSegments, DeclareOpInterfaceMethods<UserOpCompatibleInterface>]> {
  let input = (ins
    Variadic<OneFlow_Tensor>:$model,
    Variadic<OneFlow_Tensor>:$model_update
  );
  let attrs = (ins
    DefaultValuedAttr<F32Attr, "0.">:$d
  );
  let trait_attrs = (ins
    DenseI32ArrayAttr:$operand_segment_sizes
  );
  let has_logical_tensor_desc_infer_fn = 1;
  let has_physical_tensor_desc_infer_fn = 1;
  let has_get_sbp_fn = 1;
  let has_data_type_infer_fn = 1;
  let has_input_arg_modify_fn = 1;
}

#endif // GET_ONEFLOW_OPTIMIZER_OP_DEFINITIONS


#ifdef GET_ONEFLOW_PADDING_OP_DEFINITIONS


def OneFlow_PadOp : OneFlow_BaseOp<"pad", [NoMemoryEffect, DeclareOpInterfaceMethods<UserOpCompatibleInterface>]> {
  let input = (ins
    OneFlow_Tensor:$x
  );
  let output = (outs
    OneFlow_Tensor:$y
  );
  let attrs = (ins
    SI64ArrayAttr:$padding_before,
    SI64ArrayAttr:$padding_after,
    SI64ArrayAttr:$padding,
    DefaultValuedAttr<F64Attr, "0.">:$floating_constant_value,
    DefaultValuedAttr<SI64Attr, "0">:$integral_constant_value
  );
  let has_logical_tensor_desc_infer_fn = 1;
  let has_physical_tensor_desc_infer_fn = 1;
  let has_get_sbp_fn = 1;
  let has_data_type_infer_fn = 1;
}

def OneFlow_ReplicationPad1DOp : OneFlow_BaseOp<"replication_pad1d", [NoMemoryEffect, DeclareOpInterfaceMethods<UserOpCompatibleInterface>]> {
  let input = (ins
    OneFlow_Tensor:$x
  );
  let output = (outs
    OneFlow_Tensor:$y
  );
  let attrs = (ins
    SI64ArrayAttr:$padding
  );
  let has_logical_tensor_desc_infer_fn = 1;
  let has_physical_tensor_desc_infer_fn = 1;
  let has_get_sbp_fn = 1;
  let has_data_type_infer_fn = 1;
  let has_input_arg_modify_fn = 1;
}

def OneFlow_ReplicationPad1DGradOp : OneFlow_BaseOp<"replication_pad1d_grad", [NoMemoryEffect, DeclareOpInterfaceMethods<UserOpCompatibleInterface>]> {
  let input = (ins
    OneFlow_Tensor:$dy
  );
  let output = (outs
    OneFlow_Tensor:$dx
  );
  let attrs = (ins
    SI64ArrayAttr:$padding
  );
  let has_logical_tensor_desc_infer_fn = 1;
  let has_physical_tensor_desc_infer_fn = 1;
  let has_get_sbp_fn = 1;
  let has_data_type_infer_fn = 1;
}

def OneFlow_ReflectionPad1DOp : OneFlow_BaseOp<"reflection_pad1d", [NoMemoryEffect, DeclareOpInterfaceMethods<UserOpCompatibleInterface>]> {
  let input = (ins
    OneFlow_Tensor:$x
  );
  let output = (outs
    OneFlow_Tensor:$y
  );
  let attrs = (ins
    SI64ArrayAttr:$padding
  );
  let has_logical_tensor_desc_infer_fn = 1;
  let has_physical_tensor_desc_infer_fn = 1;
  let has_get_sbp_fn = 1;
  let has_data_type_infer_fn = 1;
  let has_input_arg_modify_fn = 1;
}

def OneFlow_ReflectionPad1DGradOp : OneFlow_BaseOp<"reflection_pad1d_grad", [NoMemoryEffect, DeclareOpInterfaceMethods<UserOpCompatibleInterface>]> {
  let input = (ins
    OneFlow_Tensor:$dy
  );
  let output = (outs
    OneFlow_Tensor:$dx
  );
  let attrs = (ins
    SI64ArrayAttr:$padding
  );
  let has_logical_tensor_desc_infer_fn = 1;
  let has_physical_tensor_desc_infer_fn = 1;
  let has_get_sbp_fn = 1;
  let has_data_type_infer_fn = 1;
}

def OneFlow_ReflectionPad2DOp : OneFlow_BaseOp<"reflection_pad2d", [NoMemoryEffect, DeclareOpInterfaceMethods<UserOpCompatibleInterface>]> {
  let input = (ins
    OneFlow_Tensor:$x
  );
  let output = (outs
    OneFlow_Tensor:$y
  );
  let attrs = (ins
    SI64ArrayAttr:$padding
  );
  let has_logical_tensor_desc_infer_fn = 1;
  let has_physical_tensor_desc_infer_fn = 1;
  let has_get_sbp_fn = 1;
  let has_data_type_infer_fn = 1;
  let has_input_arg_modify_fn = 1;
}

def OneFlow_ReflectionPad2DGradOp : OneFlow_BaseOp<"reflection_pad2d_grad", [NoMemoryEffect, DeclareOpInterfaceMethods<UserOpCompatibleInterface>]> {
  let input = (ins
    OneFlow_Tensor:$dy
  );
  let output = (outs
    OneFlow_Tensor:$dx
  );
  let attrs = (ins
    SI64ArrayAttr:$padding
  );
  let has_logical_tensor_desc_infer_fn = 1;
  let has_physical_tensor_desc_infer_fn = 1;
  let has_get_sbp_fn = 1;
  let has_data_type_infer_fn = 1;
}

def OneFlow_ReplicationPad2DOp : OneFlow_BaseOp<"replication_pad2d", [NoMemoryEffect, DeclareOpInterfaceMethods<UserOpCompatibleInterface>]> {
  let input = (ins
    OneFlow_Tensor:$x
  );
  let output = (outs
    OneFlow_Tensor:$y
  );
  let attrs = (ins
    SI64ArrayAttr:$padding
  );
  let has_logical_tensor_desc_infer_fn = 1;
  let has_physical_tensor_desc_infer_fn = 1;
  let has_get_sbp_fn = 1;
  let has_data_type_infer_fn = 1;
  let has_input_arg_modify_fn = 1;
}

def OneFlow_ReplicationPad2DGradOp : OneFlow_BaseOp<"replication_pad2d_grad", [NoMemoryEffect, DeclareOpInterfaceMethods<UserOpCompatibleInterface>]> {
  let input = (ins
    OneFlow_Tensor:$dy
  );
  let output = (outs
    OneFlow_Tensor:$dx
  );
  let attrs = (ins
    SI64ArrayAttr:$padding
  );
  let has_logical_tensor_desc_infer_fn = 1;
  let has_physical_tensor_desc_infer_fn = 1;
  let has_get_sbp_fn = 1;
  let has_data_type_infer_fn = 1;
}

def OneFlow_SamePaddingOp : OneFlow_BaseOp<"same_padding", [NoMemoryEffect, DeclareOpInterfaceMethods<UserOpCompatibleInterface>]> {
  let input = (ins
    OneFlow_Tensor:$x
  );
  let output = (outs
    OneFlow_Tensor:$y
  );
  let attrs = (ins
    StrAttr:$padding,
    StrAttr:$data_format,
    SI32ArrayAttr:$kernel_size,
    SI32ArrayAttr:$strides,
    SI32ArrayAttr:$dilation_rate
  );
  let has_logical_tensor_desc_infer_fn = 1;
  let has_physical_tensor_desc_infer_fn = 1;
  let has_get_sbp_fn = 1;
  let has_data_type_infer_fn = 1;
}

def OneFlow_SamePaddingGradOp : OneFlow_BaseOp<"same_padding_grad", [NoMemoryEffect, DeclareOpInterfaceMethods<UserOpCompatibleInterface>]> {
  let input = (ins
    OneFlow_Tensor:$x_like,
    OneFlow_Tensor:$dy
  );
  let output = (outs
    OneFlow_Tensor:$dx
  );
  let attrs = (ins
    StrAttr:$padding,
    StrAttr:$data_format,
    SI32ArrayAttr:$kernel_size,
    SI32ArrayAttr:$strides,
    SI32ArrayAttr:$dilation_rate
  );
  let has_logical_tensor_desc_infer_fn = 1;
  let has_physical_tensor_desc_infer_fn = 1;
  let has_get_sbp_fn = 1;
  let has_data_type_infer_fn = 1;
}

#endif // GET_ONEFLOW_PADDING_OP_DEFINITIONS


#ifdef GET_ONEFLOW_PARALLEL_CAST_OP_DEFINITIONS

def OneFlow_HierarchicalParallelCastOp : OneFlow_BaseOp<"hierarchical_parallel_cast", [NoMemoryEffect, DeclareOpInterfaceMethods<UserOpCompatibleInterface>]> {
  let input = (ins
    OneFlow_Tensor:$in
  );
  let output = (outs
    OneFlow_Tensor:$out
  );
  let attrs = (ins
    StrArrayAttr:$nd_sbp,
    StrAttr:$grad_mode,
    StrArrayAttr:$grad_nd_sbp
  );
  let has_logical_tensor_desc_infer_fn = 1;
  let has_physical_tensor_desc_infer_fn = 1;
  let has_get_sbp_fn = 1;
  let has_data_type_infer_fn = 1;
  let has_nd_sbp_infer_fn = 1;
  let has_get_nd_sbp_fn = 1;
}

def OneFlow_HierarchicalParallelCastLikeOp : OneFlow_BaseOp<"hierarchical_parallel_cast_like", [NoMemoryEffect, DeclareOpInterfaceMethods<UserOpCompatibleInterface>]> {
  let input = (ins
    OneFlow_Tensor:$in,
    OneFlow_Tensor:$like
  );
  let output = (outs
    OneFlow_Tensor:$out
  );
  let has_logical_tensor_desc_infer_fn = 1;
  let has_physical_tensor_desc_infer_fn = 1;
  let has_get_sbp_fn = 1;
  let has_data_type_infer_fn = 1;
  let has_nd_sbp_infer_fn = 1;
}

def OneFlow_ParallelCastOp : OneFlow_BaseOp<"parallel_cast", [NoMemoryEffect, DeclareOpInterfaceMethods<UserOpCompatibleInterface>]> {
  let input = (ins
    OneFlow_Tensor:$in
  );
  let output = (outs
    OneFlow_Tensor:$out
  );
  let attrs = (ins
    StrAttr:$sbp_parallel,
    StrAttr:$grad_sbp_parallel
  );
  let has_logical_tensor_desc_infer_fn = 1;
  let has_physical_tensor_desc_infer_fn = 1;
  let has_get_sbp_fn = 1;
  let has_data_type_infer_fn = 1;
  let has_sbp_signature_infer_fn = 1;
}

#endif // GET_ONEFLOW_PARALLEL_CAST_OP_DEFINITIONS


#ifdef GET_ONEFLOW_POOL_OP_DEFINITIONS

def OneFlow_AdaptiveAvgPool1DOp : OneFlow_AdaptivePoolBaseOp<"adaptive_avg_pool1d", [NoMemoryEffect, DeclareOpInterfaceMethods<UserOpCompatibleInterface>]> {}

def OneFlow_AdaptiveAvgPool1DGradOp : OneFlow_AdaptivePoolGradBaseOp<"adaptive_avg_pool1d_grad", [NoMemoryEffect, DeclareOpInterfaceMethods<UserOpCompatibleInterface>]> {}

def OneFlow_AdaptiveAvgPool2DOp : OneFlow_AdaptivePoolBaseOp<"adaptive_avg_pool2d", [NoMemoryEffect, DeclareOpInterfaceMethods<UserOpCompatibleInterface>]> {}

def OneFlow_AdaptiveAvgPool2DGradOp : OneFlow_AdaptivePoolGradBaseOp<"adaptive_avg_pool2d_grad", [NoMemoryEffect, DeclareOpInterfaceMethods<UserOpCompatibleInterface>]> {}

def OneFlow_AdaptiveAvgPool3DOp : OneFlow_AdaptivePoolBaseOp<"adaptive_avg_pool3d", [NoMemoryEffect, DeclareOpInterfaceMethods<UserOpCompatibleInterface>]> {}

def OneFlow_AdaptiveAvgPool3DGradOp : OneFlow_AdaptivePoolGradBaseOp<"adaptive_avg_pool3d_grad", [NoMemoryEffect, DeclareOpInterfaceMethods<UserOpCompatibleInterface>]> {}

def OneFlow_AdaptiveMaxPool1DOp : OneFlow_AdaptiveMaxPoolBaseOp<"adaptive_max_pool1d", [NoMemoryEffect, DeclareOpInterfaceMethods<UserOpCompatibleInterface>]> {}
def OneFlow_AdaptiveMaxPool1DGradOp : OneFlow_AdaptiveMaxPoolGradBaseOp<"adaptive_max_pool1d_grad", [NoMemoryEffect, DeclareOpInterfaceMethods<UserOpCompatibleInterface>]> {}

def OneFlow_AdaptiveMaxPool2DOp : OneFlow_AdaptiveMaxPoolBaseOp<"adaptive_max_pool2d", [NoMemoryEffect, DeclareOpInterfaceMethods<UserOpCompatibleInterface>]> {}
def OneFlow_AdaptiveMaxPool2DGradOp : OneFlow_AdaptiveMaxPoolGradBaseOp<"adaptive_max_pool2d_grad", [NoMemoryEffect, DeclareOpInterfaceMethods<UserOpCompatibleInterface>]> {}

def OneFlow_AdaptiveMaxPool3DOp : OneFlow_AdaptiveMaxPoolBaseOp<"adaptive_max_pool3d", [NoMemoryEffect, DeclareOpInterfaceMethods<UserOpCompatibleInterface>]> {}
def OneFlow_AdaptiveMaxPool3DGradOp : OneFlow_AdaptiveMaxPoolGradBaseOp<"adaptive_max_pool3d_grad", [NoMemoryEffect, DeclareOpInterfaceMethods<UserOpCompatibleInterface>]> {}

def OneFlow_AvgPool1DOp : OneFlow_AvgPoolBaseOp<"avg_pool_1d", [NoMemoryEffect, DeclareOpInterfaceMethods<UserOpCompatibleInterface>]> {}

def OneFlow_AvgPool1DGradOp : OneFlow_AvgPoolGradBaseOp<"avg_pool_1d_grad", [NoMemoryEffect, DeclareOpInterfaceMethods<UserOpCompatibleInterface>]> {}

def OneFlow_AvgPool2DOp : OneFlow_AvgPoolBaseOp<"avg_pool_2d", [NoMemoryEffect, DeclareOpInterfaceMethods<UserOpCompatibleInterface>]> {}

def OneFlow_AvgPool2DGradOp : OneFlow_AvgPoolGradBaseOp<"avg_pool_2d_grad", [NoMemoryEffect, DeclareOpInterfaceMethods<UserOpCompatibleInterface>]> {}

def OneFlow_AvgPool3DOp : OneFlow_AvgPoolBaseOp<"avg_pool_3d", [NoMemoryEffect, DeclareOpInterfaceMethods<UserOpCompatibleInterface>]> {}

def OneFlow_AvgPool3DGradOp : OneFlow_AvgPoolGradBaseOp<"avg_pool_3d_grad", [NoMemoryEffect, DeclareOpInterfaceMethods<UserOpCompatibleInterface>]> {}

def OneFlow_MaxPool1DOp : OneFlow_MaxPoolBaseOp<"max_pool_1d", [NoMemoryEffect, DeclareOpInterfaceMethods<UserOpCompatibleInterface>]> {}

def OneFlow_MaxPool1DGradOp : OneFlow_MaxPoolGradBaseOp<"max_pool_1d_grad", [NoMemoryEffect, DeclareOpInterfaceMethods<UserOpCompatibleInterface>]> {}

def OneFlow_MaxPool2DOp : OneFlow_MaxPoolBaseOp<"max_pool_2d", [NoMemoryEffect, DeclareOpInterfaceMethods<UserOpCompatibleInterface>, DeclareOpInterfaceMethods<NCHWCompatibleInterface>]> {}

def OneFlow_MaxPool2DGradOp : OneFlow_MaxPoolGradBaseOp<"max_pool_2d_grad", [NoMemoryEffect, DeclareOpInterfaceMethods<UserOpCompatibleInterface>]> {}

def OneFlow_MaxPool3DOp : OneFlow_MaxPoolBaseOp<"max_pool_3d", [NoMemoryEffect, DeclareOpInterfaceMethods<UserOpCompatibleInterface>]> {}

def OneFlow_MaxPool3DGradOp : OneFlow_MaxPoolGradBaseOp<"max_pool_3d_grad", [NoMemoryEffect, DeclareOpInterfaceMethods<UserOpCompatibleInterface>]> {}

def OneFlow_MaxUnpool1DOp : OneFlow_MaxUnpoolBaseOp<"max_unpool_1d", [NoMemoryEffect, DeclareOpInterfaceMethods<UserOpCompatibleInterface>]> {}

def OneFlow_MaxUnpool2DOp : OneFlow_MaxUnpoolBaseOp<"max_unpool_2d", [NoMemoryEffect, DeclareOpInterfaceMethods<UserOpCompatibleInterface>]> {}

def OneFlow_MaxUnpool3DOp : OneFlow_MaxUnpoolBaseOp<"max_unpool_3d", [NoMemoryEffect, DeclareOpInterfaceMethods<UserOpCompatibleInterface>]> {}

def OneFlow_MaxUnpool1DGradOp : OneFlow_MaxUnpoolGradBaseOp<"max_unpool_1d_grad", [NoMemoryEffect, DeclareOpInterfaceMethods<UserOpCompatibleInterface>]> {}

def OneFlow_MaxUnpool2DGradOp : OneFlow_MaxUnpoolGradBaseOp<"max_unpool_2d_grad", [NoMemoryEffect, DeclareOpInterfaceMethods<UserOpCompatibleInterface>]> {}

def OneFlow_MaxUnpool3DGradOp : OneFlow_MaxUnpoolGradBaseOp<"max_unpool_3d_grad", [NoMemoryEffect, DeclareOpInterfaceMethods<UserOpCompatibleInterface>]> {}

def OneFlow_TfAvgPool1DOp : OneFlow_TFPoolBaseOp<"tf_avg_pool_1d", [NoMemoryEffect, DeclareOpInterfaceMethods<UserOpCompatibleInterface>]> {}

def OneFlow_TfAvgPool1DGradOp : OneFlow_TFPoolGradBaseOp<"tf_avg_pool_1d_grad", [NoMemoryEffect, DeclareOpInterfaceMethods<UserOpCompatibleInterface>]> {}

def OneFlow_TfAvgPool2DOp : OneFlow_TFPoolBaseOp<"tf_avg_pool_2d", [NoMemoryEffect, DeclareOpInterfaceMethods<UserOpCompatibleInterface>]> {}

def OneFlow_TfAvgPool2DGradOp : OneFlow_TFPoolGradBaseOp<"tf_avg_pool_2d_grad", [NoMemoryEffect, DeclareOpInterfaceMethods<UserOpCompatibleInterface>]> {}

def OneFlow_TfAvgPool3DOp : OneFlow_TFPoolBaseOp<"tf_avg_pool_3d", [NoMemoryEffect, DeclareOpInterfaceMethods<UserOpCompatibleInterface>]> {}

def OneFlow_TfAvgPool3DGradOp : OneFlow_TFPoolGradBaseOp<"tf_avg_pool_3d_grad", [NoMemoryEffect, DeclareOpInterfaceMethods<UserOpCompatibleInterface>]> {}

def OneFlow_TfMaxPool1DOp : OneFlow_TFPoolBaseOp<"tf_max_pool_1d", [NoMemoryEffect, DeclareOpInterfaceMethods<UserOpCompatibleInterface>]> {}

def OneFlow_TfMaxPool1DGradOp : OneFlow_TFPoolGradBaseOp<"tf_max_pool_1d_grad", [NoMemoryEffect, DeclareOpInterfaceMethods<UserOpCompatibleInterface>]> {}

def OneFlow_TfMaxPool2DOp : OneFlow_TFPoolBaseOp<"tf_max_pool_2d", [NoMemoryEffect, DeclareOpInterfaceMethods<UserOpCompatibleInterface>]> {}

def OneFlow_TfMaxPool2DGradOp : OneFlow_TFPoolGradBaseOp<"tf_max_pool_2d_grad", [NoMemoryEffect, DeclareOpInterfaceMethods<UserOpCompatibleInterface>]> {}

def OneFlow_TfMaxPool3DOp : OneFlow_TFPoolBaseOp<"tf_max_pool_3d", [NoMemoryEffect, DeclareOpInterfaceMethods<UserOpCompatibleInterface>]> {}

def OneFlow_TfMaxPool3DGradOp : OneFlow_TFPoolGradBaseOp<"tf_max_pool_3d_grad", [NoMemoryEffect, DeclareOpInterfaceMethods<UserOpCompatibleInterface>]> {}

#endif // GET_ONEFLOW_POOL_OP_DEFINITIONS


#ifdef GET_ONEFLOW_QUANTIZATION_OP_DEFINITIONS

def OneFlow_FakeQuantizationOp : OneFlow_BaseOp<"fake_quantization", [NoMemoryEffect, DeclareOpInterfaceMethods<UserOpCompatibleInterface>]> {
  let input = (ins
    OneFlow_Tensor:$in,
    OneFlow_Tensor:$scale,
    OneFlow_Tensor:$zero_point
  );
  let output = (outs
    OneFlow_Tensor:$out
  );
  let attrs = (ins
    DefaultValuedAttr<StrAttr, "\"google\"">:$quantization_formula,
    DefaultValuedAttr<SI32Attr, "8">:$quantization_bit,
    DefaultValuedAttr<StrAttr, "\"symmetric\"">:$quantization_scheme
  );
  let has_check_fn = 1;
  let has_logical_tensor_desc_infer_fn = 1;
  let has_physical_tensor_desc_infer_fn = 1;
  let has_get_sbp_fn = 1;
  let has_data_type_infer_fn = 1;
  let has_input_arg_modify_fn = 1;
}

def OneFlow_MinMaxObserverOp : OneFlow_BaseOp<"min_max_observer", [NoMemoryEffect, NoGrad, DeclareOpInterfaceMethods<UserOpCompatibleInterface>]> {
  let input = (ins
    OneFlow_Tensor:$in
  );
  let output = (outs
    OneFlow_Tensor:$scale,
    OneFlow_Tensor:$zero_point
  );
  let attrs = (ins
    DefaultValuedAttr<StrAttr, "\"google\"">:$quantization_formula,
    DefaultValuedAttr<SI32Attr, "8">:$quantization_bit,
    DefaultValuedAttr<StrAttr, "\"symmetric\"">:$quantization_scheme,
    DefaultValuedAttr<BoolAttr, "true">:$per_layer_quantization
  );
  let has_check_fn = 1;
  let has_logical_tensor_desc_infer_fn = 1;
  let has_physical_tensor_desc_infer_fn = 1;
  let has_get_sbp_fn = 1;
  let has_data_type_infer_fn = 1;
  let has_input_arg_modify_fn = 1;
}

def OneFlow_MovingAverageMinMaxObserverOp : OneFlow_BaseOp<"moving_average_min_max_observer", [NoMemoryEffect, NoGrad, DeclareOpInterfaceMethods<UserOpCompatibleInterface>]> {
  let input = (ins
    OneFlow_Tensor:$in,
    OneFlow_Tensor:$current_train_step,
    OneFlow_Tensor:$moving_max,
    OneFlow_Tensor:$moving_min
  );
  let output = (outs
    OneFlow_Tensor:$scale,
    OneFlow_Tensor:$zero_point
  );
  let attrs = (ins
    DefaultValuedAttr<BoolAttr, "false">:$training,
    DefaultValuedAttr<StrAttr, "\"google\"">:$quantization_formula,
    DefaultValuedAttr<SI64Attr, "0">:$stop_update_after_iters,
    DefaultValuedAttr<SI32Attr, "8">:$quantization_bit,
    DefaultValuedAttr<StrAttr, "\"symmetric\"">:$quantization_scheme,
    DefaultValuedAttr<F32Attr, "0.95">:$momentum
  );
  let has_check_fn = 1;
  let has_logical_tensor_desc_infer_fn = 1;
  let has_physical_tensor_desc_infer_fn = 1;
  let has_get_sbp_fn = 1;
  let has_data_type_infer_fn = 1;
  let has_input_arg_modify_fn = 1;
}

def OneFlow_QuantizationOp : OneFlow_BaseOp<"quantization", [NoMemoryEffect, DeclareOpInterfaceMethods<UserOpCompatibleInterface>]> {
  let input = (ins
    OneFlow_Tensor:$in,
    OneFlow_Tensor:$scale,
    OneFlow_Tensor:$zero_point
  );
  let output = (outs
    OneFlow_Tensor:$out
  );
  let attrs = (ins
    DefaultValuedAttr<StrAttr, "\"google\"">:$quantization_formula,
    DefaultValuedAttr<SI32Attr, "8">:$quantization_bit,
    DefaultValuedAttr<StrAttr, "\"symmetric\"">:$quantization_scheme
  );
  let has_check_fn = 1;
  let has_logical_tensor_desc_infer_fn = 1;
  let has_physical_tensor_desc_infer_fn = 1;
  let has_get_sbp_fn = 1;
  let has_data_type_infer_fn = 1;
  let has_input_arg_modify_fn = 1;
}

def OneFlow_GroupwiseDequantizeOp : OneFlow_BaseOp<"groupwise_dequantize", [NoMemoryEffect, DeclareOpInterfaceMethods<UserOpCompatibleInterface>]> {
  let input = (ins
    OneFlow_Tensor:$in,
    OneFlow_Tensor:$scale,
    Optional<OneFlow_Tensor>:$zero
  );
  let output = (outs
    OneFlow_Tensor:$out
  );
  let attrs = (ins
    DefaultValuedAttr<SI32Attr, "8">:$num_bits,
    DefaultValuedAttr<BoolAttr, "true">:$symmetric,
    SI64Attr:$group_dim,
    SI64Attr:$group_size
  );
  let has_logical_tensor_desc_infer_fn = 1;
  let has_physical_tensor_desc_infer_fn = 1;
  let has_get_sbp_fn = 1;
  let has_data_type_infer_fn = 1;
}

def OneFlow_FusedLinearWithGroupwiseQuantizedWeightOp : OneFlow_BaseOp<"fused_linear_with_groupwise_quantized_weight", [NoMemoryEffect, AttrSizedOperandSegments, DeclareOpInterfaceMethods<UserOpCompatibleInterface>]> {
  let input = (ins
    OneFlow_Tensor:$x,
    OneFlow_Tensor:$w,
    OneFlow_Tensor:$w_scale,
    Optional<OneFlow_Tensor>:$w_zero,
    Optional<OneFlow_Tensor>:$b
  );
  let output = (outs
    OneFlow_Tensor:$out
  );
  let attrs = (ins
    DefaultValuedAttr<SI32Attr, "8">:$num_bits,
    DefaultValuedAttr<BoolAttr, "true">:$symmetric,
    SI64Attr:$group_dim,
    SI64Attr:$group_size
  );
  let has_logical_tensor_desc_infer_fn = 1;
  let has_physical_tensor_desc_infer_fn = 1;
  let has_get_sbp_fn = 1;
  let has_data_type_infer_fn = 1;
}

#endif // GET_ONEFLOW_QUANTIZATION_OP_DEFINITIONS


#ifdef GET_ONEFLOW_REDUCE_OP_DEFINITIONS

def OneFlow_IndexedSlicesReduceSumOp : OneFlow_BaseOp<"indexed_slices_reduce_sum", [NoMemoryEffect, NoGrad, DeclareOpInterfaceMethods<UserOpCompatibleInterface>]> {
  let input = (ins
    OneFlow_Tensor:$x_indices,
    OneFlow_Tensor:$x_values
  );
  let output = (outs
    OneFlow_Tensor:$y_indices,
    OneFlow_Tensor:$y_values,
    OneFlow_Tensor:$num_unique
  );
  let has_logical_tensor_desc_infer_fn = 1;
  let has_physical_tensor_desc_infer_fn = 1;
  let has_get_sbp_fn = 1;
  let has_data_type_infer_fn = 1;
}

def OneFlow_ReduceAllOp : OneFlow_BaseOp<"reduce_all", [NoMemoryEffect, DeclareOpInterfaceMethods<UserOpCompatibleInterface>]> {
  let input = (ins
    OneFlow_Tensor:$input_tensor
  );
  let output = (outs
    OneFlow_Tensor:$output_tensor
  );
  let attrs = (ins
    SI32ArrayAttr:$axis,
    DefaultValuedAttr<BoolAttr, "false">:$keepdims
  );
  let has_logical_tensor_desc_infer_fn = 1;
  let has_physical_tensor_desc_infer_fn = 1;
  let has_get_sbp_fn = 1;
  let has_data_type_infer_fn = 1;
}

def OneFlow_ReduceAnyOp : OneFlow_BaseOp<"reduce_any", [NoMemoryEffect, DeclareOpInterfaceMethods<UserOpCompatibleInterface>]> {
  let input = (ins
    OneFlow_Tensor:$input_tensor
  );
  let output = (outs
    OneFlow_Tensor:$output_tensor
  );
  let attrs = (ins
    SI32ArrayAttr:$axis,
    DefaultValuedAttr<BoolAttr, "false">:$keepdims
  );
  let has_logical_tensor_desc_infer_fn = 1;
  let has_physical_tensor_desc_infer_fn = 1;
  let has_get_sbp_fn = 1;
  let has_data_type_infer_fn = 1;
}

def OneFlow_ReduceMaxOp : OneFlow_BaseOp<"reduce_max", [NoMemoryEffect, DeclareOpInterfaceMethods<UserOpCompatibleInterface>]> {
  let input = (ins
    OneFlow_Tensor:$input_tensor
  );
  let output = (outs
    OneFlow_Tensor:$output_tensor
  );
  let attrs = (ins
    SI32ArrayAttr:$axis,
    DefaultValuedAttr<BoolAttr, "false">:$keepdims
  );
  let has_logical_tensor_desc_infer_fn = 1;
  let has_physical_tensor_desc_infer_fn = 1;
  let has_get_sbp_fn = 1;
  let has_data_type_infer_fn = 1;
}

def OneFlow_ReduceMaxDeviceStageOp : OneFlow_BaseOp<"reduce_max_device_stage", [NoMemoryEffect, DeclareOpInterfaceMethods<UserOpCompatibleInterface>]> {
  let input = (ins
    OneFlow_Tensor:$in
  );
  let output = (outs
    OneFlow_Tensor:$out,
    OneFlow_Tensor:$mask,
    OneFlow_Tensor:$count
  );
  let attrs = (ins
    SI32ArrayAttr:$axis
  );
  let has_logical_tensor_desc_infer_fn = 1;
  let has_physical_tensor_desc_infer_fn = 1;
  let has_get_sbp_fn = 1;
  let has_data_type_infer_fn = 1;
}

def OneFlow_ReduceMaxDeviceStageGradOp : OneFlow_BaseOp<"reduce_max_device_stage_grad", [NoMemoryEffect, DeclareOpInterfaceMethods<UserOpCompatibleInterface>]> {
  let input = (ins
    OneFlow_Tensor:$out_diff,
    OneFlow_Tensor:$mask,
    OneFlow_Tensor:$count
  );
  let output = (outs
    OneFlow_Tensor:$in_diff
  );
  let attrs = (ins
    SI32ArrayAttr:$axis
  );
  let has_logical_tensor_desc_infer_fn = 1;
  let has_physical_tensor_desc_infer_fn = 1;
  let has_get_sbp_fn = 1;
  let has_data_type_infer_fn = 1;
}

def OneFlow_ReduceMaxGlobalStageOp : OneFlow_BaseOp<"reduce_max_global_stage", [NoMemoryEffect, DeclareOpInterfaceMethods<UserOpCompatibleInterface>]> {
  let input = (ins
    OneFlow_Tensor:$in,
    OneFlow_Tensor:$device_count
  );
  let output = (outs
    OneFlow_Tensor:$out,
    OneFlow_Tensor:$mask
  );
  let attrs = (ins
    SI32ArrayAttr:$axis,
    DefaultValuedAttr<BoolAttr, "false">:$keepdims
  );
  let has_logical_tensor_desc_infer_fn = 1;
  let has_physical_tensor_desc_infer_fn = 1;
  let has_get_sbp_fn = 1;
  let has_data_type_infer_fn = 1;
  let has_input_arg_modify_fn = 1;
}

def OneFlow_ReduceMaxGlobalStageGradOp : OneFlow_BaseOp<"reduce_max_global_stage_grad", [NoMemoryEffect, DeclareOpInterfaceMethods<UserOpCompatibleInterface>]> {
  let input = (ins
    OneFlow_Tensor:$out_diff,
    OneFlow_Tensor:$mask,
    OneFlow_Tensor:$device_count
  );
  let output = (outs
    OneFlow_Tensor:$in_diff
  );
  let attrs = (ins
    SI32ArrayAttr:$axis,
    DefaultValuedAttr<BoolAttr, "false">:$keepdims
  );
  let has_logical_tensor_desc_infer_fn = 1;
  let has_physical_tensor_desc_infer_fn = 1;
  let has_get_sbp_fn = 1;
  let has_data_type_infer_fn = 1;
}

def OneFlow_ReduceMinOp : OneFlow_BaseOp<"reduce_min", [NoMemoryEffect, DeclareOpInterfaceMethods<UserOpCompatibleInterface>]> {
  let input = (ins
    OneFlow_Tensor:$input_tensor
  );
  let output = (outs
    OneFlow_Tensor:$output_tensor
  );
  let attrs = (ins
    SI32ArrayAttr:$axis,
    DefaultValuedAttr<BoolAttr, "false">:$keepdims
  );
  let has_logical_tensor_desc_infer_fn = 1;
  let has_physical_tensor_desc_infer_fn = 1;
  let has_get_sbp_fn = 1;
  let has_data_type_infer_fn = 1;
}

def OneFlow_ReduceMinDeviceStageOp : OneFlow_BaseOp<"reduce_min_device_stage", [NoMemoryEffect, DeclareOpInterfaceMethods<UserOpCompatibleInterface>]> {
  let input = (ins
    OneFlow_Tensor:$in
  );
  let output = (outs
    OneFlow_Tensor:$out,
    OneFlow_Tensor:$mask,
    OneFlow_Tensor:$count
  );
  let attrs = (ins
    SI32ArrayAttr:$axis
  );
  let has_logical_tensor_desc_infer_fn = 1;
  let has_physical_tensor_desc_infer_fn = 1;
  let has_get_sbp_fn = 1;
  let has_data_type_infer_fn = 1;
}

def OneFlow_ReduceMinDeviceStageGradOp : OneFlow_BaseOp<"reduce_min_device_stage_grad", [NoMemoryEffect, DeclareOpInterfaceMethods<UserOpCompatibleInterface>]> {
  let input = (ins
    OneFlow_Tensor:$out_diff,
    OneFlow_Tensor:$mask,
    OneFlow_Tensor:$count
  );
  let output = (outs
    OneFlow_Tensor:$in_diff
  );
  let attrs = (ins
    SI32ArrayAttr:$axis
  );
  let has_logical_tensor_desc_infer_fn = 1;
  let has_physical_tensor_desc_infer_fn = 1;
  let has_get_sbp_fn = 1;
  let has_data_type_infer_fn = 1;
}

def OneFlow_ReduceMinGlobalStageOp : OneFlow_BaseOp<"reduce_min_global_stage", [NoMemoryEffect, DeclareOpInterfaceMethods<UserOpCompatibleInterface>]> {
  let input = (ins
    OneFlow_Tensor:$in,
    OneFlow_Tensor:$device_count
  );
  let output = (outs
    OneFlow_Tensor:$out,
    OneFlow_Tensor:$mask
  );
  let attrs = (ins
    SI32ArrayAttr:$axis,
    DefaultValuedAttr<BoolAttr, "false">:$keepdims
  );
  let has_logical_tensor_desc_infer_fn = 1;
  let has_physical_tensor_desc_infer_fn = 1;
  let has_get_sbp_fn = 1;
  let has_data_type_infer_fn = 1;
  let has_input_arg_modify_fn = 1;
}

def OneFlow_ReduceMinGlobalStageGradOp : OneFlow_BaseOp<"reduce_min_global_stage_grad", [NoMemoryEffect, DeclareOpInterfaceMethods<UserOpCompatibleInterface>]> {
  let input = (ins
    OneFlow_Tensor:$out_diff,
    OneFlow_Tensor:$mask,
    OneFlow_Tensor:$device_count
  );
  let output = (outs
    OneFlow_Tensor:$in_diff
  );
  let attrs = (ins
    SI32ArrayAttr:$axis,
    DefaultValuedAttr<BoolAttr, "false">:$keepdims
  );
  let has_logical_tensor_desc_infer_fn = 1;
  let has_physical_tensor_desc_infer_fn = 1;
  let has_get_sbp_fn = 1;
  let has_data_type_infer_fn = 1;
}

def OneFlow_ReduceProdOp : OneFlow_BaseOp<"reduce_prod", [NoMemoryEffect, DeclareOpInterfaceMethods<UserOpCompatibleInterface>]> {
  let input = (ins
    OneFlow_Tensor:$input_tensor
  );
  let output = (outs
    OneFlow_Tensor:$output_tensor
  );
  let attrs = (ins
    SI32ArrayAttr:$axis,
    DefaultValuedAttr<BoolAttr, "false">:$keepdims
  );
  let has_logical_tensor_desc_infer_fn = 1;
  let has_physical_tensor_desc_infer_fn = 1;
  let has_get_sbp_fn = 1;
  let has_data_type_infer_fn = 1;
}

def OneFlow_ReduceSumOp : OneFlow_BaseOp<"reduce_sum", [NoMemoryEffect, DeclareOpInterfaceMethods<UserOpCompatibleInterface>]> {
  let input = (ins
    OneFlow_Tensor:$input_tensor
  );
  let output = (outs
    OneFlow_Tensor:$output_tensor
  );
  let attrs = (ins
    SI32ArrayAttr:$axis,
    DefaultValuedAttr<BoolAttr, "false">:$keepdims
  );
  let has_logical_tensor_desc_infer_fn = 1;
  let has_physical_tensor_desc_infer_fn = 1;
  let has_get_sbp_fn = 1;
  let has_data_type_infer_fn = 1;
}

def OneFlow_ReduceNanSumOp : OneFlow_BaseOp<"reduce_nansum", [NoMemoryEffect, DeclareOpInterfaceMethods<UserOpCompatibleInterface>]> {
  let input = (ins
    OneFlow_Tensor:$input_tensor
  );
  let output = (outs
    OneFlow_Tensor:$output_tensor
  );
  let attrs = (ins
    SI32ArrayAttr:$axis,
    DefaultValuedAttr<BoolAttr, "false">:$keepdims
  );
  let has_logical_tensor_desc_infer_fn = 1;
  let has_physical_tensor_desc_infer_fn = 1;
  let has_get_sbp_fn = 1;
  let has_data_type_infer_fn = 1;
}

def OneFlow_ReduceSumLikeOp : OneFlow_BaseOp<"reduce_sum_like", [NoMemoryEffect, DeclareOpInterfaceMethods<UserOpCompatibleInterface>]> {
  let input = (ins
    OneFlow_Tensor:$x,
    OneFlow_Tensor:$like
  );
  let output = (outs
    OneFlow_Tensor:$y
  );
  let attrs = (ins
    SI32ArrayAttr:$axis
  );
  let has_logical_tensor_desc_infer_fn = 1;
  let has_physical_tensor_desc_infer_fn = 1;
  let has_get_sbp_fn = 1;
  let has_data_type_infer_fn = 1;
  let has_input_arg_modify_fn = 1;
}

#endif // GET_ONEFLOW_REDUCE_OP_DEFINITIONS


#ifdef GET_ONEFLOW_RESHAPE_OP_DEFINITIONS

def OneFlow_ReshapeOp : OneFlow_BaseOp<"reshape", [NoMemoryEffect, DeclareOpInterfaceMethods<UserOpCompatibleInterface>]> {
  let input = (ins
    OneFlow_Tensor:$in
  );
  let output = (outs
    OneFlow_Tensor:$out
  );
  let attrs = (ins
    ShapeAttr:$shape
  );
  let has_logical_tensor_desc_infer_fn = 1;
  let has_physical_tensor_desc_infer_fn = 1;
  let has_get_sbp_fn = 1;
  let has_enumerate_nd_sbp_signatures_fn = 1;
  let has_data_type_infer_fn = 1;
  let hasFolder = 1;
}

def OneFlow_ReshapeLikeOp : OneFlow_BaseOp<"reshape_like", [NoMemoryEffect, DeclareOpInterfaceMethods<UserOpCompatibleInterface>]> {
  let input = (ins
    OneFlow_Tensor:$in,
    OneFlow_Tensor:$like
  );
  let output = (outs
    OneFlow_Tensor:$out
  );
  let has_logical_tensor_desc_infer_fn = 1;
  let has_physical_tensor_desc_infer_fn = 1;
  let has_get_sbp_fn = 1;
  let has_data_type_infer_fn = 1;
  let has_input_arg_modify_fn = 1;
}

#endif // GET_ONEFLOW_RESHAPE_OP_DEFINITIONS


#ifdef GET_ONEFLOW_SCALAR_OP_DEFINITIONS

def OneFlow_ClipByScalarOp : OneFlow_BaseOp<"clip_by_scalar", [NoMemoryEffect, DeclareOpInterfaceMethods<UserOpCompatibleInterface>]> {
  let input = (ins
    OneFlow_Tensor:$x
  );
  let output = (outs
    OneFlow_Tensor:$y
  );
  let attrs = (ins
    DefaultValuedAttr<F64Attr, "0.">:$floating_min,
    DefaultValuedAttr<SI64Attr, "0">:$integral_min,
    DefaultValuedAttr<F64Attr, "0.">:$floating_max,
    DefaultValuedAttr<SI64Attr, "0">:$integral_max
  );
  let has_logical_tensor_desc_infer_fn = 1;
  let has_physical_tensor_desc_infer_fn = 1;
  let has_get_sbp_fn = 1;
  let has_data_type_infer_fn = 1;
}

def OneFlow_ClipByScalarGradOp : OneFlow_BaseOp<"clip_by_scalar_grad", [NoMemoryEffect, DeclareOpInterfaceMethods<UserOpCompatibleInterface>]> {
  let input = (ins
    OneFlow_Tensor:$dy,
    OneFlow_Tensor:$x
  );
  let output = (outs
    OneFlow_Tensor:$dx
  );
  let attrs = (ins
    DefaultValuedAttr<F64Attr, "0.">:$floating_min,
    DefaultValuedAttr<SI64Attr, "0">:$integral_min,
    DefaultValuedAttr<F64Attr, "0.">:$floating_max,
    DefaultValuedAttr<SI64Attr, "0">:$integral_max
  );
  let has_logical_tensor_desc_infer_fn = 1;
  let has_physical_tensor_desc_infer_fn = 1;
  let has_get_sbp_fn = 1;
  let has_data_type_infer_fn = 1;
}

def OneFlow_ClipByScalarMaxOp : OneFlow_BaseOp<"clip_by_scalar_max", [NoMemoryEffect, DeclareOpInterfaceMethods<UserOpCompatibleInterface>]> {
  let input = (ins
    OneFlow_Tensor:$x
  );
  let output = (outs
    OneFlow_Tensor:$y
  );
  let attrs = (ins
    DefaultValuedAttr<F64Attr, "0.">:$floating_max,
    DefaultValuedAttr<SI64Attr, "0">:$integral_max
  );
  let has_logical_tensor_desc_infer_fn = 1;
  let has_physical_tensor_desc_infer_fn = 1;
  let has_get_sbp_fn = 1;
  let has_data_type_infer_fn = 1;
}

def OneFlow_ClipByScalarMaxGradOp : OneFlow_BaseOp<"clip_by_scalar_max_grad", [NoMemoryEffect, DeclareOpInterfaceMethods<UserOpCompatibleInterface>]> {
  let input = (ins
    OneFlow_Tensor:$dy,
    OneFlow_Tensor:$x
  );
  let output = (outs
    OneFlow_Tensor:$dx
  );
  let attrs = (ins
    DefaultValuedAttr<F64Attr, "0.">:$floating_max,
    DefaultValuedAttr<SI64Attr, "0">:$integral_max
  );
  let has_logical_tensor_desc_infer_fn = 1;
  let has_physical_tensor_desc_infer_fn = 1;
  let has_get_sbp_fn = 1;
  let has_data_type_infer_fn = 1;
}

def OneFlow_ClipByScalarMinOp : OneFlow_BaseOp<"clip_by_scalar_min", [NoMemoryEffect, DeclareOpInterfaceMethods<UserOpCompatibleInterface>]> {
  let input = (ins
    OneFlow_Tensor:$x
  );
  let output = (outs
    OneFlow_Tensor:$y
  );
  let attrs = (ins
    DefaultValuedAttr<F64Attr, "0.">:$floating_min,
    DefaultValuedAttr<SI64Attr, "0">:$integral_min
  );
  let has_logical_tensor_desc_infer_fn = 1;
  let has_physical_tensor_desc_infer_fn = 1;
  let has_get_sbp_fn = 1;
  let has_data_type_infer_fn = 1;
}

def OneFlow_ClipByScalarMinGradOp : OneFlow_BaseOp<"clip_by_scalar_min_grad", [NoMemoryEffect, DeclareOpInterfaceMethods<UserOpCompatibleInterface>]> {
  let input = (ins
    OneFlow_Tensor:$dy,
    OneFlow_Tensor:$x
  );
  let output = (outs
    OneFlow_Tensor:$dx
  );
  let attrs = (ins
    DefaultValuedAttr<F64Attr, "0.">:$floating_min,
    DefaultValuedAttr<SI64Attr, "0">:$integral_min
  );
  let has_logical_tensor_desc_infer_fn = 1;
  let has_physical_tensor_desc_infer_fn = 1;
  let has_get_sbp_fn = 1;
  let has_data_type_infer_fn = 1;
}

def OneFlow_ScalarAddOp : OneFlow_BaseOp<"scalar_add", [NoMemoryEffect, DeclareOpInterfaceMethods<UserOpCompatibleInterface>]> {
  let input = (ins
    OneFlow_Tensor:$in
  );
  let output = (outs
    OneFlow_Tensor:$out
  );
  let attrs = (ins
    DefaultValuedAttr<BoolAttr, "false">:$has_int_operand,
    DefaultValuedAttr<BoolAttr, "false">:$has_float_operand,
    DefaultValuedAttr<SI64Attr, "0">:$int_operand,
    DefaultValuedAttr<F64Attr, "0.">:$float_operand
  );
  let has_logical_tensor_desc_infer_fn = 1;
  let has_physical_tensor_desc_infer_fn = 1;
  let has_get_sbp_fn = 1;
  let has_data_type_infer_fn = 1;
  let hasFolder = 1;
}

def OneFlow_ScalarAddByTensorOp : OneFlow_BaseOp<"scalar_add_by_tensor", [NoMemoryEffect, DeclareOpInterfaceMethods<UserOpCompatibleInterface>]> {
  let input = (ins
    OneFlow_Tensor:$x,
    OneFlow_Tensor:$scalar
  );
  let output = (outs
    OneFlow_Tensor:$y
  );
  let has_logical_tensor_desc_infer_fn = 1;
  let has_physical_tensor_desc_infer_fn = 1;
  let has_get_sbp_fn = 1;
  let has_data_type_infer_fn = 1;
}

// host_scalar_add_by_tensor op just for test host memory input
def OneFlow_HostScalarAddByTensorOp : OneFlow_BaseOp<"host_scalar_add_by_tensor", [NoMemoryEffect, DeclareOpInterfaceMethods<UserOpCompatibleInterface>]> {
  let input = (ins
    OneFlow_Tensor:$x,
    OneFlow_Tensor:$scalar
  );
  let output = (outs
    OneFlow_Tensor:$y
  );
  let has_logical_tensor_desc_infer_fn = 1;
  let has_physical_tensor_desc_infer_fn = 1;
  let has_get_sbp_fn = 1;
  let has_data_type_infer_fn = 1;
}

def OneFlow_ScalarDivByTensorOp : OneFlow_BaseOp<"scalar_div_by_tensor", [NoMemoryEffect, DeclareOpInterfaceMethods<UserOpCompatibleInterface>]> {
  let input = (ins
    OneFlow_Tensor:$x,
    OneFlow_Tensor:$scalar
  );
  let output = (outs
    OneFlow_Tensor:$y
  );
  let has_logical_tensor_desc_infer_fn = 1;
  let has_physical_tensor_desc_infer_fn = 1;
  let has_get_sbp_fn = 1;
  let has_data_type_infer_fn = 1;
}

def OneFlow_ScalarFloordivOp : OneFlow_BaseOp<"scalar_floordiv", [NoMemoryEffect, DeclareOpInterfaceMethods<UserOpCompatibleInterface>]> {
  let input = (ins
    OneFlow_Tensor:$in
  );
  let output = (outs
    OneFlow_Tensor:$out
  );
  let attrs = (ins
    DefaultValuedAttr<BoolAttr, "false">:$has_int_operand,
    DefaultValuedAttr<BoolAttr, "false">:$has_float_operand,
    DefaultValuedAttr<SI64Attr, "0">:$int_operand,
    DefaultValuedAttr<F64Attr, "0.">:$float_operand
  );
  let has_logical_tensor_desc_infer_fn = 1;
  let has_physical_tensor_desc_infer_fn = 1;
  let has_get_sbp_fn = 1;
  let has_data_type_infer_fn = 1;
}

def OneFlow_ScalarTruncdivOp : OneFlow_BaseOp<"scalar_truncdiv", [NoMemoryEffect, DeclareOpInterfaceMethods<UserOpCompatibleInterface>]> {
  let input = (ins
    OneFlow_Tensor:$in
  );
  let output = (outs
    OneFlow_Tensor:$out
  );
  let attrs = (ins
    DefaultValuedAttr<BoolAttr, "false">:$has_int_operand,
    DefaultValuedAttr<BoolAttr, "false">:$has_float_operand,
    DefaultValuedAttr<SI64Attr, "0">:$int_operand,
    DefaultValuedAttr<F64Attr, "0.">:$float_operand
  );
  let has_logical_tensor_desc_infer_fn = 1;
  let has_physical_tensor_desc_infer_fn = 1;
  let has_get_sbp_fn = 1;
  let has_data_type_infer_fn = 1;
}

def OneFlow_ScalarFmodOp : OneFlow_BaseOp<"scalar_fmod", [NoMemoryEffect, DeclareOpInterfaceMethods<UserOpCompatibleInterface>]> {
  let input = (ins
    OneFlow_Tensor:$in
  );
  let output = (outs
    OneFlow_Tensor:$out
  );
  let attrs = (ins
    DefaultValuedAttr<BoolAttr, "false">:$has_int_operand,
    DefaultValuedAttr<BoolAttr, "false">:$has_float_operand,
    DefaultValuedAttr<SI64Attr, "0">:$int_operand,
    DefaultValuedAttr<F64Attr, "0.">:$float_operand
  );
  let has_logical_tensor_desc_infer_fn = 1;
  let has_physical_tensor_desc_infer_fn = 1;
  let has_get_sbp_fn = 1;
  let has_data_type_infer_fn = 1;
}

def OneFlow_ScalarLogicalAndOp : OneFlow_BaseOp<"scalar_logical_and", [NoMemoryEffect, NoGrad, DeclareOpInterfaceMethods<UserOpCompatibleInterface>]> {
  let input = (ins
    OneFlow_Tensor:$in
  );
  let output = (outs
    OneFlow_Tensor:$out
  );
  let attrs = (ins
    DefaultValuedAttr<BoolAttr, "false">:$has_int_operand,
    DefaultValuedAttr<BoolAttr, "false">:$has_float_operand,
    DefaultValuedAttr<SI64Attr, "0">:$int_operand,
    DefaultValuedAttr<F64Attr, "0.">:$float_operand
  );
  let has_logical_tensor_desc_infer_fn = 1;
  let has_physical_tensor_desc_infer_fn = 1;
  let has_get_sbp_fn = 1;
  let has_data_type_infer_fn = 1;
}

def OneFlow_ScalarLogicalEqualOp : OneFlow_BaseOp<"scalar_logical_equal", [NoMemoryEffect, NoGrad, DeclareOpInterfaceMethods<UserOpCompatibleInterface>]> {
  let input = (ins
    OneFlow_Tensor:$in
  );
  let output = (outs
    OneFlow_Tensor:$out
  );
  let attrs = (ins
    DefaultValuedAttr<BoolAttr, "false">:$has_int_operand,
    DefaultValuedAttr<BoolAttr, "false">:$has_float_operand,
    DefaultValuedAttr<SI64Attr, "0">:$int_operand,
    DefaultValuedAttr<F64Attr, "0.">:$float_operand
  );
  let has_logical_tensor_desc_infer_fn = 1;
  let has_physical_tensor_desc_infer_fn = 1;
  let has_get_sbp_fn = 1;
  let has_data_type_infer_fn = 1;
}

def OneFlow_ScalarLogicalGreaterOp : OneFlow_BaseOp<"scalar_logical_greater", [NoMemoryEffect, NoGrad, DeclareOpInterfaceMethods<UserOpCompatibleInterface>]> {
  let input = (ins
    OneFlow_Tensor:$in
  );
  let output = (outs
    OneFlow_Tensor:$out
  );
  let attrs = (ins
    DefaultValuedAttr<BoolAttr, "false">:$has_int_operand,
    DefaultValuedAttr<BoolAttr, "false">:$has_float_operand,
    DefaultValuedAttr<SI64Attr, "0">:$int_operand,
    DefaultValuedAttr<F64Attr, "0.">:$float_operand
  );
  let has_logical_tensor_desc_infer_fn = 1;
  let has_physical_tensor_desc_infer_fn = 1;
  let has_get_sbp_fn = 1;
  let has_data_type_infer_fn = 1;
}

def OneFlow_ScalarLogicalGreaterEqualOp : OneFlow_BaseOp<"scalar_logical_greater_equal", [NoMemoryEffect, NoGrad, DeclareOpInterfaceMethods<UserOpCompatibleInterface>]> {
  let input = (ins
    OneFlow_Tensor:$in
  );
  let output = (outs
    OneFlow_Tensor:$out
  );
  let attrs = (ins
    DefaultValuedAttr<BoolAttr, "false">:$has_int_operand,
    DefaultValuedAttr<BoolAttr, "false">:$has_float_operand,
    DefaultValuedAttr<SI64Attr, "0">:$int_operand,
    DefaultValuedAttr<F64Attr, "0.">:$float_operand
  );
  let has_logical_tensor_desc_infer_fn = 1;
  let has_physical_tensor_desc_infer_fn = 1;
  let has_get_sbp_fn = 1;
  let has_data_type_infer_fn = 1;
}

def OneFlow_ScalarLogicalInplaceGreaterOp : OneFlow_BaseOp<"scalar_logical_inplace_greater", [NoMemoryEffect, NoGrad, DeclareOpInterfaceMethods<UserOpCompatibleInterface>]> {
  let input = (ins
    OneFlow_Tensor:$in
  );
  let output = (outs
    OneFlow_Tensor:$out
  );
  let attrs = (ins
    DefaultValuedAttr<BoolAttr, "false">:$has_int_operand,
    DefaultValuedAttr<BoolAttr, "false">:$has_float_operand,
    DefaultValuedAttr<SI64Attr, "0">:$int_operand,
    DefaultValuedAttr<F64Attr, "0.">:$float_operand
  );
  let has_logical_tensor_desc_infer_fn = 1;
  let has_physical_tensor_desc_infer_fn = 1;
  let has_get_sbp_fn = 1;
  let has_data_type_infer_fn = 1;
}

def OneFlow_ScalarLogicalLessOp : OneFlow_BaseOp<"scalar_logical_less", [NoMemoryEffect, NoGrad, DeclareOpInterfaceMethods<UserOpCompatibleInterface>]> {
  let input = (ins
    OneFlow_Tensor:$in
  );
  let output = (outs
    OneFlow_Tensor:$out
  );
  let attrs = (ins
    DefaultValuedAttr<BoolAttr, "false">:$has_int_operand,
    DefaultValuedAttr<BoolAttr, "false">:$has_float_operand,
    DefaultValuedAttr<SI64Attr, "0">:$int_operand,
    DefaultValuedAttr<F64Attr, "0.">:$float_operand
  );
  let has_logical_tensor_desc_infer_fn = 1;
  let has_physical_tensor_desc_infer_fn = 1;
  let has_get_sbp_fn = 1;
  let has_data_type_infer_fn = 1;
}

def OneFlow_ScalarLogicalLessEqualOp : OneFlow_BaseOp<"scalar_logical_less_equal", [NoMemoryEffect, NoGrad, DeclareOpInterfaceMethods<UserOpCompatibleInterface>]> {
  let input = (ins
    OneFlow_Tensor:$in
  );
  let output = (outs
    OneFlow_Tensor:$out
  );
  let attrs = (ins
    DefaultValuedAttr<BoolAttr, "false">:$has_int_operand,
    DefaultValuedAttr<BoolAttr, "false">:$has_float_operand,
    DefaultValuedAttr<SI64Attr, "0">:$int_operand,
    DefaultValuedAttr<F64Attr, "0.">:$float_operand
  );
  let has_logical_tensor_desc_infer_fn = 1;
  let has_physical_tensor_desc_infer_fn = 1;
  let has_get_sbp_fn = 1;
  let has_data_type_infer_fn = 1;
}

def OneFlow_ScalarLogicalNotEqualOp : OneFlow_BaseOp<"scalar_logical_not_equal", [NoMemoryEffect, NoGrad, DeclareOpInterfaceMethods<UserOpCompatibleInterface>]> {
  let input = (ins
    OneFlow_Tensor:$in
  );
  let output = (outs
    OneFlow_Tensor:$out
  );
  let attrs = (ins
    DefaultValuedAttr<BoolAttr, "false">:$has_int_operand,
    DefaultValuedAttr<BoolAttr, "false">:$has_float_operand,
    DefaultValuedAttr<SI64Attr, "0">:$int_operand,
    DefaultValuedAttr<F64Attr, "0.">:$float_operand
  );
  let has_logical_tensor_desc_infer_fn = 1;
  let has_physical_tensor_desc_infer_fn = 1;
  let has_get_sbp_fn = 1;
  let has_data_type_infer_fn = 1;
}

def OneFlow_ScalarLogicalOrOp : OneFlow_BaseOp<"scalar_logical_or", [NoMemoryEffect, NoGrad, DeclareOpInterfaceMethods<UserOpCompatibleInterface>]> {
  let input = (ins
    OneFlow_Tensor:$in
  );
  let output = (outs
    OneFlow_Tensor:$out
  );
  let attrs = (ins
    DefaultValuedAttr<BoolAttr, "false">:$has_int_operand,
    DefaultValuedAttr<BoolAttr, "false">:$has_float_operand,
    DefaultValuedAttr<SI64Attr, "0">:$int_operand,
    DefaultValuedAttr<F64Attr, "0.">:$float_operand
  );
  let has_logical_tensor_desc_infer_fn = 1;
  let has_physical_tensor_desc_infer_fn = 1;
  let has_get_sbp_fn = 1;
  let has_data_type_infer_fn = 1;
}

def OneFlow_ScalarLogicalXorOp : OneFlow_BaseOp<"scalar_logical_xor", [NoMemoryEffect, NoGrad, DeclareOpInterfaceMethods<UserOpCompatibleInterface>]> {
  let input = (ins
    OneFlow_Tensor:$in
  );
  let output = (outs
    OneFlow_Tensor:$out
  );
  let attrs = (ins
    DefaultValuedAttr<BoolAttr, "false">:$has_int_operand,
    DefaultValuedAttr<BoolAttr, "false">:$has_float_operand,
    DefaultValuedAttr<SI64Attr, "0">:$int_operand,
    DefaultValuedAttr<F64Attr, "0.">:$float_operand
  );
  let has_logical_tensor_desc_infer_fn = 1;
  let has_physical_tensor_desc_infer_fn = 1;
  let has_get_sbp_fn = 1;
  let has_data_type_infer_fn = 1;
}

def OneFlow_ScalarMulOp : OneFlow_BaseOp<"scalar_mul", [NoMemoryEffect, DeclareOpInterfaceMethods<UserOpCompatibleInterface>]> {
  let input = (ins
    OneFlow_Tensor:$in
  );
  let output = (outs
    OneFlow_Tensor:$out
  );
  let attrs = (ins
    DefaultValuedAttr<BoolAttr, "false">:$has_int_operand,
    DefaultValuedAttr<BoolAttr, "false">:$has_float_operand,
    DefaultValuedAttr<SI64Attr, "0">:$int_operand,
    DefaultValuedAttr<F64Attr, "0.">:$float_operand
  );
  let has_logical_tensor_desc_infer_fn = 1;
  let has_physical_tensor_desc_infer_fn = 1;
  let has_get_sbp_fn = 1;
  let has_data_type_infer_fn = 1;
}

def OneFlow_ScalarMulByTensorOp : OneFlow_BaseOp<"scalar_mul_by_tensor", [NoMemoryEffect, DeclareOpInterfaceMethods<UserOpCompatibleInterface>]> {
  let input = (ins
    OneFlow_Tensor:$x,
    OneFlow_Tensor:$scalar
  );
  let output = (outs
    OneFlow_Tensor:$y
  );
  let has_logical_tensor_desc_infer_fn = 1;
  let has_physical_tensor_desc_infer_fn = 1;
  let has_get_sbp_fn = 1;
  let has_data_type_infer_fn = 1;
}

def OneFlow_ScalarDivOp : OneFlow_BaseOp<"scalar_div", [NoMemoryEffect, DeclareOpInterfaceMethods<UserOpCompatibleInterface>, DeclareOpInterfaceMethods<NCHWCompatibleInterface>]> {
  let input = (ins
    OneFlow_Tensor:$in
  );
  let output = (outs
    OneFlow_Tensor:$out
  );
  let attrs = (ins
    DefaultValuedAttr<BoolAttr, "false">:$has_int_operand,
    DefaultValuedAttr<BoolAttr, "false">:$has_float_operand,
    DefaultValuedAttr<SI64Attr, "0">:$int_operand,
    DefaultValuedAttr<F64Attr, "0.">:$float_operand
  );
  let has_logical_tensor_desc_infer_fn = 1;
  let has_physical_tensor_desc_infer_fn = 1;
  let has_get_sbp_fn = 1;
  let has_data_type_infer_fn = 1;
}

def OneFlow_ScalarPowOp : OneFlow_BaseOp<"scalar_pow", [NoMemoryEffect, DeclareOpInterfaceMethods<UserOpCompatibleInterface>]> {
  let input = (ins
    OneFlow_Tensor:$in
  );
  let output = (outs
    OneFlow_Tensor:$out
  );
  let attrs = (ins
    DefaultValuedAttr<BoolAttr, "false">:$has_int_operand,
    DefaultValuedAttr<BoolAttr, "false">:$has_float_operand,
    DefaultValuedAttr<SI64Attr, "0">:$int_operand,
    DefaultValuedAttr<F64Attr, "0.">:$float_operand
  );
  let has_logical_tensor_desc_infer_fn = 1;
  let has_physical_tensor_desc_infer_fn = 1;
  let has_get_sbp_fn = 1;
  let has_data_type_infer_fn = 1;
}

def OneFlow_ScalarPowGradOp : OneFlow_BaseOp<"scalar_pow_grad", [NoMemoryEffect, DeclareOpInterfaceMethods<UserOpCompatibleInterface>]> {
  let input = (ins
    OneFlow_Tensor:$x,
    OneFlow_Tensor:$dy
  );
  let output = (outs
    OneFlow_Tensor:$dx
  );
  let attrs = (ins
    DefaultValuedAttr<BoolAttr, "false">:$has_int_operand,
    DefaultValuedAttr<BoolAttr, "false">:$has_float_operand,
    DefaultValuedAttr<SI64Attr, "0">:$int_operand,
    DefaultValuedAttr<F64Attr, "0.">:$float_operand
  );
  let has_logical_tensor_desc_infer_fn = 1;
  let has_physical_tensor_desc_infer_fn = 1;
  let has_get_sbp_fn = 1;
  let has_data_type_infer_fn = 1;
}

def OneFlow_ScalarReversePowOp : OneFlow_BaseOp<"scalar_reverse_pow", [NoMemoryEffect, DeclareOpInterfaceMethods<UserOpCompatibleInterface>]> {
  let input = (ins
    OneFlow_Tensor:$in
  );
  let output = (outs
    OneFlow_Tensor:$out
  );
  let attrs = (ins
    DefaultValuedAttr<BoolAttr, "false">:$has_int_operand,
    DefaultValuedAttr<BoolAttr, "false">:$has_float_operand,
    DefaultValuedAttr<SI64Attr, "0">:$int_operand,
    DefaultValuedAttr<F64Attr, "0.">:$float_operand
  );
  let has_logical_tensor_desc_infer_fn = 1;
  let has_physical_tensor_desc_infer_fn = 1;
  let has_get_sbp_fn = 1;
  let has_data_type_infer_fn = 1;
}

def OneFlow_ScalarReversePowGradOp : OneFlow_BaseOp<"scalar_reverse_pow_grad", [NoMemoryEffect, DeclareOpInterfaceMethods<UserOpCompatibleInterface>]> {
  let input = (ins
    OneFlow_Tensor:$x,
    OneFlow_Tensor:$dy
  );
  let output = (outs
    OneFlow_Tensor:$dx
  );
  let attrs = (ins
    DefaultValuedAttr<BoolAttr, "false">:$has_int_operand,
    DefaultValuedAttr<BoolAttr, "false">:$has_float_operand,
    DefaultValuedAttr<SI64Attr, "0">:$int_operand,
    DefaultValuedAttr<F64Attr, "0.">:$float_operand
  );
  let has_logical_tensor_desc_infer_fn = 1;
  let has_physical_tensor_desc_infer_fn = 1;
  let has_get_sbp_fn = 1;
  let has_data_type_infer_fn = 1;
}

def OneFlow_ScalarSubByTensorOp : OneFlow_BaseOp<"scalar_sub_by_tensor", [NoMemoryEffect, DeclareOpInterfaceMethods<UserOpCompatibleInterface>]> {
  let input = (ins
    OneFlow_Tensor:$x,
    OneFlow_Tensor:$scalar
  );
  let output = (outs
    OneFlow_Tensor:$y
  );
  let has_logical_tensor_desc_infer_fn = 1;
  let has_physical_tensor_desc_infer_fn = 1;
  let has_get_sbp_fn = 1;
  let has_data_type_infer_fn = 1;
}

def OneFlow_ScalarLerpOp : OneFlow_BaseOp<"scalar_lerp", [NoMemoryEffect, DeclareOpInterfaceMethods<UserOpCompatibleInterface>]> {
  let input = (ins
    OneFlow_Tensor:$start,
    OneFlow_Tensor:$end
  );
  let output = (outs
    OneFlow_Tensor:$out
  );
  let attrs = (ins
    DefaultValuedAttr<BoolAttr, "false">:$has_int_operand,
    DefaultValuedAttr<BoolAttr, "false">:$has_float_operand,
    DefaultValuedAttr<SI64Attr, "0">:$int_operand,
    DefaultValuedAttr<F64Attr, "0.">:$float_operand
  );
  let has_logical_tensor_desc_infer_fn = 1;
  let has_physical_tensor_desc_infer_fn = 1;
  let has_get_sbp_fn = 1;
  let has_data_type_infer_fn = 1;
}

def OneFlow_ScalarLerpGradOp : OneFlow_BaseOp<"scalar_lerp_grad", [NoMemoryEffect, DeclareOpInterfaceMethods<UserOpCompatibleInterface>]> {
  let input = (ins
    OneFlow_Tensor:$start,
    OneFlow_Tensor:$end,
    OneFlow_Tensor:$out_diff
  );
  let output = (outs
    OneFlow_Tensor:$start_diff,
    OneFlow_Tensor:$end_diff
  );
  let attrs = (ins
    DefaultValuedAttr<BoolAttr, "false">:$has_int_operand,
    DefaultValuedAttr<BoolAttr, "false">:$has_float_operand,
    DefaultValuedAttr<SI64Attr, "0">:$int_operand,
    DefaultValuedAttr<F64Attr, "0.">:$float_operand
  );
  let has_logical_tensor_desc_infer_fn = 1;
  let has_physical_tensor_desc_infer_fn = 1;
  let has_get_sbp_fn = 1;
  let has_data_type_infer_fn = 1;
}

def OneFlow_ScalarBitwiseAndOp : OneFlow_BaseOp<"scalar_bitwise_and", [NoMemoryEffect, NoGrad, DeclareOpInterfaceMethods<UserOpCompatibleInterface>]> {
  let input = (ins
    OneFlow_Tensor:$in
  );
  let output = (outs
    OneFlow_Tensor:$out
  );
  let attrs = (ins
    DefaultValuedAttr<SI64Attr, "0">:$operand
  );
  let has_logical_tensor_desc_infer_fn = 1;
  let has_physical_tensor_desc_infer_fn = 1;
  let has_get_sbp_fn = 1;
  let has_data_type_infer_fn = 1;
}

def OneFlow_ScalarBitwiseOrOp : OneFlow_BaseOp<"scalar_bitwise_or", [NoMemoryEffect, NoGrad, DeclareOpInterfaceMethods<UserOpCompatibleInterface>]> {
  let input = (ins
    OneFlow_Tensor:$in
  );
  let output = (outs
    OneFlow_Tensor:$out
  );
  let attrs = (ins
    DefaultValuedAttr<SI64Attr, "0">:$operand
  );
  let has_logical_tensor_desc_infer_fn = 1;
  let has_physical_tensor_desc_infer_fn = 1;
  let has_get_sbp_fn = 1;
  let has_data_type_infer_fn = 1;
}

def OneFlow_ScalarBitwiseXorOp : OneFlow_BaseOp<"scalar_bitwise_xor", [NoMemoryEffect, NoGrad, DeclareOpInterfaceMethods<UserOpCompatibleInterface>]> {
  let input = (ins
    OneFlow_Tensor:$in
  );
  let output = (outs
    OneFlow_Tensor:$out
  );
  let attrs = (ins
    DefaultValuedAttr<SI64Attr, "0">:$operand
  );
  let has_logical_tensor_desc_infer_fn = 1;
  let has_physical_tensor_desc_infer_fn = 1;
  let has_get_sbp_fn = 1;
  let has_data_type_infer_fn = 1;
}
#endif // GET_ONEFLOW_SCALAR_OP_DEFINITIONS


#ifdef GET_ONEFLOW_SOFTMAX_OP_DEFINITIONS

def OneFlow_LogSoftmaxOp : OneFlow_BaseOp<"log_softmax", [NoMemoryEffect, DeclareOpInterfaceMethods<UserOpCompatibleInterface>]> {
  let input = (ins
    OneFlow_Tensor:$in
  );
  let output = (outs
    OneFlow_Tensor:$prob
  );
  let has_logical_tensor_desc_infer_fn = 1;
  let has_physical_tensor_desc_infer_fn = 1;
  let has_get_sbp_fn = 1;
  let has_data_type_infer_fn = 1;
}

def OneFlow_LogSoftmaxGradOp : OneFlow_BaseOp<"log_softmax_grad", [NoMemoryEffect, DeclareOpInterfaceMethods<UserOpCompatibleInterface>]> {
  let input = (ins
    OneFlow_Tensor:$prob,
    OneFlow_Tensor:$dy
  );
  let output = (outs
    OneFlow_Tensor:$dx
  );
  let has_logical_tensor_desc_infer_fn = 1;
  let has_physical_tensor_desc_infer_fn = 1;
  let has_get_sbp_fn = 1;
  let has_data_type_infer_fn = 1;
}

def OneFlow_SoftmaxOp : OneFlow_BaseOp<"softmax", [NoMemoryEffect, DeclareOpInterfaceMethods<UserOpCompatibleInterface>]> {
  let input = (ins
    OneFlow_Tensor:$in
  );
  let output = (outs
    OneFlow_Tensor:$out
  );
  let has_logical_tensor_desc_infer_fn = 1;
  let has_physical_tensor_desc_infer_fn = 1;
  let has_get_sbp_fn = 1;
  let has_data_type_infer_fn = 1;
  let has_compute_complexity_fn = 1;
}

def OneFlow_SoftmaxCrossEntropyOp : OneFlow_BaseOp<"softmax_cross_entropy", [NoMemoryEffect, DeclareOpInterfaceMethods<UserOpCompatibleInterface>]> {
  let input = (ins
    OneFlow_Tensor:$prediction,
    OneFlow_Tensor:$label
  );
  let output = (outs
    OneFlow_Tensor:$prob,
    OneFlow_Tensor:$out
  );
  let has_logical_tensor_desc_infer_fn = 1;
  let has_physical_tensor_desc_infer_fn = 1;
  let has_get_sbp_fn = 1;
  let has_data_type_infer_fn = 1;
  let has_input_arg_modify_fn = 1;
}

def OneFlow_SoftmaxCrossEntropyGradOp : OneFlow_BaseOp<"softmax_cross_entropy_grad", [NoMemoryEffect, DeclareOpInterfaceMethods<UserOpCompatibleInterface>]> {
  let input = (ins
    OneFlow_Tensor:$dy,
    OneFlow_Tensor:$label,
    OneFlow_Tensor:$prob
  );
  let output = (outs
    OneFlow_Tensor:$prediction_diff
  );
  let has_logical_tensor_desc_infer_fn = 1;
  let has_physical_tensor_desc_infer_fn = 1;
  let has_get_sbp_fn = 1;
  let has_data_type_infer_fn = 1;
}

def OneFlow_SoftmaxGradOp : OneFlow_BaseOp<"softmax_grad", [NoMemoryEffect, DeclareOpInterfaceMethods<UserOpCompatibleInterface>]> {
  let input = (ins
    OneFlow_Tensor:$y,
    OneFlow_Tensor:$dy
  );
  let output = (outs
    OneFlow_Tensor:$dx
  );
  let has_logical_tensor_desc_infer_fn = 1;
  let has_physical_tensor_desc_infer_fn = 1;
  let has_get_sbp_fn = 1;
  let has_data_type_infer_fn = 1;
}

def OneFlow_SparseSoftmaxCrossEntropyOp : OneFlow_BaseOp<"sparse_softmax_cross_entropy", [NoMemoryEffect, DeclareOpInterfaceMethods<UserOpCompatibleInterface>]> {
  let input = (ins
    OneFlow_Tensor:$prediction,
    OneFlow_Tensor:$label
  );
  let output = (outs
    OneFlow_Tensor:$prob,
    OneFlow_Tensor:$out
  );
  let attrs = (ins
    DefaultValuedAttr<SI64Attr, "0">:$depth
  );
  let has_logical_tensor_desc_infer_fn = 1;
  let has_physical_tensor_desc_infer_fn = 1;
  let has_get_sbp_fn = 1;
  let has_data_type_infer_fn = 1;
  let has_input_arg_modify_fn = 1;
}

def OneFlow_SparseSoftmaxCrossEntropyGradOp : OneFlow_BaseOp<"sparse_softmax_cross_entropy_grad", [NoMemoryEffect, DeclareOpInterfaceMethods<UserOpCompatibleInterface>]> {
  let input = (ins
    OneFlow_Tensor:$label,
    OneFlow_Tensor:$dy,
    OneFlow_Tensor:$prob
  );
  let output = (outs
    OneFlow_Tensor:$prediction_diff
  );
  let attrs = (ins
    DefaultValuedAttr<SI64Attr, "0">:$depth
  );
  let has_logical_tensor_desc_infer_fn = 1;
  let has_physical_tensor_desc_infer_fn = 1;
  let has_get_sbp_fn = 1;
  let has_data_type_infer_fn = 1;
}

def OneFlow_SparseSoftmaxCrossEntropyMsOp : OneFlow_BaseOp<"sparse_softmax_cross_entropy_ms", [NoMemoryEffect, DeclareOpInterfaceMethods<UserOpCompatibleInterface>]> {
  let input = (ins
    OneFlow_Tensor:$prediction,
    OneFlow_Tensor:$label
  );
  let output = (outs
    OneFlow_Tensor:$prob,
    OneFlow_Tensor:$out
  );
  let attrs = (ins
    DefaultValuedAttr<SI64Attr, "0">:$depth
  );
  let has_logical_tensor_desc_infer_fn = 1;
  let has_physical_tensor_desc_infer_fn = 1;
  let has_get_sbp_fn = 1;
  let has_data_type_infer_fn = 1;
  let has_input_arg_modify_fn = 1;
}

def OneFlow_SparseSoftmaxCrossEntropyMsGradOp : OneFlow_BaseOp<"sparse_softmax_cross_entropy_ms_grad", [NoMemoryEffect, DeclareOpInterfaceMethods<UserOpCompatibleInterface>]> {
  let input = (ins
    OneFlow_Tensor:$label,
    OneFlow_Tensor:$dy,
    OneFlow_Tensor:$prob
  );
  let output = (outs
    OneFlow_Tensor:$prediction_diff
  );
  let attrs = (ins
    DefaultValuedAttr<SI64Attr, "0">:$depth
  );
  let has_logical_tensor_desc_infer_fn = 1;
  let has_physical_tensor_desc_infer_fn = 1;
  let has_get_sbp_fn = 1;
  let has_data_type_infer_fn = 1;
}

#endif // GET_ONEFLOW_SOFTMAX_OP_DEFINITIONS


#ifdef GET_ONEFLOW_SUMMARY_OP_DEFINITIONS

def OneFlow_CreateSummaryWriterOp : OneFlow_BaseOp<"create_summary_writer", [NoMemoryEffect, NoGrad, CpuOnly, DeclareOpInterfaceMethods<UserOpCompatibleInterface>]> {
  let attrs = (ins
    StrAttr:$logdir
  );
  let has_logical_tensor_desc_infer_fn = 1;
  let has_physical_tensor_desc_infer_fn = 1;
  let has_get_sbp_fn = 1;
  let has_data_type_infer_fn = 1;
}

def OneFlow_FlushSummaryWriterOp : OneFlow_BaseOp<"flush_summary_writer", [NoMemoryEffect, NoGrad, CpuOnly, DeclareOpInterfaceMethods<UserOpCompatibleInterface>]> {
  let has_logical_tensor_desc_infer_fn = 1;
  let has_physical_tensor_desc_infer_fn = 1;
  let has_get_sbp_fn = 1;
  let has_data_type_infer_fn = 1;
}

def OneFlow_SummaryWriteHistogramOp : OneFlow_BaseOp<"summary_write_histogram", [NoMemoryEffect, NoGrad, CpuOnly, DeclareOpInterfaceMethods<UserOpCompatibleInterface>]> {
  let input = (ins
    OneFlow_Tensor:$in,
    OneFlow_Tensor:$step,
    OneFlow_Tensor:$tag
  );
  let has_logical_tensor_desc_infer_fn = 1;
  let has_physical_tensor_desc_infer_fn = 1;
  let has_get_sbp_fn = 1;
  let has_data_type_infer_fn = 1;
}

def OneFlow_SummaryWriteImageOp : OneFlow_BaseOp<"summary_write_image", [NoMemoryEffect, NoGrad, CpuOnly, DeclareOpInterfaceMethods<UserOpCompatibleInterface>]> {
  let input = (ins
    OneFlow_Tensor:$in,
    OneFlow_Tensor:$step,
    OneFlow_Tensor:$tag
  );
  let has_logical_tensor_desc_infer_fn = 1;
  let has_physical_tensor_desc_infer_fn = 1;
  let has_get_sbp_fn = 1;
  let has_data_type_infer_fn = 1;
}

def OneFlow_SummaryWritePbOp : OneFlow_BaseOp<"summary_write_pb", [NoMemoryEffect, NoGrad, CpuOnly, DeclareOpInterfaceMethods<UserOpCompatibleInterface>]> {
  let input = (ins
    OneFlow_Tensor:$in,
    OneFlow_Tensor:$step
  );
  let has_logical_tensor_desc_infer_fn = 1;
  let has_physical_tensor_desc_infer_fn = 1;
  let has_get_sbp_fn = 1;
  let has_data_type_infer_fn = 1;
}

def OneFlow_SummaryWriteScalarOp : OneFlow_BaseOp<"summary_write_scalar", [NoMemoryEffect, NoGrad, CpuOnly, DeclareOpInterfaceMethods<UserOpCompatibleInterface>]> {
  let input = (ins
    OneFlow_Tensor:$in,
    OneFlow_Tensor:$step,
    OneFlow_Tensor:$tag
  );
  let has_logical_tensor_desc_infer_fn = 1;
  let has_physical_tensor_desc_infer_fn = 1;
  let has_get_sbp_fn = 1;
  let has_data_type_infer_fn = 1;
}

#endif // GET_ONEFLOW_SUMMARY_OP_DEFINITIONS


#ifdef GET_ONEFLOW_TENSOR_BUFFER_OP_DEFINITIONS

def OneFlow_GenTensorBufferOp : OneFlow_BaseOp<"gen_tensor_buffer", [NoMemoryEffect, NoGrad, CpuOnly, DeclareOpInterfaceMethods<UserOpCompatibleInterface>]> {
  let output = (outs
    OneFlow_Tensor:$out
  );
  let attrs = (ins
    ShapeAttr:$shape,
    ShapeArrayAttr:$shape_list,
    F32ArrayAttr:$value_list,
    OneFlow_DataType:$data_type,
    DefaultValuedAttr<BoolAttr, "false">:$dynamic_out
  );
  let has_logical_tensor_desc_infer_fn = 1;
  let has_physical_tensor_desc_infer_fn = 1;
  let has_get_sbp_fn = 1;
  let has_data_type_infer_fn = 1;
}

def OneFlow_TensorBufferToListOfTensorsOp : OneFlow_BaseOp<"tensor_buffer_to_list_of_tensors", [NoMemoryEffect, NoGrad, CpuOnly, DeclareOpInterfaceMethods<UserOpCompatibleInterface>]> {
  let input = (ins
    OneFlow_Tensor:$in
  );
  let output = (outs
    Variadic<OneFlow_Tensor>:$out
  );
  let attrs = (ins
    ShapeAttr:$out_shape,
    OneFlow_DataType:$out_dtype,
    DefaultValuedAttr<BoolAttr, "false">:$dynamic_out
  );
  let has_check_fn = 1;
  let has_logical_tensor_desc_infer_fn = 1;
  let has_physical_tensor_desc_infer_fn = 1;
  let has_get_sbp_fn = 1;
  let has_data_type_infer_fn = 1;
  let has_output_arg_modify_fn = 1;
}

def OneFlow_TensorBufferToListOfTensorsV2Op : OneFlow_BaseOp<"tensor_buffer_to_list_of_tensors_v2", [NoMemoryEffect, NoGrad, CpuOnly, DeclareOpInterfaceMethods<UserOpCompatibleInterface>]> {
  let input = (ins
    OneFlow_Tensor:$in
  );
  let output = (outs
    Variadic<OneFlow_Tensor>:$out
  );
  let attrs = (ins
    ShapeArrayAttr:$out_shapes,
    DTArrayAttr:$out_dtypes,
    DefaultValuedAttr<BoolAttr, "false">:$dynamic_out
  );
  let has_check_fn = 1;
  let has_logical_tensor_desc_infer_fn = 1;
  let has_physical_tensor_desc_infer_fn = 1;
  let has_get_sbp_fn = 1;
  let has_data_type_infer_fn = 1;
  let has_output_arg_modify_fn = 1;
}

def OneFlow_TensorBufferToTensorOp : OneFlow_BaseOp<"tensor_buffer_to_tensor", [NoMemoryEffect, NoGrad, CpuOnly, DeclareOpInterfaceMethods<UserOpCompatibleInterface>]> {
  let input = (ins
    OneFlow_Tensor:$in
  );
  let output = (outs
    OneFlow_Tensor:$out
  );
  let attrs = (ins
    ShapeAttr:$instance_shape,
    OneFlow_DataType:$dtype
  );
  let has_logical_tensor_desc_infer_fn = 1;
  let has_physical_tensor_desc_infer_fn = 1;
  let has_get_sbp_fn = 1;
  let has_data_type_infer_fn = 1;
}

def OneFlow_TensorToTensorBufferOp : OneFlow_BaseOp<"tensor_to_tensor_buffer", [NoMemoryEffect, NoGrad, CpuOnly, DeclareOpInterfaceMethods<UserOpCompatibleInterface>]> {
  let input = (ins
    OneFlow_Tensor:$in
  );
  let output = (outs
    OneFlow_Tensor:$out
  );
  let attrs = (ins
    DefaultValuedAttr<SI32Attr, "0">:$instance_dims
  );
  let has_logical_tensor_desc_infer_fn = 1;
  let has_physical_tensor_desc_infer_fn = 1;
  let has_get_sbp_fn = 1;
  let has_data_type_infer_fn = 1;
}

#endif // GET_ONEFLOW_TENSOR_BUFFER_OP_DEFINITIONS


#ifdef GET_ONEFLOW_TEST_OP_DEFINITIONS

def OneFlow_ThrowErrorOp : OneFlow_BaseOp<"throw_error", [NoMemoryEffect, NoGrad, CpuOnly, DeclareOpInterfaceMethods<UserOpCompatibleInterface>]> {
  let input = (ins
    OneFlow_Tensor:$x
  );
  let output = (outs
    OneFlow_Tensor:$y
  );
  let has_logical_tensor_desc_infer_fn = 1;
  let has_get_sbp_fn = 1;
  let has_data_type_infer_fn = 1;
}

#endif // GET_ONEFLOW_TEST_OP_DEFINITIONS

#ifdef GET_ONEFLOW_TRIGONOMETRIC_OP_DEFINITIONS

def OneFlow_AcosOp : OneFlow_BaseOp<"acos", [NoMemoryEffect, DeclareOpInterfaceMethods<UserOpCompatibleInterface>]> {
  let input = (ins
    OneFlow_Tensor:$x
  );
  let output = (outs
    OneFlow_Tensor:$y
  );
  let has_logical_tensor_desc_infer_fn = 1;
  let has_physical_tensor_desc_infer_fn = 1;
  let has_get_sbp_fn = 1;
  let has_data_type_infer_fn = 1;
}

def OneFlow_AcosGradOp : OneFlow_BaseOp<"acos_grad", [NoMemoryEffect, DeclareOpInterfaceMethods<UserOpCompatibleInterface>]> {
  let input = (ins
    OneFlow_Tensor:$x,
    OneFlow_Tensor:$dy
  );
  let output = (outs
    OneFlow_Tensor:$dx
  );
  let has_logical_tensor_desc_infer_fn = 1;
  let has_physical_tensor_desc_infer_fn = 1;
  let has_get_sbp_fn = 1;
  let has_data_type_infer_fn = 1;
}

def OneFlow_AcoshOp : OneFlow_BaseOp<"acosh", [NoMemoryEffect, DeclareOpInterfaceMethods<UserOpCompatibleInterface>]> {
  let input = (ins
    OneFlow_Tensor:$x
  );
  let output = (outs
    OneFlow_Tensor:$y
  );
  let has_logical_tensor_desc_infer_fn = 1;
  let has_physical_tensor_desc_infer_fn = 1;
  let has_get_sbp_fn = 1;
  let has_data_type_infer_fn = 1;
}

def OneFlow_AcoshGradOp : OneFlow_BaseOp<"acosh_grad", [NoMemoryEffect, DeclareOpInterfaceMethods<UserOpCompatibleInterface>]> {
  let input = (ins
    OneFlow_Tensor:$x,
    OneFlow_Tensor:$dy
  );
  let output = (outs
    OneFlow_Tensor:$dx
  );
  let has_logical_tensor_desc_infer_fn = 1;
  let has_physical_tensor_desc_infer_fn = 1;
  let has_get_sbp_fn = 1;
  let has_data_type_infer_fn = 1;
}

def OneFlow_AsinOp : OneFlow_BaseOp<"asin", [NoMemoryEffect, DeclareOpInterfaceMethods<UserOpCompatibleInterface>]> {
  let input = (ins
    OneFlow_Tensor:$x
  );
  let output = (outs
    OneFlow_Tensor:$y
  );
  let has_logical_tensor_desc_infer_fn = 1;
  let has_physical_tensor_desc_infer_fn = 1;
  let has_get_sbp_fn = 1;
  let has_data_type_infer_fn = 1;
}

def OneFlow_AsinGradOp : OneFlow_BaseOp<"asin_grad", [NoMemoryEffect, DeclareOpInterfaceMethods<UserOpCompatibleInterface>]> {
  let input = (ins
    OneFlow_Tensor:$x,
    OneFlow_Tensor:$dy
  );
  let output = (outs
    OneFlow_Tensor:$dx
  );
  let has_logical_tensor_desc_infer_fn = 1;
  let has_physical_tensor_desc_infer_fn = 1;
  let has_get_sbp_fn = 1;
  let has_data_type_infer_fn = 1;
}

def OneFlow_AsinhOp : OneFlow_BaseOp<"asinh", [NoMemoryEffect, DeclareOpInterfaceMethods<UserOpCompatibleInterface>]> {
  let input = (ins
    OneFlow_Tensor:$x
  );
  let output = (outs
    OneFlow_Tensor:$y
  );
  let has_logical_tensor_desc_infer_fn = 1;
  let has_physical_tensor_desc_infer_fn = 1;
  let has_get_sbp_fn = 1;
  let has_data_type_infer_fn = 1;
}

def OneFlow_AsinhGradOp : OneFlow_BaseOp<"asinh_grad", [NoMemoryEffect, DeclareOpInterfaceMethods<UserOpCompatibleInterface>]> {
  let input = (ins
    OneFlow_Tensor:$x,
    OneFlow_Tensor:$dy
  );
  let output = (outs
    OneFlow_Tensor:$dx
  );
  let has_logical_tensor_desc_infer_fn = 1;
  let has_physical_tensor_desc_infer_fn = 1;
  let has_get_sbp_fn = 1;
  let has_data_type_infer_fn = 1;
}

def OneFlow_AtanOp : OneFlow_BaseOp<"atan", [NoMemoryEffect, DeclareOpInterfaceMethods<UserOpCompatibleInterface>]> {
  let input = (ins
    OneFlow_Tensor:$x
  );
  let output = (outs
    OneFlow_Tensor:$y
  );
  let has_logical_tensor_desc_infer_fn = 1;
  let has_physical_tensor_desc_infer_fn = 1;
  let has_get_sbp_fn = 1;
  let has_data_type_infer_fn = 1;
}

def OneFlow_Atan2Op : OneFlow_BaseOp<"atan2", [NoMemoryEffect, DeclareOpInterfaceMethods<UserOpCompatibleInterface>]> {
  let input = (ins
    OneFlow_Tensor:$x,
    OneFlow_Tensor:$y
  );
  let output = (outs
    OneFlow_Tensor:$z
  );
  let has_logical_tensor_desc_infer_fn = 1;
  let has_physical_tensor_desc_infer_fn = 1;
  let has_get_sbp_fn = 1;
  let has_data_type_infer_fn = 1;
}

def OneFlow_Atan2XGradOp : OneFlow_BaseOp<"atan2_x_grad", [NoMemoryEffect, DeclareOpInterfaceMethods<UserOpCompatibleInterface>]> {
  let input = (ins
    OneFlow_Tensor:$x,
    OneFlow_Tensor:$y,
    OneFlow_Tensor:$dz
  );
  let output = (outs
    OneFlow_Tensor:$dx
  );
  let has_logical_tensor_desc_infer_fn = 1;
  let has_physical_tensor_desc_infer_fn = 1;
  let has_get_sbp_fn = 1;
  let has_data_type_infer_fn = 1;
}

def OneFlow_Atan2YGradOp : OneFlow_BaseOp<"atan2_y_grad", [NoMemoryEffect, DeclareOpInterfaceMethods<UserOpCompatibleInterface>]> {
  let input = (ins
    OneFlow_Tensor:$x,
    OneFlow_Tensor:$y,
    OneFlow_Tensor:$dz
  );
  let output = (outs
    OneFlow_Tensor:$dy
  );
  let has_logical_tensor_desc_infer_fn = 1;
  let has_physical_tensor_desc_infer_fn = 1;
  let has_get_sbp_fn = 1;
  let has_data_type_infer_fn = 1;
}

def OneFlow_AtanGradOp : OneFlow_BaseOp<"atan_grad", [NoMemoryEffect, DeclareOpInterfaceMethods<UserOpCompatibleInterface>]> {
  let input = (ins
    OneFlow_Tensor:$x,
    OneFlow_Tensor:$dy
  );
  let output = (outs
    OneFlow_Tensor:$dx
  );
  let has_logical_tensor_desc_infer_fn = 1;
  let has_physical_tensor_desc_infer_fn = 1;
  let has_get_sbp_fn = 1;
  let has_data_type_infer_fn = 1;
}

def OneFlow_AtanhOp : OneFlow_BaseOp<"atanh", [NoMemoryEffect, DeclareOpInterfaceMethods<UserOpCompatibleInterface>]> {
  let input = (ins
    OneFlow_Tensor:$x
  );
  let output = (outs
    OneFlow_Tensor:$y
  );
  let has_logical_tensor_desc_infer_fn = 1;
  let has_physical_tensor_desc_infer_fn = 1;
  let has_get_sbp_fn = 1;
  let has_data_type_infer_fn = 1;
}

def OneFlow_AtanhGradOp : OneFlow_BaseOp<"atanh_grad", [NoMemoryEffect, DeclareOpInterfaceMethods<UserOpCompatibleInterface>]> {
  let input = (ins
    OneFlow_Tensor:$x,
    OneFlow_Tensor:$dy
  );
  let output = (outs
    OneFlow_Tensor:$dx
  );
  let has_logical_tensor_desc_infer_fn = 1;
  let has_physical_tensor_desc_infer_fn = 1;
  let has_get_sbp_fn = 1;
  let has_data_type_infer_fn = 1;
}

def OneFlow_CosOp : OneFlow_BaseOp<"cos", [NoMemoryEffect, DeclareOpInterfaceMethods<UserOpCompatibleInterface>]> {
  let input = (ins
    OneFlow_Tensor:$x
  );
  let output = (outs
    OneFlow_Tensor:$y
  );
  let has_logical_tensor_desc_infer_fn = 1;
  let has_physical_tensor_desc_infer_fn = 1;
  let has_get_sbp_fn = 1;
  let has_data_type_infer_fn = 1;
}

def OneFlow_CosGradOp : OneFlow_BaseOp<"cos_grad", [NoMemoryEffect, DeclareOpInterfaceMethods<UserOpCompatibleInterface>]> {
  let input = (ins
    OneFlow_Tensor:$x,
    OneFlow_Tensor:$dy
  );
  let output = (outs
    OneFlow_Tensor:$dx
  );
  let has_logical_tensor_desc_infer_fn = 1;
  let has_physical_tensor_desc_infer_fn = 1;
  let has_get_sbp_fn = 1;
  let has_data_type_infer_fn = 1;
}

def OneFlow_CoshOp : OneFlow_BaseOp<"cosh", [NoMemoryEffect, DeclareOpInterfaceMethods<UserOpCompatibleInterface>]> {
  let input = (ins
    OneFlow_Tensor:$x
  );
  let output = (outs
    OneFlow_Tensor:$y
  );
  let has_logical_tensor_desc_infer_fn = 1;
  let has_physical_tensor_desc_infer_fn = 1;
  let has_get_sbp_fn = 1;
  let has_data_type_infer_fn = 1;
}

def OneFlow_CoshGradOp : OneFlow_BaseOp<"cosh_grad", [NoMemoryEffect, DeclareOpInterfaceMethods<UserOpCompatibleInterface>]> {
  let input = (ins
    OneFlow_Tensor:$x,
    OneFlow_Tensor:$dy
  );
  let output = (outs
    OneFlow_Tensor:$dx
  );
  let has_logical_tensor_desc_infer_fn = 1;
  let has_physical_tensor_desc_infer_fn = 1;
  let has_get_sbp_fn = 1;
  let has_data_type_infer_fn = 1;
}

def OneFlow_HardtanhOp : OneFlow_BaseOp<"hardtanh", [NoMemoryEffect, DeclareOpInterfaceMethods<UserOpCompatibleInterface>]> {
  let input = (ins
    OneFlow_Tensor:$in
  );
  let output = (outs
    OneFlow_Tensor:$out
  );
  let attrs = (ins
    DefaultValuedAttr<F64Attr, "0.">:$min_val,
    DefaultValuedAttr<F64Attr, "0.">:$max_val
  );
  let has_logical_tensor_desc_infer_fn = 1;
  let has_physical_tensor_desc_infer_fn = 1;
  let has_get_sbp_fn = 1;
  let has_data_type_infer_fn = 1;
}

def OneFlow_HardtanhGradOp : OneFlow_BaseOp<"hardtanh_grad", [NoMemoryEffect, DeclareOpInterfaceMethods<UserOpCompatibleInterface>]> {
  let input = (ins
    OneFlow_Tensor:$y,
    OneFlow_Tensor:$dy
  );
  let output = (outs
    OneFlow_Tensor:$dx
  );
  let attrs = (ins
    DefaultValuedAttr<F64Attr, "0.">:$min_val,
    DefaultValuedAttr<F64Attr, "0.">:$max_val
  );
  let has_logical_tensor_desc_infer_fn = 1;
  let has_physical_tensor_desc_infer_fn = 1;
  let has_get_sbp_fn = 1;
  let has_data_type_infer_fn = 1;
}

def OneFlow_SinOp : OneFlow_BaseOp<"sin", [NoMemoryEffect, DeclareOpInterfaceMethods<UserOpCompatibleInterface>]> {
  let input = (ins
    OneFlow_Tensor:$x
  );
  let output = (outs
    OneFlow_Tensor:$y
  );
  let has_logical_tensor_desc_infer_fn = 1;
  let has_physical_tensor_desc_infer_fn = 1;
  let has_get_sbp_fn = 1;
  let has_data_type_infer_fn = 1;
}

def OneFlow_SinGradOp : OneFlow_BaseOp<"sin_grad", [NoMemoryEffect, DeclareOpInterfaceMethods<UserOpCompatibleInterface>]> {
  let input = (ins
    OneFlow_Tensor:$x,
    OneFlow_Tensor:$dy
  );
  let output = (outs
    OneFlow_Tensor:$dx
  );
  let has_logical_tensor_desc_infer_fn = 1;
  let has_physical_tensor_desc_infer_fn = 1;
  let has_get_sbp_fn = 1;
  let has_data_type_infer_fn = 1;
}

def OneFlow_SinhOp : OneFlow_BaseOp<"sinh", [NoMemoryEffect, DeclareOpInterfaceMethods<UserOpCompatibleInterface>]> {
  let input = (ins
    OneFlow_Tensor:$x
  );
  let output = (outs
    OneFlow_Tensor:$y
  );
  let has_logical_tensor_desc_infer_fn = 1;
  let has_physical_tensor_desc_infer_fn = 1;
  let has_get_sbp_fn = 1;
  let has_data_type_infer_fn = 1;
}

def OneFlow_SinhGradOp : OneFlow_BaseOp<"sinh_grad", [NoMemoryEffect, DeclareOpInterfaceMethods<UserOpCompatibleInterface>]> {
  let input = (ins
    OneFlow_Tensor:$x,
    OneFlow_Tensor:$dy
  );
  let output = (outs
    OneFlow_Tensor:$dx
  );
  let has_logical_tensor_desc_infer_fn = 1;
  let has_physical_tensor_desc_infer_fn = 1;
  let has_get_sbp_fn = 1;
  let has_data_type_infer_fn = 1;
}

def OneFlow_TanOp : OneFlow_BaseOp<"tan", [NoMemoryEffect, DeclareOpInterfaceMethods<UserOpCompatibleInterface>]> {
  let input = (ins
    OneFlow_Tensor:$x
  );
  let output = (outs
    OneFlow_Tensor:$y
  );
  let has_logical_tensor_desc_infer_fn = 1;
  let has_physical_tensor_desc_infer_fn = 1;
  let has_get_sbp_fn = 1;
  let has_data_type_infer_fn = 1;
}

def OneFlow_TanGradOp : OneFlow_BaseOp<"tan_grad", [NoMemoryEffect, DeclareOpInterfaceMethods<UserOpCompatibleInterface>]> {
  let input = (ins
    OneFlow_Tensor:$x,
    OneFlow_Tensor:$dy
  );
  let output = (outs
    OneFlow_Tensor:$dx
  );
  let has_logical_tensor_desc_infer_fn = 1;
  let has_physical_tensor_desc_infer_fn = 1;
  let has_get_sbp_fn = 1;
  let has_data_type_infer_fn = 1;
}

def OneFlow_TanhOp : OneFlow_BaseOp<"tanh", [NoMemoryEffect, DeclareOpInterfaceMethods<UserOpCompatibleInterface>]> {
  let input = (ins
    OneFlow_Tensor:$x
  );
  let output = (outs
    OneFlow_Tensor:$y
  );
  let has_logical_tensor_desc_infer_fn = 1;
  let has_physical_tensor_desc_infer_fn = 1;
  let has_get_sbp_fn = 1;
  let has_data_type_infer_fn = 1;
}

def OneFlow_TanhGradOp : OneFlow_BaseOp<"tanh_grad", [NoMemoryEffect, DeclareOpInterfaceMethods<UserOpCompatibleInterface>]> {
  let input = (ins
    OneFlow_Tensor:$y,
    OneFlow_Tensor:$dy
  );
  let output = (outs
    OneFlow_Tensor:$dx
  );
  let has_logical_tensor_desc_infer_fn = 1;
  let has_physical_tensor_desc_infer_fn = 1;
  let has_get_sbp_fn = 1;
  let has_data_type_infer_fn = 1;
}

def OneFlow_NotEqualZeroOp : OneFlow_BaseOp<"not_equal_zero", [NoMemoryEffect, DeclareOpInterfaceMethods<UserOpCompatibleInterface>]> {
  let input = (ins
    OneFlow_Tensor:$x
  );
  let output = (outs
    OneFlow_Tensor:$y
  );
  let has_logical_tensor_desc_infer_fn = 1;
  let has_physical_tensor_desc_infer_fn = 1;
  let has_get_sbp_fn = 1;
  let has_data_type_infer_fn = 1;
}

#endif // GET_ONEFLOW_TRIGONOMETRIC_OP_DEFINITIONS


#ifdef GET_ONEFLOW_UNARY_OP_DEFINITIONS

def OneFlow_AccOp : OneFlow_BaseOp<"acc", [NoMemoryEffect, DeclareOpInterfaceMethods<UserOpCompatibleInterface>]> {
  let input = (ins
    OneFlow_Tensor:$in
  );
  let output = (outs
    OneFlow_Tensor:$out
  );
  let attrs = (ins
    DefaultValuedAttr<SI32Attr, "0">:$max_acc_num
  );
  let has_logical_tensor_desc_infer_fn = 1;
  let has_physical_tensor_desc_infer_fn = 1;
  let has_get_sbp_fn = 1;
  let has_data_type_infer_fn = 1;
  let has_output_blob_time_shape_infer_fn = 1;
}

def OneFlow_AccCtrlTickOp : OneFlow_BaseOp<"acc_ctrl_tick", [NoMemoryEffect, NoGrad, DeclareOpInterfaceMethods<UserOpCompatibleInterface>]> {
  let input = (ins
    OneFlow_Tensor:$in
  );
  let output = (outs
    OneFlow_Tensor:$out
  );
  let attrs = (ins
    DefaultValuedAttr<SI32Attr, "0">:$max_acc_num
  );
  let has_logical_tensor_desc_infer_fn = 1;
  let has_physical_tensor_desc_infer_fn = 1;
  let has_get_sbp_fn = 1;
  let has_data_type_infer_fn = 1;
  let has_nd_sbp_infer_fn = 1;
  let has_output_blob_time_shape_infer_fn = 1;
}

def OneFlow_AffineGridOp : OneFlow_BaseOp<"affine_grid", [NoMemoryEffect, DeclareOpInterfaceMethods<UserOpCompatibleInterface>]> {
  let input = (ins
    OneFlow_Tensor:$theta
  );
  let output = (outs
    OneFlow_Tensor:$grid
  );
  let attrs = (ins
    ShapeAttr:$size,
    DefaultValuedAttr<BoolAttr, "false">:$align_corners
  );
  let has_check_fn = 1;
  let has_logical_tensor_desc_infer_fn = 1;
  let has_physical_tensor_desc_infer_fn = 1;
  let has_get_sbp_fn = 1;
  let has_data_type_infer_fn = 1;
}

def OneFlow_AffineGridGradOp : OneFlow_BaseOp<"affine_grid_grad", [NoMemoryEffect, DeclareOpInterfaceMethods<UserOpCompatibleInterface>]> {
  let input = (ins
    OneFlow_Tensor:$dgrid
  );
  let output = (outs
    OneFlow_Tensor:$dtheta
  );
  let attrs = (ins
    ShapeAttr:$size,
    DefaultValuedAttr<BoolAttr, "false">:$align_corners
  );
  let has_check_fn = 1;
  let has_logical_tensor_desc_infer_fn = 1;
  let has_physical_tensor_desc_infer_fn = 1;
  let has_get_sbp_fn = 1;
  let has_data_type_infer_fn = 1;
}

def OneFlow_BernoulliOp : OneFlow_BaseOp<"bernoulli", [NoMemoryEffect, NoGrad, CpuOnly, DeclareOpInterfaceMethods<UserOpCompatibleInterface>]> {
  let input = (ins
    OneFlow_Tensor:$in
  );
  let output = (outs
    OneFlow_Tensor:$out
  );
  let attrs = (ins
    OneFlow_DataType:$dtype,
    DefaultValuedAttr<SI64Attr, "-1">:$seed,
    DefaultValuedAttr<F64Attr, "0.">:$p
  );
  let has_logical_tensor_desc_infer_fn = 1;
  let has_physical_tensor_desc_infer_fn = 1;
  let has_get_sbp_fn = 1;
  let has_data_type_infer_fn = 1;
}

def OneFlow_CastOp : OneFlow_BaseOp<"cast", [NoMemoryEffect, SupportNonContiguous, DeclareOpInterfaceMethods<UserOpCompatibleInterface>, DeclareOpInterfaceMethods<NCHWCompatibleInterface>]> {
  let input = (ins
    OneFlow_Tensor:$in
  );
  let output = (outs
    OneFlow_Tensor:$out
  );
  let attrs = (ins
    OneFlow_DataType:$dtype,
    DefaultValuedAttr<BoolAttr, "false">:$pin_memory
  );
  let has_device_and_stream_infer_fn = 1;
  let has_logical_tensor_desc_infer_fn = 1;
  let has_physical_tensor_desc_infer_fn = 1;
  let has_get_sbp_fn = 1;
  let has_data_type_infer_fn = 1;
}

def OneFlow_MutableCastOnceOp : OneFlow_BaseOp<"mutable_cast_once", [NoMemoryEffect, DeclareOpInterfaceMethods<UserOpCompatibleInterface>]> {
  let input = (ins
    OneFlow_Tensor:$in
  );
  let output = (outs
    OneFlow_Tensor:$out
  );
  let attrs = (ins
    OneFlow_DataType:$dtype
  );
  let has_logical_tensor_desc_infer_fn = 1;
  let has_physical_tensor_desc_infer_fn = 1;
  let has_get_sbp_fn = 1;
  let has_data_type_infer_fn = 1;
  let same_output_regst_num = 1;
}

def OneFlow_CastToStaticShapeOp : OneFlow_BaseOp<"cast_to_static_shape", [NoMemoryEffect, DeclareOpInterfaceMethods<UserOpCompatibleInterface>]> {
  let input = (ins
    OneFlow_Tensor:$input
  );
  let output = (outs
    OneFlow_Tensor:$output
  );
  let has_logical_tensor_desc_infer_fn = 1;
  let has_physical_tensor_desc_infer_fn = 1;
  let has_get_sbp_fn = 1;
  let has_data_type_infer_fn = 1;
}

def OneFlow_CastToTickOp : OneFlow_BaseOp<"cast_to_tick", [NoMemoryEffect, NoGrad, DeclareOpInterfaceMethods<UserOpCompatibleInterface>]> {
  let input = (ins
    OneFlow_Tensor:$in
  );
  let output = (outs
    OneFlow_Tensor:$out
  );
  let has_logical_tensor_desc_infer_fn = 1;
  let has_physical_tensor_desc_infer_fn = 1;
  let has_get_sbp_fn = 1;
  let has_data_type_infer_fn = 1;
  let has_nd_sbp_infer_fn = 1;
}

def OneFlow_CeluOp : OneFlow_BaseOp<"celu", [NoMemoryEffect, DeclareOpInterfaceMethods<UserOpCompatibleInterface>]> {
  let input = (ins
    OneFlow_Tensor:$in
  );
  let output = (outs
    OneFlow_Tensor:$out
  );
  let attrs = (ins
    DefaultValuedAttr<F64Attr, "0.">:$alpha
  );
  let has_logical_tensor_desc_infer_fn = 1;
  let has_physical_tensor_desc_infer_fn = 1;
  let has_get_sbp_fn = 1;
  let has_data_type_infer_fn = 1;
}

def OneFlow_CopyOp : OneFlow_BaseOp<"copy", [NoMemoryEffect, DeclareOpInterfaceMethods<UserOpCompatibleInterface>]> {
  let input = (ins
    OneFlow_Tensor:$in
  );
  let output = (outs
    OneFlow_Tensor:$out
  );
  let attrs = (ins
    StrAttr:$device_type,
    DefaultValuedAttr<SI64Attr, "0">:$device_id,
    DefaultValuedAttr<BoolAttr, "false">:$pin_memory
  );
  let has_logical_tensor_desc_infer_fn = 1;
  let has_physical_tensor_desc_infer_fn = 1;
  let has_get_sbp_fn = 1;
  let has_data_type_infer_fn = 1;
  let has_device_and_stream_infer_fn = 1;
}

def OneFlow_CountNotFiniteOp : OneFlow_BaseOp<"count_not_finite", [NoMemoryEffect, NoGrad, DeclareOpInterfaceMethods<UserOpCompatibleInterface>]> {
  let input = (ins
    OneFlow_Tensor:$x
  );
  let output = (outs
    OneFlow_Tensor:$y
  );
  let has_logical_tensor_desc_infer_fn = 1;
  let has_physical_tensor_desc_infer_fn = 1;
  let has_get_sbp_fn = 1;
  let has_data_type_infer_fn = 1;
}

def OneFlow_DiagOp : OneFlow_BaseOp<"diag", [NoMemoryEffect, DeclareOpInterfaceMethods<UserOpCompatibleInterface>]> {
  let input = (ins
    OneFlow_Tensor:$in
  );
  let output = (outs
    OneFlow_Tensor:$out
  );
  let attrs = (ins
    DefaultValuedAttr<SI32Attr, "0">:$diagonal
  );
  let has_logical_tensor_desc_infer_fn = 1;
  let has_physical_tensor_desc_infer_fn = 1;
  let has_get_sbp_fn = 1;
  let has_data_type_infer_fn = 1;
}

def OneFlow_DiagonalOp : OneFlow_BaseOp<"diagonal", [NoMemoryEffect, DeclareOpInterfaceMethods<UserOpCompatibleInterface>]> {
  let input = (ins
    OneFlow_Tensor:$in
  );
  let output = (outs
    OneFlow_Tensor:$out
  );
  let attrs = (ins
    DefaultValuedAttr<SI32Attr, "0">:$offset
  );
  let has_logical_tensor_desc_infer_fn = 1;
  let has_physical_tensor_desc_infer_fn = 1;
  let has_get_sbp_fn = 1;
  let has_data_type_infer_fn = 1;
}

def OneFlow_EluOp : OneFlow_BaseOp<"elu", [NoMemoryEffect, DeclareOpInterfaceMethods<UserOpCompatibleInterface>]> {
  let input = (ins
    OneFlow_Tensor:$in
  );
  let output = (outs
    OneFlow_Tensor:$out
  );
  let attrs = (ins
    DefaultValuedAttr<F64Attr, "0.">:$alpha
  );
  let has_logical_tensor_desc_infer_fn = 1;
  let has_physical_tensor_desc_infer_fn = 1;
  let has_get_sbp_fn = 1;
  let has_data_type_infer_fn = 1;
}

def OneFlow_ExpandOp : OneFlow_BaseOp<"expand", [NoMemoryEffect, SupportNonContiguous, DeclareOpInterfaceMethods<UserOpCompatibleInterface>]> {
  let input = (ins
    OneFlow_Tensor:$in
  );
  let output = (outs
    OneFlow_Tensor:$out
  );
  let attrs = (ins
    ShapeAttr:$expand_shape
  );
  let has_logical_tensor_desc_infer_fn = 1;
  let has_physical_tensor_desc_infer_fn = 1;
  let has_get_sbp_fn = 1;
  let has_data_type_infer_fn = 1;
}

def OneFlow_ExpandDimsOp : OneFlow_BaseOp<"expand_dims", [NoMemoryEffect, DeclareOpInterfaceMethods<UserOpCompatibleInterface>]> {
  let input = (ins
    OneFlow_Tensor:$in
  );
  let output = (outs
    OneFlow_Tensor:$out
  );
  let attrs = (ins
    DefaultValuedAttr<SI32Attr, "0">:$axis
  );
  let has_logical_tensor_desc_infer_fn = 1;
  let has_physical_tensor_desc_infer_fn = 1;
  let has_get_sbp_fn = 1;
  let has_data_type_infer_fn = 1;
}

def OneFlow_FlipOp : OneFlow_BaseOp<"flip", [NoMemoryEffect, DeclareOpInterfaceMethods<UserOpCompatibleInterface>]> {
  let input = (ins
    OneFlow_Tensor:$x
  );
  let output = (outs
    OneFlow_Tensor:$y
  );
  let attrs = (ins
    SI32ArrayAttr:$dims
  );
  let has_logical_tensor_desc_infer_fn = 1;
  let has_physical_tensor_desc_infer_fn = 1;
  let has_get_sbp_fn = 1;
  let has_data_type_infer_fn = 1;
}

def OneFlow_FoldOp : OneFlow_BaseOp<"fold", [NoMemoryEffect, DeclareOpInterfaceMethods<UserOpCompatibleInterface>]> {
  let input = (ins
    OneFlow_Tensor:$x
  );
  let output = (outs
    OneFlow_Tensor:$y
  );
  let attrs = (ins
    StrAttr:$data_format,
    SI32ArrayAttr:$output_size,
    SI32ArrayAttr:$kernel_size,
    SI32ArrayAttr:$strides,
    SI32ArrayAttr:$padding,
    SI32ArrayAttr:$dilation_rate
  );
  let has_logical_tensor_desc_infer_fn = 1;
  let has_physical_tensor_desc_infer_fn = 1;
  let has_get_sbp_fn = 1;
  let has_data_type_infer_fn = 1;
}

def OneFlow_GeluOp : OneFlow_BaseOp<"gelu", [NoMemoryEffect, DeclareOpInterfaceMethods<UserOpCompatibleInterface>]> {
  let input = (ins
    OneFlow_Tensor:$in
  );
  let output = (outs
    OneFlow_Tensor:$out
  );
  let has_logical_tensor_desc_infer_fn = 1;
  let has_physical_tensor_desc_infer_fn = 1;
  let has_get_sbp_fn = 1;
  let has_data_type_infer_fn = 1;
}

def OneFlow_FastGeluOp : OneFlow_BaseOp<"fast_gelu", [NoMemoryEffect, DeclareOpInterfaceMethods<UserOpCompatibleInterface>]> {
  let input = (ins
    OneFlow_Tensor:$in
  );
  let output = (outs
    OneFlow_Tensor:$out
  );
  let has_logical_tensor_desc_infer_fn = 1;
  let has_physical_tensor_desc_infer_fn = 1;
  let has_get_sbp_fn = 1;
  let has_data_type_infer_fn = 1;
}

def OneFlow_QuickGeluOp : OneFlow_BaseOp<"quick_gelu", [NoMemoryEffect, DeclareOpInterfaceMethods<UserOpCompatibleInterface>]> {
  let input = (ins
    OneFlow_Tensor:$x
  );
  let output = (outs
    OneFlow_Tensor:$y
  );
  let has_logical_tensor_desc_infer_fn = 1;
  let has_physical_tensor_desc_infer_fn = 1;
  let has_get_sbp_fn = 1;
  let has_data_type_infer_fn = 1;
}

def OneFlow_HardsigmoidOp : OneFlow_BaseOp<"hardsigmoid", [NoMemoryEffect, DeclareOpInterfaceMethods<UserOpCompatibleInterface>]> {
  let input = (ins
    OneFlow_Tensor:$in
  );
  let output = (outs
    OneFlow_Tensor:$out
  );
  let has_logical_tensor_desc_infer_fn = 1;
  let has_physical_tensor_desc_infer_fn = 1;
  let has_get_sbp_fn = 1;
  let has_data_type_infer_fn = 1;
}

def OneFlow_HardShrinkOp : OneFlow_BaseOp<"hardshrink", [NoMemoryEffect, DeclareOpInterfaceMethods<UserOpCompatibleInterface>]> {
  let input = (ins
    OneFlow_Tensor:$in
  );
  let output = (outs
    OneFlow_Tensor:$out
  );
  let attrs = (ins
    DefaultValuedAttr<F64Attr, "0.">:$lambd
  );
  let has_logical_tensor_desc_infer_fn = 1;
  let has_physical_tensor_desc_infer_fn = 1;
  let has_get_sbp_fn = 1;
  let has_data_type_infer_fn = 1;
}

def OneFlow_HardswishOp : OneFlow_BaseOp<"hardswish", [NoMemoryEffect, DeclareOpInterfaceMethods<UserOpCompatibleInterface>]> {
  let input = (ins
    OneFlow_Tensor:$in
  );
  let output = (outs
    OneFlow_Tensor:$out
  );
  let has_logical_tensor_desc_infer_fn = 1;
  let has_physical_tensor_desc_infer_fn = 1;
  let has_get_sbp_fn = 1;
  let has_data_type_infer_fn = 1;
}

def OneFlow_LeakyReluOp : OneFlow_BaseOp<"leaky_relu", [NoMemoryEffect, DeclareOpInterfaceMethods<UserOpCompatibleInterface>]> {
  let input = (ins
    OneFlow_Tensor:$x
  );
  let output = (outs
    OneFlow_Tensor:$y
  );
  let attrs = (ins
    DefaultValuedAttr<F32Attr, "0.">:$alpha
  );
  let has_logical_tensor_desc_infer_fn = 1;
  let has_physical_tensor_desc_infer_fn = 1;
  let has_get_sbp_fn = 1;
  let has_data_type_infer_fn = 1;
}

def OneFlow_RReluOp : OneFlow_BaseOp<"rrelu", [NoMemoryEffect, DeclareOpInterfaceMethods<UserOpCompatibleInterface>]> {
  let input = (ins
    OneFlow_Tensor:$in
  );
  let output = (outs
    OneFlow_Tensor:$output,
    OneFlow_Tensor:$noise_data
  );
  let attrs = (ins
    DefaultValuedAttr<SI64Attr, "0">:$seed,
    DefaultValuedAttr<F32Attr, "0.125">:$lower,
    DefaultValuedAttr<F32Attr, "0.3333333333333333">:$upper,
    DefaultValuedAttr<BoolAttr, "false">:$training
  );
  let has_logical_tensor_desc_infer_fn = 1;
  let has_physical_tensor_desc_infer_fn = 1;
  let has_get_sbp_fn = 1;
  let has_data_type_infer_fn = 1;
}

def OneFlow_Log2Op : OneFlow_BaseOp<"log2", [NoMemoryEffect, DeclareOpInterfaceMethods<UserOpCompatibleInterface>]> {
  let input = (ins
    OneFlow_Tensor:$x
  );
  let output = (outs
    OneFlow_Tensor:$y
  );
  let has_logical_tensor_desc_infer_fn = 1;
  let has_physical_tensor_desc_infer_fn = 1;
  let has_get_sbp_fn = 1;
  let has_data_type_infer_fn = 1;
}

def OneFlow_Log10Op : OneFlow_BaseOp<"log10", [NoMemoryEffect, DeclareOpInterfaceMethods<UserOpCompatibleInterface>]> {
  let input = (ins
    OneFlow_Tensor:$x
  );
  let output = (outs
    OneFlow_Tensor:$y
  );
  let has_logical_tensor_desc_infer_fn = 1;
  let has_physical_tensor_desc_infer_fn = 1;
  let has_get_sbp_fn = 1;
  let has_data_type_infer_fn = 1;
}

def OneFlow_LogicalNotOp : OneFlow_BaseOp<"logical_not", [NoMemoryEffect, NoGrad, DeclareOpInterfaceMethods<UserOpCompatibleInterface>]> {
  let input = (ins
    OneFlow_Tensor:$x
  );
  let output = (outs
    OneFlow_Tensor:$y
  );
  let has_logical_tensor_desc_infer_fn = 1;
  let has_physical_tensor_desc_infer_fn = 1;
  let has_get_sbp_fn = 1;
  let has_data_type_infer_fn = 1;
}

def OneFlow_MishOp : OneFlow_BaseOp<"mish", [NoMemoryEffect, DeclareOpInterfaceMethods<UserOpCompatibleInterface>]> {
  let input = (ins
    OneFlow_Tensor:$in
  );
  let output = (outs
    OneFlow_Tensor:$out
  );
  let has_logical_tensor_desc_infer_fn = 1;
  let has_physical_tensor_desc_infer_fn = 1;
  let has_get_sbp_fn = 1;
  let has_data_type_infer_fn = 1;
}

def OneFlow_NarrowOp : OneFlow_BaseOp<"narrow", [NoMemoryEffect, DeclareOpInterfaceMethods<UserOpCompatibleInterface>]> {
  let input = (ins
    OneFlow_Tensor:$in
  );
  let output = (outs
    OneFlow_Tensor:$out
  );
  let attrs = (ins
    DefaultValuedAttr<SI64Attr, "0">:$dim,
    DefaultValuedAttr<SI64Attr, "0">:$start,
    DefaultValuedAttr<SI64Attr, "0">:$length
  );
  let has_logical_tensor_desc_infer_fn = 1;
  let has_physical_tensor_desc_infer_fn = 1;
  let has_get_sbp_fn = 1;
  let has_data_type_infer_fn = 1;
}

def OneFlow_OneHotOp : OneFlow_BaseOp<"one_hot", [NoMemoryEffect, NoGrad, DeclareOpInterfaceMethods<UserOpCompatibleInterface>]> {
  let input = (ins
    OneFlow_Tensor:$indices
  );
  let output = (outs
    OneFlow_Tensor:$out
  );
  let attrs = (ins
    DefaultValuedAttr<SI64Attr, "0">:$depth,
    DefaultValuedAttr<F64Attr, "0.">:$floating_on_value,
    DefaultValuedAttr<SI64Attr, "0">:$integer_on_value,
    DefaultValuedAttr<F64Attr, "0.">:$floating_off_value,
    DefaultValuedAttr<SI64Attr, "0">:$integer_off_value,
    OneFlow_DataType:$dtype
  );
  let has_logical_tensor_desc_infer_fn = 1;
  let has_physical_tensor_desc_infer_fn = 1;
  let has_get_sbp_fn = 1;
  let has_data_type_infer_fn = 1;
  let has_input_arg_modify_fn = 1;
}

def OneFlow_PackOp : OneFlow_BaseOp<"pack", [NoMemoryEffect, DeclareOpInterfaceMethods<UserOpCompatibleInterface>]> {
  let input = (ins
    OneFlow_Tensor:$in
  );
  let output = (outs
    OneFlow_Tensor:$out
  );
  let attrs = (ins
    DefaultValuedAttr<SI32Attr, "0">:$pack_num
  );
  let has_logical_tensor_desc_infer_fn = 1;
  let has_physical_tensor_desc_infer_fn = 1;
  let has_get_sbp_fn = 1;
  let has_data_type_infer_fn = 1;
  let has_output_blob_time_shape_infer_fn = 1;
}

def OneFlow_RandomMaskLikeOp : OneFlow_BaseOp<"random_mask_like", [NoMemoryEffect, NoGrad, DeclareOpInterfaceMethods<UserOpCompatibleInterface>]> {
  let input = (ins
    OneFlow_Tensor:$like
  );
  let output = (outs
    OneFlow_Tensor:$out
  );
  let attrs = (ins
    DefaultValuedAttr<F32Attr, "0.">:$rate,
    DefaultValuedAttr<SI64Attr, "0">:$seed
  );
  let has_check_fn = 1;
  let has_logical_tensor_desc_infer_fn = 1;
  let has_physical_tensor_desc_infer_fn = 1;
  let has_get_sbp_fn = 1;
  let has_data_type_infer_fn = 1;
  let hasCanonicalizer = 1;
}

def OneFlow_RepeatOp : OneFlow_BaseOp<"repeat", [NoMemoryEffect, DeclareOpInterfaceMethods<UserOpCompatibleInterface>]> {
  let input = (ins
    OneFlow_Tensor:$in
  );
  let output = (outs
    OneFlow_Tensor:$out
  );
  let attrs = (ins
    DefaultValuedAttr<SI32Attr, "0">:$repeat_num
  );
  let has_logical_tensor_desc_infer_fn = 1;
  let has_physical_tensor_desc_infer_fn = 1;
  let has_get_sbp_fn = 1;
  let has_data_type_infer_fn = 1;
  let has_output_blob_time_shape_infer_fn = 1;
}

def OneFlow_Repeat_InterLeaveOp : OneFlow_BaseOp<"repeat_interleave", [NoMemoryEffect, DeclareOpInterfaceMethods<UserOpCompatibleInterface>]> {
  let input = (ins
    OneFlow_Tensor:$in,
    OneFlow_Tensor:$cumsum
  );
  let output = (outs
    OneFlow_Tensor:$out
  );
  let attrs = (ins
    DefaultValuedAttr<SI64Attr, "0">:$repeat_num
  );
  let has_logical_tensor_desc_infer_fn = 1;
  let has_physical_tensor_desc_infer_fn = 1;
  let has_get_sbp_fn = 1;
  let has_data_type_infer_fn = 1;
}

def OneFlow_RollOp : OneFlow_BaseOp<"roll", [NoMemoryEffect, DeclareOpInterfaceMethods<UserOpCompatibleInterface>]> {
  let input = (ins
    OneFlow_Tensor:$in
  );
  let output = (outs
    OneFlow_Tensor:$out
  );
  let attrs = (ins
    SI32ArrayAttr:$shifts,
    SI32ArrayAttr:$dims
  );
  let has_logical_tensor_desc_infer_fn = 1;
  let has_physical_tensor_desc_infer_fn = 1;
  let has_get_sbp_fn = 1;
  let has_data_type_infer_fn = 1;
}

def OneFlow_SeluOp : OneFlow_BaseOp<"selu", [NoMemoryEffect, DeclareOpInterfaceMethods<UserOpCompatibleInterface>]> {
  let input = (ins
    OneFlow_Tensor:$in
  );
  let output = (outs
    OneFlow_Tensor:$out
  );
  let has_logical_tensor_desc_infer_fn = 1;
  let has_physical_tensor_desc_infer_fn = 1;
  let has_get_sbp_fn = 1;
  let has_data_type_infer_fn = 1;
}

def OneFlow_SiluOp : OneFlow_BaseOp<"silu", [NoMemoryEffect, DeclareOpInterfaceMethods<UserOpCompatibleInterface>, DeclareOpInterfaceMethods<NCHWCompatibleInterface>]> {
  let input = (ins
    OneFlow_Tensor:$in
  );
  let output = (outs
    OneFlow_Tensor:$out
  );
  let has_logical_tensor_desc_infer_fn = 1;
  let has_physical_tensor_desc_infer_fn = 1;
  let has_get_sbp_fn = 1;
  let has_data_type_infer_fn = 1;
}

def OneFlow_SoftShrinkOp: OneFlow_BaseOp<"softshrink", [NoMemoryEffect, DeclareOpInterfaceMethods<UserOpCompatibleInterface>]> {
  let input = (ins
    OneFlow_Tensor:$in
  );
  let output = (outs
    OneFlow_Tensor:$out
  );
  let attrs = (ins
    DefaultValuedAttr<F64Attr, "0.">:$alpha
  );
  let has_logical_tensor_desc_infer_fn = 1;
  let has_physical_tensor_desc_infer_fn = 1;
  let has_get_sbp_fn = 1;
  let has_data_type_infer_fn = 1;
}

def OneFlow_SoftsignOp : OneFlow_BaseOp<"softsign", [NoMemoryEffect, DeclareOpInterfaceMethods<UserOpCompatibleInterface>]> {
  let input = (ins
    OneFlow_Tensor:$in
  );
  let output = (outs
    OneFlow_Tensor:$out
  );
  let has_logical_tensor_desc_infer_fn = 1;
  let has_physical_tensor_desc_infer_fn = 1;
  let has_get_sbp_fn = 1;
  let has_data_type_infer_fn = 1;
}

def OneFlow_SortOp : OneFlow_BaseOp<"sort", [NoMemoryEffect, NoGrad, DeclareOpInterfaceMethods<UserOpCompatibleInterface>]> {
  let input = (ins
    OneFlow_Tensor:$in
  );
  let output = (outs
    OneFlow_Tensor:$out
  );
  let attrs = (ins
    StrAttr:$direction
  );
  let has_check_fn = 1;
  let has_logical_tensor_desc_infer_fn = 1;
  let has_physical_tensor_desc_infer_fn = 1;
  let has_get_sbp_fn = 1;
  let has_data_type_infer_fn = 1;
}

def OneFlow_SquareSumOp : OneFlow_BaseOp<"square_sum", [NoMemoryEffect, DeclareOpInterfaceMethods<UserOpCompatibleInterface>]> {
  let input = (ins
    OneFlow_Tensor:$x
  );
  let output = (outs
    OneFlow_Tensor:$y
  );
  let has_logical_tensor_desc_infer_fn = 1;
  let has_physical_tensor_desc_infer_fn = 1;
  let has_get_sbp_fn = 1;
  let has_data_type_infer_fn = 1;
}

def OneFlow_SqrtSquareSumOp : OneFlow_BaseOp<"sqrt_square_sum", [NoMemoryEffect, DeclareOpInterfaceMethods<UserOpCompatibleInterface>]> {
  let input = (ins
    OneFlow_Tensor:$x
  );
  let output = (outs
    OneFlow_Tensor:$y
  );
  let has_logical_tensor_desc_infer_fn = 1;
  let has_physical_tensor_desc_infer_fn = 1;
  let has_get_sbp_fn = 1;
  let has_data_type_infer_fn = 1;
}

def OneFlow_SqueezeOp : OneFlow_BaseOp<"squeeze", [NoMemoryEffect, DeclareOpInterfaceMethods<UserOpCompatibleInterface>]> {
  let input = (ins
    OneFlow_Tensor:$in
  );
  let output = (outs
    OneFlow_Tensor:$out
  );
  let attrs = (ins
    SI32ArrayAttr:$axes
  );
  let has_logical_tensor_desc_infer_fn = 1;
  let has_physical_tensor_desc_infer_fn = 1;
  let has_get_sbp_fn = 1;
  let has_data_type_infer_fn = 1;
}

def OneFlow_ThresholdOp : OneFlow_BaseOp<"threshold", [NoMemoryEffect, DeclareOpInterfaceMethods<UserOpCompatibleInterface>]> {
  let input = (ins
    OneFlow_Tensor:$in
  );
  let output = (outs
    OneFlow_Tensor:$out
  );
  let attrs = (ins
    DefaultValuedAttr<F64Attr, "0.">:$threshold_val,
    DefaultValuedAttr<F64Attr, "0.">:$value
  );
  let has_logical_tensor_desc_infer_fn = 1;
  let has_physical_tensor_desc_infer_fn = 1;
  let has_get_sbp_fn = 1;
  let has_data_type_infer_fn = 1;
}

def OneFlow_TransposeOp : OneFlow_BaseOp<"transpose", [NoMemoryEffect, DeclareOpInterfaceMethods<UserOpCompatibleInterface>]> {
  let input = (ins
    OneFlow_Tensor:$input
  );
  let output = (outs
    OneFlow_Tensor:$output
  );
  let attrs = (ins
    SI32ArrayAttr:$perm
  );
  let has_logical_tensor_desc_infer_fn = 1;
  let has_physical_tensor_desc_infer_fn = 1;
  let has_get_sbp_fn = 1;
  let has_data_type_infer_fn = 1;
  let hasFolder = 1;
}

def OneFlow_AsStridedOp : OneFlow_BaseOp<"as_strided", [NoMemoryEffect, DeclareOpInterfaceMethods<UserOpCompatibleInterface>]> {
  let input = (ins
    OneFlow_Tensor:$input
  );
  let output = (outs
    OneFlow_Tensor:$output
  );
  let attrs = (ins
    SI64ArrayAttr:$size,
    SI64ArrayAttr:$stride,
    DefaultValuedAttr<SI64Attr, "0">:$storage_offset
  );
  let has_logical_tensor_desc_infer_fn = 1;
  let has_physical_tensor_desc_infer_fn = 1;
  let has_get_sbp_fn = 1;
  let has_data_type_infer_fn = 1;
}

def OneFlow_IndexAddOp : OneFlow_BaseOp<"index_add", [NoMemoryEffect, DeclareOpInterfaceMethods<UserOpCompatibleInterface>]> {
  let input = (ins
    OneFlow_Tensor:$input,
    OneFlow_Tensor:$index,
    OneFlow_Tensor:$source
  );
  let output = (outs
    OneFlow_Tensor:$output
  );
  let attrs = (ins
    SI64Attr: $dim,
    F32Attr: $alpha
  );
  let has_logical_tensor_desc_infer_fn = 1;
  let has_physical_tensor_desc_infer_fn = 1;
  let has_get_sbp_fn = 1;
  let has_data_type_infer_fn = 1;
}

def OneFlow_AsStridedGradOp : OneFlow_BaseOp<"as_strided_grad", [NoMemoryEffect, DeclareOpInterfaceMethods<UserOpCompatibleInterface>]> {
  let input = (ins
    OneFlow_Tensor:$dy,
    OneFlow_Tensor:$input
  );
  let output = (outs
    OneFlow_Tensor:$dx
  );
  let attrs = (ins
    SI64ArrayAttr:$size,
    SI64ArrayAttr:$stride,
    DefaultValuedAttr<SI64Attr, "0">:$storage_offset
  );
  let has_logical_tensor_desc_infer_fn = 1;
  let has_physical_tensor_desc_infer_fn = 1;
  let has_get_sbp_fn = 1;
  let has_data_type_infer_fn = 1;
}

def OneFlow_TrilOp : OneFlow_BaseOp<"tril", [NoMemoryEffect, DeclareOpInterfaceMethods<UserOpCompatibleInterface>]> {
  let input = (ins
    OneFlow_Tensor:$in
  );
  let output = (outs
    OneFlow_Tensor:$out
  );
  let attrs = (ins
    DefaultValuedAttr<SI64Attr, "0">:$diagonal,
    DefaultValuedAttr<F64Attr, "0.">:$floating_fill_value,
    DefaultValuedAttr<SI64Attr, "0">:$integer_fill_value,
    DefaultValuedAttr<BoolAttr, "false">:$is_floating_fill_value
  );
  let has_logical_tensor_desc_infer_fn = 1;
  let has_physical_tensor_desc_infer_fn = 1;
  let has_get_sbp_fn = 1;
  let has_data_type_infer_fn = 1;
}

def OneFlow_TriuOp : OneFlow_BaseOp<"triu", [NoMemoryEffect, DeclareOpInterfaceMethods<UserOpCompatibleInterface>]> {
  let input = (ins
    OneFlow_Tensor:$in
  );
  let output = (outs
    OneFlow_Tensor:$out
  );
  let attrs = (ins
    DefaultValuedAttr<SI64Attr, "0">:$diagonal
  );
  let has_logical_tensor_desc_infer_fn = 1;
  let has_physical_tensor_desc_infer_fn = 1;
  let has_get_sbp_fn = 1;
  let has_data_type_infer_fn = 1;
}

def OneFlow_TruncOp : OneFlow_BaseOp<"trunc", [NoMemoryEffect, DeclareOpInterfaceMethods<UserOpCompatibleInterface>]> {
  let input = (ins
    OneFlow_Tensor:$in
  );
  let output = (outs
    OneFlow_Tensor:$out
  );
  let has_logical_tensor_desc_infer_fn = 1;
  let has_physical_tensor_desc_infer_fn = 1;
  let has_get_sbp_fn = 1;
  let has_data_type_infer_fn = 1;
}

def OneFlow_TruncGradOp : OneFlow_BaseOp<"trunc_grad", [NoMemoryEffect, DeclareOpInterfaceMethods<UserOpCompatibleInterface>]> {
  let input = (ins
    OneFlow_Tensor:$x,
    OneFlow_Tensor:$dy
  );
  let output = (outs
    OneFlow_Tensor:$dx
  );
  let has_logical_tensor_desc_infer_fn = 1;
  let has_physical_tensor_desc_infer_fn = 1;
  let has_get_sbp_fn = 1;
  let has_data_type_infer_fn = 1;
}

def OneFlow_UnfoldOp : OneFlow_BaseOp<"unfold", [NoMemoryEffect, DeclareOpInterfaceMethods<UserOpCompatibleInterface>]> {
  let input = (ins
    OneFlow_Tensor:$x
  );
  let output = (outs
    OneFlow_Tensor:$y
  );
  let attrs = (ins
    StrAttr:$data_format,
    SI32ArrayAttr:$kernel_size,
    SI32ArrayAttr:$padding,
    SI32ArrayAttr:$strides,
    SI32ArrayAttr:$dilation_rate
  );
  let has_logical_tensor_desc_infer_fn = 1;
  let has_physical_tensor_desc_infer_fn = 1;
  let has_get_sbp_fn = 1;
  let has_data_type_infer_fn = 1;
}

def OneFlow_UnfoldTensorOp : OneFlow_BaseOp<"unfold_tensor", [NoMemoryEffect, DeclareOpInterfaceMethods<UserOpCompatibleInterface>]> {
  let input = (ins
    OneFlow_Tensor:$x
  );
  let output = (outs
    OneFlow_Tensor:$y
  );
  let attrs = (ins
    DefaultValuedAttr<SI32Attr, "0">:$dimension,
    DefaultValuedAttr<SI32Attr, "0">:$size,
    DefaultValuedAttr<SI32Attr, "0">:$step
  );
  let has_logical_tensor_desc_infer_fn = 1;
  let has_physical_tensor_desc_infer_fn = 1;
  let has_get_sbp_fn = 1;
  let has_data_type_infer_fn = 1;
}

def OneFlow_UnpackOp : OneFlow_BaseOp<"unpack", [NoMemoryEffect, DeclareOpInterfaceMethods<UserOpCompatibleInterface>]> {
  let input = (ins
    OneFlow_Tensor:$in
  );
  let output = (outs
    OneFlow_Tensor:$out
  );
  let attrs = (ins
    DefaultValuedAttr<SI32Attr, "0">:$unpack_num
  );
  let has_logical_tensor_desc_infer_fn = 1;
  let has_physical_tensor_desc_infer_fn = 1;
  let has_get_sbp_fn = 1;
  let has_data_type_infer_fn = 1;
  let has_output_blob_time_shape_infer_fn = 1;
}

def OneFlow_ZeroLikeOp : OneFlow_BaseOp<"zero_like", [NoMemoryEffect, NoGrad, DeclareOpInterfaceMethods<UserOpCompatibleInterface>]> {
  let input = (ins
    OneFlow_Tensor:$like
  );
  let output = (outs
    OneFlow_Tensor:$out
  );
  let same_output_regst_num = 1;
  let has_logical_tensor_desc_infer_fn = 1;
  let has_physical_tensor_desc_infer_fn = 1;
  let has_get_sbp_fn = 1;
  let has_data_type_infer_fn = 1;
  let has_nd_sbp_infer_fn = 1;
}

def OneFlow_ToContiguousOp : OneFlow_BaseOp<"to_contiguous", [NoMemoryEffect, SupportNonContiguous, DeclareOpInterfaceMethods<UserOpCompatibleInterface>]> {
  let input = (ins
    OneFlow_Tensor:$in
  );
  let output = (outs
    OneFlow_Tensor:$out
  );
  let has_logical_tensor_desc_infer_fn = 1;
  let has_physical_tensor_desc_infer_fn = 1;
  let has_get_sbp_fn = 1;
  let has_data_type_infer_fn = 1;
}

def OneFlow_ConvertMemoryFormatOp : OneFlow_BaseOp<"convert_memory_format", [NoMemoryEffect, DeclareOpInterfaceMethods<UserOpCompatibleInterface>]> {
  let input = (ins
    OneFlow_Tensor:$in
  );
  let output = (outs
    OneFlow_Tensor:$out
  );
  let attrs = (ins
    OneFlow_MemoryFormat:$memory_format
  );
  let has_logical_tensor_desc_infer_fn = 1;
  let has_physical_tensor_desc_infer_fn = 1;
  let has_get_sbp_fn = 1;
  let has_data_type_infer_fn = 1;
}

def OneFlow_IsNanOp : OneFlow_BaseOp<"isnan", [NoMemoryEffect, NoGrad, DeclareOpInterfaceMethods<UserOpCompatibleInterface>]> {
  let input = (ins
    OneFlow_Tensor:$in
  );
  let output = (outs
    OneFlow_Tensor:$out
  );
  let has_logical_tensor_desc_infer_fn = 1;
  let has_physical_tensor_desc_infer_fn = 1;
  let has_get_sbp_fn = 1;
  let has_data_type_infer_fn = 1;
}

def OneFlow_IsInfOp : OneFlow_BaseOp<"isinf", [NoMemoryEffect, NoGrad, DeclareOpInterfaceMethods<UserOpCompatibleInterface>]> {
  let input = (ins
    OneFlow_Tensor:$in
  );
  let output = (outs
    OneFlow_Tensor:$out
  );
  let has_logical_tensor_desc_infer_fn = 1;
  let has_physical_tensor_desc_infer_fn = 1;
  let has_get_sbp_fn = 1;
  let has_data_type_infer_fn = 1;
}

def OneFlow_IsFiniteOp : OneFlow_BaseOp<"isfinite", [NoMemoryEffect, NoGrad, DeclareOpInterfaceMethods<UserOpCompatibleInterface>]> {
  let input = (ins
    OneFlow_Tensor:$in
  );
  let output = (outs
    OneFlow_Tensor:$out
  );
  let has_logical_tensor_desc_infer_fn = 1;
  let has_physical_tensor_desc_infer_fn = 1;
  let has_get_sbp_fn = 1;
  let has_data_type_infer_fn = 1;
}

def OneFlow_RealOp : OneFlow_BaseOp<"real", [NoMemoryEffect, DeclareOpInterfaceMethods<UserOpCompatibleInterface>]> {
  let input = (ins
    OneFlow_Tensor:$x
  );
  let output = (outs
    OneFlow_Tensor:$out
  );
  let has_logical_tensor_desc_infer_fn = 1;
  let has_physical_tensor_desc_infer_fn = 1;
  let has_get_sbp_fn = 1;
  let has_data_type_infer_fn = 1;
}

def OneFlow_RealGradOp : OneFlow_BaseOp<"real_grad", [NoMemoryEffect, DeclareOpInterfaceMethods<UserOpCompatibleInterface>]> {
  let input = (ins
    OneFlow_Tensor:$dout
  );
  let output = (outs
    OneFlow_Tensor:$dx
  );
  let has_logical_tensor_desc_infer_fn = 1;
  let has_physical_tensor_desc_infer_fn = 1;
  let has_get_sbp_fn = 1;
  let has_data_type_infer_fn = 1;
}

def OneFlow_ImagOp : OneFlow_BaseOp<"imag", [NoMemoryEffect, DeclareOpInterfaceMethods<UserOpCompatibleInterface>]> {
  let input = (ins
    OneFlow_Tensor:$x
  );
  let output = (outs
    OneFlow_Tensor:$out
  );
  let has_logical_tensor_desc_infer_fn = 1;
  let has_physical_tensor_desc_infer_fn = 1;
  let has_get_sbp_fn = 1;
  let has_data_type_infer_fn = 1;
}

def OneFlow_ImagGradOp : OneFlow_BaseOp<"imag_grad", [NoMemoryEffect, DeclareOpInterfaceMethods<UserOpCompatibleInterface>]> {
  let input = (ins
    OneFlow_Tensor:$dout
  );
  let output = (outs
    OneFlow_Tensor:$dx
  );
  let has_logical_tensor_desc_infer_fn = 1;
  let has_physical_tensor_desc_infer_fn = 1;
  let has_get_sbp_fn = 1;
  let has_data_type_infer_fn = 1;
}

def OneFlow_ConjPhysicalOp : OneFlow_BaseOp<"conj_physical", [NoMemoryEffect, DeclareOpInterfaceMethods<UserOpCompatibleInterface>]> {
  let input = (ins
    OneFlow_Tensor:$x
  );
  let output = (outs
    OneFlow_Tensor:$y
  );
  let has_logical_tensor_desc_infer_fn = 1;
  let has_physical_tensor_desc_infer_fn = 1;
  let has_get_sbp_fn = 1;
  let has_data_type_infer_fn = 1;
}

#endif // GET_ONEFLOW_UNARY_OP_DEFINITIONS


#ifdef GET_ONEFLOW_UPSAMPLE_OP_DEFINITIONS

def OneFlow_UpsampleBicubic2DOp : OneFlow_BaseOp<"upsample_bicubic_2d", [NoMemoryEffect, DeclareOpInterfaceMethods<UserOpCompatibleInterface>]> {
  let input = (ins
    OneFlow_Tensor:$x
  );
  let output = (outs
    OneFlow_Tensor:$y
  );
  let attrs = (ins
    DefaultValuedAttr<F64Attr, "0.">:$height_scale,
    DefaultValuedAttr<F64Attr, "0.">:$width_scale,
    DefaultValuedAttr<BoolAttr, "false">:$align_corners,
    SI64ArrayAttr:$output_size,
    StrAttr:$data_format
  );
  let has_logical_tensor_desc_infer_fn = 1;
  let has_physical_tensor_desc_infer_fn = 1;
  let has_get_sbp_fn = 1;
  let has_data_type_infer_fn = 1;
}

def OneFlow_UpsampleBicubic2DGradOp : OneFlow_BaseOp<"upsample_bicubic_2d_grad", [NoMemoryEffect, DeclareOpInterfaceMethods<UserOpCompatibleInterface>]> {
  let input = (ins
    OneFlow_Tensor:$dy,
    OneFlow_Tensor:$x
  );
  let output = (outs
    OneFlow_Tensor:$dx
  );
  let attrs = (ins
    DefaultValuedAttr<F64Attr, "0.">:$height_scale,
    DefaultValuedAttr<F64Attr, "0.">:$width_scale,
    DefaultValuedAttr<BoolAttr, "false">:$align_corners,
    SI64ArrayAttr:$output_size,
    StrAttr:$data_format
  );
  let has_logical_tensor_desc_infer_fn = 1;
  let has_physical_tensor_desc_infer_fn = 1;
  let has_get_sbp_fn = 1;
  let has_data_type_infer_fn = 1;
}

def OneFlow_UpsampleBilinear2DOp : OneFlow_BaseOp<"upsample_bilinear_2d", [NoMemoryEffect, DeclareOpInterfaceMethods<UserOpCompatibleInterface>]> {
  let input = (ins
    OneFlow_Tensor:$x
  );
  let output = (outs
    OneFlow_Tensor:$y
  );
  let attrs = (ins
    DefaultValuedAttr<F64Attr, "0.">:$height_scale,
    DefaultValuedAttr<F64Attr, "0.">:$width_scale,
    DefaultValuedAttr<BoolAttr, "false">:$align_corners,
    SI64ArrayAttr:$output_size,
    StrAttr:$data_format
  );
  let has_logical_tensor_desc_infer_fn = 1;
  let has_physical_tensor_desc_infer_fn = 1;
  let has_get_sbp_fn = 1;
  let has_data_type_infer_fn = 1;
}

def OneFlow_UpsampleBilinear2DGradOp : OneFlow_BaseOp<"upsample_bilinear_2d_grad", [NoMemoryEffect, DeclareOpInterfaceMethods<UserOpCompatibleInterface>]> {
  let input = (ins
    OneFlow_Tensor:$dy,
    OneFlow_Tensor:$x
  );
  let output = (outs
    OneFlow_Tensor:$dx
  );
  let attrs = (ins
    DefaultValuedAttr<F64Attr, "0.">:$height_scale,
    DefaultValuedAttr<F64Attr, "0.">:$width_scale,
    DefaultValuedAttr<BoolAttr, "false">:$align_corners,
    SI64ArrayAttr:$output_size,
    StrAttr:$data_format
  );
  let has_logical_tensor_desc_infer_fn = 1;
  let has_physical_tensor_desc_infer_fn = 1;
  let has_get_sbp_fn = 1;
  let has_data_type_infer_fn = 1;
}

def OneFlow_UpsampleLinear1DOp : OneFlow_BaseOp<"upsample_linear_1d", [NoMemoryEffect, DeclareOpInterfaceMethods<UserOpCompatibleInterface>]> {
  let input = (ins
    OneFlow_Tensor:$x
  );
  let output = (outs
    OneFlow_Tensor:$y
  );
  let attrs = (ins
    DefaultValuedAttr<F64Attr, "0.">:$scale_factor,
    DefaultValuedAttr<BoolAttr, "false">:$align_corners,
    SI64ArrayAttr:$output_size,
    StrAttr:$data_format
  );
  let has_logical_tensor_desc_infer_fn = 1;
  let has_physical_tensor_desc_infer_fn = 1;
  let has_get_sbp_fn = 1;
  let has_data_type_infer_fn = 1;
}

def OneFlow_UpsampleLinear1DGradOp : OneFlow_BaseOp<"upsample_linear_1d_grad", [NoMemoryEffect, DeclareOpInterfaceMethods<UserOpCompatibleInterface>]> {
  let input = (ins
    OneFlow_Tensor:$dy,
    OneFlow_Tensor:$x
  );
  let output = (outs
    OneFlow_Tensor:$dx
  );
  let attrs = (ins
    DefaultValuedAttr<F64Attr, "0.">:$scale_factor,
    DefaultValuedAttr<BoolAttr, "false">:$align_corners,
    SI64ArrayAttr:$output_size,
    StrAttr:$data_format
  );
  let has_logical_tensor_desc_infer_fn = 1;
  let has_physical_tensor_desc_infer_fn = 1;
  let has_get_sbp_fn = 1;
  let has_data_type_infer_fn = 1;
}

def OneFlow_UpsampleNearest1DOp : OneFlow_BaseOp<"upsample_nearest_1d", [NoMemoryEffect, DeclareOpInterfaceMethods<UserOpCompatibleInterface>]> {
  let input = (ins
    OneFlow_Tensor:$x
  );
  let output = (outs
    OneFlow_Tensor:$y
  );
  let attrs = (ins
    DefaultValuedAttr<F64Attr, "0.">:$scale_factor,
    SI64ArrayAttr:$output_size,
    StrAttr:$data_format
  );
  let has_logical_tensor_desc_infer_fn = 1;
  let has_physical_tensor_desc_infer_fn = 1;
  let has_get_sbp_fn = 1;
  let has_data_type_infer_fn = 1;
}

def OneFlow_UpsampleNearest1DGradOp : OneFlow_BaseOp<"upsample_nearest_1d_grad", [NoMemoryEffect, DeclareOpInterfaceMethods<UserOpCompatibleInterface>]> {
  let input = (ins
    OneFlow_Tensor:$dy,
    OneFlow_Tensor:$x
  );
  let output = (outs
    OneFlow_Tensor:$dx
  );
  let attrs = (ins
    DefaultValuedAttr<F64Attr, "0.">:$scale_factor,
    SI64ArrayAttr:$output_size,
    StrAttr:$data_format
  );
  let has_logical_tensor_desc_infer_fn = 1;
  let has_physical_tensor_desc_infer_fn = 1;
  let has_get_sbp_fn = 1;
  let has_data_type_infer_fn = 1;
}

def OneFlow_UpsampleNearest2DOp : OneFlow_BaseOp<"upsample_nearest_2d", [NoMemoryEffect, DeclareOpInterfaceMethods<UserOpCompatibleInterface>]> {
  let input = (ins
    OneFlow_Tensor:$x
  );
  let output = (outs
    OneFlow_Tensor:$y
  );
  let attrs = (ins
    DefaultValuedAttr<F64Attr, "0.">:$height_scale,
    DefaultValuedAttr<F64Attr, "0.">:$width_scale,
    SI64ArrayAttr:$output_size,
    StrAttr:$data_format
  );
  let has_logical_tensor_desc_infer_fn = 1;
  let has_physical_tensor_desc_infer_fn = 1;
  let has_get_sbp_fn = 1;
  let has_data_type_infer_fn = 1;
}

def OneFlow_UpsampleNearest2DGradOp : OneFlow_BaseOp<"upsample_nearest_2d_grad", [NoMemoryEffect, DeclareOpInterfaceMethods<UserOpCompatibleInterface>]> {
  let input = (ins
    OneFlow_Tensor:$dy,
    OneFlow_Tensor:$x
  );
  let output = (outs
    OneFlow_Tensor:$dx
  );
  let attrs = (ins
    DefaultValuedAttr<F64Attr, "0.">:$height_scale,
    DefaultValuedAttr<F64Attr, "0.">:$width_scale,
    SI64ArrayAttr:$output_size,
    StrAttr:$data_format
  );
  let has_logical_tensor_desc_infer_fn = 1;
  let has_physical_tensor_desc_infer_fn = 1;
  let has_get_sbp_fn = 1;
  let has_data_type_infer_fn = 1;
}

def OneFlow_UpsampleNearest3DOp : OneFlow_BaseOp<"upsample_nearest_3d", [NoMemoryEffect, DeclareOpInterfaceMethods<UserOpCompatibleInterface>]> {
  let input = (ins
    OneFlow_Tensor:$x
  );
  let output = (outs
    OneFlow_Tensor:$y
  );
  let attrs = (ins
    DefaultValuedAttr<F64Attr, "0.">:$depth_scale,
    DefaultValuedAttr<F64Attr, "0.">:$height_scale,
    DefaultValuedAttr<F64Attr, "0.">:$width_scale,
    SI64ArrayAttr:$output_size,
    StrAttr:$data_format
  );
  let has_logical_tensor_desc_infer_fn = 1;
  let has_physical_tensor_desc_infer_fn = 1;
  let has_get_sbp_fn = 1;
  let has_data_type_infer_fn = 1;
}

def OneFlow_UpsampleNearest3DGradOp : OneFlow_BaseOp<"upsample_nearest_3d_grad", [NoMemoryEffect, DeclareOpInterfaceMethods<UserOpCompatibleInterface>]> {
  let input = (ins
    OneFlow_Tensor:$dy,
    OneFlow_Tensor:$x
  );
  let output = (outs
    OneFlow_Tensor:$dx
  );
  let attrs = (ins
    DefaultValuedAttr<F64Attr, "0.">:$depth_scale,
    DefaultValuedAttr<F64Attr, "0.">:$height_scale,
    DefaultValuedAttr<F64Attr, "0.">:$width_scale,
    SI64ArrayAttr:$output_size,
    StrAttr:$data_format
  );
  let has_logical_tensor_desc_infer_fn = 1;
  let has_physical_tensor_desc_infer_fn = 1;
  let has_get_sbp_fn = 1;
  let has_data_type_infer_fn = 1;
}

def OneFlow_UpsampleTrilinear3DOp : OneFlow_BaseOp<"upsample_trilinear_3d", [NoMemoryEffect, DeclareOpInterfaceMethods<UserOpCompatibleInterface>]> {
  let input = (ins
    OneFlow_Tensor:$x
  );
  let output = (outs
    OneFlow_Tensor:$y
  );
  let attrs = (ins
    DefaultValuedAttr<F64Attr, "0.">:$depth_scale,
    DefaultValuedAttr<F64Attr, "0.">:$height_scale,
    DefaultValuedAttr<F64Attr, "0.">:$width_scale,
    DefaultValuedAttr<BoolAttr, "false">:$align_corners,
    SI64ArrayAttr:$output_size,
    StrAttr:$data_format
  );
  let has_logical_tensor_desc_infer_fn = 1;
  let has_physical_tensor_desc_infer_fn = 1;
  let has_get_sbp_fn = 1;
  let has_data_type_infer_fn = 1;
}

def OneFlow_UpsampleTrilinear3DGradOp : OneFlow_BaseOp<"upsample_trilinear_3d_grad", [NoMemoryEffect, DeclareOpInterfaceMethods<UserOpCompatibleInterface>]> {
  let input = (ins
    OneFlow_Tensor:$dy,
    OneFlow_Tensor:$x
  );
  let output = (outs
    OneFlow_Tensor:$dx
  );
  let attrs = (ins
    DefaultValuedAttr<F64Attr, "0.">:$depth_scale,
    DefaultValuedAttr<F64Attr, "0.">:$height_scale,
    DefaultValuedAttr<F64Attr, "0.">:$width_scale,
    DefaultValuedAttr<BoolAttr, "false">:$align_corners,
    SI64ArrayAttr:$output_size,
    StrAttr:$data_format
  );
  let has_logical_tensor_desc_infer_fn = 1;
  let has_physical_tensor_desc_infer_fn = 1;
  let has_get_sbp_fn = 1;
  let has_data_type_infer_fn = 1;
}
#endif // GET_ONEFLOW_UPSAMPLE_OP_DEFINITIONS


#ifdef GET_ONEFLOW_ONE_EMBEDDING_OP_DEFINITIONS

def OneFlow_OneEmbeddingFusedLookupOp : OneFlow_BaseOp<"one_embedding_fused_lookup", [NoMemoryEffect, DeclareOpInterfaceMethods<UserOpCompatibleInterface>]> {
  let input = (ins
    OneFlow_Tensor:$shadow,
    OneFlow_Tensor:$ids,
    Optional<OneFlow_Tensor>:$table_ids
  );
  let output = (outs
    OneFlow_Tensor:$embeddings
  );
  let attrs = (ins
    OneFlow_DataType:$dtype,
    StrAttr:$embedding_name,
    DefaultValuedAttr<SI64Attr, "0">:$line_size,
    DefaultValuedAttr<SI64Attr, "0">:$embedding_size,
    DefaultValuedAttr<BoolAttr, "false">:$is_full_cache,
    DefaultValuedAttr<SI32Attr, "1">:$num_tables,
    DefaultValuedAttr<SI64Attr, "-1">:$padding_idx,
    DefaultValuedAttr<BoolAttr, "false">:$has_padding_idx,
    StrAttr:$embedding_tables,
    DefaultValuedAttr<SI64Attr, "0">:$seed
  );
  let has_logical_tensor_desc_infer_fn = 1;
  let has_physical_tensor_desc_infer_fn = 1;
  let has_get_sbp_fn = 1;
  let has_data_type_infer_fn = 1;
  let has_input_arg_modify_fn = 1;
}

def OneFlow_OneEmbeddingFusedLookupGradOp : OneFlow_BaseOp<"one_embedding_fused_lookup_grad", [DeclareOpInterfaceMethods<UserOpCompatibleInterface>]> {
  let input = (ins
    OneFlow_Tensor:$ids,
    OneFlow_Tensor:$embedding_grad
  );
  let attrs = (ins
    StrAttr:$embedding_name,
    DefaultValuedAttr<SI64Attr, "0">:$line_size,
    DefaultValuedAttr<SI64Attr, "0">:$embedding_size
  );
  let has_logical_tensor_desc_infer_fn = 1;
  let has_physical_tensor_desc_infer_fn = 1;
  let has_get_sbp_fn = 1;
  let has_data_type_infer_fn = 1;
}

def OneFlow_UniqueKeyValuePairOp : OneFlow_BaseOp<"unique_key_value_pair", [NoMemoryEffect, DeclareOpInterfaceMethods<UserOpCompatibleInterface>]> {
  let input = (ins
    OneFlow_Tensor:$keys,
    Optional<OneFlow_Tensor>:$values
  );
  let output = (outs
    OneFlow_Tensor:$num_unique,
    OneFlow_Tensor:$unique_keys,
    OneFlow_Tensor:$unique_values,
    OneFlow_Tensor:$inverse_indices
  );
  let attrs = (ins
    DefaultValuedAttr<SI32Attr, "1">:$num_tables,
    DefaultValuedAttr<SI64Attr, "-1">:$padding_idx,
    DefaultValuedAttr<BoolAttr, "false">:$has_padding_idx,
    StrAttr:$embedding_name
  );
  let same_output_regst_num = 1;
  let has_logical_tensor_desc_infer_fn = 1;
  let has_physical_tensor_desc_infer_fn = 1;
  let has_get_sbp_fn = 1;
  let has_data_type_infer_fn = 1;
}

def OneFlow_IdShuffleOp : OneFlow_BaseOp<"id_shuffle", [NoMemoryEffect, DeclareOpInterfaceMethods<UserOpCompatibleInterface>]> {
  let input = (ins
    OneFlow_Tensor:$ids,
    Optional<OneFlow_Tensor>:$table_ids
  );
  let output = (outs
    OneFlow_Tensor:$num_unique_matrix,
    OneFlow_Tensor:$inverse_unique_partition_indices,
    OneFlow_Tensor:$cur_rank_num_unique,
    OneFlow_Tensor:$cur_rank_unique_ids,
    OneFlow_Tensor:$cur_rank_unique_table_ids,
    OneFlow_Tensor:$cur_rank_inverse_indices
  );
  let attrs = (ins
    DefaultValuedAttr<SI32Attr, "1">:$num_tables,
    DefaultValuedAttr<SI64Attr, "-1">:$padding_idx,
    DefaultValuedAttr<BoolAttr, "false">:$has_padding_idx,
    StrAttr:$embedding_name
  );
  let same_output_regst_num = 2;
  let has_logical_tensor_desc_infer_fn = 1;
  let has_physical_tensor_desc_infer_fn = 1;
  let has_get_sbp_fn = 1;
  let has_data_type_infer_fn = 1;
}

def OneFlow_IdShuffleCopyOutOp : OneFlow_BaseOp<"id_shuffle_copy_out", [NoMemoryEffect, DeclareOpInterfaceMethods<UserOpCompatibleInterface>]> {
  let input = (ins
    OneFlow_Tensor:$num_unique_matrix,
    OneFlow_Tensor:$inverse_unique_partition_indices,
    OneFlow_Tensor:$cur_rank_num_unique,
    OneFlow_Tensor:$cur_rank_unique_ids,
    OneFlow_Tensor:$cur_rank_unique_table_ids,
    OneFlow_Tensor:$cur_rank_inverse_indices
  );
  let output = (outs
    OneFlow_Tensor:$out_num_unique_matrix,
    OneFlow_Tensor:$out_inverse_unique_partition_indices,
    OneFlow_Tensor:$out_cur_rank_num_unique,
    OneFlow_Tensor:$out_cur_rank_unique_ids,
    OneFlow_Tensor:$out_cur_rank_unique_table_ids,
    OneFlow_Tensor:$out_cur_rank_inverse_indices
  );
  let attrs = (ins
    StrAttr:$embedding_name
  );
  let same_output_regst_num = 1;
  let has_logical_tensor_desc_infer_fn = 1;
  let has_physical_tensor_desc_infer_fn = 1;
  let has_get_sbp_fn = 1;
  let has_data_type_infer_fn = 1;
}

def OneFlow_OneEmbeddingGatherOp : OneFlow_BaseOp<"one_embedding_gather", [NoMemoryEffect, DeclareOpInterfaceMethods<UserOpCompatibleInterface>]> {
  let input = (ins
    OneFlow_Tensor:$in,
    OneFlow_Tensor:$indices
  );
  let output = (outs
    OneFlow_Tensor:$out
  );
  let attrs = (ins
    DefaultValuedAttr<SI64Attr, "0">:$embedding_size,
    StrAttr:$embedding_name
  );
  let same_output_regst_num = 1;
  let has_logical_tensor_desc_infer_fn = 1;
  let has_physical_tensor_desc_infer_fn = 1;
  let has_get_sbp_fn = 1;
  let has_data_type_infer_fn = 1;
}

def OneFlow_EmbeddingShuffleOp : OneFlow_BaseOp<"embedding_shuffle", [NoMemoryEffect, DeclareOpInterfaceMethods<UserOpCompatibleInterface>]> {
  let input = (ins
    OneFlow_Tensor:$cur_rank_embeddings,
    OneFlow_Tensor:$num_unique_matrix,
    OneFlow_Tensor:$cur_rank_inverse_indices,
    OneFlow_Tensor:$inverse_unique_partition_indices
  );
  let output = (outs
    OneFlow_Tensor:$embeddings
  );
  let attrs = (ins
    DefaultValuedAttr<SI64Attr, "0">:$embedding_size,
    DefaultValuedAttr<BoolAttr, "false">:$skip_last_gather,
    DefaultValuedAttr<BoolAttr, "false">:$is_train,
    StrAttr:$embedding_name
  );
  let same_output_regst_num = 1;
  let has_logical_tensor_desc_infer_fn = 1;
  let has_physical_tensor_desc_infer_fn = 1;
  let has_get_sbp_fn = 1;
  let has_data_type_infer_fn = 1;
}

def OneFlow_EmbeddingGradientShuffleOp : OneFlow_BaseOp<"embedding_gradient_shuffle", [NoMemoryEffect, DeclareOpInterfaceMethods<UserOpCompatibleInterface>]> {
  let input = (ins
    OneFlow_Tensor:$embedding_grad,
    OneFlow_Tensor:$num_unique_matrix,
    OneFlow_Tensor:$cur_rank_inverse_indices,
    OneFlow_Tensor:$inverse_unique_partition_indices
  );
  let output = (outs
    OneFlow_Tensor:$cur_rank_unique_embedding_grad
  );
  let attrs = (ins
    DefaultValuedAttr<SI64Attr, "0">:$embedding_size,
    DefaultValuedAttr<BoolAttr, "false">:$only_zero_valid_grad,
    DefaultValuedAttr<BoolAttr, "false">:$skip_first_scatter,
    StrAttr:$embedding_name
  );
  let same_output_regst_num = 1;
  let has_logical_tensor_desc_infer_fn = 1;
  let has_physical_tensor_desc_infer_fn = 1;
  let has_get_sbp_fn = 1;
  let has_data_type_infer_fn = 1;
}

def OneFlow_EmbeddingPrefetchOp : OneFlow_BaseOp<"embedding_prefetch", [NoMemoryEffect, DeclareOpInterfaceMethods<UserOpCompatibleInterface>]> {
  let input = (ins
    OneFlow_Tensor:$num_unique_ids,
    OneFlow_Tensor:$unique_ids,
    OneFlow_Tensor:$table_ids
  );
  let output = (outs
    OneFlow_Tensor:$context //no practical sense, control lookup run after prefetch.
  );
  let attrs = (ins
    DefaultValuedAttr<SI64Attr, "0">:$line_size,
    DefaultValuedAttr<SI64Attr, "0">:$embedding_size,
    StrAttr:$embedding_name,
    StrAttr:$embedding_tables,
    StrAttr:$state_initializer,
    DefaultValuedAttr<SI64Attr, "0">:$seed
  );
  let same_output_regst_num = 1;
  let has_logical_tensor_desc_infer_fn = 1;
  let has_physical_tensor_desc_infer_fn = 1;
  let has_get_sbp_fn = 1;
  let has_data_type_infer_fn = 1;
}

def OneFlow_EmbeddingLookupOp : OneFlow_BaseOp<"embedding_lookup", [NoMemoryEffect, DeclareOpInterfaceMethods<UserOpCompatibleInterface>]> {
  let input = (ins
    OneFlow_Tensor:$num_unique_ids,
    OneFlow_Tensor:$unique_ids,
    OneFlow_Tensor:$table_ids,
    Optional<OneFlow_Tensor>:$context
  );
  let output = (outs
    OneFlow_Tensor:$unique_values,
    Optional<OneFlow_Tensor>:$embeddings
  );
  let attrs = (ins
    OneFlow_DataType:$dtype,
    OneFlow_DataType:$embeddings_dtype,
    DefaultValuedAttr<SI64Attr, "0">:$line_size,
    DefaultValuedAttr<SI64Attr, "0">:$embedding_size,
    StrAttr:$embedding_name,
    StrAttr:$embedding_tables,
    StrAttr:$state_initializer,
    DefaultValuedAttr<SI64Attr, "0">:$seed
  );
  let same_output_regst_num = 1;
  let has_logical_tensor_desc_infer_fn = 1;
  let has_physical_tensor_desc_infer_fn = 1;
  let has_get_sbp_fn = 1;
  let has_data_type_infer_fn = 1;
}

def OneFlow_OneEmbeddingFusedSgdUpdatePutOp : OneFlow_BaseOp<"one_embedding_fused_sgd_update_put", [DeclareOpInterfaceMethods<UserOpCompatibleInterface>]> {
  let input = (ins
    OneFlow_Tensor:$num_unique_ids,
    OneFlow_Tensor:$unique_ids,
    OneFlow_Tensor:$unique_embeddings,
    OneFlow_Tensor:$embedding_grad,
    OneFlow_Tensor:$learning_rate
  );
  let attrs = (ins
    DefaultValuedAttr<F64Attr, "1.">:$scale,
    DefaultValuedAttr<SI64Attr, "0">:$line_size,
    DefaultValuedAttr<SI64Attr, "0">:$embedding_size,
    StrAttr:$embedding_name
  );
  let same_output_regst_num = 1;
  let has_logical_tensor_desc_infer_fn = 1;
  let has_physical_tensor_desc_infer_fn = 1;
  let has_get_sbp_fn = 1;
  let has_data_type_infer_fn = 1;
}

def OneFlow_OneEmbeddingSgdUpdateOp : OneFlow_BaseOp<"one_embedding_sgd_update", [AttrSizedOperandSegments, DeclareOpInterfaceMethods<UserOpCompatibleInterface>]> {
  let input = (ins
    OneFlow_Tensor:$num_unique_ids,
    OneFlow_Tensor:$unique_embeddings,
    OneFlow_Tensor:$embedding_grad,
    Optional<OneFlow_Tensor>:$learning_rate,
    Optional<OneFlow_Tensor>:$scale_by_tensor,
    Optional<OneFlow_Tensor>:$down_scale_by_tensor,
    Optional<OneFlow_Tensor>:$skip_if
  );
  let output = (outs
    OneFlow_Tensor:$updated_unique_embeddings
  );
  let attrs = (ins
    DefaultValuedAttr<F32Attr, "0.">:$learning_rate_val,
    DefaultValuedAttr<F64Attr, "1.">:$scale,
    DefaultValuedAttr<F32Attr, "0.">:$l1,
    DefaultValuedAttr<F32Attr, "0.">:$l2,
    DefaultValuedAttr<F32Attr, "0.">:$weight_decay,
    DefaultValuedAttr<SI64Attr, "0">:$line_size,
    DefaultValuedAttr<SI64Attr, "0">:$embedding_size,
    StrAttr:$embedding_name
  );
  let same_output_regst_num = 1;
  let has_logical_tensor_desc_infer_fn = 1;
  let has_physical_tensor_desc_infer_fn = 1;
  let has_get_sbp_fn = 1;
  let has_data_type_infer_fn = 1;
}

def OneFlow_OneEmbeddingMomentumUpdateOp : OneFlow_BaseOp<"one_embedding_momentum_update", [AttrSizedOperandSegments, DeclareOpInterfaceMethods<UserOpCompatibleInterface>]> {
  let input = (ins
    OneFlow_Tensor:$num_unique_ids,
    OneFlow_Tensor:$unique_embeddings,
    OneFlow_Tensor:$embedding_grad,
    Optional<OneFlow_Tensor>:$learning_rate,
    Optional<OneFlow_Tensor>:$scale_by_tensor,
    Optional<OneFlow_Tensor>:$down_scale_by_tensor,
    Optional<OneFlow_Tensor>:$skip_if
  );
  let output = (outs
    OneFlow_Tensor:$updated_unique_embeddings
  );
  let attrs = (ins
    DefaultValuedAttr<F32Attr, "0.">:$learning_rate_val,
    DefaultValuedAttr<F64Attr, "1.">:$scale,
    DefaultValuedAttr<F32Attr, "0.">:$l1,
    DefaultValuedAttr<F32Attr, "0.">:$l2,
    DefaultValuedAttr<F32Attr, "0.">:$weight_decay,
    DefaultValuedAttr<F32Attr, "0.9">:$beta,
    DefaultValuedAttr<SI64Attr, "0">:$line_size,
    DefaultValuedAttr<SI64Attr, "0">:$embedding_size,
    StrAttr:$embedding_name
  );
  let same_output_regst_num = 1;
  let has_logical_tensor_desc_infer_fn = 1;
  let has_physical_tensor_desc_infer_fn = 1;
  let has_get_sbp_fn = 1;
  let has_data_type_infer_fn = 1;
}

def OneFlow_OneEmbeddingAdamUpdateOp : OneFlow_BaseOp<"one_embedding_adam_update", [AttrSizedOperandSegments, DeclareOpInterfaceMethods<UserOpCompatibleInterface>]> {
  let input = (ins
    OneFlow_Tensor:$num_unique_ids,
    OneFlow_Tensor:$unique_embeddings,
    OneFlow_Tensor:$embedding_grad,
    Optional<OneFlow_Tensor>:$learning_rate,
    Optional<OneFlow_Tensor>:$scale_by_tensor,
    Optional<OneFlow_Tensor>:$down_scale_by_tensor,
    Optional<OneFlow_Tensor>:$skip_if,
    Optional<OneFlow_Tensor>:$bias_correction1,
    Optional<OneFlow_Tensor>:$bias_correction2
  );
  let output = (outs
    OneFlow_Tensor:$updated_unique_embeddings
  );
  let attrs = (ins
    DefaultValuedAttr<F32Attr, "0.">:$learning_rate_val,
    DefaultValuedAttr<F32Attr, "1.">:$bias_correction1_val,
    DefaultValuedAttr<F32Attr, "1.">:$bias_correction2_val,
    DefaultValuedAttr<F64Attr, "1.">:$scale,
    DefaultValuedAttr<F32Attr, "0.">:$l1,
    DefaultValuedAttr<F32Attr, "0.">:$l2,
    DefaultValuedAttr<F32Attr, "0.">:$weight_decay,
    DefaultValuedAttr<F32Attr, "0.9">:$beta1,
    DefaultValuedAttr<F32Attr, "0.999">:$beta2,
    DefaultValuedAttr<F32Attr, "0.">:$epsilon,
    DefaultValuedAttr<BoolAttr, "true">:$do_bias_correction,
    DefaultValuedAttr<SI64Attr, "0">:$line_size,
    DefaultValuedAttr<SI64Attr, "0">:$embedding_size,
    StrAttr:$embedding_name
  );
  let same_output_regst_num = 1;
  let has_logical_tensor_desc_infer_fn = 1;
  let has_physical_tensor_desc_infer_fn = 1;
  let has_get_sbp_fn = 1;
  let has_data_type_infer_fn = 1;
}

def OneFlow_OneEmbeddingSmartDecaySparseAdamUpdateOp : OneFlow_BaseOp<"one_embedding_smart_decay_sparse_adam_update", [AttrSizedOperandSegments, DeclareOpInterfaceMethods<UserOpCompatibleInterface>]> {
  let input = (ins
    OneFlow_Tensor:$num_unique_ids,
    OneFlow_Tensor:$unique_embeddings,
    OneFlow_Tensor:$embedding_grad,
    Optional<OneFlow_Tensor>:$train_step,
    Optional<OneFlow_Tensor>:$learning_rate,
    Optional<OneFlow_Tensor>:$scale_by_tensor,
    Optional<OneFlow_Tensor>:$down_scale_by_tensor,
    Optional<OneFlow_Tensor>:$skip_if
  );
  let output = (outs
    OneFlow_Tensor:$updated_unique_embeddings
  );
  let attrs = (ins
    DefaultValuedAttr<SI64Attr, "0">:$train_step_val,
    DefaultValuedAttr<F32Attr, "0.">:$learning_rate_val,
    DefaultValuedAttr<F64Attr, "1.">:$scale,
    DefaultValuedAttr<F32Attr, "0.">:$l1,
    DefaultValuedAttr<F32Attr, "0.">:$l2,
    DefaultValuedAttr<F32Attr, "0.">:$weight_decay,
    DefaultValuedAttr<F32Attr, "0.9">:$beta1,
    DefaultValuedAttr<F32Attr, "0.999">:$beta2,
    DefaultValuedAttr<F32Attr, "0.">:$epsilon,
    DefaultValuedAttr<BoolAttr, "true">:$do_bias_correction,
    DefaultValuedAttr<SI64Attr, "0">:$line_size,
    DefaultValuedAttr<SI64Attr, "0">:$embedding_size,
    StrAttr:$embedding_name
  );
  let same_output_regst_num = 1;
  let has_logical_tensor_desc_infer_fn = 1;
  let has_physical_tensor_desc_infer_fn = 1;
  let has_get_sbp_fn = 1;
  let has_data_type_infer_fn = 1;
}

def OneFlow_OneEmbeddingAdagradUpdateOp : OneFlow_BaseOp<"one_embedding_adagrad_update", [AttrSizedOperandSegments, DeclareOpInterfaceMethods<UserOpCompatibleInterface>]> {
  let input = (ins
    OneFlow_Tensor:$num_unique_ids,
    OneFlow_Tensor:$unique_embeddings,
    OneFlow_Tensor:$embedding_grad,
    Optional<OneFlow_Tensor>:$train_step,
    Optional<OneFlow_Tensor>:$learning_rate,
    Optional<OneFlow_Tensor>:$scale_by_tensor,
    Optional<OneFlow_Tensor>:$down_scale_by_tensor,
    Optional<OneFlow_Tensor>:$skip_if
  );
  let output = (outs
    OneFlow_Tensor:$updated_unique_embeddings
  );
  let attrs = (ins
    DefaultValuedAttr<SI64Attr, "0">:$train_step_val,
    DefaultValuedAttr<F32Attr, "0.">:$learning_rate_val,
    DefaultValuedAttr<F64Attr, "1.">:$scale,
    DefaultValuedAttr<F32Attr, "0.">:$l1,
    DefaultValuedAttr<F32Attr, "0.">:$l2,
    DefaultValuedAttr<F32Attr, "0.">:$weight_decay,
    DefaultValuedAttr<F32Attr, "0.">:$lr_decay,
    DefaultValuedAttr<F32Attr, "0.">:$epsilon,
    DefaultValuedAttr<SI64Attr, "0">:$line_size,
    DefaultValuedAttr<SI64Attr, "0">:$embedding_size,
    StrAttr:$embedding_name
  );
  let same_output_regst_num = 1;
  let has_logical_tensor_desc_infer_fn = 1;
  let has_physical_tensor_desc_infer_fn = 1;
  let has_get_sbp_fn = 1;
  let has_data_type_infer_fn = 1;
}

def OneFlow_EmbeddingPutOp : OneFlow_BaseOp<"embedding_put", [DeclareOpInterfaceMethods<UserOpCompatibleInterface>]> {
  let input = (ins
    OneFlow_Tensor:$num_unique_ids,
    OneFlow_Tensor:$unique_ids,
    OneFlow_Tensor:$unique_embeddings
  );
  let attrs = (ins
    DefaultValuedAttr<SI64Attr, "0">:$line_size,
    StrAttr:$embedding_name
  );
  let same_output_regst_num = 1;
  let has_logical_tensor_desc_infer_fn = 1;
  let has_physical_tensor_desc_infer_fn = 1;
  let has_get_sbp_fn = 1;
  let has_data_type_infer_fn = 1;
}

def OneFlow_OneEmbeddingFtrlUpdateOp : OneFlow_BaseOp<"one_embedding_ftrl_update", [AttrSizedOperandSegments, DeclareOpInterfaceMethods<UserOpCompatibleInterface>]> {
  let input = (ins
    OneFlow_Tensor:$num_unique_ids,
    OneFlow_Tensor:$unique_embeddings,
    OneFlow_Tensor:$embedding_grad,
    Optional<OneFlow_Tensor>:$learning_rate,
    Optional<OneFlow_Tensor>:$scale_by_tensor,
    Optional<OneFlow_Tensor>:$down_scale_by_tensor,
    Optional<OneFlow_Tensor>:$skip_if
  );
  let output = (outs
    OneFlow_Tensor:$updated_unique_embeddings
  );
  let attrs = (ins
    DefaultValuedAttr<F32Attr, "0.">:$learning_rate_val,
    DefaultValuedAttr<F64Attr, "1.">:$scale,
    DefaultValuedAttr<F32Attr, "0.">:$l1,
    DefaultValuedAttr<F32Attr, "0.">:$l2,
    DefaultValuedAttr<F32Attr, "0.">:$weight_decay,
    DefaultValuedAttr<F32Attr, "0.">:$lr_power,
    DefaultValuedAttr<F32Attr, "0.">:$lambda1,
    DefaultValuedAttr<F32Attr, "0.">:$lambda2,
    DefaultValuedAttr<F32Attr, "0.">:$beta,
    DefaultValuedAttr<SI64Attr, "0">:$line_size,
    DefaultValuedAttr<SI64Attr, "0">:$embedding_size,
    StrAttr:$embedding_name
  );
  let same_output_regst_num = 1;
  let has_logical_tensor_desc_infer_fn = 1;
  let has_physical_tensor_desc_infer_fn = 1;
  let has_get_sbp_fn = 1;
  let has_data_type_infer_fn = 1;
}

def OneFlow_RocAucScoreOp : OneFlow_BaseOp<"roc_auc_score", [NoMemoryEffect, NoGrad, DeclareOpInterfaceMethods<UserOpCompatibleInterface>]> {
  let input = (ins
    OneFlow_Tensor:$label,
    OneFlow_Tensor:$pred
  );
  let output = (outs
    OneFlow_Tensor:$out
  );
  let has_logical_tensor_desc_infer_fn = 1;
  let has_physical_tensor_desc_infer_fn = 1;
  let has_get_sbp_fn = 1;
  let has_data_type_infer_fn = 1;
}

def OneFlow_FillOp : OneFlow_BaseOp<"fill_", [NoMemoryEffect, SupportNonContiguous, DeclareOpInterfaceMethods<UserOpCompatibleInterface>]> {
  let input = (ins
    OneFlow_Tensor:$in
  );
  let output = (outs
    OneFlow_Tensor:$out
  );
  let attrs = (ins
    DefaultValuedAttr<F64Attr, "0.">:$floating_value,
    DefaultValuedAttr<SI64Attr, "0.">:$integral_value,
    DefaultValuedAttr<BoolAttr, "false">:$is_floating_value
  );
  let has_logical_tensor_desc_infer_fn = 1;
  let has_physical_tensor_desc_infer_fn = 1;
  let has_get_sbp_fn = 1;
  let has_data_type_infer_fn = 1;
}

def OneFlow_FillTensorOp : OneFlow_BaseOp<"fill_tensor_", [NoMemoryEffect, SupportNonContiguous, DeclareOpInterfaceMethods<UserOpCompatibleInterface>]> {
  let input = (ins
    OneFlow_Tensor:$in,
    OneFlow_Tensor:$value
  );
  let output = (outs
    OneFlow_Tensor:$out
  );
  let has_logical_tensor_desc_infer_fn = 1;
  let has_physical_tensor_desc_infer_fn = 1;
  let has_get_sbp_fn = 1;
  let has_data_type_infer_fn = 1;
}

#endif // GET_ONEFLOW_ONE_EMBEDDING_OP_DEFINITIONS


#ifdef GET_ONEFLOW_LINEAR_ALGEBRA_OP_DEFINITIONS

def OneFlow_InvOp : OneFlow_BaseOp<"inv", [NoMemoryEffect, DeclareOpInterfaceMethods<UserOpCompatibleInterface>]> {
  let input = (ins
    OneFlow_Tensor:$x
  );
  let output = (outs
    OneFlow_Tensor:$y
  );
  let has_logical_tensor_desc_infer_fn = 1;
  let has_physical_tensor_desc_infer_fn = 1;
  let has_get_sbp_fn = 1;
  let has_data_type_infer_fn = 1;
}

def OneFlow_LinalgCrossOp : OneFlow_BaseOp<"linalg_cross", [NoMemoryEffect, DeclareOpInterfaceMethods<UserOpCompatibleInterface>]> {
  let input = (ins
    OneFlow_Tensor:$input,
    OneFlow_Tensor:$other
  );
  let attrs = (ins
    SI64Attr:$dim
  );
  let output = (outs
    OneFlow_Tensor:$out
  );
  let has_logical_tensor_desc_infer_fn = 1;
  let has_physical_tensor_desc_infer_fn = 1;
  let has_get_sbp_fn = 1;
  let has_data_type_infer_fn = 1;
}

def OneFlow_DetOp : OneFlow_BaseOp<"det", [NoMemoryEffect, DeclareOpInterfaceMethods<UserOpCompatibleInterface>]> {
  let input = (ins
    OneFlow_Tensor:$x
  );
  let output = (outs
    OneFlow_Tensor:$y
  );
  let has_logical_tensor_desc_infer_fn = 1;
  let has_physical_tensor_desc_infer_fn = 1;
  let has_get_sbp_fn = 1;
  let has_data_type_infer_fn = 1;
}

def OneFlow_LUDecompositionOp : OneFlow_BaseOp<"lu_decomposition", [NoMemoryEffect, NoGrad, DeclareOpInterfaceMethods<UserOpCompatibleInterface>]> {
  let input = (ins
    OneFlow_Tensor:$x
  );
  let output = (outs
    OneFlow_Tensor:$LU,
    OneFlow_Tensor:$pivot
  );
  let has_logical_tensor_desc_infer_fn = 1;
  let has_physical_tensor_desc_infer_fn = 1;
  let has_get_sbp_fn = 1;
  let has_data_type_infer_fn = 1;
}

#endif // GET_ONEFLOW_LINEAR_ALGEBRA_OP_DEFINITIONS


#ifdef GET_ONEFLOW_SYSTEM_OP_DEFINITIONS

def OneFlow_CopyH2DOp : OneFlow_BaseOp<"copy_h2d", [NoMemoryEffect, NoGrad, DeclareOpInterfaceMethods<UserOpCompatibleInterface>]> {
  let input = (ins
      OneFlow_Tensor:$in
  );
  let output = (outs
      OneFlow_Tensor:$out
  );

  let has_logical_tensor_desc_infer_fn = 1;
  let has_physical_tensor_desc_infer_fn = 1;
  let has_get_sbp_fn = 1;
  let has_data_type_infer_fn = 1;
}

def OneFlow_CopyD2HOp : OneFlow_BaseOp<"copy_d2h", [NoMemoryEffect, NoGrad, DeclareOpInterfaceMethods<UserOpCompatibleInterface>]> {
  let input = (ins
      OneFlow_Tensor:$in
  );
  let output = (outs
      OneFlow_Tensor:$out
  );

  let has_logical_tensor_desc_infer_fn = 1;
  let has_physical_tensor_desc_infer_fn = 1;
  let has_get_sbp_fn = 1;
  let has_data_type_infer_fn = 1;
}

#endif // GET_ONEFLOW_SYSTEM_OP_DEFINITIONS

include "mlir/Interfaces/CallInterfaces.td"

class OneFlow_JITLikeOp <string mnemonic> : OneFlow_BaseOp<mnemonic, [CallOpInterface, DeclareOpInterfaceMethods<UserOpCompatibleInterface>]> {
  let input = (ins Variadic<AnyType>:$in);
  let output = (outs Variadic<AnyType>:$out);
  let attrs = (ins
    FlatSymbolRefAttr:$callee,
    BytesAttr:$mlir_assembly
  );
  let builders = [
    OpBuilder<(ins "func::FuncOp":$callee,
      "NamedAttrList":$attributes,
      CArg<"ValueRange", "{}">:$in), [{
      $_state.addOperands(in);
      $_state.addAttributes(attributes);
      $_state.addAttribute("callee", SymbolRefAttr::get(callee));
      $_state.addTypes(callee.getFunctionType().getResults());
    }]>
  ];
  let extraClassDeclaration = [{
    operand_range getArgOperands() {
      return {arg_operand_begin(), arg_operand_end()};
    }

    operand_iterator arg_operand_begin() { return operand_begin(); }
    operand_iterator arg_operand_end() { return operand_end(); }
    CallInterfaceCallable getCallableForCallee() {
      return (*this)->getAttrOfType<SymbolRefAttr>("callee");
    }
    
    void setCalleeFromCallable(CallInterfaceCallable callee) {
      (*this)->setAttr("callee", callee.get<SymbolRefAttr>());
    }
  }];
  let assemblyFormat = [{
    $callee `(` $in `)` attr-dict `:` functional-type($in, results)
  }];
  let has_logical_tensor_desc_infer_fn = 1;
  let has_physical_tensor_desc_infer_fn = 1;
  let has_get_sbp_fn = 1;
  let has_data_type_infer_fn = 1;
}


#ifdef GET_ONEFLOW_MLIR_JIT_OP_DEFINITIONS

def OneFlow_MlirJitOp : OneFlow_JITLikeOp<"mlir_jit"> {}

def OneFlow_KernelLaunchOp : OneFlow_JITLikeOp<"kernel_launch"> {}

#endif // GET_ONEFLOW_MLIR_JIT_OP_DEFINITIONS<|MERGE_RESOLUTION|>--- conflicted
+++ resolved
@@ -3336,7 +3336,6 @@
   let has_data_type_infer_fn = 1;
 }
 
-<<<<<<< HEAD
 def OneFlow_FusedClipGradOp : OneFlow_BaseOp<"fused_clip_grad", [NoGrad, AttrSizedOperandSegments, DeclareOpInterfaceMethods<UserOpCompatibleInterface>]> {
   let input = (ins
     Variadic<OneFlow_Tensor>:$model_diff
@@ -3347,7 +3346,14 @@
   let attrs = (ins
     DefaultValuedAttr<F32Attr, "2.">:$max_norm,
     DefaultValuedAttr<F32Attr, "1.">:$norm_type
-=======
+  );
+  let has_logical_tensor_desc_infer_fn = 1;
+  let has_physical_tensor_desc_infer_fn = 1;
+  let has_get_sbp_fn = 1;
+  let has_data_type_infer_fn = 1;
+  let has_input_arg_modify_fn = 1;
+}
+
 def OneFlow_NonContiguousBinaryOp : OneFlow_BaseOp<"noncontiguous_binary_op", [NoMemoryEffect, SupportNonContiguous, DeclareOpInterfaceMethods<UserOpCompatibleInterface>]> {
   let input = (ins
     OneFlow_Tensor:$lhs,
@@ -3379,16 +3385,11 @@
   let attrs = (ins
     DefaultValuedAttr<StrAttr, "\"add\"">:$op,
     DefaultValuedAttr<BoolAttr, "false">:$inplace
->>>>>>> 08ded68c
-  );
-  let has_logical_tensor_desc_infer_fn = 1;
-  let has_physical_tensor_desc_infer_fn = 1;
-  let has_get_sbp_fn = 1;
-  let has_data_type_infer_fn = 1;
-<<<<<<< HEAD
-  let has_input_arg_modify_fn = 1;
-=======
->>>>>>> 08ded68c
+  );
+  let has_logical_tensor_desc_infer_fn = 1;
+  let has_physical_tensor_desc_infer_fn = 1;
+  let has_get_sbp_fn = 1;
+  let has_data_type_infer_fn = 1;
 }
 
 #endif // GET_ONEFLOW_FUSED_OP_DEFINITIONS
