--- conflicted
+++ resolved
@@ -8799,29 +8799,6 @@
 
 #ifdef GET_ONEFLOW_UPSAMPLE_OP_DEFINITIONS
 
-<<<<<<< HEAD
-def OneFlow_UpsampleOp : OneFlow_BaseOp<"upsample", [NoSideEffect, DeclareOpInterfaceMethods<UserOpCompatibleInterface>]> {
-  let input = (ins
-    OneFlow_Tensor:$x
-  );
-  let output = (outs
-    OneFlow_Tensor:$y
-  );
-  let attrs = (ins
-    DefaultValuedAttr<F64Attr, "0.">:$height_scale,
-    DefaultValuedAttr<F64Attr, "0.">:$width_scale,
-    DefaultValuedAttr<BoolAttr, "false">:$align_corners,
-    StrAttr:$data_format,
-    StrAttr:$interpolation
-  );
-  let has_logical_tensor_desc_infer_fn = 1;
-  let has_physical_tensor_desc_infer_fn = 1;
-  let has_get_sbp_fn = 1;
-  let has_data_type_infer_fn = 1;
-}
-
-=======
->>>>>>> 51844800
 def OneFlow_UpsampleBicubic2DOp : OneFlow_BaseOp<"upsample_bicubic_2d", [NoSideEffect, DeclareOpInterfaceMethods<UserOpCompatibleInterface>]> {
   let input = (ins
     OneFlow_Tensor:$x
@@ -8904,30 +8881,6 @@
   let has_data_type_infer_fn = 1;
 }
 
-<<<<<<< HEAD
-def OneFlow_UpsampleGradOp : OneFlow_BaseOp<"upsample_grad", [NoSideEffect, DeclareOpInterfaceMethods<UserOpCompatibleInterface>]> {
-  let input = (ins
-    OneFlow_Tensor:$dy,
-    OneFlow_Tensor:$x
-  );
-  let output = (outs
-    OneFlow_Tensor:$dx
-  );
-  let attrs = (ins
-    DefaultValuedAttr<F64Attr, "0.">:$height_scale,
-    DefaultValuedAttr<F64Attr, "0.">:$width_scale,
-    DefaultValuedAttr<BoolAttr, "false">:$align_corners,
-    StrAttr:$data_format,
-    StrAttr:$interpolation
-  );
-  let has_logical_tensor_desc_infer_fn = 1;
-  let has_physical_tensor_desc_infer_fn = 1;
-  let has_get_sbp_fn = 1;
-  let has_data_type_infer_fn = 1;
-}
-
-=======
->>>>>>> 51844800
 def OneFlow_UpsampleLinear1DOp : OneFlow_BaseOp<"upsample_linear_1d", [NoSideEffect, DeclareOpInterfaceMethods<UserOpCompatibleInterface>]> {
   let input = (ins
     OneFlow_Tensor:$x
