--- conflicted
+++ resolved
@@ -9984,30 +9984,6 @@
   let has_data_type_infer_fn = 1;
 }
 
-<<<<<<< HEAD
-def OneFlow_FusedLstmCellOp : OneFlow_BaseOp<"fused_lstm_cell", [NoSideEffect, AttrSizedOperandSegments, DeclareOpInterfaceMethods<UserOpCompatibleInterface>]> {
-  let input = (ins
-    OneFlow_Tensor:$input_gates,
-    OneFlow_Tensor:$hidden_gates,
-    OneFlow_Tensor:$cx,
-    Optional<OneFlow_Tensor>:$input_bias,
-    Optional<OneFlow_Tensor>:$hidden_bias
-  );
-  let output = (outs
-    OneFlow_Tensor:$hy,
-    OneFlow_Tensor:$cy,
-    OneFlow_Tensor:$workspace
-  );
-  let trait_attrs = (ins
-    I32ElementsAttr:$operand_segment_sizes
-  );
-  let has_logical_tensor_desc_infer_fn = 1;
-  let has_get_sbp_fn = 1;
-  let has_data_type_infer_fn = 1;
-}
-
-=======
->>>>>>> ee9ee044
 def OneFlow_FillOp : OneFlow_BaseOp<"fill_", [NoSideEffect, SupportNonContiguous, DeclareOpInterfaceMethods<UserOpCompatibleInterface>]> {
   let input = (ins
     OneFlow_Tensor:$in
@@ -10038,88 +10014,7 @@
   let has_data_type_infer_fn = 1;
 }
 
-<<<<<<< HEAD
-def OneFlow_FusedLstmCellGradOp : OneFlow_BaseOp<"fused_lstm_cell_grad", [NoSideEffect, AttrSizedResultSegments, DeclareOpInterfaceMethods<UserOpCompatibleInterface>]> {
-  let input = (ins
-    OneFlow_Tensor:$grad_hy,
-    OneFlow_Tensor:$grad_cy,
-    OneFlow_Tensor:$cx,
-    OneFlow_Tensor:$cy,
-    OneFlow_Tensor:$workspace
-  );
-  let output = (outs
-    OneFlow_Tensor:$grad_gates,
-    Optional<OneFlow_Tensor>:$grad_cx,
-    Optional<OneFlow_Tensor>:$grad_bias
-  );
-  let trait_attrs = (ins
-    I32ElementsAttr:$result_segment_sizes
-  );
-  let has_logical_tensor_desc_infer_fn = 1;
-  let has_get_sbp_fn = 1;
-  let has_data_type_infer_fn = 1;
-}
-
-def OneFlow_FusedGruCellOp : OneFlow_BaseOp<"fused_gru_cell", [NoSideEffect, AttrSizedOperandSegments, DeclareOpInterfaceMethods<UserOpCompatibleInterface>]> {
-  let input = (ins
-    OneFlow_Tensor:$input_gates,
-    OneFlow_Tensor:$hidden_gates,
-    OneFlow_Tensor:$hx,
-    Optional<OneFlow_Tensor>:$input_bias,
-    Optional<OneFlow_Tensor>:$hidden_bias
-  );
-  let output = (outs
-    OneFlow_Tensor:$hy,
-    OneFlow_Tensor:$workspace
-  );
-  let trait_attrs = (ins
-    I32ElementsAttr:$operand_segment_sizes
-  );
-  let has_logical_tensor_desc_infer_fn = 1;
-  let has_get_sbp_fn = 1;
-  let has_data_type_infer_fn = 1;
-}
-
-def OneFlow_FusedGruCellGradOp : OneFlow_BaseOp<"fused_gru_cell_grad", [NoSideEffect, AttrSizedResultSegments, DeclareOpInterfaceMethods<UserOpCompatibleInterface>]> {
-  let input = (ins
-    OneFlow_Tensor:$grad_hy,
-    OneFlow_Tensor:$workspace
-  );
-  let output = (outs
-    OneFlow_Tensor:$grad_input_gates,
-    OneFlow_Tensor:$grad_hidden_gates,
-    Optional<OneFlow_Tensor>:$grad_hx,
-    Optional<OneFlow_Tensor>:$grad_input_bias,
-    Optional<OneFlow_Tensor>:$grad_hidden_bias
-  );
-  let trait_attrs = (ins
-    I32ElementsAttr:$result_segment_sizes
-  );
-  let has_logical_tensor_desc_infer_fn = 1;
-  let has_get_sbp_fn = 1;
-  let has_data_type_infer_fn = 1;
-}
-
-def OneFlow_BatchNormStatsOp : OneFlow_BaseOp<"batch_norm_stats", [NoSideEffect, DeclareOpInterfaceMethods<UserOpCompatibleInterface>]> {
-  let input = (ins
-    OneFlow_Tensor:$input
-  );
-  let output = (outs
-    OneFlow_Tensor:$mean,
-    OneFlow_Tensor:$invstd
-  );
-  let attrs = (ins
-    DefaultValuedAttr<SI32Attr, "1">:$axis,
-    DefaultValuedAttr<F32Attr, "0.00001">:$eps
-  );
-  let has_logical_tensor_desc_infer_fn = 1;
-  let has_physical_tensor_desc_infer_fn = 1;
-  let has_get_sbp_fn = 1;
-  let has_data_type_infer_fn = 1;
-}
-=======
 #endif // GET_ONEFLOW_ONE_EMBEDDING_OP_DEFINITIONS
->>>>>>> ee9ee044
 
 // Group: linear algebra.
 // inv, linalg_cross
