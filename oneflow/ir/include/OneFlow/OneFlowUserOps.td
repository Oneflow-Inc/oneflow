// ASSIGN;BASE;BINARY;BROADCAST;CONV;CROSS_ENTROPY;CUDA;DATASET;DETECTION;EAGER;FUSED;IDEMPOTENT;IDENTITY;IMAGE;INDICES;INVOLUTION;LOSS;MATH;MATMUL;MISC;NCCL;NORMALIZATION;OPTIMIZER;PADDING;PARALLEL_CAST;POOL;QUANTIZATION;REDUCE;RESHAPE;SCALAR;SOFTMAX;SUMMARY;TENSOR_BUFFER;TEST;TRIGONOMETRIC;UNARY;UPSAMPLE

/*
#define GET_OP_LIST
#include "OneFlow/OneFlow.assign_ops.cpp.inc"
,
#define GET_OP_LIST
#include "OneFlow/OneFlow.binary_ops.cpp.inc"
,
#define GET_OP_LIST
#include "OneFlow/OneFlow.broadcast_ops.cpp.inc"
,
#define GET_OP_LIST
#include "OneFlow/OneFlow.conv_ops.cpp.inc"
,
#define GET_OP_LIST
#include "OneFlow/OneFlow.cross_entropy_ops.cpp.inc"
,
#define GET_OP_LIST
#include "OneFlow/OneFlow.cuda_ops.cpp.inc"
,
#define GET_OP_LIST
#include "OneFlow/OneFlow.dataset_ops.cpp.inc"
,
#define GET_OP_LIST
#include "OneFlow/OneFlow.detection_ops.cpp.inc"
,
#define GET_OP_LIST
#include "OneFlow/OneFlow.eager_ops.cpp.inc"
,
#define GET_OP_LIST
#include "OneFlow/OneFlow.fused_ops.cpp.inc"
,
#define GET_OP_LIST
#include "OneFlow/OneFlow.idempotent_ops.cpp.inc"
,
#define GET_OP_LIST
#include "OneFlow/OneFlow.identity_ops.cpp.inc"
,
#define GET_OP_LIST
#include "OneFlow/OneFlow.image_ops.cpp.inc"
,
#define GET_OP_LIST
#include "OneFlow/OneFlow.indices_ops.cpp.inc"
,
#define GET_OP_LIST
#include "OneFlow/OneFlow.involution_ops.cpp.inc"
,
#define GET_OP_LIST
#include "OneFlow/OneFlow.loss_ops.cpp.inc"
,
#define GET_OP_LIST
#include "OneFlow/OneFlow.math_ops.cpp.inc"
,
#define GET_OP_LIST
#include "OneFlow/OneFlow.matmul_ops.cpp.inc"
,
#define GET_OP_LIST
#include "OneFlow/OneFlow.misc_ops.cpp.inc"
,
#define GET_OP_LIST
#include "OneFlow/OneFlow.nccl_ops.cpp.inc"
,
#define GET_OP_LIST
#include "OneFlow/OneFlow.normalization_ops.cpp.inc"
,
#define GET_OP_LIST
#include "OneFlow/OneFlow.optimizer_ops.cpp.inc"
,
#define GET_OP_LIST
#include "OneFlow/OneFlow.padding_ops.cpp.inc"
,
#define GET_OP_LIST
#include "OneFlow/OneFlow.parallel_cast_ops.cpp.inc"
,
#define GET_OP_LIST
#include "OneFlow/OneFlow.pool_ops.cpp.inc"
,
#define GET_OP_LIST
#include "OneFlow/OneFlow.quantization_ops.cpp.inc"
,
#define GET_OP_LIST
#include "OneFlow/OneFlow.reduce_ops.cpp.inc"
,
#define GET_OP_LIST
#include "OneFlow/OneFlow.reshape_ops.cpp.inc"
,
#define GET_OP_LIST
#include "OneFlow/OneFlow.scalar_ops.cpp.inc"
,
#define GET_OP_LIST
#include "OneFlow/OneFlow.softmax_ops.cpp.inc"
,
#define GET_OP_LIST
#include "OneFlow/OneFlow.summary_ops.cpp.inc"
,
#define GET_OP_LIST
#include "OneFlow/OneFlow.tensor_buffer_ops.cpp.inc"
,
#define GET_OP_LIST
#include "OneFlow/OneFlow.trigonometric_ops.cpp.inc"
,
#define GET_OP_LIST
#include "OneFlow/OneFlow.unary_ops.cpp.inc"
,
#define GET_OP_LIST
#include "OneFlow/OneFlow.upsample_ops.cpp.inc"
*/

// Group: ASSIGN
// assign, assign_if, assign_if_not
// Total: 3

#ifdef GET_ONEFLOW_ASSIGN_OP_DEFINITIONS

def OneFlow_AssignUserOp : OneFlow_BaseOp<"assign", [NoGrad, DeclareOpInterfaceMethods<UserOpCompatibleInterface>]> {
  let input = (ins
    OneFlow_Tensor:$ref,
    OneFlow_Tensor:$value
  );
  let has_logical_tensor_desc_infer_fn = 1;
  let has_physical_tensor_desc_infer_fn = 1;
  let has_get_sbp_fn = 1;
  let has_data_type_infer_fn = 1;
  let has_input_arg_modify_fn = 1;
}

def OneFlow_AssignIfOp : OneFlow_BaseOp<"assign_if", [NoGrad, DeclareOpInterfaceMethods<UserOpCompatibleInterface>]> {
  let input = (ins
    OneFlow_Tensor:$ref,
    OneFlow_Tensor:$value,
    OneFlow_Tensor:$condition
  );
  let has_logical_tensor_desc_infer_fn = 1;
  let has_physical_tensor_desc_infer_fn = 1;
  let has_get_sbp_fn = 1;
  let has_data_type_infer_fn = 1;
  let has_input_arg_modify_fn = 1;
}

def OneFlow_AssignIfNotOp : OneFlow_BaseOp<"assign_if_not", [NoGrad, DeclareOpInterfaceMethods<UserOpCompatibleInterface>]> {
  let input = (ins
    OneFlow_Tensor:$ref,
    OneFlow_Tensor:$value,
    OneFlow_Tensor:$condition
  );
  let has_logical_tensor_desc_infer_fn = 1;
  let has_physical_tensor_desc_infer_fn = 1;
  let has_get_sbp_fn = 1;
  let has_data_type_infer_fn = 1;
  let has_input_arg_modify_fn = 1;
}

#endif // GET_ONEFLOW_ASSIGN_OP_DEFINITIONS

// Group: BASE
// normalization_add_relu
// Total: 1

#ifdef GET_ONEFLOW_BASE_OP_DEFINITIONS

class OneFlow_NormalizationAddReluBaseOp : OneFlow_BaseOp<"normalization_add_relu", [NoSideEffect, AttrSizedOperandSegments, AttrSizedResultSegments, DeclareOpInterfaceMethods<UserOpCompatibleInterface>]> {
  let input = (ins
    OneFlow_Tensor:$x,
    Optional<OneFlow_Tensor>:$addend,
    Optional<OneFlow_Tensor>:$moving_mean,
    Optional<OneFlow_Tensor>:$moving_variance,
    OneFlow_Tensor:$gamma,
    OneFlow_Tensor:$beta
  );
  let output = (outs
    OneFlow_Tensor:$y,
    OneFlow_Tensor:$reserve_space,
    Optional<OneFlow_Tensor>:$mean,
    Optional<OneFlow_Tensor>:$inv_variance
  );
  let attrs = (ins
    DefaultValuedAttr<SI32Attr, "0">:$axis,
    DefaultValuedAttr<F32Attr, "0.">:$epsilon,
    DefaultValuedAttr<BoolAttr, "false">:$training,
    DefaultValuedAttr<F32Attr, "0.">:$momentum
  );
  let trait_attrs = (ins
    I32ElementsAttr:$operand_segment_sizes,
    I32ElementsAttr:$result_segment_sizes
  );
  let has_logical_tensor_desc_infer_fn = 1;
  let has_physical_tensor_desc_infer_fn = 1;
  let has_get_sbp_fn = 1;
  let has_data_type_infer_fn = 1;
  let has_input_arg_modify_fn = 1;
}

class OneFlow_NormalizationBaseOp<string mnemonic, list<Trait> traits = []> : OneFlow_BaseOp<mnemonic, !listconcat(traits, [NoSideEffect, AttrSizedOperandSegments, DeclareOpInterfaceMethods<UserOpCompatibleInterface>])> {
  let input = (ins
    OneFlow_Tensor:$x,
    Optional<OneFlow_Tensor>:$moving_mean,
    Optional<OneFlow_Tensor>:$moving_variance,
    OneFlow_Tensor:$gamma,
    OneFlow_Tensor:$beta,
    Optional<OneFlow_Tensor>:$_add_to_output
  );
  let output = (outs
    OneFlow_Tensor:$y,
    Optional<OneFlow_Tensor>:$mean,
    Optional<OneFlow_Tensor>:$inv_variance
  );
  let attrs = (ins
    DefaultValuedAttr<SI32Attr, "0">:$axis,
    DefaultValuedAttr<F32Attr, "0.">:$epsilon,
    DefaultValuedAttr<BoolAttr, "false">:$training,
    DefaultValuedAttr<F32Attr, "0.">:$momentum
  );
  let trait_attrs = (ins
    I32ElementsAttr:$operand_segment_sizes,
    I32ElementsAttr:$result_segment_sizes
  );
  let has_logical_tensor_desc_infer_fn = 1;
  let has_physical_tensor_desc_infer_fn = 1;
  let has_get_sbp_fn = 1;
  let has_data_type_infer_fn = 1;
  let has_input_arg_modify_fn = 1;
}

#endif // GET_ONEFLOW_BASE_OP_DEFINITIONS

// Group: BINARY
// bias_add, cast_like, celu_grad, diag_grad, diagonal_grad, dot, dropout_grad, elementwise_maximum, elementwise_minimum, elu_grad, floordiv, gelu_grad, grid_sample, hardsigmoid_grad, hardshrink_grad, hardswish_grad, l1_l2_regularize_gradient, leaky_relu_grad, masked_fill, mish_grad, narrow_grad, pow, prelu, relu_grad, selu_grad, silu_grad, softshrink_grad, threshold_grad, tf_prelu, unfold_tensor_grad, xdivy, xlogy
// Total: 32

#ifdef GET_ONEFLOW_BINARY_OP_DEFINITIONS

def OneFlow_BiasAddOp : OneFlow_BaseOp<"bias_add", [NoSideEffect, DeclareOpInterfaceMethods<UserOpCompatibleInterface>, DeclareOpInterfaceMethods<NCHWCompatibleInterface>]> {
  let input = (ins
    OneFlow_Tensor:$a,
    OneFlow_Tensor:$b
  );
  let output = (outs
    OneFlow_Tensor:$out
  );
  let attrs = (ins
    DefaultValuedAttr<SI32Attr, "0">:$axis
  );
  let has_logical_tensor_desc_infer_fn = 1;
  let has_physical_tensor_desc_infer_fn = 1;
  let has_get_sbp_fn = 1;
  let has_data_type_infer_fn = 1;
}

def OneFlow_CastLikeOp : OneFlow_BaseOp<"cast_like", [NoSideEffect, NoGrad, DeclareOpInterfaceMethods<UserOpCompatibleInterface>]> {
  let input = (ins
    OneFlow_Tensor:$in,
    OneFlow_Tensor:$dtype_like
  );
  let output = (outs
    OneFlow_Tensor:$out
  );
  let has_logical_tensor_desc_infer_fn = 1;
  let has_physical_tensor_desc_infer_fn = 1;
  let has_get_sbp_fn = 1;
  let has_data_type_infer_fn = 1;
  let has_input_arg_modify_fn = 1;
}

def OneFlow_CeluGradOp : OneFlow_BaseOp<"celu_grad", [NoSideEffect, DeclareOpInterfaceMethods<UserOpCompatibleInterface>]> {
  let input = (ins
    OneFlow_Tensor:$x,
    OneFlow_Tensor:$dy
  );
  let output = (outs
    OneFlow_Tensor:$dx
  );
  let attrs = (ins
    DefaultValuedAttr<F64Attr, "0.">:$alpha
  );
  let has_logical_tensor_desc_infer_fn = 1;
  let has_physical_tensor_desc_infer_fn = 1;
  let has_get_sbp_fn = 1;
  let has_data_type_infer_fn = 1;
}

def OneFlow_DiagGradOp : OneFlow_BaseOp<"diag_grad", [NoSideEffect, DeclareOpInterfaceMethods<UserOpCompatibleInterface>]> {
  let input = (ins
    OneFlow_Tensor:$dy,
    OneFlow_Tensor:$in
  );
  let output = (outs
    OneFlow_Tensor:$dx
  );
  let attrs = (ins
    DefaultValuedAttr<SI32Attr, "0">:$diagonal
  );
  let has_logical_tensor_desc_infer_fn = 1;
  let has_physical_tensor_desc_infer_fn = 1;
  let has_get_sbp_fn = 1;
  let has_data_type_infer_fn = 1;
}

def OneFlow_DiagonalGradOp : OneFlow_BaseOp<"diagonal_grad", [NoSideEffect, DeclareOpInterfaceMethods<UserOpCompatibleInterface>]> {
  let input = (ins
    OneFlow_Tensor:$dy,
    OneFlow_Tensor:$in
  );
  let output = (outs
    OneFlow_Tensor:$dx
  );
  let attrs = (ins
    DefaultValuedAttr<SI32Attr, "0">:$offset
  );
  let has_logical_tensor_desc_infer_fn = 1;
  let has_physical_tensor_desc_infer_fn = 1;
  let has_get_sbp_fn = 1;
  let has_data_type_infer_fn = 1;
}

def OneFlow_DotOp : OneFlow_BaseOp<"dot", [NoSideEffect, DeclareOpInterfaceMethods<UserOpCompatibleInterface>]> {
  let input = (ins
    OneFlow_Tensor:$x,
    OneFlow_Tensor:$y
  );
  let output = (outs
    OneFlow_Tensor:$out
  );
  let has_logical_tensor_desc_infer_fn = 1;
  let has_physical_tensor_desc_infer_fn = 1;
  let has_get_sbp_fn = 1;
  let has_data_type_infer_fn = 1;
}

def OneFlow_DropoutGradOp : OneFlow_BaseOp<"dropout_grad", [NoSideEffect, DeclareOpInterfaceMethods<UserOpCompatibleInterface>]> {
  let input = (ins
    OneFlow_Tensor:$dy,
    OneFlow_Tensor:$mask
  );
  let output = (outs
    OneFlow_Tensor:$dx
  );
  let attrs = (ins
    DefaultValuedAttr<F32Attr, "0.">:$scale
  );
  let has_check_fn = 1;
  let has_logical_tensor_desc_infer_fn = 1;
  let has_physical_tensor_desc_infer_fn = 1;
  let has_get_sbp_fn = 1;
  let has_data_type_infer_fn = 1;
}

def OneFlow_ElementwiseMaximumOp : OneFlow_BaseOp<"elementwise_maximum", [NoSideEffect, DeclareOpInterfaceMethods<UserOpCompatibleInterface>]> {
  let input = (ins
    OneFlow_Tensor:$x,
    OneFlow_Tensor:$y
  );
  let output = (outs
    OneFlow_Tensor:$z
  );
  let has_logical_tensor_desc_infer_fn = 1;
  let has_physical_tensor_desc_infer_fn = 1;
  let has_get_sbp_fn = 1;
  let has_data_type_infer_fn = 1;
}

def OneFlow_ElementwiseMinimumOp : OneFlow_BaseOp<"elementwise_minimum", [NoSideEffect, DeclareOpInterfaceMethods<UserOpCompatibleInterface>]> {
  let input = (ins
    OneFlow_Tensor:$x,
    OneFlow_Tensor:$y
  );
  let output = (outs
    OneFlow_Tensor:$z
  );
  let has_logical_tensor_desc_infer_fn = 1;
  let has_physical_tensor_desc_infer_fn = 1;
  let has_get_sbp_fn = 1;
  let has_data_type_infer_fn = 1;
}

def OneFlow_EluGradOp : OneFlow_BaseOp<"elu_grad", [NoSideEffect, DeclareOpInterfaceMethods<UserOpCompatibleInterface>]> {
  let input = (ins
    OneFlow_Tensor:$x,
    OneFlow_Tensor:$dy
  );
  let output = (outs
    OneFlow_Tensor:$dx
  );
  let attrs = (ins
    DefaultValuedAttr<F64Attr, "0.">:$alpha
  );
  let has_logical_tensor_desc_infer_fn = 1;
  let has_physical_tensor_desc_infer_fn = 1;
  let has_get_sbp_fn = 1;
  let has_data_type_infer_fn = 1;
}

def OneFlow_FloordivOp : OneFlow_BaseOp<"floordiv", [NoSideEffect, DeclareOpInterfaceMethods<UserOpCompatibleInterface>]> {
  let input = (ins
    OneFlow_Tensor:$x,
    OneFlow_Tensor:$y
  );
  let output = (outs
    OneFlow_Tensor:$z
  );
  let has_logical_tensor_desc_infer_fn = 1;
  let has_physical_tensor_desc_infer_fn = 1;
  let has_get_sbp_fn = 1;
  let has_data_type_infer_fn = 1;
}

def OneFlow_GeluGradOp : OneFlow_BaseOp<"gelu_grad", [NoSideEffect, DeclareOpInterfaceMethods<UserOpCompatibleInterface>]> {
  let input = (ins
    OneFlow_Tensor:$x,
    OneFlow_Tensor:$dy
  );
  let output = (outs
    OneFlow_Tensor:$dx
  );
  let has_logical_tensor_desc_infer_fn = 1;
  let has_physical_tensor_desc_infer_fn = 1;
  let has_get_sbp_fn = 1;
  let has_data_type_infer_fn = 1;
}

def OneFlow_GridSampleOp : OneFlow_BaseOp<"grid_sample", [NoSideEffect, DeclareOpInterfaceMethods<UserOpCompatibleInterface>]> {
  let input = (ins
    OneFlow_Tensor:$input,
    OneFlow_Tensor:$grid
  );
  let output = (outs
    OneFlow_Tensor:$output
  );
  let attrs = (ins
    StrAttr:$interpolation_mode,
    StrAttr:$padding_mode,
    DefaultValuedAttr<BoolAttr, "false">:$align_corners
  );
  let has_check_fn = 1;
  let has_logical_tensor_desc_infer_fn = 1;
  let has_physical_tensor_desc_infer_fn = 1;
  let has_get_sbp_fn = 1;
  let has_data_type_infer_fn = 1;
}

def OneFlow_HardsigmoidGradOp : OneFlow_BaseOp<"hardsigmoid_grad", [NoSideEffect, DeclareOpInterfaceMethods<UserOpCompatibleInterface>]> {
  let input = (ins
    OneFlow_Tensor:$x,
    OneFlow_Tensor:$dy
  );
  let output = (outs
    OneFlow_Tensor:$dx
  );
  let has_logical_tensor_desc_infer_fn = 1;
  let has_physical_tensor_desc_infer_fn = 1;
  let has_get_sbp_fn = 1;
  let has_data_type_infer_fn = 1;
}

def OneFlow_HardShrinkGradOp : OneFlow_BaseOp<"hardshrink_grad", [NoSideEffect, DeclareOpInterfaceMethods<UserOpCompatibleInterface>]> {
  let input = (ins
    OneFlow_Tensor:$y,
    OneFlow_Tensor:$dy
  );
  let output = (outs
    OneFlow_Tensor:$dx
  );
  let attrs = (ins
    DefaultValuedAttr<F64Attr, "0.">:$lambd
  );
  let has_logical_tensor_desc_infer_fn = 1;
  let has_physical_tensor_desc_infer_fn = 1;
  let has_get_sbp_fn = 1;
  let has_data_type_infer_fn = 1;
}

def OneFlow_HardswishGradOp : OneFlow_BaseOp<"hardswish_grad", [NoSideEffect, DeclareOpInterfaceMethods<UserOpCompatibleInterface>]> {
  let input = (ins
    OneFlow_Tensor:$x,
    OneFlow_Tensor:$dy
  );
  let output = (outs
    OneFlow_Tensor:$dx
  );
  let has_logical_tensor_desc_infer_fn = 1;
  let has_physical_tensor_desc_infer_fn = 1;
  let has_get_sbp_fn = 1;
  let has_data_type_infer_fn = 1;
}

def OneFlow_L1L2RegularizeGradientOp : OneFlow_BaseOp<"l1_l2_regularize_gradient", [NoSideEffect, NoGrad, DeclareOpInterfaceMethods<UserOpCompatibleInterface>]> {
  let input = (ins
    OneFlow_Tensor:$model,
    OneFlow_Tensor:$model_diff
  );
  let output = (outs
    OneFlow_Tensor:$out
  );
  let attrs = (ins
    DefaultValuedAttr<F32Attr, "0.">:$l1,
    DefaultValuedAttr<F32Attr, "0.">:$l2
  );
  let has_logical_tensor_desc_infer_fn = 1;
  let has_physical_tensor_desc_infer_fn = 1;
  let has_get_sbp_fn = 1;
  let has_data_type_infer_fn = 1;
}

def OneFlow_LeakyReluGradOp : OneFlow_BaseOp<"leaky_relu_grad", [NoSideEffect, DeclareOpInterfaceMethods<UserOpCompatibleInterface>]> {
  let input = (ins
    OneFlow_Tensor:$x,
    OneFlow_Tensor:$dy
  );
  let output = (outs
    OneFlow_Tensor:$dx
  );
  let attrs = (ins
    DefaultValuedAttr<F32Attr, "0.">:$alpha
  );
  let has_logical_tensor_desc_infer_fn = 1;
  let has_physical_tensor_desc_infer_fn = 1;
  let has_get_sbp_fn = 1;
  let has_data_type_infer_fn = 1;
}

def OneFlow_MaskedFillOp : OneFlow_BaseOp<"masked_fill", [NoSideEffect, DeclareOpInterfaceMethods<UserOpCompatibleInterface>]> {
  let input = (ins
    OneFlow_Tensor:$x,
    OneFlow_Tensor:$mask
  );
  let output = (outs
    OneFlow_Tensor:$out
  );
  let attrs = (ins
    DefaultValuedAttr<BoolAttr, "false">:$has_int_operand,
    DefaultValuedAttr<BoolAttr, "false">:$has_float_operand,
    DefaultValuedAttr<BoolAttr, "false">:$has_bool_operand,
    DefaultValuedAttr<SI64Attr, "0">:$int_operand,
    DefaultValuedAttr<F64Attr, "0.">:$float_operand,
    DefaultValuedAttr<BoolAttr, "0.">:$bool_operand
  );
  let has_logical_tensor_desc_infer_fn = 1;
  let has_physical_tensor_desc_infer_fn = 1;
  let has_get_sbp_fn = 1;
  let has_data_type_infer_fn = 1;
  let has_input_arg_modify_fn = 1;
}

def OneFlow_MishGradOp : OneFlow_BaseOp<"mish_grad", [NoSideEffect, DeclareOpInterfaceMethods<UserOpCompatibleInterface>]> {
  let input = (ins
    OneFlow_Tensor:$x,
    OneFlow_Tensor:$dy
  );
  let output = (outs
    OneFlow_Tensor:$dx
  );
  let has_logical_tensor_desc_infer_fn = 1;
  let has_physical_tensor_desc_infer_fn = 1;
  let has_get_sbp_fn = 1;
  let has_data_type_infer_fn = 1;
}

def OneFlow_NarrowGradOp : OneFlow_BaseOp<"narrow_grad", [NoSideEffect, DeclareOpInterfaceMethods<UserOpCompatibleInterface>]> {
  let input = (ins
    OneFlow_Tensor:$dy,
    OneFlow_Tensor:$like
  );
  let output = (outs
    OneFlow_Tensor:$dx
  );
  let attrs = (ins
    DefaultValuedAttr<SI64Attr, "0">:$dim,
    DefaultValuedAttr<SI64Attr, "0">:$start,
    DefaultValuedAttr<SI64Attr, "0">:$length
  );
  let has_logical_tensor_desc_infer_fn = 1;
  let has_physical_tensor_desc_infer_fn = 1;
  let has_get_sbp_fn = 1;
  let has_data_type_infer_fn = 1;
  let has_input_arg_modify_fn = 1;
}

def OneFlow_PowOp : OneFlow_BaseOp<"pow", [NoSideEffect, DeclareOpInterfaceMethods<UserOpCompatibleInterface>]> {
  let input = (ins
    OneFlow_Tensor:$x,
    OneFlow_Tensor:$y
  );
  let output = (outs
    OneFlow_Tensor:$z
  );
  let has_logical_tensor_desc_infer_fn = 1;
  let has_physical_tensor_desc_infer_fn = 1;
  let has_get_sbp_fn = 1;
  let has_data_type_infer_fn = 1;
}

def OneFlow_PreluOp : OneFlow_BaseOp<"prelu", [NoSideEffect, DeclareOpInterfaceMethods<UserOpCompatibleInterface>]> {
  let input = (ins
    OneFlow_Tensor:$x,
    OneFlow_Tensor:$alpha
  );
  let output = (outs
    OneFlow_Tensor:$y
  );
  let has_logical_tensor_desc_infer_fn = 1;
  let has_physical_tensor_desc_infer_fn = 1;
  let has_get_sbp_fn = 1;
  let has_data_type_infer_fn = 1;
}

def OneFlow_ReluGradOp : OneFlow_BaseOp<"relu_grad", [NoSideEffect, DeclareOpInterfaceMethods<UserOpCompatibleInterface>]> {
  let input = (ins
    OneFlow_Tensor:$y,
    OneFlow_Tensor:$dy
  );
  let output = (outs
    OneFlow_Tensor:$dx
  );
  let has_logical_tensor_desc_infer_fn = 1;
  let has_physical_tensor_desc_infer_fn = 1;
  let has_get_sbp_fn = 1;
  let has_data_type_infer_fn = 1;
}

def OneFlow_SeluGradOp : OneFlow_BaseOp<"selu_grad", [NoSideEffect, DeclareOpInterfaceMethods<UserOpCompatibleInterface>]> {
  let input = (ins
    OneFlow_Tensor:$x,
    OneFlow_Tensor:$dy
  );
  let output = (outs
    OneFlow_Tensor:$dx
  );
  let has_logical_tensor_desc_infer_fn = 1;
  let has_physical_tensor_desc_infer_fn = 1;
  let has_get_sbp_fn = 1;
  let has_data_type_infer_fn = 1;
}

def OneFlow_SiluGradOp : OneFlow_BaseOp<"silu_grad", [NoSideEffect, DeclareOpInterfaceMethods<UserOpCompatibleInterface>]> {
  let input = (ins
    OneFlow_Tensor:$x,
    OneFlow_Tensor:$dy
  );
  let output = (outs
    OneFlow_Tensor:$dx
  );
  let has_logical_tensor_desc_infer_fn = 1;
  let has_physical_tensor_desc_infer_fn = 1;
  let has_get_sbp_fn = 1;
  let has_data_type_infer_fn = 1;
}

def OneFlow_ThresholdGradOp : OneFlow_BaseOp<"threshold_grad", [NoSideEffect, DeclareOpInterfaceMethods<UserOpCompatibleInterface>]> {
  let input = (ins
    OneFlow_Tensor:$x,
    OneFlow_Tensor:$dy
  );
  let output = (outs
    OneFlow_Tensor:$dx
  );
  let attrs = (ins
    DefaultValuedAttr<F64Attr, "0.">:$threshold_val
  );
  let has_logical_tensor_desc_infer_fn = 1;
  let has_physical_tensor_desc_infer_fn = 1;
  let has_get_sbp_fn = 1;
  let has_data_type_infer_fn = 1;
}

def OneFlow_SoftShrinkGradOp : OneFlow_BaseOp<"softshrink_grad", [NoSideEffect, DeclareOpInterfaceMethods<UserOpCompatibleInterface>]> {
  let input = (ins
    OneFlow_Tensor:$y,
    OneFlow_Tensor:$dy
  );
  let output = (outs
    OneFlow_Tensor:$dx
  );
  let attrs = (ins
    DefaultValuedAttr<F64Attr, "0.">:$alpha
  );
  let has_logical_tensor_desc_infer_fn = 1;
  let has_physical_tensor_desc_infer_fn = 1;
  let has_get_sbp_fn = 1;
  let has_data_type_infer_fn = 1;
}

def OneFlow_TfPreluOp : OneFlow_BaseOp<"tf_prelu", [NoSideEffect, DeclareOpInterfaceMethods<UserOpCompatibleInterface>]> {
  let input = (ins
    OneFlow_Tensor:$x,
    OneFlow_Tensor:$alpha
  );
  let output = (outs
    OneFlow_Tensor:$y
  );
  let has_logical_tensor_desc_infer_fn = 1;
  let has_physical_tensor_desc_infer_fn = 1;
  let has_get_sbp_fn = 1;
  let has_data_type_infer_fn = 1;
}

def OneFlow_UnfoldTensorGradOp : OneFlow_BaseOp<"unfold_tensor_grad", [NoSideEffect, DeclareOpInterfaceMethods<UserOpCompatibleInterface>]> {
  let input = (ins
    OneFlow_Tensor:$dy,
    OneFlow_Tensor:$x
  );
  let output = (outs
    OneFlow_Tensor:$dx
  );
  let attrs = (ins
    DefaultValuedAttr<SI32Attr, "0">:$dimension,
    DefaultValuedAttr<SI32Attr, "0">:$size,
    DefaultValuedAttr<SI32Attr, "0">:$step
  );
  let has_logical_tensor_desc_infer_fn = 1;
  let has_physical_tensor_desc_infer_fn = 1;
  let has_get_sbp_fn = 1;
  let has_data_type_infer_fn = 1;
}

def OneFlow_XdivyOp : OneFlow_BaseOp<"xdivy", [NoSideEffect, DeclareOpInterfaceMethods<UserOpCompatibleInterface>]> {
  let input = (ins
    OneFlow_Tensor:$x,
    OneFlow_Tensor:$y
  );
  let output = (outs
    OneFlow_Tensor:$z
  );
  let has_logical_tensor_desc_infer_fn = 1;
  let has_physical_tensor_desc_infer_fn = 1;
  let has_get_sbp_fn = 1;
  let has_data_type_infer_fn = 1;
}

def OneFlow_XlogyOp : OneFlow_BaseOp<"xlogy", [NoSideEffect, DeclareOpInterfaceMethods<UserOpCompatibleInterface>]> {
  let input = (ins
    OneFlow_Tensor:$x,
    OneFlow_Tensor:$y
  );
  let output = (outs
    OneFlow_Tensor:$z
  );
  let has_logical_tensor_desc_infer_fn = 1;
  let has_physical_tensor_desc_infer_fn = 1;
  let has_get_sbp_fn = 1;
  let has_data_type_infer_fn = 1;
}

#endif // GET_ONEFLOW_BINARY_OP_DEFINITIONS

// Group: BROADCAST
// broadcast_add, broadcast_div, broadcast_div_grad, broadcast_equal, broadcast_floor_mod, broadcast_fmod, broadcast_greater, broadcast_greater_equal, broadcast_less, broadcast_less_equal, broadcast_like, broadcast_logical_and, broadcast_logical_or, broadcast_logical_xor, broadcast_maximum, broadcast_minimum, broadcast_mul, broadcast_not_equal, broadcast_pow, broadcast_pow_x_grad, broadcast_pow_y_grad, broadcast_sub
// Total: 22

#ifdef GET_ONEFLOW_BROADCAST_OP_DEFINITIONS

def OneFlow_BroadcastAddOp : OneFlow_BaseOp<"broadcast_add", [NoSideEffect, DeclareOpInterfaceMethods<UserOpCompatibleInterface>]> {
  let input = (ins
    OneFlow_Tensor:$x,
    OneFlow_Tensor:$y
  );
  let output = (outs
    OneFlow_Tensor:$z
  );
  let has_logical_tensor_desc_infer_fn = 1;
  let has_physical_tensor_desc_infer_fn = 1;
  let has_get_sbp_fn = 1;
  let has_data_type_infer_fn = 1;
}

def OneFlow_BroadcastDivOp : OneFlow_BaseOp<"broadcast_div", [NoSideEffect, DeclareOpInterfaceMethods<UserOpCompatibleInterface>]> {
  let input = (ins
    OneFlow_Tensor:$x,
    OneFlow_Tensor:$y
  );
  let output = (outs
    OneFlow_Tensor:$z
  );
  let has_logical_tensor_desc_infer_fn = 1;
  let has_physical_tensor_desc_infer_fn = 1;
  let has_get_sbp_fn = 1;
  let has_data_type_infer_fn = 1;
  let hasFolder = 1;
}

def OneFlow_BroadcastDivGradOp : OneFlow_BaseOp<"broadcast_div_grad", [NoSideEffect, DeclareOpInterfaceMethods<UserOpCompatibleInterface>]> {
  let input = (ins
    OneFlow_Tensor:$y,
    OneFlow_Tensor:$z,
    OneFlow_Tensor:$dz
  );
  let output = (outs
    OneFlow_Tensor:$dy
  );
  let has_logical_tensor_desc_infer_fn = 1;
  let has_physical_tensor_desc_infer_fn = 1;
  let has_get_sbp_fn = 1;
  let has_data_type_infer_fn = 1;
}

def OneFlow_BroadcastEqualOp : OneFlow_BaseOp<"broadcast_equal", [NoSideEffect, NoGrad, DeclareOpInterfaceMethods<UserOpCompatibleInterface>]> {
  let input = (ins
    OneFlow_Tensor:$x,
    OneFlow_Tensor:$y
  );
  let output = (outs
    OneFlow_Tensor:$z
  );
  let has_logical_tensor_desc_infer_fn = 1;
  let has_physical_tensor_desc_infer_fn = 1;
  let has_get_sbp_fn = 1;
  let has_data_type_infer_fn = 1;
}

def OneFlow_BroadcastFloorModOp : OneFlow_BaseOp<"broadcast_floor_mod", [NoSideEffect, DeclareOpInterfaceMethods<UserOpCompatibleInterface>]> {
  let input = (ins
    OneFlow_Tensor:$x,
    OneFlow_Tensor:$y
  );
  let output = (outs
    OneFlow_Tensor:$z
  );
  let has_logical_tensor_desc_infer_fn = 1;
  let has_physical_tensor_desc_infer_fn = 1;
  let has_get_sbp_fn = 1;
  let has_data_type_infer_fn = 1;
}

def OneFlow_BroadcastFmodOp : OneFlow_BaseOp<"broadcast_fmod", [NoSideEffect, DeclareOpInterfaceMethods<UserOpCompatibleInterface>]> {
  let input = (ins
    OneFlow_Tensor:$x,
    OneFlow_Tensor:$y
  );
  let output = (outs
    OneFlow_Tensor:$z
  );
  let has_logical_tensor_desc_infer_fn = 1;
  let has_physical_tensor_desc_infer_fn = 1;
  let has_get_sbp_fn = 1;
  let has_data_type_infer_fn = 1;
}

def OneFlow_BroadcastGreaterOp : OneFlow_BaseOp<"broadcast_greater", [NoSideEffect, NoGrad, DeclareOpInterfaceMethods<UserOpCompatibleInterface>]> {
  let input = (ins
    OneFlow_Tensor:$x,
    OneFlow_Tensor:$y
  );
  let output = (outs
    OneFlow_Tensor:$z
  );
  let has_logical_tensor_desc_infer_fn = 1;
  let has_physical_tensor_desc_infer_fn = 1;
  let has_get_sbp_fn = 1;
  let has_data_type_infer_fn = 1;
}

def OneFlow_BroadcastGreaterEqualOp : OneFlow_BaseOp<"broadcast_greater_equal", [NoSideEffect, NoGrad, DeclareOpInterfaceMethods<UserOpCompatibleInterface>]> {
  let input = (ins
    OneFlow_Tensor:$x,
    OneFlow_Tensor:$y
  );
  let output = (outs
    OneFlow_Tensor:$z
  );
  let has_logical_tensor_desc_infer_fn = 1;
  let has_physical_tensor_desc_infer_fn = 1;
  let has_get_sbp_fn = 1;
  let has_data_type_infer_fn = 1;
}

def OneFlow_BroadcastLessOp : OneFlow_BaseOp<"broadcast_less", [NoSideEffect, NoGrad, DeclareOpInterfaceMethods<UserOpCompatibleInterface>]> {
  let input = (ins
    OneFlow_Tensor:$x,
    OneFlow_Tensor:$y
  );
  let output = (outs
    OneFlow_Tensor:$z
  );
  let has_logical_tensor_desc_infer_fn = 1;
  let has_physical_tensor_desc_infer_fn = 1;
  let has_get_sbp_fn = 1;
  let has_data_type_infer_fn = 1;
}

def OneFlow_BroadcastLessEqualOp : OneFlow_BaseOp<"broadcast_less_equal", [NoSideEffect, NoGrad, DeclareOpInterfaceMethods<UserOpCompatibleInterface>]> {
  let input = (ins
    OneFlow_Tensor:$x,
    OneFlow_Tensor:$y
  );
  let output = (outs
    OneFlow_Tensor:$z
  );
  let has_logical_tensor_desc_infer_fn = 1;
  let has_physical_tensor_desc_infer_fn = 1;
  let has_get_sbp_fn = 1;
  let has_data_type_infer_fn = 1;
}

def OneFlow_BroadcastLikeOp : OneFlow_BaseOp<"broadcast_like", [NoSideEffect, DeclareOpInterfaceMethods<UserOpCompatibleInterface>]> {
  let input = (ins
    OneFlow_Tensor:$x,
    OneFlow_Tensor:$like
  );
  let output = (outs
    OneFlow_Tensor:$y
  );
  let attrs = (ins
    SI32ArrayAttr:$broadcast_axes
  );
  let has_logical_tensor_desc_infer_fn = 1;
  let has_physical_tensor_desc_infer_fn = 1;
  let has_get_sbp_fn = 1;
  let has_data_type_infer_fn = 1;
  let has_input_arg_modify_fn = 1;
}

def OneFlow_BroadcastLogicalAndOp : OneFlow_BaseOp<"broadcast_logical_and", [NoSideEffect, NoGrad, DeclareOpInterfaceMethods<UserOpCompatibleInterface>]> {
  let input = (ins
    OneFlow_Tensor:$x,
    OneFlow_Tensor:$y
  );
  let output = (outs
    OneFlow_Tensor:$z
  );
  let has_logical_tensor_desc_infer_fn = 1;
  let has_physical_tensor_desc_infer_fn = 1;
  let has_get_sbp_fn = 1;
  let has_data_type_infer_fn = 1;
}

def OneFlow_BroadcastLogicalOrOp : OneFlow_BaseOp<"broadcast_logical_or", [NoSideEffect, NoGrad, DeclareOpInterfaceMethods<UserOpCompatibleInterface>]> {
  let input = (ins
    OneFlow_Tensor:$x,
    OneFlow_Tensor:$y
  );
  let output = (outs
    OneFlow_Tensor:$z
  );
  let has_logical_tensor_desc_infer_fn = 1;
  let has_physical_tensor_desc_infer_fn = 1;
  let has_get_sbp_fn = 1;
  let has_data_type_infer_fn = 1;
}

def OneFlow_BroadcastLogicalXorOp : OneFlow_BaseOp<"broadcast_logical_xor", [NoSideEffect, NoGrad, DeclareOpInterfaceMethods<UserOpCompatibleInterface>]> {
  let input = (ins
    OneFlow_Tensor:$x,
    OneFlow_Tensor:$y
  );
  let output = (outs
    OneFlow_Tensor:$z
  );
  let has_logical_tensor_desc_infer_fn = 1;
  let has_physical_tensor_desc_infer_fn = 1;
  let has_get_sbp_fn = 1;
  let has_data_type_infer_fn = 1;
}

def OneFlow_BroadcastMaximumOp : OneFlow_BaseOp<"broadcast_maximum", [NoSideEffect, DeclareOpInterfaceMethods<UserOpCompatibleInterface>]> {
  let input = (ins
    OneFlow_Tensor:$x,
    OneFlow_Tensor:$y
  );
  let output = (outs
    OneFlow_Tensor:$z
  );
  let has_logical_tensor_desc_infer_fn = 1;
  let has_physical_tensor_desc_infer_fn = 1;
  let has_get_sbp_fn = 1;
  let has_data_type_infer_fn = 1;
}

def OneFlow_BroadcastMinimumOp : OneFlow_BaseOp<"broadcast_minimum", [NoSideEffect, DeclareOpInterfaceMethods<UserOpCompatibleInterface>]> {
  let input = (ins
    OneFlow_Tensor:$x,
    OneFlow_Tensor:$y
  );
  let output = (outs
    OneFlow_Tensor:$z
  );
  let has_logical_tensor_desc_infer_fn = 1;
  let has_physical_tensor_desc_infer_fn = 1;
  let has_get_sbp_fn = 1;
  let has_data_type_infer_fn = 1;
}

def OneFlow_BroadcastMulOp : OneFlow_BaseOp<"broadcast_mul", [NoSideEffect, DeclareOpInterfaceMethods<UserOpCompatibleInterface>]> {
  let input = (ins
    OneFlow_Tensor:$x,
    OneFlow_Tensor:$y
  );
  let output = (outs
    OneFlow_Tensor:$z
  );
  let has_logical_tensor_desc_infer_fn = 1;
  let has_physical_tensor_desc_infer_fn = 1;
  let has_get_sbp_fn = 1;
  let has_data_type_infer_fn = 1;
  let hasCanonicalizer = 1;
  let hasFolder = 1;
}

def OneFlow_BroadcastNotEqualOp : OneFlow_BaseOp<"broadcast_not_equal", [NoSideEffect, NoGrad, DeclareOpInterfaceMethods<UserOpCompatibleInterface>]> {
  let input = (ins
    OneFlow_Tensor:$x,
    OneFlow_Tensor:$y
  );
  let output = (outs
    OneFlow_Tensor:$z
  );
  let has_logical_tensor_desc_infer_fn = 1;
  let has_physical_tensor_desc_infer_fn = 1;
  let has_get_sbp_fn = 1;
  let has_data_type_infer_fn = 1;
}

def OneFlow_BroadcastPowOp : OneFlow_BaseOp<"broadcast_pow", [NoSideEffect, DeclareOpInterfaceMethods<UserOpCompatibleInterface>]> {
  let input = (ins
    OneFlow_Tensor:$x,
    OneFlow_Tensor:$y
  );
  let output = (outs
    OneFlow_Tensor:$z
  );
  let has_logical_tensor_desc_infer_fn = 1;
  let has_physical_tensor_desc_infer_fn = 1;
  let has_get_sbp_fn = 1;
  let has_data_type_infer_fn = 1;
}

def OneFlow_BroadcastPowXGradOp : OneFlow_BaseOp<"broadcast_pow_x_grad", [NoSideEffect, DeclareOpInterfaceMethods<UserOpCompatibleInterface>]> {
  let input = (ins
    OneFlow_Tensor:$x,
    OneFlow_Tensor:$y,
    OneFlow_Tensor:$z,
    OneFlow_Tensor:$dz
  );
  let output = (outs
    OneFlow_Tensor:$dx
  );
  let has_logical_tensor_desc_infer_fn = 1;
  let has_physical_tensor_desc_infer_fn = 1;
  let has_get_sbp_fn = 1;
  let has_data_type_infer_fn = 1;
}

def OneFlow_BroadcastPowYGradOp : OneFlow_BaseOp<"broadcast_pow_y_grad", [NoSideEffect, DeclareOpInterfaceMethods<UserOpCompatibleInterface>]> {
  let input = (ins
    OneFlow_Tensor:$x,
    OneFlow_Tensor:$y,
    OneFlow_Tensor:$z,
    OneFlow_Tensor:$dz
  );
  let output = (outs
    OneFlow_Tensor:$dy
  );
  let has_logical_tensor_desc_infer_fn = 1;
  let has_physical_tensor_desc_infer_fn = 1;
  let has_get_sbp_fn = 1;
  let has_data_type_infer_fn = 1;
}

def OneFlow_BroadcastSubOp : OneFlow_BaseOp<"broadcast_sub", [NoSideEffect, DeclareOpInterfaceMethods<UserOpCompatibleInterface>]> {
  let input = (ins
    OneFlow_Tensor:$x,
    OneFlow_Tensor:$y
  );
  let output = (outs
    OneFlow_Tensor:$z
  );
  let has_logical_tensor_desc_infer_fn = 1;
  let has_physical_tensor_desc_infer_fn = 1;
  let has_get_sbp_fn = 1;
  let has_data_type_infer_fn = 1;
  let hasFolder = 1;
}

#endif // GET_ONEFLOW_BROADCAST_OP_DEFINITIONS

// Group: CONV
// conv1d, conv2d, conv3d, conv_bias_grad, conv_data_grad, conv_filter_grad, deconv1d, deconv2d, deconv3d
// Total: 9

#ifdef GET_ONEFLOW_CONV_OP_DEFINITIONS

def OneFlow_Conv1DOp : OneFlow_ConvolutionBaseOp<"conv1d", [NoSideEffect, AttrSizedOperandSegments, DeclareOpInterfaceMethods<UserOpCompatibleInterface>]> {}

def OneFlow_Conv2DOp : OneFlow_ConvolutionBaseOp<"conv2d", [NoSideEffect, AttrSizedOperandSegments, DeclareOpInterfaceMethods<UserOpCompatibleInterface>, DeclareOpInterfaceMethods<NCHWCompatibleInterface>]> {}

def OneFlow_Conv3DOp : OneFlow_ConvolutionBaseOp<"conv3d", [NoSideEffect, AttrSizedOperandSegments, DeclareOpInterfaceMethods<UserOpCompatibleInterface>]> {}

def OneFlow_ConvBiasGradOp : OneFlow_BaseOp<"conv_bias_grad", [NoSideEffect, DeclareOpInterfaceMethods<UserOpCompatibleInterface>]> {
  let input = (ins
    OneFlow_Tensor:$dy
  );
  let output = (outs
    OneFlow_Tensor:$bias_diff
  );
  let attrs = (ins
    StrAttr:$data_format,
    DefaultValuedAttr<SI32Attr, "0">:$num_spatial_dims
  );
  let has_check_fn = 1;
  let has_logical_tensor_desc_infer_fn = 1;
  let has_physical_tensor_desc_infer_fn = 1;
  let has_get_sbp_fn = 1;
  let has_data_type_infer_fn = 1;
}

def OneFlow_ConvDataGradOp : OneFlow_BaseOp<"conv_data_grad", [NoSideEffect, DeclareOpInterfaceMethods<UserOpCompatibleInterface>]> {
  let input = (ins
    OneFlow_Tensor:$dy,
    OneFlow_Tensor:$filter,
    OneFlow_Tensor:$x_like,
    Optional<OneFlow_Tensor>:$_add_to_output
  );
  let output = (outs
    OneFlow_Tensor:$dx
  );
  let attrs = (ins
    DefaultValuedAttr<SI32Attr, "0">:$num_spatial_dims,
    SI32ArrayAttr:$padding_before,
    StrAttr:$data_format,
    SI32ArrayAttr:$kernel_size,
    SI32ArrayAttr:$strides,
    SI32ArrayAttr:$dilation_rate,
    DefaultValuedAttr<SI32Attr, "0">:$groups
  );
  let has_check_fn = 1;
  let has_logical_tensor_desc_infer_fn = 1;
  let has_physical_tensor_desc_infer_fn = 1;
  let has_get_sbp_fn = 1;
  let has_data_type_infer_fn = 1;
}

def OneFlow_ConvFilterGradOp : OneFlow_BaseOp<"conv_filter_grad", [NoSideEffect, DeclareOpInterfaceMethods<UserOpCompatibleInterface>]> {
  let input = (ins
    OneFlow_Tensor:$dy,
    OneFlow_Tensor:$x
  );
  let output = (outs
    OneFlow_Tensor:$filter_diff
  );
  let attrs = (ins
    DefaultValuedAttr<SI32Attr, "0">:$num_spatial_dims,
    SI32ArrayAttr:$padding_before,
    StrAttr:$data_format,
    SI32ArrayAttr:$kernel_size,
    SI32ArrayAttr:$strides,
    SI32ArrayAttr:$dilation_rate,
    DefaultValuedAttr<SI32Attr, "0">:$groups
  );
  let has_check_fn = 1;
  let has_logical_tensor_desc_infer_fn = 1;
  let has_physical_tensor_desc_infer_fn = 1;
  let has_get_sbp_fn = 1;
  let has_data_type_infer_fn = 1;
}

def OneFlow_Deconv1DOp : OneFlow_BaseOp<"deconv1d", [NoSideEffect, DeclareOpInterfaceMethods<UserOpCompatibleInterface>]> {
  let input = (ins
    OneFlow_Tensor:$in,
    OneFlow_Tensor:$weight
  );
  let output = (outs
    OneFlow_Tensor:$out
  );
  let attrs = (ins
    DefaultValuedAttr<SI32Attr, "0">:$filters,
    SI32ArrayAttr:$padding_before,
    StrAttr:$data_format,
    SI32ArrayAttr:$kernel_size,
    SI32ArrayAttr:$output_padding,
    SI32ArrayAttr:$strides,
    SI32ArrayAttr:$dilation_rate,
    DefaultValuedAttr<SI32Attr, "1">:$groups
  );
  let has_check_fn = 1;
  let has_logical_tensor_desc_infer_fn = 1;
  let has_physical_tensor_desc_infer_fn = 1;
  let has_get_sbp_fn = 1;
  let has_data_type_infer_fn = 1;
}

def OneFlow_Deconv2DOp : OneFlow_BaseOp<"deconv2d", [NoSideEffect, DeclareOpInterfaceMethods<UserOpCompatibleInterface>]> {
  let input = (ins
    OneFlow_Tensor:$in,
    OneFlow_Tensor:$weight
  );
  let output = (outs
    OneFlow_Tensor:$out
  );
  let attrs = (ins
    DefaultValuedAttr<SI32Attr, "0">:$filters,
    SI32ArrayAttr:$padding_before,
    StrAttr:$data_format,
    SI32ArrayAttr:$kernel_size,
    SI32ArrayAttr:$output_padding,
    SI32ArrayAttr:$strides,
    SI32ArrayAttr:$dilation_rate,
    DefaultValuedAttr<SI32Attr, "1">:$groups
  );
  let has_check_fn = 1;
  let has_logical_tensor_desc_infer_fn = 1;
  let has_physical_tensor_desc_infer_fn = 1;
  let has_get_sbp_fn = 1;
  let has_data_type_infer_fn = 1;
}

def OneFlow_Deconv3DOp : OneFlow_BaseOp<"deconv3d", [NoSideEffect, DeclareOpInterfaceMethods<UserOpCompatibleInterface>]> {
  let input = (ins
    OneFlow_Tensor:$in,
    OneFlow_Tensor:$weight
  );
  let output = (outs
    OneFlow_Tensor:$out
  );
  let attrs = (ins
    DefaultValuedAttr<SI32Attr, "0">:$filters,
    SI32ArrayAttr:$padding_before,
    StrAttr:$data_format,
    SI32ArrayAttr:$kernel_size,
    SI32ArrayAttr:$output_padding,
    SI32ArrayAttr:$strides,
    SI32ArrayAttr:$dilation_rate,
    DefaultValuedAttr<SI32Attr, "1">:$groups
  );
  let has_check_fn = 1;
  let has_logical_tensor_desc_infer_fn = 1;
  let has_physical_tensor_desc_infer_fn = 1;
  let has_get_sbp_fn = 1;
  let has_data_type_infer_fn = 1;
}

#endif // GET_ONEFLOW_CONV_OP_DEFINITIONS

// Group: CROSS_ENTROPY
// binary_cross_entropy, binary_cross_entropy_grad, binary_cross_entropy_with_logits, binary_cross_entropy_with_logits_grad, sigmoid_cross_entropy, sigmoid_cross_entropy_grad, sparse_cross_entropy, sparse_cross_entropy_grad, sparse_cross_entropy_ms, sparse_cross_entropy_ms_grad
// Total: 10

#ifdef GET_ONEFLOW_CROSS_ENTROPY_OP_DEFINITIONS

def OneFlow_BinaryCrossEntropyOp : OneFlow_BaseOp<"binary_cross_entropy", [NoSideEffect, DeclareOpInterfaceMethods<UserOpCompatibleInterface>]> {
  let input = (ins
    OneFlow_Tensor:$input,
    OneFlow_Tensor:$target,
    Optional<OneFlow_Tensor>:$weight
  );
  let output = (outs
    OneFlow_Tensor:$out
  );
  let has_logical_tensor_desc_infer_fn = 1;
  let has_physical_tensor_desc_infer_fn = 1;
  let has_get_sbp_fn = 1;
  let has_data_type_infer_fn = 1;
  let has_input_arg_modify_fn = 1;
}

def OneFlow_BinaryCrossEntropyGradOp : OneFlow_BaseOp<"binary_cross_entropy_grad", [NoSideEffect, DeclareOpInterfaceMethods<UserOpCompatibleInterface>]> {
  let input = (ins
    OneFlow_Tensor:$input,
    OneFlow_Tensor:$target,
    Optional<OneFlow_Tensor>:$weight,
    OneFlow_Tensor:$dy
  );
  let output = (outs
    OneFlow_Tensor:$dx
  );
  let has_logical_tensor_desc_infer_fn = 1;
  let has_physical_tensor_desc_infer_fn = 1;
  let has_get_sbp_fn = 1;
  let has_data_type_infer_fn = 1;
}

def OneFlow_BinaryCrossEntropyWithLogitsOp : OneFlow_BaseOp<"binary_cross_entropy_with_logits", [NoSideEffect, AttrSizedOperandSegments, DeclareOpInterfaceMethods<UserOpCompatibleInterface>]> {
  let input = (ins
    OneFlow_Tensor:$input,
    OneFlow_Tensor:$target,
    Optional<OneFlow_Tensor>:$weight,
    Optional<OneFlow_Tensor>:$pos_weight
  );
  let output = (outs
    OneFlow_Tensor:$out
  );
  let attrs = (ins
    DefaultValuedAttr<BoolAttr, "false">:$has_pos_weight
  );
  let trait_attrs = (ins
    I32ElementsAttr:$operand_segment_sizes
  );
  let has_logical_tensor_desc_infer_fn = 1;
  let has_physical_tensor_desc_infer_fn = 1;
  let has_get_sbp_fn = 1;
  let has_data_type_infer_fn = 1;
  let has_input_arg_modify_fn = 1;
}

def OneFlow_BinaryCrossEntropyWithLogitsGradOp : OneFlow_BaseOp<"binary_cross_entropy_with_logits_grad", [NoSideEffect, AttrSizedOperandSegments, DeclareOpInterfaceMethods<UserOpCompatibleInterface>]> {
  let input = (ins
    OneFlow_Tensor:$input,
    OneFlow_Tensor:$target,
    Optional<OneFlow_Tensor>:$weight,
    Optional<OneFlow_Tensor>:$pos_weight,
    OneFlow_Tensor:$dy
  );
  let output = (outs
    OneFlow_Tensor:$dx
  );
  let attrs = (ins
    DefaultValuedAttr<BoolAttr, "false">:$has_pos_weight
  );
  let trait_attrs = (ins
    I32ElementsAttr:$operand_segment_sizes
  );
  let has_logical_tensor_desc_infer_fn = 1;
  let has_physical_tensor_desc_infer_fn = 1;
  let has_get_sbp_fn = 1;
  let has_data_type_infer_fn = 1;
}

def OneFlow_BinaryCrossEntropyWithLogitsReduceMeanOp : OneFlow_BaseOp<"binary_cross_entropy_with_logits_reduce_mean", [NoSideEffect, DeclareOpInterfaceMethods<UserOpCompatibleInterface>]> {
  let input = (ins
    OneFlow_Tensor:$input,
    OneFlow_Tensor:$target
  );
  let output = (outs
    OneFlow_Tensor:$out
  );
  let has_logical_tensor_desc_infer_fn = 1;
  let has_physical_tensor_desc_infer_fn = 1;
  let has_get_sbp_fn = 1;
  let has_data_type_infer_fn = 1;
  let has_input_arg_modify_fn = 1;
}

def OneFlow_BinaryCrossEntropyWithLogitsReduceMeanGradOp : OneFlow_BaseOp<"binary_cross_entropy_with_logits_reduce_mean_grad", [NoSideEffect, DeclareOpInterfaceMethods<UserOpCompatibleInterface>]> {
  let input = (ins
    OneFlow_Tensor:$input,
    OneFlow_Tensor:$target,
    OneFlow_Tensor:$dy
  );
  let output = (outs
    OneFlow_Tensor:$dx
  );
  let has_logical_tensor_desc_infer_fn = 1;
  let has_physical_tensor_desc_infer_fn = 1;
  let has_get_sbp_fn = 1;
  let has_data_type_infer_fn = 1;
}

def OneFlow_SigmoidCrossEntropyOp : OneFlow_BaseOp<"sigmoid_cross_entropy", [NoSideEffect, DeclareOpInterfaceMethods<UserOpCompatibleInterface>]> {
  let input = (ins
    OneFlow_Tensor:$prediction,
    OneFlow_Tensor:$label
  );
  let output = (outs
    OneFlow_Tensor:$loss
  );
  let has_logical_tensor_desc_infer_fn = 1;
  let has_physical_tensor_desc_infer_fn = 1;
  let has_get_sbp_fn = 1;
  let has_data_type_infer_fn = 1;
  let has_input_arg_modify_fn = 1;
}

def OneFlow_SigmoidCrossEntropyGradOp : OneFlow_BaseOp<"sigmoid_cross_entropy_grad", [NoSideEffect, DeclareOpInterfaceMethods<UserOpCompatibleInterface>]> {
  let input = (ins
    OneFlow_Tensor:$prediction,
    OneFlow_Tensor:$loss_diff,
    OneFlow_Tensor:$label
  );
  let output = (outs
    OneFlow_Tensor:$prediction_diff
  );
  let has_logical_tensor_desc_infer_fn = 1;
  let has_physical_tensor_desc_infer_fn = 1;
  let has_get_sbp_fn = 1;
  let has_data_type_infer_fn = 1;
  let has_input_arg_modify_fn = 1;
}

def OneFlow_SparseCrossEntropyOp : OneFlow_BaseOp<"sparse_cross_entropy", [NoSideEffect, DeclareOpInterfaceMethods<UserOpCompatibleInterface>]> {
  let input = (ins
    OneFlow_Tensor:$prediction,
    OneFlow_Tensor:$label
  );
  let output = (outs
    OneFlow_Tensor:$out
  );
  let attrs = (ins
    DefaultValuedAttr<SI64Attr, "0">:$depth
  );
  let has_logical_tensor_desc_infer_fn = 1;
  let has_physical_tensor_desc_infer_fn = 1;
  let has_get_sbp_fn = 1;
  let has_data_type_infer_fn = 1;
  let has_input_arg_modify_fn = 1;
}

def OneFlow_SparseCrossEntropyGradOp : OneFlow_BaseOp<"sparse_cross_entropy_grad", [NoSideEffect, DeclareOpInterfaceMethods<UserOpCompatibleInterface>]> {
  let input = (ins
    OneFlow_Tensor:$prediction,
    OneFlow_Tensor:$label,
    OneFlow_Tensor:$dy
  );
  let output = (outs
    OneFlow_Tensor:$prediction_diff
  );
  let attrs = (ins
    DefaultValuedAttr<SI64Attr, "0">:$depth
  );
  let has_logical_tensor_desc_infer_fn = 1;
  let has_physical_tensor_desc_infer_fn = 1;
  let has_get_sbp_fn = 1;
  let has_data_type_infer_fn = 1;
}

def OneFlow_SparseCrossEntropyMsOp : OneFlow_BaseOp<"sparse_cross_entropy_ms", [NoSideEffect, DeclareOpInterfaceMethods<UserOpCompatibleInterface>]> {
  let input = (ins
    OneFlow_Tensor:$prediction,
    OneFlow_Tensor:$label
  );
  let output = (outs
    OneFlow_Tensor:$out
  );
  let attrs = (ins
    DefaultValuedAttr<SI64Attr, "0">:$depth
  );
  let has_logical_tensor_desc_infer_fn = 1;
  let has_physical_tensor_desc_infer_fn = 1;
  let has_get_sbp_fn = 1;
  let has_data_type_infer_fn = 1;
  let has_input_arg_modify_fn = 1;
}

def OneFlow_SparseCrossEntropyMsGradOp : OneFlow_BaseOp<"sparse_cross_entropy_ms_grad", [NoSideEffect, DeclareOpInterfaceMethods<UserOpCompatibleInterface>]> {
  let input = (ins
    OneFlow_Tensor:$prediction,
    OneFlow_Tensor:$label,
    OneFlow_Tensor:$dy
  );
  let output = (outs
    OneFlow_Tensor:$prediction_diff
  );
  let attrs = (ins
    DefaultValuedAttr<SI64Attr, "0">:$depth
  );
  let has_logical_tensor_desc_infer_fn = 1;
  let has_physical_tensor_desc_infer_fn = 1;
  let has_get_sbp_fn = 1;
  let has_data_type_infer_fn = 1;
}

#endif // GET_ONEFLOW_CROSS_ENTROPY_OP_DEFINITIONS

// Group: CUDA
// nvtx_end, nvtx_start
// Total: 2

#ifdef GET_ONEFLOW_CUDA_OP_DEFINITIONS

def OneFlow_NvtxEndOp : OneFlow_BaseOp<"nvtx_end", [NoSideEffect, DeclareOpInterfaceMethods<UserOpCompatibleInterface>]> {
  let input = (ins
    OneFlow_Tensor:$in
  );
  let output = (outs
    OneFlow_Tensor:$out
  );
  let attrs = (ins
    StrAttr:$mark_prefix
  );
  let has_logical_tensor_desc_infer_fn = 1;
  let has_physical_tensor_desc_infer_fn = 1;
  let has_get_sbp_fn = 1;
  let has_data_type_infer_fn = 1;
}

def OneFlow_NvtxStartOp : OneFlow_BaseOp<"nvtx_start", [NoSideEffect, DeclareOpInterfaceMethods<UserOpCompatibleInterface>]> {
  let input = (ins
    OneFlow_Tensor:$in
  );
  let output = (outs
    OneFlow_Tensor:$out
  );
  let attrs = (ins
    StrAttr:$mark_prefix
  );
  let has_logical_tensor_desc_infer_fn = 1;
  let has_physical_tensor_desc_infer_fn = 1;
  let has_get_sbp_fn = 1;
  let has_data_type_infer_fn = 1;
}

#endif // GET_ONEFLOW_CUDA_OP_DEFINITIONS

// Group: DATASET
// COCOReader, OFRecordReader, OneRecReader, ctc_greedy_decoder, megatron_gpt_mmap_data_loader, ofrecord_bytes_decoder, ofrecord_image_classification_reader, ofrecord_image_decoder, ofrecord_image_decoder_random_crop, ofrecord_raw_decoder, onerec_decoder
// Total: 11

#ifdef GET_ONEFLOW_DATASET_OP_DEFINITIONS

def OneFlow_COCOReaderOp : OneFlow_BaseOp<"COCOReader", [NoSideEffect, NoGrad, CpuOnly, DeclareOpInterfaceMethods<UserOpCompatibleInterface>]> {
  let output = (outs
    OneFlow_TensorBufferTensor:$image,
    OneFlow_Tensor:$image_id,
    OneFlow_Tensor:$image_size,
    OneFlow_TensorBufferTensor:$gt_bbox,
    OneFlow_TensorBufferTensor:$gt_label,
    OneFlow_TensorBufferTensor:$gt_segm,
    OneFlow_TensorBufferTensor:$gt_segm_index
  );
  let attrs = (ins
    DefaultValuedAttr<SI64Attr, "0">:$session_id,
    StrAttr:$annotation_file,
    StrAttr:$image_dir,
    DefaultValuedAttr<SI64Attr, "0">:$batch_size,
    DefaultValuedAttr<BoolAttr, "true">:$shuffle_after_epoch,
    DefaultValuedAttr<SI64Attr, "-1">:$random_seed,
    DefaultValuedAttr<BoolAttr, "true">:$group_by_ratio,
    DefaultValuedAttr<BoolAttr, "true">:$remove_images_without_annotations,
    DefaultValuedAttr<BoolAttr, "false">:$stride_partition,
    StrArrayAttr:$nd_sbp
  );
  let has_logical_tensor_desc_infer_fn = 1;
  let has_physical_tensor_desc_infer_fn = 1;
  let has_get_sbp_fn = 1;
  let has_data_type_infer_fn = 1;
  let has_output_arg_modify_fn = 1;
  let has_nd_sbp_infer_fn = 1;
}

def OneFlow_OFRecordReaderOp : OneFlow_BaseOp<"OFRecordReader", [NoSideEffect, NoGrad, CpuOnly, DeclareOpInterfaceMethods<UserOpCompatibleInterface>]> {
  let output = (outs
    OneFlow_Tensor:$out
  );
  let attrs = (ins
    StrAttr:$data_dir,
    DefaultValuedAttr<SI32Attr, "0">:$data_part_num,
    DefaultValuedAttr<SI32Attr, "0">:$batch_size,
    DefaultValuedAttr<StrAttr, "\"part-\"">:$part_name_prefix,
    DefaultValuedAttr<SI32Attr, "-1">:$part_name_suffix_length,
    DefaultValuedAttr<BoolAttr, "false">:$random_shuffle,
    DefaultValuedAttr<SI64Attr, "-1">:$seed,
    DefaultValuedAttr<SI32Attr, "1024">:$shuffle_buffer_size,
    DefaultValuedAttr<BoolAttr, "false">:$shuffle_after_epoch,
    StrArrayAttr:$nd_sbp
  );
  let has_logical_tensor_desc_infer_fn = 1;
  let has_physical_tensor_desc_infer_fn = 1;
  let has_get_sbp_fn = 1;
  let has_data_type_infer_fn = 1;
  let has_output_arg_modify_fn = 1;
  let has_nd_sbp_infer_fn = 1;
}

def OneFlow_OneRecReaderOp : OneFlow_BaseOp<"OneRecReader", [NoSideEffect, NoGrad, CpuOnly, DeclareOpInterfaceMethods<UserOpCompatibleInterface>]> {
  let output = (outs
    OneFlow_Tensor:$out
  );
  let attrs = (ins
    StrArrayAttr:$files,
    SI64Attr:$batch_size,
    DefaultValuedAttr<BoolAttr, "true">:$random_shuffle,
    DefaultValuedAttr<StrAttr, "\"instance\"">:$shuffle_mode,
    DefaultValuedAttr<SI32Attr, "1024">:$shuffle_buffer_size,
    DefaultValuedAttr<BoolAttr, "false">:$shuffle_after_epoch,
    DefaultValuedAttr<SI64Attr, "-1">:$seed,
    DefaultValuedAttr<BoolAttr, "true">:$verify_example,
    StrArrayAttr:$nd_sbp
  );
  let has_logical_tensor_desc_infer_fn = 1;
  let has_data_type_infer_fn = 1;
  let has_get_sbp_fn = 1;
  let has_nd_sbp_infer_fn = 1;
}

def OneFlow_CtcGreedyDecoderOp : OneFlow_BaseOp<"ctc_greedy_decoder", [NoSideEffect, DeclareOpInterfaceMethods<UserOpCompatibleInterface>]> {
  let input = (ins
    OneFlow_Tensor:$log_probs,
    OneFlow_Tensor:$input_lengths
  );
  let output = (outs
    OneFlow_Tensor:$decoded,
    OneFlow_Tensor:$neg_sum_logits
  );
  let attrs = (ins
    DefaultValuedAttr<BoolAttr, "false">:$merge_repeated
  );
  let has_logical_tensor_desc_infer_fn = 1;
  let has_physical_tensor_desc_infer_fn = 1;
  let has_get_sbp_fn = 1;
  let has_data_type_infer_fn = 1;
}

def OneFlow_MegatronGptMmapDataLoaderOp : OneFlow_BaseOp<"megatron_gpt_mmap_data_loader", [NoSideEffect, NoGrad, CpuOnly, DeclareOpInterfaceMethods<UserOpCompatibleInterface>]> {
  let input = (ins
    Optional<OneFlow_Tensor>:$iteration
  );
  let output = (outs
    OneFlow_Tensor:$out
  );
  let attrs = (ins
    StrAttr:$data_file_prefix,
    DefaultValuedAttr<SI64Attr, "0">:$seq_length,
    DefaultValuedAttr<SI64Attr, "1">:$label_length,
    DefaultValuedAttr<SI64Attr, "0">:$num_samples,
    DefaultValuedAttr<SI64Attr, "0">:$batch_size,
    OneFlow_DataType:$dtype,
    SI64ArrayAttr:$split_sizes,
    DefaultValuedAttr<SI64Attr, "0">:$split_index,
    DefaultValuedAttr<BoolAttr, "false">:$shuffle,
    DefaultValuedAttr<SI64Attr, "0">:$random_seed,
    StrArrayAttr:$nd_sbp
  );
  let has_logical_tensor_desc_infer_fn = 1;
  let has_get_sbp_fn = 1;
  let has_data_type_infer_fn = 1;
  let has_input_arg_modify_fn = 1;
  let has_nd_sbp_infer_fn = 1;
}

def OneFlow_OfrecordBytesDecoderOp : OneFlow_BaseOp<"ofrecord_bytes_decoder", [NoSideEffect, NoGrad, CpuOnly, DeclareOpInterfaceMethods<UserOpCompatibleInterface>]> {
  let input = (ins
    OneFlow_Tensor:$in
  );
  let output = (outs
    OneFlow_Tensor:$out
  );
  let attrs = (ins
    StrAttr:$name
  );
  let has_logical_tensor_desc_infer_fn = 1;
  let has_physical_tensor_desc_infer_fn = 1;
  let has_get_sbp_fn = 1;
  let has_data_type_infer_fn = 1;
  let has_input_arg_modify_fn = 1;
}

def OneFlow_OfrecordImageClassificationReaderOp : OneFlow_BaseOp<"ofrecord_image_classification_reader", [NoSideEffect, NoGrad, CpuOnly, DeclareOpInterfaceMethods<UserOpCompatibleInterface>]> {
  let output = (outs
    OneFlow_Tensor:$image,
    OneFlow_Tensor:$label
  );
  let attrs = (ins
    StrAttr:$data_dir,
    DefaultValuedAttr<SI32Attr, "0">:$data_part_num,
    DefaultValuedAttr<SI32Attr, "0">:$batch_size,
    DefaultValuedAttr<StrAttr, "\"part-\"">:$part_name_prefix,
    DefaultValuedAttr<SI32Attr, "-1">:$part_name_suffix_length,
    DefaultValuedAttr<BoolAttr, "false">:$random_shuffle,
    DefaultValuedAttr<SI64Attr, "-1">:$seed,
    DefaultValuedAttr<SI32Attr, "1024">:$shuffle_buffer_size,
    DefaultValuedAttr<BoolAttr, "false">:$shuffle_after_epoch,
    DefaultValuedAttr<StrAttr, "\"BGR\"">:$color_space,
    DefaultValuedAttr<StrAttr, "\"encoded\"">:$image_feature_name,
    DefaultValuedAttr<StrAttr, "\"class/label\"">:$label_feature_name,
    DefaultValuedAttr<SI32Attr, "8">:$decode_buffer_size_per_thread,
    DefaultValuedAttr<SI32Attr, "0">:$num_decode_threads_per_machine
  );
  let has_logical_tensor_desc_infer_fn = 1;
  let has_physical_tensor_desc_infer_fn = 1;
  let has_get_sbp_fn = 1;
  let has_data_type_infer_fn = 1;
  let has_output_arg_modify_fn = 1;
}

def OneFlow_OfrecordImageDecoderOp : OneFlow_BaseOp<"ofrecord_image_decoder", [NoSideEffect, NoGrad, CpuOnly, DeclareOpInterfaceMethods<UserOpCompatibleInterface>]> {
  let input = (ins
    OneFlow_Tensor:$in
  );
  let output = (outs
    OneFlow_Tensor:$out
  );
  let attrs = (ins
    StrAttr:$name,
    DefaultValuedAttr<StrAttr, "\"BGR\"">:$color_space
  );
  let has_logical_tensor_desc_infer_fn = 1;
  let has_physical_tensor_desc_infer_fn = 1;
  let has_get_sbp_fn = 1;
  let has_data_type_infer_fn = 1;
  let has_input_arg_modify_fn = 1;
}

def OneFlow_OfrecordImageDecoderRandomCropOp : OneFlow_BaseOp<"ofrecord_image_decoder_random_crop", [NoSideEffect, NoGrad, CpuOnly, DeclareOpInterfaceMethods<UserOpCompatibleInterface>]> {
  let input = (ins
    OneFlow_Tensor:$in
  );
  let output = (outs
    OneFlow_Tensor:$out
  );
  let attrs = (ins
    StrAttr:$name,
    DefaultValuedAttr<StrAttr, "\"BGR\"">:$color_space,
    DefaultValuedAttr<SI32Attr, "10">:$num_attempts,
    DefaultValuedAttr<SI64Attr, "-1">:$seed,
    DefaultValuedAttr<BoolAttr, "false">:$has_seed,
    F32ArrayAttr:$random_area,
    F32ArrayAttr:$random_aspect_ratio
  );
  let has_logical_tensor_desc_infer_fn = 1;
  let has_physical_tensor_desc_infer_fn = 1;
  let has_get_sbp_fn = 1;
  let has_data_type_infer_fn = 1;
  let has_input_arg_modify_fn = 1;
}

def OneFlow_OfrecordRawDecoderOp : OneFlow_BaseOp<"ofrecord_raw_decoder", [NoSideEffect, NoGrad, CpuOnly, DeclareOpInterfaceMethods<UserOpCompatibleInterface>]> {
  let input = (ins
    OneFlow_Tensor:$in
  );
  let output = (outs
    OneFlow_Tensor:$out
  );
  let attrs = (ins
    StrAttr:$name,
    ShapeAttr:$shape,
    OneFlow_DataType:$data_type,
    DefaultValuedAttr<BoolAttr, "false">:$dim1_varying_length,
    DefaultValuedAttr<BoolAttr, "false">:$truncate
  );
  let has_logical_tensor_desc_infer_fn = 1;
  let has_physical_tensor_desc_infer_fn = 1;
  let has_get_sbp_fn = 1;
  let has_data_type_infer_fn = 1;
  let has_input_arg_modify_fn = 1;
}

def OneFlow_OnerecDecoderOp : OneFlow_BaseOp<"onerec_decoder", [NoSideEffect, NoGrad, CpuOnly, DeclareOpInterfaceMethods<UserOpCompatibleInterface>]> {
  let input = (ins
    OneFlow_Tensor:$in
  );
  let output = (outs
    OneFlow_Tensor:$out
  );
  let attrs = (ins
    StrAttr:$key,
    OneFlow_DataType:$data_type,
    ShapeAttr:$static_shape,
    DefaultValuedAttr<BoolAttr, "false">:$is_dynamic,
    DefaultValuedAttr<BoolAttr, "false">:$has_reshape,
    ShapeAttr:$reshape,
    DefaultValuedAttr<BoolAttr, "false">:$has_batch_padding,
    ShapeAttr:$batch_padding
  );
  let has_logical_tensor_desc_infer_fn = 1;
  let has_physical_tensor_desc_infer_fn = 1;
  let has_get_sbp_fn = 1;
  let has_data_type_infer_fn = 1;
  let has_input_arg_modify_fn = 1;
  let has_output_arg_modify_fn = 1;
}

#endif // GET_ONEFLOW_DATASET_OP_DEFINITIONS

// Group: DETECTION
// in_top_k, nms, object_bbox_flip, object_bbox_scale, object_segmentation_polygon_flip, object_segmentation_polygon_scale, object_segmentation_polygon_to_mask, roi_align, roi_align_grad, top_k
// Total: 10

#ifdef GET_ONEFLOW_DETECTION_OP_DEFINITIONS

def OneFlow_InTopKOp : OneFlow_BaseOp<"in_top_k", [NoSideEffect, NoGrad, DeclareOpInterfaceMethods<UserOpCompatibleInterface>]> {
  let input = (ins
    OneFlow_Tensor:$targets,
    OneFlow_Tensor:$predictions
  );
  let output = (outs
    OneFlow_Tensor:$out
  );
  let attrs = (ins
    DefaultValuedAttr<SI32Attr, "0">:$k
  );
  let has_logical_tensor_desc_infer_fn = 1;
  let has_physical_tensor_desc_infer_fn = 1;
  let has_get_sbp_fn = 1;
  let has_data_type_infer_fn = 1;
}

def OneFlow_NmsOp : OneFlow_BaseOp<"nms", [NoSideEffect, DeclareOpInterfaceMethods<UserOpCompatibleInterface>]> {
  let input = (ins
    OneFlow_Tensor:$in
  );
  let output = (outs
    OneFlow_Tensor:$out
  );
  let attrs = (ins
    DefaultValuedAttr<F32Attr, "0.">:$iou_threshold,
    DefaultValuedAttr<SI32Attr, "0">:$keep_n
  );
  let has_logical_tensor_desc_infer_fn = 1;
  let has_physical_tensor_desc_infer_fn = 1;
  let has_get_sbp_fn = 1;
  let has_data_type_infer_fn = 1;
}

def OneFlow_ObjectBboxFlipOp : OneFlow_BaseOp<"object_bbox_flip", [NoSideEffect, NoGrad, CpuOnly, DeclareOpInterfaceMethods<UserOpCompatibleInterface>]> {
  let input = (ins
    OneFlow_Tensor:$bbox,
    OneFlow_Tensor:$image_size,
    OneFlow_Tensor:$flip_code
  );
  let output = (outs
    OneFlow_Tensor:$out
  );
  let has_logical_tensor_desc_infer_fn = 1;
  let has_physical_tensor_desc_infer_fn = 1;
  let has_get_sbp_fn = 1;
  let has_data_type_infer_fn = 1;
}

def OneFlow_ObjectBboxScaleOp : OneFlow_BaseOp<"object_bbox_scale", [NoSideEffect, NoGrad, CpuOnly, DeclareOpInterfaceMethods<UserOpCompatibleInterface>]> {
  let input = (ins
    OneFlow_Tensor:$bbox,
    OneFlow_Tensor:$scale
  );
  let output = (outs
    OneFlow_Tensor:$out
  );
  let has_logical_tensor_desc_infer_fn = 1;
  let has_physical_tensor_desc_infer_fn = 1;
  let has_get_sbp_fn = 1;
  let has_data_type_infer_fn = 1;
}

def OneFlow_ObjectSegmentationPolygonFlipOp : OneFlow_BaseOp<"object_segmentation_polygon_flip", [NoSideEffect, NoGrad, CpuOnly, DeclareOpInterfaceMethods<UserOpCompatibleInterface>]> {
  let input = (ins
    OneFlow_Tensor:$poly,
    OneFlow_Tensor:$image_size,
    OneFlow_Tensor:$flip_code
  );
  let output = (outs
    OneFlow_Tensor:$out
  );
  let has_logical_tensor_desc_infer_fn = 1;
  let has_physical_tensor_desc_infer_fn = 1;
  let has_get_sbp_fn = 1;
  let has_data_type_infer_fn = 1;
}

def OneFlow_ObjectSegmentationPolygonScaleOp : OneFlow_BaseOp<"object_segmentation_polygon_scale", [NoSideEffect, NoGrad, CpuOnly, DeclareOpInterfaceMethods<UserOpCompatibleInterface>]> {
  let input = (ins
    OneFlow_Tensor:$poly,
    OneFlow_Tensor:$scale
  );
  let output = (outs
    OneFlow_Tensor:$out
  );
  let has_logical_tensor_desc_infer_fn = 1;
  let has_physical_tensor_desc_infer_fn = 1;
  let has_get_sbp_fn = 1;
  let has_data_type_infer_fn = 1;
}

def OneFlow_ObjectSegmentationPolygonToMaskOp : OneFlow_BaseOp<"object_segmentation_polygon_to_mask", [NoSideEffect, NoGrad, CpuOnly, DeclareOpInterfaceMethods<UserOpCompatibleInterface>]> {
  let input = (ins
    OneFlow_Tensor:$poly,
    OneFlow_Tensor:$poly_index,
    OneFlow_Tensor:$image_size
  );
  let output = (outs
    OneFlow_Tensor:$out
  );
  let has_logical_tensor_desc_infer_fn = 1;
  let has_physical_tensor_desc_infer_fn = 1;
  let has_get_sbp_fn = 1;
  let has_data_type_infer_fn = 1;
}

def OneFlow_RoiAlignOp : OneFlow_BaseOp<"roi_align", [NoSideEffect, DeclareOpInterfaceMethods<UserOpCompatibleInterface>]> {
  let input = (ins
    OneFlow_Tensor:$x,
    OneFlow_Tensor:$rois
  );
  let output = (outs
    OneFlow_Tensor:$y
  );
  let attrs = (ins
    DefaultValuedAttr<SI32Attr, "0">:$pooled_h,
    DefaultValuedAttr<SI32Attr, "0">:$pooled_w,
    DefaultValuedAttr<F32Attr, "0.">:$spatial_scale,
    DefaultValuedAttr<SI32Attr, "0">:$sampling_ratio,
    DefaultValuedAttr<BoolAttr, "false">:$aligned
  );
  let has_logical_tensor_desc_infer_fn = 1;
  let has_physical_tensor_desc_infer_fn = 1;
  let has_get_sbp_fn = 1;
  let has_data_type_infer_fn = 1;
  let has_input_arg_modify_fn = 1;
}

def OneFlow_RoiAlignGradOp : OneFlow_BaseOp<"roi_align_grad", [NoSideEffect, DeclareOpInterfaceMethods<UserOpCompatibleInterface>]> {
  let input = (ins
    OneFlow_Tensor:$dy,
    OneFlow_Tensor:$x_like,
    OneFlow_Tensor:$rois
  );
  let output = (outs
    OneFlow_Tensor:$dx
  );
  let attrs = (ins
    DefaultValuedAttr<SI32Attr, "0">:$pooled_h,
    DefaultValuedAttr<SI32Attr, "0">:$pooled_w,
    DefaultValuedAttr<F32Attr, "0.">:$spatial_scale,
    DefaultValuedAttr<SI32Attr, "0">:$sampling_ratio,
    DefaultValuedAttr<BoolAttr, "false">:$aligned
  );
  let has_logical_tensor_desc_infer_fn = 1;
  let has_physical_tensor_desc_infer_fn = 1;
  let has_get_sbp_fn = 1;
  let has_data_type_infer_fn = 1;
}

def OneFlow_TopKOp : OneFlow_BaseOp<"top_k", [NoSideEffect, NoGrad, DeclareOpInterfaceMethods<UserOpCompatibleInterface>]> {
  let input = (ins
    OneFlow_Tensor:$in
  );
  let output = (outs
    OneFlow_Tensor:$out
  );
  let attrs = (ins
    DefaultValuedAttr<SI32Attr, "0">:$k,
    DefaultValuedAttr<BoolAttr, "false">:$sorted
  );
  let has_logical_tensor_desc_infer_fn = 1;
  let has_physical_tensor_desc_infer_fn = 1;
  let has_get_sbp_fn = 1;
  let has_data_type_infer_fn = 1;
}

#endif // GET_ONEFLOW_DETECTION_OP_DEFINITIONS

// Group: EAGER
// eager_b_to_s, eager_naive_s_to_s, eager_nccl_all_gather, eager_nccl_all_reduce, eager_nccl_broadcast, eager_nccl_reduce, eager_nccl_reduce_scatter, eager_nccl_s2s, eager_p_to_b, eager_p_to_s, eager_s_to_b, eager_symmetric_s_to_p
// Total: 12

#ifdef GET_ONEFLOW_EAGER_OP_DEFINITIONS

def OneFlow_EagerBToSOp : OneFlow_BaseOp<"eager_b_to_s", [NoSideEffect, NoGrad, DeclareOpInterfaceMethods<UserOpCompatibleInterface>]> {
  let input = (ins
    OneFlow_Tensor:$in
  );
  let output = (outs
    OneFlow_Tensor:$out
  );
  let attrs = (ins
    DefaultValuedAttr<SI64Attr, "-1">:$out_split_axis,
    StrAttr:$in_parallel_conf,
    StrAttr:$out_parallel_conf,
    ShapeAttr:$shape
  );
  let has_logical_tensor_desc_infer_fn = 1;
  let has_physical_tensor_desc_infer_fn = 1;
  let has_get_sbp_fn = 1;
  let has_data_type_infer_fn = 1;
  let has_device_and_stream_infer_fn = 1;
  let has_nd_sbp_infer_fn = 1;
}

def OneFlow_EagerNaiveSToSOp : OneFlow_BaseOp<"eager_naive_s_to_s", [NoSideEffect, NoGrad, DeclareOpInterfaceMethods<UserOpCompatibleInterface>]> {
  let input = (ins
    OneFlow_Tensor:$in
  );
  let output = (outs
    OneFlow_Tensor:$out
  );
  let attrs = (ins
    DefaultValuedAttr<SI64Attr, "-1">:$in_split_axis,
    DefaultValuedAttr<SI64Attr, "-1">:$out_split_axis,
    StrAttr:$in_parallel_conf,
    StrAttr:$out_parallel_conf,
    ShapeAttr:$shape
  );
  let has_logical_tensor_desc_infer_fn = 1;
  let has_physical_tensor_desc_infer_fn = 1;
  let has_get_sbp_fn = 1;
  let has_data_type_infer_fn = 1;
  let has_device_and_stream_infer_fn = 1;
  let has_nd_sbp_infer_fn = 1;
}

def OneFlow_EagerNcclAllGatherOp : OneFlow_BaseOp<"eager_nccl_all_gather", [NoSideEffect, NoGrad, DeclareOpInterfaceMethods<UserOpCompatibleInterface>]> {
  let input = (ins
    OneFlow_Tensor:$in
  );
  let output = (outs
    OneFlow_Tensor:$out
  );
  let attrs = (ins
    StrAttr:$parallel_conf
  );
  let has_logical_tensor_desc_infer_fn = 1;
  let has_physical_tensor_desc_infer_fn = 1;
  let has_get_sbp_fn = 1;
  let has_data_type_infer_fn = 1;
  let has_device_and_stream_infer_fn = 1;
  let has_nd_sbp_infer_fn = 1;
}

def OneFlow_EagerNcclAllReduceOp : OneFlow_BaseOp<"eager_nccl_all_reduce", [NoSideEffect, NoGrad, DeclareOpInterfaceMethods<UserOpCompatibleInterface>]> {
  let input = (ins
    OneFlow_Tensor:$in
  );
  let output = (outs
    OneFlow_Tensor:$out
  );
  let attrs = (ins
    StrAttr:$parallel_conf,
    DefaultValuedAttr<BoolAttr, "false">:$async_launch
  );
  let has_logical_tensor_desc_infer_fn = 1;
  let has_physical_tensor_desc_infer_fn = 1;
  let has_get_sbp_fn = 1;
  let has_data_type_infer_fn = 1;
  let has_device_and_stream_infer_fn = 1;
}

def OneFlow_EagerNcclBroadcastOp : OneFlow_BaseOp<"eager_nccl_broadcast", [NoSideEffect, DeclareOpInterfaceMethods<UserOpCompatibleInterface>]> {
  let input = (ins
    OneFlow_Tensor:$in
  );
  let output = (outs
    OneFlow_Tensor:$out
  );
  let attrs = (ins
    StrAttr:$parallel_conf,
    DefaultValuedAttr<SI64Attr, "0">:$root,
    DefaultValuedAttr<BoolAttr, "true">:$async_launch
  );
  let has_logical_tensor_desc_infer_fn = 1;
  let has_physical_tensor_desc_infer_fn = 1;
  let has_get_sbp_fn = 1;
  let has_data_type_infer_fn = 1;
  let has_device_and_stream_infer_fn = 1;
}

def OneFlow_EagerNcclTouchOp : OneFlow_BaseOp<"eager_nccl_touch", [NoSideEffect, DeclareOpInterfaceMethods<UserOpCompatibleInterface>]> {
  let input = (ins
    Variadic<OneFlow_Tensor>:$in
  );
  let attrs = (ins
    DefaultValuedAttr<BoolAttr, "true">:$async_launch
  );
  let has_logical_tensor_desc_infer_fn = 1;
  let has_physical_tensor_desc_infer_fn = 1;
  let has_get_sbp_fn = 1;
  let has_data_type_infer_fn = 1;
  let has_device_and_stream_infer_fn = 1;
}

def OneFlow_EagerNcclReduceOp : OneFlow_BaseOp<"eager_nccl_reduce", [NoSideEffect, NoGrad, DeclareOpInterfaceMethods<UserOpCompatibleInterface>]> {
  let input = (ins
    OneFlow_Tensor:$in
  );
  let output = (outs
    OneFlow_Tensor:$out
  );
  let attrs = (ins
    StrAttr:$parallel_conf,
    DefaultValuedAttr<SI64Attr, "0">:$root
  );
  let has_logical_tensor_desc_infer_fn = 1;
  let has_physical_tensor_desc_infer_fn = 1;
  let has_get_sbp_fn = 1;
  let has_data_type_infer_fn = 1;
  let has_device_and_stream_infer_fn = 1;
}

def OneFlow_EagerNcclReduceScatterOp : OneFlow_BaseOp<"eager_nccl_reduce_scatter", [NoSideEffect, NoGrad, DeclareOpInterfaceMethods<UserOpCompatibleInterface>]> {
  let input = (ins
    OneFlow_Tensor:$in
  );
  let output = (outs
    OneFlow_Tensor:$out
  );
  let attrs = (ins
    StrAttr:$parallel_conf,
    DefaultValuedAttr<StrAttr, "\"sum\"">:$op_type
  );
  let has_logical_tensor_desc_infer_fn = 1;
  let has_physical_tensor_desc_infer_fn = 1;
  let has_get_sbp_fn = 1;
  let has_data_type_infer_fn = 1;
  let has_device_and_stream_infer_fn = 1;
  let has_nd_sbp_infer_fn = 1;
}

def OneFlow_EagerNcclS2sOp : OneFlow_BaseOp<"eager_nccl_s2s", [NoSideEffect, NoGrad, DeclareOpInterfaceMethods<UserOpCompatibleInterface>]> {
  let input = (ins
    OneFlow_Tensor:$in
  );
  let output = (outs
    OneFlow_Tensor:$out
  );
  let attrs = (ins
    DefaultValuedAttr<SI64Attr, "-1">:$in_split_axis,
    DefaultValuedAttr<SI64Attr, "-1">:$out_split_axis,
    StrAttr:$parallel_conf
  );
  let has_logical_tensor_desc_infer_fn = 1;
  let has_get_sbp_fn = 1;
  let has_data_type_infer_fn = 1;
  let has_device_and_stream_infer_fn = 1;
  let has_nd_sbp_infer_fn = 1;
}

def OneFlow_EagerPToBOp : OneFlow_BaseOp<"eager_p_to_b", [NoSideEffect, NoGrad, DeclareOpInterfaceMethods<UserOpCompatibleInterface>]> {
  let input = (ins
    OneFlow_Tensor:$in
  );
  let output = (outs
    OneFlow_Tensor:$out
  );
  let attrs = (ins
    StrAttr:$in_parallel_conf,
    StrAttr:$out_parallel_conf,
    ShapeAttr:$shape
  );
  let has_logical_tensor_desc_infer_fn = 1;
  let has_physical_tensor_desc_infer_fn = 1;
  let has_get_sbp_fn = 1;
  let has_data_type_infer_fn = 1;
  let has_device_and_stream_infer_fn = 1;
  let has_nd_sbp_infer_fn = 1;
}

def OneFlow_EagerPToSOp : OneFlow_BaseOp<"eager_p_to_s", [NoSideEffect, NoGrad, DeclareOpInterfaceMethods<UserOpCompatibleInterface>]> {
  let input = (ins
    OneFlow_Tensor:$in
  );
  let output = (outs
    OneFlow_Tensor:$out
  );
  let attrs = (ins
    DefaultValuedAttr<SI64Attr, "-1">:$out_split_axis,
    StrAttr:$in_parallel_conf,
    StrAttr:$out_parallel_conf,
    ShapeAttr:$shape
  );
  let has_logical_tensor_desc_infer_fn = 1;
  let has_physical_tensor_desc_infer_fn = 1;
  let has_get_sbp_fn = 1;
  let has_data_type_infer_fn = 1;
  let has_device_and_stream_infer_fn = 1;
  let has_nd_sbp_infer_fn = 1;
}

def OneFlow_EagerSToBOp : OneFlow_BaseOp<"eager_s_to_b", [NoSideEffect, NoGrad, DeclareOpInterfaceMethods<UserOpCompatibleInterface>]> {
  let input = (ins
    OneFlow_Tensor:$in
  );
  let output = (outs
    OneFlow_Tensor:$out
  );
  let attrs = (ins
    DefaultValuedAttr<SI64Attr, "-1">:$in_split_axis,
    StrAttr:$in_parallel_conf,
    StrAttr:$out_parallel_conf,
    ShapeAttr:$shape
  );
  let has_logical_tensor_desc_infer_fn = 1;
  let has_physical_tensor_desc_infer_fn = 1;
  let has_get_sbp_fn = 1;
  let has_data_type_infer_fn = 1;
  let has_device_and_stream_infer_fn = 1;
  let has_nd_sbp_infer_fn = 1;
}

def OneFlow_EagerSToPOp : OneFlow_BaseOp<"eager_s_to_p", [NoSideEffect, NoGrad, DeclareOpInterfaceMethods<UserOpCompatibleInterface>]> {
  let input = (ins
    OneFlow_Tensor:$in
  );
  let output = (outs
    OneFlow_Tensor:$out
  );
  let attrs = (ins
    DefaultValuedAttr<SI64Attr, "-1">:$in_split_axis,
    StrAttr:$in_parallel_conf,
    StrAttr:$out_parallel_conf,
    ShapeAttr:$shape
  );
  let has_logical_tensor_desc_infer_fn = 1;
  let has_physical_tensor_desc_infer_fn = 1;
  let has_get_sbp_fn = 1;
  let has_data_type_infer_fn = 1;
  let has_device_and_stream_infer_fn = 1;
  let has_nd_sbp_infer_fn = 1;
}

def OneFlow_EagerSymmetricSToPOp : OneFlow_BaseOp<"eager_symmetric_s_to_p", [NoSideEffect, NoGrad, DeclareOpInterfaceMethods<UserOpCompatibleInterface>]> {
  let input = (ins
    OneFlow_Tensor:$in
  );
  let output = (outs
    OneFlow_Tensor:$out
  );
  let attrs = (ins
    DefaultValuedAttr<SI64Attr, "-1">:$in_split_axis,
    StrAttr:$parallel_conf
  );
  let has_logical_tensor_desc_infer_fn = 1;
  let has_physical_tensor_desc_infer_fn = 1;
  let has_get_sbp_fn = 1;
  let has_data_type_infer_fn = 1;
  let has_device_and_stream_infer_fn = 1;
  let has_nd_sbp_infer_fn = 1;
}

#endif // GET_ONEFLOW_EAGER_OP_DEFINITIONS

// Group: FUSED
// cudnn_fused_normalization_add_relu, cudnn_fused_normalization_add_relu_grad, fused_bias_add_gelu, fused_bias_add_gelu_grad, fused_bias_add_mask_scale, fused_cast_scale, fused_scale_mask_softmax, fused_scale_mask_softmax_dropout, fused_scale_mask_softmax_dropout_grad, fused_scale_mask_softmax_grad, fused_scale_tril, fused_self_attention_query_mul_key_and_value, fused_self_attention_query_mul_key_and_value_grad, fused_tril_scale_softmax_mask_scale, fused_tril_scale_softmax_mask_scale_grad, normalization_add_relu_grad, fused_dot_feature_interaction, fused_dot_feature_interaction_grad, fused_cross_feature_interaction, fused_cross_feature_interaction_grad_v1, fused_cross_feature_interaction_grad_v2
// Total: 21

#ifdef GET_ONEFLOW_FUSED_OP_DEFINITIONS

def OneFlow_CudnnFusedNormalizationAddReluOp : OneFlow_BaseOp<"cudnn_fused_normalization_add_relu", [NoSideEffect, AttrSizedOperandSegments, AttrSizedResultSegments, DeclareOpInterfaceMethods<UserOpCompatibleInterface>]> {
  let input = (ins
    OneFlow_Tensor:$x,
    Optional<OneFlow_Tensor>:$addend,
    Optional<OneFlow_Tensor>:$moving_mean,
    Optional<OneFlow_Tensor>:$moving_variance,
    OneFlow_Tensor:$gamma,
    OneFlow_Tensor:$beta
  );
  let output = (outs
    OneFlow_Tensor:$y,
    OneFlow_Tensor:$reserve_space,
    Optional<OneFlow_Tensor>:$mean,
    Optional<OneFlow_Tensor>:$inv_variance
  );
  let attrs = (ins
    DefaultValuedAttr<SI32Attr, "0">:$axis,
    DefaultValuedAttr<F32Attr, "0.">:$epsilon,
    DefaultValuedAttr<F32Attr, "0.">:$momentum
  );
  let trait_attrs = (ins
    I32ElementsAttr:$operand_segment_sizes,
    I32ElementsAttr:$result_segment_sizes
  );
  let has_logical_tensor_desc_infer_fn = 1;
  let has_physical_tensor_desc_infer_fn = 1;
  let has_get_sbp_fn = 1;
  let has_data_type_infer_fn = 1;
  let has_input_arg_modify_fn = 1;
}

def OneFlow_CudnnFusedNormalizationAddReluGradOp : OneFlow_BaseOp<"cudnn_fused_normalization_add_relu_grad", [NoSideEffect, DeclareOpInterfaceMethods<UserOpCompatibleInterface>]> {
  let input = (ins
    OneFlow_Tensor:$x,
    OneFlow_Tensor:$dy,
    OneFlow_Tensor:$mean,
    OneFlow_Tensor:$inv_variance,
    OneFlow_Tensor:$gamma,
    OneFlow_Tensor:$beta,
    OneFlow_Tensor:$reserve_space,
    OneFlow_Tensor:$y
  );
  let output = (outs
    OneFlow_Tensor:$gamma_diff,
    OneFlow_Tensor:$beta_diff,
    OneFlow_Tensor:$dx,
    Optional<OneFlow_Tensor>:$addend_diff
  );
  let attrs = (ins
    DefaultValuedAttr<SI32Attr, "0">:$axis,
    DefaultValuedAttr<F32Attr, "0.">:$epsilon
  );
  let has_logical_tensor_desc_infer_fn = 1;
  let has_physical_tensor_desc_infer_fn = 1;
  let has_get_sbp_fn = 1;
  let has_data_type_infer_fn = 1;
}

def OneFlow_FusedBiasAddGeluOp : OneFlow_BaseOp<"fused_bias_add_gelu", [NoSideEffect, DeclareOpInterfaceMethods<UserOpCompatibleInterface>]> {
  let input = (ins
    OneFlow_Tensor:$a,
    OneFlow_Tensor:$b
  );
  let output = (outs
    OneFlow_Tensor:$out
  );
  let attrs = (ins
    DefaultValuedAttr<SI32Attr, "0">:$axis
  );
  let has_logical_tensor_desc_infer_fn = 1;
  let has_physical_tensor_desc_infer_fn = 1;
  let has_get_sbp_fn = 1;
  let has_data_type_infer_fn = 1;
}

def OneFlow_FusedBiasAddGeluGradOp : OneFlow_BaseOp<"fused_bias_add_gelu_grad", [NoSideEffect, DeclareOpInterfaceMethods<UserOpCompatibleInterface>]> {
  let input = (ins
    OneFlow_Tensor:$a,
    OneFlow_Tensor:$b,
    OneFlow_Tensor:$dy
  );
  let output = (outs
    OneFlow_Tensor:$dx
  );
  let attrs = (ins
    DefaultValuedAttr<SI32Attr, "0">:$axis
  );
  let has_logical_tensor_desc_infer_fn = 1;
  let has_physical_tensor_desc_infer_fn = 1;
  let has_get_sbp_fn = 1;
  let has_data_type_infer_fn = 1;
}

def OneFlow_FusedBiasAddMaskScaleOp : OneFlow_BaseOp<"fused_bias_add_mask_scale", [NoSideEffect, DeclareOpInterfaceMethods<UserOpCompatibleInterface>]> {
  let input = (ins
    OneFlow_Tensor:$a,
    OneFlow_Tensor:$b,
    OneFlow_Tensor:$mask,
    Optional<OneFlow_Tensor>:$_add_to_output
  );
  let output = (outs
    OneFlow_Tensor:$out
  );
  let attrs = (ins
    DefaultValuedAttr<SI32Attr, "0">:$axis,
    DefaultValuedAttr<F32Attr, "0.">:$scale
  );
  let has_logical_tensor_desc_infer_fn = 1;
  let has_physical_tensor_desc_infer_fn = 1;
  let has_get_sbp_fn = 1;
  let has_data_type_infer_fn = 1;
  let has_input_arg_modify_fn = 1;
}

def OneFlow_FusedCastScaleOp : OneFlow_BaseOp<"fused_cast_scale", [NoSideEffect, DeclareOpInterfaceMethods<UserOpCompatibleInterface>]> {
  let input = (ins
    OneFlow_Tensor:$x,
    OneFlow_Tensor:$scale_by_tensor
  );
  let output = (outs
    OneFlow_Tensor:$y
  );
  let attrs = (ins
    DefaultValuedAttr<F64Attr, "1.">:$scale
  );
  let has_logical_tensor_desc_infer_fn = 1;
  let has_physical_tensor_desc_infer_fn = 1;
  let has_get_sbp_fn = 1;
  let has_data_type_infer_fn = 1;
}

def OneFlow_FusedScaleMaskSoftmaxOp : OneFlow_BaseOp<"fused_scale_mask_softmax", [NoSideEffect, DeclareOpInterfaceMethods<UserOpCompatibleInterface>]> {
  let input = (ins
    OneFlow_Tensor:$x,
    OneFlow_Tensor:$mask
  );
  let output = (outs
    OneFlow_Tensor:$y
  );
  let attrs = (ins
    DefaultValuedAttr<F32Attr, "1.">:$scale_value,
    DefaultValuedAttr<F32Attr, "0.">:$mask_fill_value
  );
  let has_logical_tensor_desc_infer_fn = 1;
  let has_physical_tensor_desc_infer_fn = 1;
  let has_get_sbp_fn = 1;
  let has_data_type_infer_fn = 1;
  let has_input_arg_modify_fn = 1;
}

def OneFlow_FusedScaleMaskSoftmaxDropoutOp : OneFlow_BaseOp<"fused_scale_mask_softmax_dropout", [NoSideEffect, DeclareOpInterfaceMethods<UserOpCompatibleInterface>]> {
  let input = (ins
    OneFlow_Tensor:$x,
    OneFlow_Tensor:$mask,
    OneFlow_Tensor:$dropout_mask
  );
  let output = (outs
    OneFlow_Tensor:$y,
    OneFlow_Tensor:$softmax_y
  );
  let attrs = (ins
    DefaultValuedAttr<F32Attr, "1.">:$scale_value,
    DefaultValuedAttr<F32Attr, "0.">:$mask_fill_value,
    DefaultValuedAttr<F32Attr, "1.">:$dropout_scale_value
  );
  let has_logical_tensor_desc_infer_fn = 1;
  let has_physical_tensor_desc_infer_fn = 1;
  let has_get_sbp_fn = 1;
  let has_data_type_infer_fn = 1;
  let has_input_arg_modify_fn = 1;
}

def OneFlow_FusedScaleMaskSoftmaxDropoutGradOp : OneFlow_BaseOp<"fused_scale_mask_softmax_dropout_grad", [NoSideEffect, DeclareOpInterfaceMethods<UserOpCompatibleInterface>]> {
  let input = (ins
    OneFlow_Tensor:$softmax_y,
    OneFlow_Tensor:$dy,
    OneFlow_Tensor:$mask,
    OneFlow_Tensor:$dropout_mask
  );
  let output = (outs
    OneFlow_Tensor:$dx
  );
  let attrs = (ins
    DefaultValuedAttr<F32Attr, "0.">:$scale_value,
    DefaultValuedAttr<F32Attr, "0.">:$dropout_scale_value
  );
  let has_logical_tensor_desc_infer_fn = 1;
  let has_physical_tensor_desc_infer_fn = 1;
  let has_get_sbp_fn = 1;
  let has_data_type_infer_fn = 1;
}

def OneFlow_FusedScaleMaskSoftmaxGradOp : OneFlow_BaseOp<"fused_scale_mask_softmax_grad", [NoSideEffect, DeclareOpInterfaceMethods<UserOpCompatibleInterface>]> {
  let input = (ins
    OneFlow_Tensor:$y,
    OneFlow_Tensor:$dy,
    OneFlow_Tensor:$mask
  );
  let output = (outs
    OneFlow_Tensor:$dx
  );
  let attrs = (ins
    DefaultValuedAttr<F32Attr, "0.">:$scale_value
  );
  let has_logical_tensor_desc_infer_fn = 1;
  let has_physical_tensor_desc_infer_fn = 1;
  let has_get_sbp_fn = 1;
  let has_data_type_infer_fn = 1;
}

def OneFlow_FusedScaleTrilOp : OneFlow_BaseOp<"fused_scale_tril", [NoSideEffect, DeclareOpInterfaceMethods<UserOpCompatibleInterface>]> {
  let input = (ins
    OneFlow_Tensor:$in
  );
  let output = (outs
    OneFlow_Tensor:$out
  );
  let attrs = (ins
    DefaultValuedAttr<SI64Attr, "0">:$diagonal,
    DefaultValuedAttr<F64Attr, "0.">:$floating_fill_value,
    DefaultValuedAttr<SI64Attr, "0">:$integer_fill_value,
    DefaultValuedAttr<BoolAttr, "false">:$is_floating_fill_value,
    DefaultValuedAttr<F64Attr, "1.">:$floating_scale_value,
    DefaultValuedAttr<SI64Attr, "1">:$integer_scale_value,
    DefaultValuedAttr<BoolAttr, "false">:$is_floating_scale_value
  );
  let has_logical_tensor_desc_infer_fn = 1;
  let has_physical_tensor_desc_infer_fn = 1;
  let has_get_sbp_fn = 1;
  let has_data_type_infer_fn = 1;
}

def OneFlow_FusedSelfAttentionQueryMulKeyAndValueOp : OneFlow_BaseOp<"fused_self_attention_query_mul_key_and_value", [NoSideEffect, DeclareOpInterfaceMethods<UserOpCompatibleInterface>]> {
  let input = (ins
    OneFlow_Tensor:$hidden_states
  );
  let output = (outs
    OneFlow_Tensor:$query_mul_key,
    OneFlow_Tensor:$value
  );
  let attrs = (ins
    DefaultValuedAttr<SI64Attr, "0">:$head_size,
    DefaultValuedAttr<F32Attr, "0.">:$alpha
  );
  let has_logical_tensor_desc_infer_fn = 1;
  let has_physical_tensor_desc_infer_fn = 1;
  let has_get_sbp_fn = 1;
  let has_data_type_infer_fn = 1;
}

def OneFlow_FusedSelfAttentionQueryMulKeyAndValueGradOp : OneFlow_BaseOp<"fused_self_attention_query_mul_key_and_value_grad", [NoSideEffect, DeclareOpInterfaceMethods<UserOpCompatibleInterface>]> {
  let input = (ins
    OneFlow_Tensor:$query_mul_key_grad,
    OneFlow_Tensor:$value_grad,
    OneFlow_Tensor:$hidden_states
  );
  let output = (outs
    OneFlow_Tensor:$hidden_states_grad
  );
  let attrs = (ins
    DefaultValuedAttr<F32Attr, "0.">:$alpha
  );
  let has_logical_tensor_desc_infer_fn = 1;
  let has_physical_tensor_desc_infer_fn = 1;
  let has_get_sbp_fn = 1;
  let has_data_type_infer_fn = 1;
}

def OneFlow_FusedTrilScaleSoftmaxMaskScaleOp : OneFlow_BaseOp<"fused_tril_scale_softmax_mask_scale", [NoSideEffect, DeclareOpInterfaceMethods<UserOpCompatibleInterface>]> {
  let input = (ins
    OneFlow_Tensor:$x,
    OneFlow_Tensor:$mask
  );
  let output = (outs
    OneFlow_Tensor:$y,
    OneFlow_Tensor:$softmax_y
  );
  let attrs = (ins
    DefaultValuedAttr<SI64Attr, "0">:$diagonal,
    DefaultValuedAttr<F32Attr, "0.">:$tril_fill_value,
    DefaultValuedAttr<F32Attr, "1.">:$tril_scale_value,
    DefaultValuedAttr<F32Attr, "1.">:$mask_scale_value
  );
  let has_logical_tensor_desc_infer_fn = 1;
  let has_physical_tensor_desc_infer_fn = 1;
  let has_get_sbp_fn = 1;
  let has_data_type_infer_fn = 1;
  let has_input_arg_modify_fn = 1;
}

def OneFlow_FusedTrilScaleSoftmaxMaskScaleGradOp : OneFlow_BaseOp<"fused_tril_scale_softmax_mask_scale_grad", [NoSideEffect, DeclareOpInterfaceMethods<UserOpCompatibleInterface>]> {
  let input = (ins
    OneFlow_Tensor:$softmax_y,
    OneFlow_Tensor:$dy,
    OneFlow_Tensor:$mask
  );
  let output = (outs
    OneFlow_Tensor:$dx
  );
  let attrs = (ins
    DefaultValuedAttr<SI64Attr, "0">:$diagonal,
    DefaultValuedAttr<F32Attr, "0.">:$tril_scale_value,
    DefaultValuedAttr<F32Attr, "0.">:$mask_scale_value
  );
  let has_logical_tensor_desc_infer_fn = 1;
  let has_physical_tensor_desc_infer_fn = 1;
  let has_get_sbp_fn = 1;
  let has_data_type_infer_fn = 1;
}

def OneFlow_NormalizationAddReluGradOp : OneFlow_BaseOp<"normalization_add_relu_grad", [NoSideEffect, DeclareOpInterfaceMethods<UserOpCompatibleInterface>]> {
  let input = (ins
    OneFlow_Tensor:$x,
    OneFlow_Tensor:$dy,
    OneFlow_Tensor:$mean,
    OneFlow_Tensor:$inv_variance,
    OneFlow_Tensor:$gamma,
    OneFlow_Tensor:$beta,
    OneFlow_Tensor:$reserve_space,
    OneFlow_Tensor:$y
  );
  let output = (outs
    OneFlow_Tensor:$gamma_diff,
    OneFlow_Tensor:$beta_diff,
    OneFlow_Tensor:$dx,
    Optional<OneFlow_Tensor>:$addend_diff
  );
  let attrs = (ins
    DefaultValuedAttr<SI32Attr, "0">:$axis,
    DefaultValuedAttr<F32Attr, "0.">:$epsilon
  );
  let has_logical_tensor_desc_infer_fn = 1;
  let has_physical_tensor_desc_infer_fn = 1;
  let has_get_sbp_fn = 1;
  let has_data_type_infer_fn = 1;
}


def OneFlow_FusedDotFeatureInteractionOp : OneFlow_BaseOp<"fused_dot_feature_interaction", [NoSideEffect, AttrSizedOperandSegments, DeclareOpInterfaceMethods<UserOpCompatibleInterface>]> {
  let input = (ins
    Variadic<OneFlow_Tensor>:$features,
    Optional<OneFlow_Tensor>:$output_concat,
    Optional<OneFlow_Tensor>:$num_valid_sparse_feature,
    Optional<OneFlow_Tensor>:$sparse_feature,
    Optional<OneFlow_Tensor>:$sparse_indices
  );
  let output = (outs
    OneFlow_Tensor:$out
  );
  let attrs = (ins
    DefaultValuedAttr<BoolAttr, "false">:$self_interaction,
    DefaultValuedAttr<BoolAttr, "false">:$has_output_concat,
    DefaultValuedAttr<SI32Attr, "0">:$output_padding,
    DefaultValuedAttr<StrAttr, "\"none\"">:$pooling
  );
  let has_logical_tensor_desc_infer_fn = 1;
  let has_physical_tensor_desc_infer_fn = 1;
  let has_get_sbp_fn = 1;
  let has_data_type_infer_fn = 1;
}

def OneFlow_FusedDotFeatureInteractionGradOp : OneFlow_BaseOp<"fused_dot_feature_interaction_grad", [NoSideEffect, AttrSizedOperandSegments, AttrSizedResultSegments, DeclareOpInterfaceMethods<UserOpCompatibleInterface>]> {
  let input = (ins
    OneFlow_Tensor:$dy,
    Variadic<OneFlow_Tensor>:$features,
    Optional<OneFlow_Tensor>:$num_valid_sparse_feature,
    Optional<OneFlow_Tensor>:$sparse_feature,
    Optional<OneFlow_Tensor>:$sparse_indices
  );
  let output = (outs
    Variadic<OneFlow_Tensor>:$features_grad,
    Optional<OneFlow_Tensor>:$output_concat_grad,
    Optional<OneFlow_Tensor>:$sparse_feature_grad
  );
  let attrs = (ins
    DefaultValuedAttr<BoolAttr, "false">:$self_interaction,
    DefaultValuedAttr<SI32Attr, "0">:$output_concat_grad_dim,
    DefaultValuedAttr<StrAttr, "\"none\"">:$pooling
  );
  let has_logical_tensor_desc_infer_fn = 1;
  let has_physical_tensor_desc_infer_fn = 1;
  let has_get_sbp_fn = 1;
  let has_data_type_infer_fn = 1;
}

def OneFlow_FusedCrossFeatureInteractionOp : OneFlow_BaseOp<"fused_cross_feature_interaction", [NoSideEffect, DeclareOpInterfaceMethods<UserOpCompatibleInterface>]> {
  let input = (ins
    OneFlow_Tensor:$x,
    OneFlow_Tensor:$weight,
    OneFlow_Tensor:$bias,
    OneFlow_Tensor:$x0
  );
  let output = (outs
    OneFlow_Tensor:$out, 
    OneFlow_Tensor:$matmul_result
  );
  let attrs = (ins
    StrAttr:$interaction_mode
  );
  let has_logical_tensor_desc_infer_fn = 1;
  let has_physical_tensor_desc_infer_fn = 1;
  let has_get_sbp_fn = 1;
  let has_data_type_infer_fn = 1;
}


def OneFlow_FusedCrossFeatureInteractionV1GradOp : OneFlow_BaseOp<"fused_cross_feature_interaction_v1_grad", [NoSideEffect, DeclareOpInterfaceMethods<UserOpCompatibleInterface>, NoGrad]> {
  let input = (ins
    OneFlow_Tensor:$dy,
    OneFlow_Tensor:$weight,
    OneFlow_Tensor:$x0, 
    OneFlow_Tensor:$x, 
    OneFlow_Tensor:$matmul_result
  );
  let output = (outs
    OneFlow_Tensor:$dx0, 
    OneFlow_Tensor:$dw, 
    OneFlow_Tensor:$dx, 
    OneFlow_Tensor:$dbias 
  );
  let has_logical_tensor_desc_infer_fn = 1;
  let has_physical_tensor_desc_infer_fn = 1;
  let has_get_sbp_fn = 1;
  let has_data_type_infer_fn = 1;
}

def OneFlow_FusedCrossFeatureInteractionV2GradOp : OneFlow_BaseOp<"fused_cross_feature_interaction_v2_grad", [NoSideEffect, DeclareOpInterfaceMethods<UserOpCompatibleInterface>, NoGrad]> {
  let input = (ins
    OneFlow_Tensor:$dy,
    OneFlow_Tensor:$weight,
    OneFlow_Tensor:$bias,
    OneFlow_Tensor:$x0, 
    OneFlow_Tensor:$x, 
    OneFlow_Tensor:$matmul_result
  );
  let output = (outs
    OneFlow_Tensor:$dx0, 
    OneFlow_Tensor:$dw, 
    OneFlow_Tensor:$dx, 
    OneFlow_Tensor:$dbias 
  );
  let has_logical_tensor_desc_infer_fn = 1;
  let has_physical_tensor_desc_infer_fn = 1;
  let has_get_sbp_fn = 1;
  let has_data_type_infer_fn = 1;
}

#endif // GET_ONEFLOW_FUSED_OP_DEFINITIONS

// Group: IDEMPOTENT
// abs, ceil, floor, ones_like, relu, rint, round, sign
// Total: 8

#ifdef GET_ONEFLOW_IDEMPOTENT_OP_DEFINITIONS

def OneFlow_AbsOp : OneFlow_IdempotentBaseOp<"abs", [NoSideEffect, DeclareOpInterfaceMethods<UserOpCompatibleInterface>]> {}

def OneFlow_CeilOp : OneFlow_IdempotentBaseOp<"ceil", [NoSideEffect, DeclareOpInterfaceMethods<UserOpCompatibleInterface>]> {}

def OneFlow_FloorOp : OneFlow_IdempotentBaseOp<"floor", [NoSideEffect, DeclareOpInterfaceMethods<UserOpCompatibleInterface>]> {}

def OneFlow_OnesLikeOp : OneFlow_IdempotentBaseOp<"ones_like", [NoSideEffect, NoGrad, DeclareOpInterfaceMethods<UserOpCompatibleInterface>]> {
  let same_output_regst_num = 1;
  let has_nd_sbp_infer_fn = 1;
  let input = (ins AnyType:$like);
  let output = (outs AnyType:$out);
}

def OneFlow_ReluOp : OneFlow_IdempotentBaseOp<"relu", [NoSideEffect, DeclareOpInterfaceMethods<UserOpCompatibleInterface>, DeclareOpInterfaceMethods<NCHWCompatibleInterface>]> {}

def OneFlow_RintOp : OneFlow_IdempotentBaseOp<"rint", [NoSideEffect, DeclareOpInterfaceMethods<UserOpCompatibleInterface>]> {}

def OneFlow_RoundOp : OneFlow_IdempotentBaseOp<"round", [NoSideEffect, DeclareOpInterfaceMethods<UserOpCompatibleInterface>]> {}

def OneFlow_SignOp : OneFlow_IdempotentBaseOp<"sign", [NoSideEffect, DeclareOpInterfaceMethods<UserOpCompatibleInterface>]> {}

#endif // GET_ONEFLOW_IDEMPOTENT_OP_DEFINITIONS

// Group: IDENTITY
// amp_white_identity, identity, identity_buffer, tuple_identity
// Total: 4

#ifdef GET_ONEFLOW_IDENTITY_OP_DEFINITIONS

def OneFlow_AmpWhiteIdentityOp : OneFlow_BaseOp<"amp_white_identity", [NoSideEffect, DeclareOpInterfaceMethods<UserOpCompatibleInterface>]> {
  let input = (ins
    OneFlow_Tensor:$in
  );
  let output = (outs
    OneFlow_Tensor:$out
  );
  let has_logical_tensor_desc_infer_fn = 1;
  let has_physical_tensor_desc_infer_fn = 1;
  let has_get_sbp_fn = 1;
  let has_data_type_infer_fn = 1;
}

def OneFlow_IdentityOp : OneFlow_BaseOp<"identity", [NoSideEffect, DeclareOpInterfaceMethods<UserOpCompatibleInterface>]> {
  let input = (ins
    OneFlow_Tensor:$in
  );
  let output = (outs
    OneFlow_Tensor:$out
  );
  let has_logical_tensor_desc_infer_fn = 1;
  let has_physical_tensor_desc_infer_fn = 1;
  let has_get_sbp_fn = 1;
  let has_data_type_infer_fn = 1;
}

def OneFlow_IdentityBufferOp : OneFlow_BaseOp<"identity_buffer", [NoSideEffect, NoGrad, DeclareOpInterfaceMethods<UserOpCompatibleInterface>]> {
  let input = (ins
    OneFlow_Tensor:$in
  );
  let output = (outs
    OneFlow_Tensor:$out
  );
  let attrs = (ins
    DefaultValuedAttr<SI64Attr, "0">:$buffer_size
  );
  let has_logical_tensor_desc_infer_fn = 1;
  let has_physical_tensor_desc_infer_fn = 1;
  let has_get_sbp_fn = 1;
  let has_data_type_infer_fn = 1;
}

def OneFlow_TupleIdentityOp : OneFlow_BaseOp<"tuple_identity", [NoSideEffect, DeclareOpInterfaceMethods<UserOpCompatibleInterface>]> {
  let input = (ins
    Variadic<OneFlow_Tensor>:$in
  );
  let output = (outs
    Variadic<OneFlow_Tensor>:$out
  );
  let has_check_fn = 1;
  let has_logical_tensor_desc_infer_fn = 1;
  let has_physical_tensor_desc_infer_fn = 1;
  let has_get_sbp_fn = 1;
  let has_data_type_infer_fn = 1;
  let has_sbp_signature_infer_fn = 1;
}

#endif // GET_ONEFLOW_IDENTITY_OP_DEFINITIONS

// Group: IMAGE
// image_batch_align, image_decode, image_flip, image_random_crop, image_resize_keep_aspect_ratio, image_resize_to_fixed
// Total: 6

#ifdef GET_ONEFLOW_IMAGE_OP_DEFINITIONS

def OneFlow_ImageBatchAlignOp : OneFlow_BaseOp<"image_batch_align", [NoSideEffect, NoGrad, CpuOnly, DeclareOpInterfaceMethods<UserOpCompatibleInterface>]> {
  let input = (ins
    OneFlow_Tensor:$in
  );
  let output = (outs
    OneFlow_Tensor:$out
  );
  let attrs = (ins
    ShapeAttr:$shape,
    OneFlow_DataType:$data_type,
    DefaultValuedAttr<SI32Attr, "0">:$alignment,
    DefaultValuedAttr<BoolAttr, "false">:$dynamic_out
  );
  let has_check_fn = 1;
  let has_logical_tensor_desc_infer_fn = 1;
  let has_physical_tensor_desc_infer_fn = 1;
  let has_get_sbp_fn = 1;
  let has_data_type_infer_fn = 1;
  let has_output_arg_modify_fn = 1;
}

def OneFlow_ImageDecodeOp : OneFlow_BaseOp<"image_decode", [NoSideEffect, NoGrad, CpuOnly, DeclareOpInterfaceMethods<UserOpCompatibleInterface>]> {
  let input = (ins
    OneFlow_Tensor:$in
  );
  let output = (outs
    OneFlow_Tensor:$out
  );
  let attrs = (ins
    DefaultValuedAttr<StrAttr, "\"BGR\"">:$color_space,
    OneFlow_DataType:$data_type
  );
  let has_check_fn = 1;
  let has_logical_tensor_desc_infer_fn = 1;
  let has_physical_tensor_desc_infer_fn = 1;
  let has_get_sbp_fn = 1;
  let has_data_type_infer_fn = 1;
}

def OneFlow_ImageFlipOp : OneFlow_BaseOp<"image_flip", [NoSideEffect, NoGrad, CpuOnly, DeclareOpInterfaceMethods<UserOpCompatibleInterface>]> {
  let input = (ins
    OneFlow_Tensor:$in,
    OneFlow_Tensor:$flip_code
  );
  let output = (outs
    OneFlow_Tensor:$out
  );
  let has_logical_tensor_desc_infer_fn = 1;
  let has_physical_tensor_desc_infer_fn = 1;
  let has_get_sbp_fn = 1;
  let has_data_type_infer_fn = 1;
}

def OneFlow_ImageRandomCropOp : OneFlow_BaseOp<"image_random_crop", [NoSideEffect, NoGrad, CpuOnly, DeclareOpInterfaceMethods<UserOpCompatibleInterface>]> {
  let input = (ins
    OneFlow_Tensor:$in
  );
  let output = (outs
    OneFlow_Tensor:$out
  );
  let attrs = (ins
    DefaultValuedAttr<SI32Attr, "10">:$num_attempts,
    DefaultValuedAttr<SI64Attr, "-1">:$seed,
    DefaultValuedAttr<BoolAttr, "false">:$has_seed,
    F32ArrayAttr:$random_area,
    F32ArrayAttr:$random_aspect_ratio
  );
  let has_logical_tensor_desc_infer_fn = 1;
  let has_physical_tensor_desc_infer_fn = 1;
  let has_get_sbp_fn = 1;
  let has_data_type_infer_fn = 1;
  let has_input_arg_modify_fn = 1;
}

def OneFlow_ImageResizeKeepAspectRatioOp : OneFlow_BaseOp<"image_resize_keep_aspect_ratio", [NoSideEffect, NoGrad, CpuOnly, DeclareOpInterfaceMethods<UserOpCompatibleInterface>]> {
  let input = (ins
    OneFlow_Tensor:$in
  );
  let output = (outs
    OneFlow_Tensor:$out,
    OneFlow_Tensor:$size,
    OneFlow_Tensor:$scale
  );
  let attrs = (ins
    DefaultValuedAttr<SI32Attr, "0">:$target_size,
    DefaultValuedAttr<SI32Attr, "0">:$min_size,
    DefaultValuedAttr<SI32Attr, "0">:$max_size,
    DefaultValuedAttr<BoolAttr, "false">:$resize_longer,
    DefaultValuedAttr<StrAttr, "\"bilinear\"">:$interpolation_type
  );
  let has_check_fn = 1;
  let has_logical_tensor_desc_infer_fn = 1;
  let has_physical_tensor_desc_infer_fn = 1;
  let has_get_sbp_fn = 1;
  let has_data_type_infer_fn = 1;
}

def OneFlow_ImageResizeToFixedOp : OneFlow_BaseOp<"image_resize_to_fixed", [NoSideEffect, NoGrad, CpuOnly, DeclareOpInterfaceMethods<UserOpCompatibleInterface>]> {
  let input = (ins
    OneFlow_Tensor:$in
  );
  let output = (outs
    OneFlow_Tensor:$out,
    OneFlow_Tensor:$scale
  );
  let attrs = (ins
    DefaultValuedAttr<SI64Attr, "0">:$target_width,
    DefaultValuedAttr<SI64Attr, "0">:$target_height,
    DefaultValuedAttr<SI64Attr, "3">:$channels,
    OneFlow_DataType:$data_type,
    DefaultValuedAttr<StrAttr, "\"bilinear\"">:$interpolation_type
  );
  let has_check_fn = 1;
  let has_logical_tensor_desc_infer_fn = 1;
  let has_physical_tensor_desc_infer_fn = 1;
  let has_get_sbp_fn = 1;
  let has_data_type_infer_fn = 1;
}

#endif // GET_ONEFLOW_IMAGE_OP_DEFINITIONS

// Group: INDICES
// arg_sort, argmax, argwhere, batch_gather, dim_gather, dim_scatter_add, dim_scatter_add_like, dim_scatter_add_scalar, dim_scatter_mul, dim_scatter_mul_scalar, dim_scatter_update, dim_scatter_update_scalar, embedding_renorm, embedding, embedding_grad, gather, gather_nd, generate_random_batch_permutation_indices, image_target_resize, scatter_nd, scatter_nd_like, slice, slice_update, slice_grad, tensor_scatter_nd_add, tensor_scatter_nd_update, unsorted_batch_segment_sum, unsorted_segment_sum, unsorted_segment_sum_like, where, where_scalar_x, where_scalar_xy, where_scalar_y, median, searchsorted, searchsorted_scalar
// Total: 36

#ifdef GET_ONEFLOW_INDICES_OP_DEFINITIONS

def OneFlow_ArgSortOp : OneFlow_BaseOp<"arg_sort", [NoSideEffect, NoGrad, DeclareOpInterfaceMethods<UserOpCompatibleInterface>]> {
  let input = (ins
    OneFlow_Tensor:$in
  );
  let output = (outs
    OneFlow_Tensor:$out
  );
  let attrs = (ins
    StrAttr:$direction
  );
  let has_check_fn = 1;
  let has_logical_tensor_desc_infer_fn = 1;
  let has_physical_tensor_desc_infer_fn = 1;
  let has_get_sbp_fn = 1;
  let has_data_type_infer_fn = 1;
}

def OneFlow_ArgmaxOp : OneFlow_BaseOp<"argmax", [NoSideEffect, NoGrad, DeclareOpInterfaceMethods<UserOpCompatibleInterface>]> {
  let input = (ins
    OneFlow_Tensor:$in
  );
  let output = (outs
    OneFlow_Tensor:$out
  );
  let has_logical_tensor_desc_infer_fn = 1;
  let has_physical_tensor_desc_infer_fn = 1;
  let has_get_sbp_fn = 1;
  let has_data_type_infer_fn = 1;
}

def OneFlow_ArgwhereOp : OneFlow_BaseOp<"argwhere", [NoSideEffect, NoGrad, DeclareOpInterfaceMethods<UserOpCompatibleInterface>]> {
  let input = (ins
    OneFlow_Tensor:$input
  );
  let output = (outs
    OneFlow_Tensor:$output,
    OneFlow_Tensor:$output_size
  );
  let attrs = (ins
    OneFlow_DataType:$dtype
  );
  let has_logical_tensor_desc_infer_fn = 1;
  let has_physical_tensor_desc_infer_fn = 1;
  let has_get_sbp_fn = 1;
  let has_data_type_infer_fn = 1;
}

def OneFlow_BatchGatherOp : OneFlow_BaseOp<"batch_gather", [NoSideEffect, DeclareOpInterfaceMethods<UserOpCompatibleInterface>]> {
  let input = (ins
    OneFlow_Tensor:$in,
    OneFlow_Tensor:$indices
  );
  let output = (outs
    OneFlow_Tensor:$out
  );
  let has_logical_tensor_desc_infer_fn = 1;
  let has_physical_tensor_desc_infer_fn = 1;
  let has_get_sbp_fn = 1;
  let has_data_type_infer_fn = 1;
  let has_input_arg_modify_fn = 1;
}

def OneFlow_DimGatherOp : OneFlow_BaseOp<"dim_gather", [NoSideEffect, DeclareOpInterfaceMethods<UserOpCompatibleInterface>]> {
  let input = (ins
    OneFlow_Tensor:$input,
    OneFlow_Tensor:$index
  );
  let output = (outs
    OneFlow_Tensor:$output
  );
  let attrs = (ins
    DefaultValuedAttr<SI32Attr, "0">:$dim
  );
  let has_logical_tensor_desc_infer_fn = 1;
  let has_physical_tensor_desc_infer_fn = 1;
  let has_get_sbp_fn = 1;
  let has_data_type_infer_fn = 1;
  let has_input_arg_modify_fn = 1;
}

def OneFlow_DimScatterAddOp : OneFlow_BaseOp<"dim_scatter_add", [NoSideEffect, DeclareOpInterfaceMethods<UserOpCompatibleInterface>]> {
  let input = (ins
    OneFlow_Tensor:$input,
    OneFlow_Tensor:$index,
    OneFlow_Tensor:$src
  );
  let output = (outs
    OneFlow_Tensor:$output
  );
  let attrs = (ins
    DefaultValuedAttr<SI32Attr, "0">:$dim
  );
  let has_logical_tensor_desc_infer_fn = 1;
  let has_physical_tensor_desc_infer_fn = 1;
  let has_get_sbp_fn = 1;
  let has_data_type_infer_fn = 1;
  let has_input_arg_modify_fn = 1;
}

def OneFlow_DimScatterAddLikeOp : OneFlow_BaseOp<"dim_scatter_add_like", [NoSideEffect, DeclareOpInterfaceMethods<UserOpCompatibleInterface>]> {
  let input = (ins
    OneFlow_Tensor:$like,
    OneFlow_Tensor:$index,
    OneFlow_Tensor:$src
  );
  let output = (outs
    OneFlow_Tensor:$output
  );
  let attrs = (ins
    DefaultValuedAttr<SI32Attr, "0">:$dim
  );
  let has_logical_tensor_desc_infer_fn = 1;
  let has_physical_tensor_desc_infer_fn = 1;
  let has_get_sbp_fn = 1;
  let has_data_type_infer_fn = 1;
  let has_input_arg_modify_fn = 1;
}

def OneFlow_DimScatterAddScalarOp : OneFlow_BaseOp<"dim_scatter_add_scalar", [NoSideEffect, DeclareOpInterfaceMethods<UserOpCompatibleInterface>]> {
  let input = (ins
    OneFlow_Tensor:$input,
    OneFlow_Tensor:$index
  );
  let output = (outs
    OneFlow_Tensor:$output
  );
  let attrs = (ins
    DefaultValuedAttr<F32Attr, "0.">:$src_scalar,
    DefaultValuedAttr<SI32Attr, "0">:$dim
  );
  let has_logical_tensor_desc_infer_fn = 1;
  let has_physical_tensor_desc_infer_fn = 1;
  let has_get_sbp_fn = 1;
  let has_data_type_infer_fn = 1;
  let has_input_arg_modify_fn = 1;
}

def OneFlow_DimScatterMulOp : OneFlow_BaseOp<"dim_scatter_mul", [NoSideEffect, DeclareOpInterfaceMethods<UserOpCompatibleInterface>]> {
  let input = (ins
    OneFlow_Tensor:$input,
    OneFlow_Tensor:$index,
    OneFlow_Tensor:$src
  );
  let output = (outs
    OneFlow_Tensor:$output
  );
  let attrs = (ins
    DefaultValuedAttr<SI32Attr, "0">:$dim
  );
  let has_logical_tensor_desc_infer_fn = 1;
  let has_physical_tensor_desc_infer_fn = 1;
  let has_get_sbp_fn = 1;
  let has_data_type_infer_fn = 1;
  let has_input_arg_modify_fn = 1;
}

def OneFlow_DimScatterMulScalarOp : OneFlow_BaseOp<"dim_scatter_mul_scalar", [NoSideEffect, DeclareOpInterfaceMethods<UserOpCompatibleInterface>]> {
  let input = (ins
    OneFlow_Tensor:$input,
    OneFlow_Tensor:$index
  );
  let output = (outs
    OneFlow_Tensor:$output
  );
  let attrs = (ins
    DefaultValuedAttr<F32Attr, "0.">:$src_scalar,
    DefaultValuedAttr<SI32Attr, "0">:$dim
  );
  let has_logical_tensor_desc_infer_fn = 1;
  let has_physical_tensor_desc_infer_fn = 1;
  let has_get_sbp_fn = 1;
  let has_data_type_infer_fn = 1;
  let has_input_arg_modify_fn = 1;
}

def OneFlow_DimScatterUpdateOp : OneFlow_BaseOp<"dim_scatter_update", [NoSideEffect, DeclareOpInterfaceMethods<UserOpCompatibleInterface>]> {
  let input = (ins
    OneFlow_Tensor:$input,
    OneFlow_Tensor:$index,
    OneFlow_Tensor:$src
  );
  let output = (outs
    OneFlow_Tensor:$output
  );
  let attrs = (ins
    DefaultValuedAttr<SI32Attr, "0">:$dim
  );
  let has_logical_tensor_desc_infer_fn = 1;
  let has_physical_tensor_desc_infer_fn = 1;
  let has_get_sbp_fn = 1;
  let has_data_type_infer_fn = 1;
  let has_input_arg_modify_fn = 1;
}

def OneFlow_DimScatterUpdateScalarOp : OneFlow_BaseOp<"dim_scatter_update_scalar", [NoSideEffect, DeclareOpInterfaceMethods<UserOpCompatibleInterface>]> {
  let input = (ins
    OneFlow_Tensor:$input,
    OneFlow_Tensor:$index
  );
  let output = (outs
    OneFlow_Tensor:$output
  );
  let attrs = (ins
    DefaultValuedAttr<F32Attr, "0.">:$src_scalar,
    DefaultValuedAttr<SI32Attr, "0">:$dim
  );
  let has_logical_tensor_desc_infer_fn = 1;
  let has_physical_tensor_desc_infer_fn = 1;
  let has_get_sbp_fn = 1;
  let has_data_type_infer_fn = 1;
  let has_input_arg_modify_fn = 1;
}

def OneFlow_EmbeddingRenormOp : OneFlow_BaseOp<"embedding_renorm", [NoSideEffect, NoGrad, DeclareOpInterfaceMethods<UserOpCompatibleInterface>]> {
  let input = (ins
    OneFlow_Tensor:$in,
    OneFlow_Tensor:$indices
  );
  let output = (outs
    OneFlow_Tensor:$out
  );
  let attrs = (ins
    DefaultValuedAttr<F64Attr, "0.">:$max_norm,
    DefaultValuedAttr<F64Attr, "2.">:$norm_type
  );
  let has_logical_tensor_desc_infer_fn = 1;
  let has_physical_tensor_desc_infer_fn = 1;
  let has_get_sbp_fn = 1;
  let has_data_type_infer_fn = 1;
}

def OneFlow_EmbeddingOp : OneFlow_BaseOp<"embedding", [NoSideEffect, DeclareOpInterfaceMethods<UserOpCompatibleInterface>]> {
  let input = (ins
    OneFlow_Tensor:$weight,
    OneFlow_Tensor:$indices
  );
  let output = (outs
    OneFlow_Tensor:$out
  );
  let attrs = (ins
    DefaultValuedAttr<SI64Attr, "-1">:$padding_idx,
    DefaultValuedAttr<BoolAttr, "false">:$scale_grad_by_freq
  );
  let has_logical_tensor_desc_infer_fn = 1;
  let has_physical_tensor_desc_infer_fn = 1;
  let has_get_sbp_fn = 1;
  let has_data_type_infer_fn = 1;
  let has_input_arg_modify_fn = 1;
}

def OneFlow_EmbeddingGradOp : OneFlow_BaseOp<"embedding_grad", [NoSideEffect, DeclareOpInterfaceMethods<UserOpCompatibleInterface>]> {
  let input = (ins
    OneFlow_Tensor:$dy,
    OneFlow_Tensor:$weight,
    OneFlow_Tensor:$indices
  );
  let output = (outs
    OneFlow_Tensor:$dx
  );
  let attrs = (ins
    DefaultValuedAttr<SI64Attr, "-1">:$padding_idx,
    DefaultValuedAttr<BoolAttr, "false">:$scale_grad_by_freq
  );
  let has_logical_tensor_desc_infer_fn = 1;
  let has_physical_tensor_desc_infer_fn = 1;
  let has_get_sbp_fn = 1;
  let has_data_type_infer_fn = 1;
  let has_input_arg_modify_fn = 1;
}

def OneFlow_GatherOp : OneFlow_BaseOp<"gather", [NoSideEffect, DeclareOpInterfaceMethods<UserOpCompatibleInterface>]> {
  let input = (ins
    OneFlow_Tensor:$in,
    OneFlow_Tensor:$indices
  );
  let output = (outs
    OneFlow_Tensor:$out
  );
  let attrs = (ins
    DefaultValuedAttr<SI64Attr, "0">:$axis
  );
  let has_logical_tensor_desc_infer_fn = 1;
  let has_physical_tensor_desc_infer_fn = 1;
  let has_get_sbp_fn = 1;
  let has_data_type_infer_fn = 1;
  let has_input_arg_modify_fn = 1;
}

def OneFlow_GatherNdOp : OneFlow_BaseOp<"gather_nd", [NoSideEffect, DeclareOpInterfaceMethods<UserOpCompatibleInterface>]> {
  let input = (ins
    OneFlow_Tensor:$params,
    OneFlow_Tensor:$indices
  );
  let output = (outs
    OneFlow_Tensor:$out
  );
  let has_logical_tensor_desc_infer_fn = 1;
  let has_physical_tensor_desc_infer_fn = 1;
  let has_get_sbp_fn = 1;
  let has_data_type_infer_fn = 1;
  let has_input_arg_modify_fn = 1;
}

def OneFlow_GenerateRandomBatchPermutationIndicesOp : OneFlow_BaseOp<"generate_random_batch_permutation_indices", [NoSideEffect, NoGrad, DeclareOpInterfaceMethods<UserOpCompatibleInterface>]> {
  let input = (ins
    OneFlow_Tensor:$x
  );
  let output = (outs
    OneFlow_Tensor:$y
  );
  let attrs = (ins
    DefaultValuedAttr<SI64Attr, "0">:$seed
  );
  let has_logical_tensor_desc_infer_fn = 1;
  let has_physical_tensor_desc_infer_fn = 1;
  let has_get_sbp_fn = 1;
  let has_data_type_infer_fn = 1;
}

def OneFlow_ImageTargetResizeOp : OneFlow_BaseOp<"image_target_resize", [NoSideEffect, NoGrad, CpuOnly, DeclareOpInterfaceMethods<UserOpCompatibleInterface>]> {
  let input = (ins
    OneFlow_Tensor:$in
  );
  let output = (outs
    OneFlow_Tensor:$out,
    OneFlow_Tensor:$size,
    OneFlow_Tensor:$scale
  );
  let attrs = (ins
    DefaultValuedAttr<SI32Attr, "0">:$target_size,
    DefaultValuedAttr<SI32Attr, "0">:$max_size
  );
  let has_check_fn = 1;
  let has_logical_tensor_desc_infer_fn = 1;
  let has_physical_tensor_desc_infer_fn = 1;
  let has_get_sbp_fn = 1;
  let has_data_type_infer_fn = 1;
}

def OneFlow_SliceOp : OneFlow_BaseOp<"slice", [NoSideEffect, DeclareOpInterfaceMethods<UserOpCompatibleInterface>]> {
  let input = (ins
    OneFlow_Tensor:$x
  );
  let output = (outs
    OneFlow_Tensor:$y
  );
  let attrs = (ins
    SI64ArrayAttr:$start,
    SI64ArrayAttr:$stop,
    SI64ArrayAttr:$step
  );
  let has_logical_tensor_desc_infer_fn = 1;
  let has_physical_tensor_desc_infer_fn = 1;
  let has_get_sbp_fn = 1;
  let has_data_type_infer_fn = 1;
}

def OneFlow_SliceUpdateOp : OneFlow_BaseOp<"slice_update", [DeclareOpInterfaceMethods<UserOpCompatibleInterface>]> {
  let input = (ins
    OneFlow_Tensor:$ref,
    OneFlow_Tensor:$value
  );
  let output = (outs
    OneFlow_Tensor:$y
  );
  let attrs = (ins
    SI64ArrayAttr:$start,
    SI64ArrayAttr:$stop,
    SI64ArrayAttr:$step
  );
  let has_logical_tensor_desc_infer_fn = 1;
  let has_physical_tensor_desc_infer_fn = 1;
  let has_get_sbp_fn = 1;
  let has_data_type_infer_fn = 1;
}

def OneFlow_SliceGradOp : OneFlow_BaseOp<"slice_grad", [NoSideEffect, DeclareOpInterfaceMethods<UserOpCompatibleInterface>]> {
  let input = (ins
    OneFlow_Tensor:$dy
  );
  let output = (outs
    OneFlow_Tensor:$dx
  );
  let attrs = (ins
    ShapeAttr:$like_shape,
    SI64ArrayAttr:$start,
    SI64ArrayAttr:$stop,
    SI64ArrayAttr:$step
  );
  let has_logical_tensor_desc_infer_fn = 1;
  let has_physical_tensor_desc_infer_fn = 1;
  let has_get_sbp_fn = 1;
  let has_data_type_infer_fn = 1;
  let has_input_arg_modify_fn = 1;
}

def OneFlow_ScatterNdOp : OneFlow_BaseOp<"scatter_nd", [NoSideEffect, DeclareOpInterfaceMethods<UserOpCompatibleInterface>]> {
  let input = (ins
    OneFlow_Tensor:$indices,
    OneFlow_Tensor:$updates
  );
  let output = (outs
    OneFlow_Tensor:$out
  );
  let attrs = (ins
    ShapeAttr:$shape
  );
  let has_logical_tensor_desc_infer_fn = 1;
  let has_physical_tensor_desc_infer_fn = 1;
  let has_get_sbp_fn = 1;
  let has_data_type_infer_fn = 1;
  let has_input_arg_modify_fn = 1;
}

def OneFlow_ScatterNdLikeOp : OneFlow_BaseOp<"scatter_nd_like", [NoSideEffect, DeclareOpInterfaceMethods<UserOpCompatibleInterface>]> {
  let input = (ins
    OneFlow_Tensor:$like,
    OneFlow_Tensor:$indices,
    OneFlow_Tensor:$updates
  );
  let output = (outs
    OneFlow_Tensor:$out
  );
  let has_logical_tensor_desc_infer_fn = 1;
  let has_physical_tensor_desc_infer_fn = 1;
  let has_get_sbp_fn = 1;
  let has_data_type_infer_fn = 1;
}

def OneFlow_TensorScatterNdAddOp : OneFlow_BaseOp<"tensor_scatter_nd_add", [NoSideEffect, DeclareOpInterfaceMethods<UserOpCompatibleInterface>]> {
  let input = (ins
    OneFlow_Tensor:$params,
    OneFlow_Tensor:$updates,
    OneFlow_Tensor:$indices
  );
  let output = (outs
    OneFlow_Tensor:$out
  );
  let has_logical_tensor_desc_infer_fn = 1;
  let has_physical_tensor_desc_infer_fn = 1;
  let has_get_sbp_fn = 1;
  let has_data_type_infer_fn = 1;
  let has_input_arg_modify_fn = 1;
}

def OneFlow_TensorScatterNdUpdateOp : OneFlow_BaseOp<"tensor_scatter_nd_update", [NoSideEffect, DeclareOpInterfaceMethods<UserOpCompatibleInterface>]> {
  let input = (ins
    OneFlow_Tensor:$params,
    OneFlow_Tensor:$updates,
    OneFlow_Tensor:$indices
  );
  let output = (outs
    OneFlow_Tensor:$out
  );
  let has_logical_tensor_desc_infer_fn = 1;
  let has_physical_tensor_desc_infer_fn = 1;
  let has_get_sbp_fn = 1;
  let has_data_type_infer_fn = 1;
  let has_input_arg_modify_fn = 1;
}

def OneFlow_UnsortedBatchSegmentSumOp : OneFlow_BaseOp<"unsorted_batch_segment_sum", [NoSideEffect, DeclareOpInterfaceMethods<UserOpCompatibleInterface>]> {
  let input = (ins
    OneFlow_Tensor:$data,
    OneFlow_Tensor:$segment_ids
  );
  let output = (outs
    OneFlow_Tensor:$out
  );
  let attrs = (ins
    DefaultValuedAttr<SI64Attr, "0">:$num_segments
  );
  let has_logical_tensor_desc_infer_fn = 1;
  let has_physical_tensor_desc_infer_fn = 1;
  let has_get_sbp_fn = 1;
  let has_data_type_infer_fn = 1;
  let has_input_arg_modify_fn = 1;
}

def OneFlow_UnsortedSegmentSumOp : OneFlow_BaseOp<"unsorted_segment_sum", [NoSideEffect, DeclareOpInterfaceMethods<UserOpCompatibleInterface>]> {
  let input = (ins
    OneFlow_Tensor:$data,
    OneFlow_Tensor:$segment_ids
  );
  let output = (outs
    OneFlow_Tensor:$out
  );
  let attrs = (ins
    DefaultValuedAttr<SI64Attr, "0">:$axis,
    DefaultValuedAttr<SI64Attr, "0">:$num_segments
  );
  let has_logical_tensor_desc_infer_fn = 1;
  let has_physical_tensor_desc_infer_fn = 1;
  let has_get_sbp_fn = 1;
  let has_data_type_infer_fn = 1;
  let has_input_arg_modify_fn = 1;
}

def OneFlow_UnsortedSegmentSumLikeOp : OneFlow_BaseOp<"unsorted_segment_sum_like", [NoSideEffect, DeclareOpInterfaceMethods<UserOpCompatibleInterface>]> {
  let input = (ins
    OneFlow_Tensor:$data,
    OneFlow_Tensor:$segment_ids,
    OneFlow_Tensor:$like
  );
  let output = (outs
    OneFlow_Tensor:$out
  );
  let attrs = (ins
    DefaultValuedAttr<SI64Attr, "0">:$axis
  );
  let has_logical_tensor_desc_infer_fn = 1;
  let has_physical_tensor_desc_infer_fn = 1;
  let has_get_sbp_fn = 1;
  let has_data_type_infer_fn = 1;
  let has_input_arg_modify_fn = 1;
}

def OneFlow_WhereOp : OneFlow_BaseOp<"where", [NoSideEffect, DeclareOpInterfaceMethods<UserOpCompatibleInterface>]> {
  let input = (ins
    OneFlow_Tensor:$condition,
    OneFlow_Tensor:$x,
    OneFlow_Tensor:$y
  );
  let output = (outs
    OneFlow_Tensor:$out
  );
  let has_logical_tensor_desc_infer_fn = 1;
  let has_physical_tensor_desc_infer_fn = 1;
  let has_get_sbp_fn = 1;
  let has_data_type_infer_fn = 1;
  let has_input_arg_modify_fn = 1;
}

def OneFlow_WhereScalarXOp : OneFlow_BaseOp<"where_scalar_x", [NoSideEffect, DeclareOpInterfaceMethods<UserOpCompatibleInterface>]> {
  let input = (ins
    OneFlow_Tensor:$condition,
    OneFlow_Tensor:$y
  );
  let output = (outs
    OneFlow_Tensor:$out
  );
  let attrs = (ins
    DefaultValuedAttr<BoolAttr, "false">:$has_int_operand,
    DefaultValuedAttr<BoolAttr, "false">:$has_float_operand,
    DefaultValuedAttr<BoolAttr, "false">:$has_bool_operand,
    DefaultValuedAttr<SI64Attr, "0">:$int_operand,
    DefaultValuedAttr<F64Attr, "0.">:$float_operand,
    DefaultValuedAttr<BoolAttr, "0.">:$bool_operand
  );
  let has_logical_tensor_desc_infer_fn = 1;
  let has_physical_tensor_desc_infer_fn = 1;
  let has_get_sbp_fn = 1;
  let has_data_type_infer_fn = 1;
  let has_input_arg_modify_fn = 1;
}

def OneFlow_WhereScalarXyOp : OneFlow_BaseOp<"where_scalar_xy", [NoSideEffect, NoGrad, DeclareOpInterfaceMethods<UserOpCompatibleInterface>]> {
  let input = (ins
    OneFlow_Tensor:$condition
  );
  let output = (outs
    OneFlow_Tensor:$out
  );
  let attrs = (ins
    DefaultValuedAttr<BoolAttr, "false">:$has_x_int_operand,
    DefaultValuedAttr<BoolAttr, "false">:$has_x_float_operand,
    DefaultValuedAttr<BoolAttr, "false">:$has_y_int_operand,
    DefaultValuedAttr<BoolAttr, "false">:$has_y_float_operand,
    DefaultValuedAttr<BoolAttr, "false">:$has_x_bool_operand,
    DefaultValuedAttr<BoolAttr, "false">:$has_y_bool_operand,
    DefaultValuedAttr<SI64Attr, "0">:$x_int_operand,
    DefaultValuedAttr<F64Attr, "0.">:$x_float_operand,
    DefaultValuedAttr<BoolAttr, "0.">:$x_bool_operand,
    DefaultValuedAttr<SI64Attr, "0">:$y_int_operand,
    DefaultValuedAttr<F64Attr, "0.">:$y_float_operand,
    DefaultValuedAttr<BoolAttr, "0.">:$y_bool_operand
  );
  let has_logical_tensor_desc_infer_fn = 1;
  let has_physical_tensor_desc_infer_fn = 1;
  let has_get_sbp_fn = 1;
  let has_data_type_infer_fn = 1;
  let has_input_arg_modify_fn = 1;
}

def OneFlow_WhereScalarYOp : OneFlow_BaseOp<"where_scalar_y", [NoSideEffect, DeclareOpInterfaceMethods<UserOpCompatibleInterface>]> {
  let input = (ins
    OneFlow_Tensor:$condition,
    OneFlow_Tensor:$x
  );
  let output = (outs
    OneFlow_Tensor:$out
  );
  let attrs = (ins
    DefaultValuedAttr<BoolAttr, "false">:$has_int_operand,
    DefaultValuedAttr<BoolAttr, "false">:$has_float_operand,
    DefaultValuedAttr<BoolAttr, "false">:$has_bool_operand,
    DefaultValuedAttr<SI64Attr, "0">:$int_operand,
    DefaultValuedAttr<F64Attr, "0.">:$float_operand,
    DefaultValuedAttr<BoolAttr, "0.">:$bool_operand
  );
  let has_logical_tensor_desc_infer_fn = 1;
  let has_physical_tensor_desc_infer_fn = 1;
  let has_get_sbp_fn = 1;
  let has_data_type_infer_fn = 1;
  let has_input_arg_modify_fn = 1;
}

def OneFlow_MedianOp : OneFlow_BaseOp<"median", [NoSideEffect, DeclareOpInterfaceMethods<UserOpCompatibleInterface>]> {
  let input = (ins
    OneFlow_Tensor:$input
  );
  let output = (outs
    OneFlow_Tensor:$output
  );
  let has_logical_tensor_desc_infer_fn = 1;
  let has_physical_tensor_desc_infer_fn = 1;
  let has_get_sbp_fn = 1;
  let has_data_type_infer_fn = 1;
}

def OneFlow_MedianWithIndicesOp : OneFlow_BaseOp<"median_with_indices", [NoSideEffect, DeclareOpInterfaceMethods<UserOpCompatibleInterface>]> {
  let input = (ins
    OneFlow_Tensor:$input
  );
  let output = (outs
    OneFlow_Tensor:$values,
    OneFlow_Tensor:$indices
  );
  let has_logical_tensor_desc_infer_fn = 1;
  let has_physical_tensor_desc_infer_fn = 1;
  let has_get_sbp_fn = 1;
  let has_data_type_infer_fn = 1;
}

def OneFlow_SearchSortedOp : OneFlow_BaseOp<"searchsorted", [NoSideEffect, NoGrad, DeclareOpInterfaceMethods<UserOpCompatibleInterface>]> {
  let input = (ins
    OneFlow_Tensor:$sorted_sequence,
    OneFlow_Tensor:$values
  );
  let output = (outs
    OneFlow_Tensor:$out
  );
  let attrs = (ins
    DefaultValuedAttr<BoolAttr, "false">:$out_int32,
    DefaultValuedAttr<BoolAttr, "false">:$right
  );
  let has_check_fn = 1;
  let has_logical_tensor_desc_infer_fn = 1;
  let has_physical_tensor_desc_infer_fn = 1;
  let has_get_sbp_fn = 1;
  let has_data_type_infer_fn = 1;
}

def OneFlow_SearchSortedScalarOp : OneFlow_BaseOp<"searchsorted_scalar", [NoSideEffect, NoGrad, DeclareOpInterfaceMethods<UserOpCompatibleInterface>]> {
  let input = (ins
    OneFlow_Tensor:$sorted_sequence
  );
  let output = (outs
    OneFlow_Tensor:$out
  );
  let attrs = (ins
    DefaultValuedAttr<BoolAttr, "false">:$out_int32,
    DefaultValuedAttr<BoolAttr, "false">:$right,
    DefaultValuedAttr<F32Attr, "0.">:$values
  );
  let has_check_fn = 1;
  let has_logical_tensor_desc_infer_fn = 1;
  let has_physical_tensor_desc_infer_fn = 1;
  let has_get_sbp_fn = 1;
  let has_data_type_infer_fn = 1;
}

#endif // GET_ONEFLOW_INDICES_OP_DEFINITIONS

// Group: INVOLUTION
// negative, reciprocal
// Total: 2

#ifdef GET_ONEFLOW_INVOLUTION_OP_DEFINITIONS

def OneFlow_NegativeOp : OneFlow_InvolutionBaseOp<"negative", [NoSideEffect, DeclareOpInterfaceMethods<UserOpCompatibleInterface>]> {}

def OneFlow_ReciprocalOp : OneFlow_InvolutionBaseOp<"reciprocal", [NoSideEffect, DeclareOpInterfaceMethods<UserOpCompatibleInterface>]> {}

#endif // GET_ONEFLOW_INVOLUTION_OP_DEFINITIONS

// Group: LOSS
// combined_margin_loss, combined_margin_loss_grad, ctc_loss, ctc_loss_grad, dynamic_loss_scale_schedule, kl_div_loss, kl_div_loss_grad, smooth_l1_loss, smooth_l1_loss_grad
// Total: 9

#ifdef GET_ONEFLOW_LOSS_OP_DEFINITIONS

def OneFlow_CombinedMarginLossOp : OneFlow_BaseOp<"combined_margin_loss", [NoSideEffect, DeclareOpInterfaceMethods<UserOpCompatibleInterface>]> {
  let input = (ins
    OneFlow_Tensor:$x,
    OneFlow_Tensor:$label
  );
  let output = (outs
    OneFlow_Tensor:$y,
    OneFlow_Tensor:$theta
  );
  let attrs = (ins
    DefaultValuedAttr<F32Attr, "0.">:$m1,
    DefaultValuedAttr<F32Attr, "0.">:$m2,
    DefaultValuedAttr<F32Attr, "0.">:$m3,
    DefaultValuedAttr<SI64Attr, "0">:$depth
  );
  let has_logical_tensor_desc_infer_fn = 1;
  let has_physical_tensor_desc_infer_fn = 1;
  let has_get_sbp_fn = 1;
  let has_data_type_infer_fn = 1;
  let has_input_arg_modify_fn = 1;
}

def OneFlow_CombinedMarginLossGradOp : OneFlow_BaseOp<"combined_margin_loss_grad", [NoSideEffect, DeclareOpInterfaceMethods<UserOpCompatibleInterface>]> {
  let input = (ins
    OneFlow_Tensor:$dy,
    OneFlow_Tensor:$label,
    OneFlow_Tensor:$theta
  );
  let output = (outs
    OneFlow_Tensor:$dx
  );
  let attrs = (ins
    DefaultValuedAttr<F32Attr, "0.">:$m1,
    DefaultValuedAttr<F32Attr, "0.">:$m2,
    DefaultValuedAttr<F32Attr, "0.">:$m3,
    DefaultValuedAttr<SI64Attr, "0">:$depth
  );
  let has_logical_tensor_desc_infer_fn = 1;
  let has_physical_tensor_desc_infer_fn = 1;
  let has_get_sbp_fn = 1;
  let has_data_type_infer_fn = 1;
}

def OneFlow_CtcLossOp : OneFlow_BaseOp<"ctc_loss", [NoSideEffect, DeclareOpInterfaceMethods<UserOpCompatibleInterface>]> {
  let input = (ins
    OneFlow_Tensor:$log_probs,
    OneFlow_Tensor:$targets,
    OneFlow_Tensor:$input_lengths,
    OneFlow_Tensor:$target_lengths
  );
  let output = (outs
    OneFlow_Tensor:$loss,
    OneFlow_Tensor:$alpha
  );
  let attrs = (ins
    DefaultValuedAttr<SI64Attr, "0">:$max_target_length,
    DefaultValuedAttr<SI32Attr, "0">:$blank,
    DefaultValuedAttr<BoolAttr, "false">:$zero_infinity
  );
  let has_logical_tensor_desc_infer_fn = 1;
  let has_physical_tensor_desc_infer_fn = 1;
  let has_get_sbp_fn = 1;
  let has_data_type_infer_fn = 1;
}

def OneFlow_CtcLossGradOp : OneFlow_BaseOp<"ctc_loss_grad", [NoSideEffect, DeclareOpInterfaceMethods<UserOpCompatibleInterface>]> {
  let input = (ins
    OneFlow_Tensor:$grad_out,
    OneFlow_Tensor:$log_probs,
    OneFlow_Tensor:$targets,
    OneFlow_Tensor:$input_lengths,
    OneFlow_Tensor:$target_lengths,
    OneFlow_Tensor:$loss,
    OneFlow_Tensor:$alpha
  );
  let output = (outs
    OneFlow_Tensor:$grad
  );
  let attrs = (ins
    DefaultValuedAttr<SI64Attr, "0">:$max_target_length,
    DefaultValuedAttr<SI32Attr, "0">:$blank,
    DefaultValuedAttr<BoolAttr, "false">:$zero_infinity
  );
  let has_logical_tensor_desc_infer_fn = 1;
  let has_physical_tensor_desc_infer_fn = 1;
  let has_get_sbp_fn = 1;
  let has_data_type_infer_fn = 1;
}

def OneFlow_DynamicLossScaleScheduleOp : OneFlow_BaseOp<"dynamic_loss_scale_schedule", [NoSideEffect, DeclareOpInterfaceMethods<UserOpCompatibleInterface>]> {
  let input = (ins
    OneFlow_Tensor:$count_not_finite,
    OneFlow_Tensor:$loss_scale,
    OneFlow_Tensor:$good_step_counter
  );
  let attrs = (ins
    DefaultValuedAttr<SI64Attr, "2000">:$increment_period,
    DefaultValuedAttr<F32Attr, "2.">:$multiplier
  );
  let has_logical_tensor_desc_infer_fn = 1;
  let has_physical_tensor_desc_infer_fn = 1;
  let has_get_sbp_fn = 1;
  let has_data_type_infer_fn = 1;
  let has_input_arg_modify_fn = 1;
}

def OneFlow_KlDivLossOp : OneFlow_BaseOp<"kl_div_loss", [NoSideEffect, DeclareOpInterfaceMethods<UserOpCompatibleInterface>]> {
  let input = (ins
    OneFlow_Tensor:$input,
    OneFlow_Tensor:$target
  );
  let output = (outs
    OneFlow_Tensor:$out
  );
  let attrs = (ins
    DefaultValuedAttr<BoolAttr, "false">:$log_target
  );
  let has_logical_tensor_desc_infer_fn = 1;
  let has_physical_tensor_desc_infer_fn = 1;
  let has_get_sbp_fn = 1;
  let has_data_type_infer_fn = 1;
  let has_input_arg_modify_fn = 1;
}

def OneFlow_KlDivLossGradOp : OneFlow_BaseOp<"kl_div_loss_grad", [NoSideEffect, DeclareOpInterfaceMethods<UserOpCompatibleInterface>]> {
  let input = (ins
    OneFlow_Tensor:$input,
    OneFlow_Tensor:$target,
    OneFlow_Tensor:$dy
  );
  let output = (outs
    OneFlow_Tensor:$dx
  );
  let attrs = (ins
    DefaultValuedAttr<BoolAttr, "false">:$log_target
  );
  let has_logical_tensor_desc_infer_fn = 1;
  let has_physical_tensor_desc_infer_fn = 1;
  let has_get_sbp_fn = 1;
  let has_data_type_infer_fn = 1;
}

def OneFlow_SmoothL1LossOp : OneFlow_BaseOp<"smooth_l1_loss", [NoSideEffect, DeclareOpInterfaceMethods<UserOpCompatibleInterface>]> {
  let input = (ins
    OneFlow_Tensor:$input,
    OneFlow_Tensor:$target
  );
  let output = (outs
    OneFlow_Tensor:$out
  );
  let attrs = (ins
    DefaultValuedAttr<F32Attr, "0.">:$beta
  );
  let has_logical_tensor_desc_infer_fn = 1;
  let has_physical_tensor_desc_infer_fn = 1;
  let has_get_sbp_fn = 1;
  let has_data_type_infer_fn = 1;
  let has_input_arg_modify_fn = 1;
}

def OneFlow_SmoothL1LossGradOp : OneFlow_BaseOp<"smooth_l1_loss_grad", [NoSideEffect, DeclareOpInterfaceMethods<UserOpCompatibleInterface>]> {
  let input = (ins
    OneFlow_Tensor:$input,
    OneFlow_Tensor:$target,
    OneFlow_Tensor:$dy
  );
  let output = (outs
    OneFlow_Tensor:$dx
  );
  let attrs = (ins
    DefaultValuedAttr<F32Attr, "0.">:$beta
  );
  let has_logical_tensor_desc_infer_fn = 1;
  let has_physical_tensor_desc_infer_fn = 1;
  let has_get_sbp_fn = 1;
  let has_data_type_infer_fn = 1;
}

#endif // GET_ONEFLOW_LOSS_OP_DEFINITIONS

// Group: MATH
// abs_grad, ceil_grad, erf, erf_grad, exp, exp_grad, expand_grad, expm1, expm1_grad, floor_grad, floordiv_x_grad, floordiv_y_grad, lgamma, lgamma_grad, log, log1p, log1p_grad, log2_grad, log_grad, log_sigmoid, log_sigmoid_grad, negative_grad, reciprocal_grad, reciprocal_no_nan, reciprocal_no_nan_grad, rint_grad, round_grad, rsqrt, rsqrt_grad, sigmoid_v2, sigmoid_v2_grad, sign_grad, softplus, softplus_grad, softsign_grad, var, sqrt, sqrt_grad, square, square_grad, xlogy_x_grad, xlogy_y_grad, cumsum, erfinv
// Total: 44

#ifdef GET_ONEFLOW_MATH_OP_DEFINITIONS

def OneFlow_AbsGradOp : OneFlow_BaseOp<"abs_grad", [NoSideEffect, DeclareOpInterfaceMethods<UserOpCompatibleInterface>]> {
  let input = (ins
    OneFlow_Tensor:$x,
    OneFlow_Tensor:$dy
  );
  let output = (outs
    OneFlow_Tensor:$dx
  );
  let has_logical_tensor_desc_infer_fn = 1;
  let has_physical_tensor_desc_infer_fn = 1;
  let has_get_sbp_fn = 1;
  let has_data_type_infer_fn = 1;
}

def OneFlow_CeilGradOp : OneFlow_BaseOp<"ceil_grad", [NoSideEffect, DeclareOpInterfaceMethods<UserOpCompatibleInterface>]> {
  let input = (ins
    OneFlow_Tensor:$x,
    OneFlow_Tensor:$dy
  );
  let output = (outs
    OneFlow_Tensor:$dx
  );
  let has_logical_tensor_desc_infer_fn = 1;
  let has_physical_tensor_desc_infer_fn = 1;
  let has_get_sbp_fn = 1;
  let has_data_type_infer_fn = 1;
}

def OneFlow_ErfOp : OneFlow_BaseOp<"erf", [NoSideEffect, DeclareOpInterfaceMethods<UserOpCompatibleInterface>]> {
  let input = (ins
    OneFlow_Tensor:$x
  );
  let output = (outs
    OneFlow_Tensor:$y
  );
  let has_logical_tensor_desc_infer_fn = 1;
  let has_physical_tensor_desc_infer_fn = 1;
  let has_get_sbp_fn = 1;
  let has_data_type_infer_fn = 1;
}

def OneFlow_ErfGradOp : OneFlow_BaseOp<"erf_grad", [NoSideEffect, DeclareOpInterfaceMethods<UserOpCompatibleInterface>]> {
  let input = (ins
    OneFlow_Tensor:$x,
    OneFlow_Tensor:$dy
  );
  let output = (outs
    OneFlow_Tensor:$dx
  );
  let has_logical_tensor_desc_infer_fn = 1;
  let has_physical_tensor_desc_infer_fn = 1;
  let has_get_sbp_fn = 1;
  let has_data_type_infer_fn = 1;
}

def OneFlow_ExpOp : OneFlow_BaseOp<"exp", [NoSideEffect, DeclareOpInterfaceMethods<UserOpCompatibleInterface>]> {
  let input = (ins
    OneFlow_Tensor:$x
  );
  let output = (outs
    OneFlow_Tensor:$y
  );
  let has_logical_tensor_desc_infer_fn = 1;
  let has_physical_tensor_desc_infer_fn = 1;
  let has_get_sbp_fn = 1;
  let has_data_type_infer_fn = 1;
}

def OneFlow_ExpGradOp : OneFlow_BaseOp<"exp_grad", [NoSideEffect, DeclareOpInterfaceMethods<UserOpCompatibleInterface>]> {
  let input = (ins
    OneFlow_Tensor:$x,
    OneFlow_Tensor:$dy
  );
  let output = (outs
    OneFlow_Tensor:$dx
  );
  let has_logical_tensor_desc_infer_fn = 1;
  let has_physical_tensor_desc_infer_fn = 1;
  let has_get_sbp_fn = 1;
  let has_data_type_infer_fn = 1;
}

def OneFlow_ExpandGradOp : OneFlow_BaseOp<"expand_grad", [NoSideEffect, DeclareOpInterfaceMethods<UserOpCompatibleInterface>]> {
  let input = (ins
    OneFlow_Tensor:$in
  );
  let output = (outs
    OneFlow_Tensor:$out
  );
  let attrs = (ins
    SI32ArrayAttr:$logical_out_shape,
    SI32ArrayAttr:$logical_expand_shape
  );
  let has_logical_tensor_desc_infer_fn = 1;
  let has_physical_tensor_desc_infer_fn = 1;
  let has_get_sbp_fn = 1;
  let has_data_type_infer_fn = 1;
}

def OneFlow_Expm1Op : OneFlow_BaseOp<"expm1", [NoSideEffect, DeclareOpInterfaceMethods<UserOpCompatibleInterface>]> {
  let input = (ins
    OneFlow_Tensor:$x
  );
  let output = (outs
    OneFlow_Tensor:$y
  );
  let has_logical_tensor_desc_infer_fn = 1;
  let has_physical_tensor_desc_infer_fn = 1;
  let has_get_sbp_fn = 1;
  let has_data_type_infer_fn = 1;
}

def OneFlow_Expm1GradOp : OneFlow_BaseOp<"expm1_grad", [NoSideEffect, DeclareOpInterfaceMethods<UserOpCompatibleInterface>]> {
  let input = (ins
    OneFlow_Tensor:$x,
    OneFlow_Tensor:$dy
  );
  let output = (outs
    OneFlow_Tensor:$dx
  );
  let has_logical_tensor_desc_infer_fn = 1;
  let has_physical_tensor_desc_infer_fn = 1;
  let has_get_sbp_fn = 1;
  let has_data_type_infer_fn = 1;
}

def OneFlow_FloorGradOp : OneFlow_BaseOp<"floor_grad", [NoSideEffect, DeclareOpInterfaceMethods<UserOpCompatibleInterface>]> {
  let input = (ins
    OneFlow_Tensor:$x,
    OneFlow_Tensor:$dy
  );
  let output = (outs
    OneFlow_Tensor:$dx
  );
  let has_logical_tensor_desc_infer_fn = 1;
  let has_physical_tensor_desc_infer_fn = 1;
  let has_get_sbp_fn = 1;
  let has_data_type_infer_fn = 1;
}

def OneFlow_FloordivXGradOp : OneFlow_BaseOp<"floordiv_x_grad", [NoSideEffect, DeclareOpInterfaceMethods<UserOpCompatibleInterface>]> {
  let input = (ins
    OneFlow_Tensor:$x,
    OneFlow_Tensor:$y,
    OneFlow_Tensor:$dz
  );
  let output = (outs
    OneFlow_Tensor:$dx
  );
  let has_logical_tensor_desc_infer_fn = 1;
  let has_physical_tensor_desc_infer_fn = 1;
  let has_get_sbp_fn = 1;
  let has_data_type_infer_fn = 1;
}

def OneFlow_FloordivYGradOp : OneFlow_BaseOp<"floordiv_y_grad", [NoSideEffect, DeclareOpInterfaceMethods<UserOpCompatibleInterface>]> {
  let input = (ins
    OneFlow_Tensor:$x,
    OneFlow_Tensor:$y,
    OneFlow_Tensor:$dz
  );
  let output = (outs
    OneFlow_Tensor:$dy
  );
  let has_logical_tensor_desc_infer_fn = 1;
  let has_physical_tensor_desc_infer_fn = 1;
  let has_get_sbp_fn = 1;
  let has_data_type_infer_fn = 1;
}

def OneFlow_LgammaOp : OneFlow_BaseOp<"lgamma", [NoSideEffect, DeclareOpInterfaceMethods<UserOpCompatibleInterface>]> {
  let input = (ins
    OneFlow_Tensor:$x
  );
  let output = (outs
    OneFlow_Tensor:$y
  );
  let has_logical_tensor_desc_infer_fn = 1;
  let has_physical_tensor_desc_infer_fn = 1;
  let has_get_sbp_fn = 1;
  let has_data_type_infer_fn = 1;
}

def OneFlow_LgammaGradOp : OneFlow_BaseOp<"lgamma_grad", [NoSideEffect, DeclareOpInterfaceMethods<UserOpCompatibleInterface>]> {
  let input = (ins
    OneFlow_Tensor:$x,
    OneFlow_Tensor:$dy
  );
  let output = (outs
    OneFlow_Tensor:$dx
  );
  let has_logical_tensor_desc_infer_fn = 1;
  let has_physical_tensor_desc_infer_fn = 1;
  let has_get_sbp_fn = 1;
  let has_data_type_infer_fn = 1;
}

def OneFlow_LogOp : OneFlow_BaseOp<"log", [NoSideEffect, DeclareOpInterfaceMethods<UserOpCompatibleInterface>]> {
  let input = (ins
    OneFlow_Tensor:$x
  );
  let output = (outs
    OneFlow_Tensor:$y
  );
  let has_logical_tensor_desc_infer_fn = 1;
  let has_physical_tensor_desc_infer_fn = 1;
  let has_get_sbp_fn = 1;
  let has_data_type_infer_fn = 1;
}

def OneFlow_Log1pOp : OneFlow_BaseOp<"log1p", [NoSideEffect, DeclareOpInterfaceMethods<UserOpCompatibleInterface>]> {
  let input = (ins
    OneFlow_Tensor:$x
  );
  let output = (outs
    OneFlow_Tensor:$y
  );
  let has_logical_tensor_desc_infer_fn = 1;
  let has_physical_tensor_desc_infer_fn = 1;
  let has_get_sbp_fn = 1;
  let has_data_type_infer_fn = 1;
}

def OneFlow_Log1pGradOp : OneFlow_BaseOp<"log1p_grad", [NoSideEffect, DeclareOpInterfaceMethods<UserOpCompatibleInterface>]> {
  let input = (ins
    OneFlow_Tensor:$x,
    OneFlow_Tensor:$dy
  );
  let output = (outs
    OneFlow_Tensor:$dx
  );
  let has_logical_tensor_desc_infer_fn = 1;
  let has_physical_tensor_desc_infer_fn = 1;
  let has_get_sbp_fn = 1;
  let has_data_type_infer_fn = 1;
}

def OneFlow_Log2GradOp : OneFlow_BaseOp<"log2_grad", [NoSideEffect, DeclareOpInterfaceMethods<UserOpCompatibleInterface>]> {
  let input = (ins
    OneFlow_Tensor:$x,
    OneFlow_Tensor:$dy
  );
  let output = (outs
    OneFlow_Tensor:$dx
  );
  let has_logical_tensor_desc_infer_fn = 1;
  let has_physical_tensor_desc_infer_fn = 1;
  let has_get_sbp_fn = 1;
  let has_data_type_infer_fn = 1;
}

def OneFlow_LogGradOp : OneFlow_BaseOp<"log_grad", [NoSideEffect, DeclareOpInterfaceMethods<UserOpCompatibleInterface>]> {
  let input = (ins
    OneFlow_Tensor:$x,
    OneFlow_Tensor:$dy
  );
  let output = (outs
    OneFlow_Tensor:$dx
  );
  let has_logical_tensor_desc_infer_fn = 1;
  let has_physical_tensor_desc_infer_fn = 1;
  let has_get_sbp_fn = 1;
  let has_data_type_infer_fn = 1;
}

def OneFlow_LogSigmoidOp : OneFlow_BaseOp<"log_sigmoid", [NoSideEffect, DeclareOpInterfaceMethods<UserOpCompatibleInterface>]> {
  let input = (ins
    OneFlow_Tensor:$x
  );
  let output = (outs
    OneFlow_Tensor:$y
  );
  let has_logical_tensor_desc_infer_fn = 1;
  let has_physical_tensor_desc_infer_fn = 1;
  let has_get_sbp_fn = 1;
  let has_data_type_infer_fn = 1;
}

def OneFlow_LogSigmoidGradOp : OneFlow_BaseOp<"log_sigmoid_grad", [NoSideEffect, DeclareOpInterfaceMethods<UserOpCompatibleInterface>]> {
  let input = (ins
    OneFlow_Tensor:$x,
    OneFlow_Tensor:$dy
  );
  let output = (outs
    OneFlow_Tensor:$dx
  );
  let has_logical_tensor_desc_infer_fn = 1;
  let has_physical_tensor_desc_infer_fn = 1;
  let has_get_sbp_fn = 1;
  let has_data_type_infer_fn = 1;
}

def OneFlow_NegativeGradOp : OneFlow_BaseOp<"negative_grad", [NoSideEffect, DeclareOpInterfaceMethods<UserOpCompatibleInterface>]> {
  let input = (ins
    OneFlow_Tensor:$x,
    OneFlow_Tensor:$dy
  );
  let output = (outs
    OneFlow_Tensor:$dx
  );
  let has_logical_tensor_desc_infer_fn = 1;
  let has_physical_tensor_desc_infer_fn = 1;
  let has_get_sbp_fn = 1;
  let has_data_type_infer_fn = 1;
}

def OneFlow_ReciprocalGradOp : OneFlow_BaseOp<"reciprocal_grad", [NoSideEffect, DeclareOpInterfaceMethods<UserOpCompatibleInterface>]> {
  let input = (ins
    OneFlow_Tensor:$x,
    OneFlow_Tensor:$dy
  );
  let output = (outs
    OneFlow_Tensor:$dx
  );
  let has_logical_tensor_desc_infer_fn = 1;
  let has_physical_tensor_desc_infer_fn = 1;
  let has_get_sbp_fn = 1;
  let has_data_type_infer_fn = 1;
}

def OneFlow_ReciprocalNoNanOp : OneFlow_BaseOp<"reciprocal_no_nan", [NoSideEffect, DeclareOpInterfaceMethods<UserOpCompatibleInterface>]> {
  let input = (ins
    OneFlow_Tensor:$x
  );
  let output = (outs
    OneFlow_Tensor:$y
  );
  let has_logical_tensor_desc_infer_fn = 1;
  let has_physical_tensor_desc_infer_fn = 1;
  let has_get_sbp_fn = 1;
  let has_data_type_infer_fn = 1;
}

def OneFlow_ReciprocalNoNanGradOp : OneFlow_BaseOp<"reciprocal_no_nan_grad", [NoSideEffect, DeclareOpInterfaceMethods<UserOpCompatibleInterface>]> {
  let input = (ins
    OneFlow_Tensor:$x,
    OneFlow_Tensor:$dy
  );
  let output = (outs
    OneFlow_Tensor:$dx
  );
  let has_logical_tensor_desc_infer_fn = 1;
  let has_physical_tensor_desc_infer_fn = 1;
  let has_get_sbp_fn = 1;
  let has_data_type_infer_fn = 1;
}

def OneFlow_RintGradOp : OneFlow_BaseOp<"rint_grad", [NoSideEffect, DeclareOpInterfaceMethods<UserOpCompatibleInterface>]> {
  let input = (ins
    OneFlow_Tensor:$x,
    OneFlow_Tensor:$dy
  );
  let output = (outs
    OneFlow_Tensor:$dx
  );
  let has_logical_tensor_desc_infer_fn = 1;
  let has_physical_tensor_desc_infer_fn = 1;
  let has_get_sbp_fn = 1;
  let has_data_type_infer_fn = 1;
}

def OneFlow_RoundGradOp : OneFlow_BaseOp<"round_grad", [NoSideEffect, DeclareOpInterfaceMethods<UserOpCompatibleInterface>]> {
  let input = (ins
    OneFlow_Tensor:$x,
    OneFlow_Tensor:$dy
  );
  let output = (outs
    OneFlow_Tensor:$dx
  );
  let has_logical_tensor_desc_infer_fn = 1;
  let has_physical_tensor_desc_infer_fn = 1;
  let has_get_sbp_fn = 1;
  let has_data_type_infer_fn = 1;
}

def OneFlow_RsqrtOp : OneFlow_BaseOp<"rsqrt", [NoSideEffect, DeclareOpInterfaceMethods<UserOpCompatibleInterface>]> {
  let input = (ins
    OneFlow_Tensor:$x
  );
  let output = (outs
    OneFlow_Tensor:$y
  );
  let has_logical_tensor_desc_infer_fn = 1;
  let has_physical_tensor_desc_infer_fn = 1;
  let has_get_sbp_fn = 1;
  let has_data_type_infer_fn = 1;
}

def OneFlow_RsqrtGradOp : OneFlow_BaseOp<"rsqrt_grad", [NoSideEffect, DeclareOpInterfaceMethods<UserOpCompatibleInterface>]> {
  let input = (ins
    OneFlow_Tensor:$x,
    OneFlow_Tensor:$dy
  );
  let output = (outs
    OneFlow_Tensor:$dx
  );
  let has_logical_tensor_desc_infer_fn = 1;
  let has_physical_tensor_desc_infer_fn = 1;
  let has_get_sbp_fn = 1;
  let has_data_type_infer_fn = 1;
}



def OneFlow_SigmoidV2Op : OneFlow_BaseOp<"sigmoid_v2", [NoSideEffect, DeclareOpInterfaceMethods<UserOpCompatibleInterface>]> {
  let input = (ins
    OneFlow_Tensor:$x
  );
  let output = (outs
    OneFlow_Tensor:$y
  );
  let has_logical_tensor_desc_infer_fn = 1;
  let has_physical_tensor_desc_infer_fn = 1;
  let has_get_sbp_fn = 1;
  let has_data_type_infer_fn = 1;
}

def OneFlow_SigmoidV2GradOp : OneFlow_BaseOp<"sigmoid_v2_grad", [NoSideEffect, DeclareOpInterfaceMethods<UserOpCompatibleInterface>]> {
  let input = (ins
    OneFlow_Tensor:$x,
    OneFlow_Tensor:$dy
  );
  let output = (outs
    OneFlow_Tensor:$dx
  );
  let has_logical_tensor_desc_infer_fn = 1;
  let has_physical_tensor_desc_infer_fn = 1;
  let has_get_sbp_fn = 1;
  let has_data_type_infer_fn = 1;
}

def OneFlow_SignGradOp : OneFlow_BaseOp<"sign_grad", [NoSideEffect, DeclareOpInterfaceMethods<UserOpCompatibleInterface>]> {
  let input = (ins
    OneFlow_Tensor:$x,
    OneFlow_Tensor:$dy
  );
  let output = (outs
    OneFlow_Tensor:$dx
  );
  let has_logical_tensor_desc_infer_fn = 1;
  let has_physical_tensor_desc_infer_fn = 1;
  let has_get_sbp_fn = 1;
  let has_data_type_infer_fn = 1;
}

def OneFlow_SoftplusOp : OneFlow_BaseOp<"softplus", [NoSideEffect, DeclareOpInterfaceMethods<UserOpCompatibleInterface>]> {
  let input = (ins
    OneFlow_Tensor:$x
  );
  let output = (outs
    OneFlow_Tensor:$y
  );
  let attrs = (ins
    DefaultValuedAttr<F64Attr, "1.">:$beta,
    DefaultValuedAttr<F64Attr, "20.">:$threshold
  );
  let has_logical_tensor_desc_infer_fn = 1;
  let has_physical_tensor_desc_infer_fn = 1;
  let has_get_sbp_fn = 1;
  let has_data_type_infer_fn = 1;
}

def OneFlow_SoftplusGradOp : OneFlow_BaseOp<"softplus_grad", [NoSideEffect, DeclareOpInterfaceMethods<UserOpCompatibleInterface>]> {
  let input = (ins
    OneFlow_Tensor:$x,
    OneFlow_Tensor:$dy
  );
  let output = (outs
    OneFlow_Tensor:$dx
  );
  let attrs = (ins
    DefaultValuedAttr<F64Attr, "1.">:$beta,
    DefaultValuedAttr<F64Attr, "20.">:$threshold
  );
  let has_logical_tensor_desc_infer_fn = 1;
  let has_physical_tensor_desc_infer_fn = 1;
  let has_get_sbp_fn = 1;
  let has_data_type_infer_fn = 1;
}

def OneFlow_SoftsignGradOp : OneFlow_BaseOp<"softsign_grad", [NoSideEffect, DeclareOpInterfaceMethods<UserOpCompatibleInterface>]> {
  let input = (ins
    OneFlow_Tensor:$x,
    OneFlow_Tensor:$dy
  );
  let output = (outs
    OneFlow_Tensor:$dx
  );
  let has_logical_tensor_desc_infer_fn = 1;
  let has_physical_tensor_desc_infer_fn = 1;
  let has_get_sbp_fn = 1;
  let has_data_type_infer_fn = 1;
}

def OneFlow_VarOp : OneFlow_BaseOp<"var", [NoSideEffect, DeclareOpInterfaceMethods<UserOpCompatibleInterface>]> {
  let input = (ins
    OneFlow_Tensor:$input
  );
  let output = (outs
    OneFlow_Tensor:$output
  );
  let attrs = (ins
    SI32ArrayAttr:$dim,
    DefaultValuedAttr<BoolAttr, "true">:$unbiased,
    DefaultValuedAttr<BoolAttr, "false">:$keepdim,
    OneFlow_DataType:$dtype
  );
  let has_logical_tensor_desc_infer_fn = 1;
  let has_physical_tensor_desc_infer_fn = 1;
  let has_get_sbp_fn = 1;
  let has_data_type_infer_fn = 1;
}


def OneFlow_SqrtOp : OneFlow_BaseOp<"sqrt", [NoSideEffect, DeclareOpInterfaceMethods<UserOpCompatibleInterface>]> {
  let input = (ins
    OneFlow_Tensor:$x
  );
  let output = (outs
    OneFlow_Tensor:$y
  );
  let has_logical_tensor_desc_infer_fn = 1;
  let has_physical_tensor_desc_infer_fn = 1;
  let has_get_sbp_fn = 1;
  let has_data_type_infer_fn = 1;
  let hasFolder = 1;
}

def OneFlow_SqrtGradOp : OneFlow_BaseOp<"sqrt_grad", [NoSideEffect, DeclareOpInterfaceMethods<UserOpCompatibleInterface>]> {
  let input = (ins
    OneFlow_Tensor:$x,
    OneFlow_Tensor:$dy
  );
  let output = (outs
    OneFlow_Tensor:$dx
  );
  let has_logical_tensor_desc_infer_fn = 1;
  let has_physical_tensor_desc_infer_fn = 1;
  let has_get_sbp_fn = 1;
  let has_data_type_infer_fn = 1;
}

def OneFlow_SquareOp : OneFlow_BaseOp<"square", [NoSideEffect, DeclareOpInterfaceMethods<UserOpCompatibleInterface>]> {
  let input = (ins
    OneFlow_Tensor:$x
  );
  let output = (outs
    OneFlow_Tensor:$y
  );
  let has_logical_tensor_desc_infer_fn = 1;
  let has_physical_tensor_desc_infer_fn = 1;
  let has_get_sbp_fn = 1;
  let has_data_type_infer_fn = 1;
}

def OneFlow_SquareGradOp : OneFlow_BaseOp<"square_grad", [NoSideEffect, DeclareOpInterfaceMethods<UserOpCompatibleInterface>]> {
  let input = (ins
    OneFlow_Tensor:$x,
    OneFlow_Tensor:$dy
  );
  let output = (outs
    OneFlow_Tensor:$dx
  );
  let has_logical_tensor_desc_infer_fn = 1;
  let has_physical_tensor_desc_infer_fn = 1;
  let has_get_sbp_fn = 1;
  let has_data_type_infer_fn = 1;
}

def OneFlow_XlogyXGradOp : OneFlow_BaseOp<"xlogy_x_grad", [NoSideEffect, DeclareOpInterfaceMethods<UserOpCompatibleInterface>]> {
  let input = (ins
    OneFlow_Tensor:$x,
    OneFlow_Tensor:$y,
    OneFlow_Tensor:$dz
  );
  let output = (outs
    OneFlow_Tensor:$dx
  );
  let has_logical_tensor_desc_infer_fn = 1;
  let has_physical_tensor_desc_infer_fn = 1;
  let has_get_sbp_fn = 1;
  let has_data_type_infer_fn = 1;
}

def OneFlow_XlogyYGradOp : OneFlow_BaseOp<"xlogy_y_grad", [NoSideEffect, DeclareOpInterfaceMethods<UserOpCompatibleInterface>]> {
  let input = (ins
    OneFlow_Tensor:$x,
    OneFlow_Tensor:$y,
    OneFlow_Tensor:$dz
  );
  let output = (outs
    OneFlow_Tensor:$dy
  );
  let has_logical_tensor_desc_infer_fn = 1;
  let has_physical_tensor_desc_infer_fn = 1;
  let has_get_sbp_fn = 1;
  let has_data_type_infer_fn = 1;
}

def OneFlow_CumsumOp : OneFlow_BaseOp<"cumsum", [NoSideEffect, DeclareOpInterfaceMethods<UserOpCompatibleInterface>]> {
  let input = (ins
    OneFlow_Tensor:$x
  );
  let output = (outs
    OneFlow_Tensor:$y
  );
  let attrs = (ins
    SI64Attr:$dim
  );
  let has_logical_tensor_desc_infer_fn = 1;
  let has_physical_tensor_desc_infer_fn = 1;
  let has_get_sbp_fn = 1;
  let has_data_type_infer_fn = 1;
}

def OneFlow_CumProdOp : OneFlow_BaseOp<"cumprod", [NoSideEffect, DeclareOpInterfaceMethods<UserOpCompatibleInterface>]> {
  let input = (ins
    OneFlow_Tensor:$x
  );
  let output = (outs
    OneFlow_Tensor:$y
  );
  let attrs = (ins
    SI64Attr:$dim
  );
  let has_logical_tensor_desc_infer_fn = 1;
  let has_physical_tensor_desc_infer_fn = 1;
  let has_get_sbp_fn = 1;
  let has_data_type_infer_fn = 1;
}

def OneFlow_CumProdGradOp : OneFlow_BaseOp<"cumprod_grad", [NoSideEffect, DeclareOpInterfaceMethods<UserOpCompatibleInterface>]> {
  let input = (ins
    OneFlow_Tensor:$dy,
    OneFlow_Tensor:$output,
    OneFlow_Tensor:$input
  );
  let output = (outs
    OneFlow_Tensor:$dx
  );
  let attrs = (ins
    SI64Attr:$dim
  );
  let has_logical_tensor_desc_infer_fn = 1;
  let has_physical_tensor_desc_infer_fn = 1;
  let has_get_sbp_fn = 1;
  let has_data_type_infer_fn = 1;
}

def OneFlow_ErfInvOp : OneFlow_BaseOp<"erfinv", [NoSideEffect, DeclareOpInterfaceMethods<UserOpCompatibleInterface>]> {
  let input = (ins
    OneFlow_Tensor:$x
  );
  let output = (outs
    OneFlow_Tensor:$y
  );
  let has_logical_tensor_desc_infer_fn = 1;
  let has_physical_tensor_desc_infer_fn = 1;
  let has_get_sbp_fn = 1;
  let has_data_type_infer_fn = 1;
}

#endif // GET_ONEFLOW_MATH_OP_DEFINITIONS

// Group: MATMUL
// batch_matmul, broadcast_matmul, broadcast_matmul_grad_b, distributed_partial_fc_sample, distributed_partial_fc_sample_disable_boxing, erfc, erfc_grad, matmul, cublas_fused_mlp, cublas_bias_add_relu_matmul_grad, cublas_matmul_bias_add_grad, fused_matmul_bias_add_relu_dropout, fused_relu_dropout_grad, matrix_vector_product, matrix_vector_product_grad_a, matrix_vector_product_grad_b, vector_matrix_product, vector_matrix_product_grad_a, vector_matrix_product_grad_b
// Total: 19

#ifdef GET_ONEFLOW_MATMUL_OP_DEFINITIONS

def OneFlow_BatchMatmulOp : OneFlow_BaseOp<"batch_matmul", [NoSideEffect, DeclareOpInterfaceMethods<UserOpCompatibleInterface>]> {
  let input = (ins
    OneFlow_Tensor:$a,
    OneFlow_Tensor:$b,
    Optional<OneFlow_Tensor>:$_add_to_output
  );
  let output = (outs
    OneFlow_Tensor:$out
  );
  let attrs = (ins
    DefaultValuedAttr<BoolAttr, "false">:$transpose_a,
    DefaultValuedAttr<BoolAttr, "false">:$transpose_b,
    DefaultValuedAttr<F64Attr, "1.">:$alpha
  );
  let has_logical_tensor_desc_infer_fn = 1;
  let has_physical_tensor_desc_infer_fn = 1;
  let has_get_sbp_fn = 1;
  let has_data_type_infer_fn = 1;
}

def OneFlow_BroadcastMatmulOp : OneFlow_BaseOp<"broadcast_matmul", [NoSideEffect, DeclareOpInterfaceMethods<UserOpCompatibleInterface>]> {
  let input = (ins
    OneFlow_Tensor:$a,
    OneFlow_Tensor:$b,
    Optional<OneFlow_Tensor>:$_add_to_output
  );
  let output = (outs
    OneFlow_Tensor:$out
  );
  let attrs = (ins
    DefaultValuedAttr<BoolAttr, "false">:$transpose_a,
    DefaultValuedAttr<BoolAttr, "false">:$transpose_b,
    DefaultValuedAttr<F64Attr, "1.">:$alpha
  );
  let has_logical_tensor_desc_infer_fn = 1;
  let has_physical_tensor_desc_infer_fn = 1;
  let has_get_sbp_fn = 1;
  let has_data_type_infer_fn = 1;
}

def OneFlow_BroadcastMatmulGradBOp : OneFlow_BaseOp<"broadcast_matmul_grad_b", [NoSideEffect, DeclareOpInterfaceMethods<UserOpCompatibleInterface>]> {
  let input = (ins
    OneFlow_Tensor:$a,
    OneFlow_Tensor:$b,
    Optional<OneFlow_Tensor>:$_add_to_output
  );
  let output = (outs
    OneFlow_Tensor:$out
  );
  let attrs = (ins
    DefaultValuedAttr<F64Attr, "1.">:$alpha
  );
  let has_logical_tensor_desc_infer_fn = 1;
  let has_physical_tensor_desc_infer_fn = 1;
  let has_get_sbp_fn = 1;
  let has_data_type_infer_fn = 1;
}

def OneFlow_DistributedPartialFcSampleOp : OneFlow_BaseOp<"distributed_partial_fc_sample", [NoSideEffect, DeclareOpInterfaceMethods<UserOpCompatibleInterface>]> {
  let input = (ins
    OneFlow_Tensor:$weight,
    OneFlow_Tensor:$label
  );
  let output = (outs
    OneFlow_Tensor:$mapped_label,
    OneFlow_Tensor:$sampled_label,
    OneFlow_Tensor:$sampled_weight
  );
  let attrs = (ins
    DefaultValuedAttr<SI64Attr, "0">:$num_sample,
    DefaultValuedAttr<SI64Attr, "-1">:$seed
  );
  let has_logical_tensor_desc_infer_fn = 1;
  let has_physical_tensor_desc_infer_fn = 1;
  let has_get_sbp_fn = 1;
  let has_data_type_infer_fn = 1;
  let has_input_arg_modify_fn = 1;
}

def OneFlow_DistributedPartialFcSampleDisableBoxingOp : OneFlow_BaseOp<"distributed_partial_fc_sample_disable_boxing", [NoSideEffect, DeclareOpInterfaceMethods<UserOpCompatibleInterface>]> {
  let input = (ins
    OneFlow_Tensor:$sampled_weight_diff,
    OneFlow_Tensor:$sampled_label
  );
  let output = (outs
    OneFlow_Tensor:$boxing_disabled_sampled_weight_diff,
    OneFlow_Tensor:$boxing_disabled_sampled_label
  );
  let has_logical_tensor_desc_infer_fn = 1;
  let has_physical_tensor_desc_infer_fn = 1;
  let has_get_sbp_fn = 1;
  let has_data_type_infer_fn = 1;
}

def OneFlow_ErfcOp : OneFlow_BaseOp<"erfc", [NoSideEffect, DeclareOpInterfaceMethods<UserOpCompatibleInterface>]> {
  let input = (ins
    OneFlow_Tensor:$x
  );
  let output = (outs
    OneFlow_Tensor:$y
  );
  let has_logical_tensor_desc_infer_fn = 1;
  let has_physical_tensor_desc_infer_fn = 1;
  let has_get_sbp_fn = 1;
  let has_data_type_infer_fn = 1;
}

def OneFlow_ErfcGradOp : OneFlow_BaseOp<"erfc_grad", [NoSideEffect, DeclareOpInterfaceMethods<UserOpCompatibleInterface>]> {
  let input = (ins
    OneFlow_Tensor:$x,
    OneFlow_Tensor:$dy
  );
  let output = (outs
    OneFlow_Tensor:$dx
  );
  let has_logical_tensor_desc_infer_fn = 1;
  let has_physical_tensor_desc_infer_fn = 1;
  let has_get_sbp_fn = 1;
  let has_data_type_infer_fn = 1;
}

def OneFlow_MatmulOp : OneFlow_BaseOp<"matmul", [NoSideEffect, DeclareOpInterfaceMethods<UserOpCompatibleInterface>]> {
  let input = (ins
    OneFlow_Tensor:$a,
    OneFlow_Tensor:$b,
    Optional<OneFlow_Tensor>:$_add_to_output
  );
  let output = (outs
    OneFlow_Tensor:$out
  );
  let attrs = (ins
    DefaultValuedAttr<BoolAttr, "false">:$transpose_a,
    DefaultValuedAttr<BoolAttr, "false">:$transpose_b,
    DefaultValuedAttr<F64Attr, "1.">:$alpha
  );
  let has_logical_tensor_desc_infer_fn = 1;
  let has_physical_tensor_desc_infer_fn = 1;
  let has_get_sbp_fn = 1;
  let has_data_type_infer_fn = 1;
}

def OneFlow_MatrixVectorProductOp : OneFlow_BaseOp<"matrix_vector_product", [NoSideEffect, DeclareOpInterfaceMethods<UserOpCompatibleInterface>]> {
  let input = (ins
    OneFlow_Tensor:$a,
    OneFlow_Tensor:$b
  );
  let output = (outs
    OneFlow_Tensor:$out
  );
  let has_logical_tensor_desc_infer_fn = 1;
  let has_physical_tensor_desc_infer_fn = 1;
  let has_get_sbp_fn = 1;
  let has_data_type_infer_fn = 1;
}

def OneFlow_MatrixVectorProductGradAOp : OneFlow_BaseOp<"matrix_vector_product_grad_a", [NoSideEffect, NoGrad, DeclareOpInterfaceMethods<UserOpCompatibleInterface>]> {
  let input = (ins
    OneFlow_Tensor:$dy,
    OneFlow_Tensor:$b
  );
  let output = (outs
    OneFlow_Tensor:$dx
  );
  let has_logical_tensor_desc_infer_fn = 1;
  let has_physical_tensor_desc_infer_fn = 1;
  let has_get_sbp_fn = 1;
  let has_data_type_infer_fn = 1;
}

def OneFlow_MatrixVectorProductGradBOp : OneFlow_BaseOp<"matrix_vector_product_grad_b", [NoSideEffect, NoGrad, DeclareOpInterfaceMethods<UserOpCompatibleInterface>]> {
  let input = (ins
    OneFlow_Tensor:$dy,
    OneFlow_Tensor:$a
  );
  let output = (outs
    OneFlow_Tensor:$dx
  );
  let has_logical_tensor_desc_infer_fn = 1;
  let has_physical_tensor_desc_infer_fn = 1;
  let has_get_sbp_fn = 1;
  let has_data_type_infer_fn = 1;
}

def OneFlow_VectorMatrixProductOp : OneFlow_BaseOp<"vector_matrix_product", [NoSideEffect, DeclareOpInterfaceMethods<UserOpCompatibleInterface>]> {
  let input = (ins
    OneFlow_Tensor:$a,
    OneFlow_Tensor:$b
  );
  let output = (outs
    OneFlow_Tensor:$out
  );
  let has_logical_tensor_desc_infer_fn = 1;
  let has_physical_tensor_desc_infer_fn = 1;
  let has_get_sbp_fn = 1;
  let has_data_type_infer_fn = 1;
}

def OneFlow_VectorMatrixProductGradAOp : OneFlow_BaseOp<"vector_matrix_product_grad_a", [NoSideEffect, NoGrad, DeclareOpInterfaceMethods<UserOpCompatibleInterface>]> {
  let input = (ins
    OneFlow_Tensor:$dy,
    OneFlow_Tensor:$b
  );
  let output = (outs
    OneFlow_Tensor:$dx
  );
  let has_logical_tensor_desc_infer_fn = 1;
  let has_physical_tensor_desc_infer_fn = 1;
  let has_get_sbp_fn = 1;
  let has_data_type_infer_fn = 1;
}

def OneFlow_VectorMatrixProductGradBOp : OneFlow_BaseOp<"vector_matrix_product_grad_b", [NoSideEffect, NoGrad, DeclareOpInterfaceMethods<UserOpCompatibleInterface>]> {
  let input = (ins
    OneFlow_Tensor:$dy,
    OneFlow_Tensor:$a
  );
  let output = (outs
    OneFlow_Tensor:$dx
  );
  let has_logical_tensor_desc_infer_fn = 1;
  let has_physical_tensor_desc_infer_fn = 1;
  let has_get_sbp_fn = 1;
  let has_data_type_infer_fn = 1;
}


def OneFlow_CublasFusedMLPOp : OneFlow_BaseOp<"cublas_fused_mlp", [NoSideEffect, AttrSizedOperandSegments, AttrSizedResultSegments, DeclareOpInterfaceMethods<UserOpCompatibleInterface>]> {
  let input = (ins
    OneFlow_Tensor:$x,
    Variadic<OneFlow_Tensor>:$weights, 
    Variadic<OneFlow_Tensor>:$biases
  );
  let output = (outs
    OneFlow_Tensor:$out, 
    Variadic<OneFlow_Tensor>:$cublas_aux, 
    Variadic<OneFlow_Tensor>:$hidden
  );
  let attrs = (ins
    DefaultValuedAttr<BoolAttr, "false">:$skip_final_activation
  );
  let has_logical_tensor_desc_infer_fn = 1;
  let has_physical_tensor_desc_infer_fn = 1;
  let has_get_sbp_fn = 1;
  let has_data_type_infer_fn = 1;
}

def OneFlow_CublasFusedMLPGradOp : OneFlow_BaseOp<"cublas_fused_mlp_grad", [NoSideEffect, NoGrad, AttrSizedOperandSegments, AttrSizedResultSegments, DeclareOpInterfaceMethods<UserOpCompatibleInterface>]> {
  let input = (ins
    OneFlow_Tensor:$dy,
    OneFlow_Tensor:$x,
    Variadic<OneFlow_Tensor>:$weights,
    Variadic<OneFlow_Tensor>:$cublas_aux, 
    Variadic<OneFlow_Tensor>:$hidden
  );
  let output = (outs
    OneFlow_Tensor:$d_x, 
    Variadic<OneFlow_Tensor>:$d_biases, 
    Variadic<OneFlow_Tensor>:$d_weights
  );
  let has_logical_tensor_desc_infer_fn = 1;
  let has_physical_tensor_desc_infer_fn = 1;
  let has_get_sbp_fn = 1;
  let has_data_type_infer_fn = 1;
}

def OneFlow_CublasBiasAddReluMatmulGradOp : OneFlow_BaseOp<"cublas_bias_add_relu_matmul_grad", [NoSideEffect, NoGrad, DeclareOpInterfaceMethods<UserOpCompatibleInterface>]> {
  let input = (ins
    OneFlow_Tensor:$dy,
    OneFlow_Tensor:$weight,
    OneFlow_Tensor:$aux
  );
  let output = (outs
    OneFlow_Tensor:$d_grad, 
    OneFlow_Tensor:$d_bias
  );
  let attrs = (ins
    DefaultValuedAttr<F64Attr, "1.">:$alpha
  );
  let has_logical_tensor_desc_infer_fn = 1;
  let has_physical_tensor_desc_infer_fn = 1;
  let has_get_sbp_fn = 1;
  let has_data_type_infer_fn = 1;
}

def OneFlow_CublasMatmulBiasAddGradOp : OneFlow_BaseOp<"cublas_matmul_bias_add_grad", [NoSideEffect, NoGrad, DeclareOpInterfaceMethods<UserOpCompatibleInterface>]> {
  let input = (ins
    OneFlow_Tensor:$dy, 
    OneFlow_Tensor:$x
  );
  let output = (outs
    OneFlow_Tensor:$w_grad, 
    OneFlow_Tensor:$b_grad
  );
  let has_logical_tensor_desc_infer_fn = 1;
  let has_physical_tensor_desc_infer_fn = 1;
  let has_get_sbp_fn = 1;
  let has_data_type_infer_fn = 1;
}

def OneFlow_FusedMatmulBiasAddReluDropoutOp : OneFlow_BaseOp<"fused_matmul_bias_add_relu_dropout", [NoSideEffect, AttrSizedOperandSegments, AttrSizedResultSegments, DeclareOpInterfaceMethods<UserOpCompatibleInterface>]> {
  let input = (ins
    OneFlow_Tensor:$x,
    Variadic<OneFlow_Tensor>:$weights, 
    Variadic<OneFlow_Tensor>:$biases
  );
  let output = (outs
    OneFlow_Tensor:$out, 
    Variadic<OneFlow_Tensor>:$cublas_aux, 
    Variadic<OneFlow_Tensor>:$hidden
  );
  let attrs = (ins
    DefaultValuedAttr<BoolAttr, "false">:$skip_final_activation, 
    F32ArrayAttr:$dropout_rate_list
  );
  let has_logical_tensor_desc_infer_fn = 1;
  let has_physical_tensor_desc_infer_fn = 1;
  let has_get_sbp_fn = 1;
  let has_data_type_infer_fn = 1;
}

def OneFlow_FusedReluDropoutGradOp : OneFlow_BaseOp<"fused_relu_dropout_grad", [NoSideEffect, NoGrad, DeclareOpInterfaceMethods<UserOpCompatibleInterface>]> {
  let input = (ins
    OneFlow_Tensor:$dy,
    OneFlow_Tensor:$mask
  );
  let output = (outs
    OneFlow_Tensor:$dx
  );
  let attrs = (ins
    DefaultValuedAttr<F32Attr, "0.">:$scale
  );
  let has_logical_tensor_desc_infer_fn = 1;
  let has_physical_tensor_desc_infer_fn = 1;
  let has_get_sbp_fn = 1;
  let has_data_type_infer_fn = 1;
}

#endif // GET_ONEFLOW_MATMUL_OP_DEFINITIONS

// Group: MISC
// CategoricalOrdinalEncode, add_n, arange, coin_flip, concat, constant, dropout, elementwise_maximum_backward, elementwise_minimum_backward, empty, eye, grid_sample_grad, multi_count_not_finite, multi_square_sum, nll, nll_grad, pow_x_grad, pow_y_grad, prelu_grad, randperm, recv, send, split_like, ssp_variable_proxy, tf_prelu_grad, uniform, uniform_int, unique_with_counts, xdivy_x_grad, xdivy_y_grad, stack, stack_grad, fill_, fill_tensor_
// Total: 34

#ifdef GET_ONEFLOW_MISC_OP_DEFINITIONS

def OneFlow_CategoricalOrdinalEncodeOp : OneFlow_BaseOp<"CategoricalOrdinalEncode", [NoSideEffect, NoGrad, DeclareOpInterfaceMethods<UserOpCompatibleInterface>]> {
  let input = (ins
    OneFlow_Tensor:$table,
    OneFlow_Tensor:$size,
    OneFlow_Tensor:$in
  );
  let output = (outs
    OneFlow_Tensor:$out
  );
  let attrs = (ins
    DefaultValuedAttr<BoolAttr, "false">:$hash_precomputed
  );
  let has_check_fn = 1;
  let has_logical_tensor_desc_infer_fn = 1;
  let has_physical_tensor_desc_infer_fn = 1;
  let has_get_sbp_fn = 1;
  let has_data_type_infer_fn = 1;
  let has_input_arg_modify_fn = 1;
}

def OneFlow_AddNOp : OneFlow_BaseOp<"add_n", [NoSideEffect, DeclareOpInterfaceMethods<UserOpCompatibleInterface>]> {
  let input = (ins
    Variadic<OneFlow_Tensor>:$in
  );
  let output = (outs
    OneFlow_Tensor:$out
  );
  let hasCanonicalizer = 1;
  let has_check_fn = 1;
  let has_logical_tensor_desc_infer_fn = 1;
  let has_physical_tensor_desc_infer_fn = 1;
  let has_get_sbp_fn = 1;
  let has_data_type_infer_fn = 1;
}

def OneFlow_ArangeOp : OneFlow_BaseOp<"arange", [NoSideEffect, NoGrad, DeclareOpInterfaceMethods<UserOpCompatibleInterface>]> {
  let output = (outs
    OneFlow_Tensor:$out
  );
  let attrs = (ins
    DefaultValuedAttr<SI64Attr, "0">:$integer_start,
    DefaultValuedAttr<SI64Attr, "0">:$integer_delta,
    DefaultValuedAttr<SI64Attr, "0">:$integer_limit,
    DefaultValuedAttr<F64Attr, "0.">:$float_start,
    DefaultValuedAttr<F64Attr, "0.">:$float_delta,
    DefaultValuedAttr<F64Attr, "0.">:$float_limit,
    OneFlow_DataType:$dtype,
    StrArrayAttr:$nd_sbp
  );
  let has_logical_tensor_desc_infer_fn = 1;
  let has_physical_tensor_desc_infer_fn = 1;
  let has_get_sbp_fn = 1;
  let has_data_type_infer_fn = 1;
  let has_nd_sbp_infer_fn = 1;
}

def OneFlow_CoinFlipOp : OneFlow_BaseOp<"coin_flip", [NoSideEffect, NoGrad, CpuOnly, DeclareOpInterfaceMethods<UserOpCompatibleInterface>]> {
  let output = (outs
    OneFlow_Tensor:$out
  );
  let attrs = (ins
    DefaultValuedAttr<F32Attr, "0.5">:$probability,
    DefaultValuedAttr<SI64Attr, "0">:$batch_size,
    DefaultValuedAttr<SI64Attr, "-1">:$seed,
    DefaultValuedAttr<BoolAttr, "false">:$has_seed,
    StrArrayAttr:$nd_sbp
  );
  let has_logical_tensor_desc_infer_fn = 1;
  let has_physical_tensor_desc_infer_fn = 1;
  let has_get_sbp_fn = 1;
  let has_data_type_infer_fn = 1;
  let has_nd_sbp_infer_fn = 1;
}

def OneFlow_ConcatOp : OneFlow_BaseOp<"concat", [NoSideEffect, DeclareOpInterfaceMethods<UserOpCompatibleInterface>]> {
  let input = (ins
    Variadic<OneFlow_Tensor>:$in
  );
  let output = (outs
    OneFlow_Tensor:$out
  );
  let attrs = (ins
    DefaultValuedAttr<SI64Attr, "0">:$axis,
    DefaultValuedAttr<SI64Attr, "0">:$max_dim_size
  );
  let has_check_fn = 1;
  let has_logical_tensor_desc_infer_fn = 1;
  let has_physical_tensor_desc_infer_fn = 1;
  let has_get_sbp_fn = 1;
  let has_data_type_infer_fn = 1;
}

def OneFlow_ConstantOp : OneFlow_BaseOp<"constant", [NoSideEffect, NoGrad, DeclareOpInterfaceMethods<UserOpCompatibleInterface>]> {
  let output = (outs
    OneFlow_Tensor:$out
  );
  let attrs = (ins
    DefaultValuedAttr<F64Attr, "0.">:$floating_value,
    DefaultValuedAttr<SI64Attr, "0">:$integer_value,
    DefaultValuedAttr<BoolAttr, "false">:$is_floating_value,
    OneFlow_DataType:$dtype,
    ShapeAttr:$shape,
    StrArrayAttr:$nd_sbp
  );
  let same_output_regst_num = 1;
  let has_logical_tensor_desc_infer_fn = 1;
  let has_physical_tensor_desc_infer_fn = 1;
  let has_get_sbp_fn = 1;
  let has_data_type_infer_fn = 1;
  let has_nd_sbp_infer_fn = 1;
}

def OneFlow_DropoutOp : OneFlow_BaseOp<"dropout", [NoSideEffect, DeclareOpInterfaceMethods<UserOpCompatibleInterface>]> {
  let input = (ins
    OneFlow_Tensor:$in,
    Optional<OneFlow_Tensor>:$_add_to_output
  );
  let output = (outs
    OneFlow_Tensor:$out,
    OneFlow_Tensor:$mask
  );
  let attrs = (ins
    DefaultValuedAttr<F32Attr, "0.">:$rate
  );
  let has_check_fn = 1;
  let has_logical_tensor_desc_infer_fn = 1;
  let has_physical_tensor_desc_infer_fn = 1;
  let has_get_sbp_fn = 1;
  let has_data_type_infer_fn = 1;
}

def OneFlow_ElementwiseMaximumBackwardOp : OneFlow_BaseOp<"elementwise_maximum_backward", [NoSideEffect, AttrSizedResultSegments, DeclareOpInterfaceMethods<UserOpCompatibleInterface>]> {
  let input = (ins
    OneFlow_Tensor:$dz,
    OneFlow_Tensor:$x,
    OneFlow_Tensor:$y
  );
  let output = (outs
    Optional<OneFlow_Tensor>:$dx,
    Optional<OneFlow_Tensor>:$dy
  );
  let trait_attrs = (ins
    I32ElementsAttr:$result_segment_sizes
  );
  let has_logical_tensor_desc_infer_fn = 1;
  let has_physical_tensor_desc_infer_fn = 1;
  let has_get_sbp_fn = 1;
  let has_data_type_infer_fn = 1;
}

def OneFlow_ElementwiseMinimumBackwardOp : OneFlow_BaseOp<"elementwise_minimum_backward", [NoSideEffect, AttrSizedResultSegments, DeclareOpInterfaceMethods<UserOpCompatibleInterface>]> {
  let input = (ins
    OneFlow_Tensor:$dz,
    OneFlow_Tensor:$x,
    OneFlow_Tensor:$y
  );
  let output = (outs
    Optional<OneFlow_Tensor>:$dx,
    Optional<OneFlow_Tensor>:$dy
  );
  let trait_attrs = (ins
    I32ElementsAttr:$result_segment_sizes
  );
  let has_logical_tensor_desc_infer_fn = 1;
  let has_physical_tensor_desc_infer_fn = 1;
  let has_get_sbp_fn = 1;
  let has_data_type_infer_fn = 1;
}

def OneFlow_EmptyOp : OneFlow_BaseOp<"empty", [NoSideEffect, NoGrad, DeclareOpInterfaceMethods<UserOpCompatibleInterface>]> {
  let output = (outs
    OneFlow_Tensor:$out
  );
  let attrs = (ins
    OneFlow_DataType:$dtype,
    ShapeAttr:$shape,
    StrArrayAttr:$nd_sbp,
    DefaultValuedAttr<BoolAttr, "false">:$pin_memory,
    StrAttr:$device_type,
    DefaultValuedAttr<SI64Attr, "0">:$device_id
  );
  let same_output_regst_num = 1;
  let has_logical_tensor_desc_infer_fn = 1;
  let has_physical_tensor_desc_infer_fn = 1;
  let has_get_sbp_fn = 1;
  let has_data_type_infer_fn = 1;
  let has_nd_sbp_infer_fn = 1;
  let has_device_and_stream_infer_fn = 1;
}

def OneFlow_EyeOp : OneFlow_BaseOp<"eye", [NoSideEffect, NoGrad, DeclareOpInterfaceMethods<UserOpCompatibleInterface>]> {
  let output = (outs
    OneFlow_Tensor:$out
  );
  let attrs = (ins
    DefaultValuedAttr<SI64Attr, "0">:$rows,
    DefaultValuedAttr<SI64Attr, "0">:$cols,
    OneFlow_DataType:$dtype,
    StrArrayAttr:$nd_sbp
  );
  let has_logical_tensor_desc_infer_fn = 1;
  let has_physical_tensor_desc_infer_fn = 1;
  let has_get_sbp_fn = 1;
  let has_data_type_infer_fn = 1;
}

def OneFlow_GridSampleGradOp : OneFlow_BaseOp<"grid_sample_grad", [NoSideEffect, DeclareOpInterfaceMethods<UserOpCompatibleInterface>]> {
  let input = (ins
    OneFlow_Tensor:$doutput,
    OneFlow_Tensor:$input,
    OneFlow_Tensor:$grid
  );
  let output = (outs
    OneFlow_Tensor:$dinput,
    OneFlow_Tensor:$dgrid
  );
  let attrs = (ins
    StrAttr:$interpolation_mode,
    StrAttr:$padding_mode,
    DefaultValuedAttr<BoolAttr, "false">:$align_corners
  );
  let has_check_fn = 1;
  let has_logical_tensor_desc_infer_fn = 1;
  let has_physical_tensor_desc_infer_fn = 1;
  let has_get_sbp_fn = 1;
  let has_data_type_infer_fn = 1;
}

def OneFlow_MultiCountNotFiniteOp : OneFlow_BaseOp<"multi_count_not_finite", [NoSideEffect, NoGrad, DeclareOpInterfaceMethods<UserOpCompatibleInterface>]> {
  let input = (ins
    Variadic<OneFlow_Tensor>:$x
  );
  let output = (outs
    OneFlow_Tensor:$y
  );
  let has_check_fn = 1;
  let has_logical_tensor_desc_infer_fn = 1;
  let has_physical_tensor_desc_infer_fn = 1;
  let has_get_sbp_fn = 1;
  let has_data_type_infer_fn = 1;
}

def OneFlow_MultiSquareSumOp : OneFlow_BaseOp<"multi_square_sum", [NoSideEffect, DeclareOpInterfaceMethods<UserOpCompatibleInterface>]> {
  let input = (ins
    Variadic<OneFlow_Tensor>:$x
  );
  let output = (outs
    OneFlow_Tensor:$y
  );
  let has_check_fn = 1;
  let has_logical_tensor_desc_infer_fn = 1;
  let has_physical_tensor_desc_infer_fn = 1;
  let has_get_sbp_fn = 1;
  let has_data_type_infer_fn = 1;
}

def OneFlow_MultiReduceSumPowAbsOp : OneFlow_BaseOp<"multi_reduce_sum_pow_abs", [NoSideEffect, DeclareOpInterfaceMethods<UserOpCompatibleInterface>]> {
  let input = (ins
    Variadic<OneFlow_Tensor>:$x
  );
  let output = (outs
    OneFlow_Tensor:$y
  );
  let attrs = (ins
    DefaultValuedAttr<F32Attr, "0">:$p
  );
  let has_logical_tensor_desc_infer_fn = 1;
  let has_data_type_infer_fn = 1;
  let has_get_sbp_fn = 1;
}

def OneFlow_MultiReduceMaxAbsOp : OneFlow_BaseOp<"multi_reduce_max_abs", [NoSideEffect, DeclareOpInterfaceMethods<UserOpCompatibleInterface>]> {
  let input = (ins
    Variadic<OneFlow_Tensor>:$x
  );
  let output = (outs
    OneFlow_Tensor:$y
  );
  let has_logical_tensor_desc_infer_fn = 1;
  let has_data_type_infer_fn = 1;
  let has_get_sbp_fn = 1;
}

def OneFlow_MultiReduceMinAbsOp : OneFlow_BaseOp<"multi_reduce_min_abs", [NoSideEffect, DeclareOpInterfaceMethods<UserOpCompatibleInterface>]> {
  let input = (ins
    Variadic<OneFlow_Tensor>:$x
  );
  let output = (outs
    OneFlow_Tensor:$y
  );
  let has_logical_tensor_desc_infer_fn = 1;
  let has_data_type_infer_fn = 1;
  let has_get_sbp_fn = 1;
}

def OneFlow_LocalMultiReduceMaxAbsOp : OneFlow_BaseOp<"local_multi_reduce_max_abs", [NoSideEffect, DeclareOpInterfaceMethods<UserOpCompatibleInterface>]> {
  let input = (ins
    Variadic<OneFlow_Tensor>:$x
  );
  let output = (outs
    OneFlow_Tensor:$y
  );
  let has_logical_tensor_desc_infer_fn = 1;
  let has_physical_tensor_desc_infer_fn = 1;
  let has_data_type_infer_fn = 1;
  let has_get_sbp_fn = 1;
}

def OneFlow_LocalMultiReduceMinAbsOp : OneFlow_BaseOp<"local_multi_reduce_min_abs", [NoSideEffect, DeclareOpInterfaceMethods<UserOpCompatibleInterface>]> {
  let input = (ins
    Variadic<OneFlow_Tensor>:$x
  );
  let output = (outs
    OneFlow_Tensor:$y
  );
  let has_logical_tensor_desc_infer_fn = 1;
  let has_physical_tensor_desc_infer_fn = 1;
  let has_data_type_infer_fn = 1;
  let has_get_sbp_fn = 1;
}

def OneFlow_NLLOp : OneFlow_BaseOp<"nll", [NoSideEffect, DeclareOpInterfaceMethods<UserOpCompatibleInterface>]> {
  let input = (ins
    OneFlow_Tensor:$input,
    OneFlow_Tensor:$target,
    Optional<OneFlow_Tensor>:$weight
  );
  let output = (outs
    OneFlow_Tensor:$output,
    OneFlow_Tensor:$out_weight
  );
  let attrs = (ins
    DefaultValuedAttr<SI64Attr, "0">:$ignore_index
  );
  let has_data_type_infer_fn = 1;
  let has_logical_tensor_desc_infer_fn = 1;
  let has_get_sbp_fn = 1;
  let has_input_arg_modify_fn = 1;
}

def OneFlow_NLLGradOp : OneFlow_BaseOp<"nll_grad", [NoSideEffect, DeclareOpInterfaceMethods<UserOpCompatibleInterface>]> {
  let input = (ins
    OneFlow_Tensor:$out_grad,
    OneFlow_Tensor:$input,
    OneFlow_Tensor:$target,
    Optional<OneFlow_Tensor>:$weight
  );
  let output = (outs
    OneFlow_Tensor:$in_grad
  );
  let attrs = (ins
    DefaultValuedAttr<SI64Attr, "0">:$ignore_index
  );
  let has_data_type_infer_fn = 1;
  let has_logical_tensor_desc_infer_fn = 1;
  let has_get_sbp_fn = 1;
}

def OneFlow_PowXGradOp : OneFlow_BaseOp<"pow_x_grad", [NoSideEffect, DeclareOpInterfaceMethods<UserOpCompatibleInterface>]> {
  let input = (ins
    OneFlow_Tensor:$x,
    OneFlow_Tensor:$y,
    OneFlow_Tensor:$dz
  );
  let output = (outs
    OneFlow_Tensor:$dx
  );
  let has_logical_tensor_desc_infer_fn = 1;
  let has_physical_tensor_desc_infer_fn = 1;
  let has_get_sbp_fn = 1;
  let has_data_type_infer_fn = 1;
}

def OneFlow_PowYGradOp : OneFlow_BaseOp<"pow_y_grad", [NoSideEffect, DeclareOpInterfaceMethods<UserOpCompatibleInterface>]> {
  let input = (ins
    OneFlow_Tensor:$x,
    OneFlow_Tensor:$y,
    OneFlow_Tensor:$dz
  );
  let output = (outs
    OneFlow_Tensor:$dy
  );
  let has_logical_tensor_desc_infer_fn = 1;
  let has_physical_tensor_desc_infer_fn = 1;
  let has_get_sbp_fn = 1;
  let has_data_type_infer_fn = 1;
}

def OneFlow_PreluGradOp : OneFlow_BaseOp<"prelu_grad", [NoSideEffect, DeclareOpInterfaceMethods<UserOpCompatibleInterface>]> {
  let input = (ins
    OneFlow_Tensor:$dy,
    OneFlow_Tensor:$x,
    OneFlow_Tensor:$alpha
  );
  let output = (outs
    OneFlow_Tensor:$dx,
    OneFlow_Tensor:$alpha_diff
  );
  let attrs = (ins
    DefaultValuedAttr<BoolAttr, "true">:$alpha_requires_grad
  );
  let has_logical_tensor_desc_infer_fn = 1;
  let has_physical_tensor_desc_infer_fn = 1;
  let has_get_sbp_fn = 1;
  let has_data_type_infer_fn = 1;
}

def OneFlow_RandpermOp : OneFlow_BaseOp<"randperm", [NoSideEffect, NoGrad, DeclareOpInterfaceMethods<UserOpCompatibleInterface>]> {
  let output = (outs
    OneFlow_Tensor:$out
  );
  let attrs = (ins
    DefaultValuedAttr<SI32Attr, "0">:$n,
    DefaultValuedAttr<SI64Attr, "0">:$seed,
    StrArrayAttr:$nd_sbp
  );
  let has_logical_tensor_desc_infer_fn = 1;
  let has_physical_tensor_desc_infer_fn = 1;
  let has_get_sbp_fn = 1;
  let has_data_type_infer_fn = 1;
  let has_nd_sbp_infer_fn = 1;
}

def OneFlow_RecvOp : OneFlow_BaseOp<"recv", [NoSideEffect, NoGrad, DeclareOpInterfaceMethods<UserOpCompatibleInterface>]> {
  let output = (outs
    OneFlow_Tensor:$out
  );
  let attrs = (ins
    DefaultValuedAttr<SI64Attr, "0">:$src_process_id,
    OneFlow_DataType:$dtype,
    ShapeAttr:$shape,
    StrAttr:$device_type,
    DefaultValuedAttr<SI64Attr, "0">:$device_id
  );
  let has_logical_tensor_desc_infer_fn = 1;
  let has_physical_tensor_desc_infer_fn = 1;
  let has_get_sbp_fn = 1;
  let has_data_type_infer_fn = 1;
  let has_device_and_stream_infer_fn = 1;
}

def OneFlow_SendOp : OneFlow_BaseOp<"send", [NoSideEffect, NoGrad, DeclareOpInterfaceMethods<UserOpCompatibleInterface>]> {
  let input = (ins
    OneFlow_Tensor:$in
  );
  let attrs = (ins
    DefaultValuedAttr<SI64Attr, "0">:$dst_process_id
  );
  let has_logical_tensor_desc_infer_fn = 1;
  let has_physical_tensor_desc_infer_fn = 1;
  let has_get_sbp_fn = 1;
  let has_data_type_infer_fn = 1;
  let has_device_and_stream_infer_fn = 1;
}

def OneFlow_SplitLikeOp : OneFlow_BaseOp<"split_like", [NoSideEffect, DeclareOpInterfaceMethods<UserOpCompatibleInterface>]> {
  let input = (ins
    OneFlow_Tensor:$in,
    Variadic<OneFlow_Tensor>:$like
  );
  let output = (outs
    Variadic<OneFlow_Tensor>:$out
  );
  let attrs = (ins
    DefaultValuedAttr<SI64Attr, "0">:$axis
  );
  let has_check_fn = 1;
  let has_logical_tensor_desc_infer_fn = 1;
  let has_physical_tensor_desc_infer_fn = 1;
  let has_get_sbp_fn = 1;
  let has_data_type_infer_fn = 1;
  let has_input_arg_modify_fn = 1;
}

def OneFlow_SspVariableProxyOp : OneFlow_BaseOp<"ssp_variable_proxy", [NoSideEffect, NoGrad, DeclareOpInterfaceMethods<UserOpCompatibleInterface>]> {
  let input = (ins
    OneFlow_Tensor:$var
  );
  let output = (outs
    OneFlow_Tensor:$ref,
    OneFlow_Tensor:$value
  );
  let attrs = (ins
    DefaultValuedAttr<SI64Attr, "1">:$buffer_size
  );
  let has_logical_tensor_desc_infer_fn = 1;
  let has_physical_tensor_desc_infer_fn = 1;
  let has_get_sbp_fn = 1;
  let has_data_type_infer_fn = 1;
  let has_output_arg_modify_fn = 1;
}

def OneFlow_TfPreluGradOp : OneFlow_BaseOp<"tf_prelu_grad", [NoSideEffect, DeclareOpInterfaceMethods<UserOpCompatibleInterface>]> {
  let input = (ins
    OneFlow_Tensor:$dy,
    OneFlow_Tensor:$x,
    OneFlow_Tensor:$alpha
  );
  let output = (outs
    OneFlow_Tensor:$dx,
    OneFlow_Tensor:$alpha_diff
  );
  let has_logical_tensor_desc_infer_fn = 1;
  let has_physical_tensor_desc_infer_fn = 1;
  let has_get_sbp_fn = 1;
  let has_data_type_infer_fn = 1;
}

def OneFlow_UniformOp : OneFlow_BaseOp<"uniform", [NoSideEffect, NoGrad, DeclareOpInterfaceMethods<UserOpCompatibleInterface>]> {
  let output = (outs
    OneFlow_Tensor:$out
  );
  let attrs = (ins
    DefaultValuedAttr<F64Attr, "0.">:$from,
    DefaultValuedAttr<F64Attr, "1.">:$to,
    DefaultValuedAttr<SI64Attr, "0">:$seed,
    OneFlow_DataType:$dtype,
    ShapeAttr:$shape,
    StrArrayAttr:$nd_sbp
  );
  let same_output_regst_num = 1;
  let has_logical_tensor_desc_infer_fn = 1;
  let has_physical_tensor_desc_infer_fn = 1;
  let has_get_sbp_fn = 1;
  let has_data_type_infer_fn = 1;
  let has_nd_sbp_infer_fn = 1;
}

def OneFlow_UniformIntOp : OneFlow_BaseOp<"uniform_int", [NoSideEffect, NoGrad, DeclareOpInterfaceMethods<UserOpCompatibleInterface>]> {
  let output = (outs
    OneFlow_Tensor:$out
  );
  let attrs = (ins
    DefaultValuedAttr<SI64Attr, "0">:$from,
    DefaultValuedAttr<SI64Attr, "1">:$to,
    DefaultValuedAttr<SI64Attr, "0">:$seed,
    OneFlow_DataType:$dtype,
    ShapeAttr:$shape,
    StrArrayAttr:$nd_sbp
  );
  let same_output_regst_num = 1;
  let has_logical_tensor_desc_infer_fn = 1;
  let has_physical_tensor_desc_infer_fn = 1;
  let has_get_sbp_fn = 1;
  let has_data_type_infer_fn = 1;
  let has_nd_sbp_infer_fn = 1;
}

def OneFlow_UniqueWithCountsOp : OneFlow_BaseOp<"unique_with_counts", [NoSideEffect, NoGrad, DeclareOpInterfaceMethods<UserOpCompatibleInterface>]> {
  let input = (ins
    OneFlow_Tensor:$x
  );
  let output = (outs
    OneFlow_Tensor:$y,
    OneFlow_Tensor:$idx,
    OneFlow_Tensor:$count,
    OneFlow_Tensor:$num_unique
  );
  let attrs = (ins
    OneFlow_DataType:$out_idx
  );
  let has_logical_tensor_desc_infer_fn = 1;
  let has_physical_tensor_desc_infer_fn = 1;
  let has_get_sbp_fn = 1;
  let has_data_type_infer_fn = 1;
}

def OneFlow_XdivyXGradOp : OneFlow_BaseOp<"xdivy_x_grad", [NoSideEffect, DeclareOpInterfaceMethods<UserOpCompatibleInterface>]> {
  let input = (ins
    OneFlow_Tensor:$x,
    OneFlow_Tensor:$y,
    OneFlow_Tensor:$dz
  );
  let output = (outs
    OneFlow_Tensor:$dx
  );
  let has_logical_tensor_desc_infer_fn = 1;
  let has_physical_tensor_desc_infer_fn = 1;
  let has_get_sbp_fn = 1;
  let has_data_type_infer_fn = 1;
}

def OneFlow_XdivyYGradOp : OneFlow_BaseOp<"xdivy_y_grad", [NoSideEffect, DeclareOpInterfaceMethods<UserOpCompatibleInterface>]> {
  let input = (ins
    OneFlow_Tensor:$x,
    OneFlow_Tensor:$y,
    OneFlow_Tensor:$dz
  );
  let output = (outs
    OneFlow_Tensor:$dy
  );
  let has_logical_tensor_desc_infer_fn = 1;
  let has_physical_tensor_desc_infer_fn = 1;
  let has_get_sbp_fn = 1;
  let has_data_type_infer_fn = 1;
}

def OneFlow_StackOp : OneFlow_BaseOp<"stack", [NoSideEffect, DeclareOpInterfaceMethods<UserOpCompatibleInterface>]> {
  let input = (ins
    Variadic<OneFlow_Tensor>:$in
  );
  let output = (outs
    OneFlow_Tensor:$out
  );
  let attrs = (ins
    DefaultValuedAttr<SI64Attr, "0">:$axis,
    DefaultValuedAttr<SI64Attr, "0">:$max_dim_size
  );
  let has_check_fn = 1;
  let has_logical_tensor_desc_infer_fn = 1;
  let has_physical_tensor_desc_infer_fn = 1;
  let has_get_sbp_fn = 1;
  let has_data_type_infer_fn = 1;
}

def OneFlow_StackGradOp : OneFlow_BaseOp<"stack_grad", [NoSideEffect, NoGrad, DeclareOpInterfaceMethods<UserOpCompatibleInterface>]> {
  let input = (ins
    OneFlow_Tensor:$in,
    Variadic<OneFlow_Tensor>:$like
  );
  let output = (outs
    Variadic<OneFlow_Tensor>:$out
  );
  let attrs = (ins
    DefaultValuedAttr<SI64Attr, "0">:$axis
  );
  let has_check_fn = 1;
  let has_logical_tensor_desc_infer_fn = 1;
  let has_physical_tensor_desc_infer_fn = 1;
  let has_get_sbp_fn = 1;
  let has_data_type_infer_fn = 1;
  let has_input_arg_modify_fn = 1;
}

#endif // GET_ONEFLOW_MISC_OP_DEFINITIONS

// Group: NCCL
// _nccl_logical_2D_same_dim0_all2all, _nccl_logical_2D_same_dim0_all_gather, _nccl_logical_2D_same_dim0_all_gather_noncontinuous, _nccl_logical_2D_same_dim0_all_reduce, _nccl_logical_2D_same_dim1_all_reduce, _nccl_logical_all_gather, _nccl_logical_all_gather_noncontinuous, _nccl_logical_all_reduce, _nccl_logical_reduce_scatter, _nccl_logical_s2s, _nccl_logical_send_recv
// Total: 11

#ifdef GET_ONEFLOW_NCCL_OP_DEFINITIONS

def OneFlow__ncclLogical_2DSameDim0All2allOp : OneFlow_BaseOp<"_nccl_logical_2D_same_dim0_all2all", [NoSideEffect, NoGrad, DeclareOpInterfaceMethods<UserOpCompatibleInterface>]> {
  let input = (ins
    OneFlow_Tensor:$in
  );
  let output = (outs
    OneFlow_Tensor:$out
  );
  let attrs = (ins
    StrArrayAttr:$src_reduced_nd_sbp,
    StrArrayAttr:$dst_reduced_nd_sbp
  );
  let has_logical_tensor_desc_infer_fn = 1;
  let has_get_sbp_fn = 1;
  let has_data_type_infer_fn = 1;
  let has_device_and_stream_infer_fn = 1;
  let has_nd_sbp_infer_fn = 1;
}

def OneFlow__ncclLogical_2DSameDim0AllGatherOp : OneFlow_BaseOp<"_nccl_logical_2D_same_dim0_all_gather", [NoSideEffect, NoGrad, DeclareOpInterfaceMethods<UserOpCompatibleInterface>]> {
  let input = (ins
    OneFlow_Tensor:$in
  );
  let output = (outs
    OneFlow_Tensor:$out
  );
  let attrs = (ins
    StrArrayAttr:$src_reduced_nd_sbp,
    StrArrayAttr:$dst_reduced_nd_sbp
  );
  let has_logical_tensor_desc_infer_fn = 1;
  let has_get_sbp_fn = 1;
  let has_data_type_infer_fn = 1;
  let has_device_and_stream_infer_fn = 1;
  let has_nd_sbp_infer_fn = 1;
}

def OneFlow__ncclLogical_2DSameDim0AllGatherNoncontinuousOp : OneFlow_BaseOp<"_nccl_logical_2D_same_dim0_all_gather_noncontinuous", [NoSideEffect, NoGrad, DeclareOpInterfaceMethods<UserOpCompatibleInterface>]> {
  let input = (ins
    OneFlow_Tensor:$in
  );
  let output = (outs
    OneFlow_Tensor:$out
  );
  let attrs = (ins
    StrArrayAttr:$src_reduced_nd_sbp,
    StrArrayAttr:$dst_reduced_nd_sbp
  );
  let has_logical_tensor_desc_infer_fn = 1;
  let has_get_sbp_fn = 1;
  let has_data_type_infer_fn = 1;
  let has_device_and_stream_infer_fn = 1;
  let has_nd_sbp_infer_fn = 1;
}

def OneFlow__ncclLogical_2DSameDim0AllReduceOp : OneFlow_BaseOp<"_nccl_logical_2D_same_dim0_all_reduce", [NoSideEffect, NoGrad, DeclareOpInterfaceMethods<UserOpCompatibleInterface>]> {
  let input = (ins
    OneFlow_Tensor:$in
  );
  let output = (outs
    OneFlow_Tensor:$out
  );
  let attrs = (ins
    StrArrayAttr:$src_reduced_nd_sbp,
    StrArrayAttr:$dst_reduced_nd_sbp
  );
  let has_logical_tensor_desc_infer_fn = 1;
  let has_get_sbp_fn = 1;
  let has_data_type_infer_fn = 1;
  let has_device_and_stream_infer_fn = 1;
  let has_nd_sbp_infer_fn = 1;
}

def OneFlow__ncclLogical_2DSameDim1AllReduceOp : OneFlow_BaseOp<"_nccl_logical_2D_same_dim1_all_reduce", [NoSideEffect, NoGrad, DeclareOpInterfaceMethods<UserOpCompatibleInterface>]> {
  let input = (ins
    OneFlow_Tensor:$in
  );
  let output = (outs
    OneFlow_Tensor:$out
  );
  let attrs = (ins
    StrArrayAttr:$src_reduced_nd_sbp,
    StrArrayAttr:$dst_reduced_nd_sbp
  );
  let has_logical_tensor_desc_infer_fn = 1;
  let has_get_sbp_fn = 1;
  let has_data_type_infer_fn = 1;
  let has_device_and_stream_infer_fn = 1;
  let has_nd_sbp_infer_fn = 1;
}

def OneFlow__ncclLogicalAllGatherOp : OneFlow_BaseOp<"_nccl_logical_all_gather", [NoSideEffect, NoGrad, DeclareOpInterfaceMethods<UserOpCompatibleInterface>]> {
  let input = (ins
    OneFlow_Tensor:$in
  );
  let output = (outs
    OneFlow_Tensor:$out
  );
  let attrs = (ins
    StrArrayAttr:$src_reduced_nd_sbp,
    StrArrayAttr:$dst_reduced_nd_sbp
  );
  let has_logical_tensor_desc_infer_fn = 1;
  let has_get_sbp_fn = 1;
  let has_data_type_infer_fn = 1;
  let has_device_and_stream_infer_fn = 1;
  let has_nd_sbp_infer_fn = 1;
}

def OneFlow__ncclLogicalAllGatherNoncontinuousOp : OneFlow_BaseOp<"_nccl_logical_all_gather_noncontinuous", [NoSideEffect, NoGrad, DeclareOpInterfaceMethods<UserOpCompatibleInterface>]> {
  let input = (ins
    OneFlow_Tensor:$in
  );
  let output = (outs
    OneFlow_Tensor:$out
  );
  let attrs = (ins
    StrArrayAttr:$src_reduced_nd_sbp,
    StrArrayAttr:$dst_reduced_nd_sbp
  );
  let has_logical_tensor_desc_infer_fn = 1;
  let has_get_sbp_fn = 1;
  let has_data_type_infer_fn = 1;
  let has_device_and_stream_infer_fn = 1;
  let has_nd_sbp_infer_fn = 1;
}

def OneFlow__ncclLogicalAllReduceOp : OneFlow_BaseOp<"_nccl_logical_all_reduce", [NoSideEffect, NoGrad, DeclareOpInterfaceMethods<UserOpCompatibleInterface>]> {
  let input = (ins
    OneFlow_Tensor:$in
  );
  let output = (outs
    OneFlow_Tensor:$out
  );
  let attrs = (ins
    StrArrayAttr:$src_reduced_nd_sbp,
    StrArrayAttr:$dst_reduced_nd_sbp
  );
  let has_logical_tensor_desc_infer_fn = 1;
  let has_get_sbp_fn = 1;
  let has_data_type_infer_fn = 1;
  let has_device_and_stream_infer_fn = 1;
  let has_nd_sbp_infer_fn = 1;
}

def OneFlow__ncclLogicalReduceScatterOp : OneFlow_BaseOp<"_nccl_logical_reduce_scatter", [NoSideEffect, NoGrad, DeclareOpInterfaceMethods<UserOpCompatibleInterface>]> {
  let input = (ins
    OneFlow_Tensor:$in
  );
  let output = (outs
    OneFlow_Tensor:$out
  );
  let attrs = (ins
    StrArrayAttr:$src_reduced_nd_sbp,
    StrArrayAttr:$dst_reduced_nd_sbp
  );
  let has_logical_tensor_desc_infer_fn = 1;
  let has_get_sbp_fn = 1;
  let has_data_type_infer_fn = 1;
  let has_device_and_stream_infer_fn = 1;
  let has_nd_sbp_infer_fn = 1;
}

def OneFlow__ncclLogicalReduceScatterNoncontinuousOp : OneFlow_BaseOp<"_nccl_logical_reduce_scatter_noncontinuous", [NoSideEffect, NoGrad, DeclareOpInterfaceMethods<UserOpCompatibleInterface>]> {
  let input = (ins
    OneFlow_Tensor:$in
  );
  let output = (outs
    OneFlow_Tensor:$out
  );
  let attrs = (ins
    StrArrayAttr:$src_reduced_nd_sbp,
    StrArrayAttr:$dst_reduced_nd_sbp
  );
  let has_logical_tensor_desc_infer_fn = 1;
  let has_get_sbp_fn = 1;
  let has_data_type_infer_fn = 1;
  let has_device_and_stream_infer_fn = 1;
  let has_nd_sbp_infer_fn = 1;
}

def OneFlow__ncclLogicalS2sOp : OneFlow_BaseOp<"_nccl_logical_s2s", [NoSideEffect, NoGrad, DeclareOpInterfaceMethods<UserOpCompatibleInterface>]> {
  let input = (ins
    OneFlow_Tensor:$in
  );
  let output = (outs
    OneFlow_Tensor:$out
  );
  let attrs = (ins
    StrArrayAttr:$src_reduced_nd_sbp,
    StrArrayAttr:$dst_reduced_nd_sbp
  );
  let has_logical_tensor_desc_infer_fn = 1;
  let has_get_sbp_fn = 1;
  let has_data_type_infer_fn = 1;
  let has_device_and_stream_infer_fn = 1;
  let has_nd_sbp_infer_fn = 1;
}

def OneFlow__ncclLogicalSendRecvOp : OneFlow_BaseOp<"_nccl_logical_send_recv", [NoSideEffect, NoGrad, DeclareOpInterfaceMethods<UserOpCompatibleInterface>]> {
  let input = (ins
    OneFlow_Tensor:$in
  );
  let output = (outs
    OneFlow_Tensor:$out
  );
  let attrs = (ins
    StrArrayAttr:$src_nd_sbp,
    StrArrayAttr:$dst_nd_sbp
  );
  let has_logical_tensor_desc_infer_fn = 1;
  let has_get_sbp_fn = 1;
  let has_data_type_infer_fn = 1;
  let has_device_and_stream_infer_fn = 1;
  let has_nd_sbp_infer_fn = 1;
}

#endif // GET_ONEFLOW_NCCL_OP_DEFINITIONS

// Group: NORMALIZATION
// crop_mirror_normalize_from_tensorbuffer, crop_mirror_normalize_from_uint8, image_normalize, l2_normalize, l2_normalize_grad, layer_norm, layer_norm_grad, layer_norm_param_grad, normal, normalization, normalization_grad
// Total: 11

#ifdef GET_ONEFLOW_NORMALIZATION_OP_DEFINITIONS

def OneFlow_CropMirrorNormalizeFromTensorbufferOp : OneFlow_BaseOp<"crop_mirror_normalize_from_tensorbuffer", [NoSideEffect, NoGrad, CpuOnly, DeclareOpInterfaceMethods<UserOpCompatibleInterface>]> {
  let input = (ins
    OneFlow_Tensor:$in,
    Optional<OneFlow_Tensor>:$mirror
  );
  let output = (outs
    OneFlow_Tensor:$out
  );
  let attrs = (ins
    DefaultValuedAttr<StrAttr, "\"BGR\"">:$color_space,
    DefaultValuedAttr<StrAttr, "\"NCHW\"">:$output_layout,
    F32ArrayAttr:$mean,
    F32ArrayAttr:$std,
    DefaultValuedAttr<SI64Attr, "0">:$crop_h,
    DefaultValuedAttr<SI64Attr, "0">:$crop_w,
    DefaultValuedAttr<F32Attr, "0.5">:$crop_pos_x,
    DefaultValuedAttr<F32Attr, "0.5">:$crop_pos_y,
    OneFlow_DataType:$output_dtype
  );
  let has_logical_tensor_desc_infer_fn = 1;
  let has_physical_tensor_desc_infer_fn = 1;
  let has_get_sbp_fn = 1;
  let has_data_type_infer_fn = 1;
}

def OneFlow_CropMirrorNormalizeFromUint8Op : OneFlow_BaseOp<"crop_mirror_normalize_from_uint8", [NoSideEffect, NoGrad, DeclareOpInterfaceMethods<UserOpCompatibleInterface>]> {
  let input = (ins
    OneFlow_Tensor:$in,
    Optional<OneFlow_Tensor>:$mirror
  );
  let output = (outs
    OneFlow_Tensor:$out
  );
  let attrs = (ins
    DefaultValuedAttr<StrAttr, "\"BGR\"">:$color_space,
    DefaultValuedAttr<StrAttr, "\"NCHW\"">:$output_layout,
    F32ArrayAttr:$mean,
    F32ArrayAttr:$std,
    DefaultValuedAttr<SI64Attr, "0">:$crop_h,
    DefaultValuedAttr<SI64Attr, "0">:$crop_w,
    DefaultValuedAttr<F32Attr, "0.5">:$crop_pos_x,
    DefaultValuedAttr<F32Attr, "0.5">:$crop_pos_y,
    OneFlow_DataType:$output_dtype
  );
  let has_logical_tensor_desc_infer_fn = 1;
  let has_physical_tensor_desc_infer_fn = 1;
  let has_get_sbp_fn = 1;
  let has_data_type_infer_fn = 1;
}

def OneFlow_ImageNormalizeOp : OneFlow_BaseOp<"image_normalize", [NoSideEffect, NoGrad, CpuOnly, DeclareOpInterfaceMethods<UserOpCompatibleInterface>]> {
  let input = (ins
    OneFlow_Tensor:$in
  );
  let output = (outs
    OneFlow_Tensor:$out
  );
  let attrs = (ins
    F32ArrayAttr:$std,
    F32ArrayAttr:$mean
  );
  let has_logical_tensor_desc_infer_fn = 1;
  let has_physical_tensor_desc_infer_fn = 1;
  let has_get_sbp_fn = 1;
  let has_data_type_infer_fn = 1;
}

def OneFlow_L2NormalizeOp : OneFlow_BaseOp<"l2_normalize", [NoSideEffect, DeclareOpInterfaceMethods<UserOpCompatibleInterface>]> {
  let input = (ins
    OneFlow_Tensor:$x
  );
  let output = (outs
    OneFlow_Tensor:$y,
    OneFlow_Tensor:$square_x_sum
  );
  let attrs = (ins
    DefaultValuedAttr<SI32Attr, "0">:$axis,
    DefaultValuedAttr<F32Attr, "0.">:$epsilon
  );
  let has_logical_tensor_desc_infer_fn = 1;
  let has_physical_tensor_desc_infer_fn = 1;
  let has_get_sbp_fn = 1;
  let has_data_type_infer_fn = 1;
}

def OneFlow_L2NormalizeGradOp : OneFlow_BaseOp<"l2_normalize_grad", [NoSideEffect, DeclareOpInterfaceMethods<UserOpCompatibleInterface>]> {
  let input = (ins
    OneFlow_Tensor:$dy,
    OneFlow_Tensor:$y,
    OneFlow_Tensor:$square_x_sum
  );
  let output = (outs
    OneFlow_Tensor:$dx
  );
  let attrs = (ins
    DefaultValuedAttr<SI32Attr, "0">:$axis,
    DefaultValuedAttr<F32Attr, "0.">:$epsilon
  );
  let has_logical_tensor_desc_infer_fn = 1;
  let has_physical_tensor_desc_infer_fn = 1;
  let has_get_sbp_fn = 1;
  let has_data_type_infer_fn = 1;
}

def OneFlow_LayerNormOp : OneFlow_BaseOp<"layer_norm", [NoSideEffect, AttrSizedOperandSegments, DeclareOpInterfaceMethods<UserOpCompatibleInterface>]> {
  let input = (ins
    OneFlow_Tensor:$x,
    Optional<OneFlow_Tensor>:$beta,
    Optional<OneFlow_Tensor>:$gamma
  );
  let output = (outs
    OneFlow_Tensor:$y,
    OneFlow_Tensor:$mean,
    OneFlow_Tensor:$inv_variance
  );
  let attrs = (ins
    DefaultValuedAttr<BoolAttr, "false">:$center,
    DefaultValuedAttr<BoolAttr, "false">:$scale,
    DefaultValuedAttr<SI64Attr, "0">:$begin_norm_axis,
    DefaultValuedAttr<SI64Attr, "0">:$begin_params_axis,
    DefaultValuedAttr<F64Attr, "0.">:$epsilon
  );
  let trait_attrs = (ins
    I32ElementsAttr:$operand_segment_sizes
  );
  let has_logical_tensor_desc_infer_fn = 1;
  let has_physical_tensor_desc_infer_fn = 1;
  let has_get_sbp_fn = 1;
  let has_data_type_infer_fn = 1;
}

def OneFlow_LayerNormGradOp : OneFlow_BaseOp<"layer_norm_grad", [NoSideEffect, AttrSizedOperandSegments, DeclareOpInterfaceMethods<UserOpCompatibleInterface>]> {
  let input = (ins
    OneFlow_Tensor:$dy,
    OneFlow_Tensor:$x,
    OneFlow_Tensor:$mean,
    OneFlow_Tensor:$inv_variance,
    Optional<OneFlow_Tensor>:$gamma,
    Optional<OneFlow_Tensor>:$_add_to_output
  );
  let output = (outs
    OneFlow_Tensor:$dx
  );
  let attrs = (ins
    DefaultValuedAttr<SI64Attr, "0">:$begin_norm_axis,
    DefaultValuedAttr<F64Attr, "0.">:$epsilon
  );
  let trait_attrs = (ins
    I32ElementsAttr:$operand_segment_sizes
  );
  let has_logical_tensor_desc_infer_fn = 1;
  let has_physical_tensor_desc_infer_fn = 1;
  let has_get_sbp_fn = 1;
  let has_data_type_infer_fn = 1;
}

def OneFlow_LayerNormParamGradOp : OneFlow_BaseOp<"layer_norm_param_grad", [NoSideEffect, AttrSizedResultSegments, DeclareOpInterfaceMethods<UserOpCompatibleInterface>]> {
  let input = (ins
    OneFlow_Tensor:$dy,
    OneFlow_Tensor:$x,
    OneFlow_Tensor:$mean,
    OneFlow_Tensor:$inv_variance
  );
  let output = (outs
    Optional<OneFlow_Tensor>:$beta_diff,
    Optional<OneFlow_Tensor>:$gamma_diff
  );
  let attrs = (ins
    DefaultValuedAttr<SI64Attr, "0">:$begin_params_axis
  );
  let trait_attrs = (ins
    I32ElementsAttr:$result_segment_sizes
  );
  let has_logical_tensor_desc_infer_fn = 1;
  let has_physical_tensor_desc_infer_fn = 1;
  let has_get_sbp_fn = 1;
  let has_data_type_infer_fn = 1;
}

def OneFlow_NormalOp : OneFlow_BaseOp<"normal", [NoSideEffect, NoGrad, DeclareOpInterfaceMethods<UserOpCompatibleInterface>]> {
  let output = (outs
    OneFlow_Tensor:$out
  );
  let attrs = (ins
    DefaultValuedAttr<F64Attr, "0.">:$mean,
    DefaultValuedAttr<F64Attr, "1.">:$std,
    DefaultValuedAttr<SI64Attr, "0">:$seed,
    OneFlow_DataType:$dtype,
    ShapeAttr:$shape,
    StrArrayAttr:$nd_sbp
  );
  let same_output_regst_num = 1;
  let has_logical_tensor_desc_infer_fn = 1;
  let has_physical_tensor_desc_infer_fn = 1;
  let has_get_sbp_fn = 1;
  let has_data_type_infer_fn = 1;
  let has_nd_sbp_infer_fn = 1;
}

def OneFlow_NormalizationOp : OneFlow_NormalizationBaseOp<"normalization", [AttrSizedResultSegments, DeclareOpInterfaceMethods<NCHWCompatibleInterface>]> {
  let hasCanonicalizer = 1;
}

def OneFlow_NormalizationGradOp : OneFlow_BaseOp<"normalization_grad", [NoSideEffect, DeclareOpInterfaceMethods<UserOpCompatibleInterface>]> {
  let input = (ins
    OneFlow_Tensor:$x,
    OneFlow_Tensor:$dy,
    OneFlow_Tensor:$mean,
    OneFlow_Tensor:$inv_variance,
    OneFlow_Tensor:$gamma
  );
  let output = (outs
    OneFlow_Tensor:$gamma_diff,
    OneFlow_Tensor:$beta_diff,
    OneFlow_Tensor:$dx
  );
  let attrs = (ins
    DefaultValuedAttr<SI32Attr, "0">:$axis,
    DefaultValuedAttr<F32Attr, "0.">:$epsilon
  );
  let has_logical_tensor_desc_infer_fn = 1;
  let has_physical_tensor_desc_infer_fn = 1;
  let has_get_sbp_fn = 1;
  let has_data_type_infer_fn = 1;
}

#endif // GET_ONEFLOW_NORMALIZATION_OP_DEFINITIONS

// Group: OPTIMIZER
// adagrad_update, adam_bias_correction_factor, adam_update, indexed_slices_adam_update, indexed_slices_momentum_update, indexed_slices_sgd_update, lamb_update, lars_update, momentum_update, rmsprop_update, sgd_update, ftrl_update
// Total: 13

#ifdef GET_ONEFLOW_OPTIMIZER_OP_DEFINITIONS

def OneFlow_AdagradUpdateOp : OneFlow_BaseOp<"adagrad_update", [NoGrad, AttrSizedOperandSegments, DeclareOpInterfaceMethods<UserOpCompatibleInterface>]> {
  let input = (ins
    OneFlow_Tensor:$model,
    OneFlow_Tensor:$model_diff,
    Optional<OneFlow_Tensor>:$learning_rate,
    Optional<OneFlow_Tensor>:$scale_by_tensor,
    Optional<OneFlow_Tensor>:$skip_if,
    Optional<OneFlow_Tensor>:$train_step,
    OneFlow_Tensor:$sum
  );
  let attrs = (ins
    DefaultValuedAttr<SI32Attr, "0">:$train_step_val,
    DefaultValuedAttr<F32Attr, "0.">:$learning_rate_val,
    DefaultValuedAttr<F64Attr, "1.">:$scale,
    DefaultValuedAttr<F32Attr, "0.">:$l1,
    DefaultValuedAttr<F32Attr, "0.">:$l2,
    DefaultValuedAttr<F32Attr, "0.">:$lr_decay,
    DefaultValuedAttr<F32Attr, "0.">:$weight_decay,
    DefaultValuedAttr<F32Attr, "0.">:$epsilon
  );
  let trait_attrs = (ins
    I32ElementsAttr:$operand_segment_sizes
  );
  let has_logical_tensor_desc_infer_fn = 1;
  let has_physical_tensor_desc_infer_fn = 1;
  let has_get_sbp_fn = 1;
  let has_data_type_infer_fn = 1;
  let has_input_arg_modify_fn = 1;
}

def OneFlow_AdamBiasCorrectionFactorOp : OneFlow_BaseOp<"adam_bias_correction_factor", [NoGrad, DeclareOpInterfaceMethods<UserOpCompatibleInterface>]> {
  let input = (ins
    OneFlow_Tensor:$train_step
  );
  let output = (outs
    OneFlow_Tensor:$out
  );
  let attrs = (ins
    DefaultValuedAttr<F32Attr, "0.9">:$beta
  );
  let has_logical_tensor_desc_infer_fn = 1;
  let has_physical_tensor_desc_infer_fn = 1;
  let has_get_sbp_fn = 1;
  let has_data_type_infer_fn = 1;
}

def OneFlow_AdamUpdateOp : OneFlow_BaseOp<"adam_update", [NoGrad, AttrSizedOperandSegments, DeclareOpInterfaceMethods<UserOpCompatibleInterface>]> {
  let input = (ins
    OneFlow_Tensor:$model,
    OneFlow_Tensor:$model_diff,
    Optional<OneFlow_Tensor>:$model_copy, 
    Optional<OneFlow_Tensor>:$learning_rate,
    Optional<OneFlow_Tensor>:$scale_by_tensor,
    Optional<OneFlow_Tensor>:$skip_if,
    Optional<OneFlow_Tensor>:$bias_correction1,
    Optional<OneFlow_Tensor>:$bias_correction2,
    OneFlow_Tensor:$m,
    OneFlow_Tensor:$v,
    Optional<OneFlow_Tensor>:$max_v
  );
  let attrs = (ins
    DefaultValuedAttr<F32Attr, "0.">:$learning_rate_val,
    DefaultValuedAttr<F32Attr, "1.">:$bias_correction1_val,
    DefaultValuedAttr<F32Attr, "1.">:$bias_correction2_val,
    DefaultValuedAttr<F64Attr, "1.">:$scale,
    DefaultValuedAttr<F32Attr, "0.">:$l1,
    DefaultValuedAttr<F32Attr, "0.">:$l2,
    DefaultValuedAttr<F32Attr, "0.9">:$beta1,
    DefaultValuedAttr<F32Attr, "0.999">:$beta2,
    DefaultValuedAttr<F32Attr, "0.">:$epsilon,
    DefaultValuedAttr<F32Attr, "0.">:$weight_decay,
    DefaultValuedAttr<BoolAttr, "false">:$amsgrad,
    DefaultValuedAttr<BoolAttr, "true">:$do_bias_correction
  );
  let trait_attrs = (ins
    I32ElementsAttr:$operand_segment_sizes
  );
  let has_logical_tensor_desc_infer_fn = 1;
  let has_physical_tensor_desc_infer_fn = 1;
  let has_get_sbp_fn = 1;
  let has_data_type_infer_fn = 1;
  let has_input_arg_modify_fn = 1;
}

def OneFlow_IndexedSlicesAdamUpdateOp : OneFlow_BaseOp<"indexed_slices_adam_update", [NoGrad, AttrSizedOperandSegments, DeclareOpInterfaceMethods<UserOpCompatibleInterface>]> {
  let input = (ins
    OneFlow_Tensor:$model,
    OneFlow_Tensor:$model_diff_indices,
    OneFlow_Tensor:$model_diff_values,
    OneFlow_Tensor:$learning_rate,
    Optional<OneFlow_Tensor>:$bias_correction1,
    Optional<OneFlow_Tensor>:$bias_correction2,
    OneFlow_Tensor:$m,
    OneFlow_Tensor:$v,
    Optional<OneFlow_Tensor>:$max_v
  );
  let attrs = (ins
    DefaultValuedAttr<F32Attr, "0.">:$learning_rate_val,
    DefaultValuedAttr<F32Attr, "0.9">:$beta1,
    DefaultValuedAttr<F32Attr, "0.999">:$beta2,
    DefaultValuedAttr<F32Attr, "0.">:$epsilon,
    DefaultValuedAttr<F32Attr, "0.">:$weight_decay,
    DefaultValuedAttr<BoolAttr, "false">:$amsgrad,
    DefaultValuedAttr<BoolAttr, "true">:$do_bias_correction
  );
  let trait_attrs = (ins
    I32ElementsAttr:$operand_segment_sizes
  );
  let has_logical_tensor_desc_infer_fn = 1;
  let has_physical_tensor_desc_infer_fn = 1;
  let has_get_sbp_fn = 1;
  let has_data_type_infer_fn = 1;
  let has_input_arg_modify_fn = 1;
}

def OneFlow_IndexedSlicesMomentumUpdateOp : OneFlow_BaseOp<"indexed_slices_momentum_update", [NoGrad, DeclareOpInterfaceMethods<UserOpCompatibleInterface>]> {
  let input = (ins
    OneFlow_Tensor:$model,
    OneFlow_Tensor:$model_diff_indices,
    OneFlow_Tensor:$model_diff_values,
    OneFlow_Tensor:$learning_rate,
    OneFlow_Tensor:$momentum
  );
  let attrs = (ins
    DefaultValuedAttr<F32Attr, "0.9">:$beta,
    DefaultValuedAttr<F32Attr, "0.0">:$dampening,
    DefaultValuedAttr<BoolAttr, "false">:$nesterov,
    DefaultValuedAttr<BoolAttr, "false">:$maximize,
    DefaultValuedAttr<F32Attr, "0.">:$weight_decay
  );
  let has_logical_tensor_desc_infer_fn = 1;
  let has_physical_tensor_desc_infer_fn = 1;
  let has_get_sbp_fn = 1;
  let has_data_type_infer_fn = 1;
  let has_input_arg_modify_fn = 1;
}

def OneFlow_IndexedSlicesSgdUpdateOp : OneFlow_BaseOp<"indexed_slices_sgd_update", [NoGrad, DeclareOpInterfaceMethods<UserOpCompatibleInterface>]> {
  let input = (ins
    OneFlow_Tensor:$model,
    OneFlow_Tensor:$model_diff_indices,
    OneFlow_Tensor:$model_diff_values,
    OneFlow_Tensor:$learning_rate
  );
  let attrs = (ins
    DefaultValuedAttr<F32Attr, "0.">:$weight_decay
  );
  let has_logical_tensor_desc_infer_fn = 1;
  let has_physical_tensor_desc_infer_fn = 1;
  let has_get_sbp_fn = 1;
  let has_data_type_infer_fn = 1;
  let has_input_arg_modify_fn = 1;
}

def OneFlow_LambUpdateOp : OneFlow_BaseOp<"lamb_update", [NoGrad, AttrSizedOperandSegments, DeclareOpInterfaceMethods<UserOpCompatibleInterface>]> {
  let input = (ins
    OneFlow_Tensor:$model,
    OneFlow_Tensor:$model_diff,
    Optional<OneFlow_Tensor>:$learning_rate,
    Optional<OneFlow_Tensor>:$scale_by_tensor,
    Optional<OneFlow_Tensor>:$skip_if,
    Optional<OneFlow_Tensor>:$bias_correction1,
    Optional<OneFlow_Tensor>:$bias_correction2,
    OneFlow_Tensor:$m,
    OneFlow_Tensor:$v
  );
  let attrs = (ins
    DefaultValuedAttr<F32Attr, "0.">:$learning_rate_val,
    DefaultValuedAttr<F32Attr, "1.">:$bias_correction1_val,
    DefaultValuedAttr<F32Attr, "1.">:$bias_correction2_val,
    DefaultValuedAttr<F64Attr, "1.">:$scale,
    DefaultValuedAttr<F32Attr, "0.">:$l1,
    DefaultValuedAttr<F32Attr, "0.">:$l2,
    DefaultValuedAttr<F32Attr, "0.9">:$beta1,
    DefaultValuedAttr<F32Attr, "0.999">:$beta2,
    DefaultValuedAttr<F32Attr, "0.">:$epsilon,
    DefaultValuedAttr<F32Attr, "0.">:$weight_decay,
    DefaultValuedAttr<BoolAttr, "true">:$do_bias_correction
  );
  let trait_attrs = (ins
    I32ElementsAttr:$operand_segment_sizes
  );
  let has_logical_tensor_desc_infer_fn = 1;
  let has_physical_tensor_desc_infer_fn = 1;
  let has_get_sbp_fn = 1;
  let has_data_type_infer_fn = 1;
  let has_input_arg_modify_fn = 1;
}

def OneFlow_LarsUpdateOp : OneFlow_BaseOp<"lars_update", [NoGrad, AttrSizedOperandSegments, DeclareOpInterfaceMethods<UserOpCompatibleInterface>]> {
  let input = (ins
    OneFlow_Tensor:$model,
    OneFlow_Tensor:$model_diff,
    OneFlow_Tensor:$learning_rate,
    OneFlow_Tensor:$momentum,
    Optional<OneFlow_Tensor>:$scale_by_tensor,
    Optional<OneFlow_Tensor>:$skip_if
  );
  let attrs = (ins
    DefaultValuedAttr<F64Attr, "1.">:$scale,
    DefaultValuedAttr<F32Attr, "0.">:$l1,
    DefaultValuedAttr<F32Attr, "0.">:$l2,
    DefaultValuedAttr<F32Attr, "0.9">:$momentum_beta,
    DefaultValuedAttr<F32Attr, "0.">:$epsilon,
    DefaultValuedAttr<F32Attr, "0.0001">:$lars_coefficient,
    DefaultValuedAttr<F32Attr, "0.">:$weight_decay
  );
  let trait_attrs = (ins
    I32ElementsAttr:$operand_segment_sizes
  );
  let has_logical_tensor_desc_infer_fn = 1;
  let has_physical_tensor_desc_infer_fn = 1;
  let has_get_sbp_fn = 1;
  let has_data_type_infer_fn = 1;
  let has_input_arg_modify_fn = 1;
}

def OneFlow_MomentumUpdateOp : OneFlow_BaseOp<"momentum_update", [NoGrad, AttrSizedOperandSegments, DeclareOpInterfaceMethods<UserOpCompatibleInterface>]> {
  let input = (ins
    OneFlow_Tensor:$model,
    OneFlow_Tensor:$model_diff,
    OneFlow_Tensor:$momentum,
    Optional<OneFlow_Tensor>:$learning_rate,
    Optional<OneFlow_Tensor>:$scale_by_tensor,
    Optional<OneFlow_Tensor>:$skip_if
  );
  let attrs = (ins
    DefaultValuedAttr<F32Attr, "0.">:$learning_rate_val,
    DefaultValuedAttr<F64Attr, "1.">:$scale,
    DefaultValuedAttr<F32Attr, "0.">:$l1,
    DefaultValuedAttr<F32Attr, "0.">:$l2,
    DefaultValuedAttr<F32Attr, "0.9">:$beta,
    DefaultValuedAttr<F32Attr, "0.0">:$dampening,
    DefaultValuedAttr<BoolAttr, "false">:$nesterov,
    DefaultValuedAttr<BoolAttr, "false">:$maximize,
    DefaultValuedAttr<F32Attr, "0.">:$weight_decay
  );
  let trait_attrs = (ins
    I32ElementsAttr:$operand_segment_sizes
  );
  let has_logical_tensor_desc_infer_fn = 1;
  let has_physical_tensor_desc_infer_fn = 1;
  let has_get_sbp_fn = 1;
  let has_data_type_infer_fn = 1;
  let has_input_arg_modify_fn = 1;
}

def OneFlow_RmspropUpdateOp : OneFlow_BaseOp<"rmsprop_update", [NoGrad, AttrSizedOperandSegments, DeclareOpInterfaceMethods<UserOpCompatibleInterface>]> {
  let input = (ins
    OneFlow_Tensor:$model,
    OneFlow_Tensor:$model_diff,
    Optional<OneFlow_Tensor>:$learning_rate,
    Optional<OneFlow_Tensor>:$scale_by_tensor,
    Optional<OneFlow_Tensor>:$skip_if,
    OneFlow_Tensor:$mean_square,
    Optional<OneFlow_Tensor>:$mean_gradient
  );
  let attrs = (ins
    DefaultValuedAttr<F32Attr, "0.">:$learning_rate_val,
    DefaultValuedAttr<F64Attr, "1.">:$scale,
    DefaultValuedAttr<F32Attr, "0.">:$l1,
    DefaultValuedAttr<F32Attr, "0.">:$l2,
    DefaultValuedAttr<BoolAttr, "false">:$centered,
    DefaultValuedAttr<F32Attr, "0.">:$epsilon,
    DefaultValuedAttr<F32Attr, "0.99">:$decay_rate,
    DefaultValuedAttr<F32Attr, "0.">:$weight_decay
  );
  let trait_attrs = (ins
    I32ElementsAttr:$operand_segment_sizes
  );
  let has_logical_tensor_desc_infer_fn = 1;
  let has_physical_tensor_desc_infer_fn = 1;
  let has_get_sbp_fn = 1;
  let has_data_type_infer_fn = 1;
  let has_input_arg_modify_fn = 1;
}

def OneFlow_SgdUpdateOp : OneFlow_BaseOp<"sgd_update", [NoGrad, AttrSizedOperandSegments, DeclareOpInterfaceMethods<UserOpCompatibleInterface>]> {
  let input = (ins
    OneFlow_Tensor:$model,
    OneFlow_Tensor:$model_diff,
    Optional<OneFlow_Tensor>:$model_copy,
    Optional<OneFlow_Tensor>:$learning_rate,
    Optional<OneFlow_Tensor>:$scale_by_tensor,
    Optional<OneFlow_Tensor>:$skip_if
  );
  let attrs = (ins
    DefaultValuedAttr<F32Attr, "0.">:$learning_rate_val,
    DefaultValuedAttr<F64Attr, "1.">:$scale,
    DefaultValuedAttr<F32Attr, "0.">:$l1,
    DefaultValuedAttr<F32Attr, "0.">:$l2,
    DefaultValuedAttr<F32Attr, "0.">:$weight_decay
  );
  let trait_attrs = (ins
    I32ElementsAttr:$operand_segment_sizes
  );
  let has_logical_tensor_desc_infer_fn = 1;
  let has_physical_tensor_desc_infer_fn = 1;
  let has_get_sbp_fn = 1;
  let has_data_type_infer_fn = 1;
  let has_input_arg_modify_fn = 1;
}

def OneFlow_FtrlUpdateOp : OneFlow_BaseOp<"ftrl_update", [NoGrad, AttrSizedOperandSegments, DeclareOpInterfaceMethods<UserOpCompatibleInterface>]> {
  let input = (ins
    OneFlow_Tensor:$model,
    OneFlow_Tensor:$model_diff,
    Optional<OneFlow_Tensor>:$learning_rate,
    Optional<OneFlow_Tensor>:$skip_if,
    OneFlow_Tensor:$accumulate, 
    OneFlow_Tensor:$z
  );
  let attrs = (ins
    DefaultValuedAttr<F32Attr, "0.">:$learning_rate_val,
    DefaultValuedAttr<F64Attr, "1.">:$scale,
    DefaultValuedAttr<F32Attr, "0.">:$l1,
    DefaultValuedAttr<F32Attr, "0.">:$l2,
    DefaultValuedAttr<F32Attr, "0.">:$weight_decay, 
    DefaultValuedAttr<F32Attr, "0.">:$lr_power, 
    DefaultValuedAttr<F32Attr, "0.">:$lambda1, 
    DefaultValuedAttr<F32Attr, "0.">:$lambda2, 
    DefaultValuedAttr<F32Attr, "0.">:$beta
  );
  let trait_attrs = (ins
    I32ElementsAttr:$operand_segment_sizes
  );
  let has_logical_tensor_desc_infer_fn = 1;
  let has_physical_tensor_desc_infer_fn = 1;
  let has_get_sbp_fn = 1;
  let has_data_type_infer_fn = 1;
  let has_input_arg_modify_fn = 1;
}

def OneFlow_MultiTensorSgdUpdateOp : OneFlow_BaseOp<"multi_tensor_sgd_update", [NoGrad, AttrSizedOperandSegments, DeclareOpInterfaceMethods<UserOpCompatibleInterface>]> {
  let input = (ins
    Variadic<OneFlow_Tensor>:$model,
    Variadic<OneFlow_Tensor>:$model_diff,
    Optional<OneFlow_Tensor>:$learning_rate,
    Optional<OneFlow_Tensor>:$scale_by_tensor,
    Optional<OneFlow_Tensor>:$skip_if
  );
  let attrs = (ins
    DefaultValuedAttr<F32Attr, "0.">:$learning_rate_val,
    DefaultValuedAttr<F64Attr, "1.">:$scale,
    DefaultValuedAttr<F32Attr, "0.">:$l1,
    DefaultValuedAttr<F32Attr, "0.">:$l2,
    DefaultValuedAttr<F32Attr, "0.">:$weight_decay
  );
  let trait_attrs = (ins
    I32ElementsAttr:$operand_segment_sizes
  );
  let has_logical_tensor_desc_infer_fn = 1;
  let has_physical_tensor_desc_infer_fn = 1;
  let has_get_sbp_fn = 1;
  let has_data_type_infer_fn = 1;
  let has_input_arg_modify_fn = 1;
}

def OneFlow_MultiTensorAdamUpdateOp : OneFlow_BaseOp<"multi_tensor_adam_update", [NoGrad, AttrSizedOperandSegments, DeclareOpInterfaceMethods<UserOpCompatibleInterface>]> {
  let input = (ins
    Variadic<OneFlow_Tensor>:$model,
    Variadic<OneFlow_Tensor>:$model_diff,
    Optional<OneFlow_Tensor>:$learning_rate,
    Optional<OneFlow_Tensor>:$scale_by_tensor,
    Optional<OneFlow_Tensor>:$skip_if, 
    Optional<OneFlow_Tensor>:$bias_correction1,
    Optional<OneFlow_Tensor>:$bias_correction2,
    Variadic<OneFlow_Tensor>:$m,
    Variadic<OneFlow_Tensor>:$v
  );
  let attrs = (ins
    DefaultValuedAttr<F32Attr, "0.">:$learning_rate_val,
    DefaultValuedAttr<F32Attr, "1.">:$bias_correction1_val,
    DefaultValuedAttr<F32Attr, "1.">:$bias_correction2_val,
    DefaultValuedAttr<F64Attr, "1.">:$scale,
    DefaultValuedAttr<F32Attr, "0.">:$l1,
    DefaultValuedAttr<F32Attr, "0.">:$l2,
    DefaultValuedAttr<F32Attr, "0.9">:$beta1,
    DefaultValuedAttr<F32Attr, "0.999">:$beta2,
    DefaultValuedAttr<F32Attr, "0.00001">:$epsilon,
    DefaultValuedAttr<F32Attr, "0.">:$weight_decay,
    DefaultValuedAttr<BoolAttr, "false">:$amsgrad,
    DefaultValuedAttr<BoolAttr, "true">:$do_bias_correction
  );
  let trait_attrs = (ins
    I32ElementsAttr:$operand_segment_sizes
  );
  let has_logical_tensor_desc_infer_fn = 1;
  let has_physical_tensor_desc_infer_fn = 1;
  let has_get_sbp_fn = 1;
  let has_data_type_infer_fn = 1;
  let has_input_arg_modify_fn = 1;
}

def OneFlow_MultiTensorSgdUpdateWithCastOp : OneFlow_BaseOp<"multi_tensor_sgd_update_with_cast", [NoGrad, AttrSizedOperandSegments, DeclareOpInterfaceMethods<UserOpCompatibleInterface>]> {
  let input = (ins
    Variadic<OneFlow_Tensor>:$model,
    Variadic<OneFlow_Tensor>:$model_diff,
    Variadic<OneFlow_Tensor>:$model_copy,
    Optional<OneFlow_Tensor>:$learning_rate,
    Optional<OneFlow_Tensor>:$scale_by_tensor,
    Optional<OneFlow_Tensor>:$skip_if
  );
  let attrs = (ins
    DefaultValuedAttr<F32Attr, "0.">:$learning_rate_val,
    DefaultValuedAttr<F64Attr, "1.">:$scale,
    DefaultValuedAttr<F32Attr, "0.">:$l1,
    DefaultValuedAttr<F32Attr, "0.">:$l2,
    DefaultValuedAttr<F32Attr, "0.">:$weight_decay
  );
  let trait_attrs = (ins
    I32ElementsAttr:$operand_segment_sizes
  );
  let has_logical_tensor_desc_infer_fn = 1;
  let has_physical_tensor_desc_infer_fn = 1;
  let has_get_sbp_fn = 1;
  let has_data_type_infer_fn = 1;
  let has_input_arg_modify_fn = 1;
}

def OneFlow_MultiTensorAdamUpdateWithCastOp : OneFlow_BaseOp<"multi_tensor_adam_update_with_cast", [NoGrad, AttrSizedOperandSegments, DeclareOpInterfaceMethods<UserOpCompatibleInterface>]> {
  let input = (ins
    Variadic<OneFlow_Tensor>:$model,
    Variadic<OneFlow_Tensor>:$model_diff,
    Variadic<OneFlow_Tensor>:$model_copy,
    Optional<OneFlow_Tensor>:$learning_rate,
    Optional<OneFlow_Tensor>:$scale_by_tensor,
    Optional<OneFlow_Tensor>:$skip_if, 
    Optional<OneFlow_Tensor>:$bias_correction1,
    Optional<OneFlow_Tensor>:$bias_correction2,
    Variadic<OneFlow_Tensor>:$m,
    Variadic<OneFlow_Tensor>:$v
  );
  let attrs = (ins
    DefaultValuedAttr<F32Attr, "0.">:$learning_rate_val,
    DefaultValuedAttr<F32Attr, "1.">:$bias_correction1_val,
    DefaultValuedAttr<F32Attr, "1.">:$bias_correction2_val,
    DefaultValuedAttr<F64Attr, "1.">:$scale,
    DefaultValuedAttr<F32Attr, "0.">:$l1,
    DefaultValuedAttr<F32Attr, "0.">:$l2,
    DefaultValuedAttr<F32Attr, "0.9">:$beta1,
    DefaultValuedAttr<F32Attr, "0.999">:$beta2,
    DefaultValuedAttr<F32Attr, "0.00001">:$epsilon,
    DefaultValuedAttr<F32Attr, "0.">:$weight_decay,
    DefaultValuedAttr<BoolAttr, "false">:$amsgrad,
    DefaultValuedAttr<BoolAttr, "true">:$do_bias_correction
  );
  let trait_attrs = (ins
    I32ElementsAttr:$operand_segment_sizes
  );
  let has_logical_tensor_desc_infer_fn = 1;
  let has_physical_tensor_desc_infer_fn = 1;
  let has_get_sbp_fn = 1;
  let has_data_type_infer_fn = 1;
  let has_input_arg_modify_fn = 1;
}

#endif // GET_ONEFLOW_OPTIMIZER_OP_DEFINITIONS

// Group: PADDING
// pad, reflection_pad2d, reflection_pad2d_grad, replication_pad2d, replication_pad2d_grad, same_padding, same_padding_grad
// Total: 7

#ifdef GET_ONEFLOW_PADDING_OP_DEFINITIONS


def OneFlow_PadOp : OneFlow_BaseOp<"pad", [NoSideEffect, DeclareOpInterfaceMethods<UserOpCompatibleInterface>]> {
  let input = (ins
    OneFlow_Tensor:$x
  );
  let output = (outs
    OneFlow_Tensor:$y
  );
  let attrs = (ins
    SI64ArrayAttr:$padding_before,
    SI64ArrayAttr:$padding_after,
    SI64ArrayAttr:$padding,
    DefaultValuedAttr<F64Attr, "0.">:$floating_constant_value,
    DefaultValuedAttr<SI64Attr, "0">:$integral_constant_value
  );
  let has_logical_tensor_desc_infer_fn = 1;
  let has_physical_tensor_desc_infer_fn = 1;
  let has_get_sbp_fn = 1;
  let has_data_type_infer_fn = 1;
}


def OneFlow_ReflectionPad2DOp : OneFlow_BaseOp<"reflection_pad2d", [NoSideEffect, DeclareOpInterfaceMethods<UserOpCompatibleInterface>]> {
  let input = (ins
    OneFlow_Tensor:$x
  );
  let output = (outs
    OneFlow_Tensor:$y
  );
  let attrs = (ins
    SI64ArrayAttr:$padding
  );
  let has_logical_tensor_desc_infer_fn = 1;
  let has_physical_tensor_desc_infer_fn = 1;
  let has_get_sbp_fn = 1;
  let has_data_type_infer_fn = 1;
  let has_input_arg_modify_fn = 1;
}

def OneFlow_ReflectionPad2DGradOp : OneFlow_BaseOp<"reflection_pad2d_grad", [NoSideEffect, DeclareOpInterfaceMethods<UserOpCompatibleInterface>]> {
  let input = (ins
    OneFlow_Tensor:$dy
  );
  let output = (outs
    OneFlow_Tensor:$dx
  );
  let attrs = (ins
    SI64ArrayAttr:$padding
  );
  let has_logical_tensor_desc_infer_fn = 1;
  let has_physical_tensor_desc_infer_fn = 1;
  let has_get_sbp_fn = 1;
  let has_data_type_infer_fn = 1;
}

def OneFlow_ReplicationPad2DOp : OneFlow_BaseOp<"replication_pad2d", [NoSideEffect, DeclareOpInterfaceMethods<UserOpCompatibleInterface>]> {
  let input = (ins
    OneFlow_Tensor:$x
  );
  let output = (outs
    OneFlow_Tensor:$y
  );
  let attrs = (ins
    SI64ArrayAttr:$padding
  );
  let has_logical_tensor_desc_infer_fn = 1;
  let has_physical_tensor_desc_infer_fn = 1;
  let has_get_sbp_fn = 1;
  let has_data_type_infer_fn = 1;
  let has_input_arg_modify_fn = 1;
}

def OneFlow_ReplicationPad2DGradOp : OneFlow_BaseOp<"replication_pad2d_grad", [NoSideEffect, DeclareOpInterfaceMethods<UserOpCompatibleInterface>]> {
  let input = (ins
    OneFlow_Tensor:$dy
  );
  let output = (outs
    OneFlow_Tensor:$dx
  );
  let attrs = (ins
    SI64ArrayAttr:$padding
  );
  let has_logical_tensor_desc_infer_fn = 1;
  let has_physical_tensor_desc_infer_fn = 1;
  let has_get_sbp_fn = 1;
  let has_data_type_infer_fn = 1;
}

def OneFlow_SamePaddingOp : OneFlow_BaseOp<"same_padding", [NoSideEffect, DeclareOpInterfaceMethods<UserOpCompatibleInterface>]> {
  let input = (ins
    OneFlow_Tensor:$x
  );
  let output = (outs
    OneFlow_Tensor:$y
  );
  let attrs = (ins
    StrAttr:$padding,
    StrAttr:$data_format,
    SI32ArrayAttr:$kernel_size,
    SI32ArrayAttr:$strides,
    SI32ArrayAttr:$dilation_rate
  );
  let has_logical_tensor_desc_infer_fn = 1;
  let has_physical_tensor_desc_infer_fn = 1;
  let has_get_sbp_fn = 1;
  let has_data_type_infer_fn = 1;
}

def OneFlow_SamePaddingGradOp : OneFlow_BaseOp<"same_padding_grad", [NoSideEffect, DeclareOpInterfaceMethods<UserOpCompatibleInterface>]> {
  let input = (ins
    OneFlow_Tensor:$x_like,
    OneFlow_Tensor:$dy
  );
  let output = (outs
    OneFlow_Tensor:$dx
  );
  let attrs = (ins
    StrAttr:$padding,
    StrAttr:$data_format,
    SI32ArrayAttr:$kernel_size,
    SI32ArrayAttr:$strides,
    SI32ArrayAttr:$dilation_rate
  );
  let has_logical_tensor_desc_infer_fn = 1;
  let has_physical_tensor_desc_infer_fn = 1;
  let has_get_sbp_fn = 1;
  let has_data_type_infer_fn = 1;
}

#endif // GET_ONEFLOW_PADDING_OP_DEFINITIONS

// Group: PARALLEL_CAST
// hierarchical_parallel_cast, hierarchical_parallel_cast_like, parallel_cast
// Total: 3

#ifdef GET_ONEFLOW_PARALLEL_CAST_OP_DEFINITIONS

def OneFlow_HierarchicalParallelCastOp : OneFlow_BaseOp<"hierarchical_parallel_cast", [NoSideEffect, DeclareOpInterfaceMethods<UserOpCompatibleInterface>]> {
  let input = (ins
    OneFlow_Tensor:$in
  );
  let output = (outs
    OneFlow_Tensor:$out
  );
  let attrs = (ins
    StrArrayAttr:$nd_sbp,
    StrAttr:$grad_mode,
    StrArrayAttr:$grad_nd_sbp
  );
  let has_logical_tensor_desc_infer_fn = 1;
  let has_physical_tensor_desc_infer_fn = 1;
  let has_get_sbp_fn = 1;
  let has_data_type_infer_fn = 1;
  let has_nd_sbp_infer_fn = 1;
}

def OneFlow_HierarchicalParallelCastLikeOp : OneFlow_BaseOp<"hierarchical_parallel_cast_like", [NoSideEffect, DeclareOpInterfaceMethods<UserOpCompatibleInterface>]> {
  let input = (ins
    OneFlow_Tensor:$in,
    OneFlow_Tensor:$like
  );
  let output = (outs
    OneFlow_Tensor:$out
  );
  let has_logical_tensor_desc_infer_fn = 1;
  let has_physical_tensor_desc_infer_fn = 1;
  let has_get_sbp_fn = 1;
  let has_data_type_infer_fn = 1;
  let has_nd_sbp_infer_fn = 1;
}

def OneFlow_ParallelCastOp : OneFlow_BaseOp<"parallel_cast", [NoSideEffect, DeclareOpInterfaceMethods<UserOpCompatibleInterface>]> {
  let input = (ins
    OneFlow_Tensor:$in
  );
  let output = (outs
    OneFlow_Tensor:$out
  );
  let attrs = (ins
    StrAttr:$sbp_parallel,
    StrAttr:$grad_sbp_parallel
  );
  let has_logical_tensor_desc_infer_fn = 1;
  let has_physical_tensor_desc_infer_fn = 1;
  let has_get_sbp_fn = 1;
  let has_data_type_infer_fn = 1;
  let has_sbp_signature_infer_fn = 1;
}

#endif // GET_ONEFLOW_PARALLEL_CAST_OP_DEFINITIONS

// Group: POOL
// adaptive_avg_pool1d, adaptive_avg_pool1d_grad, adaptive_avg_pool2d, adaptive_avg_pool2d_grad, adaptive_avg_pool3d, adaptive_avg_pool3d_grad, avg_pool_1d, avg_pool_1d_grad, avg_pool_2d, avg_pool_2d_grad, avg_pool_3d, avg_pool_3d_grad, max_pool_1d, max_pool_1d_grad, max_pool_2d, max_pool_2d_grad, max_pool_3d, max_pool_3d_grad, tf_avg_pool_1d, tf_avg_pool_1d_grad, tf_avg_pool_2d, tf_avg_pool_2d_grad, tf_avg_pool_3d, tf_avg_pool_3d_grad, tf_max_pool_1d, tf_max_pool_1d_grad, tf_max_pool_2d, tf_max_pool_2d_grad, tf_max_pool_3d, tf_max_pool_3d_grad
// Total: 30

#ifdef GET_ONEFLOW_POOL_OP_DEFINITIONS

def OneFlow_AdaptiveAvgPool1DOp : OneFlow_AdaptivePoolBaseOp<"adaptive_avg_pool1d", [NoSideEffect, DeclareOpInterfaceMethods<UserOpCompatibleInterface>]> {}

def OneFlow_AdaptiveAvgPool1DGradOp : OneFlow_AdaptivePoolGradBaseOp<"adaptive_avg_pool1d_grad", [NoSideEffect, DeclareOpInterfaceMethods<UserOpCompatibleInterface>]> {}

def OneFlow_AdaptiveAvgPool2DOp : OneFlow_AdaptivePoolBaseOp<"adaptive_avg_pool2d", [NoSideEffect, DeclareOpInterfaceMethods<UserOpCompatibleInterface>]> {}

def OneFlow_AdaptiveAvgPool2DGradOp : OneFlow_AdaptivePoolGradBaseOp<"adaptive_avg_pool2d_grad", [NoSideEffect, DeclareOpInterfaceMethods<UserOpCompatibleInterface>]> {}

def OneFlow_AdaptiveAvgPool3DOp : OneFlow_AdaptivePoolBaseOp<"adaptive_avg_pool3d", [NoSideEffect, DeclareOpInterfaceMethods<UserOpCompatibleInterface>]> {}

def OneFlow_AdaptiveAvgPool3DGradOp : OneFlow_AdaptivePoolGradBaseOp<"adaptive_avg_pool3d_grad", [NoSideEffect, DeclareOpInterfaceMethods<UserOpCompatibleInterface>]> {}

def OneFlow_AvgPool1DOp : OneFlow_AvgPoolBaseOp<"avg_pool_1d", [NoSideEffect, DeclareOpInterfaceMethods<UserOpCompatibleInterface>]> {}

def OneFlow_AvgPool1DGradOp : OneFlow_AvgPoolGradBaseOp<"avg_pool_1d_grad", [NoSideEffect, DeclareOpInterfaceMethods<UserOpCompatibleInterface>]> {}

def OneFlow_AvgPool2DOp : OneFlow_AvgPoolBaseOp<"avg_pool_2d", [NoSideEffect, DeclareOpInterfaceMethods<UserOpCompatibleInterface>]> {}

def OneFlow_AvgPool2DGradOp : OneFlow_AvgPoolGradBaseOp<"avg_pool_2d_grad", [NoSideEffect, DeclareOpInterfaceMethods<UserOpCompatibleInterface>]> {}

def OneFlow_AvgPool3DOp : OneFlow_AvgPoolBaseOp<"avg_pool_3d", [NoSideEffect, DeclareOpInterfaceMethods<UserOpCompatibleInterface>]> {}

def OneFlow_AvgPool3DGradOp : OneFlow_AvgPoolGradBaseOp<"avg_pool_3d_grad", [NoSideEffect, DeclareOpInterfaceMethods<UserOpCompatibleInterface>]> {}

def OneFlow_MaxPool1DOp : OneFlow_MaxPoolBaseOp<"max_pool_1d", [NoSideEffect, DeclareOpInterfaceMethods<UserOpCompatibleInterface>]> {}

def OneFlow_MaxPool1DGradOp : OneFlow_MaxPoolGradBaseOp<"max_pool_1d_grad", [NoSideEffect, DeclareOpInterfaceMethods<UserOpCompatibleInterface>]> {}

def OneFlow_MaxPool2DOp : OneFlow_MaxPoolBaseOp<"max_pool_2d", [NoSideEffect, DeclareOpInterfaceMethods<UserOpCompatibleInterface>, DeclareOpInterfaceMethods<NCHWCompatibleInterface>]> {}

def OneFlow_MaxPool2DGradOp : OneFlow_MaxPoolGradBaseOp<"max_pool_2d_grad", [NoSideEffect, DeclareOpInterfaceMethods<UserOpCompatibleInterface>]> {}

def OneFlow_MaxPool3DOp : OneFlow_MaxPoolBaseOp<"max_pool_3d", [NoSideEffect, DeclareOpInterfaceMethods<UserOpCompatibleInterface>]> {}

def OneFlow_MaxPool3DGradOp : OneFlow_MaxPoolGradBaseOp<"max_pool_3d_grad", [NoSideEffect, DeclareOpInterfaceMethods<UserOpCompatibleInterface>]> {}

def OneFlow_TfAvgPool1DOp : OneFlow_TFPoolBaseOp<"tf_avg_pool_1d", [NoSideEffect, DeclareOpInterfaceMethods<UserOpCompatibleInterface>]> {}

def OneFlow_TfAvgPool1DGradOp : OneFlow_TFPoolGradBaseOp<"tf_avg_pool_1d_grad", [NoSideEffect, DeclareOpInterfaceMethods<UserOpCompatibleInterface>]> {}

def OneFlow_TfAvgPool2DOp : OneFlow_TFPoolBaseOp<"tf_avg_pool_2d", [NoSideEffect, DeclareOpInterfaceMethods<UserOpCompatibleInterface>]> {}

def OneFlow_TfAvgPool2DGradOp : OneFlow_TFPoolGradBaseOp<"tf_avg_pool_2d_grad", [NoSideEffect, DeclareOpInterfaceMethods<UserOpCompatibleInterface>]> {}

def OneFlow_TfAvgPool3DOp : OneFlow_TFPoolBaseOp<"tf_avg_pool_3d", [NoSideEffect, DeclareOpInterfaceMethods<UserOpCompatibleInterface>]> {}

def OneFlow_TfAvgPool3DGradOp : OneFlow_TFPoolGradBaseOp<"tf_avg_pool_3d_grad", [NoSideEffect, DeclareOpInterfaceMethods<UserOpCompatibleInterface>]> {}

def OneFlow_TfMaxPool1DOp : OneFlow_TFPoolBaseOp<"tf_max_pool_1d", [NoSideEffect, DeclareOpInterfaceMethods<UserOpCompatibleInterface>]> {}

def OneFlow_TfMaxPool1DGradOp : OneFlow_TFPoolGradBaseOp<"tf_max_pool_1d_grad", [NoSideEffect, DeclareOpInterfaceMethods<UserOpCompatibleInterface>]> {}

def OneFlow_TfMaxPool2DOp : OneFlow_TFPoolBaseOp<"tf_max_pool_2d", [NoSideEffect, DeclareOpInterfaceMethods<UserOpCompatibleInterface>]> {}

def OneFlow_TfMaxPool2DGradOp : OneFlow_TFPoolGradBaseOp<"tf_max_pool_2d_grad", [NoSideEffect, DeclareOpInterfaceMethods<UserOpCompatibleInterface>]> {}

def OneFlow_TfMaxPool3DOp : OneFlow_TFPoolBaseOp<"tf_max_pool_3d", [NoSideEffect, DeclareOpInterfaceMethods<UserOpCompatibleInterface>]> {}

def OneFlow_TfMaxPool3DGradOp : OneFlow_TFPoolGradBaseOp<"tf_max_pool_3d_grad", [NoSideEffect, DeclareOpInterfaceMethods<UserOpCompatibleInterface>]> {}

#endif // GET_ONEFLOW_POOL_OP_DEFINITIONS

// Group: QUANTIZATION
// fake_quantization, min_max_observer, moving_average_min_max_observer, quantization
// Total: 4

#ifdef GET_ONEFLOW_QUANTIZATION_OP_DEFINITIONS

def OneFlow_FakeQuantizationOp : OneFlow_BaseOp<"fake_quantization", [NoSideEffect, DeclareOpInterfaceMethods<UserOpCompatibleInterface>]> {
  let input = (ins
    OneFlow_Tensor:$in,
    OneFlow_Tensor:$scale,
    OneFlow_Tensor:$zero_point
  );
  let output = (outs
    OneFlow_Tensor:$out
  );
  let attrs = (ins
    DefaultValuedAttr<StrAttr, "\"google\"">:$quantization_formula,
    DefaultValuedAttr<SI32Attr, "8">:$quantization_bit,
    DefaultValuedAttr<StrAttr, "\"symmetric\"">:$quantization_scheme
  );
  let has_check_fn = 1;
  let has_logical_tensor_desc_infer_fn = 1;
  let has_physical_tensor_desc_infer_fn = 1;
  let has_get_sbp_fn = 1;
  let has_data_type_infer_fn = 1;
  let has_input_arg_modify_fn = 1;
}

def OneFlow_MinMaxObserverOp : OneFlow_BaseOp<"min_max_observer", [NoSideEffect, NoGrad, DeclareOpInterfaceMethods<UserOpCompatibleInterface>]> {
  let input = (ins
    OneFlow_Tensor:$in
  );
  let output = (outs
    OneFlow_Tensor:$scale,
    OneFlow_Tensor:$zero_point
  );
  let attrs = (ins
    DefaultValuedAttr<StrAttr, "\"google\"">:$quantization_formula,
    DefaultValuedAttr<SI32Attr, "8">:$quantization_bit,
    DefaultValuedAttr<StrAttr, "\"symmetric\"">:$quantization_scheme,
    DefaultValuedAttr<BoolAttr, "true">:$per_layer_quantization
  );
  let has_check_fn = 1;
  let has_logical_tensor_desc_infer_fn = 1;
  let has_physical_tensor_desc_infer_fn = 1;
  let has_get_sbp_fn = 1;
  let has_data_type_infer_fn = 1;
  let has_input_arg_modify_fn = 1;
}

def OneFlow_MovingAverageMinMaxObserverOp : OneFlow_BaseOp<"moving_average_min_max_observer", [NoSideEffect, NoGrad, DeclareOpInterfaceMethods<UserOpCompatibleInterface>]> {
  let input = (ins
    OneFlow_Tensor:$in,
    OneFlow_Tensor:$current_train_step,
    OneFlow_Tensor:$moving_max,
    OneFlow_Tensor:$moving_min
  );
  let output = (outs
    OneFlow_Tensor:$scale,
    OneFlow_Tensor:$zero_point
  );
  let attrs = (ins
    DefaultValuedAttr<BoolAttr, "false">:$training,
    DefaultValuedAttr<StrAttr, "\"google\"">:$quantization_formula,
    DefaultValuedAttr<SI64Attr, "0">:$stop_update_after_iters,
    DefaultValuedAttr<SI32Attr, "8">:$quantization_bit,
    DefaultValuedAttr<StrAttr, "\"symmetric\"">:$quantization_scheme,
    DefaultValuedAttr<F32Attr, "0.95">:$momentum
  );
  let has_check_fn = 1;
  let has_logical_tensor_desc_infer_fn = 1;
  let has_physical_tensor_desc_infer_fn = 1;
  let has_get_sbp_fn = 1;
  let has_data_type_infer_fn = 1;
  let has_input_arg_modify_fn = 1;
}

def OneFlow_QuantizationOp : OneFlow_BaseOp<"quantization", [NoSideEffect, DeclareOpInterfaceMethods<UserOpCompatibleInterface>]> {
  let input = (ins
    OneFlow_Tensor:$in,
    OneFlow_Tensor:$scale,
    OneFlow_Tensor:$zero_point
  );
  let output = (outs
    OneFlow_Tensor:$out
  );
  let attrs = (ins
    DefaultValuedAttr<StrAttr, "\"google\"">:$quantization_formula,
    DefaultValuedAttr<SI32Attr, "8">:$quantization_bit,
    DefaultValuedAttr<StrAttr, "\"symmetric\"">:$quantization_scheme
  );
  let has_check_fn = 1;
  let has_logical_tensor_desc_infer_fn = 1;
  let has_physical_tensor_desc_infer_fn = 1;
  let has_get_sbp_fn = 1;
  let has_data_type_infer_fn = 1;
  let has_input_arg_modify_fn = 1;
}

#endif // GET_ONEFLOW_QUANTIZATION_OP_DEFINITIONS

// Group: REDUCE
// indexed_slices_reduce_sum, reduce_all, reduce_any, reduce_max, reduce_max_device_stage, reduce_max_device_stage_grad, reduce_max_global_stage, reduce_max_global_stage_grad, reduce_min, reduce_min_device_stage, reduce_min_device_stage_grad, reduce_min_global_stage, reduce_min_global_stage_grad, reduce_prod, reduce_sum, reduce_sum_like
// Total: 16

#ifdef GET_ONEFLOW_REDUCE_OP_DEFINITIONS

def OneFlow_IndexedSlicesReduceSumOp : OneFlow_BaseOp<"indexed_slices_reduce_sum", [NoSideEffect, NoGrad, DeclareOpInterfaceMethods<UserOpCompatibleInterface>]> {
  let input = (ins
    OneFlow_Tensor:$x_indices,
    OneFlow_Tensor:$x_values
  );
  let output = (outs
    OneFlow_Tensor:$y_indices,
    OneFlow_Tensor:$y_values,
    OneFlow_Tensor:$num_unique
  );
  let has_logical_tensor_desc_infer_fn = 1;
  let has_physical_tensor_desc_infer_fn = 1;
  let has_get_sbp_fn = 1;
  let has_data_type_infer_fn = 1;
}

def OneFlow_ReduceAllOp : OneFlow_BaseOp<"reduce_all", [NoSideEffect, DeclareOpInterfaceMethods<UserOpCompatibleInterface>]> {
  let input = (ins
    OneFlow_Tensor:$input_tensor
  );
  let output = (outs
    OneFlow_Tensor:$output_tensor
  );
  let attrs = (ins
    SI32ArrayAttr:$axis,
    DefaultValuedAttr<BoolAttr, "false">:$keepdims
  );
  let has_logical_tensor_desc_infer_fn = 1;
  let has_physical_tensor_desc_infer_fn = 1;
  let has_get_sbp_fn = 1;
  let has_data_type_infer_fn = 1;
}

def OneFlow_ReduceAnyOp : OneFlow_BaseOp<"reduce_any", [NoSideEffect, DeclareOpInterfaceMethods<UserOpCompatibleInterface>]> {
  let input = (ins
    OneFlow_Tensor:$input_tensor
  );
  let output = (outs
    OneFlow_Tensor:$output_tensor
  );
  let attrs = (ins
    SI32ArrayAttr:$axis,
    DefaultValuedAttr<BoolAttr, "false">:$keepdims
  );
  let has_logical_tensor_desc_infer_fn = 1;
  let has_physical_tensor_desc_infer_fn = 1;
  let has_get_sbp_fn = 1;
  let has_data_type_infer_fn = 1;
}

def OneFlow_ReduceMaxOp : OneFlow_BaseOp<"reduce_max", [NoSideEffect, DeclareOpInterfaceMethods<UserOpCompatibleInterface>]> {
  let input = (ins
    OneFlow_Tensor:$input_tensor
  );
  let output = (outs
    OneFlow_Tensor:$output_tensor
  );
  let attrs = (ins
    SI32ArrayAttr:$axis,
    DefaultValuedAttr<BoolAttr, "false">:$keepdims
  );
  let has_logical_tensor_desc_infer_fn = 1;
  let has_physical_tensor_desc_infer_fn = 1;
  let has_get_sbp_fn = 1;
  let has_data_type_infer_fn = 1;
}

def OneFlow_ReduceMaxDeviceStageOp : OneFlow_BaseOp<"reduce_max_device_stage", [NoSideEffect, DeclareOpInterfaceMethods<UserOpCompatibleInterface>]> {
  let input = (ins
    OneFlow_Tensor:$in
  );
  let output = (outs
    OneFlow_Tensor:$out,
    OneFlow_Tensor:$mask,
    OneFlow_Tensor:$count
  );
  let attrs = (ins
    SI32ArrayAttr:$axis
  );
  let has_logical_tensor_desc_infer_fn = 1;
  let has_physical_tensor_desc_infer_fn = 1;
  let has_get_sbp_fn = 1;
  let has_data_type_infer_fn = 1;
}

def OneFlow_ReduceMaxDeviceStageGradOp : OneFlow_BaseOp<"reduce_max_device_stage_grad", [NoSideEffect, DeclareOpInterfaceMethods<UserOpCompatibleInterface>]> {
  let input = (ins
    OneFlow_Tensor:$out_diff,
    OneFlow_Tensor:$mask,
    OneFlow_Tensor:$count
  );
  let output = (outs
    OneFlow_Tensor:$in_diff
  );
  let attrs = (ins
    SI32ArrayAttr:$axis
  );
  let has_logical_tensor_desc_infer_fn = 1;
  let has_physical_tensor_desc_infer_fn = 1;
  let has_get_sbp_fn = 1;
  let has_data_type_infer_fn = 1;
}

def OneFlow_ReduceMaxGlobalStageOp : OneFlow_BaseOp<"reduce_max_global_stage", [NoSideEffect, DeclareOpInterfaceMethods<UserOpCompatibleInterface>]> {
  let input = (ins
    OneFlow_Tensor:$in,
    OneFlow_Tensor:$device_count
  );
  let output = (outs
    OneFlow_Tensor:$out,
    OneFlow_Tensor:$mask
  );
  let attrs = (ins
    SI32ArrayAttr:$axis,
    DefaultValuedAttr<BoolAttr, "false">:$keepdims
  );
  let has_logical_tensor_desc_infer_fn = 1;
  let has_physical_tensor_desc_infer_fn = 1;
  let has_get_sbp_fn = 1;
  let has_data_type_infer_fn = 1;
  let has_input_arg_modify_fn = 1;
}

def OneFlow_ReduceMaxGlobalStageGradOp : OneFlow_BaseOp<"reduce_max_global_stage_grad", [NoSideEffect, DeclareOpInterfaceMethods<UserOpCompatibleInterface>]> {
  let input = (ins
    OneFlow_Tensor:$out_diff,
    OneFlow_Tensor:$mask,
    OneFlow_Tensor:$device_count
  );
  let output = (outs
    OneFlow_Tensor:$in_diff
  );
  let attrs = (ins
    SI32ArrayAttr:$axis,
    DefaultValuedAttr<BoolAttr, "false">:$keepdims
  );
  let has_logical_tensor_desc_infer_fn = 1;
  let has_physical_tensor_desc_infer_fn = 1;
  let has_get_sbp_fn = 1;
  let has_data_type_infer_fn = 1;
}

def OneFlow_ReduceMinOp : OneFlow_BaseOp<"reduce_min", [NoSideEffect, DeclareOpInterfaceMethods<UserOpCompatibleInterface>]> {
  let input = (ins
    OneFlow_Tensor:$input_tensor
  );
  let output = (outs
    OneFlow_Tensor:$output_tensor
  );
  let attrs = (ins
    SI32ArrayAttr:$axis,
    DefaultValuedAttr<BoolAttr, "false">:$keepdims
  );
  let has_logical_tensor_desc_infer_fn = 1;
  let has_physical_tensor_desc_infer_fn = 1;
  let has_get_sbp_fn = 1;
  let has_data_type_infer_fn = 1;
}

def OneFlow_ReduceMinDeviceStageOp : OneFlow_BaseOp<"reduce_min_device_stage", [NoSideEffect, DeclareOpInterfaceMethods<UserOpCompatibleInterface>]> {
  let input = (ins
    OneFlow_Tensor:$in
  );
  let output = (outs
    OneFlow_Tensor:$out,
    OneFlow_Tensor:$mask,
    OneFlow_Tensor:$count
  );
  let attrs = (ins
    SI32ArrayAttr:$axis
  );
  let has_logical_tensor_desc_infer_fn = 1;
  let has_physical_tensor_desc_infer_fn = 1;
  let has_get_sbp_fn = 1;
  let has_data_type_infer_fn = 1;
}

def OneFlow_ReduceMinDeviceStageGradOp : OneFlow_BaseOp<"reduce_min_device_stage_grad", [NoSideEffect, DeclareOpInterfaceMethods<UserOpCompatibleInterface>]> {
  let input = (ins
    OneFlow_Tensor:$out_diff,
    OneFlow_Tensor:$mask,
    OneFlow_Tensor:$count
  );
  let output = (outs
    OneFlow_Tensor:$in_diff
  );
  let attrs = (ins
    SI32ArrayAttr:$axis
  );
  let has_logical_tensor_desc_infer_fn = 1;
  let has_physical_tensor_desc_infer_fn = 1;
  let has_get_sbp_fn = 1;
  let has_data_type_infer_fn = 1;
}

def OneFlow_ReduceMinGlobalStageOp : OneFlow_BaseOp<"reduce_min_global_stage", [NoSideEffect, DeclareOpInterfaceMethods<UserOpCompatibleInterface>]> {
  let input = (ins
    OneFlow_Tensor:$in,
    OneFlow_Tensor:$device_count
  );
  let output = (outs
    OneFlow_Tensor:$out,
    OneFlow_Tensor:$mask
  );
  let attrs = (ins
    SI32ArrayAttr:$axis,
    DefaultValuedAttr<BoolAttr, "false">:$keepdims
  );
  let has_logical_tensor_desc_infer_fn = 1;
  let has_physical_tensor_desc_infer_fn = 1;
  let has_get_sbp_fn = 1;
  let has_data_type_infer_fn = 1;
  let has_input_arg_modify_fn = 1;
}

def OneFlow_ReduceMinGlobalStageGradOp : OneFlow_BaseOp<"reduce_min_global_stage_grad", [NoSideEffect, DeclareOpInterfaceMethods<UserOpCompatibleInterface>]> {
  let input = (ins
    OneFlow_Tensor:$out_diff,
    OneFlow_Tensor:$mask,
    OneFlow_Tensor:$device_count
  );
  let output = (outs
    OneFlow_Tensor:$in_diff
  );
  let attrs = (ins
    SI32ArrayAttr:$axis,
    DefaultValuedAttr<BoolAttr, "false">:$keepdims
  );
  let has_logical_tensor_desc_infer_fn = 1;
  let has_physical_tensor_desc_infer_fn = 1;
  let has_get_sbp_fn = 1;
  let has_data_type_infer_fn = 1;
}

def OneFlow_ReduceProdOp : OneFlow_BaseOp<"reduce_prod", [NoSideEffect, DeclareOpInterfaceMethods<UserOpCompatibleInterface>]> {
  let input = (ins
    OneFlow_Tensor:$input_tensor
  );
  let output = (outs
    OneFlow_Tensor:$output_tensor
  );
  let attrs = (ins
    SI32ArrayAttr:$axis,
    DefaultValuedAttr<BoolAttr, "false">:$keepdims
  );
  let has_logical_tensor_desc_infer_fn = 1;
  let has_physical_tensor_desc_infer_fn = 1;
  let has_get_sbp_fn = 1;
  let has_data_type_infer_fn = 1;
}

def OneFlow_ReduceSumOp : OneFlow_BaseOp<"reduce_sum", [NoSideEffect, DeclareOpInterfaceMethods<UserOpCompatibleInterface>]> {
  let input = (ins
    OneFlow_Tensor:$input_tensor
  );
  let output = (outs
    OneFlow_Tensor:$output_tensor
  );
  let attrs = (ins
    SI32ArrayAttr:$axis,
    DefaultValuedAttr<BoolAttr, "false">:$keepdims
  );
  let has_logical_tensor_desc_infer_fn = 1;
  let has_physical_tensor_desc_infer_fn = 1;
  let has_get_sbp_fn = 1;
  let has_data_type_infer_fn = 1;
}

def OneFlow_ReduceSumLikeOp : OneFlow_BaseOp<"reduce_sum_like", [NoSideEffect, NoGrad, DeclareOpInterfaceMethods<UserOpCompatibleInterface>]> {
  let input = (ins
    OneFlow_Tensor:$x,
    OneFlow_Tensor:$like
  );
  let output = (outs
    OneFlow_Tensor:$y
  );
  let attrs = (ins
    SI32ArrayAttr:$axis
  );
  let has_logical_tensor_desc_infer_fn = 1;
  let has_physical_tensor_desc_infer_fn = 1;
  let has_get_sbp_fn = 1;
  let has_data_type_infer_fn = 1;
  let has_input_arg_modify_fn = 1;
}

#endif // GET_ONEFLOW_REDUCE_OP_DEFINITIONS

// Group: RESHAPE
// reshape, reshape_like
// Total: 2

#ifdef GET_ONEFLOW_RESHAPE_OP_DEFINITIONS

def OneFlow_ReshapeOp : OneFlow_BaseOp<"reshape", [NoSideEffect, DeclareOpInterfaceMethods<UserOpCompatibleInterface>]> {
  let input = (ins
    OneFlow_Tensor:$in
  );
  let output = (outs
    OneFlow_Tensor:$out
  );
  let attrs = (ins
    ShapeAttr:$shape
  );
  let has_logical_tensor_desc_infer_fn = 1;
  let has_physical_tensor_desc_infer_fn = 1;
  let has_get_sbp_fn = 1;
  let has_data_type_infer_fn = 1;
  let hasFolder = 1;
}

def OneFlow_ReshapeLikeOp : OneFlow_BaseOp<"reshape_like", [NoSideEffect, DeclareOpInterfaceMethods<UserOpCompatibleInterface>]> {
  let input = (ins
    OneFlow_Tensor:$in,
    OneFlow_Tensor:$like
  );
  let output = (outs
    OneFlow_Tensor:$out
  );
  let has_logical_tensor_desc_infer_fn = 1;
  let has_physical_tensor_desc_infer_fn = 1;
  let has_get_sbp_fn = 1;
  let has_data_type_infer_fn = 1;
  let has_input_arg_modify_fn = 1;
}

#endif // GET_ONEFLOW_RESHAPE_OP_DEFINITIONS

// Group: SCALAR
// clip_by_scalar, clip_by_scalar_grad, clip_by_scalar_max, clip_by_scalar_max_grad, clip_by_scalar_min, clip_by_scalar_min_grad, scalar_add, scalar_add_by_tensor, scalar_div_by_tensor, scalar_floordiv, scalar_fmod, scalar_logical_and, scalar_logical_equal, scalar_logical_greater, scalar_logical_greater_equal, scalar_logical_less, scalar_logical_less_equal, scalar_logical_not_equal, scalar_logical_or, scalar_logical_xor, scalar_mul, scalar_mul_by_tensor, scalar_pow, scalar_pow_grad, scalar_reverse_pow, scalar_reverse_pow_grad, scalar_sub_by_tensor
// Total: 27

#ifdef GET_ONEFLOW_SCALAR_OP_DEFINITIONS

def OneFlow_ClipByScalarOp : OneFlow_BaseOp<"clip_by_scalar", [NoSideEffect, DeclareOpInterfaceMethods<UserOpCompatibleInterface>]> {
  let input = (ins
    OneFlow_Tensor:$x
  );
  let output = (outs
    OneFlow_Tensor:$y
  );
  let attrs = (ins
    DefaultValuedAttr<F64Attr, "0.">:$floating_min,
    DefaultValuedAttr<SI64Attr, "0">:$integral_min,
    DefaultValuedAttr<F64Attr, "0.">:$floating_max,
    DefaultValuedAttr<SI64Attr, "0">:$integral_max
  );
  let has_logical_tensor_desc_infer_fn = 1;
  let has_physical_tensor_desc_infer_fn = 1;
  let has_get_sbp_fn = 1;
  let has_data_type_infer_fn = 1;
}

def OneFlow_ClipByScalarGradOp : OneFlow_BaseOp<"clip_by_scalar_grad", [NoSideEffect, DeclareOpInterfaceMethods<UserOpCompatibleInterface>]> {
  let input = (ins
    OneFlow_Tensor:$dy,
    OneFlow_Tensor:$x
  );
  let output = (outs
    OneFlow_Tensor:$dx
  );
  let attrs = (ins
    DefaultValuedAttr<F64Attr, "0.">:$floating_min,
    DefaultValuedAttr<SI64Attr, "0">:$integral_min,
    DefaultValuedAttr<F64Attr, "0.">:$floating_max,
    DefaultValuedAttr<SI64Attr, "0">:$integral_max
  );
  let has_logical_tensor_desc_infer_fn = 1;
  let has_physical_tensor_desc_infer_fn = 1;
  let has_get_sbp_fn = 1;
  let has_data_type_infer_fn = 1;
}

def OneFlow_ClipByScalarMaxOp : OneFlow_BaseOp<"clip_by_scalar_max", [NoSideEffect, DeclareOpInterfaceMethods<UserOpCompatibleInterface>]> {
  let input = (ins
    OneFlow_Tensor:$x
  );
  let output = (outs
    OneFlow_Tensor:$y
  );
  let attrs = (ins
    DefaultValuedAttr<F64Attr, "0.">:$floating_max,
    DefaultValuedAttr<SI64Attr, "0">:$integral_max
  );
  let has_logical_tensor_desc_infer_fn = 1;
  let has_physical_tensor_desc_infer_fn = 1;
  let has_get_sbp_fn = 1;
  let has_data_type_infer_fn = 1;
}

def OneFlow_ClipByScalarMaxGradOp : OneFlow_BaseOp<"clip_by_scalar_max_grad", [NoSideEffect, DeclareOpInterfaceMethods<UserOpCompatibleInterface>]> {
  let input = (ins
    OneFlow_Tensor:$dy,
    OneFlow_Tensor:$x
  );
  let output = (outs
    OneFlow_Tensor:$dx
  );
  let attrs = (ins
    DefaultValuedAttr<F64Attr, "0.">:$floating_max,
    DefaultValuedAttr<SI64Attr, "0">:$integral_max
  );
  let has_logical_tensor_desc_infer_fn = 1;
  let has_physical_tensor_desc_infer_fn = 1;
  let has_get_sbp_fn = 1;
  let has_data_type_infer_fn = 1;
}

def OneFlow_ClipByScalarMinOp : OneFlow_BaseOp<"clip_by_scalar_min", [NoSideEffect, DeclareOpInterfaceMethods<UserOpCompatibleInterface>]> {
  let input = (ins
    OneFlow_Tensor:$x
  );
  let output = (outs
    OneFlow_Tensor:$y
  );
  let attrs = (ins
    DefaultValuedAttr<F64Attr, "0.">:$floating_min,
    DefaultValuedAttr<SI64Attr, "0">:$integral_min
  );
  let has_logical_tensor_desc_infer_fn = 1;
  let has_physical_tensor_desc_infer_fn = 1;
  let has_get_sbp_fn = 1;
  let has_data_type_infer_fn = 1;
}

def OneFlow_ClipByScalarMinGradOp : OneFlow_BaseOp<"clip_by_scalar_min_grad", [NoSideEffect, DeclareOpInterfaceMethods<UserOpCompatibleInterface>]> {
  let input = (ins
    OneFlow_Tensor:$dy,
    OneFlow_Tensor:$x
  );
  let output = (outs
    OneFlow_Tensor:$dx
  );
  let attrs = (ins
    DefaultValuedAttr<F64Attr, "0.">:$floating_min,
    DefaultValuedAttr<SI64Attr, "0">:$integral_min
  );
  let has_logical_tensor_desc_infer_fn = 1;
  let has_physical_tensor_desc_infer_fn = 1;
  let has_get_sbp_fn = 1;
  let has_data_type_infer_fn = 1;
}

def OneFlow_ScalarAddOp : OneFlow_BaseOp<"scalar_add", [NoSideEffect, DeclareOpInterfaceMethods<UserOpCompatibleInterface>]> {
  let input = (ins
    OneFlow_Tensor:$in
  );
  let output = (outs
    OneFlow_Tensor:$out
  );
  let attrs = (ins
    DefaultValuedAttr<BoolAttr, "false">:$has_int_operand,
    DefaultValuedAttr<BoolAttr, "false">:$has_float_operand,
    DefaultValuedAttr<SI64Attr, "0">:$int_operand,
    DefaultValuedAttr<F64Attr, "0.">:$float_operand
  );
  let has_logical_tensor_desc_infer_fn = 1;
  let has_physical_tensor_desc_infer_fn = 1;
  let has_get_sbp_fn = 1;
  let has_data_type_infer_fn = 1;
  let hasFolder = 1;
}

def OneFlow_ScalarAddByTensorOp : OneFlow_BaseOp<"scalar_add_by_tensor", [NoSideEffect, DeclareOpInterfaceMethods<UserOpCompatibleInterface>]> {
  let input = (ins
    OneFlow_Tensor:$x,
    OneFlow_Tensor:$scalar
  );
  let output = (outs
    OneFlow_Tensor:$y
  );
  let has_logical_tensor_desc_infer_fn = 1;
  let has_physical_tensor_desc_infer_fn = 1;
  let has_get_sbp_fn = 1;
  let has_data_type_infer_fn = 1;
}

def OneFlow_ScalarDivByTensorOp : OneFlow_BaseOp<"scalar_div_by_tensor", [NoSideEffect, DeclareOpInterfaceMethods<UserOpCompatibleInterface>]> {
  let input = (ins
    OneFlow_Tensor:$x,
    OneFlow_Tensor:$scalar
  );
  let output = (outs
    OneFlow_Tensor:$y
  );
  let has_logical_tensor_desc_infer_fn = 1;
  let has_physical_tensor_desc_infer_fn = 1;
  let has_get_sbp_fn = 1;
  let has_data_type_infer_fn = 1;
}

def OneFlow_ScalarFloordivOp : OneFlow_BaseOp<"scalar_floordiv", [NoSideEffect, DeclareOpInterfaceMethods<UserOpCompatibleInterface>]> {
  let input = (ins
    OneFlow_Tensor:$in
  );
  let output = (outs
    OneFlow_Tensor:$out
  );
  let attrs = (ins
    DefaultValuedAttr<BoolAttr, "false">:$has_int_operand,
    DefaultValuedAttr<BoolAttr, "false">:$has_float_operand,
    DefaultValuedAttr<SI64Attr, "0">:$int_operand,
    DefaultValuedAttr<F64Attr, "0.">:$float_operand
  );
  let has_logical_tensor_desc_infer_fn = 1;
  let has_physical_tensor_desc_infer_fn = 1;
  let has_get_sbp_fn = 1;
  let has_data_type_infer_fn = 1;
}

def OneFlow_ScalarFmodOp : OneFlow_BaseOp<"scalar_fmod", [NoSideEffect, DeclareOpInterfaceMethods<UserOpCompatibleInterface>]> {
  let input = (ins
    OneFlow_Tensor:$in
  );
  let output = (outs
    OneFlow_Tensor:$out
  );
  let attrs = (ins
    DefaultValuedAttr<BoolAttr, "false">:$has_int_operand,
    DefaultValuedAttr<BoolAttr, "false">:$has_float_operand,
    DefaultValuedAttr<SI64Attr, "0">:$int_operand,
    DefaultValuedAttr<F64Attr, "0.">:$float_operand
  );
  let has_logical_tensor_desc_infer_fn = 1;
  let has_physical_tensor_desc_infer_fn = 1;
  let has_get_sbp_fn = 1;
  let has_data_type_infer_fn = 1;
}

def OneFlow_ScalarLogicalAndOp : OneFlow_BaseOp<"scalar_logical_and", [NoSideEffect, NoGrad, DeclareOpInterfaceMethods<UserOpCompatibleInterface>]> {
  let input = (ins
    OneFlow_Tensor:$in
  );
  let output = (outs
    OneFlow_Tensor:$out
  );
  let attrs = (ins
    DefaultValuedAttr<BoolAttr, "false">:$has_int_operand,
    DefaultValuedAttr<BoolAttr, "false">:$has_float_operand,
    DefaultValuedAttr<SI64Attr, "0">:$int_operand,
    DefaultValuedAttr<F64Attr, "0.">:$float_operand
  );
  let has_logical_tensor_desc_infer_fn = 1;
  let has_physical_tensor_desc_infer_fn = 1;
  let has_get_sbp_fn = 1;
  let has_data_type_infer_fn = 1;
}

def OneFlow_ScalarLogicalEqualOp : OneFlow_BaseOp<"scalar_logical_equal", [NoSideEffect, NoGrad, DeclareOpInterfaceMethods<UserOpCompatibleInterface>]> {
  let input = (ins
    OneFlow_Tensor:$in
  );
  let output = (outs
    OneFlow_Tensor:$out
  );
  let attrs = (ins
    DefaultValuedAttr<BoolAttr, "false">:$has_int_operand,
    DefaultValuedAttr<BoolAttr, "false">:$has_float_operand,
    DefaultValuedAttr<SI64Attr, "0">:$int_operand,
    DefaultValuedAttr<F64Attr, "0.">:$float_operand
  );
  let has_logical_tensor_desc_infer_fn = 1;
  let has_physical_tensor_desc_infer_fn = 1;
  let has_get_sbp_fn = 1;
  let has_data_type_infer_fn = 1;
}

def OneFlow_ScalarLogicalGreaterOp : OneFlow_BaseOp<"scalar_logical_greater", [NoSideEffect, NoGrad, DeclareOpInterfaceMethods<UserOpCompatibleInterface>]> {
  let input = (ins
    OneFlow_Tensor:$in
  );
  let output = (outs
    OneFlow_Tensor:$out
  );
  let attrs = (ins
    DefaultValuedAttr<BoolAttr, "false">:$has_int_operand,
    DefaultValuedAttr<BoolAttr, "false">:$has_float_operand,
    DefaultValuedAttr<SI64Attr, "0">:$int_operand,
    DefaultValuedAttr<F64Attr, "0.">:$float_operand
  );
  let has_logical_tensor_desc_infer_fn = 1;
  let has_physical_tensor_desc_infer_fn = 1;
  let has_get_sbp_fn = 1;
  let has_data_type_infer_fn = 1;
}

def OneFlow_ScalarLogicalGreaterEqualOp : OneFlow_BaseOp<"scalar_logical_greater_equal", [NoSideEffect, NoGrad, DeclareOpInterfaceMethods<UserOpCompatibleInterface>]> {
  let input = (ins
    OneFlow_Tensor:$in
  );
  let output = (outs
    OneFlow_Tensor:$out
  );
  let attrs = (ins
    DefaultValuedAttr<BoolAttr, "false">:$has_int_operand,
    DefaultValuedAttr<BoolAttr, "false">:$has_float_operand,
    DefaultValuedAttr<SI64Attr, "0">:$int_operand,
    DefaultValuedAttr<F64Attr, "0.">:$float_operand
  );
  let has_logical_tensor_desc_infer_fn = 1;
  let has_physical_tensor_desc_infer_fn = 1;
  let has_get_sbp_fn = 1;
  let has_data_type_infer_fn = 1;
}

def OneFlow_ScalarLogicalLessOp : OneFlow_BaseOp<"scalar_logical_less", [NoSideEffect, NoGrad, DeclareOpInterfaceMethods<UserOpCompatibleInterface>]> {
  let input = (ins
    OneFlow_Tensor:$in
  );
  let output = (outs
    OneFlow_Tensor:$out
  );
  let attrs = (ins
    DefaultValuedAttr<BoolAttr, "false">:$has_int_operand,
    DefaultValuedAttr<BoolAttr, "false">:$has_float_operand,
    DefaultValuedAttr<SI64Attr, "0">:$int_operand,
    DefaultValuedAttr<F64Attr, "0.">:$float_operand
  );
  let has_logical_tensor_desc_infer_fn = 1;
  let has_physical_tensor_desc_infer_fn = 1;
  let has_get_sbp_fn = 1;
  let has_data_type_infer_fn = 1;
}

def OneFlow_ScalarLogicalLessEqualOp : OneFlow_BaseOp<"scalar_logical_less_equal", [NoSideEffect, NoGrad, DeclareOpInterfaceMethods<UserOpCompatibleInterface>]> {
  let input = (ins
    OneFlow_Tensor:$in
  );
  let output = (outs
    OneFlow_Tensor:$out
  );
  let attrs = (ins
    DefaultValuedAttr<BoolAttr, "false">:$has_int_operand,
    DefaultValuedAttr<BoolAttr, "false">:$has_float_operand,
    DefaultValuedAttr<SI64Attr, "0">:$int_operand,
    DefaultValuedAttr<F64Attr, "0.">:$float_operand
  );
  let has_logical_tensor_desc_infer_fn = 1;
  let has_physical_tensor_desc_infer_fn = 1;
  let has_get_sbp_fn = 1;
  let has_data_type_infer_fn = 1;
}

def OneFlow_ScalarLogicalNotEqualOp : OneFlow_BaseOp<"scalar_logical_not_equal", [NoSideEffect, NoGrad, DeclareOpInterfaceMethods<UserOpCompatibleInterface>]> {
  let input = (ins
    OneFlow_Tensor:$in
  );
  let output = (outs
    OneFlow_Tensor:$out
  );
  let attrs = (ins
    DefaultValuedAttr<BoolAttr, "false">:$has_int_operand,
    DefaultValuedAttr<BoolAttr, "false">:$has_float_operand,
    DefaultValuedAttr<SI64Attr, "0">:$int_operand,
    DefaultValuedAttr<F64Attr, "0.">:$float_operand
  );
  let has_logical_tensor_desc_infer_fn = 1;
  let has_physical_tensor_desc_infer_fn = 1;
  let has_get_sbp_fn = 1;
  let has_data_type_infer_fn = 1;
}

def OneFlow_ScalarLogicalOrOp : OneFlow_BaseOp<"scalar_logical_or", [NoSideEffect, NoGrad, DeclareOpInterfaceMethods<UserOpCompatibleInterface>]> {
  let input = (ins
    OneFlow_Tensor:$in
  );
  let output = (outs
    OneFlow_Tensor:$out
  );
  let attrs = (ins
    DefaultValuedAttr<BoolAttr, "false">:$has_int_operand,
    DefaultValuedAttr<BoolAttr, "false">:$has_float_operand,
    DefaultValuedAttr<SI64Attr, "0">:$int_operand,
    DefaultValuedAttr<F64Attr, "0.">:$float_operand
  );
  let has_logical_tensor_desc_infer_fn = 1;
  let has_physical_tensor_desc_infer_fn = 1;
  let has_get_sbp_fn = 1;
  let has_data_type_infer_fn = 1;
}

def OneFlow_ScalarLogicalXorOp : OneFlow_BaseOp<"scalar_logical_xor", [NoSideEffect, NoGrad, DeclareOpInterfaceMethods<UserOpCompatibleInterface>]> {
  let input = (ins
    OneFlow_Tensor:$in
  );
  let output = (outs
    OneFlow_Tensor:$out
  );
  let attrs = (ins
    DefaultValuedAttr<BoolAttr, "false">:$has_int_operand,
    DefaultValuedAttr<BoolAttr, "false">:$has_float_operand,
    DefaultValuedAttr<SI64Attr, "0">:$int_operand,
    DefaultValuedAttr<F64Attr, "0.">:$float_operand
  );
  let has_logical_tensor_desc_infer_fn = 1;
  let has_physical_tensor_desc_infer_fn = 1;
  let has_get_sbp_fn = 1;
  let has_data_type_infer_fn = 1;
}

def OneFlow_ScalarMulOp : OneFlow_BaseOp<"scalar_mul", [NoSideEffect, DeclareOpInterfaceMethods<UserOpCompatibleInterface>]> {
  let input = (ins
    OneFlow_Tensor:$in
  );
  let output = (outs
    OneFlow_Tensor:$out
  );
  let attrs = (ins
    DefaultValuedAttr<BoolAttr, "false">:$has_int_operand,
    DefaultValuedAttr<BoolAttr, "false">:$has_float_operand,
    DefaultValuedAttr<SI64Attr, "0">:$int_operand,
    DefaultValuedAttr<F64Attr, "0.">:$float_operand
  );
  let has_logical_tensor_desc_infer_fn = 1;
  let has_physical_tensor_desc_infer_fn = 1;
  let has_get_sbp_fn = 1;
  let has_data_type_infer_fn = 1;
}

def OneFlow_ScalarMulByTensorOp : OneFlow_BaseOp<"scalar_mul_by_tensor", [NoSideEffect, DeclareOpInterfaceMethods<UserOpCompatibleInterface>]> {
  let input = (ins
    OneFlow_Tensor:$x,
    OneFlow_Tensor:$scalar
  );
  let output = (outs
    OneFlow_Tensor:$y
  );
  let has_logical_tensor_desc_infer_fn = 1;
  let has_physical_tensor_desc_infer_fn = 1;
  let has_get_sbp_fn = 1;
  let has_data_type_infer_fn = 1;
}

def OneFlow_ScalarDivOp : OneFlow_BaseOp<"scalar_div", [NoSideEffect, DeclareOpInterfaceMethods<UserOpCompatibleInterface>]> {
  let input = (ins
    OneFlow_Tensor:$in
  );
  let output = (outs
    OneFlow_Tensor:$out
  );
  let attrs = (ins
    DefaultValuedAttr<BoolAttr, "false">:$has_int_operand,
    DefaultValuedAttr<BoolAttr, "false">:$has_float_operand,
    DefaultValuedAttr<SI64Attr, "0">:$int_operand,
    DefaultValuedAttr<F64Attr, "0.">:$float_operand
  );
  let has_logical_tensor_desc_infer_fn = 1;
  let has_physical_tensor_desc_infer_fn = 1;
  let has_get_sbp_fn = 1;
  let has_data_type_infer_fn = 1;
}

def OneFlow_ScalarPowOp : OneFlow_BaseOp<"scalar_pow", [NoSideEffect, DeclareOpInterfaceMethods<UserOpCompatibleInterface>]> {
  let input = (ins
    OneFlow_Tensor:$in
  );
  let output = (outs
    OneFlow_Tensor:$out
  );
  let attrs = (ins
    DefaultValuedAttr<BoolAttr, "false">:$has_int_operand,
    DefaultValuedAttr<BoolAttr, "false">:$has_float_operand,
    DefaultValuedAttr<SI64Attr, "0">:$int_operand,
    DefaultValuedAttr<F64Attr, "0.">:$float_operand
  );
  let has_logical_tensor_desc_infer_fn = 1;
  let has_physical_tensor_desc_infer_fn = 1;
  let has_get_sbp_fn = 1;
  let has_data_type_infer_fn = 1;
}

def OneFlow_ScalarPowGradOp : OneFlow_BaseOp<"scalar_pow_grad", [NoSideEffect, DeclareOpInterfaceMethods<UserOpCompatibleInterface>]> {
  let input = (ins
    OneFlow_Tensor:$x,
    OneFlow_Tensor:$dy
  );
  let output = (outs
    OneFlow_Tensor:$dx
  );
  let attrs = (ins
    DefaultValuedAttr<BoolAttr, "false">:$has_int_operand,
    DefaultValuedAttr<BoolAttr, "false">:$has_float_operand,
    DefaultValuedAttr<SI64Attr, "0">:$int_operand,
    DefaultValuedAttr<F64Attr, "0.">:$float_operand
  );
  let has_logical_tensor_desc_infer_fn = 1;
  let has_physical_tensor_desc_infer_fn = 1;
  let has_get_sbp_fn = 1;
  let has_data_type_infer_fn = 1;
}

def OneFlow_ScalarReversePowOp : OneFlow_BaseOp<"scalar_reverse_pow", [NoSideEffect, DeclareOpInterfaceMethods<UserOpCompatibleInterface>]> {
  let input = (ins
    OneFlow_Tensor:$in
  );
  let output = (outs
    OneFlow_Tensor:$out
  );
  let attrs = (ins
    DefaultValuedAttr<BoolAttr, "false">:$has_int_operand,
    DefaultValuedAttr<BoolAttr, "false">:$has_float_operand,
    DefaultValuedAttr<SI64Attr, "0">:$int_operand,
    DefaultValuedAttr<F64Attr, "0.">:$float_operand
  );
  let has_logical_tensor_desc_infer_fn = 1;
  let has_physical_tensor_desc_infer_fn = 1;
  let has_get_sbp_fn = 1;
  let has_data_type_infer_fn = 1;
}

def OneFlow_ScalarReversePowGradOp : OneFlow_BaseOp<"scalar_reverse_pow_grad", [NoSideEffect, DeclareOpInterfaceMethods<UserOpCompatibleInterface>]> {
  let input = (ins
    OneFlow_Tensor:$x,
    OneFlow_Tensor:$dy
  );
  let output = (outs
    OneFlow_Tensor:$dx
  );
  let attrs = (ins
    DefaultValuedAttr<BoolAttr, "false">:$has_int_operand,
    DefaultValuedAttr<BoolAttr, "false">:$has_float_operand,
    DefaultValuedAttr<SI64Attr, "0">:$int_operand,
    DefaultValuedAttr<F64Attr, "0.">:$float_operand
  );
  let has_logical_tensor_desc_infer_fn = 1;
  let has_physical_tensor_desc_infer_fn = 1;
  let has_get_sbp_fn = 1;
  let has_data_type_infer_fn = 1;
}

def OneFlow_ScalarSubByTensorOp : OneFlow_BaseOp<"scalar_sub_by_tensor", [NoSideEffect, DeclareOpInterfaceMethods<UserOpCompatibleInterface>]> {
  let input = (ins
    OneFlow_Tensor:$x,
    OneFlow_Tensor:$scalar
  );
  let output = (outs
    OneFlow_Tensor:$y
  );
  let has_logical_tensor_desc_infer_fn = 1;
  let has_physical_tensor_desc_infer_fn = 1;
  let has_get_sbp_fn = 1;
  let has_data_type_infer_fn = 1;
}

#endif // GET_ONEFLOW_SCALAR_OP_DEFINITIONS

// Group: SOFTMAX
// log_softmax, log_softmax_grad, softmax, softmax_cross_entropy, softmax_cross_entropy_grad, softmax_grad, sparse_softmax_cross_entropy, sparse_softmax_cross_entropy_grad, sparse_softmax_cross_entropy_ms, sparse_softmax_cross_entropy_ms_grad
// Total: 10

#ifdef GET_ONEFLOW_SOFTMAX_OP_DEFINITIONS

def OneFlow_LogSoftmaxOp : OneFlow_BaseOp<"log_softmax", [NoSideEffect, DeclareOpInterfaceMethods<UserOpCompatibleInterface>]> {
  let input = (ins
    OneFlow_Tensor:$in
  );
  let output = (outs
    OneFlow_Tensor:$prob
  );
  let has_logical_tensor_desc_infer_fn = 1;
  let has_physical_tensor_desc_infer_fn = 1;
  let has_get_sbp_fn = 1;
  let has_data_type_infer_fn = 1;
}

def OneFlow_LogSoftmaxGradOp : OneFlow_BaseOp<"log_softmax_grad", [NoSideEffect, DeclareOpInterfaceMethods<UserOpCompatibleInterface>]> {
  let input = (ins
    OneFlow_Tensor:$prob,
    OneFlow_Tensor:$dy
  );
  let output = (outs
    OneFlow_Tensor:$dx
  );
  let has_logical_tensor_desc_infer_fn = 1;
  let has_physical_tensor_desc_infer_fn = 1;
  let has_get_sbp_fn = 1;
  let has_data_type_infer_fn = 1;
}

def OneFlow_SoftmaxOp : OneFlow_BaseOp<"softmax", [NoSideEffect, DeclareOpInterfaceMethods<UserOpCompatibleInterface>]> {
  let input = (ins
    OneFlow_Tensor:$in
  );
  let output = (outs
    OneFlow_Tensor:$out
  );
  let has_logical_tensor_desc_infer_fn = 1;
  let has_physical_tensor_desc_infer_fn = 1;
  let has_get_sbp_fn = 1;
  let has_data_type_infer_fn = 1;
}

def OneFlow_SoftmaxCrossEntropyOp : OneFlow_BaseOp<"softmax_cross_entropy", [NoSideEffect, DeclareOpInterfaceMethods<UserOpCompatibleInterface>]> {
  let input = (ins
    OneFlow_Tensor:$prediction,
    OneFlow_Tensor:$label
  );
  let output = (outs
    OneFlow_Tensor:$prob,
    OneFlow_Tensor:$out
  );
  let has_logical_tensor_desc_infer_fn = 1;
  let has_physical_tensor_desc_infer_fn = 1;
  let has_get_sbp_fn = 1;
  let has_data_type_infer_fn = 1;
  let has_input_arg_modify_fn = 1;
}

def OneFlow_SoftmaxCrossEntropyGradOp : OneFlow_BaseOp<"softmax_cross_entropy_grad", [NoSideEffect, DeclareOpInterfaceMethods<UserOpCompatibleInterface>]> {
  let input = (ins
    OneFlow_Tensor:$dy,
    OneFlow_Tensor:$label,
    OneFlow_Tensor:$prob
  );
  let output = (outs
    OneFlow_Tensor:$prediction_diff
  );
  let has_logical_tensor_desc_infer_fn = 1;
  let has_physical_tensor_desc_infer_fn = 1;
  let has_get_sbp_fn = 1;
  let has_data_type_infer_fn = 1;
}

def OneFlow_SoftmaxGradOp : OneFlow_BaseOp<"softmax_grad", [NoSideEffect, DeclareOpInterfaceMethods<UserOpCompatibleInterface>]> {
  let input = (ins
    OneFlow_Tensor:$y,
    OneFlow_Tensor:$dy
  );
  let output = (outs
    OneFlow_Tensor:$dx
  );
  let has_logical_tensor_desc_infer_fn = 1;
  let has_physical_tensor_desc_infer_fn = 1;
  let has_get_sbp_fn = 1;
  let has_data_type_infer_fn = 1;
}

def OneFlow_SparseSoftmaxCrossEntropyOp : OneFlow_BaseOp<"sparse_softmax_cross_entropy", [NoSideEffect, DeclareOpInterfaceMethods<UserOpCompatibleInterface>]> {
  let input = (ins
    OneFlow_Tensor:$prediction,
    OneFlow_Tensor:$label
  );
  let output = (outs
    OneFlow_Tensor:$prob,
    OneFlow_Tensor:$out
  );
  let attrs = (ins
    DefaultValuedAttr<SI64Attr, "0">:$depth
  );
  let has_logical_tensor_desc_infer_fn = 1;
  let has_physical_tensor_desc_infer_fn = 1;
  let has_get_sbp_fn = 1;
  let has_data_type_infer_fn = 1;
  let has_input_arg_modify_fn = 1;
}

def OneFlow_SparseSoftmaxCrossEntropyGradOp : OneFlow_BaseOp<"sparse_softmax_cross_entropy_grad", [NoSideEffect, DeclareOpInterfaceMethods<UserOpCompatibleInterface>]> {
  let input = (ins
    OneFlow_Tensor:$label,
    OneFlow_Tensor:$dy,
    OneFlow_Tensor:$prob
  );
  let output = (outs
    OneFlow_Tensor:$prediction_diff
  );
  let attrs = (ins
    DefaultValuedAttr<SI64Attr, "0">:$depth
  );
  let has_logical_tensor_desc_infer_fn = 1;
  let has_physical_tensor_desc_infer_fn = 1;
  let has_get_sbp_fn = 1;
  let has_data_type_infer_fn = 1;
}

def OneFlow_SparseSoftmaxCrossEntropyMsOp : OneFlow_BaseOp<"sparse_softmax_cross_entropy_ms", [NoSideEffect, DeclareOpInterfaceMethods<UserOpCompatibleInterface>]> {
  let input = (ins
    OneFlow_Tensor:$prediction,
    OneFlow_Tensor:$label
  );
  let output = (outs
    OneFlow_Tensor:$prob,
    OneFlow_Tensor:$out
  );
  let attrs = (ins
    DefaultValuedAttr<SI64Attr, "0">:$depth
  );
  let has_logical_tensor_desc_infer_fn = 1;
  let has_physical_tensor_desc_infer_fn = 1;
  let has_get_sbp_fn = 1;
  let has_data_type_infer_fn = 1;
  let has_input_arg_modify_fn = 1;
}

def OneFlow_SparseSoftmaxCrossEntropyMsGradOp : OneFlow_BaseOp<"sparse_softmax_cross_entropy_ms_grad", [NoSideEffect, DeclareOpInterfaceMethods<UserOpCompatibleInterface>]> {
  let input = (ins
    OneFlow_Tensor:$label,
    OneFlow_Tensor:$dy,
    OneFlow_Tensor:$prob
  );
  let output = (outs
    OneFlow_Tensor:$prediction_diff
  );
  let attrs = (ins
    DefaultValuedAttr<SI64Attr, "0">:$depth
  );
  let has_logical_tensor_desc_infer_fn = 1;
  let has_physical_tensor_desc_infer_fn = 1;
  let has_get_sbp_fn = 1;
  let has_data_type_infer_fn = 1;
}

#endif // GET_ONEFLOW_SOFTMAX_OP_DEFINITIONS

// Group: SUMMARY
// create_summary_writer, flush_summary_writer, summary_write_histogram, summary_write_image, summary_write_pb, summary_write_scalar
// Total: 6

#ifdef GET_ONEFLOW_SUMMARY_OP_DEFINITIONS

def OneFlow_CreateSummaryWriterOp : OneFlow_BaseOp<"create_summary_writer", [NoSideEffect, NoGrad, CpuOnly, DeclareOpInterfaceMethods<UserOpCompatibleInterface>]> {
  let attrs = (ins
    StrAttr:$logdir
  );
  let has_logical_tensor_desc_infer_fn = 1;
  let has_physical_tensor_desc_infer_fn = 1;
  let has_get_sbp_fn = 1;
  let has_data_type_infer_fn = 1;
}

def OneFlow_FlushSummaryWriterOp : OneFlow_BaseOp<"flush_summary_writer", [NoSideEffect, NoGrad, CpuOnly, DeclareOpInterfaceMethods<UserOpCompatibleInterface>]> {
  let has_logical_tensor_desc_infer_fn = 1;
  let has_physical_tensor_desc_infer_fn = 1;
  let has_get_sbp_fn = 1;
  let has_data_type_infer_fn = 1;
}

def OneFlow_SummaryWriteHistogramOp : OneFlow_BaseOp<"summary_write_histogram", [NoSideEffect, NoGrad, CpuOnly, DeclareOpInterfaceMethods<UserOpCompatibleInterface>]> {
  let input = (ins
    OneFlow_Tensor:$in,
    OneFlow_Tensor:$step,
    OneFlow_Tensor:$tag
  );
  let has_logical_tensor_desc_infer_fn = 1;
  let has_physical_tensor_desc_infer_fn = 1;
  let has_get_sbp_fn = 1;
  let has_data_type_infer_fn = 1;
}

def OneFlow_SummaryWriteImageOp : OneFlow_BaseOp<"summary_write_image", [NoSideEffect, NoGrad, CpuOnly, DeclareOpInterfaceMethods<UserOpCompatibleInterface>]> {
  let input = (ins
    OneFlow_Tensor:$in,
    OneFlow_Tensor:$step,
    OneFlow_Tensor:$tag
  );
  let has_logical_tensor_desc_infer_fn = 1;
  let has_physical_tensor_desc_infer_fn = 1;
  let has_get_sbp_fn = 1;
  let has_data_type_infer_fn = 1;
}

def OneFlow_SummaryWritePbOp : OneFlow_BaseOp<"summary_write_pb", [NoSideEffect, NoGrad, CpuOnly, DeclareOpInterfaceMethods<UserOpCompatibleInterface>]> {
  let input = (ins
    OneFlow_Tensor:$in,
    OneFlow_Tensor:$step
  );
  let has_logical_tensor_desc_infer_fn = 1;
  let has_physical_tensor_desc_infer_fn = 1;
  let has_get_sbp_fn = 1;
  let has_data_type_infer_fn = 1;
}

def OneFlow_SummaryWriteScalarOp : OneFlow_BaseOp<"summary_write_scalar", [NoSideEffect, NoGrad, CpuOnly, DeclareOpInterfaceMethods<UserOpCompatibleInterface>]> {
  let input = (ins
    OneFlow_Tensor:$in,
    OneFlow_Tensor:$step,
    OneFlow_Tensor:$tag
  );
  let has_logical_tensor_desc_infer_fn = 1;
  let has_physical_tensor_desc_infer_fn = 1;
  let has_get_sbp_fn = 1;
  let has_data_type_infer_fn = 1;
}

#endif // GET_ONEFLOW_SUMMARY_OP_DEFINITIONS

// Group: TENSOR_BUFFER
// gen_tensor_buffer, tensor_buffer_to_list_of_tensors, tensor_buffer_to_list_of_tensors_v2, tensor_buffer_to_tensor, tensor_to_tensor_buffer
// Total: 5

#ifdef GET_ONEFLOW_TENSOR_BUFFER_OP_DEFINITIONS

def OneFlow_GenTensorBufferOp : OneFlow_BaseOp<"gen_tensor_buffer", [NoSideEffect, NoGrad, CpuOnly, DeclareOpInterfaceMethods<UserOpCompatibleInterface>]> {
  let output = (outs
    OneFlow_Tensor:$out
  );
  let attrs = (ins
    ShapeAttr:$shape,
    ShapeArrayAttr:$shape_list,
    F32ArrayAttr:$value_list,
    OneFlow_DataType:$data_type,
    DefaultValuedAttr<BoolAttr, "false">:$dynamic_out
  );
  let has_logical_tensor_desc_infer_fn = 1;
  let has_physical_tensor_desc_infer_fn = 1;
  let has_get_sbp_fn = 1;
  let has_data_type_infer_fn = 1;
}

def OneFlow_TensorBufferToListOfTensorsOp : OneFlow_BaseOp<"tensor_buffer_to_list_of_tensors", [NoSideEffect, NoGrad, CpuOnly, DeclareOpInterfaceMethods<UserOpCompatibleInterface>]> {
  let input = (ins
    OneFlow_Tensor:$in
  );
  let output = (outs
    Variadic<OneFlow_Tensor>:$out
  );
  let attrs = (ins
    ShapeAttr:$out_shape,
    OneFlow_DataType:$out_dtype,
    DefaultValuedAttr<BoolAttr, "false">:$dynamic_out
  );
  let has_check_fn = 1;
  let has_logical_tensor_desc_infer_fn = 1;
  let has_physical_tensor_desc_infer_fn = 1;
  let has_get_sbp_fn = 1;
  let has_data_type_infer_fn = 1;
  let has_output_arg_modify_fn = 1;
}

def OneFlow_TensorBufferToListOfTensorsV2Op : OneFlow_BaseOp<"tensor_buffer_to_list_of_tensors_v2", [NoSideEffect, NoGrad, CpuOnly, DeclareOpInterfaceMethods<UserOpCompatibleInterface>]> {
  let input = (ins
    OneFlow_Tensor:$in
  );
  let output = (outs
    Variadic<OneFlow_Tensor>:$out
  );
  let attrs = (ins
    ShapeArrayAttr:$out_shapes,
    DTArrayAttr:$out_dtypes,
    DefaultValuedAttr<BoolAttr, "false">:$dynamic_out
  );
  let has_check_fn = 1;
  let has_logical_tensor_desc_infer_fn = 1;
  let has_physical_tensor_desc_infer_fn = 1;
  let has_get_sbp_fn = 1;
  let has_data_type_infer_fn = 1;
  let has_output_arg_modify_fn = 1;
}

def OneFlow_TensorBufferToTensorOp : OneFlow_BaseOp<"tensor_buffer_to_tensor", [NoSideEffect, NoGrad, CpuOnly, DeclareOpInterfaceMethods<UserOpCompatibleInterface>]> {
  let input = (ins
    OneFlow_Tensor:$in
  );
  let output = (outs
    OneFlow_Tensor:$out
  );
  let attrs = (ins
    ShapeAttr:$instance_shape,
    OneFlow_DataType:$dtype
  );
  let has_logical_tensor_desc_infer_fn = 1;
  let has_physical_tensor_desc_infer_fn = 1;
  let has_get_sbp_fn = 1;
  let has_data_type_infer_fn = 1;
}

def OneFlow_TensorToTensorBufferOp : OneFlow_BaseOp<"tensor_to_tensor_buffer", [NoSideEffect, NoGrad, CpuOnly, DeclareOpInterfaceMethods<UserOpCompatibleInterface>]> {
  let input = (ins
    OneFlow_Tensor:$in
  );
  let output = (outs
    OneFlow_Tensor:$out
  );
  let attrs = (ins
    DefaultValuedAttr<SI32Attr, "0">:$instance_dims
  );
  let has_logical_tensor_desc_infer_fn = 1;
  let has_physical_tensor_desc_infer_fn = 1;
  let has_get_sbp_fn = 1;
  let has_data_type_infer_fn = 1;
}

#endif // GET_ONEFLOW_TENSOR_BUFFER_OP_DEFINITIONS

// Group: TRIGONOMETRIC
// acos, acos_grad, acosh, acosh_grad, asin, asin_grad, asinh, asinh_grad, atan, atan2, atan2_x_grad, atan2_y_grad, atan_grad, atanh, atanh_grad, cos, cos_grad, cosh, cosh_grad, hardtanh, hardtanh_grad, sin, sin_grad, sinh, sinh_grad, tan, tan_grad, tanh, tanh_grad, not_equal_zero, not_equal_zero_grad
// Total: 31

#ifdef GET_ONEFLOW_TRIGONOMETRIC_OP_DEFINITIONS

def OneFlow_AcosOp : OneFlow_BaseOp<"acos", [NoSideEffect, DeclareOpInterfaceMethods<UserOpCompatibleInterface>]> {
  let input = (ins
    OneFlow_Tensor:$x
  );
  let output = (outs
    OneFlow_Tensor:$y
  );
  let has_logical_tensor_desc_infer_fn = 1;
  let has_physical_tensor_desc_infer_fn = 1;
  let has_get_sbp_fn = 1;
  let has_data_type_infer_fn = 1;
}

def OneFlow_AcosGradOp : OneFlow_BaseOp<"acos_grad", [NoSideEffect, DeclareOpInterfaceMethods<UserOpCompatibleInterface>]> {
  let input = (ins
    OneFlow_Tensor:$x,
    OneFlow_Tensor:$dy
  );
  let output = (outs
    OneFlow_Tensor:$dx
  );
  let has_logical_tensor_desc_infer_fn = 1;
  let has_physical_tensor_desc_infer_fn = 1;
  let has_get_sbp_fn = 1;
  let has_data_type_infer_fn = 1;
}

def OneFlow_AcoshOp : OneFlow_BaseOp<"acosh", [NoSideEffect, DeclareOpInterfaceMethods<UserOpCompatibleInterface>]> {
  let input = (ins
    OneFlow_Tensor:$x
  );
  let output = (outs
    OneFlow_Tensor:$y
  );
  let has_logical_tensor_desc_infer_fn = 1;
  let has_physical_tensor_desc_infer_fn = 1;
  let has_get_sbp_fn = 1;
  let has_data_type_infer_fn = 1;
}

def OneFlow_AcoshGradOp : OneFlow_BaseOp<"acosh_grad", [NoSideEffect, DeclareOpInterfaceMethods<UserOpCompatibleInterface>]> {
  let input = (ins
    OneFlow_Tensor:$x,
    OneFlow_Tensor:$dy
  );
  let output = (outs
    OneFlow_Tensor:$dx
  );
  let has_logical_tensor_desc_infer_fn = 1;
  let has_physical_tensor_desc_infer_fn = 1;
  let has_get_sbp_fn = 1;
  let has_data_type_infer_fn = 1;
}

def OneFlow_AsinOp : OneFlow_BaseOp<"asin", [NoSideEffect, DeclareOpInterfaceMethods<UserOpCompatibleInterface>]> {
  let input = (ins
    OneFlow_Tensor:$x
  );
  let output = (outs
    OneFlow_Tensor:$y
  );
  let has_logical_tensor_desc_infer_fn = 1;
  let has_physical_tensor_desc_infer_fn = 1;
  let has_get_sbp_fn = 1;
  let has_data_type_infer_fn = 1;
}

def OneFlow_AsinGradOp : OneFlow_BaseOp<"asin_grad", [NoSideEffect, DeclareOpInterfaceMethods<UserOpCompatibleInterface>]> {
  let input = (ins
    OneFlow_Tensor:$x,
    OneFlow_Tensor:$dy
  );
  let output = (outs
    OneFlow_Tensor:$dx
  );
  let has_logical_tensor_desc_infer_fn = 1;
  let has_physical_tensor_desc_infer_fn = 1;
  let has_get_sbp_fn = 1;
  let has_data_type_infer_fn = 1;
}

def OneFlow_AsinhOp : OneFlow_BaseOp<"asinh", [NoSideEffect, DeclareOpInterfaceMethods<UserOpCompatibleInterface>]> {
  let input = (ins
    OneFlow_Tensor:$x
  );
  let output = (outs
    OneFlow_Tensor:$y
  );
  let has_logical_tensor_desc_infer_fn = 1;
  let has_physical_tensor_desc_infer_fn = 1;
  let has_get_sbp_fn = 1;
  let has_data_type_infer_fn = 1;
}

def OneFlow_AsinhGradOp : OneFlow_BaseOp<"asinh_grad", [NoSideEffect, DeclareOpInterfaceMethods<UserOpCompatibleInterface>]> {
  let input = (ins
    OneFlow_Tensor:$x,
    OneFlow_Tensor:$dy
  );
  let output = (outs
    OneFlow_Tensor:$dx
  );
  let has_logical_tensor_desc_infer_fn = 1;
  let has_physical_tensor_desc_infer_fn = 1;
  let has_get_sbp_fn = 1;
  let has_data_type_infer_fn = 1;
}

def OneFlow_AtanOp : OneFlow_BaseOp<"atan", [NoSideEffect, DeclareOpInterfaceMethods<UserOpCompatibleInterface>]> {
  let input = (ins
    OneFlow_Tensor:$x
  );
  let output = (outs
    OneFlow_Tensor:$y
  );
  let has_logical_tensor_desc_infer_fn = 1;
  let has_physical_tensor_desc_infer_fn = 1;
  let has_get_sbp_fn = 1;
  let has_data_type_infer_fn = 1;
}

def OneFlow_Atan2Op : OneFlow_BaseOp<"atan2", [NoSideEffect, DeclareOpInterfaceMethods<UserOpCompatibleInterface>]> {
  let input = (ins
    OneFlow_Tensor:$x,
    OneFlow_Tensor:$y
  );
  let output = (outs
    OneFlow_Tensor:$z
  );
  let has_logical_tensor_desc_infer_fn = 1;
  let has_physical_tensor_desc_infer_fn = 1;
  let has_get_sbp_fn = 1;
  let has_data_type_infer_fn = 1;
}

def OneFlow_Atan2XGradOp : OneFlow_BaseOp<"atan2_x_grad", [NoSideEffect, DeclareOpInterfaceMethods<UserOpCompatibleInterface>]> {
  let input = (ins
    OneFlow_Tensor:$x,
    OneFlow_Tensor:$y,
    OneFlow_Tensor:$dz
  );
  let output = (outs
    OneFlow_Tensor:$dx
  );
  let has_logical_tensor_desc_infer_fn = 1;
  let has_physical_tensor_desc_infer_fn = 1;
  let has_get_sbp_fn = 1;
  let has_data_type_infer_fn = 1;
}

def OneFlow_Atan2YGradOp : OneFlow_BaseOp<"atan2_y_grad", [NoSideEffect, DeclareOpInterfaceMethods<UserOpCompatibleInterface>]> {
  let input = (ins
    OneFlow_Tensor:$x,
    OneFlow_Tensor:$y,
    OneFlow_Tensor:$dz
  );
  let output = (outs
    OneFlow_Tensor:$dy
  );
  let has_logical_tensor_desc_infer_fn = 1;
  let has_physical_tensor_desc_infer_fn = 1;
  let has_get_sbp_fn = 1;
  let has_data_type_infer_fn = 1;
}

def OneFlow_AtanGradOp : OneFlow_BaseOp<"atan_grad", [NoSideEffect, DeclareOpInterfaceMethods<UserOpCompatibleInterface>]> {
  let input = (ins
    OneFlow_Tensor:$x,
    OneFlow_Tensor:$dy
  );
  let output = (outs
    OneFlow_Tensor:$dx
  );
  let has_logical_tensor_desc_infer_fn = 1;
  let has_physical_tensor_desc_infer_fn = 1;
  let has_get_sbp_fn = 1;
  let has_data_type_infer_fn = 1;
}

def OneFlow_AtanhOp : OneFlow_BaseOp<"atanh", [NoSideEffect, DeclareOpInterfaceMethods<UserOpCompatibleInterface>]> {
  let input = (ins
    OneFlow_Tensor:$x
  );
  let output = (outs
    OneFlow_Tensor:$y
  );
  let has_logical_tensor_desc_infer_fn = 1;
  let has_physical_tensor_desc_infer_fn = 1;
  let has_get_sbp_fn = 1;
  let has_data_type_infer_fn = 1;
}

def OneFlow_AtanhGradOp : OneFlow_BaseOp<"atanh_grad", [NoSideEffect, DeclareOpInterfaceMethods<UserOpCompatibleInterface>]> {
  let input = (ins
    OneFlow_Tensor:$x,
    OneFlow_Tensor:$dy
  );
  let output = (outs
    OneFlow_Tensor:$dx
  );
  let has_logical_tensor_desc_infer_fn = 1;
  let has_physical_tensor_desc_infer_fn = 1;
  let has_get_sbp_fn = 1;
  let has_data_type_infer_fn = 1;
}

def OneFlow_CosOp : OneFlow_BaseOp<"cos", [NoSideEffect, DeclareOpInterfaceMethods<UserOpCompatibleInterface>]> {
  let input = (ins
    OneFlow_Tensor:$x
  );
  let output = (outs
    OneFlow_Tensor:$y
  );
  let has_logical_tensor_desc_infer_fn = 1;
  let has_physical_tensor_desc_infer_fn = 1;
  let has_get_sbp_fn = 1;
  let has_data_type_infer_fn = 1;
}

def OneFlow_CosGradOp : OneFlow_BaseOp<"cos_grad", [NoSideEffect, DeclareOpInterfaceMethods<UserOpCompatibleInterface>]> {
  let input = (ins
    OneFlow_Tensor:$x,
    OneFlow_Tensor:$dy
  );
  let output = (outs
    OneFlow_Tensor:$dx
  );
  let has_logical_tensor_desc_infer_fn = 1;
  let has_physical_tensor_desc_infer_fn = 1;
  let has_get_sbp_fn = 1;
  let has_data_type_infer_fn = 1;
}

def OneFlow_CoshOp : OneFlow_BaseOp<"cosh", [NoSideEffect, DeclareOpInterfaceMethods<UserOpCompatibleInterface>]> {
  let input = (ins
    OneFlow_Tensor:$x
  );
  let output = (outs
    OneFlow_Tensor:$y
  );
  let has_logical_tensor_desc_infer_fn = 1;
  let has_physical_tensor_desc_infer_fn = 1;
  let has_get_sbp_fn = 1;
  let has_data_type_infer_fn = 1;
}

def OneFlow_CoshGradOp : OneFlow_BaseOp<"cosh_grad", [NoSideEffect, DeclareOpInterfaceMethods<UserOpCompatibleInterface>]> {
  let input = (ins
    OneFlow_Tensor:$x,
    OneFlow_Tensor:$dy
  );
  let output = (outs
    OneFlow_Tensor:$dx
  );
  let has_logical_tensor_desc_infer_fn = 1;
  let has_physical_tensor_desc_infer_fn = 1;
  let has_get_sbp_fn = 1;
  let has_data_type_infer_fn = 1;
}

def OneFlow_HardtanhOp : OneFlow_BaseOp<"hardtanh", [NoSideEffect, DeclareOpInterfaceMethods<UserOpCompatibleInterface>]> {
  let input = (ins
    OneFlow_Tensor:$in
  );
  let output = (outs
    OneFlow_Tensor:$out
  );
  let attrs = (ins
    DefaultValuedAttr<F64Attr, "0.">:$min_val,
    DefaultValuedAttr<F64Attr, "0.">:$max_val
  );
  let has_logical_tensor_desc_infer_fn = 1;
  let has_physical_tensor_desc_infer_fn = 1;
  let has_get_sbp_fn = 1;
  let has_data_type_infer_fn = 1;
}

def OneFlow_HardtanhGradOp : OneFlow_BaseOp<"hardtanh_grad", [NoSideEffect, DeclareOpInterfaceMethods<UserOpCompatibleInterface>]> {
  let input = (ins
    OneFlow_Tensor:$y,
    OneFlow_Tensor:$dy
  );
  let output = (outs
    OneFlow_Tensor:$dx
  );
  let attrs = (ins
    DefaultValuedAttr<F64Attr, "0.">:$min_val,
    DefaultValuedAttr<F64Attr, "0.">:$max_val
  );
  let has_logical_tensor_desc_infer_fn = 1;
  let has_physical_tensor_desc_infer_fn = 1;
  let has_get_sbp_fn = 1;
  let has_data_type_infer_fn = 1;
}

def OneFlow_SinOp : OneFlow_BaseOp<"sin", [NoSideEffect, DeclareOpInterfaceMethods<UserOpCompatibleInterface>]> {
  let input = (ins
    OneFlow_Tensor:$x
  );
  let output = (outs
    OneFlow_Tensor:$y
  );
  let has_logical_tensor_desc_infer_fn = 1;
  let has_physical_tensor_desc_infer_fn = 1;
  let has_get_sbp_fn = 1;
  let has_data_type_infer_fn = 1;
}

def OneFlow_SinGradOp : OneFlow_BaseOp<"sin_grad", [NoSideEffect, DeclareOpInterfaceMethods<UserOpCompatibleInterface>]> {
  let input = (ins
    OneFlow_Tensor:$x,
    OneFlow_Tensor:$dy
  );
  let output = (outs
    OneFlow_Tensor:$dx
  );
  let has_logical_tensor_desc_infer_fn = 1;
  let has_physical_tensor_desc_infer_fn = 1;
  let has_get_sbp_fn = 1;
  let has_data_type_infer_fn = 1;
}

def OneFlow_SinhOp : OneFlow_BaseOp<"sinh", [NoSideEffect, DeclareOpInterfaceMethods<UserOpCompatibleInterface>]> {
  let input = (ins
    OneFlow_Tensor:$x
  );
  let output = (outs
    OneFlow_Tensor:$y
  );
  let has_logical_tensor_desc_infer_fn = 1;
  let has_physical_tensor_desc_infer_fn = 1;
  let has_get_sbp_fn = 1;
  let has_data_type_infer_fn = 1;
}

def OneFlow_SinhGradOp : OneFlow_BaseOp<"sinh_grad", [NoSideEffect, DeclareOpInterfaceMethods<UserOpCompatibleInterface>]> {
  let input = (ins
    OneFlow_Tensor:$x,
    OneFlow_Tensor:$dy
  );
  let output = (outs
    OneFlow_Tensor:$dx
  );
  let has_logical_tensor_desc_infer_fn = 1;
  let has_physical_tensor_desc_infer_fn = 1;
  let has_get_sbp_fn = 1;
  let has_data_type_infer_fn = 1;
}

def OneFlow_TanOp : OneFlow_BaseOp<"tan", [NoSideEffect, DeclareOpInterfaceMethods<UserOpCompatibleInterface>]> {
  let input = (ins
    OneFlow_Tensor:$x
  );
  let output = (outs
    OneFlow_Tensor:$y
  );
  let has_logical_tensor_desc_infer_fn = 1;
  let has_physical_tensor_desc_infer_fn = 1;
  let has_get_sbp_fn = 1;
  let has_data_type_infer_fn = 1;
}

def OneFlow_TanGradOp : OneFlow_BaseOp<"tan_grad", [NoSideEffect, DeclareOpInterfaceMethods<UserOpCompatibleInterface>]> {
  let input = (ins
    OneFlow_Tensor:$x,
    OneFlow_Tensor:$dy
  );
  let output = (outs
    OneFlow_Tensor:$dx
  );
  let has_logical_tensor_desc_infer_fn = 1;
  let has_physical_tensor_desc_infer_fn = 1;
  let has_get_sbp_fn = 1;
  let has_data_type_infer_fn = 1;
}

def OneFlow_TanhOp : OneFlow_BaseOp<"tanh", [NoSideEffect, DeclareOpInterfaceMethods<UserOpCompatibleInterface>]> {
  let input = (ins
    OneFlow_Tensor:$x
  );
  let output = (outs
    OneFlow_Tensor:$y
  );
  let has_logical_tensor_desc_infer_fn = 1;
  let has_physical_tensor_desc_infer_fn = 1;
  let has_get_sbp_fn = 1;
  let has_data_type_infer_fn = 1;
}

def OneFlow_TanhGradOp : OneFlow_BaseOp<"tanh_grad", [NoSideEffect, DeclareOpInterfaceMethods<UserOpCompatibleInterface>]> {
  let input = (ins
    OneFlow_Tensor:$x,
    OneFlow_Tensor:$dy
  );
  let output = (outs
    OneFlow_Tensor:$dx
  );
  let has_logical_tensor_desc_infer_fn = 1;
  let has_physical_tensor_desc_infer_fn = 1;
  let has_get_sbp_fn = 1;
  let has_data_type_infer_fn = 1;
}

def OneFlow_NotEqualZeroOp : OneFlow_BaseOp<"not_equal_zero", [NoSideEffect, DeclareOpInterfaceMethods<UserOpCompatibleInterface>]> {
  let input = (ins
    OneFlow_Tensor:$x
  );
  let output = (outs
    OneFlow_Tensor:$y
  );
  let has_logical_tensor_desc_infer_fn = 1;
  let has_physical_tensor_desc_infer_fn = 1;
  let has_get_sbp_fn = 1;
  let has_data_type_infer_fn = 1;
}

def OneFlow_NotEqualZeroGradOp : OneFlow_BaseOp<"not_equal_zero_grad", [NoSideEffect, DeclareOpInterfaceMethods<UserOpCompatibleInterface>]> {
  let input = (ins
    OneFlow_Tensor:$x,
    OneFlow_Tensor:$dy
  );
  let output = (outs
    OneFlow_Tensor:$dx
  );
  let has_logical_tensor_desc_infer_fn = 1;
  let has_physical_tensor_desc_infer_fn = 1;
  let has_get_sbp_fn = 1;
  let has_data_type_infer_fn = 1;
}

#endif // GET_ONEFLOW_TRIGONOMETRIC_OP_DEFINITIONS

// Group: UNARY
<<<<<<< HEAD
// acc, affine_grid, affine_grid_grad, bernoulli, cast, cast_to_static_shape, cast_to_tick, celu, copy, count_not_finite, diag, diagonal, elu, expand, expand_dims, flatten, flip, flip_grad, fold, gelu, hardsigmoid, hardswish, leaky_relu, log2, logical_not, mish, narrow, one_hot, pack, random_mask_like, repeat, roll, selu, sigmoid, silu, softshrink, softsign, sort, square_sum, squeeze, threshold, transpose, tril, triu, unfold, unfold_tensor, unpack, zero_like, to_contiguous, isnan, isinf, isfinite
// Total: 52
=======
// acc, affine_grid, affine_grid_grad, bernoulli, cast, cast_to_static_shape, cast_to_tick, celu, copy, count_not_finite, diag, diagonal, elu, expand, expand_dims, flatten, flip, fold, gelu, hardsigmoid, hardshrink, hardswish, leaky_relu, log2, logical_not, mish, narrow, one_hot, pack, random_mask_like, repeat, roll, selu, silu, softshrink, softsign, sort, square_sum, squeeze, threshold, transpose, tril, triu, unfold, unfold_tensor, unpack, zero_like, to_contiguous, isnan, isinf, repeat_interleave, mutable_cast_once
// Total: 51
>>>>>>> 09601e18

#ifdef GET_ONEFLOW_UNARY_OP_DEFINITIONS

def OneFlow_AccOp : OneFlow_BaseOp<"acc", [NoSideEffect, DeclareOpInterfaceMethods<UserOpCompatibleInterface>]> {
  let input = (ins
    OneFlow_Tensor:$in
  );
  let output = (outs
    OneFlow_Tensor:$out
  );
  let attrs = (ins
    DefaultValuedAttr<SI32Attr, "0">:$max_acc_num
  );
  let has_logical_tensor_desc_infer_fn = 1;
  let has_physical_tensor_desc_infer_fn = 1;
  let has_get_sbp_fn = 1;
  let has_data_type_infer_fn = 1;
  let has_output_blob_time_shape_infer_fn = 1;
}

def OneFlow_AffineGridOp : OneFlow_BaseOp<"affine_grid", [NoSideEffect, DeclareOpInterfaceMethods<UserOpCompatibleInterface>]> {
  let input = (ins
    OneFlow_Tensor:$theta
  );
  let output = (outs
    OneFlow_Tensor:$grid
  );
  let attrs = (ins
    ShapeAttr:$size,
    DefaultValuedAttr<BoolAttr, "false">:$align_corners
  );
  let has_check_fn = 1;
  let has_logical_tensor_desc_infer_fn = 1;
  let has_physical_tensor_desc_infer_fn = 1;
  let has_get_sbp_fn = 1;
  let has_data_type_infer_fn = 1;
}

def OneFlow_AffineGridGradOp : OneFlow_BaseOp<"affine_grid_grad", [NoSideEffect, DeclareOpInterfaceMethods<UserOpCompatibleInterface>]> {
  let input = (ins
    OneFlow_Tensor:$dgrid
  );
  let output = (outs
    OneFlow_Tensor:$dtheta
  );
  let attrs = (ins
    ShapeAttr:$size,
    DefaultValuedAttr<BoolAttr, "false">:$align_corners
  );
  let has_check_fn = 1;
  let has_logical_tensor_desc_infer_fn = 1;
  let has_physical_tensor_desc_infer_fn = 1;
  let has_get_sbp_fn = 1;
  let has_data_type_infer_fn = 1;
}

def OneFlow_BernoulliOp : OneFlow_BaseOp<"bernoulli", [NoSideEffect, NoGrad, CpuOnly, DeclareOpInterfaceMethods<UserOpCompatibleInterface>]> {
  let input = (ins
    OneFlow_Tensor:$in
  );
  let output = (outs
    OneFlow_Tensor:$out
  );
  let attrs = (ins
    DefaultValuedAttr<SI64Attr, "-1">:$seed,
    DefaultValuedAttr<BoolAttr, "false">:$has_seed,
    OneFlow_DataType:$dtype
  );
  let has_logical_tensor_desc_infer_fn = 1;
  let has_physical_tensor_desc_infer_fn = 1;
  let has_get_sbp_fn = 1;
  let has_data_type_infer_fn = 1;
}

def OneFlow_CastOp : OneFlow_BaseOp<"cast", [NoSideEffect, SupportNonContiguous, DeclareOpInterfaceMethods<UserOpCompatibleInterface>]> {
  let input = (ins
    OneFlow_Tensor:$in
  );
  let output = (outs
    OneFlow_Tensor:$out
  );
  let attrs = (ins
    OneFlow_DataType:$dtype,
    DefaultValuedAttr<BoolAttr, "false">:$pin_memory
  );
  let has_device_and_stream_infer_fn = 1;
  let has_logical_tensor_desc_infer_fn = 1;
  let has_physical_tensor_desc_infer_fn = 1;
  let has_get_sbp_fn = 1;
  let has_data_type_infer_fn = 1;
}

def OneFlow_MutableCastOnceOp : OneFlow_BaseOp<"mutable_cast_once", [NoSideEffect, DeclareOpInterfaceMethods<UserOpCompatibleInterface>]> {
  let input = (ins
    OneFlow_Tensor:$in
  );
  let output = (outs
    OneFlow_Tensor:$out
  );
  let attrs = (ins
    OneFlow_DataType:$dtype
  );
  let has_logical_tensor_desc_infer_fn = 1;
  let has_physical_tensor_desc_infer_fn = 1;
  let has_get_sbp_fn = 1;
  let has_data_type_infer_fn = 1;
  let same_output_regst_num = 1;
}

def OneFlow_CastToStaticShapeOp : OneFlow_BaseOp<"cast_to_static_shape", [NoSideEffect, DeclareOpInterfaceMethods<UserOpCompatibleInterface>]> {
  let input = (ins
    OneFlow_Tensor:$input
  );
  let output = (outs
    OneFlow_Tensor:$output
  );
  let has_logical_tensor_desc_infer_fn = 1;
  let has_physical_tensor_desc_infer_fn = 1;
  let has_get_sbp_fn = 1;
  let has_data_type_infer_fn = 1;
}

def OneFlow_CastToTickOp : OneFlow_BaseOp<"cast_to_tick", [NoSideEffect, NoGrad, DeclareOpInterfaceMethods<UserOpCompatibleInterface>]> {
  let input = (ins
    OneFlow_Tensor:$in
  );
  let output = (outs
    OneFlow_Tensor:$out
  );
  let has_logical_tensor_desc_infer_fn = 1;
  let has_physical_tensor_desc_infer_fn = 1;
  let has_get_sbp_fn = 1;
  let has_data_type_infer_fn = 1;
  let has_nd_sbp_infer_fn = 1;
}

def OneFlow_CeluOp : OneFlow_BaseOp<"celu", [NoSideEffect, DeclareOpInterfaceMethods<UserOpCompatibleInterface>]> {
  let input = (ins
    OneFlow_Tensor:$in
  );
  let output = (outs
    OneFlow_Tensor:$out
  );
  let attrs = (ins
    DefaultValuedAttr<F64Attr, "0.">:$alpha
  );
  let has_logical_tensor_desc_infer_fn = 1;
  let has_physical_tensor_desc_infer_fn = 1;
  let has_get_sbp_fn = 1;
  let has_data_type_infer_fn = 1;
}

def OneFlow_CopyOp : OneFlow_BaseOp<"copy", [NoSideEffect, DeclareOpInterfaceMethods<UserOpCompatibleInterface>]> {
  let input = (ins
    OneFlow_Tensor:$in
  );
  let output = (outs
    OneFlow_Tensor:$out
  );
  let attrs = (ins
    StrAttr:$device_type,
    DefaultValuedAttr<SI64Attr, "0">:$device_id,
    DefaultValuedAttr<BoolAttr, "false">:$pin_memory
  );
  let has_logical_tensor_desc_infer_fn = 1;
  let has_physical_tensor_desc_infer_fn = 1;
  let has_get_sbp_fn = 1;
  let has_data_type_infer_fn = 1;
  let has_device_and_stream_infer_fn = 1;
}

def OneFlow_CountNotFiniteOp : OneFlow_BaseOp<"count_not_finite", [NoSideEffect, NoGrad, DeclareOpInterfaceMethods<UserOpCompatibleInterface>]> {
  let input = (ins
    OneFlow_Tensor:$x
  );
  let output = (outs
    OneFlow_Tensor:$y
  );
  let has_logical_tensor_desc_infer_fn = 1;
  let has_physical_tensor_desc_infer_fn = 1;
  let has_get_sbp_fn = 1;
  let has_data_type_infer_fn = 1;
}

def OneFlow_DiagOp : OneFlow_BaseOp<"diag", [NoSideEffect, DeclareOpInterfaceMethods<UserOpCompatibleInterface>]> {
  let input = (ins
    OneFlow_Tensor:$in
  );
  let output = (outs
    OneFlow_Tensor:$out
  );
  let attrs = (ins
    DefaultValuedAttr<SI32Attr, "0">:$diagonal
  );
  let has_logical_tensor_desc_infer_fn = 1;
  let has_physical_tensor_desc_infer_fn = 1;
  let has_get_sbp_fn = 1;
  let has_data_type_infer_fn = 1;
}

def OneFlow_DiagonalOp : OneFlow_BaseOp<"diagonal", [NoSideEffect, DeclareOpInterfaceMethods<UserOpCompatibleInterface>]> {
  let input = (ins
    OneFlow_Tensor:$in
  );
  let output = (outs
    OneFlow_Tensor:$out
  );
  let attrs = (ins
    DefaultValuedAttr<SI32Attr, "0">:$offset
  );
  let has_logical_tensor_desc_infer_fn = 1;
  let has_physical_tensor_desc_infer_fn = 1;
  let has_get_sbp_fn = 1;
  let has_data_type_infer_fn = 1;
}

def OneFlow_EluOp : OneFlow_BaseOp<"elu", [NoSideEffect, DeclareOpInterfaceMethods<UserOpCompatibleInterface>]> {
  let input = (ins
    OneFlow_Tensor:$in
  );
  let output = (outs
    OneFlow_Tensor:$out
  );
  let attrs = (ins
    DefaultValuedAttr<F64Attr, "0.">:$alpha
  );
  let has_logical_tensor_desc_infer_fn = 1;
  let has_physical_tensor_desc_infer_fn = 1;
  let has_get_sbp_fn = 1;
  let has_data_type_infer_fn = 1;
}

def OneFlow_ExpandOp : OneFlow_BaseOp<"expand", [NoSideEffect, DeclareOpInterfaceMethods<UserOpCompatibleInterface>]> {
  let input = (ins
    OneFlow_Tensor:$in
  );
  let output = (outs
    OneFlow_Tensor:$out
  );
  let attrs = (ins
    SI32ArrayAttr:$logical_in_shape,
    SI32ArrayAttr:$logical_expand_shape
  );
  let has_logical_tensor_desc_infer_fn = 1;
  let has_physical_tensor_desc_infer_fn = 1;
  let has_get_sbp_fn = 1;
  let has_data_type_infer_fn = 1;
}

def OneFlow_ExpandDimsOp : OneFlow_BaseOp<"expand_dims", [NoSideEffect, DeclareOpInterfaceMethods<UserOpCompatibleInterface>]> {
  let input = (ins
    OneFlow_Tensor:$in
  );
  let output = (outs
    OneFlow_Tensor:$out
  );
  let attrs = (ins
    DefaultValuedAttr<SI32Attr, "0">:$axis
  );
  let has_logical_tensor_desc_infer_fn = 1;
  let has_physical_tensor_desc_infer_fn = 1;
  let has_get_sbp_fn = 1;
  let has_data_type_infer_fn = 1;
}

def OneFlow_FlattenOp : OneFlow_BaseOp<"flatten", [NoSideEffect, DeclareOpInterfaceMethods<UserOpCompatibleInterface>]> {
  let input = (ins
    OneFlow_Tensor:$in
  );
  let output = (outs
    OneFlow_Tensor:$out
  );
  let attrs = (ins
    DefaultValuedAttr<SI32Attr, "0">:$start_dim,
    DefaultValuedAttr<SI32Attr, "-1">:$end_dim
  );
  let has_logical_tensor_desc_infer_fn = 1;
  let has_physical_tensor_desc_infer_fn = 1;
  let has_get_sbp_fn = 1;
  let has_data_type_infer_fn = 1;
}

def OneFlow_FlipOp : OneFlow_BaseOp<"flip", [NoSideEffect, DeclareOpInterfaceMethods<UserOpCompatibleInterface>]> {
  let input = (ins
    OneFlow_Tensor:$x
  );
  let output = (outs
    OneFlow_Tensor:$y
  );
  let attrs = (ins
    SI32ArrayAttr:$dims
  );
  let has_logical_tensor_desc_infer_fn = 1;
  let has_physical_tensor_desc_infer_fn = 1;
  let has_get_sbp_fn = 1;
  let has_data_type_infer_fn = 1;
}

def OneFlow_FoldOp : OneFlow_BaseOp<"fold", [NoSideEffect, DeclareOpInterfaceMethods<UserOpCompatibleInterface>]> {
  let input = (ins
    OneFlow_Tensor:$x
  );
  let output = (outs
    OneFlow_Tensor:$y
  );
  let attrs = (ins
    StrAttr:$data_format,
    SI32ArrayAttr:$output_size,
    SI32ArrayAttr:$kernel_size,
    SI32ArrayAttr:$strides,
    SI32ArrayAttr:$padding,
    SI32ArrayAttr:$dilation_rate
  );
  let has_logical_tensor_desc_infer_fn = 1;
  let has_physical_tensor_desc_infer_fn = 1;
  let has_get_sbp_fn = 1;
  let has_data_type_infer_fn = 1;
}

def OneFlow_GeluOp : OneFlow_BaseOp<"gelu", [NoSideEffect, DeclareOpInterfaceMethods<UserOpCompatibleInterface>]> {
  let input = (ins
    OneFlow_Tensor:$in
  );
  let output = (outs
    OneFlow_Tensor:$out
  );
  let has_logical_tensor_desc_infer_fn = 1;
  let has_physical_tensor_desc_infer_fn = 1;
  let has_get_sbp_fn = 1;
  let has_data_type_infer_fn = 1;
}

def OneFlow_HardsigmoidOp : OneFlow_BaseOp<"hardsigmoid", [NoSideEffect, DeclareOpInterfaceMethods<UserOpCompatibleInterface>]> {
  let input = (ins
    OneFlow_Tensor:$in
  );
  let output = (outs
    OneFlow_Tensor:$out
  );
  let has_logical_tensor_desc_infer_fn = 1;
  let has_physical_tensor_desc_infer_fn = 1;
  let has_get_sbp_fn = 1;
  let has_data_type_infer_fn = 1;
}

def OneFlow_HardShrinkOp : OneFlow_BaseOp<"hardshrink", [NoSideEffect, DeclareOpInterfaceMethods<UserOpCompatibleInterface>]> {
  let input = (ins
    OneFlow_Tensor:$in
  );
  let output = (outs
    OneFlow_Tensor:$out
  );
  let attrs = (ins
    DefaultValuedAttr<F64Attr, "0.">:$lambd
  );
  let has_logical_tensor_desc_infer_fn = 1;
  let has_physical_tensor_desc_infer_fn = 1;
  let has_get_sbp_fn = 1;
  let has_data_type_infer_fn = 1;
}

def OneFlow_HardswishOp : OneFlow_BaseOp<"hardswish", [NoSideEffect, DeclareOpInterfaceMethods<UserOpCompatibleInterface>]> {
  let input = (ins
    OneFlow_Tensor:$in
  );
  let output = (outs
    OneFlow_Tensor:$out
  );
  let has_logical_tensor_desc_infer_fn = 1;
  let has_physical_tensor_desc_infer_fn = 1;
  let has_get_sbp_fn = 1;
  let has_data_type_infer_fn = 1;
}

def OneFlow_LeakyReluOp : OneFlow_BaseOp<"leaky_relu", [NoSideEffect, DeclareOpInterfaceMethods<UserOpCompatibleInterface>]> {
  let input = (ins
    OneFlow_Tensor:$x
  );
  let output = (outs
    OneFlow_Tensor:$y
  );
  let attrs = (ins
    DefaultValuedAttr<F32Attr, "0.">:$alpha
  );
  let has_logical_tensor_desc_infer_fn = 1;
  let has_physical_tensor_desc_infer_fn = 1;
  let has_get_sbp_fn = 1;
  let has_data_type_infer_fn = 1;
}

def OneFlow_Log2Op : OneFlow_BaseOp<"log2", [NoSideEffect, DeclareOpInterfaceMethods<UserOpCompatibleInterface>]> {
  let input = (ins
    OneFlow_Tensor:$x
  );
  let output = (outs
    OneFlow_Tensor:$y
  );
  let has_logical_tensor_desc_infer_fn = 1;
  let has_physical_tensor_desc_infer_fn = 1;
  let has_get_sbp_fn = 1;
  let has_data_type_infer_fn = 1;
}

def OneFlow_LogicalNotOp : OneFlow_BaseOp<"logical_not", [NoSideEffect, NoGrad, DeclareOpInterfaceMethods<UserOpCompatibleInterface>]> {
  let input = (ins
    OneFlow_Tensor:$x
  );
  let output = (outs
    OneFlow_Tensor:$y
  );
  let has_logical_tensor_desc_infer_fn = 1;
  let has_physical_tensor_desc_infer_fn = 1;
  let has_get_sbp_fn = 1;
  let has_data_type_infer_fn = 1;
}

def OneFlow_MishOp : OneFlow_BaseOp<"mish", [NoSideEffect, DeclareOpInterfaceMethods<UserOpCompatibleInterface>]> {
  let input = (ins
    OneFlow_Tensor:$in
  );
  let output = (outs
    OneFlow_Tensor:$out
  );
  let has_logical_tensor_desc_infer_fn = 1;
  let has_physical_tensor_desc_infer_fn = 1;
  let has_get_sbp_fn = 1;
  let has_data_type_infer_fn = 1;
}

def OneFlow_NarrowOp : OneFlow_BaseOp<"narrow", [NoSideEffect, DeclareOpInterfaceMethods<UserOpCompatibleInterface>]> {
  let input = (ins
    OneFlow_Tensor:$in
  );
  let output = (outs
    OneFlow_Tensor:$out
  );
  let attrs = (ins
    DefaultValuedAttr<SI64Attr, "0">:$dim,
    DefaultValuedAttr<SI64Attr, "0">:$start,
    DefaultValuedAttr<SI64Attr, "0">:$length
  );
  let has_logical_tensor_desc_infer_fn = 1;
  let has_physical_tensor_desc_infer_fn = 1;
  let has_get_sbp_fn = 1;
  let has_data_type_infer_fn = 1;
}

def OneFlow_OneHotOp : OneFlow_BaseOp<"one_hot", [NoSideEffect, NoGrad, DeclareOpInterfaceMethods<UserOpCompatibleInterface>]> {
  let input = (ins
    OneFlow_Tensor:$indices
  );
  let output = (outs
    OneFlow_Tensor:$out
  );
  let attrs = (ins
    DefaultValuedAttr<SI64Attr, "0">:$depth,
    DefaultValuedAttr<F64Attr, "0.">:$floating_on_value,
    DefaultValuedAttr<SI64Attr, "0">:$integer_on_value,
    DefaultValuedAttr<F64Attr, "0.">:$floating_off_value,
    DefaultValuedAttr<SI64Attr, "0">:$integer_off_value,
    OneFlow_DataType:$dtype
  );
  let has_logical_tensor_desc_infer_fn = 1;
  let has_physical_tensor_desc_infer_fn = 1;
  let has_get_sbp_fn = 1;
  let has_data_type_infer_fn = 1;
  let has_input_arg_modify_fn = 1;
}

def OneFlow_PackOp : OneFlow_BaseOp<"pack", [NoSideEffect, DeclareOpInterfaceMethods<UserOpCompatibleInterface>]> {
  let input = (ins
    OneFlow_Tensor:$in
  );
  let output = (outs
    OneFlow_Tensor:$out
  );
  let attrs = (ins
    DefaultValuedAttr<SI32Attr, "0">:$pack_num
  );
  let has_logical_tensor_desc_infer_fn = 1;
  let has_physical_tensor_desc_infer_fn = 1;
  let has_get_sbp_fn = 1;
  let has_data_type_infer_fn = 1;
  let has_output_blob_time_shape_infer_fn = 1;
}

def OneFlow_RandomMaskLikeOp : OneFlow_BaseOp<"random_mask_like", [NoSideEffect, NoGrad, DeclareOpInterfaceMethods<UserOpCompatibleInterface>]> {
  let input = (ins
    OneFlow_Tensor:$like
  );
  let output = (outs
    OneFlow_Tensor:$out
  );
  let attrs = (ins
    DefaultValuedAttr<F32Attr, "0.">:$rate,
    DefaultValuedAttr<SI64Attr, "0">:$seed
  );
  let builders = [
    OpBuilder<(ins
      "Value":$like,
      "StringRef":$op_name,
      "StringRef":$device_tag,
      "ArrayAttr":$device_name,
      "IntegerAttr":$scope_symbol_id,
      "ArrayAttr":$hierarchy,
      "FloatAttr":$rate,
      "IntegerAttr":$seed
    )>
  ];
  let has_check_fn = 1;
  let has_logical_tensor_desc_infer_fn = 1;
  let has_physical_tensor_desc_infer_fn = 1;
  let has_get_sbp_fn = 1;
  let has_data_type_infer_fn = 1;
}

def OneFlow_RepeatOp : OneFlow_BaseOp<"repeat", [NoSideEffect, DeclareOpInterfaceMethods<UserOpCompatibleInterface>]> {
  let input = (ins
    OneFlow_Tensor:$in
  );
  let output = (outs
    OneFlow_Tensor:$out
  );
  let attrs = (ins
    DefaultValuedAttr<SI32Attr, "0">:$repeat_num
  );
  let has_logical_tensor_desc_infer_fn = 1;
  let has_physical_tensor_desc_infer_fn = 1;
  let has_get_sbp_fn = 1;
  let has_data_type_infer_fn = 1;
  let has_output_blob_time_shape_infer_fn = 1;
}

def OneFlow_Repeat_InterLeaveOp : OneFlow_BaseOp<"repeat_interleave", [NoSideEffect, DeclareOpInterfaceMethods<UserOpCompatibleInterface>]> {
  let input = (ins
    OneFlow_Tensor:$in,
    OneFlow_Tensor:$cumsum
  );
  let output = (outs
    OneFlow_Tensor:$out
  );
  let attrs = (ins
    DefaultValuedAttr<SI64Attr, "0">:$repeat_num
  );
  let has_logical_tensor_desc_infer_fn = 1;
  let has_physical_tensor_desc_infer_fn = 1;
  let has_get_sbp_fn = 1;
  let has_data_type_infer_fn = 1;
}

def OneFlow_RollOp : OneFlow_BaseOp<"roll", [NoSideEffect, DeclareOpInterfaceMethods<UserOpCompatibleInterface>]> {
  let input = (ins
    OneFlow_Tensor:$in
  );
  let output = (outs
    OneFlow_Tensor:$out
  );
  let attrs = (ins
    SI32ArrayAttr:$shifts,
    SI32ArrayAttr:$dims
  );
  let has_logical_tensor_desc_infer_fn = 1;
  let has_physical_tensor_desc_infer_fn = 1;
  let has_get_sbp_fn = 1;
  let has_data_type_infer_fn = 1;
}

def OneFlow_SeluOp : OneFlow_BaseOp<"selu", [NoSideEffect, DeclareOpInterfaceMethods<UserOpCompatibleInterface>]> {
  let input = (ins
    OneFlow_Tensor:$in
  );
  let output = (outs
    OneFlow_Tensor:$out
  );
  let has_logical_tensor_desc_infer_fn = 1;
  let has_physical_tensor_desc_infer_fn = 1;
  let has_get_sbp_fn = 1;
  let has_data_type_infer_fn = 1;
}

def OneFlow_SiluOp : OneFlow_BaseOp<"silu", [NoSideEffect, DeclareOpInterfaceMethods<UserOpCompatibleInterface>]> {
  let input = (ins
    OneFlow_Tensor:$in
  );
  let output = (outs
    OneFlow_Tensor:$out
  );
  let has_logical_tensor_desc_infer_fn = 1;
  let has_physical_tensor_desc_infer_fn = 1;
  let has_get_sbp_fn = 1;
  let has_data_type_infer_fn = 1;
}

def OneFlow_SoftShrinkOp: OneFlow_BaseOp<"softshrink", [NoSideEffect, DeclareOpInterfaceMethods<UserOpCompatibleInterface>]> {
  let input = (ins
    OneFlow_Tensor:$in
  );
  let output = (outs
    OneFlow_Tensor:$out
  );
  let attrs = (ins
    DefaultValuedAttr<F64Attr, "0.">:$alpha
  );
  let has_logical_tensor_desc_infer_fn = 1;
  let has_physical_tensor_desc_infer_fn = 1;
  let has_get_sbp_fn = 1;
  let has_data_type_infer_fn = 1;
}

def OneFlow_SoftsignOp : OneFlow_BaseOp<"softsign", [NoSideEffect, DeclareOpInterfaceMethods<UserOpCompatibleInterface>]> {
  let input = (ins
    OneFlow_Tensor:$in
  );
  let output = (outs
    OneFlow_Tensor:$out
  );
  let has_logical_tensor_desc_infer_fn = 1;
  let has_physical_tensor_desc_infer_fn = 1;
  let has_get_sbp_fn = 1;
  let has_data_type_infer_fn = 1;
}

def OneFlow_SortOp : OneFlow_BaseOp<"sort", [NoSideEffect, NoGrad, DeclareOpInterfaceMethods<UserOpCompatibleInterface>]> {
  let input = (ins
    OneFlow_Tensor:$in
  );
  let output = (outs
    OneFlow_Tensor:$out
  );
  let attrs = (ins
    StrAttr:$direction
  );
  let has_check_fn = 1;
  let has_logical_tensor_desc_infer_fn = 1;
  let has_physical_tensor_desc_infer_fn = 1;
  let has_get_sbp_fn = 1;
  let has_data_type_infer_fn = 1;
}

def OneFlow_SquareSumOp : OneFlow_BaseOp<"square_sum", [NoSideEffect, DeclareOpInterfaceMethods<UserOpCompatibleInterface>]> {
  let input = (ins
    OneFlow_Tensor:$x
  );
  let output = (outs
    OneFlow_Tensor:$y
  );
  let has_logical_tensor_desc_infer_fn = 1;
  let has_physical_tensor_desc_infer_fn = 1;
  let has_get_sbp_fn = 1;
  let has_data_type_infer_fn = 1;
}

def OneFlow_SqrtSquareSumOp : OneFlow_BaseOp<"sqrt_square_sum", [NoSideEffect, DeclareOpInterfaceMethods<UserOpCompatibleInterface>]> {
  let input = (ins
    OneFlow_Tensor:$x
  );
  let output = (outs
    OneFlow_Tensor:$y
  );
  let has_logical_tensor_desc_infer_fn = 1;
  let has_physical_tensor_desc_infer_fn = 1;
  let has_get_sbp_fn = 1;
  let has_data_type_infer_fn = 1;
}

def OneFlow_SqueezeOp : OneFlow_BaseOp<"squeeze", [NoSideEffect, DeclareOpInterfaceMethods<UserOpCompatibleInterface>]> {
  let input = (ins
    OneFlow_Tensor:$in
  );
  let output = (outs
    OneFlow_Tensor:$out
  );
  let attrs = (ins
    SI32ArrayAttr:$axes
  );
  let has_logical_tensor_desc_infer_fn = 1;
  let has_physical_tensor_desc_infer_fn = 1;
  let has_get_sbp_fn = 1;
  let has_data_type_infer_fn = 1;
}

def OneFlow_ThresholdOp : OneFlow_BaseOp<"threshold", [NoSideEffect, DeclareOpInterfaceMethods<UserOpCompatibleInterface>]> {
  let input = (ins
    OneFlow_Tensor:$in
  );
  let output = (outs
    OneFlow_Tensor:$out
  );
  let attrs = (ins
    DefaultValuedAttr<F64Attr, "0.">:$threshold_val,
    DefaultValuedAttr<F64Attr, "0.">:$value
  );
  let has_logical_tensor_desc_infer_fn = 1;
  let has_physical_tensor_desc_infer_fn = 1;
  let has_get_sbp_fn = 1;
  let has_data_type_infer_fn = 1;
}

def OneFlow_TransposeOp : OneFlow_BaseOp<"transpose", [NoSideEffect, DeclareOpInterfaceMethods<UserOpCompatibleInterface>]> {
  let input = (ins
    OneFlow_Tensor:$input
  );
  let output = (outs
    OneFlow_Tensor:$output
  );
  let attrs = (ins
    SI32ArrayAttr:$perm
  );
  let has_logical_tensor_desc_infer_fn = 1;
  let has_physical_tensor_desc_infer_fn = 1;
  let has_get_sbp_fn = 1;
  let has_data_type_infer_fn = 1;
  let hasFolder = 1;
}

def OneFlow_AsStridedOp : OneFlow_BaseOp<"as_strided", [NoSideEffect, DeclareOpInterfaceMethods<UserOpCompatibleInterface>]> {
  let input = (ins
    OneFlow_Tensor:$input
  );
  let output = (outs
    OneFlow_Tensor:$output
  );
  let attrs = (ins
    SI32ArrayAttr:$size,
    SI32ArrayAttr:$stride,
    DefaultValuedAttr<SI32Attr, "0">:$storage_offset
  );
  let has_logical_tensor_desc_infer_fn = 1;
  let has_physical_tensor_desc_infer_fn = 1;
  let has_get_sbp_fn = 1;
  let has_data_type_infer_fn = 1;
}

def OneFlow_AsStridedGradOp : OneFlow_BaseOp<"as_strided_grad", [NoSideEffect, DeclareOpInterfaceMethods<UserOpCompatibleInterface>]> {
  let input = (ins
    OneFlow_Tensor:$dy,
    OneFlow_Tensor:$input
  );
  let output = (outs
    OneFlow_Tensor:$dx
  );
  let attrs = (ins
    SI32ArrayAttr:$size,
    SI32ArrayAttr:$stride,
    DefaultValuedAttr<SI32Attr, "0">:$storage_offset
  );
  let has_logical_tensor_desc_infer_fn = 1;
  let has_physical_tensor_desc_infer_fn = 1;
  let has_get_sbp_fn = 1;
  let has_data_type_infer_fn = 1;
}

def OneFlow_TrilOp : OneFlow_BaseOp<"tril", [NoSideEffect, DeclareOpInterfaceMethods<UserOpCompatibleInterface>]> {
  let input = (ins
    OneFlow_Tensor:$in
  );
  let output = (outs
    OneFlow_Tensor:$out
  );
  let attrs = (ins
    DefaultValuedAttr<SI64Attr, "0">:$diagonal,
    DefaultValuedAttr<F64Attr, "0.">:$floating_fill_value,
    DefaultValuedAttr<SI64Attr, "0">:$integer_fill_value,
    DefaultValuedAttr<BoolAttr, "false">:$is_floating_fill_value
  );
  let has_logical_tensor_desc_infer_fn = 1;
  let has_physical_tensor_desc_infer_fn = 1;
  let has_get_sbp_fn = 1;
  let has_data_type_infer_fn = 1;
}

def OneFlow_TriuOp : OneFlow_BaseOp<"triu", [NoSideEffect, DeclareOpInterfaceMethods<UserOpCompatibleInterface>]> {
  let input = (ins
    OneFlow_Tensor:$in
  );
  let output = (outs
    OneFlow_Tensor:$out
  );
  let attrs = (ins
    DefaultValuedAttr<SI64Attr, "0">:$diagonal
  );
  let has_logical_tensor_desc_infer_fn = 1;
  let has_physical_tensor_desc_infer_fn = 1;
  let has_get_sbp_fn = 1;
  let has_data_type_infer_fn = 1;
}

def OneFlow_UnfoldOp : OneFlow_BaseOp<"unfold", [NoSideEffect, DeclareOpInterfaceMethods<UserOpCompatibleInterface>]> {
  let input = (ins
    OneFlow_Tensor:$x
  );
  let output = (outs
    OneFlow_Tensor:$y
  );
  let attrs = (ins
    StrAttr:$data_format,
    SI32ArrayAttr:$kernel_size,
    SI32ArrayAttr:$padding,
    SI32ArrayAttr:$strides,
    SI32ArrayAttr:$dilation_rate
  );
  let has_logical_tensor_desc_infer_fn = 1;
  let has_physical_tensor_desc_infer_fn = 1;
  let has_get_sbp_fn = 1;
  let has_data_type_infer_fn = 1;
}

def OneFlow_UnfoldTensorOp : OneFlow_BaseOp<"unfold_tensor", [NoSideEffect, DeclareOpInterfaceMethods<UserOpCompatibleInterface>]> {
  let input = (ins
    OneFlow_Tensor:$x
  );
  let output = (outs
    OneFlow_Tensor:$y
  );
  let attrs = (ins
    DefaultValuedAttr<SI32Attr, "0">:$dimension,
    DefaultValuedAttr<SI32Attr, "0">:$size,
    DefaultValuedAttr<SI32Attr, "0">:$step
  );
  let has_logical_tensor_desc_infer_fn = 1;
  let has_physical_tensor_desc_infer_fn = 1;
  let has_get_sbp_fn = 1;
  let has_data_type_infer_fn = 1;
}

def OneFlow_UnpackOp : OneFlow_BaseOp<"unpack", [NoSideEffect, DeclareOpInterfaceMethods<UserOpCompatibleInterface>]> {
  let input = (ins
    OneFlow_Tensor:$in
  );
  let output = (outs
    OneFlow_Tensor:$out
  );
  let attrs = (ins
    DefaultValuedAttr<SI32Attr, "0">:$unpack_num
  );
  let has_logical_tensor_desc_infer_fn = 1;
  let has_physical_tensor_desc_infer_fn = 1;
  let has_get_sbp_fn = 1;
  let has_data_type_infer_fn = 1;
  let has_output_blob_time_shape_infer_fn = 1;
}

def OneFlow_ZeroLikeOp : OneFlow_BaseOp<"zero_like", [NoSideEffect, NoGrad, DeclareOpInterfaceMethods<UserOpCompatibleInterface>]> {
  let input = (ins
    OneFlow_Tensor:$like
  );
  let output = (outs
    OneFlow_Tensor:$out
  );
  let same_output_regst_num = 1;
  let has_logical_tensor_desc_infer_fn = 1;
  let has_physical_tensor_desc_infer_fn = 1;
  let has_get_sbp_fn = 1;
  let has_data_type_infer_fn = 1;
  let has_nd_sbp_infer_fn = 1;
}

def OneFlow_ToContiguousOp : OneFlow_BaseOp<"to_contiguous", [NoSideEffect, SupportNonContiguous, DeclareOpInterfaceMethods<UserOpCompatibleInterface>]> {
  let input = (ins
    OneFlow_Tensor:$in
  );
  let output = (outs
    OneFlow_Tensor:$out
  );
  let has_logical_tensor_desc_infer_fn = 1;
  let has_physical_tensor_desc_infer_fn = 1;
  let has_get_sbp_fn = 1;
  let has_data_type_infer_fn = 1;
} 

def OneFlow_IsNanOp : OneFlow_BaseOp<"isnan", [NoSideEffect, NoGrad, DeclareOpInterfaceMethods<UserOpCompatibleInterface>]> {
  let input = (ins
    OneFlow_Tensor:$in
  );
  let output = (outs
    OneFlow_Tensor:$out
  );
  let has_logical_tensor_desc_infer_fn = 1;
  let has_physical_tensor_desc_infer_fn = 1;
  let has_get_sbp_fn = 1;
  let has_data_type_infer_fn = 1;
}

def OneFlow_IsInfOp : OneFlow_BaseOp<"isinf", [NoSideEffect, NoGrad, DeclareOpInterfaceMethods<UserOpCompatibleInterface>]> {
  let input = (ins
    OneFlow_Tensor:$in
  );
  let output = (outs
    OneFlow_Tensor:$out
  );
  let has_logical_tensor_desc_infer_fn = 1;
  let has_physical_tensor_desc_infer_fn = 1;
  let has_get_sbp_fn = 1;
  let has_data_type_infer_fn = 1;
}

def OneFlow_IsFiniteOp : OneFlow_BaseOp<"isfinite", [NoSideEffect, NoGrad, DeclareOpInterfaceMethods<UserOpCompatibleInterface>]> {
  let input = (ins
    OneFlow_Tensor:$in
  );
  let output = (outs
    OneFlow_Tensor:$out
  );
  let has_logical_tensor_desc_infer_fn = 1;
  let has_physical_tensor_desc_infer_fn = 1;
  let has_get_sbp_fn = 1;
  let has_data_type_infer_fn = 1;
}

#endif // GET_ONEFLOW_UNARY_OP_DEFINITIONS

// Group: UPSAMPLE
// upsample_bicubic_2d, upsample_bicubic_2d_grad, upsample_bilinear_2d, upsample_bilinear_2d_grad, upsample_linear_1d, upsample_linear_1d_grad, upsample_nearest_1d, upsample_nearest_1d_grad, upsample_nearest_2d, upsample_nearest_2d_grad, upsample_nearest_3d, upsample_nearest_3d_grad, upsample_trilinear_3d, upsample_trilinear_3d_grad
// Total: 14

#ifdef GET_ONEFLOW_UPSAMPLE_OP_DEFINITIONS

def OneFlow_UpsampleBicubic2DOp : OneFlow_BaseOp<"upsample_bicubic_2d", [NoSideEffect, DeclareOpInterfaceMethods<UserOpCompatibleInterface>]> {
  let input = (ins
    OneFlow_Tensor:$x
  );
  let output = (outs
    OneFlow_Tensor:$y
  );
  let attrs = (ins
    DefaultValuedAttr<F64Attr, "0.">:$height_scale,
    DefaultValuedAttr<F64Attr, "0.">:$width_scale,
    DefaultValuedAttr<BoolAttr, "false">:$align_corners,
    SI64ArrayAttr:$output_size,
    StrAttr:$data_format
  );
  let has_logical_tensor_desc_infer_fn = 1;
  let has_physical_tensor_desc_infer_fn = 1;
  let has_get_sbp_fn = 1;
  let has_data_type_infer_fn = 1;
}

def OneFlow_UpsampleBicubic2DGradOp : OneFlow_BaseOp<"upsample_bicubic_2d_grad", [NoSideEffect, DeclareOpInterfaceMethods<UserOpCompatibleInterface>]> {
  let input = (ins
    OneFlow_Tensor:$dy,
    OneFlow_Tensor:$x
  );
  let output = (outs
    OneFlow_Tensor:$dx
  );
  let attrs = (ins
    DefaultValuedAttr<F64Attr, "0.">:$height_scale,
    DefaultValuedAttr<F64Attr, "0.">:$width_scale,
    DefaultValuedAttr<BoolAttr, "false">:$align_corners,
    SI64ArrayAttr:$output_size,
    StrAttr:$data_format
  );
  let has_logical_tensor_desc_infer_fn = 1;
  let has_physical_tensor_desc_infer_fn = 1;
  let has_get_sbp_fn = 1;
  let has_data_type_infer_fn = 1;
}

def OneFlow_UpsampleBilinear2DOp : OneFlow_BaseOp<"upsample_bilinear_2d", [NoSideEffect, DeclareOpInterfaceMethods<UserOpCompatibleInterface>]> {
  let input = (ins
    OneFlow_Tensor:$x
  );
  let output = (outs
    OneFlow_Tensor:$y
  );
  let attrs = (ins
    DefaultValuedAttr<F64Attr, "0.">:$height_scale,
    DefaultValuedAttr<F64Attr, "0.">:$width_scale,
    DefaultValuedAttr<BoolAttr, "false">:$align_corners,
    SI64ArrayAttr:$output_size,
    StrAttr:$data_format
  );
  let has_logical_tensor_desc_infer_fn = 1;
  let has_physical_tensor_desc_infer_fn = 1;
  let has_get_sbp_fn = 1;
  let has_data_type_infer_fn = 1;
}

def OneFlow_UpsampleBilinear2DGradOp : OneFlow_BaseOp<"upsample_bilinear_2d_grad", [NoSideEffect, DeclareOpInterfaceMethods<UserOpCompatibleInterface>]> {
  let input = (ins
    OneFlow_Tensor:$dy,
    OneFlow_Tensor:$x
  );
  let output = (outs
    OneFlow_Tensor:$dx
  );
  let attrs = (ins
    DefaultValuedAttr<F64Attr, "0.">:$height_scale,
    DefaultValuedAttr<F64Attr, "0.">:$width_scale,
    DefaultValuedAttr<BoolAttr, "false">:$align_corners,
    SI64ArrayAttr:$output_size,
    StrAttr:$data_format
  );
  let has_logical_tensor_desc_infer_fn = 1;
  let has_physical_tensor_desc_infer_fn = 1;
  let has_get_sbp_fn = 1;
  let has_data_type_infer_fn = 1;
}

def OneFlow_UpsampleLinear1DOp : OneFlow_BaseOp<"upsample_linear_1d", [NoSideEffect, DeclareOpInterfaceMethods<UserOpCompatibleInterface>]> {
  let input = (ins
    OneFlow_Tensor:$x
  );
  let output = (outs
    OneFlow_Tensor:$y
  );
  let attrs = (ins
    DefaultValuedAttr<F64Attr, "0.">:$scale_factor,
    DefaultValuedAttr<BoolAttr, "false">:$align_corners,
    SI64ArrayAttr:$output_size,
    StrAttr:$data_format
  );
  let has_logical_tensor_desc_infer_fn = 1;
  let has_physical_tensor_desc_infer_fn = 1;
  let has_get_sbp_fn = 1;
  let has_data_type_infer_fn = 1;
}

def OneFlow_UpsampleLinear1DGradOp : OneFlow_BaseOp<"upsample_linear_1d_grad", [NoSideEffect, DeclareOpInterfaceMethods<UserOpCompatibleInterface>]> {
  let input = (ins
    OneFlow_Tensor:$dy,
    OneFlow_Tensor:$x
  );
  let output = (outs
    OneFlow_Tensor:$dx
  );
  let attrs = (ins
    DefaultValuedAttr<F64Attr, "0.">:$scale_factor,
    DefaultValuedAttr<BoolAttr, "false">:$align_corners,
    SI64ArrayAttr:$output_size,
    StrAttr:$data_format
  );
  let has_logical_tensor_desc_infer_fn = 1;
  let has_physical_tensor_desc_infer_fn = 1;
  let has_get_sbp_fn = 1;
  let has_data_type_infer_fn = 1;
}

def OneFlow_UpsampleNearest1DOp : OneFlow_BaseOp<"upsample_nearest_1d", [NoSideEffect, DeclareOpInterfaceMethods<UserOpCompatibleInterface>]> {
  let input = (ins
    OneFlow_Tensor:$x
  );
  let output = (outs
    OneFlow_Tensor:$y
  );
  let attrs = (ins
    DefaultValuedAttr<F64Attr, "0.">:$scale_factor,
    SI64ArrayAttr:$output_size,
    StrAttr:$data_format
  );
  let has_logical_tensor_desc_infer_fn = 1;
  let has_physical_tensor_desc_infer_fn = 1;
  let has_get_sbp_fn = 1;
  let has_data_type_infer_fn = 1;
}

def OneFlow_UpsampleNearest1DGradOp : OneFlow_BaseOp<"upsample_nearest_1d_grad", [NoSideEffect, DeclareOpInterfaceMethods<UserOpCompatibleInterface>]> {
  let input = (ins
    OneFlow_Tensor:$dy,
    OneFlow_Tensor:$x
  );
  let output = (outs
    OneFlow_Tensor:$dx
  );
  let attrs = (ins
    DefaultValuedAttr<F64Attr, "0.">:$scale_factor,
    SI64ArrayAttr:$output_size,
    StrAttr:$data_format
  );
  let has_logical_tensor_desc_infer_fn = 1;
  let has_physical_tensor_desc_infer_fn = 1;
  let has_get_sbp_fn = 1;
  let has_data_type_infer_fn = 1;
}

def OneFlow_UpsampleNearest2DOp : OneFlow_BaseOp<"upsample_nearest_2d", [NoSideEffect, DeclareOpInterfaceMethods<UserOpCompatibleInterface>]> {
  let input = (ins
    OneFlow_Tensor:$x
  );
  let output = (outs
    OneFlow_Tensor:$y
  );
  let attrs = (ins
    DefaultValuedAttr<F64Attr, "0.">:$height_scale,
    DefaultValuedAttr<F64Attr, "0.">:$width_scale,
    SI64ArrayAttr:$output_size,
    StrAttr:$data_format
  );
  let has_logical_tensor_desc_infer_fn = 1;
  let has_physical_tensor_desc_infer_fn = 1;
  let has_get_sbp_fn = 1;
  let has_data_type_infer_fn = 1;
}

def OneFlow_UpsampleNearest2DGradOp : OneFlow_BaseOp<"upsample_nearest_2d_grad", [NoSideEffect, DeclareOpInterfaceMethods<UserOpCompatibleInterface>]> {
  let input = (ins
    OneFlow_Tensor:$dy,
    OneFlow_Tensor:$x
  );
  let output = (outs
    OneFlow_Tensor:$dx
  );
  let attrs = (ins
    DefaultValuedAttr<F64Attr, "0.">:$height_scale,
    DefaultValuedAttr<F64Attr, "0.">:$width_scale,
    SI64ArrayAttr:$output_size,
    StrAttr:$data_format
  );
  let has_logical_tensor_desc_infer_fn = 1;
  let has_physical_tensor_desc_infer_fn = 1;
  let has_get_sbp_fn = 1;
  let has_data_type_infer_fn = 1;
}

def OneFlow_UpsampleNearest3DOp : OneFlow_BaseOp<"upsample_nearest_3d", [NoSideEffect, DeclareOpInterfaceMethods<UserOpCompatibleInterface>]> {
  let input = (ins
    OneFlow_Tensor:$x
  );
  let output = (outs
    OneFlow_Tensor:$y
  );
  let attrs = (ins
    DefaultValuedAttr<F64Attr, "0.">:$depth_scale,
    DefaultValuedAttr<F64Attr, "0.">:$height_scale,
    DefaultValuedAttr<F64Attr, "0.">:$width_scale,
    SI64ArrayAttr:$output_size, 
    StrAttr:$data_format
  );
  let has_logical_tensor_desc_infer_fn = 1;
  let has_physical_tensor_desc_infer_fn = 1;
  let has_get_sbp_fn = 1;
  let has_data_type_infer_fn = 1;
}

def OneFlow_UpsampleNearest3DGradOp : OneFlow_BaseOp<"upsample_nearest_3d_grad", [NoSideEffect, DeclareOpInterfaceMethods<UserOpCompatibleInterface>]> {
  let input = (ins
    OneFlow_Tensor:$dy,
    OneFlow_Tensor:$x
  );
  let output = (outs
    OneFlow_Tensor:$dx
  );
  let attrs = (ins
    DefaultValuedAttr<F64Attr, "0.">:$depth_scale,
    DefaultValuedAttr<F64Attr, "0.">:$height_scale,
    DefaultValuedAttr<F64Attr, "0.">:$width_scale,
    SI64ArrayAttr:$output_size,
    StrAttr:$data_format
  );
  let has_logical_tensor_desc_infer_fn = 1;
  let has_physical_tensor_desc_infer_fn = 1;
  let has_get_sbp_fn = 1;
  let has_data_type_infer_fn = 1;
}

def OneFlow_UpsampleTrilinear3DOp : OneFlow_BaseOp<"upsample_trilinear_3d", [NoSideEffect, DeclareOpInterfaceMethods<UserOpCompatibleInterface>]> {
  let input = (ins
    OneFlow_Tensor:$x
  );
  let output = (outs
    OneFlow_Tensor:$y
  );
  let attrs = (ins
    DefaultValuedAttr<F64Attr, "0.">:$depth_scale,
    DefaultValuedAttr<F64Attr, "0.">:$height_scale,
    DefaultValuedAttr<F64Attr, "0.">:$width_scale,
    DefaultValuedAttr<BoolAttr, "false">:$align_corners,
    SI64ArrayAttr:$output_size,
    StrAttr:$data_format
  );
  let has_logical_tensor_desc_infer_fn = 1;
  let has_physical_tensor_desc_infer_fn = 1;
  let has_get_sbp_fn = 1;
  let has_data_type_infer_fn = 1;
}

def OneFlow_UpsampleTrilinear3DGradOp : OneFlow_BaseOp<"upsample_trilinear_3d_grad", [NoSideEffect, DeclareOpInterfaceMethods<UserOpCompatibleInterface>]> {
  let input = (ins
    OneFlow_Tensor:$dy,
    OneFlow_Tensor:$x
  );
  let output = (outs
    OneFlow_Tensor:$dx
  );
  let attrs = (ins
    DefaultValuedAttr<F64Attr, "0.">:$depth_scale,
    DefaultValuedAttr<F64Attr, "0.">:$height_scale,
    DefaultValuedAttr<F64Attr, "0.">:$width_scale,
    DefaultValuedAttr<BoolAttr, "false">:$align_corners,
    SI64ArrayAttr:$output_size,
    StrAttr:$data_format
  );
  let has_logical_tensor_desc_infer_fn = 1;
  let has_physical_tensor_desc_infer_fn = 1;
  let has_get_sbp_fn = 1;
  let has_data_type_infer_fn = 1;
}
#endif // GET_ONEFLOW_UPSAMPLE_OP_DEFINITIONS

// Group: OneEmbedding
// embedding_lookup_placeholder, embedding_update_placeholder, id_shuffle, embedding_shuffle, embedding_gradient_shuffle, embedding_prefetch, embedding_lookup, sgd_embedding_update, embedding_put, adagrad_embedding_update, ftrl_embedding_update
// Total: 11

#ifdef GET_ONEFLOW_ONE_EMBEDDING_OP_DEFINITIONS

def OneFlow_EmbeddingLookupPlaceholderOp : OneFlow_BaseOp<"embedding_lookup_placeholder", [NoSideEffect, DeclareOpInterfaceMethods<UserOpCompatibleInterface>]> {
  let input = (ins
    OneFlow_Tensor:$shadow,
    OneFlow_Tensor:$ids,
    Optional<OneFlow_Tensor>:$table_ids
  );
  let output = (outs
    OneFlow_Tensor:$embeddings
  );
  let attrs = (ins
    OneFlow_DataType:$dtype,
    DefaultValuedAttr<SI64Attr, "0">:$embedding_size,
    DefaultValuedAttr<SI32Attr, "1">:$num_tables,
    StrAttr:$embedding_tables,
    StrAttr:$key_value_store_options
  );
  let has_logical_tensor_desc_infer_fn = 1;
  let has_physical_tensor_desc_infer_fn = 1;
  let has_get_sbp_fn = 1;
  let has_data_type_infer_fn = 1;
  let has_input_arg_modify_fn = 1;
}

def OneFlow_EmbeddingUpdatePlaceholderOp : OneFlow_BaseOp<"embedding_update_placeholder", [DeclareOpInterfaceMethods<UserOpCompatibleInterface>]> {
  let input = (ins
    OneFlow_Tensor:$ids,
    OneFlow_Tensor:$embedding_grad
  );
  let attrs = (ins
    StrAttr:$key_value_store_options
  );
  let has_logical_tensor_desc_infer_fn = 1;
  let has_physical_tensor_desc_infer_fn = 1;
  let has_get_sbp_fn = 1;
  let has_data_type_infer_fn = 1;
}

def OneFlow_UniqueKeyValuePairOp : OneFlow_BaseOp<"unique_key_value_pair", [NoSideEffect, DeclareOpInterfaceMethods<UserOpCompatibleInterface>]> {
  let input = (ins
    OneFlow_Tensor:$keys,
    Optional<OneFlow_Tensor>:$values
  );
  let output = (outs
    OneFlow_Tensor:$num_unique,
    OneFlow_Tensor:$unique_keys,
    OneFlow_Tensor:$unique_values,
    OneFlow_Tensor:$inverse_indices
  );
  let attrs = (ins
    DefaultValuedAttr<SI32Attr, "1">:$num_tables
  );
  let same_output_regst_num = 1;
  let has_logical_tensor_desc_infer_fn = 1;
  let has_physical_tensor_desc_infer_fn = 1;
  let has_get_sbp_fn = 1;
  let has_data_type_infer_fn = 1;
}

def OneFlow_IdShuffleOp : OneFlow_BaseOp<"id_shuffle", [NoSideEffect, DeclareOpInterfaceMethods<UserOpCompatibleInterface>]> {
  let input = (ins
    OneFlow_Tensor:$ids,
    Optional<OneFlow_Tensor>:$table_ids
  );
  let output = (outs
    OneFlow_Tensor:$num_unique_matrix,
    OneFlow_Tensor:$inverse_unique_partition_indices,
    OneFlow_Tensor:$cur_rank_num_unique,
    OneFlow_Tensor:$cur_rank_unique_ids,
    OneFlow_Tensor:$cur_rank_unique_table_ids,
    OneFlow_Tensor:$cur_rank_inverse_indices
  );
  let attrs = (ins
    DefaultValuedAttr<SI32Attr, "1">:$num_tables,
    StrAttr:$embedding_name
  );
  let same_output_regst_num = 2;
  let has_logical_tensor_desc_infer_fn = 1;
  let has_physical_tensor_desc_infer_fn = 1;
  let has_get_sbp_fn = 1;
  let has_data_type_infer_fn = 1;
}

def OneFlow_EmbeddingShuffleOp : OneFlow_BaseOp<"embedding_shuffle", [NoSideEffect, DeclareOpInterfaceMethods<UserOpCompatibleInterface>]> {
  let input = (ins
    OneFlow_Tensor:$cur_rank_embeddings,
    OneFlow_Tensor:$num_unique_matrix,
    OneFlow_Tensor:$cur_rank_inverse_indices,
    OneFlow_Tensor:$inverse_unique_partition_indices
  );
  let output = (outs
    OneFlow_Tensor:$embeddings
  );
  let attrs = (ins
    DefaultValuedAttr<SI64Attr, "0">:$embedding_size,
    DefaultValuedAttr<BoolAttr, "false">:$skip_last_gather,
    StrAttr:$embedding_name
  );
  let same_output_regst_num = 1;
  let has_logical_tensor_desc_infer_fn = 1;
  let has_physical_tensor_desc_infer_fn = 1;
  let has_get_sbp_fn = 1;
  let has_data_type_infer_fn = 1;
}

def OneFlow_EmbeddingGradientShuffleOp : OneFlow_BaseOp<"embedding_gradient_shuffle", [NoSideEffect, DeclareOpInterfaceMethods<UserOpCompatibleInterface>]> {
  let input = (ins
    OneFlow_Tensor:$embedding_grad,
    OneFlow_Tensor:$num_unique_matrix,
    OneFlow_Tensor:$cur_rank_inverse_indices,
    OneFlow_Tensor:$inverse_unique_partition_indices
  );
  let output = (outs
    OneFlow_Tensor:$cur_rank_unique_embedding_grad
  );
  let attrs = (ins
    DefaultValuedAttr<SI64Attr, "0">:$embedding_size,
    DefaultValuedAttr<BoolAttr, "false">:$only_zero_valid_grad,
    DefaultValuedAttr<BoolAttr, "false">:$skip_first_scatter,
    StrAttr:$embedding_name
  );
  let same_output_regst_num = 1;
  let has_logical_tensor_desc_infer_fn = 1;
  let has_physical_tensor_desc_infer_fn = 1;
  let has_get_sbp_fn = 1;
  let has_data_type_infer_fn = 1;
}

def OneFlow_EmbeddingPrefetchOp : OneFlow_BaseOp<"embedding_prefetch", [NoSideEffect, DeclareOpInterfaceMethods<UserOpCompatibleInterface>]> {
  let input = (ins
    OneFlow_Tensor:$num_unique_ids,
    OneFlow_Tensor:$unique_ids,
    OneFlow_Tensor:$table_ids
  );
  let output = (outs
    OneFlow_Tensor:$context //no practical sense, control lookup run after prefetch.
  );
  let attrs = (ins
    DefaultValuedAttr<SI64Attr, "0">:$line_size,
    DefaultValuedAttr<SI64Attr, "0">:$embedding_size,
    StrAttr:$embedding_name,
    StrAttr:$embedding_tables,
    StrAttr:$state_initializer
  );
  let same_output_regst_num = 1;
  let has_logical_tensor_desc_infer_fn = 1;
  let has_physical_tensor_desc_infer_fn = 1;
  let has_get_sbp_fn = 1;
  let has_data_type_infer_fn = 1;
}

def OneFlow_EmbeddingLookupOp : OneFlow_BaseOp<"embedding_lookup", [NoSideEffect, DeclareOpInterfaceMethods<UserOpCompatibleInterface>]> {
  let input = (ins
    OneFlow_Tensor:$num_unique_ids,
    OneFlow_Tensor:$unique_ids,
    OneFlow_Tensor:$table_ids,
    Optional<OneFlow_Tensor>:$context
  );
  let output = (outs
    OneFlow_Tensor:$unique_values,
    Optional<OneFlow_Tensor>:$embeddings
  );
  let attrs = (ins
    OneFlow_DataType:$dtype,
    OneFlow_DataType:$embeddings_dtype,
    DefaultValuedAttr<SI64Attr, "0">:$line_size,
    DefaultValuedAttr<SI64Attr, "0">:$embedding_size,
    StrAttr:$embedding_name,
    StrAttr:$embedding_tables,
    StrAttr:$state_initializer
  );
  let same_output_regst_num = 1;
  let has_logical_tensor_desc_infer_fn = 1;
  let has_physical_tensor_desc_infer_fn = 1;
  let has_get_sbp_fn = 1;
  let has_data_type_infer_fn = 1;
}

def OneFlow_FusedSgdEmbeddingUpdatePutOp : OneFlow_BaseOp<"fused_sgd_embedding_update_put", [DeclareOpInterfaceMethods<UserOpCompatibleInterface>]> {
  let input = (ins
    OneFlow_Tensor:$num_unique_ids,
    OneFlow_Tensor:$unique_ids,
    OneFlow_Tensor:$unique_embeddings,
    OneFlow_Tensor:$embedding_grad,
    OneFlow_Tensor:$learning_rate
  );
  let attrs = (ins
    DefaultValuedAttr<F64Attr, "1.">:$scale,
    DefaultValuedAttr<SI64Attr, "0">:$line_size,
    DefaultValuedAttr<SI64Attr, "0">:$embedding_size,
    StrAttr:$embedding_name
  );
  let same_output_regst_num = 1;
  let has_logical_tensor_desc_infer_fn = 1;
  let has_physical_tensor_desc_infer_fn = 1;
  let has_get_sbp_fn = 1;
  let has_data_type_infer_fn = 1;
}

def OneFlow_SgdEmbeddingUpdateOp : OneFlow_BaseOp<"sgd_embedding_update", [AttrSizedOperandSegments, DeclareOpInterfaceMethods<UserOpCompatibleInterface>]> {
  let input = (ins
    OneFlow_Tensor:$num_unique_ids,
    OneFlow_Tensor:$unique_embeddings,
    OneFlow_Tensor:$embedding_grad,
    OneFlow_Tensor:$learning_rate,
    Optional<OneFlow_Tensor>:$scale_by_tensor,
    Optional<OneFlow_Tensor>:$down_scale_by_tensor,
    Optional<OneFlow_Tensor>:$skip_if
  );
  let output = (outs
    OneFlow_Tensor:$updated_unique_embeddings
  );
  let attrs = (ins
    DefaultValuedAttr<F64Attr, "1.">:$scale,
    DefaultValuedAttr<F32Attr, "0.">:$l1,
    DefaultValuedAttr<F32Attr, "0.">:$l2,
    DefaultValuedAttr<F32Attr, "0.">:$weight_decay,
    DefaultValuedAttr<SI64Attr, "0">:$line_size,
    DefaultValuedAttr<SI64Attr, "0">:$embedding_size,
    StrAttr:$embedding_name
  );
  let same_output_regst_num = 1;
  let has_logical_tensor_desc_infer_fn = 1;
  let has_physical_tensor_desc_infer_fn = 1;
  let has_get_sbp_fn = 1;
  let has_data_type_infer_fn = 1;
}

def OneFlow_MomentumEmbeddingUpdateOp : OneFlow_BaseOp<"momentum_embedding_update", [AttrSizedOperandSegments, DeclareOpInterfaceMethods<UserOpCompatibleInterface>]> {
  let input = (ins
    OneFlow_Tensor:$num_unique_ids,
    OneFlow_Tensor:$unique_embeddings,
    OneFlow_Tensor:$embedding_grad,
    OneFlow_Tensor:$learning_rate,
    Optional<OneFlow_Tensor>:$scale_by_tensor,
    Optional<OneFlow_Tensor>:$down_scale_by_tensor,
    Optional<OneFlow_Tensor>:$skip_if
  );
  let output = (outs
    OneFlow_Tensor:$updated_unique_embeddings
  );
  let attrs = (ins
    DefaultValuedAttr<F64Attr, "1.">:$scale,
    DefaultValuedAttr<F32Attr, "0.">:$l1,
    DefaultValuedAttr<F32Attr, "0.">:$l2,
    DefaultValuedAttr<F32Attr, "0.">:$weight_decay,
    DefaultValuedAttr<F32Attr, "0.9">:$beta,
    DefaultValuedAttr<SI64Attr, "0">:$line_size,
    DefaultValuedAttr<SI64Attr, "0">:$embedding_size,
    StrAttr:$embedding_name
  );
  let same_output_regst_num = 1;
  let has_logical_tensor_desc_infer_fn = 1;
  let has_physical_tensor_desc_infer_fn = 1;
  let has_get_sbp_fn = 1;
  let has_data_type_infer_fn = 1;
}

def OneFlow_AdamEmbeddingUpdateOp : OneFlow_BaseOp<"adam_embedding_update", [AttrSizedOperandSegments, DeclareOpInterfaceMethods<UserOpCompatibleInterface>]> {
  let input = (ins
    OneFlow_Tensor:$num_unique_ids,
    OneFlow_Tensor:$unique_embeddings,
    OneFlow_Tensor:$embedding_grad,
    OneFlow_Tensor:$learning_rate,
    Optional<OneFlow_Tensor>:$scale_by_tensor,
    Optional<OneFlow_Tensor>:$down_scale_by_tensor,
    Optional<OneFlow_Tensor>:$skip_if,
    Optional<OneFlow_Tensor>:$bias_correction1,
    Optional<OneFlow_Tensor>:$bias_correction2
  );
  let output = (outs
    OneFlow_Tensor:$updated_unique_embeddings
  );
  let attrs = (ins
    DefaultValuedAttr<F64Attr, "1.">:$scale,
    DefaultValuedAttr<F32Attr, "0.">:$l1,
    DefaultValuedAttr<F32Attr, "0.">:$l2,
    DefaultValuedAttr<F32Attr, "0.">:$weight_decay,
    DefaultValuedAttr<F32Attr, "0.9">:$beta1,
    DefaultValuedAttr<F32Attr, "0.999">:$beta2,
    DefaultValuedAttr<F32Attr, "0.">:$epsilon,
    DefaultValuedAttr<BoolAttr, "true">:$do_bias_correction,
    DefaultValuedAttr<SI64Attr, "0">:$line_size,
    DefaultValuedAttr<SI64Attr, "0">:$embedding_size,
    StrAttr:$embedding_name
  );
  let same_output_regst_num = 1;
  let has_logical_tensor_desc_infer_fn = 1;
  let has_physical_tensor_desc_infer_fn = 1;
  let has_get_sbp_fn = 1;
  let has_data_type_infer_fn = 1;
}

def OneFlow_AdagradEmbeddingUpdateOp : OneFlow_BaseOp<"adagrad_embedding_update", [AttrSizedOperandSegments, DeclareOpInterfaceMethods<UserOpCompatibleInterface>]> {
  let input = (ins
    OneFlow_Tensor:$num_unique_ids,
    OneFlow_Tensor:$unique_embeddings,
    OneFlow_Tensor:$embedding_grad,
    OneFlow_Tensor:$learning_rate,
    OneFlow_Tensor:$train_step,
    Optional<OneFlow_Tensor>:$scale_by_tensor,
    Optional<OneFlow_Tensor>:$down_scale_by_tensor,
    Optional<OneFlow_Tensor>:$skip_if
  );
  let output = (outs
    OneFlow_Tensor:$updated_unique_embeddings
  );
  let attrs = (ins
    DefaultValuedAttr<F64Attr, "1.">:$scale,
    DefaultValuedAttr<F32Attr, "0.">:$l1,
    DefaultValuedAttr<F32Attr, "0.">:$l2,
    DefaultValuedAttr<F32Attr, "0.">:$weight_decay,
    DefaultValuedAttr<F32Attr, "0.">:$lr_decay,
    DefaultValuedAttr<F32Attr, "0.">:$epsilon,
    DefaultValuedAttr<SI64Attr, "0">:$line_size,
    DefaultValuedAttr<SI64Attr, "0">:$embedding_size,
    StrAttr:$embedding_name
  );
  let same_output_regst_num = 1;
  let has_logical_tensor_desc_infer_fn = 1;
  let has_physical_tensor_desc_infer_fn = 1;
  let has_get_sbp_fn = 1;
  let has_data_type_infer_fn = 1;
}

def OneFlow_EmbeddingPutOp : OneFlow_BaseOp<"embedding_put", [DeclareOpInterfaceMethods<UserOpCompatibleInterface>]> {
  let input = (ins
    OneFlow_Tensor:$num_unique_ids,
    OneFlow_Tensor:$unique_ids,
    OneFlow_Tensor:$unique_embeddings
  );
  let attrs = (ins
    DefaultValuedAttr<SI64Attr, "0">:$line_size,
    StrAttr:$embedding_name
  );
  let same_output_regst_num = 1;
  let has_logical_tensor_desc_infer_fn = 1;
  let has_physical_tensor_desc_infer_fn = 1;
  let has_get_sbp_fn = 1;
  let has_data_type_infer_fn = 1;
}

def OneFlow_FtrlEmbeddingUpdateOp : OneFlow_BaseOp<"ftrl_embedding_update", [AttrSizedOperandSegments, DeclareOpInterfaceMethods<UserOpCompatibleInterface>]> {
  let input = (ins
    OneFlow_Tensor:$num_unique_ids,
    OneFlow_Tensor:$unique_embeddings,
    OneFlow_Tensor:$embedding_grad,
    OneFlow_Tensor:$learning_rate,
    Optional<OneFlow_Tensor>:$down_scale_by_tensor,
    Optional<OneFlow_Tensor>:$skip_if
  );
  let output = (outs
    OneFlow_Tensor:$updated_unique_embeddings
  );
  let attrs = (ins
    DefaultValuedAttr<F64Attr, "1.">:$scale,
    DefaultValuedAttr<F32Attr, "0.">:$l1,
    DefaultValuedAttr<F32Attr, "0.">:$l2, 
    DefaultValuedAttr<F32Attr, "0.">:$weight_decay,
    DefaultValuedAttr<F32Attr, "0.">:$lr_power,
    DefaultValuedAttr<F32Attr, "0.">:$lambda1, 
    DefaultValuedAttr<F32Attr, "0.">:$lambda2, 
    DefaultValuedAttr<F32Attr, "0.">:$beta,
    DefaultValuedAttr<SI64Attr, "0">:$line_size,
    DefaultValuedAttr<SI64Attr, "0">:$embedding_size,
    StrAttr:$embedding_name
  );
  let same_output_regst_num = 1;
  let has_logical_tensor_desc_infer_fn = 1;
  let has_physical_tensor_desc_infer_fn = 1;
  let has_get_sbp_fn = 1;
  let has_data_type_infer_fn = 1;
}

def OneFlow_RocAucScoreOp : OneFlow_BaseOp<"roc_auc_score", [NoSideEffect, NoGrad, DeclareOpInterfaceMethods<UserOpCompatibleInterface>]> {
  let input = (ins
    OneFlow_Tensor:$label,
    OneFlow_Tensor:$pred
  );
  let output = (outs
    OneFlow_Tensor:$out
  );
  let has_logical_tensor_desc_infer_fn = 1;
  let has_physical_tensor_desc_infer_fn = 1;
  let has_get_sbp_fn = 1;
  let has_data_type_infer_fn = 1;
}

def OneFlow_FusedLstmCellOp : OneFlow_BaseOp<"fused_lstm_cell", [NoSideEffect, AttrSizedOperandSegments, DeclareOpInterfaceMethods<UserOpCompatibleInterface>]> {
  let input = (ins
    OneFlow_Tensor:$input_gates,
    OneFlow_Tensor:$hidden_gates,
    OneFlow_Tensor:$cx,
    Optional<OneFlow_Tensor>:$input_bias,
    Optional<OneFlow_Tensor>:$hidden_bias
  );
  let output = (outs
    OneFlow_Tensor:$hy,
    OneFlow_Tensor:$cy,
    OneFlow_Tensor:$workspace
  );
  let trait_attrs = (ins
    I32ElementsAttr:$operand_segment_sizes
  );
  let has_logical_tensor_desc_infer_fn = 1;
  let has_physical_tensor_desc_infer_fn = 1;
  let has_get_sbp_fn = 1;
  let has_data_type_infer_fn = 1;
}

def OneFlow_FillOp : OneFlow_BaseOp<"fill_", [NoSideEffect, SupportNonContiguous, DeclareOpInterfaceMethods<UserOpCompatibleInterface>]> {
  let input = (ins
    OneFlow_Tensor:$in
  );
  let output = (outs
    OneFlow_Tensor:$out
  );
  let attrs = (ins
    DefaultValuedAttr<F64Attr, "0.">:$floating_value,
    DefaultValuedAttr<SI64Attr, "0.">:$integral_value,
    DefaultValuedAttr<BoolAttr, "false">:$is_floating_value
  );
  let has_logical_tensor_desc_infer_fn = 1;
  let has_physical_tensor_desc_infer_fn = 1;
  let has_get_sbp_fn = 1;
  let has_data_type_infer_fn = 1;
}

def OneFlow_FillTensorOp : OneFlow_BaseOp<"fill_tensor_", [NoSideEffect, SupportNonContiguous, DeclareOpInterfaceMethods<UserOpCompatibleInterface>]> {
  let input = (ins
    OneFlow_Tensor:$in,
    OneFlow_Tensor:$value
  );
  let output = (outs
    OneFlow_Tensor:$out
  );
  let has_logical_tensor_desc_infer_fn = 1;
  let has_physical_tensor_desc_infer_fn = 1;
  let has_get_sbp_fn = 1;
  let has_data_type_infer_fn = 1;
}

def OneFlow_FusedLstmCellGradOp : OneFlow_BaseOp<"fused_lstm_cell_grad", [NoSideEffect, AttrSizedResultSegments, DeclareOpInterfaceMethods<UserOpCompatibleInterface>]> {
  let input = (ins
    OneFlow_Tensor:$grad_hy,
    OneFlow_Tensor:$grad_cy,
    OneFlow_Tensor:$cx,
    OneFlow_Tensor:$cy,
    OneFlow_Tensor:$workspace
  );
  let output = (outs
    OneFlow_Tensor:$grad_gates,
    Optional<OneFlow_Tensor>:$grad_cx,
    Optional<OneFlow_Tensor>:$grad_bias
  );
  let trait_attrs = (ins
    I32ElementsAttr:$result_segment_sizes
  );
  let has_logical_tensor_desc_infer_fn = 1;
  let has_physical_tensor_desc_infer_fn = 1;
  let has_get_sbp_fn = 1;
  let has_data_type_infer_fn = 1;
}

def OneFlow_FusedGruCellOp : OneFlow_BaseOp<"fused_gru_cell", [NoSideEffect, AttrSizedOperandSegments, DeclareOpInterfaceMethods<UserOpCompatibleInterface>]> {
  let input = (ins
    OneFlow_Tensor:$input_gates,
    OneFlow_Tensor:$hidden_gates,
    OneFlow_Tensor:$hx,
    Optional<OneFlow_Tensor>:$input_bias,
    Optional<OneFlow_Tensor>:$hidden_bias
  );
  let output = (outs
    OneFlow_Tensor:$hy,
    OneFlow_Tensor:$workspace
  );
  let trait_attrs = (ins
    I32ElementsAttr:$operand_segment_sizes
  );
  let has_logical_tensor_desc_infer_fn = 1;
  let has_physical_tensor_desc_infer_fn = 1;
  let has_get_sbp_fn = 1;
  let has_data_type_infer_fn = 1;
}

def OneFlow_FusedGruCellGradOp : OneFlow_BaseOp<"fused_gru_cell_grad", [NoSideEffect, AttrSizedResultSegments, DeclareOpInterfaceMethods<UserOpCompatibleInterface>]> {
  let input = (ins
    OneFlow_Tensor:$grad_hy,
    OneFlow_Tensor:$workspace
  );
  let output = (outs
    OneFlow_Tensor:$grad_input_gates,
    OneFlow_Tensor:$grad_hidden_gates,
    Optional<OneFlow_Tensor>:$grad_hx,
    Optional<OneFlow_Tensor>:$grad_input_bias,
    Optional<OneFlow_Tensor>:$grad_hidden_bias
  );
  let trait_attrs = (ins
    I32ElementsAttr:$result_segment_sizes
  );
  let has_logical_tensor_desc_infer_fn = 1;
  let has_physical_tensor_desc_infer_fn = 1;
  let has_get_sbp_fn = 1;
  let has_data_type_infer_fn = 1;
}

#endif // GET_ONEFLOW_ONE_EMBEDDING_OP_DEFINITIONS<|MERGE_RESOLUTION|>--- conflicted
+++ resolved
@@ -8329,13 +8329,8 @@
 #endif // GET_ONEFLOW_TRIGONOMETRIC_OP_DEFINITIONS
 
 // Group: UNARY
-<<<<<<< HEAD
-// acc, affine_grid, affine_grid_grad, bernoulli, cast, cast_to_static_shape, cast_to_tick, celu, copy, count_not_finite, diag, diagonal, elu, expand, expand_dims, flatten, flip, flip_grad, fold, gelu, hardsigmoid, hardswish, leaky_relu, log2, logical_not, mish, narrow, one_hot, pack, random_mask_like, repeat, roll, selu, sigmoid, silu, softshrink, softsign, sort, square_sum, squeeze, threshold, transpose, tril, triu, unfold, unfold_tensor, unpack, zero_like, to_contiguous, isnan, isinf, isfinite
+// acc, affine_grid, affine_grid_grad, bernoulli, cast, cast_to_static_shape, cast_to_tick, celu, copy, count_not_finite, diag, diagonal, elu, expand, expand_dims, flatten, flip, fold, gelu, hardsigmoid, hardshrink, hardswish, leaky_relu, log2, logical_not, mish, narrow, one_hot, pack, random_mask_like, repeat, roll, selu, silu, softshrink, softsign, sort, square_sum, squeeze, threshold, transpose, tril, triu, unfold, unfold_tensor, unpack, zero_like, to_contiguous, isnan, isinf, isfinite, repeat_interleave, mutable_cast_once
 // Total: 52
-=======
-// acc, affine_grid, affine_grid_grad, bernoulli, cast, cast_to_static_shape, cast_to_tick, celu, copy, count_not_finite, diag, diagonal, elu, expand, expand_dims, flatten, flip, fold, gelu, hardsigmoid, hardshrink, hardswish, leaky_relu, log2, logical_not, mish, narrow, one_hot, pack, random_mask_like, repeat, roll, selu, silu, softshrink, softsign, sort, square_sum, squeeze, threshold, transpose, tril, triu, unfold, unfold_tensor, unpack, zero_like, to_contiguous, isnan, isinf, repeat_interleave, mutable_cast_once
-// Total: 51
->>>>>>> 09601e18
 
 #ifdef GET_ONEFLOW_UNARY_OP_DEFINITIONS
 
