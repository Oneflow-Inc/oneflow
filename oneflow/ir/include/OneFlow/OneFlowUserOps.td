// ASSIGN;BASE;BINARY;BROADCAST;CONV;CROSS_ENTROPY;CUDA;DATASET;DETECTION;EAGER;FUSED;IDEMPOTENT;IDENTITY;IMAGE;INDICES;INVOLUTION;LOSS;MATH;MATMUL;MISC;NCCL;NORMALIZATION;OPTIMIZER;PADDING;PARALLEL_CAST;POOL;QUANTIZATION;REDUCE;RESHAPE;SCALAR;SOFTMAX;SUMMARY;TENSOR_BUFFER;TEST;TRIGONOMETRIC;UNARY;UPSAMPLE

/*
#define GET_OP_LIST
#include "OneFlow/OneFlow.assign_ops.cpp.inc"
,
#define GET_OP_LIST
#include "OneFlow/OneFlow.binary_ops.cpp.inc"
,
#define GET_OP_LIST
#include "OneFlow/OneFlow.broadcast_ops.cpp.inc"
,
#define GET_OP_LIST
#include "OneFlow/OneFlow.conv_ops.cpp.inc"
,
#define GET_OP_LIST
#include "OneFlow/OneFlow.cross_entropy_ops.cpp.inc"
,
#define GET_OP_LIST
#include "OneFlow/OneFlow.cuda_ops.cpp.inc"
,
#define GET_OP_LIST
#include "OneFlow/OneFlow.dataset_ops.cpp.inc"
,
#define GET_OP_LIST
#include "OneFlow/OneFlow.detection_ops.cpp.inc"
,
#define GET_OP_LIST
#include "OneFlow/OneFlow.eager_ops.cpp.inc"
,
#define GET_OP_LIST
#include "OneFlow/OneFlow.fused_ops.cpp.inc"
,
#define GET_OP_LIST
#include "OneFlow/OneFlow.idempotent_ops.cpp.inc"
,
#define GET_OP_LIST
#include "OneFlow/OneFlow.identity_ops.cpp.inc"
,
#define GET_OP_LIST
#include "OneFlow/OneFlow.image_ops.cpp.inc"
,
#define GET_OP_LIST
#include "OneFlow/OneFlow.indices_ops.cpp.inc"
,
#define GET_OP_LIST
#include "OneFlow/OneFlow.involution_ops.cpp.inc"
,
#define GET_OP_LIST
#include "OneFlow/OneFlow.loss_ops.cpp.inc"
,
#define GET_OP_LIST
#include "OneFlow/OneFlow.math_ops.cpp.inc"
,
#define GET_OP_LIST
#include "OneFlow/OneFlow.matmul_ops.cpp.inc"
,
#define GET_OP_LIST
#include "OneFlow/OneFlow.misc_ops.cpp.inc"
,
#define GET_OP_LIST
#include "OneFlow/OneFlow.nccl_ops.cpp.inc"
,
#define GET_OP_LIST
#include "OneFlow/OneFlow.normalization_ops.cpp.inc"
,
#define GET_OP_LIST
#include "OneFlow/OneFlow.optimizer_ops.cpp.inc"
,
#define GET_OP_LIST
#include "OneFlow/OneFlow.padding_ops.cpp.inc"
,
#define GET_OP_LIST
#include "OneFlow/OneFlow.parallel_cast_ops.cpp.inc"
,
#define GET_OP_LIST
#include "OneFlow/OneFlow.pool_ops.cpp.inc"
,
#define GET_OP_LIST
#include "OneFlow/OneFlow.quantization_ops.cpp.inc"
,
#define GET_OP_LIST
#include "OneFlow/OneFlow.reduce_ops.cpp.inc"
,
#define GET_OP_LIST
#include "OneFlow/OneFlow.reshape_ops.cpp.inc"
,
#define GET_OP_LIST
#include "OneFlow/OneFlow.scalar_ops.cpp.inc"
,
#define GET_OP_LIST
#include "OneFlow/OneFlow.softmax_ops.cpp.inc"
,
#define GET_OP_LIST
#include "OneFlow/OneFlow.summary_ops.cpp.inc"
,
#define GET_OP_LIST
#include "OneFlow/OneFlow.tensor_buffer_ops.cpp.inc"
,
#define GET_OP_LIST
#include "OneFlow/OneFlow.trigonometric_ops.cpp.inc"
,
#define GET_OP_LIST
#include "OneFlow/OneFlow.unary_ops.cpp.inc"
,
#define GET_OP_LIST
#include "OneFlow/OneFlow.upsample_ops.cpp.inc"
*/

// Group: ASSIGN
// assign, assign_if, assign_if_not, logical_slice_assign
// Total: 4

#ifdef GET_ONEFLOW_ASSIGN_OP_DEFINITIONS

def OneFlow_AssignUserOp : OneFlow_BaseOp<"assign", [NoGrad, DeclareOpInterfaceMethods<UserOpCompatibleInterface>]> {
  let input = (ins
    OneFlow_Tensor:$ref,
    OneFlow_Tensor:$value
  );
  let has_logical_tensor_desc_infer_fn = 1;
  let has_physical_tensor_desc_infer_fn = 1;
  let has_get_sbp_fn = 1;
  let has_data_type_infer_fn = 1;
  let has_input_arg_modify_fn = 1;
}

def OneFlow_AssignIfOp : OneFlow_BaseOp<"assign_if", [NoGrad, DeclareOpInterfaceMethods<UserOpCompatibleInterface>]> {
  let input = (ins
    OneFlow_Tensor:$ref,
    OneFlow_Tensor:$value,
    OneFlow_Tensor:$condition
  );
  let has_logical_tensor_desc_infer_fn = 1;
  let has_physical_tensor_desc_infer_fn = 1;
  let has_get_sbp_fn = 1;
  let has_data_type_infer_fn = 1;
  let has_input_arg_modify_fn = 1;
}

def OneFlow_AssignIfNotOp : OneFlow_BaseOp<"assign_if_not", [NoGrad, DeclareOpInterfaceMethods<UserOpCompatibleInterface>]> {
  let input = (ins
    OneFlow_Tensor:$ref,
    OneFlow_Tensor:$value,
    OneFlow_Tensor:$condition
  );
  let has_logical_tensor_desc_infer_fn = 1;
  let has_physical_tensor_desc_infer_fn = 1;
  let has_get_sbp_fn = 1;
  let has_data_type_infer_fn = 1;
  let has_input_arg_modify_fn = 1;
}

def OneFlow_LogicalSliceAssignOp : OneFlow_BaseOp<"logical_slice_assign", [DeclareOpInterfaceMethods<UserOpCompatibleInterface>]> {
  let input = (ins
    OneFlow_Tensor:$ref,
    OneFlow_Tensor:$value
  );
  let output = (outs
    OneFlow_Tensor:$y
  );
  let attrs = (ins
    SI64ArrayAttr:$start,
    SI64ArrayAttr:$stop,
    SI64ArrayAttr:$step
  );
  let has_logical_tensor_desc_infer_fn = 1;
  let has_physical_tensor_desc_infer_fn = 1;
  let has_get_sbp_fn = 1;
  let has_data_type_infer_fn = 1;
}

#endif // GET_ONEFLOW_ASSIGN_OP_DEFINITIONS

// Group: BASE
// normalization_add_relu
// Total: 1

#ifdef GET_ONEFLOW_BASE_OP_DEFINITIONS

class OneFlow_NormalizationAddReluBaseOp : OneFlow_BaseOp<"normalization_add_relu", [NoSideEffect, AttrSizedOperandSegments, AttrSizedResultSegments, DeclareOpInterfaceMethods<UserOpCompatibleInterface>]> {
  let input = (ins
    OneFlow_Tensor:$x,
    Optional<OneFlow_Tensor>:$addend,
    Optional<OneFlow_Tensor>:$moving_mean,
    Optional<OneFlow_Tensor>:$moving_variance,
    OneFlow_Tensor:$gamma,
    OneFlow_Tensor:$beta
  );
  let output = (outs
    OneFlow_Tensor:$y,
    OneFlow_Tensor:$reserve_space,
    Optional<OneFlow_Tensor>:$mean,
    Optional<OneFlow_Tensor>:$inv_variance
  );
  let attrs = (ins
    DefaultValuedAttr<SI32Attr, "0">:$axis,
    DefaultValuedAttr<F32Attr, "0.">:$epsilon,
    DefaultValuedAttr<BoolAttr, "false">:$training,
    DefaultValuedAttr<F32Attr, "0.">:$momentum
  );
  let trait_attrs = (ins
    I32ElementsAttr:$operand_segment_sizes,
    I32ElementsAttr:$result_segment_sizes
  );
  let has_logical_tensor_desc_infer_fn = 1;
  let has_physical_tensor_desc_infer_fn = 1;
  let has_get_sbp_fn = 1;
  let has_data_type_infer_fn = 1;
  let has_input_arg_modify_fn = 1;
}

class OneFlow_NormalizationBaseOp<string mnemonic, list<Trait> traits = []> : OneFlow_BaseOp<mnemonic, !listconcat(traits, [NoSideEffect, AttrSizedOperandSegments, DeclareOpInterfaceMethods<UserOpCompatibleInterface>])> {
  let input = (ins
    OneFlow_Tensor:$x,
    Optional<OneFlow_Tensor>:$moving_mean,
    Optional<OneFlow_Tensor>:$moving_variance,
    OneFlow_Tensor:$gamma,
    OneFlow_Tensor:$beta,
    Optional<OneFlow_Tensor>:$_add_to_output
  );
  let output = (outs
    OneFlow_Tensor:$y,
    Optional<OneFlow_Tensor>:$mean,
    Optional<OneFlow_Tensor>:$inv_variance
  );
  let attrs = (ins
    DefaultValuedAttr<SI32Attr, "0">:$axis,
    DefaultValuedAttr<F32Attr, "0.">:$epsilon,
    DefaultValuedAttr<BoolAttr, "false">:$training,
    DefaultValuedAttr<F32Attr, "0.">:$momentum
  );
  let trait_attrs = (ins
    I32ElementsAttr:$operand_segment_sizes,
    I32ElementsAttr:$result_segment_sizes
  );
  let has_logical_tensor_desc_infer_fn = 1;
  let has_physical_tensor_desc_infer_fn = 1;
  let has_get_sbp_fn = 1;
  let has_data_type_infer_fn = 1;
  let has_input_arg_modify_fn = 1;
}

#endif // GET_ONEFLOW_BASE_OP_DEFINITIONS

// Group: BINARY
// bias_add, cast_like, celu_grad, diag_grad, diagonal_grad, dot, dropout_grad, elementwise_maximum, elementwise_minimum, elu_grad, floordiv, gelu_grad, grid_sample, hardsigmoid_grad, hardshrink_grad, hardswish_grad, l1_l2_regularize_gradient, leaky_relu_grad, masked_fill, mish_grad, multiply, narrow_grad, pow, prelu, relu_grad, selu_grad, silu_grad, softshrink_grad, threshold_grad, tf_prelu, unfold_tensor_grad, xdivy, xlogy
// Total: 33

#ifdef GET_ONEFLOW_BINARY_OP_DEFINITIONS

def OneFlow_BiasAddOp : OneFlow_BaseOp<"bias_add", [NoSideEffect, DeclareOpInterfaceMethods<UserOpCompatibleInterface>, DeclareOpInterfaceMethods<NCHWCompatibleInterface>]> {
  let input = (ins
    OneFlow_Tensor:$a,
    OneFlow_Tensor:$b
  );
  let output = (outs
    OneFlow_Tensor:$out
  );
  let attrs = (ins
    DefaultValuedAttr<SI32Attr, "0">:$axis
  );
  let has_logical_tensor_desc_infer_fn = 1;
  let has_physical_tensor_desc_infer_fn = 1;
  let has_get_sbp_fn = 1;
  let has_data_type_infer_fn = 1;
}

def OneFlow_CastLikeOp : OneFlow_BaseOp<"cast_like", [NoSideEffect, NoGrad, DeclareOpInterfaceMethods<UserOpCompatibleInterface>]> {
  let input = (ins
    OneFlow_Tensor:$in,
    OneFlow_Tensor:$dtype_like
  );
  let output = (outs
    OneFlow_Tensor:$out
  );
  let has_logical_tensor_desc_infer_fn = 1;
  let has_physical_tensor_desc_infer_fn = 1;
  let has_get_sbp_fn = 1;
  let has_data_type_infer_fn = 1;
  let has_input_arg_modify_fn = 1;
}

def OneFlow_CeluGradOp : OneFlow_BaseOp<"celu_grad", [NoSideEffect, DeclareOpInterfaceMethods<UserOpCompatibleInterface>]> {
  let input = (ins
    OneFlow_Tensor:$x,
    OneFlow_Tensor:$dy
  );
  let output = (outs
    OneFlow_Tensor:$dx
  );
  let attrs = (ins
    DefaultValuedAttr<F64Attr, "0.">:$alpha
  );
  let has_logical_tensor_desc_infer_fn = 1;
  let has_physical_tensor_desc_infer_fn = 1;
  let has_get_sbp_fn = 1;
  let has_data_type_infer_fn = 1;
}

def OneFlow_DiagGradOp : OneFlow_BaseOp<"diag_grad", [NoSideEffect, DeclareOpInterfaceMethods<UserOpCompatibleInterface>]> {
  let input = (ins
    OneFlow_Tensor:$dy,
    OneFlow_Tensor:$in
  );
  let output = (outs
    OneFlow_Tensor:$dx
  );
  let attrs = (ins
    DefaultValuedAttr<SI32Attr, "0">:$diagonal
  );
  let has_logical_tensor_desc_infer_fn = 1;
  let has_physical_tensor_desc_infer_fn = 1;
  let has_get_sbp_fn = 1;
  let has_data_type_infer_fn = 1;
}

def OneFlow_DiagonalGradOp : OneFlow_BaseOp<"diagonal_grad", [NoSideEffect, DeclareOpInterfaceMethods<UserOpCompatibleInterface>]> {
  let input = (ins
    OneFlow_Tensor:$dy,
    OneFlow_Tensor:$in
  );
  let output = (outs
    OneFlow_Tensor:$dx
  );
  let attrs = (ins
    DefaultValuedAttr<SI32Attr, "0">:$offset
  );
  let has_logical_tensor_desc_infer_fn = 1;
  let has_physical_tensor_desc_infer_fn = 1;
  let has_get_sbp_fn = 1;
  let has_data_type_infer_fn = 1;
}

def OneFlow_DotOp : OneFlow_BaseOp<"dot", [NoSideEffect, DeclareOpInterfaceMethods<UserOpCompatibleInterface>]> {
  let input = (ins
    OneFlow_Tensor:$x,
    OneFlow_Tensor:$y
  );
  let output = (outs
    OneFlow_Tensor:$out
  );
  let has_logical_tensor_desc_infer_fn = 1;
  let has_physical_tensor_desc_infer_fn = 1;
  let has_get_sbp_fn = 1;
  let has_data_type_infer_fn = 1;
}

def OneFlow_DropoutGradOp : OneFlow_BaseOp<"dropout_grad", [NoSideEffect, DeclareOpInterfaceMethods<UserOpCompatibleInterface>]> {
  let input = (ins
    OneFlow_Tensor:$dy,
    OneFlow_Tensor:$mask
  );
  let output = (outs
    OneFlow_Tensor:$dx
  );
  let attrs = (ins
    DefaultValuedAttr<F32Attr, "0.">:$scale
  );
  let has_check_fn = 1;
  let has_logical_tensor_desc_infer_fn = 1;
  let has_physical_tensor_desc_infer_fn = 1;
  let has_get_sbp_fn = 1;
  let has_data_type_infer_fn = 1;
}

def OneFlow_ElementwiseMaximumOp : OneFlow_BaseOp<"elementwise_maximum", [NoSideEffect, DeclareOpInterfaceMethods<UserOpCompatibleInterface>]> {
  let input = (ins
    OneFlow_Tensor:$x,
    OneFlow_Tensor:$y
  );
  let output = (outs
    OneFlow_Tensor:$z
  );
  let has_logical_tensor_desc_infer_fn = 1;
  let has_physical_tensor_desc_infer_fn = 1;
  let has_get_sbp_fn = 1;
  let has_data_type_infer_fn = 1;
}

def OneFlow_ElementwiseMinimumOp : OneFlow_BaseOp<"elementwise_minimum", [NoSideEffect, DeclareOpInterfaceMethods<UserOpCompatibleInterface>]> {
  let input = (ins
    OneFlow_Tensor:$x,
    OneFlow_Tensor:$y
  );
  let output = (outs
    OneFlow_Tensor:$z
  );
  let has_logical_tensor_desc_infer_fn = 1;
  let has_physical_tensor_desc_infer_fn = 1;
  let has_get_sbp_fn = 1;
  let has_data_type_infer_fn = 1;
}

def OneFlow_EluGradOp : OneFlow_BaseOp<"elu_grad", [NoSideEffect, DeclareOpInterfaceMethods<UserOpCompatibleInterface>]> {
  let input = (ins
    OneFlow_Tensor:$x,
    OneFlow_Tensor:$dy
  );
  let output = (outs
    OneFlow_Tensor:$dx
  );
  let attrs = (ins
    DefaultValuedAttr<F64Attr, "0.">:$alpha
  );
  let has_logical_tensor_desc_infer_fn = 1;
  let has_physical_tensor_desc_infer_fn = 1;
  let has_get_sbp_fn = 1;
  let has_data_type_infer_fn = 1;
}

def OneFlow_FloordivOp : OneFlow_BaseOp<"floordiv", [NoSideEffect, DeclareOpInterfaceMethods<UserOpCompatibleInterface>]> {
  let input = (ins
    OneFlow_Tensor:$x,
    OneFlow_Tensor:$y
  );
  let output = (outs
    OneFlow_Tensor:$z
  );
  let has_logical_tensor_desc_infer_fn = 1;
  let has_physical_tensor_desc_infer_fn = 1;
  let has_get_sbp_fn = 1;
  let has_data_type_infer_fn = 1;
}

def OneFlow_GeluGradOp : OneFlow_BaseOp<"gelu_grad", [NoSideEffect, DeclareOpInterfaceMethods<UserOpCompatibleInterface>]> {
  let input = (ins
    OneFlow_Tensor:$x,
    OneFlow_Tensor:$dy
  );
  let output = (outs
    OneFlow_Tensor:$dx
  );
  let has_logical_tensor_desc_infer_fn = 1;
  let has_physical_tensor_desc_infer_fn = 1;
  let has_get_sbp_fn = 1;
  let has_data_type_infer_fn = 1;
}

def OneFlow_GridSampleOp : OneFlow_BaseOp<"grid_sample", [NoSideEffect, DeclareOpInterfaceMethods<UserOpCompatibleInterface>]> {
  let input = (ins
    OneFlow_Tensor:$input,
    OneFlow_Tensor:$grid
  );
  let output = (outs
    OneFlow_Tensor:$output
  );
  let attrs = (ins
    StrAttr:$interpolation_mode,
    StrAttr:$padding_mode,
    DefaultValuedAttr<BoolAttr, "false">:$align_corners
  );
  let has_check_fn = 1;
  let has_logical_tensor_desc_infer_fn = 1;
  let has_physical_tensor_desc_infer_fn = 1;
  let has_get_sbp_fn = 1;
  let has_data_type_infer_fn = 1;
}

def OneFlow_HardsigmoidGradOp : OneFlow_BaseOp<"hardsigmoid_grad", [NoSideEffect, DeclareOpInterfaceMethods<UserOpCompatibleInterface>]> {
  let input = (ins
    OneFlow_Tensor:$x,
    OneFlow_Tensor:$dy
  );
  let output = (outs
    OneFlow_Tensor:$dx
  );
  let has_logical_tensor_desc_infer_fn = 1;
  let has_physical_tensor_desc_infer_fn = 1;
  let has_get_sbp_fn = 1;
  let has_data_type_infer_fn = 1;
}

def OneFlow_HardShrinkGradOp : OneFlow_BaseOp<"hardshrink_grad", [NoSideEffect, DeclareOpInterfaceMethods<UserOpCompatibleInterface>]> {
  let input = (ins
    OneFlow_Tensor:$y,
    OneFlow_Tensor:$dy
  );
  let output = (outs
    OneFlow_Tensor:$dx
  );
  let attrs = (ins
    DefaultValuedAttr<F64Attr, "0.">:$lambd
  );
  let has_logical_tensor_desc_infer_fn = 1;
  let has_physical_tensor_desc_infer_fn = 1;
  let has_get_sbp_fn = 1;
  let has_data_type_infer_fn = 1;
}

def OneFlow_HardswishGradOp : OneFlow_BaseOp<"hardswish_grad", [NoSideEffect, DeclareOpInterfaceMethods<UserOpCompatibleInterface>]> {
  let input = (ins
    OneFlow_Tensor:$x,
    OneFlow_Tensor:$dy
  );
  let output = (outs
    OneFlow_Tensor:$dx
  );
  let has_logical_tensor_desc_infer_fn = 1;
  let has_physical_tensor_desc_infer_fn = 1;
  let has_get_sbp_fn = 1;
  let has_data_type_infer_fn = 1;
}

def OneFlow_L1L2RegularizeGradientOp : OneFlow_BaseOp<"l1_l2_regularize_gradient", [NoSideEffect, NoGrad, DeclareOpInterfaceMethods<UserOpCompatibleInterface>]> {
  let input = (ins
    OneFlow_Tensor:$model,
    OneFlow_Tensor:$model_diff
  );
  let output = (outs
    OneFlow_Tensor:$out
  );
  let attrs = (ins
    DefaultValuedAttr<F32Attr, "0.">:$l1,
    DefaultValuedAttr<F32Attr, "0.">:$l2
  );
  let has_logical_tensor_desc_infer_fn = 1;
  let has_physical_tensor_desc_infer_fn = 1;
  let has_get_sbp_fn = 1;
  let has_data_type_infer_fn = 1;
}

def OneFlow_LeakyReluGradOp : OneFlow_BaseOp<"leaky_relu_grad", [NoSideEffect, DeclareOpInterfaceMethods<UserOpCompatibleInterface>]> {
  let input = (ins
    OneFlow_Tensor:$x,
    OneFlow_Tensor:$dy
  );
  let output = (outs
    OneFlow_Tensor:$dx
  );
  let attrs = (ins
    DefaultValuedAttr<F32Attr, "0.">:$alpha
  );
  let has_logical_tensor_desc_infer_fn = 1;
  let has_physical_tensor_desc_infer_fn = 1;
  let has_get_sbp_fn = 1;
  let has_data_type_infer_fn = 1;
}

def OneFlow_MaskedFillOp : OneFlow_BaseOp<"masked_fill", [NoSideEffect, DeclareOpInterfaceMethods<UserOpCompatibleInterface>]> {
  let input = (ins
    OneFlow_Tensor:$x,
    OneFlow_Tensor:$mask
  );
  let output = (outs
    OneFlow_Tensor:$out
  );
  let attrs = (ins
    DefaultValuedAttr<BoolAttr, "false">:$has_int_operand,
    DefaultValuedAttr<BoolAttr, "false">:$has_float_operand,
    DefaultValuedAttr<BoolAttr, "false">:$has_bool_operand,
    DefaultValuedAttr<SI64Attr, "0">:$int_operand,
    DefaultValuedAttr<F64Attr, "0.">:$float_operand,
    DefaultValuedAttr<BoolAttr, "0.">:$bool_operand
  );
  let has_logical_tensor_desc_infer_fn = 1;
  let has_physical_tensor_desc_infer_fn = 1;
  let has_get_sbp_fn = 1;
  let has_data_type_infer_fn = 1;
  let has_input_arg_modify_fn = 1;
}

def OneFlow_MishGradOp : OneFlow_BaseOp<"mish_grad", [NoSideEffect, DeclareOpInterfaceMethods<UserOpCompatibleInterface>]> {
  let input = (ins
    OneFlow_Tensor:$x,
    OneFlow_Tensor:$dy
  );
  let output = (outs
    OneFlow_Tensor:$dx
  );
  let has_logical_tensor_desc_infer_fn = 1;
  let has_physical_tensor_desc_infer_fn = 1;
  let has_get_sbp_fn = 1;
  let has_data_type_infer_fn = 1;
}

def OneFlow_MultiplyOp : OneFlow_BaseOp<"multiply", [NoSideEffect, DeclareOpInterfaceMethods<UserOpCompatibleInterface>]> {
  let input = (ins
    OneFlow_Tensor:$x,
    OneFlow_Tensor:$y
  );
  let output = (outs
    OneFlow_Tensor:$out
  );
  let has_logical_tensor_desc_infer_fn = 1;
  let has_physical_tensor_desc_infer_fn = 1;
  let has_get_sbp_fn = 1;
  let has_data_type_infer_fn = 1;
  let hasFolder = 1;
}

def OneFlow_NarrowGradOp : OneFlow_BaseOp<"narrow_grad", [NoSideEffect, DeclareOpInterfaceMethods<UserOpCompatibleInterface>]> {
  let input = (ins
    OneFlow_Tensor:$dy,
    OneFlow_Tensor:$like
  );
  let output = (outs
    OneFlow_Tensor:$dx
  );
  let attrs = (ins
    DefaultValuedAttr<SI64Attr, "0">:$dim,
    DefaultValuedAttr<SI64Attr, "0">:$start,
    DefaultValuedAttr<SI64Attr, "0">:$length
  );
  let has_logical_tensor_desc_infer_fn = 1;
  let has_physical_tensor_desc_infer_fn = 1;
  let has_get_sbp_fn = 1;
  let has_data_type_infer_fn = 1;
  let has_input_arg_modify_fn = 1;
}

def OneFlow_PowOp : OneFlow_BaseOp<"pow", [NoSideEffect, DeclareOpInterfaceMethods<UserOpCompatibleInterface>]> {
  let input = (ins
    OneFlow_Tensor:$x,
    OneFlow_Tensor:$y
  );
  let output = (outs
    OneFlow_Tensor:$z
  );
  let has_logical_tensor_desc_infer_fn = 1;
  let has_physical_tensor_desc_infer_fn = 1;
  let has_get_sbp_fn = 1;
  let has_data_type_infer_fn = 1;
}

def OneFlow_PreluOp : OneFlow_BaseOp<"prelu", [NoSideEffect, DeclareOpInterfaceMethods<UserOpCompatibleInterface>]> {
  let input = (ins
    OneFlow_Tensor:$x,
    OneFlow_Tensor:$alpha
  );
  let output = (outs
    OneFlow_Tensor:$y
  );
  let has_logical_tensor_desc_infer_fn = 1;
  let has_physical_tensor_desc_infer_fn = 1;
  let has_get_sbp_fn = 1;
  let has_data_type_infer_fn = 1;
}

def OneFlow_ReluGradOp : OneFlow_BaseOp<"relu_grad", [NoSideEffect, DeclareOpInterfaceMethods<UserOpCompatibleInterface>]> {
  let input = (ins
    OneFlow_Tensor:$y,
    OneFlow_Tensor:$dy
  );
  let output = (outs
    OneFlow_Tensor:$dx
  );
  let has_logical_tensor_desc_infer_fn = 1;
  let has_physical_tensor_desc_infer_fn = 1;
  let has_get_sbp_fn = 1;
  let has_data_type_infer_fn = 1;
}

def OneFlow_SeluGradOp : OneFlow_BaseOp<"selu_grad", [NoSideEffect, DeclareOpInterfaceMethods<UserOpCompatibleInterface>]> {
  let input = (ins
    OneFlow_Tensor:$x,
    OneFlow_Tensor:$dy
  );
  let output = (outs
    OneFlow_Tensor:$dx
  );
  let has_logical_tensor_desc_infer_fn = 1;
  let has_physical_tensor_desc_infer_fn = 1;
  let has_get_sbp_fn = 1;
  let has_data_type_infer_fn = 1;
}

def OneFlow_SiluGradOp : OneFlow_BaseOp<"silu_grad", [NoSideEffect, DeclareOpInterfaceMethods<UserOpCompatibleInterface>]> {
  let input = (ins
    OneFlow_Tensor:$x,
    OneFlow_Tensor:$dy
  );
  let output = (outs
    OneFlow_Tensor:$dx
  );
  let has_logical_tensor_desc_infer_fn = 1;
  let has_physical_tensor_desc_infer_fn = 1;
  let has_get_sbp_fn = 1;
  let has_data_type_infer_fn = 1;
}

def OneFlow_ThresholdGradOp : OneFlow_BaseOp<"threshold_grad", [NoSideEffect, DeclareOpInterfaceMethods<UserOpCompatibleInterface>]> {
  let input = (ins
    OneFlow_Tensor:$x,
    OneFlow_Tensor:$dy
  );
  let output = (outs
    OneFlow_Tensor:$dx
  );
  let attrs = (ins
    DefaultValuedAttr<F64Attr, "0.">:$threshold_val
  );
  let has_logical_tensor_desc_infer_fn = 1;
  let has_physical_tensor_desc_infer_fn = 1;
  let has_get_sbp_fn = 1;
  let has_data_type_infer_fn = 1;
}

def OneFlow_SoftShrinkGradOp : OneFlow_BaseOp<"softshrink_grad", [NoSideEffect, DeclareOpInterfaceMethods<UserOpCompatibleInterface>]> {
  let input = (ins
    OneFlow_Tensor:$y,
    OneFlow_Tensor:$dy
  );
  let output = (outs
    OneFlow_Tensor:$dx
  );
  let attrs = (ins
    DefaultValuedAttr<F64Attr, "0.">:$alpha
  );
  let has_logical_tensor_desc_infer_fn = 1;
  let has_physical_tensor_desc_infer_fn = 1;
  let has_get_sbp_fn = 1;
  let has_data_type_infer_fn = 1;
}

def OneFlow_TfPreluOp : OneFlow_BaseOp<"tf_prelu", [NoSideEffect, DeclareOpInterfaceMethods<UserOpCompatibleInterface>]> {
  let input = (ins
    OneFlow_Tensor:$x,
    OneFlow_Tensor:$alpha
  );
  let output = (outs
    OneFlow_Tensor:$y
  );
  let has_logical_tensor_desc_infer_fn = 1;
  let has_physical_tensor_desc_infer_fn = 1;
  let has_get_sbp_fn = 1;
  let has_data_type_infer_fn = 1;
}

def OneFlow_UnfoldTensorGradOp : OneFlow_BaseOp<"unfold_tensor_grad", [NoSideEffect, DeclareOpInterfaceMethods<UserOpCompatibleInterface>]> {
  let input = (ins
    OneFlow_Tensor:$dy,
    OneFlow_Tensor:$x
  );
  let output = (outs
    OneFlow_Tensor:$dx
  );
  let attrs = (ins
    DefaultValuedAttr<SI32Attr, "0">:$dimension,
    DefaultValuedAttr<SI32Attr, "0">:$size,
    DefaultValuedAttr<SI32Attr, "0">:$step
  );
  let has_logical_tensor_desc_infer_fn = 1;
  let has_physical_tensor_desc_infer_fn = 1;
  let has_get_sbp_fn = 1;
  let has_data_type_infer_fn = 1;
}

def OneFlow_XdivyOp : OneFlow_BaseOp<"xdivy", [NoSideEffect, DeclareOpInterfaceMethods<UserOpCompatibleInterface>]> {
  let input = (ins
    OneFlow_Tensor:$x,
    OneFlow_Tensor:$y
  );
  let output = (outs
    OneFlow_Tensor:$z
  );
  let has_logical_tensor_desc_infer_fn = 1;
  let has_physical_tensor_desc_infer_fn = 1;
  let has_get_sbp_fn = 1;
  let has_data_type_infer_fn = 1;
}

def OneFlow_XlogyOp : OneFlow_BaseOp<"xlogy", [NoSideEffect, DeclareOpInterfaceMethods<UserOpCompatibleInterface>]> {
  let input = (ins
    OneFlow_Tensor:$x,
    OneFlow_Tensor:$y
  );
  let output = (outs
    OneFlow_Tensor:$z
  );
  let has_logical_tensor_desc_infer_fn = 1;
  let has_physical_tensor_desc_infer_fn = 1;
  let has_get_sbp_fn = 1;
  let has_data_type_infer_fn = 1;
}

#endif // GET_ONEFLOW_BINARY_OP_DEFINITIONS

// Group: BROADCAST
// broadcast_add, broadcast_div, broadcast_div_grad, broadcast_equal, broadcast_floor_mod, broadcast_fmod, broadcast_greater, broadcast_greater_equal, broadcast_less, broadcast_less_equal, broadcast_like, broadcast_logical_and, broadcast_logical_or, broadcast_logical_xor, broadcast_maximum, broadcast_minimum, broadcast_mul, broadcast_not_equal, broadcast_pow, broadcast_pow_x_grad, broadcast_pow_y_grad, broadcast_sub
// Total: 22

#ifdef GET_ONEFLOW_BROADCAST_OP_DEFINITIONS

def OneFlow_BroadcastAddOp : OneFlow_BaseOp<"broadcast_add", [NoSideEffect, DeclareOpInterfaceMethods<UserOpCompatibleInterface>]> {
  let input = (ins
    OneFlow_Tensor:$x,
    OneFlow_Tensor:$y
  );
  let output = (outs
    OneFlow_Tensor:$z
  );
  let has_logical_tensor_desc_infer_fn = 1;
  let has_physical_tensor_desc_infer_fn = 1;
  let has_get_sbp_fn = 1;
  let has_data_type_infer_fn = 1;
}

def OneFlow_BroadcastDivOp : OneFlow_BaseOp<"broadcast_div", [NoSideEffect, DeclareOpInterfaceMethods<UserOpCompatibleInterface>]> {
  let input = (ins
    OneFlow_Tensor:$x,
    OneFlow_Tensor:$y
  );
  let output = (outs
    OneFlow_Tensor:$z
  );
  let has_logical_tensor_desc_infer_fn = 1;
  let has_physical_tensor_desc_infer_fn = 1;
  let has_get_sbp_fn = 1;
  let has_data_type_infer_fn = 1;
  let hasFolder = 1;
}

def OneFlow_BroadcastDivGradOp : OneFlow_BaseOp<"broadcast_div_grad", [NoSideEffect, DeclareOpInterfaceMethods<UserOpCompatibleInterface>]> {
  let input = (ins
    OneFlow_Tensor:$y,
    OneFlow_Tensor:$z,
    OneFlow_Tensor:$dz
  );
  let output = (outs
    OneFlow_Tensor:$dy
  );
  let has_logical_tensor_desc_infer_fn = 1;
  let has_physical_tensor_desc_infer_fn = 1;
  let has_get_sbp_fn = 1;
  let has_data_type_infer_fn = 1;
}

def OneFlow_BroadcastEqualOp : OneFlow_BaseOp<"broadcast_equal", [NoSideEffect, NoGrad, DeclareOpInterfaceMethods<UserOpCompatibleInterface>]> {
  let input = (ins
    OneFlow_Tensor:$x,
    OneFlow_Tensor:$y
  );
  let output = (outs
    OneFlow_Tensor:$z
  );
  let has_logical_tensor_desc_infer_fn = 1;
  let has_physical_tensor_desc_infer_fn = 1;
  let has_get_sbp_fn = 1;
  let has_data_type_infer_fn = 1;
}

def OneFlow_BroadcastFloorModOp : OneFlow_BaseOp<"broadcast_floor_mod", [NoSideEffect, DeclareOpInterfaceMethods<UserOpCompatibleInterface>]> {
  let input = (ins
    OneFlow_Tensor:$x,
    OneFlow_Tensor:$y
  );
  let output = (outs
    OneFlow_Tensor:$z
  );
  let has_logical_tensor_desc_infer_fn = 1;
  let has_physical_tensor_desc_infer_fn = 1;
  let has_get_sbp_fn = 1;
  let has_data_type_infer_fn = 1;
}

def OneFlow_BroadcastFmodOp : OneFlow_BaseOp<"broadcast_fmod", [NoSideEffect, DeclareOpInterfaceMethods<UserOpCompatibleInterface>]> {
  let input = (ins
    OneFlow_Tensor:$x,
    OneFlow_Tensor:$y
  );
  let output = (outs
    OneFlow_Tensor:$z
  );
  let has_logical_tensor_desc_infer_fn = 1;
  let has_physical_tensor_desc_infer_fn = 1;
  let has_get_sbp_fn = 1;
  let has_data_type_infer_fn = 1;
}

def OneFlow_BroadcastGreaterOp : OneFlow_BaseOp<"broadcast_greater", [NoSideEffect, NoGrad, DeclareOpInterfaceMethods<UserOpCompatibleInterface>]> {
  let input = (ins
    OneFlow_Tensor:$x,
    OneFlow_Tensor:$y
  );
  let output = (outs
    OneFlow_Tensor:$z
  );
  let has_logical_tensor_desc_infer_fn = 1;
  let has_physical_tensor_desc_infer_fn = 1;
  let has_get_sbp_fn = 1;
  let has_data_type_infer_fn = 1;
}

def OneFlow_BroadcastGreaterEqualOp : OneFlow_BaseOp<"broadcast_greater_equal", [NoSideEffect, NoGrad, DeclareOpInterfaceMethods<UserOpCompatibleInterface>]> {
  let input = (ins
    OneFlow_Tensor:$x,
    OneFlow_Tensor:$y
  );
  let output = (outs
    OneFlow_Tensor:$z
  );
  let has_logical_tensor_desc_infer_fn = 1;
  let has_physical_tensor_desc_infer_fn = 1;
  let has_get_sbp_fn = 1;
  let has_data_type_infer_fn = 1;
}

def OneFlow_BroadcastLessOp : OneFlow_BaseOp<"broadcast_less", [NoSideEffect, NoGrad, DeclareOpInterfaceMethods<UserOpCompatibleInterface>]> {
  let input = (ins
    OneFlow_Tensor:$x,
    OneFlow_Tensor:$y
  );
  let output = (outs
    OneFlow_Tensor:$z
  );
  let has_logical_tensor_desc_infer_fn = 1;
  let has_physical_tensor_desc_infer_fn = 1;
  let has_get_sbp_fn = 1;
  let has_data_type_infer_fn = 1;
}

def OneFlow_BroadcastLessEqualOp : OneFlow_BaseOp<"broadcast_less_equal", [NoSideEffect, NoGrad, DeclareOpInterfaceMethods<UserOpCompatibleInterface>]> {
  let input = (ins
    OneFlow_Tensor:$x,
    OneFlow_Tensor:$y
  );
  let output = (outs
    OneFlow_Tensor:$z
  );
  let has_logical_tensor_desc_infer_fn = 1;
  let has_physical_tensor_desc_infer_fn = 1;
  let has_get_sbp_fn = 1;
  let has_data_type_infer_fn = 1;
}

def OneFlow_BroadcastLikeOp : OneFlow_BaseOp<"broadcast_like", [NoSideEffect, DeclareOpInterfaceMethods<UserOpCompatibleInterface>]> {
  let input = (ins
    OneFlow_Tensor:$x,
    OneFlow_Tensor:$like
  );
  let output = (outs
    OneFlow_Tensor:$y
  );
  let attrs = (ins
    SI32ArrayAttr:$broadcast_axes
  );
  let has_logical_tensor_desc_infer_fn = 1;
  let has_physical_tensor_desc_infer_fn = 1;
  let has_get_sbp_fn = 1;
  let has_data_type_infer_fn = 1;
  let has_input_arg_modify_fn = 1;
}

def OneFlow_BroadcastLogicalAndOp : OneFlow_BaseOp<"broadcast_logical_and", [NoSideEffect, NoGrad, DeclareOpInterfaceMethods<UserOpCompatibleInterface>]> {
  let input = (ins
    OneFlow_Tensor:$x,
    OneFlow_Tensor:$y
  );
  let output = (outs
    OneFlow_Tensor:$z
  );
  let has_logical_tensor_desc_infer_fn = 1;
  let has_physical_tensor_desc_infer_fn = 1;
  let has_get_sbp_fn = 1;
  let has_data_type_infer_fn = 1;
}

def OneFlow_BroadcastLogicalOrOp : OneFlow_BaseOp<"broadcast_logical_or", [NoSideEffect, NoGrad, DeclareOpInterfaceMethods<UserOpCompatibleInterface>]> {
  let input = (ins
    OneFlow_Tensor:$x,
    OneFlow_Tensor:$y
  );
  let output = (outs
    OneFlow_Tensor:$z
  );
  let has_logical_tensor_desc_infer_fn = 1;
  let has_physical_tensor_desc_infer_fn = 1;
  let has_get_sbp_fn = 1;
  let has_data_type_infer_fn = 1;
}

def OneFlow_BroadcastLogicalXorOp : OneFlow_BaseOp<"broadcast_logical_xor", [NoSideEffect, NoGrad, DeclareOpInterfaceMethods<UserOpCompatibleInterface>]> {
  let input = (ins
    OneFlow_Tensor:$x,
    OneFlow_Tensor:$y
  );
  let output = (outs
    OneFlow_Tensor:$z
  );
  let has_logical_tensor_desc_infer_fn = 1;
  let has_physical_tensor_desc_infer_fn = 1;
  let has_get_sbp_fn = 1;
  let has_data_type_infer_fn = 1;
}

def OneFlow_BroadcastMaximumOp : OneFlow_BaseOp<"broadcast_maximum", [NoSideEffect, DeclareOpInterfaceMethods<UserOpCompatibleInterface>]> {
  let input = (ins
    OneFlow_Tensor:$x,
    OneFlow_Tensor:$y
  );
  let output = (outs
    OneFlow_Tensor:$z
  );
  let has_logical_tensor_desc_infer_fn = 1;
  let has_physical_tensor_desc_infer_fn = 1;
  let has_get_sbp_fn = 1;
  let has_data_type_infer_fn = 1;
}

def OneFlow_BroadcastMinimumOp : OneFlow_BaseOp<"broadcast_minimum", [NoSideEffect, DeclareOpInterfaceMethods<UserOpCompatibleInterface>]> {
  let input = (ins
    OneFlow_Tensor:$x,
    OneFlow_Tensor:$y
  );
  let output = (outs
    OneFlow_Tensor:$z
  );
  let has_logical_tensor_desc_infer_fn = 1;
  let has_physical_tensor_desc_infer_fn = 1;
  let has_get_sbp_fn = 1;
  let has_data_type_infer_fn = 1;
}

def OneFlow_BroadcastMulOp : OneFlow_BaseOp<"broadcast_mul", [NoSideEffect, DeclareOpInterfaceMethods<UserOpCompatibleInterface>]> {
  let input = (ins
    OneFlow_Tensor:$x,
    OneFlow_Tensor:$y
  );
  let output = (outs
    OneFlow_Tensor:$z
  );
  let has_logical_tensor_desc_infer_fn = 1;
  let has_physical_tensor_desc_infer_fn = 1;
  let has_get_sbp_fn = 1;
  let has_data_type_infer_fn = 1;
  let hasCanonicalizer = 1;
}

def OneFlow_BroadcastNotEqualOp : OneFlow_BaseOp<"broadcast_not_equal", [NoSideEffect, NoGrad, DeclareOpInterfaceMethods<UserOpCompatibleInterface>]> {
  let input = (ins
    OneFlow_Tensor:$x,
    OneFlow_Tensor:$y
  );
  let output = (outs
    OneFlow_Tensor:$z
  );
  let has_logical_tensor_desc_infer_fn = 1;
  let has_physical_tensor_desc_infer_fn = 1;
  let has_get_sbp_fn = 1;
  let has_data_type_infer_fn = 1;
}

def OneFlow_BroadcastPowOp : OneFlow_BaseOp<"broadcast_pow", [NoSideEffect, DeclareOpInterfaceMethods<UserOpCompatibleInterface>]> {
  let input = (ins
    OneFlow_Tensor:$x,
    OneFlow_Tensor:$y
  );
  let output = (outs
    OneFlow_Tensor:$z
  );
  let has_logical_tensor_desc_infer_fn = 1;
  let has_physical_tensor_desc_infer_fn = 1;
  let has_get_sbp_fn = 1;
  let has_data_type_infer_fn = 1;
}

def OneFlow_BroadcastPowXGradOp : OneFlow_BaseOp<"broadcast_pow_x_grad", [NoSideEffect, DeclareOpInterfaceMethods<UserOpCompatibleInterface>]> {
  let input = (ins
    OneFlow_Tensor:$x,
    OneFlow_Tensor:$y,
    OneFlow_Tensor:$z,
    OneFlow_Tensor:$dz
  );
  let output = (outs
    OneFlow_Tensor:$dx
  );
  let has_logical_tensor_desc_infer_fn = 1;
  let has_physical_tensor_desc_infer_fn = 1;
  let has_get_sbp_fn = 1;
  let has_data_type_infer_fn = 1;
}

def OneFlow_BroadcastPowYGradOp : OneFlow_BaseOp<"broadcast_pow_y_grad", [NoSideEffect, DeclareOpInterfaceMethods<UserOpCompatibleInterface>]> {
  let input = (ins
    OneFlow_Tensor:$x,
    OneFlow_Tensor:$y,
    OneFlow_Tensor:$z,
    OneFlow_Tensor:$dz
  );
  let output = (outs
    OneFlow_Tensor:$dy
  );
  let has_logical_tensor_desc_infer_fn = 1;
  let has_physical_tensor_desc_infer_fn = 1;
  let has_get_sbp_fn = 1;
  let has_data_type_infer_fn = 1;
}

def OneFlow_BroadcastSubOp : OneFlow_BaseOp<"broadcast_sub", [NoSideEffect, DeclareOpInterfaceMethods<UserOpCompatibleInterface>]> {
  let input = (ins
    OneFlow_Tensor:$x,
    OneFlow_Tensor:$y
  );
  let output = (outs
    OneFlow_Tensor:$z
  );
  let has_logical_tensor_desc_infer_fn = 1;
  let has_physical_tensor_desc_infer_fn = 1;
  let has_get_sbp_fn = 1;
  let has_data_type_infer_fn = 1;
  let hasFolder = 1;
}

#endif // GET_ONEFLOW_BROADCAST_OP_DEFINITIONS

// Group: CONV
// conv1d, conv2d, conv3d, conv_bias_grad, conv_data_grad, conv_filter_grad, deconv1d, deconv2d, deconv3d
// Total: 9

#ifdef GET_ONEFLOW_CONV_OP_DEFINITIONS

def OneFlow_Conv1DOp : OneFlow_ConvolutionBaseOp<"conv1d", [NoSideEffect, AttrSizedOperandSegments, DeclareOpInterfaceMethods<UserOpCompatibleInterface>]> {}

def OneFlow_Conv2DOp : OneFlow_ConvolutionBaseOp<"conv2d", [NoSideEffect, AttrSizedOperandSegments, DeclareOpInterfaceMethods<UserOpCompatibleInterface>, DeclareOpInterfaceMethods<NCHWCompatibleInterface>]> {}

def OneFlow_Conv3DOp : OneFlow_ConvolutionBaseOp<"conv3d", [NoSideEffect, AttrSizedOperandSegments, DeclareOpInterfaceMethods<UserOpCompatibleInterface>]> {}

def OneFlow_ConvBiasGradOp : OneFlow_BaseOp<"conv_bias_grad", [NoSideEffect, DeclareOpInterfaceMethods<UserOpCompatibleInterface>]> {
  let input = (ins
    OneFlow_Tensor:$dy
  );
  let output = (outs
    OneFlow_Tensor:$bias_diff
  );
  let attrs = (ins
    StrAttr:$data_format,
    DefaultValuedAttr<SI32Attr, "0">:$num_spatial_dims
  );
  let has_check_fn = 1;
  let has_logical_tensor_desc_infer_fn = 1;
  let has_physical_tensor_desc_infer_fn = 1;
  let has_get_sbp_fn = 1;
  let has_data_type_infer_fn = 1;
}

def OneFlow_ConvDataGradOp : OneFlow_BaseOp<"conv_data_grad", [NoSideEffect, DeclareOpInterfaceMethods<UserOpCompatibleInterface>]> {
  let input = (ins
    OneFlow_Tensor:$dy,
    OneFlow_Tensor:$filter,
    OneFlow_Tensor:$x_like,
    Optional<OneFlow_Tensor>:$_add_to_output
  );
  let output = (outs
    OneFlow_Tensor:$dx
  );
  let attrs = (ins
    DefaultValuedAttr<SI32Attr, "0">:$num_spatial_dims,
    SI32ArrayAttr:$padding_before,
    StrAttr:$data_format,
    SI32ArrayAttr:$kernel_size,
    SI32ArrayAttr:$strides,
    SI32ArrayAttr:$dilation_rate,
    DefaultValuedAttr<SI32Attr, "0">:$groups
  );
  let has_check_fn = 1;
  let has_logical_tensor_desc_infer_fn = 1;
  let has_physical_tensor_desc_infer_fn = 1;
  let has_get_sbp_fn = 1;
  let has_data_type_infer_fn = 1;
}

def OneFlow_ConvFilterGradOp : OneFlow_BaseOp<"conv_filter_grad", [NoSideEffect, DeclareOpInterfaceMethods<UserOpCompatibleInterface>]> {
  let input = (ins
    OneFlow_Tensor:$dy,
    OneFlow_Tensor:$x
  );
  let output = (outs
    OneFlow_Tensor:$filter_diff
  );
  let attrs = (ins
    DefaultValuedAttr<SI32Attr, "0">:$num_spatial_dims,
    SI32ArrayAttr:$padding_before,
    StrAttr:$data_format,
    SI32ArrayAttr:$kernel_size,
    SI32ArrayAttr:$strides,
    SI32ArrayAttr:$dilation_rate,
    DefaultValuedAttr<SI32Attr, "0">:$groups
  );
  let has_check_fn = 1;
  let has_logical_tensor_desc_infer_fn = 1;
  let has_physical_tensor_desc_infer_fn = 1;
  let has_get_sbp_fn = 1;
  let has_data_type_infer_fn = 1;
}

def OneFlow_Deconv1DOp : OneFlow_BaseOp<"deconv1d", [NoSideEffect, DeclareOpInterfaceMethods<UserOpCompatibleInterface>]> {
  let input = (ins
    OneFlow_Tensor:$in,
    OneFlow_Tensor:$weight
  );
  let output = (outs
    OneFlow_Tensor:$out
  );
  let attrs = (ins
    DefaultValuedAttr<SI32Attr, "0">:$filters,
    SI32ArrayAttr:$padding_before,
    StrAttr:$data_format,
    SI32ArrayAttr:$kernel_size,
    SI32ArrayAttr:$output_padding,
    SI32ArrayAttr:$strides,
    SI32ArrayAttr:$dilation_rate,
    DefaultValuedAttr<SI32Attr, "1">:$groups
  );
  let has_check_fn = 1;
  let has_logical_tensor_desc_infer_fn = 1;
  let has_physical_tensor_desc_infer_fn = 1;
  let has_get_sbp_fn = 1;
  let has_data_type_infer_fn = 1;
}

def OneFlow_Deconv2DOp : OneFlow_BaseOp<"deconv2d", [NoSideEffect, DeclareOpInterfaceMethods<UserOpCompatibleInterface>]> {
  let input = (ins
    OneFlow_Tensor:$in,
    OneFlow_Tensor:$weight
  );
  let output = (outs
    OneFlow_Tensor:$out
  );
  let attrs = (ins
    DefaultValuedAttr<SI32Attr, "0">:$filters,
    SI32ArrayAttr:$padding_before,
    StrAttr:$data_format,
    SI32ArrayAttr:$kernel_size,
    SI32ArrayAttr:$output_padding,
    SI32ArrayAttr:$strides,
    SI32ArrayAttr:$dilation_rate,
    DefaultValuedAttr<SI32Attr, "1">:$groups
  );
  let has_check_fn = 1;
  let has_logical_tensor_desc_infer_fn = 1;
  let has_physical_tensor_desc_infer_fn = 1;
  let has_get_sbp_fn = 1;
  let has_data_type_infer_fn = 1;
}

def OneFlow_Deconv3DOp : OneFlow_BaseOp<"deconv3d", [NoSideEffect, DeclareOpInterfaceMethods<UserOpCompatibleInterface>]> {
  let input = (ins
    OneFlow_Tensor:$in,
    OneFlow_Tensor:$weight
  );
  let output = (outs
    OneFlow_Tensor:$out
  );
  let attrs = (ins
    DefaultValuedAttr<SI32Attr, "0">:$filters,
    SI32ArrayAttr:$padding_before,
    StrAttr:$data_format,
    SI32ArrayAttr:$kernel_size,
    SI32ArrayAttr:$output_padding,
    SI32ArrayAttr:$strides,
    SI32ArrayAttr:$dilation_rate,
    DefaultValuedAttr<SI32Attr, "1">:$groups
  );
  let has_check_fn = 1;
  let has_logical_tensor_desc_infer_fn = 1;
  let has_physical_tensor_desc_infer_fn = 1;
  let has_get_sbp_fn = 1;
  let has_data_type_infer_fn = 1;
}

#endif // GET_ONEFLOW_CONV_OP_DEFINITIONS

// Group: CROSS_ENTROPY
// binary_cross_entropy, binary_cross_entropy_grad, binary_cross_entropy_with_logits, binary_cross_entropy_with_logits_grad, sigmoid_cross_entropy, sigmoid_cross_entropy_grad, sparse_cross_entropy, sparse_cross_entropy_grad, sparse_cross_entropy_ms, sparse_cross_entropy_ms_grad
// Total: 10

#ifdef GET_ONEFLOW_CROSS_ENTROPY_OP_DEFINITIONS

def OneFlow_BinaryCrossEntropyOp : OneFlow_BaseOp<"binary_cross_entropy", [NoSideEffect, DeclareOpInterfaceMethods<UserOpCompatibleInterface>]> {
  let input = (ins
    OneFlow_Tensor:$input,
    OneFlow_Tensor:$target,
    Optional<OneFlow_Tensor>:$weight
  );
  let output = (outs
    OneFlow_Tensor:$out
  );
  let has_logical_tensor_desc_infer_fn = 1;
  let has_physical_tensor_desc_infer_fn = 1;
  let has_get_sbp_fn = 1;
  let has_data_type_infer_fn = 1;
  let has_input_arg_modify_fn = 1;
}

def OneFlow_BinaryCrossEntropyGradOp : OneFlow_BaseOp<"binary_cross_entropy_grad", [NoSideEffect, DeclareOpInterfaceMethods<UserOpCompatibleInterface>]> {
  let input = (ins
    OneFlow_Tensor:$input,
    OneFlow_Tensor:$target,
    Optional<OneFlow_Tensor>:$weight,
    OneFlow_Tensor:$dy
  );
  let output = (outs
    OneFlow_Tensor:$dx
  );
  let has_logical_tensor_desc_infer_fn = 1;
  let has_physical_tensor_desc_infer_fn = 1;
  let has_get_sbp_fn = 1;
  let has_data_type_infer_fn = 1;
}

def OneFlow_BinaryCrossEntropyWithLogitsOp : OneFlow_BaseOp<"binary_cross_entropy_with_logits", [NoSideEffect, AttrSizedOperandSegments, DeclareOpInterfaceMethods<UserOpCompatibleInterface>]> {
  let input = (ins
    OneFlow_Tensor:$input,
    OneFlow_Tensor:$target,
    Optional<OneFlow_Tensor>:$weight,
    Optional<OneFlow_Tensor>:$pos_weight
  );
  let output = (outs
    OneFlow_Tensor:$out
  );
  let attrs = (ins
    DefaultValuedAttr<BoolAttr, "false">:$has_pos_weight
  );
  let trait_attrs = (ins
    I32ElementsAttr:$operand_segment_sizes
  );
  let has_logical_tensor_desc_infer_fn = 1;
  let has_physical_tensor_desc_infer_fn = 1;
  let has_get_sbp_fn = 1;
  let has_data_type_infer_fn = 1;
  let has_input_arg_modify_fn = 1;
}

def OneFlow_BinaryCrossEntropyWithLogitsGradOp : OneFlow_BaseOp<"binary_cross_entropy_with_logits_grad", [NoSideEffect, AttrSizedOperandSegments, DeclareOpInterfaceMethods<UserOpCompatibleInterface>]> {
  let input = (ins
    OneFlow_Tensor:$input,
    OneFlow_Tensor:$target,
    Optional<OneFlow_Tensor>:$weight,
    Optional<OneFlow_Tensor>:$pos_weight,
    OneFlow_Tensor:$dy
  );
  let output = (outs
    OneFlow_Tensor:$dx
  );
  let attrs = (ins
    DefaultValuedAttr<BoolAttr, "false">:$has_pos_weight
  );
  let trait_attrs = (ins
    I32ElementsAttr:$operand_segment_sizes
  );
  let has_logical_tensor_desc_infer_fn = 1;
  let has_physical_tensor_desc_infer_fn = 1;
  let has_get_sbp_fn = 1;
  let has_data_type_infer_fn = 1;
}

def OneFlow_SigmoidCrossEntropyOp : OneFlow_BaseOp<"sigmoid_cross_entropy", [NoSideEffect, DeclareOpInterfaceMethods<UserOpCompatibleInterface>]> {
  let input = (ins
    OneFlow_Tensor:$prediction,
    OneFlow_Tensor:$label
  );
  let output = (outs
    OneFlow_Tensor:$loss
  );
  let has_logical_tensor_desc_infer_fn = 1;
  let has_physical_tensor_desc_infer_fn = 1;
  let has_get_sbp_fn = 1;
  let has_data_type_infer_fn = 1;
  let has_input_arg_modify_fn = 1;
}

def OneFlow_SigmoidCrossEntropyGradOp : OneFlow_BaseOp<"sigmoid_cross_entropy_grad", [NoSideEffect, DeclareOpInterfaceMethods<UserOpCompatibleInterface>]> {
  let input = (ins
    OneFlow_Tensor:$prediction,
    OneFlow_Tensor:$loss_diff,
    OneFlow_Tensor:$label
  );
  let output = (outs
    OneFlow_Tensor:$prediction_diff
  );
  let has_logical_tensor_desc_infer_fn = 1;
  let has_physical_tensor_desc_infer_fn = 1;
  let has_get_sbp_fn = 1;
  let has_data_type_infer_fn = 1;
  let has_input_arg_modify_fn = 1;
}

def OneFlow_SparseCrossEntropyOp : OneFlow_BaseOp<"sparse_cross_entropy", [NoSideEffect, DeclareOpInterfaceMethods<UserOpCompatibleInterface>]> {
  let input = (ins
    OneFlow_Tensor:$prediction,
    OneFlow_Tensor:$label
  );
  let output = (outs
    OneFlow_Tensor:$out
  );
  let attrs = (ins
    DefaultValuedAttr<SI64Attr, "0">:$depth
  );
  let has_logical_tensor_desc_infer_fn = 1;
  let has_physical_tensor_desc_infer_fn = 1;
  let has_get_sbp_fn = 1;
  let has_data_type_infer_fn = 1;
  let has_input_arg_modify_fn = 1;
}

def OneFlow_SparseCrossEntropyGradOp : OneFlow_BaseOp<"sparse_cross_entropy_grad", [NoSideEffect, DeclareOpInterfaceMethods<UserOpCompatibleInterface>]> {
  let input = (ins
    OneFlow_Tensor:$prediction,
    OneFlow_Tensor:$label,
    OneFlow_Tensor:$dy
  );
  let output = (outs
    OneFlow_Tensor:$prediction_diff
  );
  let attrs = (ins
    DefaultValuedAttr<SI64Attr, "0">:$depth
  );
  let has_logical_tensor_desc_infer_fn = 1;
  let has_physical_tensor_desc_infer_fn = 1;
  let has_get_sbp_fn = 1;
  let has_data_type_infer_fn = 1;
}

def OneFlow_SparseCrossEntropyMsOp : OneFlow_BaseOp<"sparse_cross_entropy_ms", [NoSideEffect, DeclareOpInterfaceMethods<UserOpCompatibleInterface>]> {
  let input = (ins
    OneFlow_Tensor:$prediction,
    OneFlow_Tensor:$label
  );
  let output = (outs
    OneFlow_Tensor:$out
  );
  let attrs = (ins
    DefaultValuedAttr<SI64Attr, "0">:$depth
  );
  let has_logical_tensor_desc_infer_fn = 1;
  let has_physical_tensor_desc_infer_fn = 1;
  let has_get_sbp_fn = 1;
  let has_data_type_infer_fn = 1;
  let has_input_arg_modify_fn = 1;
}

def OneFlow_SparseCrossEntropyMsGradOp : OneFlow_BaseOp<"sparse_cross_entropy_ms_grad", [NoSideEffect, DeclareOpInterfaceMethods<UserOpCompatibleInterface>]> {
  let input = (ins
    OneFlow_Tensor:$prediction,
    OneFlow_Tensor:$label,
    OneFlow_Tensor:$dy
  );
  let output = (outs
    OneFlow_Tensor:$prediction_diff
  );
  let attrs = (ins
    DefaultValuedAttr<SI64Attr, "0">:$depth
  );
  let has_logical_tensor_desc_infer_fn = 1;
  let has_physical_tensor_desc_infer_fn = 1;
  let has_get_sbp_fn = 1;
  let has_data_type_infer_fn = 1;
}

#endif // GET_ONEFLOW_CROSS_ENTROPY_OP_DEFINITIONS

// Group: CUDA
// nvtx_end, nvtx_start
// Total: 2

#ifdef GET_ONEFLOW_CUDA_OP_DEFINITIONS

def OneFlow_NvtxEndOp : OneFlow_BaseOp<"nvtx_end", [NoSideEffect, DeclareOpInterfaceMethods<UserOpCompatibleInterface>]> {
  let input = (ins
    OneFlow_Tensor:$in
  );
  let output = (outs
    OneFlow_Tensor:$out
  );
  let attrs = (ins
    StrAttr:$mark_prefix
  );
  let has_logical_tensor_desc_infer_fn = 1;
  let has_physical_tensor_desc_infer_fn = 1;
  let has_get_sbp_fn = 1;
  let has_data_type_infer_fn = 1;
}

def OneFlow_NvtxStartOp : OneFlow_BaseOp<"nvtx_start", [NoSideEffect, DeclareOpInterfaceMethods<UserOpCompatibleInterface>]> {
  let input = (ins
    OneFlow_Tensor:$in
  );
  let output = (outs
    OneFlow_Tensor:$out
  );
  let attrs = (ins
    StrAttr:$mark_prefix
  );
  let has_logical_tensor_desc_infer_fn = 1;
  let has_physical_tensor_desc_infer_fn = 1;
  let has_get_sbp_fn = 1;
  let has_data_type_infer_fn = 1;
}

#endif // GET_ONEFLOW_CUDA_OP_DEFINITIONS

// Group: DATASET
// COCOReader, OFRecordReader, OneRecReader, ctc_greedy_decoder, megatron_gpt_mmap_data_loader, ofrecord_bytes_decoder, ofrecord_image_classification_reader, ofrecord_image_decoder, ofrecord_image_decoder_random_crop, ofrecord_raw_decoder, onerec_decoder
// Total: 11

#ifdef GET_ONEFLOW_DATASET_OP_DEFINITIONS

def OneFlow_COCOReaderOp : OneFlow_BaseOp<"COCOReader", [NoSideEffect, NoGrad, CpuOnly, DeclareOpInterfaceMethods<UserOpCompatibleInterface>]> {
  let output = (outs
    OneFlow_TensorBufferTensor:$image,
    OneFlow_Tensor:$image_id,
    OneFlow_Tensor:$image_size,
    OneFlow_TensorBufferTensor:$gt_bbox,
    OneFlow_TensorBufferTensor:$gt_label,
    OneFlow_TensorBufferTensor:$gt_segm,
    OneFlow_TensorBufferTensor:$gt_segm_index
  );
  let attrs = (ins
    DefaultValuedAttr<SI64Attr, "0">:$session_id,
    StrAttr:$annotation_file,
    StrAttr:$image_dir,
    DefaultValuedAttr<SI64Attr, "0">:$batch_size,
    DefaultValuedAttr<BoolAttr, "true">:$shuffle_after_epoch,
    DefaultValuedAttr<SI64Attr, "-1">:$random_seed,
    DefaultValuedAttr<BoolAttr, "true">:$group_by_ratio,
    DefaultValuedAttr<BoolAttr, "true">:$remove_images_without_annotations,
    DefaultValuedAttr<BoolAttr, "false">:$stride_partition,
    StrArrayAttr:$nd_sbp
  );
  let has_logical_tensor_desc_infer_fn = 1;
  let has_physical_tensor_desc_infer_fn = 1;
  let has_get_sbp_fn = 1;
  let has_data_type_infer_fn = 1;
  let has_output_arg_modify_fn = 1;
  let has_nd_sbp_infer_fn = 1;
}

def OneFlow_OFRecordReaderOp : OneFlow_BaseOp<"OFRecordReader", [NoSideEffect, NoGrad, CpuOnly, DeclareOpInterfaceMethods<UserOpCompatibleInterface>]> {
  let output = (outs
    OneFlow_Tensor:$out
  );
  let attrs = (ins
    StrAttr:$data_dir,
    DefaultValuedAttr<SI32Attr, "0">:$data_part_num,
    DefaultValuedAttr<SI32Attr, "0">:$batch_size,
    DefaultValuedAttr<StrAttr, "\"part-\"">:$part_name_prefix,
    DefaultValuedAttr<SI32Attr, "-1">:$part_name_suffix_length,
    DefaultValuedAttr<BoolAttr, "false">:$random_shuffle,
    DefaultValuedAttr<SI64Attr, "-1">:$seed,
    DefaultValuedAttr<SI32Attr, "1024">:$shuffle_buffer_size,
    DefaultValuedAttr<BoolAttr, "false">:$shuffle_after_epoch,
    StrArrayAttr:$nd_sbp
  );
  let has_logical_tensor_desc_infer_fn = 1;
  let has_physical_tensor_desc_infer_fn = 1;
  let has_get_sbp_fn = 1;
  let has_data_type_infer_fn = 1;
  let has_output_arg_modify_fn = 1;
  let has_nd_sbp_infer_fn = 1;
}

def OneFlow_OneRecReaderOp : OneFlow_BaseOp<"OneRecReader", [NoSideEffect, NoGrad, CpuOnly, DeclareOpInterfaceMethods<UserOpCompatibleInterface>]> {
  let output = (outs
    OneFlow_Tensor:$out
  );
  let attrs = (ins
    StrArrayAttr:$files,
    SI64Attr:$batch_size,
    DefaultValuedAttr<BoolAttr, "true">:$random_shuffle,
    DefaultValuedAttr<StrAttr, "\"instance\"">:$shuffle_mode,
    DefaultValuedAttr<SI32Attr, "1024">:$shuffle_buffer_size,
    DefaultValuedAttr<BoolAttr, "false">:$shuffle_after_epoch,
    DefaultValuedAttr<SI64Attr, "-1">:$seed,
    DefaultValuedAttr<BoolAttr, "true">:$verify_example,
    StrArrayAttr:$nd_sbp
  );
  let has_logical_tensor_desc_infer_fn = 1;
  let has_data_type_infer_fn = 1;
  let has_get_sbp_fn = 1;
  let has_nd_sbp_infer_fn = 1;
}

def OneFlow_CtcGreedyDecoderOp : OneFlow_BaseOp<"ctc_greedy_decoder", [NoSideEffect, DeclareOpInterfaceMethods<UserOpCompatibleInterface>]> {
  let input = (ins
    OneFlow_Tensor:$log_probs,
    OneFlow_Tensor:$input_lengths
  );
  let output = (outs
    OneFlow_Tensor:$decoded,
    OneFlow_Tensor:$neg_sum_logits
  );
  let attrs = (ins
    DefaultValuedAttr<BoolAttr, "false">:$merge_repeated
  );
  let has_logical_tensor_desc_infer_fn = 1;
  let has_physical_tensor_desc_infer_fn = 1;
  let has_get_sbp_fn = 1;
  let has_data_type_infer_fn = 1;
}

def OneFlow_MegatronGptMmapDataLoaderOp : OneFlow_BaseOp<"megatron_gpt_mmap_data_loader", [NoSideEffect, NoGrad, CpuOnly, DeclareOpInterfaceMethods<UserOpCompatibleInterface>]> {
  let input = (ins
    Optional<OneFlow_Tensor>:$iteration
  );
  let output = (outs
    OneFlow_Tensor:$out
  );
  let attrs = (ins
    StrAttr:$data_file_prefix,
    DefaultValuedAttr<SI64Attr, "0">:$seq_length,
    DefaultValuedAttr<SI64Attr, "1">:$label_length,
    DefaultValuedAttr<SI64Attr, "0">:$num_samples,
    DefaultValuedAttr<SI64Attr, "0">:$batch_size,
    OneFlow_DataType:$dtype,
    SI64ArrayAttr:$split_sizes,
    DefaultValuedAttr<SI64Attr, "0">:$split_index,
    DefaultValuedAttr<BoolAttr, "false">:$shuffle,
    DefaultValuedAttr<SI64Attr, "0">:$random_seed,
    StrArrayAttr:$nd_sbp
  );
  let has_logical_tensor_desc_infer_fn = 1;
  let has_get_sbp_fn = 1;
  let has_data_type_infer_fn = 1;
  let has_input_arg_modify_fn = 1;
  let has_nd_sbp_infer_fn = 1;
}

def OneFlow_OfrecordBytesDecoderOp : OneFlow_BaseOp<"ofrecord_bytes_decoder", [NoSideEffect, NoGrad, CpuOnly, DeclareOpInterfaceMethods<UserOpCompatibleInterface>]> {
  let input = (ins
    OneFlow_Tensor:$in
  );
  let output = (outs
    OneFlow_Tensor:$out
  );
  let attrs = (ins
    StrAttr:$name
  );
  let has_logical_tensor_desc_infer_fn = 1;
  let has_physical_tensor_desc_infer_fn = 1;
  let has_get_sbp_fn = 1;
  let has_data_type_infer_fn = 1;
  let has_input_arg_modify_fn = 1;
}

def OneFlow_OfrecordImageClassificationReaderOp : OneFlow_BaseOp<"ofrecord_image_classification_reader", [NoSideEffect, NoGrad, CpuOnly, DeclareOpInterfaceMethods<UserOpCompatibleInterface>]> {
  let output = (outs
    OneFlow_Tensor:$image,
    OneFlow_Tensor:$label
  );
  let attrs = (ins
    StrAttr:$data_dir,
    DefaultValuedAttr<SI32Attr, "0">:$data_part_num,
    DefaultValuedAttr<SI32Attr, "0">:$batch_size,
    DefaultValuedAttr<StrAttr, "\"part-\"">:$part_name_prefix,
    DefaultValuedAttr<SI32Attr, "-1">:$part_name_suffix_length,
    DefaultValuedAttr<BoolAttr, "false">:$random_shuffle,
    DefaultValuedAttr<SI64Attr, "-1">:$seed,
    DefaultValuedAttr<SI32Attr, "1024">:$shuffle_buffer_size,
    DefaultValuedAttr<BoolAttr, "false">:$shuffle_after_epoch,
    DefaultValuedAttr<StrAttr, "\"BGR\"">:$color_space,
    DefaultValuedAttr<StrAttr, "\"encoded\"">:$image_feature_name,
    DefaultValuedAttr<StrAttr, "\"class/label\"">:$label_feature_name,
    DefaultValuedAttr<SI32Attr, "8">:$decode_buffer_size_per_thread,
    DefaultValuedAttr<SI32Attr, "0">:$num_decode_threads_per_machine
  );
  let has_logical_tensor_desc_infer_fn = 1;
  let has_physical_tensor_desc_infer_fn = 1;
  let has_get_sbp_fn = 1;
  let has_data_type_infer_fn = 1;
  let has_output_arg_modify_fn = 1;
}

def OneFlow_OfrecordImageDecoderOp : OneFlow_BaseOp<"ofrecord_image_decoder", [NoSideEffect, NoGrad, CpuOnly, DeclareOpInterfaceMethods<UserOpCompatibleInterface>]> {
  let input = (ins
    OneFlow_Tensor:$in
  );
  let output = (outs
    OneFlow_Tensor:$out
  );
  let attrs = (ins
    StrAttr:$name,
    DefaultValuedAttr<StrAttr, "\"BGR\"">:$color_space
  );
  let has_logical_tensor_desc_infer_fn = 1;
  let has_physical_tensor_desc_infer_fn = 1;
  let has_get_sbp_fn = 1;
  let has_data_type_infer_fn = 1;
  let has_input_arg_modify_fn = 1;
}

def OneFlow_OfrecordImageDecoderRandomCropOp : OneFlow_BaseOp<"ofrecord_image_decoder_random_crop", [NoSideEffect, NoGrad, CpuOnly, DeclareOpInterfaceMethods<UserOpCompatibleInterface>]> {
  let input = (ins
    OneFlow_Tensor:$in
  );
  let output = (outs
    OneFlow_Tensor:$out
  );
  let attrs = (ins
    StrAttr:$name,
    DefaultValuedAttr<StrAttr, "\"BGR\"">:$color_space,
    DefaultValuedAttr<SI32Attr, "10">:$num_attempts,
    DefaultValuedAttr<SI64Attr, "-1">:$seed,
    DefaultValuedAttr<BoolAttr, "false">:$has_seed,
    F32ArrayAttr:$random_area,
    F32ArrayAttr:$random_aspect_ratio
  );
  let has_logical_tensor_desc_infer_fn = 1;
  let has_physical_tensor_desc_infer_fn = 1;
  let has_get_sbp_fn = 1;
  let has_data_type_infer_fn = 1;
  let has_input_arg_modify_fn = 1;
}

def OneFlow_OfrecordRawDecoderOp : OneFlow_BaseOp<"ofrecord_raw_decoder", [NoSideEffect, NoGrad, CpuOnly, DeclareOpInterfaceMethods<UserOpCompatibleInterface>]> {
  let input = (ins
    OneFlow_Tensor:$in
  );
  let output = (outs
    OneFlow_Tensor:$out
  );
  let attrs = (ins
    StrAttr:$name,
    ShapeAttr:$shape,
    OneFlow_DataType:$data_type,
    DefaultValuedAttr<BoolAttr, "false">:$dim1_varying_length,
    DefaultValuedAttr<BoolAttr, "false">:$truncate
  );
  let has_logical_tensor_desc_infer_fn = 1;
  let has_physical_tensor_desc_infer_fn = 1;
  let has_get_sbp_fn = 1;
  let has_data_type_infer_fn = 1;
  let has_input_arg_modify_fn = 1;
}

def OneFlow_OnerecDecoderOp : OneFlow_BaseOp<"onerec_decoder", [NoSideEffect, NoGrad, CpuOnly, DeclareOpInterfaceMethods<UserOpCompatibleInterface>]> {
  let input = (ins
    OneFlow_Tensor:$in
  );
  let output = (outs
    OneFlow_Tensor:$out
  );
  let attrs = (ins
    StrAttr:$key,
    OneFlow_DataType:$data_type,
    ShapeAttr:$static_shape,
    DefaultValuedAttr<BoolAttr, "false">:$is_dynamic,
    DefaultValuedAttr<BoolAttr, "false">:$has_reshape,
    ShapeAttr:$reshape,
    DefaultValuedAttr<BoolAttr, "false">:$has_batch_padding,
    ShapeAttr:$batch_padding
  );
  let has_logical_tensor_desc_infer_fn = 1;
  let has_physical_tensor_desc_infer_fn = 1;
  let has_get_sbp_fn = 1;
  let has_data_type_infer_fn = 1;
  let has_input_arg_modify_fn = 1;
  let has_output_arg_modify_fn = 1;
}

#endif // GET_ONEFLOW_DATASET_OP_DEFINITIONS

// Group: DETECTION
// in_top_k, nms, object_bbox_flip, object_bbox_scale, object_segmentation_polygon_flip, object_segmentation_polygon_scale, object_segmentation_polygon_to_mask, roi_align, roi_align_grad, top_k
// Total: 10

#ifdef GET_ONEFLOW_DETECTION_OP_DEFINITIONS

def OneFlow_InTopKOp : OneFlow_BaseOp<"in_top_k", [NoSideEffect, NoGrad, DeclareOpInterfaceMethods<UserOpCompatibleInterface>]> {
  let input = (ins
    OneFlow_Tensor:$targets,
    OneFlow_Tensor:$predictions
  );
  let output = (outs
    OneFlow_Tensor:$out
  );
  let attrs = (ins
    DefaultValuedAttr<SI32Attr, "0">:$k
  );
  let has_logical_tensor_desc_infer_fn = 1;
  let has_physical_tensor_desc_infer_fn = 1;
  let has_get_sbp_fn = 1;
  let has_data_type_infer_fn = 1;
}

def OneFlow_NmsOp : OneFlow_BaseOp<"nms", [NoSideEffect, DeclareOpInterfaceMethods<UserOpCompatibleInterface>]> {
  let input = (ins
    OneFlow_Tensor:$in
  );
  let output = (outs
    OneFlow_Tensor:$out
  );
  let attrs = (ins
    DefaultValuedAttr<F32Attr, "0.">:$iou_threshold,
    DefaultValuedAttr<SI32Attr, "0">:$keep_n
  );
  let has_logical_tensor_desc_infer_fn = 1;
  let has_physical_tensor_desc_infer_fn = 1;
  let has_get_sbp_fn = 1;
  let has_data_type_infer_fn = 1;
}

def OneFlow_ObjectBboxFlipOp : OneFlow_BaseOp<"object_bbox_flip", [NoSideEffect, NoGrad, CpuOnly, DeclareOpInterfaceMethods<UserOpCompatibleInterface>]> {
  let input = (ins
    OneFlow_Tensor:$bbox,
    OneFlow_Tensor:$image_size,
    OneFlow_Tensor:$flip_code
  );
  let output = (outs
    OneFlow_Tensor:$out
  );
  let has_logical_tensor_desc_infer_fn = 1;
  let has_physical_tensor_desc_infer_fn = 1;
  let has_get_sbp_fn = 1;
  let has_data_type_infer_fn = 1;
}

def OneFlow_ObjectBboxScaleOp : OneFlow_BaseOp<"object_bbox_scale", [NoSideEffect, NoGrad, CpuOnly, DeclareOpInterfaceMethods<UserOpCompatibleInterface>]> {
  let input = (ins
    OneFlow_Tensor:$bbox,
    OneFlow_Tensor:$scale
  );
  let output = (outs
    OneFlow_Tensor:$out
  );
  let has_logical_tensor_desc_infer_fn = 1;
  let has_physical_tensor_desc_infer_fn = 1;
  let has_get_sbp_fn = 1;
  let has_data_type_infer_fn = 1;
}

def OneFlow_ObjectSegmentationPolygonFlipOp : OneFlow_BaseOp<"object_segmentation_polygon_flip", [NoSideEffect, NoGrad, CpuOnly, DeclareOpInterfaceMethods<UserOpCompatibleInterface>]> {
  let input = (ins
    OneFlow_Tensor:$poly,
    OneFlow_Tensor:$image_size,
    OneFlow_Tensor:$flip_code
  );
  let output = (outs
    OneFlow_Tensor:$out
  );
  let has_logical_tensor_desc_infer_fn = 1;
  let has_physical_tensor_desc_infer_fn = 1;
  let has_get_sbp_fn = 1;
  let has_data_type_infer_fn = 1;
}

def OneFlow_ObjectSegmentationPolygonScaleOp : OneFlow_BaseOp<"object_segmentation_polygon_scale", [NoSideEffect, NoGrad, CpuOnly, DeclareOpInterfaceMethods<UserOpCompatibleInterface>]> {
  let input = (ins
    OneFlow_Tensor:$poly,
    OneFlow_Tensor:$scale
  );
  let output = (outs
    OneFlow_Tensor:$out
  );
  let has_logical_tensor_desc_infer_fn = 1;
  let has_physical_tensor_desc_infer_fn = 1;
  let has_get_sbp_fn = 1;
  let has_data_type_infer_fn = 1;
}

def OneFlow_ObjectSegmentationPolygonToMaskOp : OneFlow_BaseOp<"object_segmentation_polygon_to_mask", [NoSideEffect, NoGrad, CpuOnly, DeclareOpInterfaceMethods<UserOpCompatibleInterface>]> {
  let input = (ins
    OneFlow_Tensor:$poly,
    OneFlow_Tensor:$poly_index,
    OneFlow_Tensor:$image_size
  );
  let output = (outs
    OneFlow_Tensor:$out
  );
  let has_logical_tensor_desc_infer_fn = 1;
  let has_physical_tensor_desc_infer_fn = 1;
  let has_get_sbp_fn = 1;
  let has_data_type_infer_fn = 1;
}

def OneFlow_RoiAlignOp : OneFlow_BaseOp<"roi_align", [NoSideEffect, DeclareOpInterfaceMethods<UserOpCompatibleInterface>]> {
  let input = (ins
    OneFlow_Tensor:$x,
    OneFlow_Tensor:$rois
  );
  let output = (outs
    OneFlow_Tensor:$y
  );
  let attrs = (ins
    DefaultValuedAttr<SI32Attr, "0">:$pooled_h,
    DefaultValuedAttr<SI32Attr, "0">:$pooled_w,
    DefaultValuedAttr<F32Attr, "0.">:$spatial_scale,
    DefaultValuedAttr<SI32Attr, "0">:$sampling_ratio,
    DefaultValuedAttr<BoolAttr, "false">:$aligned
  );
  let has_logical_tensor_desc_infer_fn = 1;
  let has_physical_tensor_desc_infer_fn = 1;
  let has_get_sbp_fn = 1;
  let has_data_type_infer_fn = 1;
  let has_input_arg_modify_fn = 1;
}

def OneFlow_RoiAlignGradOp : OneFlow_BaseOp<"roi_align_grad", [NoSideEffect, DeclareOpInterfaceMethods<UserOpCompatibleInterface>]> {
  let input = (ins
    OneFlow_Tensor:$dy,
    OneFlow_Tensor:$x_like,
    OneFlow_Tensor:$rois
  );
  let output = (outs
    OneFlow_Tensor:$dx
  );
  let attrs = (ins
    DefaultValuedAttr<SI32Attr, "0">:$pooled_h,
    DefaultValuedAttr<SI32Attr, "0">:$pooled_w,
    DefaultValuedAttr<F32Attr, "0.">:$spatial_scale,
    DefaultValuedAttr<SI32Attr, "0">:$sampling_ratio,
    DefaultValuedAttr<BoolAttr, "false">:$aligned
  );
  let has_logical_tensor_desc_infer_fn = 1;
  let has_physical_tensor_desc_infer_fn = 1;
  let has_get_sbp_fn = 1;
  let has_data_type_infer_fn = 1;
}

def OneFlow_TopKOp : OneFlow_BaseOp<"top_k", [NoSideEffect, NoGrad, DeclareOpInterfaceMethods<UserOpCompatibleInterface>]> {
  let input = (ins
    OneFlow_Tensor:$in
  );
  let output = (outs
    OneFlow_Tensor:$out
  );
  let attrs = (ins
    DefaultValuedAttr<SI32Attr, "0">:$k,
    DefaultValuedAttr<BoolAttr, "false">:$sorted
  );
  let has_logical_tensor_desc_infer_fn = 1;
  let has_physical_tensor_desc_infer_fn = 1;
  let has_get_sbp_fn = 1;
  let has_data_type_infer_fn = 1;
}

#endif // GET_ONEFLOW_DETECTION_OP_DEFINITIONS

// Group: EAGER
// eager_b_to_s, eager_naive_s_to_s, eager_nccl_all_gather, eager_nccl_all_reduce, eager_nccl_broadcast, eager_nccl_reduce, eager_nccl_reduce_scatter, eager_nccl_s2s, eager_p_to_b, eager_p_to_s, eager_s_to_b, eager_symmetric_s_to_p
// Total: 12

#ifdef GET_ONEFLOW_EAGER_OP_DEFINITIONS

def OneFlow_EagerBToSOp : OneFlow_BaseOp<"eager_b_to_s", [NoSideEffect, NoGrad, DeclareOpInterfaceMethods<UserOpCompatibleInterface>]> {
  let input = (ins
    OneFlow_Tensor:$in
  );
  let output = (outs
    OneFlow_Tensor:$out
  );
  let attrs = (ins
    DefaultValuedAttr<SI64Attr, "-1">:$out_split_axis,
    StrAttr:$in_parallel_conf,
    StrAttr:$out_parallel_conf,
    ShapeAttr:$shape
  );
  let has_logical_tensor_desc_infer_fn = 1;
  let has_physical_tensor_desc_infer_fn = 1;
  let has_get_sbp_fn = 1;
  let has_data_type_infer_fn = 1;
  let has_device_and_stream_infer_fn = 1;
  let has_nd_sbp_infer_fn = 1;
}

def OneFlow_EagerNaiveSToSOp : OneFlow_BaseOp<"eager_naive_s_to_s", [NoSideEffect, NoGrad, DeclareOpInterfaceMethods<UserOpCompatibleInterface>]> {
  let input = (ins
    OneFlow_Tensor:$in
  );
  let output = (outs
    OneFlow_Tensor:$out
  );
  let attrs = (ins
    DefaultValuedAttr<SI64Attr, "-1">:$in_split_axis,
    DefaultValuedAttr<SI64Attr, "-1">:$out_split_axis,
    StrAttr:$in_parallel_conf,
    StrAttr:$out_parallel_conf,
    ShapeAttr:$shape
  );
  let has_logical_tensor_desc_infer_fn = 1;
  let has_physical_tensor_desc_infer_fn = 1;
  let has_get_sbp_fn = 1;
  let has_data_type_infer_fn = 1;
  let has_device_and_stream_infer_fn = 1;
  let has_nd_sbp_infer_fn = 1;
}

def OneFlow_EagerNcclAllGatherOp : OneFlow_BaseOp<"eager_nccl_all_gather", [NoSideEffect, NoGrad, DeclareOpInterfaceMethods<UserOpCompatibleInterface>]> {
  let input = (ins
    OneFlow_Tensor:$in
  );
  let output = (outs
    OneFlow_Tensor:$out
  );
  let attrs = (ins
    StrAttr:$parallel_conf
  );
  let has_logical_tensor_desc_infer_fn = 1;
  let has_physical_tensor_desc_infer_fn = 1;
  let has_get_sbp_fn = 1;
  let has_data_type_infer_fn = 1;
  let has_device_and_stream_infer_fn = 1;
  let has_nd_sbp_infer_fn = 1;
}

def OneFlow_EagerNcclAllReduceOp : OneFlow_BaseOp<"eager_nccl_all_reduce", [NoSideEffect, NoGrad, DeclareOpInterfaceMethods<UserOpCompatibleInterface>]> {
  let input = (ins
    OneFlow_Tensor:$in
  );
  let output = (outs
    OneFlow_Tensor:$out
  );
  let attrs = (ins
    StrAttr:$parallel_conf,
    DefaultValuedAttr<BoolAttr, "false">:$async_launch
  );
  let has_logical_tensor_desc_infer_fn = 1;
  let has_physical_tensor_desc_infer_fn = 1;
  let has_get_sbp_fn = 1;
  let has_data_type_infer_fn = 1;
  let has_device_and_stream_infer_fn = 1;
}

def OneFlow_EagerNcclBroadcastOp : OneFlow_BaseOp<"eager_nccl_broadcast", [NoSideEffect, DeclareOpInterfaceMethods<UserOpCompatibleInterface>]> {
  let input = (ins
    OneFlow_Tensor:$in
  );
  let output = (outs
    OneFlow_Tensor:$out
  );
  let attrs = (ins
    StrAttr:$parallel_conf,
    DefaultValuedAttr<SI64Attr, "0">:$root,
    DefaultValuedAttr<BoolAttr, "true">:$async_launch
  );
  let has_logical_tensor_desc_infer_fn = 1;
  let has_physical_tensor_desc_infer_fn = 1;
  let has_get_sbp_fn = 1;
  let has_data_type_infer_fn = 1;
  let has_device_and_stream_infer_fn = 1;
}

def OneFlow_EagerNcclTouchOp : OneFlow_BaseOp<"eager_nccl_touch", [NoSideEffect, DeclareOpInterfaceMethods<UserOpCompatibleInterface>]> {
  let input = (ins
    Variadic<OneFlow_Tensor>:$in
  );
  let attrs = (ins
    DefaultValuedAttr<BoolAttr, "true">:$async_launch
  );
  let has_logical_tensor_desc_infer_fn = 1;
  let has_physical_tensor_desc_infer_fn = 1;
  let has_get_sbp_fn = 1;
  let has_data_type_infer_fn = 1;
  let has_device_and_stream_infer_fn = 1;
}

def OneFlow_EagerNcclReduceOp : OneFlow_BaseOp<"eager_nccl_reduce", [NoSideEffect, NoGrad, DeclareOpInterfaceMethods<UserOpCompatibleInterface>]> {
  let input = (ins
    OneFlow_Tensor:$in
  );
  let output = (outs
    OneFlow_Tensor:$out
  );
  let attrs = (ins
    StrAttr:$parallel_conf,
    DefaultValuedAttr<SI64Attr, "0">:$root
  );
  let has_logical_tensor_desc_infer_fn = 1;
  let has_physical_tensor_desc_infer_fn = 1;
  let has_get_sbp_fn = 1;
  let has_data_type_infer_fn = 1;
  let has_device_and_stream_infer_fn = 1;
}

def OneFlow_EagerNcclReduceScatterOp : OneFlow_BaseOp<"eager_nccl_reduce_scatter", [NoSideEffect, NoGrad, DeclareOpInterfaceMethods<UserOpCompatibleInterface>]> {
  let input = (ins
    OneFlow_Tensor:$in
  );
  let output = (outs
    OneFlow_Tensor:$out
  );
  let attrs = (ins
    StrAttr:$parallel_conf,
    DefaultValuedAttr<StrAttr, "\"sum\"">:$op_type
  );
  let has_logical_tensor_desc_infer_fn = 1;
  let has_physical_tensor_desc_infer_fn = 1;
  let has_get_sbp_fn = 1;
  let has_data_type_infer_fn = 1;
  let has_device_and_stream_infer_fn = 1;
  let has_nd_sbp_infer_fn = 1;
}

def OneFlow_EagerNcclS2sOp : OneFlow_BaseOp<"eager_nccl_s2s", [NoSideEffect, NoGrad, DeclareOpInterfaceMethods<UserOpCompatibleInterface>]> {
  let input = (ins
    OneFlow_Tensor:$in
  );
  let output = (outs
    OneFlow_Tensor:$out
  );
  let attrs = (ins
    DefaultValuedAttr<SI64Attr, "-1">:$in_split_axis,
    DefaultValuedAttr<SI64Attr, "-1">:$out_split_axis,
    StrAttr:$parallel_conf
  );
  let has_logical_tensor_desc_infer_fn = 1;
  let has_get_sbp_fn = 1;
  let has_data_type_infer_fn = 1;
  let has_device_and_stream_infer_fn = 1;
  let has_nd_sbp_infer_fn = 1;
}

def OneFlow_EagerPToBOp : OneFlow_BaseOp<"eager_p_to_b", [NoSideEffect, NoGrad, DeclareOpInterfaceMethods<UserOpCompatibleInterface>]> {
  let input = (ins
    OneFlow_Tensor:$in
  );
  let output = (outs
    OneFlow_Tensor:$out
  );
  let attrs = (ins
    StrAttr:$in_parallel_conf,
    StrAttr:$out_parallel_conf,
    ShapeAttr:$shape
  );
  let has_logical_tensor_desc_infer_fn = 1;
  let has_physical_tensor_desc_infer_fn = 1;
  let has_get_sbp_fn = 1;
  let has_data_type_infer_fn = 1;
  let has_device_and_stream_infer_fn = 1;
  let has_nd_sbp_infer_fn = 1;
}

def OneFlow_EagerPToSOp : OneFlow_BaseOp<"eager_p_to_s", [NoSideEffect, NoGrad, DeclareOpInterfaceMethods<UserOpCompatibleInterface>]> {
  let input = (ins
    OneFlow_Tensor:$in
  );
  let output = (outs
    OneFlow_Tensor:$out
  );
  let attrs = (ins
    DefaultValuedAttr<SI64Attr, "-1">:$out_split_axis,
    StrAttr:$in_parallel_conf,
    StrAttr:$out_parallel_conf,
    ShapeAttr:$shape
  );
  let has_logical_tensor_desc_infer_fn = 1;
  let has_physical_tensor_desc_infer_fn = 1;
  let has_get_sbp_fn = 1;
  let has_data_type_infer_fn = 1;
  let has_device_and_stream_infer_fn = 1;
  let has_nd_sbp_infer_fn = 1;
}

def OneFlow_EagerSToBOp : OneFlow_BaseOp<"eager_s_to_b", [NoSideEffect, NoGrad, DeclareOpInterfaceMethods<UserOpCompatibleInterface>]> {
  let input = (ins
    OneFlow_Tensor:$in
  );
  let output = (outs
    OneFlow_Tensor:$out
  );
  let attrs = (ins
    DefaultValuedAttr<SI64Attr, "-1">:$in_split_axis,
    StrAttr:$in_parallel_conf,
    StrAttr:$out_parallel_conf,
    ShapeAttr:$shape
  );
  let has_logical_tensor_desc_infer_fn = 1;
  let has_physical_tensor_desc_infer_fn = 1;
  let has_get_sbp_fn = 1;
  let has_data_type_infer_fn = 1;
  let has_device_and_stream_infer_fn = 1;
  let has_nd_sbp_infer_fn = 1;
}

def OneFlow_EagerSToPOp : OneFlow_BaseOp<"eager_s_to_p", [NoSideEffect, NoGrad, DeclareOpInterfaceMethods<UserOpCompatibleInterface>]> {
  let input = (ins
    OneFlow_Tensor:$in
  );
  let output = (outs
    OneFlow_Tensor:$out
  );
  let attrs = (ins
    DefaultValuedAttr<SI64Attr, "-1">:$in_split_axis,
    StrAttr:$in_parallel_conf,
    StrAttr:$out_parallel_conf,
    ShapeAttr:$shape
  );
  let has_logical_tensor_desc_infer_fn = 1;
  let has_physical_tensor_desc_infer_fn = 1;
  let has_get_sbp_fn = 1;
  let has_data_type_infer_fn = 1;
  let has_device_and_stream_infer_fn = 1;
  let has_nd_sbp_infer_fn = 1;
}

def OneFlow_EagerSymmetricSToPOp : OneFlow_BaseOp<"eager_symmetric_s_to_p", [NoSideEffect, NoGrad, DeclareOpInterfaceMethods<UserOpCompatibleInterface>]> {
  let input = (ins
    OneFlow_Tensor:$in
  );
  let output = (outs
    OneFlow_Tensor:$out
  );
  let attrs = (ins
    DefaultValuedAttr<SI64Attr, "-1">:$in_split_axis,
    StrAttr:$parallel_conf
  );
  let has_logical_tensor_desc_infer_fn = 1;
  let has_physical_tensor_desc_infer_fn = 1;
  let has_get_sbp_fn = 1;
  let has_data_type_infer_fn = 1;
  let has_device_and_stream_infer_fn = 1;
  let has_nd_sbp_infer_fn = 1;
}

#endif // GET_ONEFLOW_EAGER_OP_DEFINITIONS

// Group: FUSED
// cudnn_fused_normalization_add_relu, cudnn_fused_normalization_add_relu_grad, fused_bias_add_gelu, fused_bias_add_gelu_grad, fused_bias_add_mask_scale, fused_cast_scale, fused_scale_mask_softmax, fused_scale_mask_softmax_dropout, fused_scale_mask_softmax_dropout_grad, fused_scale_mask_softmax_grad, fused_scale_tril, fused_self_attention_query_mul_key_and_value, fused_self_attention_query_mul_key_and_value_grad, fused_tril_scale_softmax_mask_scale, fused_tril_scale_softmax_mask_scale_grad, normalization_add_relu_grad, fused_dot_feature_interaction, fused_dot_feature_interaction_grad
// Total: 18

#ifdef GET_ONEFLOW_FUSED_OP_DEFINITIONS

def OneFlow_CudnnFusedNormalizationAddReluOp : OneFlow_BaseOp<"cudnn_fused_normalization_add_relu", [NoSideEffect, AttrSizedOperandSegments, AttrSizedResultSegments, DeclareOpInterfaceMethods<UserOpCompatibleInterface>]> {
  let input = (ins
    OneFlow_Tensor:$x,
    Optional<OneFlow_Tensor>:$addend,
    Optional<OneFlow_Tensor>:$moving_mean,
    Optional<OneFlow_Tensor>:$moving_variance,
    OneFlow_Tensor:$gamma,
    OneFlow_Tensor:$beta
  );
  let output = (outs
    OneFlow_Tensor:$y,
    OneFlow_Tensor:$reserve_space,
    Optional<OneFlow_Tensor>:$mean,
    Optional<OneFlow_Tensor>:$inv_variance
  );
  let attrs = (ins
    DefaultValuedAttr<SI32Attr, "0">:$axis,
    DefaultValuedAttr<F32Attr, "0.">:$epsilon,
    DefaultValuedAttr<F32Attr, "0.">:$momentum
  );
  let trait_attrs = (ins
    I32ElementsAttr:$operand_segment_sizes,
    I32ElementsAttr:$result_segment_sizes
  );
  let has_logical_tensor_desc_infer_fn = 1;
  let has_physical_tensor_desc_infer_fn = 1;
  let has_get_sbp_fn = 1;
  let has_data_type_infer_fn = 1;
  let has_input_arg_modify_fn = 1;
}

def OneFlow_CudnnFusedNormalizationAddReluGradOp : OneFlow_BaseOp<"cudnn_fused_normalization_add_relu_grad", [NoSideEffect, DeclareOpInterfaceMethods<UserOpCompatibleInterface>]> {
  let input = (ins
    OneFlow_Tensor:$x,
    OneFlow_Tensor:$dy,
    OneFlow_Tensor:$mean,
    OneFlow_Tensor:$inv_variance,
    OneFlow_Tensor:$gamma,
    OneFlow_Tensor:$beta,
    OneFlow_Tensor:$reserve_space,
    OneFlow_Tensor:$y
  );
  let output = (outs
    OneFlow_Tensor:$gamma_diff,
    OneFlow_Tensor:$beta_diff,
    OneFlow_Tensor:$dx,
    Optional<OneFlow_Tensor>:$addend_diff
  );
  let attrs = (ins
    DefaultValuedAttr<SI32Attr, "0">:$axis,
    DefaultValuedAttr<F32Attr, "0.">:$epsilon
  );
  let has_logical_tensor_desc_infer_fn = 1;
  let has_physical_tensor_desc_infer_fn = 1;
  let has_get_sbp_fn = 1;
  let has_data_type_infer_fn = 1;
}

def OneFlow_FusedBiasAddGeluOp : OneFlow_BaseOp<"fused_bias_add_gelu", [NoSideEffect, DeclareOpInterfaceMethods<UserOpCompatibleInterface>]> {
  let input = (ins
    OneFlow_Tensor:$a,
    OneFlow_Tensor:$b
  );
  let output = (outs
    OneFlow_Tensor:$out
  );
  let attrs = (ins
    DefaultValuedAttr<SI32Attr, "0">:$axis
  );
  let has_logical_tensor_desc_infer_fn = 1;
  let has_physical_tensor_desc_infer_fn = 1;
  let has_get_sbp_fn = 1;
  let has_data_type_infer_fn = 1;
}

def OneFlow_FusedBiasAddGeluGradOp : OneFlow_BaseOp<"fused_bias_add_gelu_grad", [NoSideEffect, DeclareOpInterfaceMethods<UserOpCompatibleInterface>]> {
  let input = (ins
    OneFlow_Tensor:$a,
    OneFlow_Tensor:$b,
    OneFlow_Tensor:$dy
  );
  let output = (outs
    OneFlow_Tensor:$dx
  );
  let attrs = (ins
    DefaultValuedAttr<SI32Attr, "0">:$axis
  );
  let has_logical_tensor_desc_infer_fn = 1;
  let has_physical_tensor_desc_infer_fn = 1;
  let has_get_sbp_fn = 1;
  let has_data_type_infer_fn = 1;
}

def OneFlow_FusedBiasAddMaskScaleOp : OneFlow_BaseOp<"fused_bias_add_mask_scale", [NoSideEffect, DeclareOpInterfaceMethods<UserOpCompatibleInterface>]> {
  let input = (ins
    OneFlow_Tensor:$a,
    OneFlow_Tensor:$b,
    OneFlow_Tensor:$mask,
    Optional<OneFlow_Tensor>:$_add_to_output
  );
  let output = (outs
    OneFlow_Tensor:$out
  );
  let attrs = (ins
    DefaultValuedAttr<SI32Attr, "0">:$axis,
    DefaultValuedAttr<F32Attr, "0.">:$scale
  );
  let has_logical_tensor_desc_infer_fn = 1;
  let has_physical_tensor_desc_infer_fn = 1;
  let has_get_sbp_fn = 1;
  let has_data_type_infer_fn = 1;
  let has_input_arg_modify_fn = 1;
}

def OneFlow_FusedCastScaleOp : OneFlow_BaseOp<"fused_cast_scale", [NoSideEffect, DeclareOpInterfaceMethods<UserOpCompatibleInterface>]> {
  let input = (ins
    OneFlow_Tensor:$x,
    OneFlow_Tensor:$scale_by_tensor
  );
  let output = (outs
    OneFlow_Tensor:$y
  );
  let attrs = (ins
    DefaultValuedAttr<F64Attr, "1.">:$scale
  );
  let has_logical_tensor_desc_infer_fn = 1;
  let has_physical_tensor_desc_infer_fn = 1;
  let has_get_sbp_fn = 1;
  let has_data_type_infer_fn = 1;
}

def OneFlow_FusedScaleMaskSoftmaxOp : OneFlow_BaseOp<"fused_scale_mask_softmax", [NoSideEffect, DeclareOpInterfaceMethods<UserOpCompatibleInterface>]> {
  let input = (ins
    OneFlow_Tensor:$x,
    OneFlow_Tensor:$mask
  );
  let output = (outs
    OneFlow_Tensor:$y
  );
  let attrs = (ins
    DefaultValuedAttr<F32Attr, "1.">:$scale_value,
    DefaultValuedAttr<F32Attr, "0.">:$mask_fill_value
  );
  let has_logical_tensor_desc_infer_fn = 1;
  let has_physical_tensor_desc_infer_fn = 1;
  let has_get_sbp_fn = 1;
  let has_data_type_infer_fn = 1;
  let has_input_arg_modify_fn = 1;
}

def OneFlow_FusedScaleMaskSoftmaxDropoutOp : OneFlow_BaseOp<"fused_scale_mask_softmax_dropout", [NoSideEffect, DeclareOpInterfaceMethods<UserOpCompatibleInterface>]> {
  let input = (ins
    OneFlow_Tensor:$x,
    OneFlow_Tensor:$mask,
    OneFlow_Tensor:$dropout_mask
  );
  let output = (outs
    OneFlow_Tensor:$y,
    OneFlow_Tensor:$softmax_y
  );
  let attrs = (ins
    DefaultValuedAttr<F32Attr, "1.">:$scale_value,
    DefaultValuedAttr<F32Attr, "0.">:$mask_fill_value,
    DefaultValuedAttr<F32Attr, "1.">:$dropout_scale_value
  );
  let has_logical_tensor_desc_infer_fn = 1;
  let has_physical_tensor_desc_infer_fn = 1;
  let has_get_sbp_fn = 1;
  let has_data_type_infer_fn = 1;
  let has_input_arg_modify_fn = 1;
}

def OneFlow_FusedScaleMaskSoftmaxDropoutGradOp : OneFlow_BaseOp<"fused_scale_mask_softmax_dropout_grad", [NoSideEffect, DeclareOpInterfaceMethods<UserOpCompatibleInterface>]> {
  let input = (ins
    OneFlow_Tensor:$softmax_y,
    OneFlow_Tensor:$dy,
    OneFlow_Tensor:$mask,
    OneFlow_Tensor:$dropout_mask
  );
  let output = (outs
    OneFlow_Tensor:$dx
  );
  let attrs = (ins
    DefaultValuedAttr<F32Attr, "0.">:$scale_value,
    DefaultValuedAttr<F32Attr, "0.">:$dropout_scale_value
  );
  let has_logical_tensor_desc_infer_fn = 1;
  let has_physical_tensor_desc_infer_fn = 1;
  let has_get_sbp_fn = 1;
  let has_data_type_infer_fn = 1;
}

def OneFlow_FusedScaleMaskSoftmaxGradOp : OneFlow_BaseOp<"fused_scale_mask_softmax_grad", [NoSideEffect, DeclareOpInterfaceMethods<UserOpCompatibleInterface>]> {
  let input = (ins
    OneFlow_Tensor:$y,
    OneFlow_Tensor:$dy,
    OneFlow_Tensor:$mask
  );
  let output = (outs
    OneFlow_Tensor:$dx
  );
  let attrs = (ins
    DefaultValuedAttr<F32Attr, "0.">:$scale_value
  );
  let has_logical_tensor_desc_infer_fn = 1;
  let has_physical_tensor_desc_infer_fn = 1;
  let has_get_sbp_fn = 1;
  let has_data_type_infer_fn = 1;
}

def OneFlow_FusedScaleTrilOp : OneFlow_BaseOp<"fused_scale_tril", [NoSideEffect, DeclareOpInterfaceMethods<UserOpCompatibleInterface>]> {
  let input = (ins
    OneFlow_Tensor:$in
  );
  let output = (outs
    OneFlow_Tensor:$out
  );
  let attrs = (ins
    DefaultValuedAttr<SI64Attr, "0">:$diagonal,
    DefaultValuedAttr<F64Attr, "0.">:$floating_fill_value,
    DefaultValuedAttr<SI64Attr, "0">:$integer_fill_value,
    DefaultValuedAttr<BoolAttr, "false">:$is_floating_fill_value,
    DefaultValuedAttr<F64Attr, "1.">:$floating_scale_value,
    DefaultValuedAttr<SI64Attr, "1">:$integer_scale_value,
    DefaultValuedAttr<BoolAttr, "false">:$is_floating_scale_value
  );
  let has_logical_tensor_desc_infer_fn = 1;
  let has_physical_tensor_desc_infer_fn = 1;
  let has_get_sbp_fn = 1;
  let has_data_type_infer_fn = 1;
}

def OneFlow_FusedSelfAttentionQueryMulKeyAndValueOp : OneFlow_BaseOp<"fused_self_attention_query_mul_key_and_value", [NoSideEffect, DeclareOpInterfaceMethods<UserOpCompatibleInterface>]> {
  let input = (ins
    OneFlow_Tensor:$hidden_states
  );
  let output = (outs
    OneFlow_Tensor:$query_mul_key,
    OneFlow_Tensor:$value
  );
  let attrs = (ins
    DefaultValuedAttr<SI64Attr, "0">:$head_size,
    DefaultValuedAttr<F32Attr, "0.">:$alpha
  );
  let has_logical_tensor_desc_infer_fn = 1;
  let has_physical_tensor_desc_infer_fn = 1;
  let has_get_sbp_fn = 1;
  let has_data_type_infer_fn = 1;
}

def OneFlow_FusedSelfAttentionQueryMulKeyAndValueGradOp : OneFlow_BaseOp<"fused_self_attention_query_mul_key_and_value_grad", [NoSideEffect, DeclareOpInterfaceMethods<UserOpCompatibleInterface>]> {
  let input = (ins
    OneFlow_Tensor:$query_mul_key_grad,
    OneFlow_Tensor:$value_grad,
    OneFlow_Tensor:$hidden_states
  );
  let output = (outs
    OneFlow_Tensor:$hidden_states_grad
  );
  let attrs = (ins
    DefaultValuedAttr<F32Attr, "0.">:$alpha
  );
  let has_logical_tensor_desc_infer_fn = 1;
  let has_physical_tensor_desc_infer_fn = 1;
  let has_get_sbp_fn = 1;
  let has_data_type_infer_fn = 1;
}

def OneFlow_FusedTrilScaleSoftmaxMaskScaleOp : OneFlow_BaseOp<"fused_tril_scale_softmax_mask_scale", [NoSideEffect, DeclareOpInterfaceMethods<UserOpCompatibleInterface>]> {
  let input = (ins
    OneFlow_Tensor:$x,
    OneFlow_Tensor:$mask
  );
  let output = (outs
    OneFlow_Tensor:$y,
    OneFlow_Tensor:$softmax_y
  );
  let attrs = (ins
    DefaultValuedAttr<SI64Attr, "0">:$diagonal,
    DefaultValuedAttr<F32Attr, "0.">:$tril_fill_value,
    DefaultValuedAttr<F32Attr, "1.">:$tril_scale_value,
    DefaultValuedAttr<F32Attr, "1.">:$mask_scale_value
  );
  let has_logical_tensor_desc_infer_fn = 1;
  let has_physical_tensor_desc_infer_fn = 1;
  let has_get_sbp_fn = 1;
  let has_data_type_infer_fn = 1;
  let has_input_arg_modify_fn = 1;
}

def OneFlow_FusedTrilScaleSoftmaxMaskScaleGradOp : OneFlow_BaseOp<"fused_tril_scale_softmax_mask_scale_grad", [NoSideEffect, DeclareOpInterfaceMethods<UserOpCompatibleInterface>]> {
  let input = (ins
    OneFlow_Tensor:$softmax_y,
    OneFlow_Tensor:$dy,
    OneFlow_Tensor:$mask
  );
  let output = (outs
    OneFlow_Tensor:$dx
  );
  let attrs = (ins
    DefaultValuedAttr<SI64Attr, "0">:$diagonal,
    DefaultValuedAttr<F32Attr, "0.">:$tril_scale_value,
    DefaultValuedAttr<F32Attr, "0.">:$mask_scale_value
  );
  let has_logical_tensor_desc_infer_fn = 1;
  let has_physical_tensor_desc_infer_fn = 1;
  let has_get_sbp_fn = 1;
  let has_data_type_infer_fn = 1;
}

def OneFlow_NormalizationAddReluGradOp : OneFlow_BaseOp<"normalization_add_relu_grad", [NoSideEffect, DeclareOpInterfaceMethods<UserOpCompatibleInterface>]> {
  let input = (ins
    OneFlow_Tensor:$x,
    OneFlow_Tensor:$dy,
    OneFlow_Tensor:$mean,
    OneFlow_Tensor:$inv_variance,
    OneFlow_Tensor:$gamma,
    OneFlow_Tensor:$beta,
    OneFlow_Tensor:$reserve_space,
    OneFlow_Tensor:$y
  );
  let output = (outs
    OneFlow_Tensor:$gamma_diff,
    OneFlow_Tensor:$beta_diff,
    OneFlow_Tensor:$dx,
    Optional<OneFlow_Tensor>:$addend_diff
  );
  let attrs = (ins
    DefaultValuedAttr<SI32Attr, "0">:$axis,
    DefaultValuedAttr<F32Attr, "0.">:$epsilon
  );
  let has_logical_tensor_desc_infer_fn = 1;
  let has_physical_tensor_desc_infer_fn = 1;
  let has_get_sbp_fn = 1;
  let has_data_type_infer_fn = 1;
}


def OneFlow_FusedDotFeatureInteractionOp : OneFlow_BaseOp<"fused_dot_feature_interaction", [AttrSizedOperandSegments, DeclareOpInterfaceMethods<UserOpCompatibleInterface>]> {
  let input = (ins
    Variadic<OneFlow_Tensor>:$features,
    Optional<OneFlow_Tensor>:$output_concat
  );
  let output = (outs
    OneFlow_Tensor:$out,
    OneFlow_Tensor:$padded_concated_features
  );
  let attrs = (ins
    DefaultValuedAttr<BoolAttr, "false">:$self_interaction,
    DefaultValuedAttr<BoolAttr, "false">:$has_output_concat,
    DefaultValuedAttr<SI32Attr, "0">:$output_padding
  );
  let has_logical_tensor_desc_infer_fn = 1;
  let has_physical_tensor_desc_infer_fn = 1;
  let has_get_sbp_fn = 1;
  let has_data_type_infer_fn = 1;
}

def OneFlow_FusedDotFeatureInteractionGradOp : OneFlow_BaseOp<"fused_dot_feature_interaction_grad", [AttrSizedResultSegments, DeclareOpInterfaceMethods<UserOpCompatibleInterface>]> {
  let input = (ins
    OneFlow_Tensor:$dy,
    OneFlow_Tensor:$padded_concated_features,
    Variadic<OneFlow_Tensor>:$features_grad_like
  );
  let output = (outs
    Variadic<OneFlow_Tensor>:$features_grad,
    Optional<OneFlow_Tensor>:$output_concat_grad
  );
  let attrs = (ins
    DefaultValuedAttr<BoolAttr, "false">:$self_interaction,
    DefaultValuedAttr<SI32Attr, "0">:$output_concat_grad_dim
  );
  let has_logical_tensor_desc_infer_fn = 1;
  let has_physical_tensor_desc_infer_fn = 1;
  let has_get_sbp_fn = 1;
  let has_data_type_infer_fn = 1;
}

#endif // GET_ONEFLOW_FUSED_OP_DEFINITIONS

// Group: IDEMPOTENT
// abs, ceil, floor, ones_like, relu, rint, round, sign
// Total: 8

#ifdef GET_ONEFLOW_IDEMPOTENT_OP_DEFINITIONS

def OneFlow_AbsOp : OneFlow_IdempotentBaseOp<"abs", [NoSideEffect, DeclareOpInterfaceMethods<UserOpCompatibleInterface>]> {}

def OneFlow_CeilOp : OneFlow_IdempotentBaseOp<"ceil", [NoSideEffect, DeclareOpInterfaceMethods<UserOpCompatibleInterface>]> {}

def OneFlow_FloorOp : OneFlow_IdempotentBaseOp<"floor", [NoSideEffect, DeclareOpInterfaceMethods<UserOpCompatibleInterface>]> {}

def OneFlow_OnesLikeOp : OneFlow_IdempotentBaseOp<"ones_like", [NoSideEffect, NoGrad, DeclareOpInterfaceMethods<UserOpCompatibleInterface>]> {
  let same_output_regst_num = 1;
  let has_nd_sbp_infer_fn = 1;
  let input = (ins AnyType:$like);
  let output = (outs AnyType:$out);
}

def OneFlow_ReluOp : OneFlow_IdempotentBaseOp<"relu", [NoSideEffect, DeclareOpInterfaceMethods<UserOpCompatibleInterface>, DeclareOpInterfaceMethods<NCHWCompatibleInterface>]> {}

def OneFlow_RintOp : OneFlow_IdempotentBaseOp<"rint", [NoSideEffect, DeclareOpInterfaceMethods<UserOpCompatibleInterface>]> {}

def OneFlow_RoundOp : OneFlow_IdempotentBaseOp<"round", [NoSideEffect, DeclareOpInterfaceMethods<UserOpCompatibleInterface>]> {}

def OneFlow_SignOp : OneFlow_IdempotentBaseOp<"sign", [NoSideEffect, DeclareOpInterfaceMethods<UserOpCompatibleInterface>]> {}

#endif // GET_ONEFLOW_IDEMPOTENT_OP_DEFINITIONS

// Group: IDENTITY
// amp_white_identity, identity, identity_buffer, tuple_identity
// Total: 4

#ifdef GET_ONEFLOW_IDENTITY_OP_DEFINITIONS

def OneFlow_AmpWhiteIdentityOp : OneFlow_BaseOp<"amp_white_identity", [NoSideEffect, DeclareOpInterfaceMethods<UserOpCompatibleInterface>]> {
  let input = (ins
    OneFlow_Tensor:$in
  );
  let output = (outs
    OneFlow_Tensor:$out
  );
  let has_logical_tensor_desc_infer_fn = 1;
  let has_physical_tensor_desc_infer_fn = 1;
  let has_get_sbp_fn = 1;
  let has_data_type_infer_fn = 1;
}

def OneFlow_IdentityOp : OneFlow_BaseOp<"identity", [NoSideEffect, DeclareOpInterfaceMethods<UserOpCompatibleInterface>]> {
  let input = (ins
    OneFlow_Tensor:$in
  );
  let output = (outs
    OneFlow_Tensor:$out
  );
  let has_logical_tensor_desc_infer_fn = 1;
  let has_physical_tensor_desc_infer_fn = 1;
  let has_get_sbp_fn = 1;
  let has_data_type_infer_fn = 1;
}

def OneFlow_IdentityBufferOp : OneFlow_BaseOp<"identity_buffer", [NoSideEffect, NoGrad, DeclareOpInterfaceMethods<UserOpCompatibleInterface>]> {
  let input = (ins
    OneFlow_Tensor:$in
  );
  let output = (outs
    OneFlow_Tensor:$out
  );
  let attrs = (ins
    DefaultValuedAttr<SI64Attr, "0">:$buffer_size
  );
  let has_logical_tensor_desc_infer_fn = 1;
  let has_physical_tensor_desc_infer_fn = 1;
  let has_get_sbp_fn = 1;
  let has_data_type_infer_fn = 1;
}

def OneFlow_TupleIdentityOp : OneFlow_BaseOp<"tuple_identity", [NoSideEffect, DeclareOpInterfaceMethods<UserOpCompatibleInterface>]> {
  let input = (ins
    Variadic<OneFlow_Tensor>:$in
  );
  let output = (outs
    Variadic<OneFlow_Tensor>:$out
  );
  let has_check_fn = 1;
  let has_logical_tensor_desc_infer_fn = 1;
  let has_physical_tensor_desc_infer_fn = 1;
  let has_get_sbp_fn = 1;
  let has_data_type_infer_fn = 1;
  let has_sbp_signature_infer_fn = 1;
}

#endif // GET_ONEFLOW_IDENTITY_OP_DEFINITIONS

// Group: IMAGE
// image_batch_align, image_decode, image_flip, image_random_crop, image_resize_keep_aspect_ratio, image_resize_to_fixed
// Total: 6

#ifdef GET_ONEFLOW_IMAGE_OP_DEFINITIONS

def OneFlow_ImageBatchAlignOp : OneFlow_BaseOp<"image_batch_align", [NoSideEffect, NoGrad, CpuOnly, DeclareOpInterfaceMethods<UserOpCompatibleInterface>]> {
  let input = (ins
    OneFlow_Tensor:$in
  );
  let output = (outs
    OneFlow_Tensor:$out
  );
  let attrs = (ins
    ShapeAttr:$shape,
    OneFlow_DataType:$data_type,
    DefaultValuedAttr<SI32Attr, "0">:$alignment,
    DefaultValuedAttr<BoolAttr, "false">:$dynamic_out
  );
  let has_check_fn = 1;
  let has_logical_tensor_desc_infer_fn = 1;
  let has_physical_tensor_desc_infer_fn = 1;
  let has_get_sbp_fn = 1;
  let has_data_type_infer_fn = 1;
  let has_output_arg_modify_fn = 1;
}

def OneFlow_ImageDecodeOp : OneFlow_BaseOp<"image_decode", [NoSideEffect, NoGrad, CpuOnly, DeclareOpInterfaceMethods<UserOpCompatibleInterface>]> {
  let input = (ins
    OneFlow_Tensor:$in
  );
  let output = (outs
    OneFlow_Tensor:$out
  );
  let attrs = (ins
    DefaultValuedAttr<StrAttr, "\"BGR\"">:$color_space,
    OneFlow_DataType:$data_type
  );
  let has_check_fn = 1;
  let has_logical_tensor_desc_infer_fn = 1;
  let has_physical_tensor_desc_infer_fn = 1;
  let has_get_sbp_fn = 1;
  let has_data_type_infer_fn = 1;
}

def OneFlow_ImageFlipOp : OneFlow_BaseOp<"image_flip", [NoSideEffect, NoGrad, CpuOnly, DeclareOpInterfaceMethods<UserOpCompatibleInterface>]> {
  let input = (ins
    OneFlow_Tensor:$in,
    OneFlow_Tensor:$flip_code
  );
  let output = (outs
    OneFlow_Tensor:$out
  );
  let has_logical_tensor_desc_infer_fn = 1;
  let has_physical_tensor_desc_infer_fn = 1;
  let has_get_sbp_fn = 1;
  let has_data_type_infer_fn = 1;
}

def OneFlow_ImageRandomCropOp : OneFlow_BaseOp<"image_random_crop", [NoSideEffect, NoGrad, CpuOnly, DeclareOpInterfaceMethods<UserOpCompatibleInterface>]> {
  let input = (ins
    OneFlow_Tensor:$in
  );
  let output = (outs
    OneFlow_Tensor:$out
  );
  let attrs = (ins
    DefaultValuedAttr<SI32Attr, "10">:$num_attempts,
    DefaultValuedAttr<SI64Attr, "-1">:$seed,
    DefaultValuedAttr<BoolAttr, "false">:$has_seed,
    F32ArrayAttr:$random_area,
    F32ArrayAttr:$random_aspect_ratio
  );
  let has_logical_tensor_desc_infer_fn = 1;
  let has_physical_tensor_desc_infer_fn = 1;
  let has_get_sbp_fn = 1;
  let has_data_type_infer_fn = 1;
  let has_input_arg_modify_fn = 1;
}

def OneFlow_ImageResizeKeepAspectRatioOp : OneFlow_BaseOp<"image_resize_keep_aspect_ratio", [NoSideEffect, NoGrad, CpuOnly, DeclareOpInterfaceMethods<UserOpCompatibleInterface>]> {
  let input = (ins
    OneFlow_Tensor:$in
  );
  let output = (outs
    OneFlow_Tensor:$out,
    OneFlow_Tensor:$size,
    OneFlow_Tensor:$scale
  );
  let attrs = (ins
    DefaultValuedAttr<SI32Attr, "0">:$target_size,
    DefaultValuedAttr<SI32Attr, "0">:$min_size,
    DefaultValuedAttr<SI32Attr, "0">:$max_size,
    DefaultValuedAttr<BoolAttr, "false">:$resize_longer,
    DefaultValuedAttr<StrAttr, "\"bilinear\"">:$interpolation_type
  );
  let has_check_fn = 1;
  let has_logical_tensor_desc_infer_fn = 1;
  let has_physical_tensor_desc_infer_fn = 1;
  let has_get_sbp_fn = 1;
  let has_data_type_infer_fn = 1;
}

def OneFlow_ImageResizeToFixedOp : OneFlow_BaseOp<"image_resize_to_fixed", [NoSideEffect, NoGrad, CpuOnly, DeclareOpInterfaceMethods<UserOpCompatibleInterface>]> {
  let input = (ins
    OneFlow_Tensor:$in
  );
  let output = (outs
    OneFlow_Tensor:$out,
    OneFlow_Tensor:$scale
  );
  let attrs = (ins
    DefaultValuedAttr<SI64Attr, "0">:$target_width,
    DefaultValuedAttr<SI64Attr, "0">:$target_height,
    DefaultValuedAttr<SI64Attr, "3">:$channels,
    OneFlow_DataType:$data_type,
    DefaultValuedAttr<StrAttr, "\"bilinear\"">:$interpolation_type
  );
  let has_check_fn = 1;
  let has_logical_tensor_desc_infer_fn = 1;
  let has_physical_tensor_desc_infer_fn = 1;
  let has_get_sbp_fn = 1;
  let has_data_type_infer_fn = 1;
}

#endif // GET_ONEFLOW_IMAGE_OP_DEFINITIONS

// Group: INDICES
// arg_sort, argmax, argwhere, batch_gather, dim_gather, dim_scatter_add, dim_scatter_add_like, dim_scatter_add_scalar, dim_scatter_mul, dim_scatter_mul_scalar, dim_scatter_update, dim_scatter_update_scalar, gather, gather_nd, generate_random_batch_permutation_indices, image_target_resize, logical_slice, scatter_nd, scatter_nd_like, slice, slice_grad, tensor_scatter_nd_add, tensor_scatter_nd_update, unsorted_batch_segment_sum, unsorted_segment_sum, unsorted_segment_sum_like, where, where_scalar_x, where_scalar_xy, where_scalar_y, median, searchsorted, searchsorted_scalar
// Total: 33

#ifdef GET_ONEFLOW_INDICES_OP_DEFINITIONS

def OneFlow_ArgSortOp : OneFlow_BaseOp<"arg_sort", [NoSideEffect, NoGrad, DeclareOpInterfaceMethods<UserOpCompatibleInterface>]> {
  let input = (ins
    OneFlow_Tensor:$in
  );
  let output = (outs
    OneFlow_Tensor:$out
  );
  let attrs = (ins
    StrAttr:$direction
  );
  let has_check_fn = 1;
  let has_logical_tensor_desc_infer_fn = 1;
  let has_physical_tensor_desc_infer_fn = 1;
  let has_get_sbp_fn = 1;
  let has_data_type_infer_fn = 1;
}

def OneFlow_ArgmaxOp : OneFlow_BaseOp<"argmax", [NoSideEffect, NoGrad, DeclareOpInterfaceMethods<UserOpCompatibleInterface>]> {
  let input = (ins
    OneFlow_Tensor:$in
  );
  let output = (outs
    OneFlow_Tensor:$out
  );
  let has_logical_tensor_desc_infer_fn = 1;
  let has_physical_tensor_desc_infer_fn = 1;
  let has_get_sbp_fn = 1;
  let has_data_type_infer_fn = 1;
}

def OneFlow_ArgwhereOp : OneFlow_BaseOp<"argwhere", [NoSideEffect, NoGrad, DeclareOpInterfaceMethods<UserOpCompatibleInterface>]> {
  let input = (ins
    OneFlow_Tensor:$input
  );
  let output = (outs
    OneFlow_Tensor:$output,
    OneFlow_Tensor:$output_size
  );
  let attrs = (ins
    OneFlow_DataType:$dtype
  );
  let has_logical_tensor_desc_infer_fn = 1;
  let has_physical_tensor_desc_infer_fn = 1;
  let has_get_sbp_fn = 1;
  let has_data_type_infer_fn = 1;
}

def OneFlow_BatchGatherOp : OneFlow_BaseOp<"batch_gather", [NoSideEffect, DeclareOpInterfaceMethods<UserOpCompatibleInterface>]> {
  let input = (ins
    OneFlow_Tensor:$in,
    OneFlow_Tensor:$indices
  );
  let output = (outs
    OneFlow_Tensor:$out
  );
  let has_logical_tensor_desc_infer_fn = 1;
  let has_physical_tensor_desc_infer_fn = 1;
  let has_get_sbp_fn = 1;
  let has_data_type_infer_fn = 1;
  let has_input_arg_modify_fn = 1;
}

def OneFlow_DimGatherOp : OneFlow_BaseOp<"dim_gather", [NoSideEffect, DeclareOpInterfaceMethods<UserOpCompatibleInterface>]> {
  let input = (ins
    OneFlow_Tensor:$input,
    OneFlow_Tensor:$index
  );
  let output = (outs
    OneFlow_Tensor:$output
  );
  let attrs = (ins
    DefaultValuedAttr<SI32Attr, "0">:$dim
  );
  let has_logical_tensor_desc_infer_fn = 1;
  let has_physical_tensor_desc_infer_fn = 1;
  let has_get_sbp_fn = 1;
  let has_data_type_infer_fn = 1;
  let has_input_arg_modify_fn = 1;
}

def OneFlow_DimScatterAddOp : OneFlow_BaseOp<"dim_scatter_add", [NoSideEffect, DeclareOpInterfaceMethods<UserOpCompatibleInterface>]> {
  let input = (ins
    OneFlow_Tensor:$input,
    OneFlow_Tensor:$index,
    OneFlow_Tensor:$src
  );
  let output = (outs
    OneFlow_Tensor:$output
  );
  let attrs = (ins
    DefaultValuedAttr<SI32Attr, "0">:$dim
  );
  let has_logical_tensor_desc_infer_fn = 1;
  let has_physical_tensor_desc_infer_fn = 1;
  let has_get_sbp_fn = 1;
  let has_data_type_infer_fn = 1;
  let has_input_arg_modify_fn = 1;
}

def OneFlow_DimScatterAddLikeOp : OneFlow_BaseOp<"dim_scatter_add_like", [NoSideEffect, DeclareOpInterfaceMethods<UserOpCompatibleInterface>]> {
  let input = (ins
    OneFlow_Tensor:$like,
    OneFlow_Tensor:$index,
    OneFlow_Tensor:$src
  );
  let output = (outs
    OneFlow_Tensor:$output
  );
  let attrs = (ins
    DefaultValuedAttr<SI32Attr, "0">:$dim
  );
  let has_logical_tensor_desc_infer_fn = 1;
  let has_physical_tensor_desc_infer_fn = 1;
  let has_get_sbp_fn = 1;
  let has_data_type_infer_fn = 1;
  let has_input_arg_modify_fn = 1;
}

def OneFlow_DimScatterAddScalarOp : OneFlow_BaseOp<"dim_scatter_add_scalar", [NoSideEffect, DeclareOpInterfaceMethods<UserOpCompatibleInterface>]> {
  let input = (ins
    OneFlow_Tensor:$input,
    OneFlow_Tensor:$index
  );
  let output = (outs
    OneFlow_Tensor:$output
  );
  let attrs = (ins
    DefaultValuedAttr<F32Attr, "0.">:$src_scalar,
    DefaultValuedAttr<SI32Attr, "0">:$dim
  );
  let has_logical_tensor_desc_infer_fn = 1;
  let has_physical_tensor_desc_infer_fn = 1;
  let has_get_sbp_fn = 1;
  let has_data_type_infer_fn = 1;
  let has_input_arg_modify_fn = 1;
}

def OneFlow_DimScatterMulOp : OneFlow_BaseOp<"dim_scatter_mul", [NoSideEffect, DeclareOpInterfaceMethods<UserOpCompatibleInterface>]> {
  let input = (ins
    OneFlow_Tensor:$input,
    OneFlow_Tensor:$index,
    OneFlow_Tensor:$src
  );
  let output = (outs
    OneFlow_Tensor:$output
  );
  let attrs = (ins
    DefaultValuedAttr<SI32Attr, "0">:$dim
  );
  let has_logical_tensor_desc_infer_fn = 1;
  let has_physical_tensor_desc_infer_fn = 1;
  let has_get_sbp_fn = 1;
  let has_data_type_infer_fn = 1;
  let has_input_arg_modify_fn = 1;
}

def OneFlow_DimScatterMulScalarOp : OneFlow_BaseOp<"dim_scatter_mul_scalar", [NoSideEffect, DeclareOpInterfaceMethods<UserOpCompatibleInterface>]> {
  let input = (ins
    OneFlow_Tensor:$input,
    OneFlow_Tensor:$index
  );
  let output = (outs
    OneFlow_Tensor:$output
  );
  let attrs = (ins
    DefaultValuedAttr<F32Attr, "0.">:$src_scalar,
    DefaultValuedAttr<SI32Attr, "0">:$dim
  );
  let has_logical_tensor_desc_infer_fn = 1;
  let has_physical_tensor_desc_infer_fn = 1;
  let has_get_sbp_fn = 1;
  let has_data_type_infer_fn = 1;
  let has_input_arg_modify_fn = 1;
}

def OneFlow_DimScatterUpdateOp : OneFlow_BaseOp<"dim_scatter_update", [NoSideEffect, DeclareOpInterfaceMethods<UserOpCompatibleInterface>]> {
  let input = (ins
    OneFlow_Tensor:$input,
    OneFlow_Tensor:$index,
    OneFlow_Tensor:$src
  );
  let output = (outs
    OneFlow_Tensor:$output
  );
  let attrs = (ins
    DefaultValuedAttr<SI32Attr, "0">:$dim
  );
  let has_logical_tensor_desc_infer_fn = 1;
  let has_physical_tensor_desc_infer_fn = 1;
  let has_get_sbp_fn = 1;
  let has_data_type_infer_fn = 1;
  let has_input_arg_modify_fn = 1;
}

def OneFlow_DimScatterUpdateScalarOp : OneFlow_BaseOp<"dim_scatter_update_scalar", [NoSideEffect, DeclareOpInterfaceMethods<UserOpCompatibleInterface>]> {
  let input = (ins
    OneFlow_Tensor:$input,
    OneFlow_Tensor:$index
  );
  let output = (outs
    OneFlow_Tensor:$output
  );
  let attrs = (ins
    DefaultValuedAttr<F32Attr, "0.">:$src_scalar,
    DefaultValuedAttr<SI32Attr, "0">:$dim
  );
  let has_logical_tensor_desc_infer_fn = 1;
  let has_physical_tensor_desc_infer_fn = 1;
  let has_get_sbp_fn = 1;
  let has_data_type_infer_fn = 1;
  let has_input_arg_modify_fn = 1;
}

def OneFlow_GatherOp : OneFlow_BaseOp<"gather", [NoSideEffect, DeclareOpInterfaceMethods<UserOpCompatibleInterface>]> {
  let input = (ins
    OneFlow_Tensor:$in,
    OneFlow_Tensor:$indices
  );
  let output = (outs
    OneFlow_Tensor:$out
  );
  let attrs = (ins
    DefaultValuedAttr<SI64Attr, "0">:$axis
  );
  let has_logical_tensor_desc_infer_fn = 1;
  let has_physical_tensor_desc_infer_fn = 1;
  let has_get_sbp_fn = 1;
  let has_data_type_infer_fn = 1;
  let has_input_arg_modify_fn = 1;
}

def OneFlow_GatherNdOp : OneFlow_BaseOp<"gather_nd", [NoSideEffect, DeclareOpInterfaceMethods<UserOpCompatibleInterface>]> {
  let input = (ins
    OneFlow_Tensor:$params,
    OneFlow_Tensor:$indices
  );
  let output = (outs
    OneFlow_Tensor:$out
  );
  let has_logical_tensor_desc_infer_fn = 1;
  let has_physical_tensor_desc_infer_fn = 1;
  let has_get_sbp_fn = 1;
  let has_data_type_infer_fn = 1;
  let has_input_arg_modify_fn = 1;
}

def OneFlow_GenerateRandomBatchPermutationIndicesOp : OneFlow_BaseOp<"generate_random_batch_permutation_indices", [NoSideEffect, NoGrad, DeclareOpInterfaceMethods<UserOpCompatibleInterface>]> {
  let input = (ins
    OneFlow_Tensor:$x
  );
  let output = (outs
    OneFlow_Tensor:$y
  );
  let attrs = (ins
    DefaultValuedAttr<SI64Attr, "0">:$seed
  );
  let has_logical_tensor_desc_infer_fn = 1;
  let has_physical_tensor_desc_infer_fn = 1;
  let has_get_sbp_fn = 1;
  let has_data_type_infer_fn = 1;
}

def OneFlow_ImageTargetResizeOp : OneFlow_BaseOp<"image_target_resize", [NoSideEffect, NoGrad, CpuOnly, DeclareOpInterfaceMethods<UserOpCompatibleInterface>]> {
  let input = (ins
    OneFlow_Tensor:$in
  );
  let output = (outs
    OneFlow_Tensor:$out,
    OneFlow_Tensor:$size,
    OneFlow_Tensor:$scale
  );
  let attrs = (ins
    DefaultValuedAttr<SI32Attr, "0">:$target_size,
    DefaultValuedAttr<SI32Attr, "0">:$max_size
  );
  let has_check_fn = 1;
  let has_logical_tensor_desc_infer_fn = 1;
  let has_physical_tensor_desc_infer_fn = 1;
  let has_get_sbp_fn = 1;
  let has_data_type_infer_fn = 1;
}

def OneFlow_LogicalSliceOp : OneFlow_BaseOp<"logical_slice", [NoSideEffect, DeclareOpInterfaceMethods<UserOpCompatibleInterface>]> {
  let input = (ins
    OneFlow_Tensor:$x
  );
  let output = (outs
    OneFlow_Tensor:$y
  );
  let attrs = (ins
    SI64ArrayAttr:$start,
    SI64ArrayAttr:$stop,
    SI64ArrayAttr:$step
  );
  let has_logical_tensor_desc_infer_fn = 1;
  let has_physical_tensor_desc_infer_fn = 1;
  let has_get_sbp_fn = 1;
  let has_data_type_infer_fn = 1;
}

def OneFlow_ScatterNdOp : OneFlow_BaseOp<"scatter_nd", [NoSideEffect, DeclareOpInterfaceMethods<UserOpCompatibleInterface>]> {
  let input = (ins
    OneFlow_Tensor:$indices,
    OneFlow_Tensor:$updates
  );
  let output = (outs
    OneFlow_Tensor:$out
  );
  let attrs = (ins
    ShapeAttr:$shape
  );
  let has_logical_tensor_desc_infer_fn = 1;
  let has_physical_tensor_desc_infer_fn = 1;
  let has_get_sbp_fn = 1;
  let has_data_type_infer_fn = 1;
  let has_input_arg_modify_fn = 1;
}

def OneFlow_ScatterNdLikeOp : OneFlow_BaseOp<"scatter_nd_like", [NoSideEffect, DeclareOpInterfaceMethods<UserOpCompatibleInterface>]> {
  let input = (ins
    OneFlow_Tensor:$like,
    OneFlow_Tensor:$indices,
    OneFlow_Tensor:$updates
  );
  let output = (outs
    OneFlow_Tensor:$out
  );
  let has_logical_tensor_desc_infer_fn = 1;
  let has_physical_tensor_desc_infer_fn = 1;
  let has_get_sbp_fn = 1;
  let has_data_type_infer_fn = 1;
}

def OneFlow_SliceOp : OneFlow_BaseOp<"slice", [NoSideEffect, DeclareOpInterfaceMethods<UserOpCompatibleInterface>]> {
  let input = (ins
    OneFlow_Tensor:$x
  );
  let output = (outs
    OneFlow_Tensor:$y
  );
  let attrs = (ins
    SI64ArrayAttr:$start,
    SI64ArrayAttr:$stop,
    SI64ArrayAttr:$step
  );
  let has_logical_tensor_desc_infer_fn = 1;
  let has_physical_tensor_desc_infer_fn = 1;
  let has_get_sbp_fn = 1;
  let has_data_type_infer_fn = 1;
}

def OneFlow_SliceGradOp : OneFlow_BaseOp<"slice_grad", [NoSideEffect, DeclareOpInterfaceMethods<UserOpCompatibleInterface>]> {
  let input = (ins
    OneFlow_Tensor:$dy
  );
  let output = (outs
    OneFlow_Tensor:$dx
  );
  let attrs = (ins
    ShapeAttr:$like_shape,
    SI64ArrayAttr:$start,
    SI64ArrayAttr:$stop,
    SI64ArrayAttr:$step
  );
  let has_logical_tensor_desc_infer_fn = 1;
  let has_physical_tensor_desc_infer_fn = 1;
  let has_get_sbp_fn = 1;
  let has_data_type_infer_fn = 1;
  let has_input_arg_modify_fn = 1;
}

def OneFlow_TensorScatterNdAddOp : OneFlow_BaseOp<"tensor_scatter_nd_add", [NoSideEffect, DeclareOpInterfaceMethods<UserOpCompatibleInterface>]> {
  let input = (ins
    OneFlow_Tensor:$params,
    OneFlow_Tensor:$updates,
    OneFlow_Tensor:$indices
  );
  let output = (outs
    OneFlow_Tensor:$out
  );
  let has_logical_tensor_desc_infer_fn = 1;
  let has_physical_tensor_desc_infer_fn = 1;
  let has_get_sbp_fn = 1;
  let has_data_type_infer_fn = 1;
  let has_input_arg_modify_fn = 1;
}

def OneFlow_TensorScatterNdUpdateOp : OneFlow_BaseOp<"tensor_scatter_nd_update", [NoSideEffect, DeclareOpInterfaceMethods<UserOpCompatibleInterface>]> {
  let input = (ins
    OneFlow_Tensor:$params,
    OneFlow_Tensor:$updates,
    OneFlow_Tensor:$indices
  );
  let output = (outs
    OneFlow_Tensor:$out
  );
  let has_logical_tensor_desc_infer_fn = 1;
  let has_physical_tensor_desc_infer_fn = 1;
  let has_get_sbp_fn = 1;
  let has_data_type_infer_fn = 1;
  let has_input_arg_modify_fn = 1;
}

def OneFlow_UnsortedBatchSegmentSumOp : OneFlow_BaseOp<"unsorted_batch_segment_sum", [NoSideEffect, DeclareOpInterfaceMethods<UserOpCompatibleInterface>]> {
  let input = (ins
    OneFlow_Tensor:$data,
    OneFlow_Tensor:$segment_ids
  );
  let output = (outs
    OneFlow_Tensor:$out
  );
  let attrs = (ins
    DefaultValuedAttr<SI64Attr, "0">:$num_segments
  );
  let has_logical_tensor_desc_infer_fn = 1;
  let has_physical_tensor_desc_infer_fn = 1;
  let has_get_sbp_fn = 1;
  let has_data_type_infer_fn = 1;
  let has_input_arg_modify_fn = 1;
}

def OneFlow_UnsortedSegmentSumOp : OneFlow_BaseOp<"unsorted_segment_sum", [NoSideEffect, DeclareOpInterfaceMethods<UserOpCompatibleInterface>]> {
  let input = (ins
    OneFlow_Tensor:$data,
    OneFlow_Tensor:$segment_ids
  );
  let output = (outs
    OneFlow_Tensor:$out
  );
  let attrs = (ins
    DefaultValuedAttr<SI64Attr, "0">:$axis,
    DefaultValuedAttr<SI64Attr, "0">:$num_segments
  );
  let has_logical_tensor_desc_infer_fn = 1;
  let has_physical_tensor_desc_infer_fn = 1;
  let has_get_sbp_fn = 1;
  let has_data_type_infer_fn = 1;
  let has_input_arg_modify_fn = 1;
}

def OneFlow_UnsortedSegmentSumLikeOp : OneFlow_BaseOp<"unsorted_segment_sum_like", [NoSideEffect, DeclareOpInterfaceMethods<UserOpCompatibleInterface>]> {
  let input = (ins
    OneFlow_Tensor:$data,
    OneFlow_Tensor:$segment_ids,
    OneFlow_Tensor:$like
  );
  let output = (outs
    OneFlow_Tensor:$out
  );
  let attrs = (ins
    DefaultValuedAttr<SI64Attr, "0">:$axis
  );
  let has_logical_tensor_desc_infer_fn = 1;
  let has_physical_tensor_desc_infer_fn = 1;
  let has_get_sbp_fn = 1;
  let has_data_type_infer_fn = 1;
  let has_input_arg_modify_fn = 1;
}

def OneFlow_WhereOp : OneFlow_BaseOp<"where", [NoSideEffect, DeclareOpInterfaceMethods<UserOpCompatibleInterface>]> {
  let input = (ins
    OneFlow_Tensor:$condition,
    OneFlow_Tensor:$x,
    OneFlow_Tensor:$y
  );
  let output = (outs
    OneFlow_Tensor:$out
  );
  let has_logical_tensor_desc_infer_fn = 1;
  let has_physical_tensor_desc_infer_fn = 1;
  let has_get_sbp_fn = 1;
  let has_data_type_infer_fn = 1;
  let has_input_arg_modify_fn = 1;
}

def OneFlow_WhereScalarXOp : OneFlow_BaseOp<"where_scalar_x", [NoSideEffect, DeclareOpInterfaceMethods<UserOpCompatibleInterface>]> {
  let input = (ins
    OneFlow_Tensor:$condition,
    OneFlow_Tensor:$y
  );
  let output = (outs
    OneFlow_Tensor:$out
  );
  let attrs = (ins
    DefaultValuedAttr<BoolAttr, "false">:$has_int_operand,
    DefaultValuedAttr<BoolAttr, "false">:$has_float_operand,
    DefaultValuedAttr<BoolAttr, "false">:$has_bool_operand,
    DefaultValuedAttr<SI64Attr, "0">:$int_operand,
    DefaultValuedAttr<F64Attr, "0.">:$float_operand,
    DefaultValuedAttr<BoolAttr, "0.">:$bool_operand
  );
  let has_logical_tensor_desc_infer_fn = 1;
  let has_physical_tensor_desc_infer_fn = 1;
  let has_get_sbp_fn = 1;
  let has_data_type_infer_fn = 1;
  let has_input_arg_modify_fn = 1;
}

def OneFlow_WhereScalarXyOp : OneFlow_BaseOp<"where_scalar_xy", [NoSideEffect, NoGrad, DeclareOpInterfaceMethods<UserOpCompatibleInterface>]> {
  let input = (ins
    OneFlow_Tensor:$condition
  );
  let output = (outs
    OneFlow_Tensor:$out
  );
  let attrs = (ins
    DefaultValuedAttr<BoolAttr, "false">:$has_x_int_operand,
    DefaultValuedAttr<BoolAttr, "false">:$has_x_float_operand,
    DefaultValuedAttr<BoolAttr, "false">:$has_y_int_operand,
    DefaultValuedAttr<BoolAttr, "false">:$has_y_float_operand,
    DefaultValuedAttr<BoolAttr, "false">:$has_x_bool_operand,
    DefaultValuedAttr<BoolAttr, "false">:$has_y_bool_operand,
    DefaultValuedAttr<SI64Attr, "0">:$x_int_operand,
    DefaultValuedAttr<F64Attr, "0.">:$x_float_operand,
    DefaultValuedAttr<BoolAttr, "0.">:$x_bool_operand,
    DefaultValuedAttr<SI64Attr, "0">:$y_int_operand,
    DefaultValuedAttr<F64Attr, "0.">:$y_float_operand,
    DefaultValuedAttr<BoolAttr, "0.">:$y_bool_operand
  );
  let has_logical_tensor_desc_infer_fn = 1;
  let has_physical_tensor_desc_infer_fn = 1;
  let has_get_sbp_fn = 1;
  let has_data_type_infer_fn = 1;
  let has_input_arg_modify_fn = 1;
}

def OneFlow_WhereScalarYOp : OneFlow_BaseOp<"where_scalar_y", [NoSideEffect, DeclareOpInterfaceMethods<UserOpCompatibleInterface>]> {
  let input = (ins
    OneFlow_Tensor:$condition,
    OneFlow_Tensor:$x
  );
  let output = (outs
    OneFlow_Tensor:$out
  );
  let attrs = (ins
    DefaultValuedAttr<BoolAttr, "false">:$has_int_operand,
    DefaultValuedAttr<BoolAttr, "false">:$has_float_operand,
    DefaultValuedAttr<BoolAttr, "false">:$has_bool_operand,
    DefaultValuedAttr<SI64Attr, "0">:$int_operand,
    DefaultValuedAttr<F64Attr, "0.">:$float_operand,
    DefaultValuedAttr<BoolAttr, "0.">:$bool_operand
  );
  let has_logical_tensor_desc_infer_fn = 1;
  let has_physical_tensor_desc_infer_fn = 1;
  let has_get_sbp_fn = 1;
  let has_data_type_infer_fn = 1;
  let has_input_arg_modify_fn = 1;
}

def OneFlow_MedianOp : OneFlow_BaseOp<"median", [NoSideEffect, DeclareOpInterfaceMethods<UserOpCompatibleInterface>]> {
  let input = (ins
    OneFlow_Tensor:$input
  );
  let output = (outs
    OneFlow_Tensor:$output
  );
  let has_logical_tensor_desc_infer_fn = 1;
  let has_physical_tensor_desc_infer_fn = 1;
  let has_get_sbp_fn = 1;
  let has_data_type_infer_fn = 1;
}

def OneFlow_MedianWithIndicesOp : OneFlow_BaseOp<"median_with_indices", [NoSideEffect, DeclareOpInterfaceMethods<UserOpCompatibleInterface>]> {
  let input = (ins
    OneFlow_Tensor:$input
  );
  let output = (outs
    OneFlow_Tensor:$values,
    OneFlow_Tensor:$indices
  );
  let has_logical_tensor_desc_infer_fn = 1;
  let has_physical_tensor_desc_infer_fn = 1;
  let has_get_sbp_fn = 1;
  let has_data_type_infer_fn = 1;
}

def OneFlow_SearchSortedOp : OneFlow_BaseOp<"searchsorted", [NoSideEffect, NoGrad, DeclareOpInterfaceMethods<UserOpCompatibleInterface>]> {
  let input = (ins
    OneFlow_Tensor:$sorted_sequence,
    OneFlow_Tensor:$values
  );
  let output = (outs
    OneFlow_Tensor:$out
  );
  let attrs = (ins
    DefaultValuedAttr<BoolAttr, "false">:$out_int32,
    DefaultValuedAttr<BoolAttr, "false">:$right
  );
  let has_check_fn = 1;
  let has_logical_tensor_desc_infer_fn = 1;
  let has_physical_tensor_desc_infer_fn = 1;
  let has_get_sbp_fn = 1;
  let has_data_type_infer_fn = 1;
}

def OneFlow_SearchSortedScalarOp : OneFlow_BaseOp<"searchsorted_scalar", [NoSideEffect, NoGrad, DeclareOpInterfaceMethods<UserOpCompatibleInterface>]> {
  let input = (ins
    OneFlow_Tensor:$sorted_sequence
  );
  let output = (outs
    OneFlow_Tensor:$out
  );
  let attrs = (ins
    DefaultValuedAttr<BoolAttr, "false">:$out_int32,
    DefaultValuedAttr<BoolAttr, "false">:$right,
    DefaultValuedAttr<F32Attr, "0.">:$values
  );
  let has_check_fn = 1;
  let has_logical_tensor_desc_infer_fn = 1;
  let has_physical_tensor_desc_infer_fn = 1;
  let has_get_sbp_fn = 1;
  let has_data_type_infer_fn = 1;
}

#endif // GET_ONEFLOW_INDICES_OP_DEFINITIONS

// Group: INVOLUTION
// negative, reciprocal
// Total: 2

#ifdef GET_ONEFLOW_INVOLUTION_OP_DEFINITIONS

def OneFlow_NegativeOp : OneFlow_InvolutionBaseOp<"negative", [NoSideEffect, DeclareOpInterfaceMethods<UserOpCompatibleInterface>]> {}

def OneFlow_ReciprocalOp : OneFlow_InvolutionBaseOp<"reciprocal", [NoSideEffect, DeclareOpInterfaceMethods<UserOpCompatibleInterface>]> {}

#endif // GET_ONEFLOW_INVOLUTION_OP_DEFINITIONS

// Group: LOSS
// combined_margin_loss, combined_margin_loss_grad, ctc_loss, ctc_loss_grad, dynamic_loss_scale_schedule, kl_div_loss, kl_div_loss_grad, smooth_l1_loss, smooth_l1_loss_grad
// Total: 9

#ifdef GET_ONEFLOW_LOSS_OP_DEFINITIONS

def OneFlow_CombinedMarginLossOp : OneFlow_BaseOp<"combined_margin_loss", [NoSideEffect, DeclareOpInterfaceMethods<UserOpCompatibleInterface>]> {
  let input = (ins
    OneFlow_Tensor:$x,
    OneFlow_Tensor:$label
  );
  let output = (outs
    OneFlow_Tensor:$y,
    OneFlow_Tensor:$theta
  );
  let attrs = (ins
    DefaultValuedAttr<F32Attr, "0.">:$m1,
    DefaultValuedAttr<F32Attr, "0.">:$m2,
    DefaultValuedAttr<F32Attr, "0.">:$m3,
    DefaultValuedAttr<SI64Attr, "0">:$depth
  );
  let has_logical_tensor_desc_infer_fn = 1;
  let has_physical_tensor_desc_infer_fn = 1;
  let has_get_sbp_fn = 1;
  let has_data_type_infer_fn = 1;
  let has_input_arg_modify_fn = 1;
}

def OneFlow_CombinedMarginLossGradOp : OneFlow_BaseOp<"combined_margin_loss_grad", [NoSideEffect, DeclareOpInterfaceMethods<UserOpCompatibleInterface>]> {
  let input = (ins
    OneFlow_Tensor:$dy,
    OneFlow_Tensor:$label,
    OneFlow_Tensor:$theta
  );
  let output = (outs
    OneFlow_Tensor:$dx
  );
  let attrs = (ins
    DefaultValuedAttr<F32Attr, "0.">:$m1,
    DefaultValuedAttr<F32Attr, "0.">:$m2,
    DefaultValuedAttr<F32Attr, "0.">:$m3,
    DefaultValuedAttr<SI64Attr, "0">:$depth
  );
  let has_logical_tensor_desc_infer_fn = 1;
  let has_physical_tensor_desc_infer_fn = 1;
  let has_get_sbp_fn = 1;
  let has_data_type_infer_fn = 1;
}

def OneFlow_CtcLossOp : OneFlow_BaseOp<"ctc_loss", [NoSideEffect, DeclareOpInterfaceMethods<UserOpCompatibleInterface>]> {
  let input = (ins
    OneFlow_Tensor:$log_probs,
    OneFlow_Tensor:$targets,
    OneFlow_Tensor:$input_lengths,
    OneFlow_Tensor:$target_lengths
  );
  let output = (outs
    OneFlow_Tensor:$loss,
    OneFlow_Tensor:$alpha
  );
  let attrs = (ins
    DefaultValuedAttr<SI64Attr, "0">:$max_target_length,
    DefaultValuedAttr<SI32Attr, "0">:$blank,
    DefaultValuedAttr<BoolAttr, "false">:$zero_infinity
  );
  let has_logical_tensor_desc_infer_fn = 1;
  let has_physical_tensor_desc_infer_fn = 1;
  let has_get_sbp_fn = 1;
  let has_data_type_infer_fn = 1;
}

def OneFlow_CtcLossGradOp : OneFlow_BaseOp<"ctc_loss_grad", [NoSideEffect, DeclareOpInterfaceMethods<UserOpCompatibleInterface>]> {
  let input = (ins
    OneFlow_Tensor:$grad_out,
    OneFlow_Tensor:$log_probs,
    OneFlow_Tensor:$targets,
    OneFlow_Tensor:$input_lengths,
    OneFlow_Tensor:$target_lengths,
    OneFlow_Tensor:$loss,
    OneFlow_Tensor:$alpha
  );
  let output = (outs
    OneFlow_Tensor:$grad
  );
  let attrs = (ins
    DefaultValuedAttr<SI64Attr, "0">:$max_target_length,
    DefaultValuedAttr<SI32Attr, "0">:$blank,
    DefaultValuedAttr<BoolAttr, "false">:$zero_infinity
  );
  let has_logical_tensor_desc_infer_fn = 1;
  let has_physical_tensor_desc_infer_fn = 1;
  let has_get_sbp_fn = 1;
  let has_data_type_infer_fn = 1;
}

def OneFlow_DynamicLossScaleScheduleOp : OneFlow_BaseOp<"dynamic_loss_scale_schedule", [NoSideEffect, DeclareOpInterfaceMethods<UserOpCompatibleInterface>]> {
  let input = (ins
    OneFlow_Tensor:$count_not_finite,
    OneFlow_Tensor:$loss_scale,
    OneFlow_Tensor:$good_step_counter
  );
  let attrs = (ins
    DefaultValuedAttr<SI64Attr, "2000">:$increment_period,
    DefaultValuedAttr<F32Attr, "2.">:$multiplier
  );
  let has_logical_tensor_desc_infer_fn = 1;
  let has_physical_tensor_desc_infer_fn = 1;
  let has_get_sbp_fn = 1;
  let has_data_type_infer_fn = 1;
  let has_input_arg_modify_fn = 1;
}

def OneFlow_KlDivLossOp : OneFlow_BaseOp<"kl_div_loss", [NoSideEffect, DeclareOpInterfaceMethods<UserOpCompatibleInterface>]> {
  let input = (ins
    OneFlow_Tensor:$input,
    OneFlow_Tensor:$target
  );
  let output = (outs
    OneFlow_Tensor:$out
  );
  let attrs = (ins
    DefaultValuedAttr<BoolAttr, "false">:$log_target
  );
  let has_logical_tensor_desc_infer_fn = 1;
  let has_physical_tensor_desc_infer_fn = 1;
  let has_get_sbp_fn = 1;
  let has_data_type_infer_fn = 1;
  let has_input_arg_modify_fn = 1;
}

def OneFlow_KlDivLossGradOp : OneFlow_BaseOp<"kl_div_loss_grad", [NoSideEffect, DeclareOpInterfaceMethods<UserOpCompatibleInterface>]> {
  let input = (ins
    OneFlow_Tensor:$input,
    OneFlow_Tensor:$target,
    OneFlow_Tensor:$dy
  );
  let output = (outs
    OneFlow_Tensor:$dx
  );
  let attrs = (ins
    DefaultValuedAttr<BoolAttr, "false">:$log_target
  );
  let has_logical_tensor_desc_infer_fn = 1;
  let has_physical_tensor_desc_infer_fn = 1;
  let has_get_sbp_fn = 1;
  let has_data_type_infer_fn = 1;
}

def OneFlow_SmoothL1LossOp : OneFlow_BaseOp<"smooth_l1_loss", [NoSideEffect, DeclareOpInterfaceMethods<UserOpCompatibleInterface>]> {
  let input = (ins
    OneFlow_Tensor:$input,
    OneFlow_Tensor:$target
  );
  let output = (outs
    OneFlow_Tensor:$out
  );
  let attrs = (ins
    DefaultValuedAttr<F32Attr, "0.">:$beta
  );
  let has_logical_tensor_desc_infer_fn = 1;
  let has_physical_tensor_desc_infer_fn = 1;
  let has_get_sbp_fn = 1;
  let has_data_type_infer_fn = 1;
  let has_input_arg_modify_fn = 1;
}

def OneFlow_SmoothL1LossGradOp : OneFlow_BaseOp<"smooth_l1_loss_grad", [NoSideEffect, DeclareOpInterfaceMethods<UserOpCompatibleInterface>]> {
  let input = (ins
    OneFlow_Tensor:$input,
    OneFlow_Tensor:$target,
    OneFlow_Tensor:$dy
  );
  let output = (outs
    OneFlow_Tensor:$dx
  );
  let attrs = (ins
    DefaultValuedAttr<F32Attr, "0.">:$beta
  );
  let has_logical_tensor_desc_infer_fn = 1;
  let has_physical_tensor_desc_infer_fn = 1;
  let has_get_sbp_fn = 1;
  let has_data_type_infer_fn = 1;
}

#endif // GET_ONEFLOW_LOSS_OP_DEFINITIONS

// Group: MATH
// abs_grad, ceil_grad, erf, erf_grad, exp, exp_grad, expand_grad, expm1, expm1_grad, floor_grad, floordiv_x_grad, floordiv_y_grad, lgamma, lgamma_grad, log, log1p, log1p_grad, log2_grad, log_grad, log_sigmoid, log_sigmoid_grad, negative_grad, reciprocal_grad, reciprocal_no_nan, reciprocal_no_nan_grad, rint_grad, round_grad, rsqrt, rsqrt_grad, sigmoid_v2, sigmoid_v2_grad, sign_grad, softplus, softplus_grad, softsign_grad, var, sqrt, sqrt_grad, square, square_grad, xlogy_x_grad, xlogy_y_grad, cumsum, cumsum_grad, erfinv
// Total: 45

#ifdef GET_ONEFLOW_MATH_OP_DEFINITIONS

def OneFlow_AbsGradOp : OneFlow_BaseOp<"abs_grad", [NoSideEffect, DeclareOpInterfaceMethods<UserOpCompatibleInterface>]> {
  let input = (ins
    OneFlow_Tensor:$x,
    OneFlow_Tensor:$dy
  );
  let output = (outs
    OneFlow_Tensor:$dx
  );
  let has_logical_tensor_desc_infer_fn = 1;
  let has_physical_tensor_desc_infer_fn = 1;
  let has_get_sbp_fn = 1;
  let has_data_type_infer_fn = 1;
}

def OneFlow_CeilGradOp : OneFlow_BaseOp<"ceil_grad", [NoSideEffect, DeclareOpInterfaceMethods<UserOpCompatibleInterface>]> {
  let input = (ins
    OneFlow_Tensor:$x,
    OneFlow_Tensor:$dy
  );
  let output = (outs
    OneFlow_Tensor:$dx
  );
  let has_logical_tensor_desc_infer_fn = 1;
  let has_physical_tensor_desc_infer_fn = 1;
  let has_get_sbp_fn = 1;
  let has_data_type_infer_fn = 1;
}

def OneFlow_ErfOp : OneFlow_BaseOp<"erf", [NoSideEffect, DeclareOpInterfaceMethods<UserOpCompatibleInterface>]> {
  let input = (ins
    OneFlow_Tensor:$x
  );
  let output = (outs
    OneFlow_Tensor:$y
  );
  let has_logical_tensor_desc_infer_fn = 1;
  let has_physical_tensor_desc_infer_fn = 1;
  let has_get_sbp_fn = 1;
  let has_data_type_infer_fn = 1;
}

def OneFlow_ErfGradOp : OneFlow_BaseOp<"erf_grad", [NoSideEffect, DeclareOpInterfaceMethods<UserOpCompatibleInterface>]> {
  let input = (ins
    OneFlow_Tensor:$x,
    OneFlow_Tensor:$dy
  );
  let output = (outs
    OneFlow_Tensor:$dx
  );
  let has_logical_tensor_desc_infer_fn = 1;
  let has_physical_tensor_desc_infer_fn = 1;
  let has_get_sbp_fn = 1;
  let has_data_type_infer_fn = 1;
}

def OneFlow_ExpOp : OneFlow_BaseOp<"exp", [NoSideEffect, DeclareOpInterfaceMethods<UserOpCompatibleInterface>]> {
  let input = (ins
    OneFlow_Tensor:$x
  );
  let output = (outs
    OneFlow_Tensor:$y
  );
  let has_logical_tensor_desc_infer_fn = 1;
  let has_physical_tensor_desc_infer_fn = 1;
  let has_get_sbp_fn = 1;
  let has_data_type_infer_fn = 1;
}

def OneFlow_ExpGradOp : OneFlow_BaseOp<"exp_grad", [NoSideEffect, DeclareOpInterfaceMethods<UserOpCompatibleInterface>]> {
  let input = (ins
    OneFlow_Tensor:$x,
    OneFlow_Tensor:$dy
  );
  let output = (outs
    OneFlow_Tensor:$dx
  );
  let has_logical_tensor_desc_infer_fn = 1;
  let has_physical_tensor_desc_infer_fn = 1;
  let has_get_sbp_fn = 1;
  let has_data_type_infer_fn = 1;
}

def OneFlow_ExpandGradOp : OneFlow_BaseOp<"expand_grad", [NoSideEffect, DeclareOpInterfaceMethods<UserOpCompatibleInterface>]> {
  let input = (ins
    OneFlow_Tensor:$in
  );
  let output = (outs
    OneFlow_Tensor:$out
  );
  let attrs = (ins
    SI32ArrayAttr:$logical_out_shape,
    SI32ArrayAttr:$logical_expand_shape
  );
  let has_logical_tensor_desc_infer_fn = 1;
  let has_physical_tensor_desc_infer_fn = 1;
  let has_get_sbp_fn = 1;
  let has_data_type_infer_fn = 1;
}

def OneFlow_Expm1Op : OneFlow_BaseOp<"expm1", [NoSideEffect, DeclareOpInterfaceMethods<UserOpCompatibleInterface>]> {
  let input = (ins
    OneFlow_Tensor:$x
  );
  let output = (outs
    OneFlow_Tensor:$y
  );
  let has_logical_tensor_desc_infer_fn = 1;
  let has_physical_tensor_desc_infer_fn = 1;
  let has_get_sbp_fn = 1;
  let has_data_type_infer_fn = 1;
}

def OneFlow_Expm1GradOp : OneFlow_BaseOp<"expm1_grad", [NoSideEffect, DeclareOpInterfaceMethods<UserOpCompatibleInterface>]> {
  let input = (ins
    OneFlow_Tensor:$x,
    OneFlow_Tensor:$dy
  );
  let output = (outs
    OneFlow_Tensor:$dx
  );
  let has_logical_tensor_desc_infer_fn = 1;
  let has_physical_tensor_desc_infer_fn = 1;
  let has_get_sbp_fn = 1;
  let has_data_type_infer_fn = 1;
}

def OneFlow_FloorGradOp : OneFlow_BaseOp<"floor_grad", [NoSideEffect, DeclareOpInterfaceMethods<UserOpCompatibleInterface>]> {
  let input = (ins
    OneFlow_Tensor:$x,
    OneFlow_Tensor:$dy
  );
  let output = (outs
    OneFlow_Tensor:$dx
  );
  let has_logical_tensor_desc_infer_fn = 1;
  let has_physical_tensor_desc_infer_fn = 1;
  let has_get_sbp_fn = 1;
  let has_data_type_infer_fn = 1;
}

def OneFlow_FloordivXGradOp : OneFlow_BaseOp<"floordiv_x_grad", [NoSideEffect, DeclareOpInterfaceMethods<UserOpCompatibleInterface>]> {
  let input = (ins
    OneFlow_Tensor:$x,
    OneFlow_Tensor:$y,
    OneFlow_Tensor:$dz
  );
  let output = (outs
    OneFlow_Tensor:$dx
  );
  let has_logical_tensor_desc_infer_fn = 1;
  let has_physical_tensor_desc_infer_fn = 1;
  let has_get_sbp_fn = 1;
  let has_data_type_infer_fn = 1;
}

def OneFlow_FloordivYGradOp : OneFlow_BaseOp<"floordiv_y_grad", [NoSideEffect, DeclareOpInterfaceMethods<UserOpCompatibleInterface>]> {
  let input = (ins
    OneFlow_Tensor:$x,
    OneFlow_Tensor:$y,
    OneFlow_Tensor:$dz
  );
  let output = (outs
    OneFlow_Tensor:$dy
  );
  let has_logical_tensor_desc_infer_fn = 1;
  let has_physical_tensor_desc_infer_fn = 1;
  let has_get_sbp_fn = 1;
  let has_data_type_infer_fn = 1;
}

def OneFlow_LgammaOp : OneFlow_BaseOp<"lgamma", [NoSideEffect, DeclareOpInterfaceMethods<UserOpCompatibleInterface>]> {
  let input = (ins
    OneFlow_Tensor:$x
  );
  let output = (outs
    OneFlow_Tensor:$y
  );
  let has_logical_tensor_desc_infer_fn = 1;
  let has_physical_tensor_desc_infer_fn = 1;
  let has_get_sbp_fn = 1;
  let has_data_type_infer_fn = 1;
}

def OneFlow_LgammaGradOp : OneFlow_BaseOp<"lgamma_grad", [NoSideEffect, DeclareOpInterfaceMethods<UserOpCompatibleInterface>]> {
  let input = (ins
    OneFlow_Tensor:$x,
    OneFlow_Tensor:$dy
  );
  let output = (outs
    OneFlow_Tensor:$dx
  );
  let has_logical_tensor_desc_infer_fn = 1;
  let has_physical_tensor_desc_infer_fn = 1;
  let has_get_sbp_fn = 1;
  let has_data_type_infer_fn = 1;
}

def OneFlow_LogOp : OneFlow_BaseOp<"log", [NoSideEffect, DeclareOpInterfaceMethods<UserOpCompatibleInterface>]> {
  let input = (ins
    OneFlow_Tensor:$x
  );
  let output = (outs
    OneFlow_Tensor:$y
  );
  let has_logical_tensor_desc_infer_fn = 1;
  let has_physical_tensor_desc_infer_fn = 1;
  let has_get_sbp_fn = 1;
  let has_data_type_infer_fn = 1;
}

def OneFlow_Log1pOp : OneFlow_BaseOp<"log1p", [NoSideEffect, DeclareOpInterfaceMethods<UserOpCompatibleInterface>]> {
  let input = (ins
    OneFlow_Tensor:$x
  );
  let output = (outs
    OneFlow_Tensor:$y
  );
  let has_logical_tensor_desc_infer_fn = 1;
  let has_physical_tensor_desc_infer_fn = 1;
  let has_get_sbp_fn = 1;
  let has_data_type_infer_fn = 1;
}

def OneFlow_Log1pGradOp : OneFlow_BaseOp<"log1p_grad", [NoSideEffect, DeclareOpInterfaceMethods<UserOpCompatibleInterface>]> {
  let input = (ins
    OneFlow_Tensor:$x,
    OneFlow_Tensor:$dy
  );
  let output = (outs
    OneFlow_Tensor:$dx
  );
  let has_logical_tensor_desc_infer_fn = 1;
  let has_physical_tensor_desc_infer_fn = 1;
  let has_get_sbp_fn = 1;
  let has_data_type_infer_fn = 1;
}

def OneFlow_Log2GradOp : OneFlow_BaseOp<"log2_grad", [NoSideEffect, DeclareOpInterfaceMethods<UserOpCompatibleInterface>]> {
  let input = (ins
    OneFlow_Tensor:$x,
    OneFlow_Tensor:$dy
  );
  let output = (outs
    OneFlow_Tensor:$dx
  );
  let has_logical_tensor_desc_infer_fn = 1;
  let has_physical_tensor_desc_infer_fn = 1;
  let has_get_sbp_fn = 1;
  let has_data_type_infer_fn = 1;
}

def OneFlow_LogGradOp : OneFlow_BaseOp<"log_grad", [NoSideEffect, DeclareOpInterfaceMethods<UserOpCompatibleInterface>]> {
  let input = (ins
    OneFlow_Tensor:$x,
    OneFlow_Tensor:$dy
  );
  let output = (outs
    OneFlow_Tensor:$dx
  );
  let has_logical_tensor_desc_infer_fn = 1;
  let has_physical_tensor_desc_infer_fn = 1;
  let has_get_sbp_fn = 1;
  let has_data_type_infer_fn = 1;
}

def OneFlow_LogSigmoidOp : OneFlow_BaseOp<"log_sigmoid", [NoSideEffect, DeclareOpInterfaceMethods<UserOpCompatibleInterface>]> {
  let input = (ins
    OneFlow_Tensor:$x
  );
  let output = (outs
    OneFlow_Tensor:$y
  );
  let has_logical_tensor_desc_infer_fn = 1;
  let has_physical_tensor_desc_infer_fn = 1;
  let has_get_sbp_fn = 1;
  let has_data_type_infer_fn = 1;
}

def OneFlow_LogSigmoidGradOp : OneFlow_BaseOp<"log_sigmoid_grad", [NoSideEffect, DeclareOpInterfaceMethods<UserOpCompatibleInterface>]> {
  let input = (ins
    OneFlow_Tensor:$x,
    OneFlow_Tensor:$dy
  );
  let output = (outs
    OneFlow_Tensor:$dx
  );
  let has_logical_tensor_desc_infer_fn = 1;
  let has_physical_tensor_desc_infer_fn = 1;
  let has_get_sbp_fn = 1;
  let has_data_type_infer_fn = 1;
}

def OneFlow_NegativeGradOp : OneFlow_BaseOp<"negative_grad", [NoSideEffect, DeclareOpInterfaceMethods<UserOpCompatibleInterface>]> {
  let input = (ins
    OneFlow_Tensor:$x,
    OneFlow_Tensor:$dy
  );
  let output = (outs
    OneFlow_Tensor:$dx
  );
  let has_logical_tensor_desc_infer_fn = 1;
  let has_physical_tensor_desc_infer_fn = 1;
  let has_get_sbp_fn = 1;
  let has_data_type_infer_fn = 1;
}

def OneFlow_ReciprocalGradOp : OneFlow_BaseOp<"reciprocal_grad", [NoSideEffect, DeclareOpInterfaceMethods<UserOpCompatibleInterface>]> {
  let input = (ins
    OneFlow_Tensor:$x,
    OneFlow_Tensor:$dy
  );
  let output = (outs
    OneFlow_Tensor:$dx
  );
  let has_logical_tensor_desc_infer_fn = 1;
  let has_physical_tensor_desc_infer_fn = 1;
  let has_get_sbp_fn = 1;
  let has_data_type_infer_fn = 1;
}

def OneFlow_ReciprocalNoNanOp : OneFlow_BaseOp<"reciprocal_no_nan", [NoSideEffect, DeclareOpInterfaceMethods<UserOpCompatibleInterface>]> {
  let input = (ins
    OneFlow_Tensor:$x
  );
  let output = (outs
    OneFlow_Tensor:$y
  );
  let has_logical_tensor_desc_infer_fn = 1;
  let has_physical_tensor_desc_infer_fn = 1;
  let has_get_sbp_fn = 1;
  let has_data_type_infer_fn = 1;
}

def OneFlow_ReciprocalNoNanGradOp : OneFlow_BaseOp<"reciprocal_no_nan_grad", [NoSideEffect, DeclareOpInterfaceMethods<UserOpCompatibleInterface>]> {
  let input = (ins
    OneFlow_Tensor:$x,
    OneFlow_Tensor:$dy
  );
  let output = (outs
    OneFlow_Tensor:$dx
  );
  let has_logical_tensor_desc_infer_fn = 1;
  let has_physical_tensor_desc_infer_fn = 1;
  let has_get_sbp_fn = 1;
  let has_data_type_infer_fn = 1;
}

def OneFlow_RintGradOp : OneFlow_BaseOp<"rint_grad", [NoSideEffect, DeclareOpInterfaceMethods<UserOpCompatibleInterface>]> {
  let input = (ins
    OneFlow_Tensor:$x,
    OneFlow_Tensor:$dy
  );
  let output = (outs
    OneFlow_Tensor:$dx
  );
  let has_logical_tensor_desc_infer_fn = 1;
  let has_physical_tensor_desc_infer_fn = 1;
  let has_get_sbp_fn = 1;
  let has_data_type_infer_fn = 1;
}

def OneFlow_RoundGradOp : OneFlow_BaseOp<"round_grad", [NoSideEffect, DeclareOpInterfaceMethods<UserOpCompatibleInterface>]> {
  let input = (ins
    OneFlow_Tensor:$x,
    OneFlow_Tensor:$dy
  );
  let output = (outs
    OneFlow_Tensor:$dx
  );
  let has_logical_tensor_desc_infer_fn = 1;
  let has_physical_tensor_desc_infer_fn = 1;
  let has_get_sbp_fn = 1;
  let has_data_type_infer_fn = 1;
}

def OneFlow_RsqrtOp : OneFlow_BaseOp<"rsqrt", [NoSideEffect, DeclareOpInterfaceMethods<UserOpCompatibleInterface>]> {
  let input = (ins
    OneFlow_Tensor:$x
  );
  let output = (outs
    OneFlow_Tensor:$y
  );
  let has_logical_tensor_desc_infer_fn = 1;
  let has_physical_tensor_desc_infer_fn = 1;
  let has_get_sbp_fn = 1;
  let has_data_type_infer_fn = 1;
}

def OneFlow_RsqrtGradOp : OneFlow_BaseOp<"rsqrt_grad", [NoSideEffect, DeclareOpInterfaceMethods<UserOpCompatibleInterface>]> {
  let input = (ins
    OneFlow_Tensor:$x,
    OneFlow_Tensor:$dy
  );
  let output = (outs
    OneFlow_Tensor:$dx
  );
  let has_logical_tensor_desc_infer_fn = 1;
  let has_physical_tensor_desc_infer_fn = 1;
  let has_get_sbp_fn = 1;
  let has_data_type_infer_fn = 1;
}



def OneFlow_SigmoidV2Op : OneFlow_BaseOp<"sigmoid_v2", [NoSideEffect, DeclareOpInterfaceMethods<UserOpCompatibleInterface>]> {
  let input = (ins
    OneFlow_Tensor:$x
  );
  let output = (outs
    OneFlow_Tensor:$y
  );
  let has_logical_tensor_desc_infer_fn = 1;
  let has_physical_tensor_desc_infer_fn = 1;
  let has_get_sbp_fn = 1;
  let has_data_type_infer_fn = 1;
}

def OneFlow_SigmoidV2GradOp : OneFlow_BaseOp<"sigmoid_v2_grad", [NoSideEffect, DeclareOpInterfaceMethods<UserOpCompatibleInterface>]> {
  let input = (ins
    OneFlow_Tensor:$x,
    OneFlow_Tensor:$dy
  );
  let output = (outs
    OneFlow_Tensor:$dx
  );
  let has_logical_tensor_desc_infer_fn = 1;
  let has_physical_tensor_desc_infer_fn = 1;
  let has_get_sbp_fn = 1;
  let has_data_type_infer_fn = 1;
}

def OneFlow_SignGradOp : OneFlow_BaseOp<"sign_grad", [NoSideEffect, DeclareOpInterfaceMethods<UserOpCompatibleInterface>]> {
  let input = (ins
    OneFlow_Tensor:$x,
    OneFlow_Tensor:$dy
  );
  let output = (outs
    OneFlow_Tensor:$dx
  );
  let has_logical_tensor_desc_infer_fn = 1;
  let has_physical_tensor_desc_infer_fn = 1;
  let has_get_sbp_fn = 1;
  let has_data_type_infer_fn = 1;
}

def OneFlow_SoftplusOp : OneFlow_BaseOp<"softplus", [NoSideEffect, DeclareOpInterfaceMethods<UserOpCompatibleInterface>]> {
  let input = (ins
    OneFlow_Tensor:$x
  );
  let output = (outs
    OneFlow_Tensor:$y
  );
  let attrs = (ins
    DefaultValuedAttr<F64Attr, "1.">:$beta,
    DefaultValuedAttr<F64Attr, "20.">:$threshold
  );
  let has_logical_tensor_desc_infer_fn = 1;
  let has_physical_tensor_desc_infer_fn = 1;
  let has_get_sbp_fn = 1;
  let has_data_type_infer_fn = 1;
}

def OneFlow_SoftplusGradOp : OneFlow_BaseOp<"softplus_grad", [NoSideEffect, DeclareOpInterfaceMethods<UserOpCompatibleInterface>]> {
  let input = (ins
    OneFlow_Tensor:$x,
    OneFlow_Tensor:$dy
  );
  let output = (outs
    OneFlow_Tensor:$dx
  );
  let attrs = (ins
    DefaultValuedAttr<F64Attr, "1.">:$beta,
    DefaultValuedAttr<F64Attr, "20.">:$threshold
  );
  let has_logical_tensor_desc_infer_fn = 1;
  let has_physical_tensor_desc_infer_fn = 1;
  let has_get_sbp_fn = 1;
  let has_data_type_infer_fn = 1;
}

def OneFlow_SoftsignGradOp : OneFlow_BaseOp<"softsign_grad", [NoSideEffect, DeclareOpInterfaceMethods<UserOpCompatibleInterface>]> {
  let input = (ins
    OneFlow_Tensor:$x,
    OneFlow_Tensor:$dy
  );
  let output = (outs
    OneFlow_Tensor:$dx
  );
  let has_logical_tensor_desc_infer_fn = 1;
  let has_physical_tensor_desc_infer_fn = 1;
  let has_get_sbp_fn = 1;
  let has_data_type_infer_fn = 1;
}

def OneFlow_VarOp : OneFlow_BaseOp<"var", [NoSideEffect, DeclareOpInterfaceMethods<UserOpCompatibleInterface>]> {
  let input = (ins
    OneFlow_Tensor:$input
  );
  let output = (outs
    OneFlow_Tensor:$output
  );
  let attrs = (ins
    SI32ArrayAttr:$dim,
    DefaultValuedAttr<BoolAttr, "true">:$unbiased,
    DefaultValuedAttr<BoolAttr, "false">:$keepdim,
    OneFlow_DataType:$dtype
  );
  let has_logical_tensor_desc_infer_fn = 1;
  let has_physical_tensor_desc_infer_fn = 1;
  let has_get_sbp_fn = 1;
  let has_data_type_infer_fn = 1;
}


def OneFlow_SqrtOp : OneFlow_BaseOp<"sqrt", [NoSideEffect, DeclareOpInterfaceMethods<UserOpCompatibleInterface>]> {
  let input = (ins
    OneFlow_Tensor:$x
  );
  let output = (outs
    OneFlow_Tensor:$y
  );
  let has_logical_tensor_desc_infer_fn = 1;
  let has_physical_tensor_desc_infer_fn = 1;
  let has_get_sbp_fn = 1;
  let has_data_type_infer_fn = 1;
  let hasFolder = 1;
}

def OneFlow_SqrtGradOp : OneFlow_BaseOp<"sqrt_grad", [NoSideEffect, DeclareOpInterfaceMethods<UserOpCompatibleInterface>]> {
  let input = (ins
    OneFlow_Tensor:$x,
    OneFlow_Tensor:$dy
  );
  let output = (outs
    OneFlow_Tensor:$dx
  );
  let has_logical_tensor_desc_infer_fn = 1;
  let has_physical_tensor_desc_infer_fn = 1;
  let has_get_sbp_fn = 1;
  let has_data_type_infer_fn = 1;
}

def OneFlow_SquareOp : OneFlow_BaseOp<"square", [NoSideEffect, DeclareOpInterfaceMethods<UserOpCompatibleInterface>]> {
  let input = (ins
    OneFlow_Tensor:$x
  );
  let output = (outs
    OneFlow_Tensor:$y
  );
  let has_logical_tensor_desc_infer_fn = 1;
  let has_physical_tensor_desc_infer_fn = 1;
  let has_get_sbp_fn = 1;
  let has_data_type_infer_fn = 1;
}

def OneFlow_SquareGradOp : OneFlow_BaseOp<"square_grad", [NoSideEffect, DeclareOpInterfaceMethods<UserOpCompatibleInterface>]> {
  let input = (ins
    OneFlow_Tensor:$x,
    OneFlow_Tensor:$dy
  );
  let output = (outs
    OneFlow_Tensor:$dx
  );
  let has_logical_tensor_desc_infer_fn = 1;
  let has_physical_tensor_desc_infer_fn = 1;
  let has_get_sbp_fn = 1;
  let has_data_type_infer_fn = 1;
}

def OneFlow_XlogyXGradOp : OneFlow_BaseOp<"xlogy_x_grad", [NoSideEffect, DeclareOpInterfaceMethods<UserOpCompatibleInterface>]> {
  let input = (ins
    OneFlow_Tensor:$x,
    OneFlow_Tensor:$y,
    OneFlow_Tensor:$dz
  );
  let output = (outs
    OneFlow_Tensor:$dx
  );
  let has_logical_tensor_desc_infer_fn = 1;
  let has_physical_tensor_desc_infer_fn = 1;
  let has_get_sbp_fn = 1;
  let has_data_type_infer_fn = 1;
}

def OneFlow_XlogyYGradOp : OneFlow_BaseOp<"xlogy_y_grad", [NoSideEffect, DeclareOpInterfaceMethods<UserOpCompatibleInterface>]> {
  let input = (ins
    OneFlow_Tensor:$x,
    OneFlow_Tensor:$y,
    OneFlow_Tensor:$dz
  );
  let output = (outs
    OneFlow_Tensor:$dy
  );
  let has_logical_tensor_desc_infer_fn = 1;
  let has_physical_tensor_desc_infer_fn = 1;
  let has_get_sbp_fn = 1;
  let has_data_type_infer_fn = 1;
}

def OneFlow_CumsumOp : OneFlow_BaseOp<"cumsum", [NoSideEffect, DeclareOpInterfaceMethods<UserOpCompatibleInterface>]> {
  let input = (ins
    OneFlow_Tensor:$x
  );
  let output = (outs
    OneFlow_Tensor:$y
  );
  let attrs = (ins
    SI64Attr:$dim
  );
  let has_logical_tensor_desc_infer_fn = 1;
  let has_physical_tensor_desc_infer_fn = 1;
  let has_get_sbp_fn = 1;
  let has_data_type_infer_fn = 1;
}

def OneFlow_CumsumGradOp : OneFlow_BaseOp<"cumsum_grad", [NoSideEffect, DeclareOpInterfaceMethods<UserOpCompatibleInterface>]> {
  let input = (ins
    OneFlow_Tensor:$dy
  );
  let output = (outs
    OneFlow_Tensor:$dx
  );
  let attrs = (ins
    SI64Attr:$dim
  );
  let has_logical_tensor_desc_infer_fn = 1;
  let has_physical_tensor_desc_infer_fn = 1;
  let has_get_sbp_fn = 1;
  let has_data_type_infer_fn = 1;
}

def OneFlow_CumProdOp : OneFlow_BaseOp<"cumprod", [NoSideEffect, DeclareOpInterfaceMethods<UserOpCompatibleInterface>]> {
  let input = (ins
    OneFlow_Tensor:$x
  );
  let output = (outs
    OneFlow_Tensor:$y
  );
  let attrs = (ins
    SI64Attr:$dim
  );
  let has_logical_tensor_desc_infer_fn = 1;
  let has_physical_tensor_desc_infer_fn = 1;
  let has_get_sbp_fn = 1;
  let has_data_type_infer_fn = 1;
}

def OneFlow_CumProdGradOp : OneFlow_BaseOp<"cumprod_grad", [NoSideEffect, DeclareOpInterfaceMethods<UserOpCompatibleInterface>]> {
  let input = (ins
    OneFlow_Tensor:$dy,
    OneFlow_Tensor:$output,
    OneFlow_Tensor:$input
  );
  let output = (outs
    OneFlow_Tensor:$dx
  );
  let attrs = (ins
    SI64Attr:$dim
  );
  let has_logical_tensor_desc_infer_fn = 1;
  let has_physical_tensor_desc_infer_fn = 1;
  let has_get_sbp_fn = 1;
  let has_data_type_infer_fn = 1;
}

def OneFlow_ErfInvOp : OneFlow_BaseOp<"erfinv", [NoSideEffect, DeclareOpInterfaceMethods<UserOpCompatibleInterface>]> {
  let input = (ins
    OneFlow_Tensor:$x
  );
  let output = (outs
    OneFlow_Tensor:$y
  );
  let has_logical_tensor_desc_infer_fn = 1;
  let has_physical_tensor_desc_infer_fn = 1;
  let has_get_sbp_fn = 1;
  let has_data_type_infer_fn = 1;
}

#endif // GET_ONEFLOW_MATH_OP_DEFINITIONS

// Group: MATMUL
// batch_matmul, broadcast_matmul, broadcast_matmul_grad_b, distributed_partial_fc_sample, distributed_partial_fc_sample_disable_boxing, erfc, erfc_grad, matmul, cublas_fused_mlp, cublas_bias_add_relu_matmul_grad, cublas_matmul_bias_add_grad
// Total: 11

#ifdef GET_ONEFLOW_MATMUL_OP_DEFINITIONS

def OneFlow_BatchMatmulOp : OneFlow_BaseOp<"batch_matmul", [NoSideEffect, DeclareOpInterfaceMethods<UserOpCompatibleInterface>]> {
  let input = (ins
    OneFlow_Tensor:$a,
    OneFlow_Tensor:$b,
    Optional<OneFlow_Tensor>:$_add_to_output
  );
  let output = (outs
    OneFlow_Tensor:$out
  );
  let attrs = (ins
    DefaultValuedAttr<BoolAttr, "false">:$transpose_a,
    DefaultValuedAttr<BoolAttr, "false">:$transpose_b,
    DefaultValuedAttr<F64Attr, "1.">:$alpha
  );
  let has_logical_tensor_desc_infer_fn = 1;
  let has_physical_tensor_desc_infer_fn = 1;
  let has_get_sbp_fn = 1;
  let has_data_type_infer_fn = 1;
}

def OneFlow_BroadcastMatmulOp : OneFlow_BaseOp<"broadcast_matmul", [NoSideEffect, DeclareOpInterfaceMethods<UserOpCompatibleInterface>]> {
  let input = (ins
    OneFlow_Tensor:$a,
    OneFlow_Tensor:$b,
    Optional<OneFlow_Tensor>:$_add_to_output
  );
  let output = (outs
    OneFlow_Tensor:$out
  );
  let attrs = (ins
    DefaultValuedAttr<BoolAttr, "false">:$transpose_a,
    DefaultValuedAttr<BoolAttr, "false">:$transpose_b,
    DefaultValuedAttr<F64Attr, "1.">:$alpha
  );
  let has_logical_tensor_desc_infer_fn = 1;
  let has_physical_tensor_desc_infer_fn = 1;
  let has_get_sbp_fn = 1;
  let has_data_type_infer_fn = 1;
}

def OneFlow_BroadcastMatmulGradBOp : OneFlow_BaseOp<"broadcast_matmul_grad_b", [NoSideEffect, DeclareOpInterfaceMethods<UserOpCompatibleInterface>]> {
  let input = (ins
    OneFlow_Tensor:$a,
    OneFlow_Tensor:$b,
    Optional<OneFlow_Tensor>:$_add_to_output
  );
  let output = (outs
    OneFlow_Tensor:$out
  );
  let attrs = (ins
    DefaultValuedAttr<F64Attr, "1.">:$alpha
  );
  let has_logical_tensor_desc_infer_fn = 1;
  let has_physical_tensor_desc_infer_fn = 1;
  let has_get_sbp_fn = 1;
  let has_data_type_infer_fn = 1;
}

def OneFlow_DistributedPartialFcSampleOp : OneFlow_BaseOp<"distributed_partial_fc_sample", [NoSideEffect, DeclareOpInterfaceMethods<UserOpCompatibleInterface>]> {
  let input = (ins
    OneFlow_Tensor:$weight,
    OneFlow_Tensor:$label
  );
  let output = (outs
    OneFlow_Tensor:$mapped_label,
    OneFlow_Tensor:$sampled_label,
    OneFlow_Tensor:$sampled_weight
  );
  let attrs = (ins
    DefaultValuedAttr<SI64Attr, "0">:$num_sample,
    DefaultValuedAttr<SI64Attr, "-1">:$seed
  );
  let has_logical_tensor_desc_infer_fn = 1;
  let has_physical_tensor_desc_infer_fn = 1;
  let has_get_sbp_fn = 1;
  let has_data_type_infer_fn = 1;
  let has_input_arg_modify_fn = 1;
}

def OneFlow_DistributedPartialFcSampleDisableBoxingOp : OneFlow_BaseOp<"distributed_partial_fc_sample_disable_boxing", [NoSideEffect, DeclareOpInterfaceMethods<UserOpCompatibleInterface>]> {
  let input = (ins
    OneFlow_Tensor:$sampled_weight_diff,
    OneFlow_Tensor:$sampled_label
  );
  let output = (outs
    OneFlow_Tensor:$boxing_disabled_sampled_weight_diff,
    OneFlow_Tensor:$boxing_disabled_sampled_label
  );
  let has_logical_tensor_desc_infer_fn = 1;
  let has_physical_tensor_desc_infer_fn = 1;
  let has_get_sbp_fn = 1;
  let has_data_type_infer_fn = 1;
}

def OneFlow_ErfcOp : OneFlow_BaseOp<"erfc", [NoSideEffect, DeclareOpInterfaceMethods<UserOpCompatibleInterface>]> {
  let input = (ins
    OneFlow_Tensor:$x
  );
  let output = (outs
    OneFlow_Tensor:$y
  );
  let has_logical_tensor_desc_infer_fn = 1;
  let has_physical_tensor_desc_infer_fn = 1;
  let has_get_sbp_fn = 1;
  let has_data_type_infer_fn = 1;
}

def OneFlow_ErfcGradOp : OneFlow_BaseOp<"erfc_grad", [NoSideEffect, DeclareOpInterfaceMethods<UserOpCompatibleInterface>]> {
  let input = (ins
    OneFlow_Tensor:$x,
    OneFlow_Tensor:$dy
  );
  let output = (outs
    OneFlow_Tensor:$dx
  );
  let has_logical_tensor_desc_infer_fn = 1;
  let has_physical_tensor_desc_infer_fn = 1;
  let has_get_sbp_fn = 1;
  let has_data_type_infer_fn = 1;
}

def OneFlow_MatmulOp : OneFlow_BaseOp<"matmul", [NoSideEffect, DeclareOpInterfaceMethods<UserOpCompatibleInterface>]> {
  let input = (ins
    OneFlow_Tensor:$a,
    OneFlow_Tensor:$b,
    Optional<OneFlow_Tensor>:$_add_to_output
  );
  let output = (outs
    OneFlow_Tensor:$out
  );
  let attrs = (ins
    DefaultValuedAttr<BoolAttr, "false">:$transpose_a,
    DefaultValuedAttr<BoolAttr, "false">:$transpose_b,
    DefaultValuedAttr<F64Attr, "1.">:$alpha
  );
  let has_logical_tensor_desc_infer_fn = 1;
  let has_physical_tensor_desc_infer_fn = 1;
  let has_get_sbp_fn = 1;
  let has_data_type_infer_fn = 1;
}

def OneFlow_CublasFusedMLPOp : OneFlow_BaseOp<"cublas_fused_mlp", [NoSideEffect, AttrSizedOperandSegments, AttrSizedResultSegments, DeclareOpInterfaceMethods<UserOpCompatibleInterface>]> {
  let input = (ins
    OneFlow_Tensor:$x,
    Variadic<OneFlow_Tensor>:$weights, 
    Variadic<OneFlow_Tensor>:$biases
  );
  let output = (outs
    OneFlow_Tensor:$out, 
    Variadic<OneFlow_Tensor>:$cublas_aux, 
    Variadic<OneFlow_Tensor>:$hidden
  );
  let attrs = (ins
    DefaultValuedAttr<BoolAttr, "false">:$skip_final_activation
  );
  let has_logical_tensor_desc_infer_fn = 1;
  let has_physical_tensor_desc_infer_fn = 1;
  let has_get_sbp_fn = 1;
  let has_data_type_infer_fn = 1;
}

def OneFlow_CublasBiasAddReluMatmulGradOp : OneFlow_BaseOp<"cublas_bias_add_relu_matmul_grad", [NoSideEffect, NoGrad, DeclareOpInterfaceMethods<UserOpCompatibleInterface>]> {
  let input = (ins
    OneFlow_Tensor:$dy,
    OneFlow_Tensor:$weight,
    OneFlow_Tensor:$aux
  );
  let output = (outs
    OneFlow_Tensor:$d_grad, 
    OneFlow_Tensor:$d_bias
  );
  let has_logical_tensor_desc_infer_fn = 1;
  let has_physical_tensor_desc_infer_fn = 1;
  let has_get_sbp_fn = 1;
  let has_data_type_infer_fn = 1;
}

def OneFlow_CublasMatmulBiasAddGradOp : OneFlow_BaseOp<"cublas_matmul_bias_add_grad", [NoSideEffect, NoGrad, DeclareOpInterfaceMethods<UserOpCompatibleInterface>]> {
  let input = (ins
    OneFlow_Tensor:$dy, 
    OneFlow_Tensor:$x
  );
  let output = (outs
    OneFlow_Tensor:$w_grad, 
    OneFlow_Tensor:$b_grad
  );
  let has_logical_tensor_desc_infer_fn = 1;
  let has_physical_tensor_desc_infer_fn = 1;
  let has_get_sbp_fn = 1;
  let has_data_type_infer_fn = 1;
}

#endif // GET_ONEFLOW_MATMUL_OP_DEFINITIONS

// Group: MISC
// CategoricalOrdinalEncode, add_n, arange, coin_flip, concat, constant, dropout, elementwise_maximum_backward, elementwise_minimum_backward, empty, eye, grid_sample_grad, multi_count_not_finite, multi_square_sum, nll, nll_grad, pow_x_grad, pow_y_grad, prelu_grad, randperm, recv, send, split_like, ssp_variable_proxy, tf_prelu_grad, uniform, uniform_int, unique_with_counts, xdivy_x_grad, xdivy_y_grad, stack, stack_grad
// Total: 32

#ifdef GET_ONEFLOW_MISC_OP_DEFINITIONS

def OneFlow_CategoricalOrdinalEncodeOp : OneFlow_BaseOp<"CategoricalOrdinalEncode", [NoSideEffect, NoGrad, DeclareOpInterfaceMethods<UserOpCompatibleInterface>]> {
  let input = (ins
    OneFlow_Tensor:$table,
    OneFlow_Tensor:$size,
    OneFlow_Tensor:$in
  );
  let output = (outs
    OneFlow_Tensor:$out
  );
  let attrs = (ins
    DefaultValuedAttr<BoolAttr, "false">:$hash_precomputed
  );
  let has_check_fn = 1;
  let has_logical_tensor_desc_infer_fn = 1;
  let has_physical_tensor_desc_infer_fn = 1;
  let has_get_sbp_fn = 1;
  let has_data_type_infer_fn = 1;
  let has_input_arg_modify_fn = 1;
}

def OneFlow_AddNOp : OneFlow_BaseOp<"add_n", [NoSideEffect, DeclareOpInterfaceMethods<UserOpCompatibleInterface>]> {
  let input = (ins
    Variadic<OneFlow_Tensor>:$in
  );
  let output = (outs
    OneFlow_Tensor:$out
  );
  let hasCanonicalizer = 1;
  let has_check_fn = 1;
  let has_logical_tensor_desc_infer_fn = 1;
  let has_physical_tensor_desc_infer_fn = 1;
  let has_get_sbp_fn = 1;
  let has_data_type_infer_fn = 1;
}

def OneFlow_ArangeOp : OneFlow_BaseOp<"arange", [NoSideEffect, NoGrad, DeclareOpInterfaceMethods<UserOpCompatibleInterface>]> {
  let output = (outs
    OneFlow_Tensor:$out
  );
  let attrs = (ins
    DefaultValuedAttr<SI64Attr, "0">:$integer_start,
    DefaultValuedAttr<SI64Attr, "0">:$integer_delta,
    DefaultValuedAttr<SI64Attr, "0">:$integer_limit,
    DefaultValuedAttr<F64Attr, "0.">:$float_start,
    DefaultValuedAttr<F64Attr, "0.">:$float_delta,
    DefaultValuedAttr<F64Attr, "0.">:$float_limit,
    OneFlow_DataType:$dtype,
    StrArrayAttr:$nd_sbp
  );
  let has_logical_tensor_desc_infer_fn = 1;
  let has_physical_tensor_desc_infer_fn = 1;
  let has_get_sbp_fn = 1;
  let has_data_type_infer_fn = 1;
  let has_nd_sbp_infer_fn = 1;
}

def OneFlow_CoinFlipOp : OneFlow_BaseOp<"coin_flip", [NoSideEffect, NoGrad, CpuOnly, DeclareOpInterfaceMethods<UserOpCompatibleInterface>]> {
  let output = (outs
    OneFlow_Tensor:$out
  );
  let attrs = (ins
    DefaultValuedAttr<F32Attr, "0.5">:$probability,
    DefaultValuedAttr<SI64Attr, "0">:$batch_size,
    DefaultValuedAttr<SI64Attr, "-1">:$seed,
    DefaultValuedAttr<BoolAttr, "false">:$has_seed,
    StrArrayAttr:$nd_sbp
  );
  let has_logical_tensor_desc_infer_fn = 1;
  let has_physical_tensor_desc_infer_fn = 1;
  let has_get_sbp_fn = 1;
  let has_data_type_infer_fn = 1;
  let has_nd_sbp_infer_fn = 1;
}

def OneFlow_ConcatOp : OneFlow_BaseOp<"concat", [NoSideEffect, DeclareOpInterfaceMethods<UserOpCompatibleInterface>]> {
  let input = (ins
    Variadic<OneFlow_Tensor>:$in
  );
  let output = (outs
    OneFlow_Tensor:$out
  );
  let attrs = (ins
    DefaultValuedAttr<SI64Attr, "0">:$axis,
    DefaultValuedAttr<SI64Attr, "0">:$max_dim_size
  );
  let has_check_fn = 1;
  let has_logical_tensor_desc_infer_fn = 1;
  let has_physical_tensor_desc_infer_fn = 1;
  let has_get_sbp_fn = 1;
  let has_data_type_infer_fn = 1;
}

def OneFlow_ConstantOp : OneFlow_BaseOp<"constant", [NoSideEffect, NoGrad, DeclareOpInterfaceMethods<UserOpCompatibleInterface>]> {
  let output = (outs
    OneFlow_Tensor:$out
  );
  let attrs = (ins
    DefaultValuedAttr<F64Attr, "0.">:$floating_value,
    DefaultValuedAttr<SI64Attr, "0">:$integer_value,
    DefaultValuedAttr<BoolAttr, "false">:$is_floating_value,
    OneFlow_DataType:$dtype,
    ShapeAttr:$shape,
    StrArrayAttr:$nd_sbp
  );
  let same_output_regst_num = 1;
  let has_logical_tensor_desc_infer_fn = 1;
  let has_physical_tensor_desc_infer_fn = 1;
  let has_get_sbp_fn = 1;
  let has_data_type_infer_fn = 1;
  let has_nd_sbp_infer_fn = 1;
}

def OneFlow_DropoutOp : OneFlow_BaseOp<"dropout", [NoSideEffect, DeclareOpInterfaceMethods<UserOpCompatibleInterface>]> {
  let input = (ins
    OneFlow_Tensor:$in,
    Optional<OneFlow_Tensor>:$_add_to_output
  );
  let output = (outs
    OneFlow_Tensor:$out,
    OneFlow_Tensor:$mask
  );
  let attrs = (ins
    DefaultValuedAttr<F32Attr, "0.">:$rate
  );
  let has_check_fn = 1;
  let has_logical_tensor_desc_infer_fn = 1;
  let has_physical_tensor_desc_infer_fn = 1;
  let has_get_sbp_fn = 1;
  let has_data_type_infer_fn = 1;
}

def OneFlow_ElementwiseMaximumBackwardOp : OneFlow_BaseOp<"elementwise_maximum_backward", [NoSideEffect, AttrSizedResultSegments, DeclareOpInterfaceMethods<UserOpCompatibleInterface>]> {
  let input = (ins
    OneFlow_Tensor:$dz,
    OneFlow_Tensor:$x,
    OneFlow_Tensor:$y
  );
  let output = (outs
    Optional<OneFlow_Tensor>:$dx,
    Optional<OneFlow_Tensor>:$dy
  );
  let trait_attrs = (ins
    I32ElementsAttr:$result_segment_sizes
  );
  let has_logical_tensor_desc_infer_fn = 1;
  let has_physical_tensor_desc_infer_fn = 1;
  let has_get_sbp_fn = 1;
  let has_data_type_infer_fn = 1;
}

def OneFlow_ElementwiseMinimumBackwardOp : OneFlow_BaseOp<"elementwise_minimum_backward", [NoSideEffect, AttrSizedResultSegments, DeclareOpInterfaceMethods<UserOpCompatibleInterface>]> {
  let input = (ins
    OneFlow_Tensor:$dz,
    OneFlow_Tensor:$x,
    OneFlow_Tensor:$y
  );
  let output = (outs
    Optional<OneFlow_Tensor>:$dx,
    Optional<OneFlow_Tensor>:$dy
  );
  let trait_attrs = (ins
    I32ElementsAttr:$result_segment_sizes
  );
  let has_logical_tensor_desc_infer_fn = 1;
  let has_physical_tensor_desc_infer_fn = 1;
  let has_get_sbp_fn = 1;
  let has_data_type_infer_fn = 1;
}

def OneFlow_EmptyOp : OneFlow_BaseOp<"empty", [NoSideEffect, NoGrad, DeclareOpInterfaceMethods<UserOpCompatibleInterface>]> {
  let output = (outs
    OneFlow_Tensor:$out
  );
  let attrs = (ins
    OneFlow_DataType:$dtype,
    ShapeAttr:$shape,
    StrArrayAttr:$nd_sbp
  );
  let same_output_regst_num = 1;
  let has_logical_tensor_desc_infer_fn = 1;
  let has_physical_tensor_desc_infer_fn = 1;
  let has_get_sbp_fn = 1;
  let has_data_type_infer_fn = 1;
  let has_nd_sbp_infer_fn = 1;
}

def OneFlow_EyeOp : OneFlow_BaseOp<"eye", [NoSideEffect, NoGrad, DeclareOpInterfaceMethods<UserOpCompatibleInterface>]> {
  let output = (outs
    OneFlow_Tensor:$out
  );
  let attrs = (ins
    DefaultValuedAttr<SI64Attr, "0">:$rows,
    DefaultValuedAttr<SI64Attr, "0">:$cols,
    OneFlow_DataType:$dtype,
    StrArrayAttr:$nd_sbp
  );
  let has_logical_tensor_desc_infer_fn = 1;
  let has_physical_tensor_desc_infer_fn = 1;
  let has_get_sbp_fn = 1;
  let has_data_type_infer_fn = 1;
}

def OneFlow_GridSampleGradOp : OneFlow_BaseOp<"grid_sample_grad", [NoSideEffect, DeclareOpInterfaceMethods<UserOpCompatibleInterface>]> {
  let input = (ins
    OneFlow_Tensor:$doutput,
    OneFlow_Tensor:$input,
    OneFlow_Tensor:$grid
  );
  let output = (outs
    OneFlow_Tensor:$dinput,
    OneFlow_Tensor:$dgrid
  );
  let attrs = (ins
    StrAttr:$interpolation_mode,
    StrAttr:$padding_mode,
    DefaultValuedAttr<BoolAttr, "false">:$align_corners
  );
  let has_check_fn = 1;
  let has_logical_tensor_desc_infer_fn = 1;
  let has_physical_tensor_desc_infer_fn = 1;
  let has_get_sbp_fn = 1;
  let has_data_type_infer_fn = 1;
}

def OneFlow_MultiCountNotFiniteOp : OneFlow_BaseOp<"multi_count_not_finite", [NoSideEffect, NoGrad, DeclareOpInterfaceMethods<UserOpCompatibleInterface>]> {
  let input = (ins
    Variadic<OneFlow_Tensor>:$x
  );
  let output = (outs
    OneFlow_Tensor:$y
  );
  let has_check_fn = 1;
  let has_logical_tensor_desc_infer_fn = 1;
  let has_physical_tensor_desc_infer_fn = 1;
  let has_get_sbp_fn = 1;
  let has_data_type_infer_fn = 1;
}

def OneFlow_MultiSquareSumOp : OneFlow_BaseOp<"multi_square_sum", [NoSideEffect, DeclareOpInterfaceMethods<UserOpCompatibleInterface>]> {
  let input = (ins
    Variadic<OneFlow_Tensor>:$x
  );
  let output = (outs
    OneFlow_Tensor:$y
  );
  let has_check_fn = 1;
  let has_logical_tensor_desc_infer_fn = 1;
  let has_physical_tensor_desc_infer_fn = 1;
  let has_get_sbp_fn = 1;
  let has_data_type_infer_fn = 1;
}

def OneFlow_MultiReduceSumPowAbsOp : OneFlow_BaseOp<"multi_reduce_sum_pow_abs", [NoSideEffect, DeclareOpInterfaceMethods<UserOpCompatibleInterface>]> {
  let input = (ins
    Variadic<OneFlow_Tensor>:$x
  );
  let output = (outs
    OneFlow_Tensor:$y
  );
  let attrs = (ins
    DefaultValuedAttr<F32Attr, "0">:$p
  );
  let has_logical_tensor_desc_infer_fn = 1;
  let has_data_type_infer_fn = 1;
  let has_get_sbp_fn = 1;
}

def OneFlow_MultiReduceMaxAbsOp : OneFlow_BaseOp<"multi_reduce_max_abs", [NoSideEffect, DeclareOpInterfaceMethods<UserOpCompatibleInterface>]> {
  let input = (ins
    Variadic<OneFlow_Tensor>:$x
  );
  let output = (outs
    OneFlow_Tensor:$y
  );
  let has_logical_tensor_desc_infer_fn = 1;
  let has_data_type_infer_fn = 1;
  let has_get_sbp_fn = 1;
}

def OneFlow_MultiReduceMinAbsOp : OneFlow_BaseOp<"multi_reduce_min_abs", [NoSideEffect, DeclareOpInterfaceMethods<UserOpCompatibleInterface>]> {
  let input = (ins
    Variadic<OneFlow_Tensor>:$x
  );
  let output = (outs
    OneFlow_Tensor:$y
  );
  let has_logical_tensor_desc_infer_fn = 1;
  let has_data_type_infer_fn = 1;
  let has_get_sbp_fn = 1;
}

def OneFlow_LocalMultiReduceMaxAbsOp : OneFlow_BaseOp<"local_multi_reduce_max_abs", [NoSideEffect, DeclareOpInterfaceMethods<UserOpCompatibleInterface>]> {
  let input = (ins
    Variadic<OneFlow_Tensor>:$x
  );
  let output = (outs
    OneFlow_Tensor:$y
  );
  let has_logical_tensor_desc_infer_fn = 1;
  let has_physical_tensor_desc_infer_fn = 1;
  let has_data_type_infer_fn = 1;
  let has_get_sbp_fn = 1;
}

def OneFlow_LocalMultiReduceMinAbsOp : OneFlow_BaseOp<"local_multi_reduce_min_abs", [NoSideEffect, DeclareOpInterfaceMethods<UserOpCompatibleInterface>]> {
  let input = (ins
    Variadic<OneFlow_Tensor>:$x
  );
  let output = (outs
    OneFlow_Tensor:$y
  );
  let has_logical_tensor_desc_infer_fn = 1;
  let has_physical_tensor_desc_infer_fn = 1;
  let has_data_type_infer_fn = 1;
  let has_get_sbp_fn = 1;
}

def OneFlow_NllOp : OneFlow_BaseOp<"nll", [NoSideEffect, DeclareOpInterfaceMethods<UserOpCompatibleInterface>]> {
  let input = (ins
    OneFlow_Tensor:$input,
    OneFlow_Tensor:$target,
    Optional<OneFlow_Tensor>:$weight
  );
  let output = (outs
    OneFlow_Tensor:$out,
    OneFlow_Tensor:$total_weight
  );
  let attrs = (ins
    DefaultValuedAttr<SI64Attr, "0">:$ignore_index
  );
  let has_logical_tensor_desc_infer_fn = 1;
  let has_physical_tensor_desc_infer_fn = 1;
  let has_get_sbp_fn = 1;
  let has_data_type_infer_fn = 1;
  let has_input_arg_modify_fn = 1;
}

def OneFlow_NllGradOp : OneFlow_BaseOp<"nll_grad", [NoSideEffect, DeclareOpInterfaceMethods<UserOpCompatibleInterface>]> {
  let input = (ins
    OneFlow_Tensor:$input,
    OneFlow_Tensor:$target,
    OneFlow_Tensor:$total_weight,
    Optional<OneFlow_Tensor>:$weight,
    OneFlow_Tensor:$dy
  );
  let output = (outs
    OneFlow_Tensor:$dx
  );
  let attrs = (ins
    DefaultValuedAttr<SI64Attr, "0">:$ignore_index
  );
  let has_logical_tensor_desc_infer_fn = 1;
  let has_physical_tensor_desc_infer_fn = 1;
  let has_get_sbp_fn = 1;
  let has_data_type_infer_fn = 1;
}

def OneFlow_PowXGradOp : OneFlow_BaseOp<"pow_x_grad", [NoSideEffect, DeclareOpInterfaceMethods<UserOpCompatibleInterface>]> {
  let input = (ins
    OneFlow_Tensor:$x,
    OneFlow_Tensor:$y,
    OneFlow_Tensor:$dz
  );
  let output = (outs
    OneFlow_Tensor:$dx
  );
  let has_logical_tensor_desc_infer_fn = 1;
  let has_physical_tensor_desc_infer_fn = 1;
  let has_get_sbp_fn = 1;
  let has_data_type_infer_fn = 1;
}

def OneFlow_PowYGradOp : OneFlow_BaseOp<"pow_y_grad", [NoSideEffect, DeclareOpInterfaceMethods<UserOpCompatibleInterface>]> {
  let input = (ins
    OneFlow_Tensor:$x,
    OneFlow_Tensor:$y,
    OneFlow_Tensor:$dz
  );
  let output = (outs
    OneFlow_Tensor:$dy
  );
  let has_logical_tensor_desc_infer_fn = 1;
  let has_physical_tensor_desc_infer_fn = 1;
  let has_get_sbp_fn = 1;
  let has_data_type_infer_fn = 1;
}

def OneFlow_PreluGradOp : OneFlow_BaseOp<"prelu_grad", [NoSideEffect, DeclareOpInterfaceMethods<UserOpCompatibleInterface>]> {
  let input = (ins
    OneFlow_Tensor:$dy,
    OneFlow_Tensor:$x,
    OneFlow_Tensor:$alpha
  );
  let output = (outs
    OneFlow_Tensor:$dx,
    OneFlow_Tensor:$alpha_diff
  );
  let attrs = (ins
    DefaultValuedAttr<BoolAttr, "true">:$alpha_requires_grad
  );
  let has_logical_tensor_desc_infer_fn = 1;
  let has_physical_tensor_desc_infer_fn = 1;
  let has_get_sbp_fn = 1;
  let has_data_type_infer_fn = 1;
}

def OneFlow_RandpermOp : OneFlow_BaseOp<"randperm", [NoSideEffect, NoGrad, DeclareOpInterfaceMethods<UserOpCompatibleInterface>]> {
  let output = (outs
    OneFlow_Tensor:$out
  );
  let attrs = (ins
    DefaultValuedAttr<SI32Attr, "0">:$n,
    DefaultValuedAttr<SI64Attr, "0">:$seed,
    StrArrayAttr:$nd_sbp
  );
  let has_logical_tensor_desc_infer_fn = 1;
  let has_physical_tensor_desc_infer_fn = 1;
  let has_get_sbp_fn = 1;
  let has_data_type_infer_fn = 1;
  let has_nd_sbp_infer_fn = 1;
}

def OneFlow_RecvOp : OneFlow_BaseOp<"recv", [NoSideEffect, NoGrad, DeclareOpInterfaceMethods<UserOpCompatibleInterface>]> {
  let output = (outs
    OneFlow_Tensor:$out
  );
  let attrs = (ins
    DefaultValuedAttr<SI64Attr, "0">:$src_process_id,
    OneFlow_DataType:$dtype,
    ShapeAttr:$shape,
    StrAttr:$device_type,
    DefaultValuedAttr<SI64Attr, "0">:$device_id
  );
  let has_logical_tensor_desc_infer_fn = 1;
  let has_physical_tensor_desc_infer_fn = 1;
  let has_get_sbp_fn = 1;
  let has_data_type_infer_fn = 1;
  let has_device_and_stream_infer_fn = 1;
}

def OneFlow_SendOp : OneFlow_BaseOp<"send", [NoSideEffect, NoGrad, DeclareOpInterfaceMethods<UserOpCompatibleInterface>]> {
  let input = (ins
    OneFlow_Tensor:$in
  );
  let attrs = (ins
    DefaultValuedAttr<SI64Attr, "0">:$dst_process_id
  );
  let has_logical_tensor_desc_infer_fn = 1;
  let has_physical_tensor_desc_infer_fn = 1;
  let has_get_sbp_fn = 1;
  let has_data_type_infer_fn = 1;
  let has_device_and_stream_infer_fn = 1;
}

def OneFlow_SplitLikeOp : OneFlow_BaseOp<"split_like", [NoSideEffect, DeclareOpInterfaceMethods<UserOpCompatibleInterface>]> {
  let input = (ins
    OneFlow_Tensor:$in,
    Variadic<OneFlow_Tensor>:$like
  );
  let output = (outs
    Variadic<OneFlow_Tensor>:$out
  );
  let attrs = (ins
    DefaultValuedAttr<SI64Attr, "0">:$axis
  );
  let has_check_fn = 1;
  let has_logical_tensor_desc_infer_fn = 1;
  let has_physical_tensor_desc_infer_fn = 1;
  let has_get_sbp_fn = 1;
  let has_data_type_infer_fn = 1;
  let has_input_arg_modify_fn = 1;
}

def OneFlow_SspVariableProxyOp : OneFlow_BaseOp<"ssp_variable_proxy", [NoSideEffect, NoGrad, DeclareOpInterfaceMethods<UserOpCompatibleInterface>]> {
  let input = (ins
    OneFlow_Tensor:$var
  );
  let output = (outs
    OneFlow_Tensor:$ref,
    OneFlow_Tensor:$value
  );
  let attrs = (ins
    DefaultValuedAttr<SI64Attr, "1">:$buffer_size
  );
  let has_logical_tensor_desc_infer_fn = 1;
  let has_physical_tensor_desc_infer_fn = 1;
  let has_get_sbp_fn = 1;
  let has_data_type_infer_fn = 1;
  let has_output_arg_modify_fn = 1;
}

def OneFlow_TfPreluGradOp : OneFlow_BaseOp<"tf_prelu_grad", [NoSideEffect, DeclareOpInterfaceMethods<UserOpCompatibleInterface>]> {
  let input = (ins
    OneFlow_Tensor:$dy,
    OneFlow_Tensor:$x,
    OneFlow_Tensor:$alpha
  );
  let output = (outs
    OneFlow_Tensor:$dx,
    OneFlow_Tensor:$alpha_diff
  );
  let has_logical_tensor_desc_infer_fn = 1;
  let has_physical_tensor_desc_infer_fn = 1;
  let has_get_sbp_fn = 1;
  let has_data_type_infer_fn = 1;
}

def OneFlow_UniformOp : OneFlow_BaseOp<"uniform", [NoSideEffect, NoGrad, DeclareOpInterfaceMethods<UserOpCompatibleInterface>]> {
  let output = (outs
    OneFlow_Tensor:$out
  );
  let attrs = (ins
    DefaultValuedAttr<F64Attr, "0.">:$from,
    DefaultValuedAttr<F64Attr, "1.">:$to,
    DefaultValuedAttr<SI64Attr, "0">:$seed,
    OneFlow_DataType:$dtype,
    ShapeAttr:$shape,
    StrArrayAttr:$nd_sbp
  );
  let same_output_regst_num = 1;
  let has_logical_tensor_desc_infer_fn = 1;
  let has_physical_tensor_desc_infer_fn = 1;
  let has_get_sbp_fn = 1;
  let has_data_type_infer_fn = 1;
  let has_nd_sbp_infer_fn = 1;
}

def OneFlow_UniformIntOp : OneFlow_BaseOp<"uniform_int", [NoSideEffect, NoGrad, DeclareOpInterfaceMethods<UserOpCompatibleInterface>]> {
  let output = (outs
    OneFlow_Tensor:$out
  );
  let attrs = (ins
    DefaultValuedAttr<SI64Attr, "0">:$from,
    DefaultValuedAttr<SI64Attr, "1">:$to,
    DefaultValuedAttr<SI64Attr, "0">:$seed,
    OneFlow_DataType:$dtype,
    ShapeAttr:$shape,
    StrArrayAttr:$nd_sbp
  );
  let same_output_regst_num = 1;
  let has_logical_tensor_desc_infer_fn = 1;
  let has_physical_tensor_desc_infer_fn = 1;
  let has_get_sbp_fn = 1;
  let has_data_type_infer_fn = 1;
  let has_nd_sbp_infer_fn = 1;
}

def OneFlow_UniqueWithCountsOp : OneFlow_BaseOp<"unique_with_counts", [NoSideEffect, NoGrad, DeclareOpInterfaceMethods<UserOpCompatibleInterface>]> {
  let input = (ins
    OneFlow_Tensor:$x
  );
  let output = (outs
    OneFlow_Tensor:$y,
    OneFlow_Tensor:$idx,
    OneFlow_Tensor:$count,
    OneFlow_Tensor:$num_unique
  );
  let attrs = (ins
    OneFlow_DataType:$out_idx
  );
  let has_logical_tensor_desc_infer_fn = 1;
  let has_physical_tensor_desc_infer_fn = 1;
  let has_get_sbp_fn = 1;
  let has_data_type_infer_fn = 1;
}

def OneFlow_XdivyXGradOp : OneFlow_BaseOp<"xdivy_x_grad", [NoSideEffect, DeclareOpInterfaceMethods<UserOpCompatibleInterface>]> {
  let input = (ins
    OneFlow_Tensor:$x,
    OneFlow_Tensor:$y,
    OneFlow_Tensor:$dz
  );
  let output = (outs
    OneFlow_Tensor:$dx
  );
  let has_logical_tensor_desc_infer_fn = 1;
  let has_physical_tensor_desc_infer_fn = 1;
  let has_get_sbp_fn = 1;
  let has_data_type_infer_fn = 1;
}

def OneFlow_XdivyYGradOp : OneFlow_BaseOp<"xdivy_y_grad", [NoSideEffect, DeclareOpInterfaceMethods<UserOpCompatibleInterface>]> {
  let input = (ins
    OneFlow_Tensor:$x,
    OneFlow_Tensor:$y,
    OneFlow_Tensor:$dz
  );
  let output = (outs
    OneFlow_Tensor:$dy
  );
  let has_logical_tensor_desc_infer_fn = 1;
  let has_physical_tensor_desc_infer_fn = 1;
  let has_get_sbp_fn = 1;
  let has_data_type_infer_fn = 1;
}

def OneFlow_StackOp : OneFlow_BaseOp<"stack", [NoSideEffect, DeclareOpInterfaceMethods<UserOpCompatibleInterface>]> {
  let input = (ins
    Variadic<OneFlow_Tensor>:$in
  );
  let output = (outs
    OneFlow_Tensor:$out
  );
  let attrs = (ins
    DefaultValuedAttr<SI64Attr, "0">:$axis,
    DefaultValuedAttr<SI64Attr, "0">:$max_dim_size
  );
  let has_check_fn = 1;
  let has_logical_tensor_desc_infer_fn = 1;
  let has_physical_tensor_desc_infer_fn = 1;
  let has_get_sbp_fn = 1;
  let has_data_type_infer_fn = 1;
}

def OneFlow_StackGradOp : OneFlow_BaseOp<"stack_grad", [NoSideEffect, NoGrad, DeclareOpInterfaceMethods<UserOpCompatibleInterface>]> {
  let input = (ins
    OneFlow_Tensor:$in,
    Variadic<OneFlow_Tensor>:$like
  );
  let output = (outs
    Variadic<OneFlow_Tensor>:$out
  );
  let attrs = (ins
    DefaultValuedAttr<SI64Attr, "0">:$axis
  );
  let has_check_fn = 1;
  let has_logical_tensor_desc_infer_fn = 1;
  let has_physical_tensor_desc_infer_fn = 1;
  let has_get_sbp_fn = 1;
  let has_data_type_infer_fn = 1;
  let has_input_arg_modify_fn = 1;
}

#endif // GET_ONEFLOW_MISC_OP_DEFINITIONS

// Group: NCCL
// _nccl_logical_2D_same_dim0_all2all, _nccl_logical_2D_same_dim0_all_gather, _nccl_logical_2D_same_dim0_all_gather_noncontinuous, _nccl_logical_2D_same_dim0_all_reduce, _nccl_logical_2D_same_dim1_all_reduce, _nccl_logical_all_gather, _nccl_logical_all_gather_noncontinuous, _nccl_logical_all_reduce, _nccl_logical_reduce_scatter, _nccl_logical_s2s
// Total: 10

#ifdef GET_ONEFLOW_NCCL_OP_DEFINITIONS

def OneFlow__ncclLogical_2DSameDim0All2allOp : OneFlow_BaseOp<"_nccl_logical_2D_same_dim0_all2all", [NoSideEffect, NoGrad, DeclareOpInterfaceMethods<UserOpCompatibleInterface>]> {
  let input = (ins
    OneFlow_Tensor:$in
  );
  let output = (outs
    OneFlow_Tensor:$out
  );
  let attrs = (ins
    StrArrayAttr:$src_reduced_nd_sbp,
    StrArrayAttr:$dst_reduced_nd_sbp
  );
  let has_logical_tensor_desc_infer_fn = 1;
  let has_get_sbp_fn = 1;
  let has_data_type_infer_fn = 1;
  let has_device_and_stream_infer_fn = 1;
  let has_nd_sbp_infer_fn = 1;
}

def OneFlow__ncclLogical_2DSameDim0AllGatherOp : OneFlow_BaseOp<"_nccl_logical_2D_same_dim0_all_gather", [NoSideEffect, NoGrad, DeclareOpInterfaceMethods<UserOpCompatibleInterface>]> {
  let input = (ins
    OneFlow_Tensor:$in
  );
  let output = (outs
    OneFlow_Tensor:$out
  );
  let attrs = (ins
    StrArrayAttr:$src_reduced_nd_sbp,
    StrArrayAttr:$dst_reduced_nd_sbp
  );
  let has_logical_tensor_desc_infer_fn = 1;
  let has_get_sbp_fn = 1;
  let has_data_type_infer_fn = 1;
  let has_device_and_stream_infer_fn = 1;
  let has_nd_sbp_infer_fn = 1;
}

def OneFlow__ncclLogical_2DSameDim0AllGatherNoncontinuousOp : OneFlow_BaseOp<"_nccl_logical_2D_same_dim0_all_gather_noncontinuous", [NoSideEffect, NoGrad, DeclareOpInterfaceMethods<UserOpCompatibleInterface>]> {
  let input = (ins
    OneFlow_Tensor:$in
  );
  let output = (outs
    OneFlow_Tensor:$out
  );
  let attrs = (ins
    StrArrayAttr:$src_reduced_nd_sbp,
    StrArrayAttr:$dst_reduced_nd_sbp
  );
  let has_logical_tensor_desc_infer_fn = 1;
  let has_get_sbp_fn = 1;
  let has_data_type_infer_fn = 1;
  let has_device_and_stream_infer_fn = 1;
  let has_nd_sbp_infer_fn = 1;
}

def OneFlow__ncclLogical_2DSameDim0AllReduceOp : OneFlow_BaseOp<"_nccl_logical_2D_same_dim0_all_reduce", [NoSideEffect, NoGrad, DeclareOpInterfaceMethods<UserOpCompatibleInterface>]> {
  let input = (ins
    OneFlow_Tensor:$in
  );
  let output = (outs
    OneFlow_Tensor:$out
  );
  let attrs = (ins
    StrArrayAttr:$src_reduced_nd_sbp,
    StrArrayAttr:$dst_reduced_nd_sbp
  );
  let has_logical_tensor_desc_infer_fn = 1;
  let has_get_sbp_fn = 1;
  let has_data_type_infer_fn = 1;
  let has_device_and_stream_infer_fn = 1;
  let has_nd_sbp_infer_fn = 1;
}

def OneFlow__ncclLogical_2DSameDim1AllReduceOp : OneFlow_BaseOp<"_nccl_logical_2D_same_dim1_all_reduce", [NoSideEffect, NoGrad, DeclareOpInterfaceMethods<UserOpCompatibleInterface>]> {
  let input = (ins
    OneFlow_Tensor:$in
  );
  let output = (outs
    OneFlow_Tensor:$out
  );
  let attrs = (ins
    StrArrayAttr:$src_reduced_nd_sbp,
    StrArrayAttr:$dst_reduced_nd_sbp
  );
  let has_logical_tensor_desc_infer_fn = 1;
  let has_get_sbp_fn = 1;
  let has_data_type_infer_fn = 1;
  let has_device_and_stream_infer_fn = 1;
  let has_nd_sbp_infer_fn = 1;
}

def OneFlow__ncclLogicalAllGatherOp : OneFlow_BaseOp<"_nccl_logical_all_gather", [NoSideEffect, NoGrad, DeclareOpInterfaceMethods<UserOpCompatibleInterface>]> {
  let input = (ins
    OneFlow_Tensor:$in
  );
  let output = (outs
    OneFlow_Tensor:$out
  );
  let attrs = (ins
    StrArrayAttr:$src_reduced_nd_sbp,
    StrArrayAttr:$dst_reduced_nd_sbp
  );
  let has_logical_tensor_desc_infer_fn = 1;
  let has_get_sbp_fn = 1;
  let has_data_type_infer_fn = 1;
  let has_device_and_stream_infer_fn = 1;
  let has_nd_sbp_infer_fn = 1;
}

def OneFlow__ncclLogicalAllGatherNoncontinuousOp : OneFlow_BaseOp<"_nccl_logical_all_gather_noncontinuous", [NoSideEffect, NoGrad, DeclareOpInterfaceMethods<UserOpCompatibleInterface>]> {
  let input = (ins
    OneFlow_Tensor:$in
  );
  let output = (outs
    OneFlow_Tensor:$out
  );
  let attrs = (ins
    StrArrayAttr:$src_reduced_nd_sbp,
    StrArrayAttr:$dst_reduced_nd_sbp
  );
  let has_logical_tensor_desc_infer_fn = 1;
  let has_get_sbp_fn = 1;
  let has_data_type_infer_fn = 1;
  let has_device_and_stream_infer_fn = 1;
  let has_nd_sbp_infer_fn = 1;
}

def OneFlow__ncclLogicalAllReduceOp : OneFlow_BaseOp<"_nccl_logical_all_reduce", [NoSideEffect, NoGrad, DeclareOpInterfaceMethods<UserOpCompatibleInterface>]> {
  let input = (ins
    OneFlow_Tensor:$in
  );
  let output = (outs
    OneFlow_Tensor:$out
  );
  let attrs = (ins
    StrArrayAttr:$src_reduced_nd_sbp,
    StrArrayAttr:$dst_reduced_nd_sbp
  );
  let has_logical_tensor_desc_infer_fn = 1;
  let has_get_sbp_fn = 1;
  let has_data_type_infer_fn = 1;
  let has_device_and_stream_infer_fn = 1;
  let has_nd_sbp_infer_fn = 1;
}

def OneFlow__ncclLogicalReduceScatterOp : OneFlow_BaseOp<"_nccl_logical_reduce_scatter", [NoSideEffect, NoGrad, DeclareOpInterfaceMethods<UserOpCompatibleInterface>]> {
  let input = (ins
    OneFlow_Tensor:$in
  );
  let output = (outs
    OneFlow_Tensor:$out
  );
  let attrs = (ins
    StrArrayAttr:$src_reduced_nd_sbp,
    StrArrayAttr:$dst_reduced_nd_sbp
  );
  let has_logical_tensor_desc_infer_fn = 1;
  let has_get_sbp_fn = 1;
  let has_data_type_infer_fn = 1;
  let has_device_and_stream_infer_fn = 1;
  let has_nd_sbp_infer_fn = 1;
}

def OneFlow__ncclLogicalS2sOp : OneFlow_BaseOp<"_nccl_logical_s2s", [NoSideEffect, NoGrad, DeclareOpInterfaceMethods<UserOpCompatibleInterface>]> {
  let input = (ins
    OneFlow_Tensor:$in
  );
  let output = (outs
    OneFlow_Tensor:$out
  );
  let attrs = (ins
    StrArrayAttr:$src_reduced_nd_sbp,
    StrArrayAttr:$dst_reduced_nd_sbp
  );
  let has_logical_tensor_desc_infer_fn = 1;
  let has_get_sbp_fn = 1;
  let has_data_type_infer_fn = 1;
  let has_device_and_stream_infer_fn = 1;
  let has_nd_sbp_infer_fn = 1;
}

#endif // GET_ONEFLOW_NCCL_OP_DEFINITIONS

// Group: NORMALIZATION
// crop_mirror_normalize_from_tensorbuffer, crop_mirror_normalize_from_uint8, image_normalize, l2_normalize, l2_normalize_grad, layer_norm, layer_norm_grad, layer_norm_param_grad, normal, normalization, normalization_grad
// Total: 11

#ifdef GET_ONEFLOW_NORMALIZATION_OP_DEFINITIONS

def OneFlow_CropMirrorNormalizeFromTensorbufferOp : OneFlow_BaseOp<"crop_mirror_normalize_from_tensorbuffer", [NoSideEffect, NoGrad, CpuOnly, DeclareOpInterfaceMethods<UserOpCompatibleInterface>]> {
  let input = (ins
    OneFlow_Tensor:$in,
    Optional<OneFlow_Tensor>:$mirror
  );
  let output = (outs
    OneFlow_Tensor:$out
  );
  let attrs = (ins
    DefaultValuedAttr<StrAttr, "\"BGR\"">:$color_space,
    DefaultValuedAttr<StrAttr, "\"NCHW\"">:$output_layout,
    F32ArrayAttr:$mean,
    F32ArrayAttr:$std,
    DefaultValuedAttr<SI64Attr, "0">:$crop_h,
    DefaultValuedAttr<SI64Attr, "0">:$crop_w,
    DefaultValuedAttr<F32Attr, "0.5">:$crop_pos_x,
    DefaultValuedAttr<F32Attr, "0.5">:$crop_pos_y,
    OneFlow_DataType:$output_dtype
  );
  let has_logical_tensor_desc_infer_fn = 1;
  let has_physical_tensor_desc_infer_fn = 1;
  let has_get_sbp_fn = 1;
  let has_data_type_infer_fn = 1;
}

def OneFlow_CropMirrorNormalizeFromUint8Op : OneFlow_BaseOp<"crop_mirror_normalize_from_uint8", [NoSideEffect, NoGrad, DeclareOpInterfaceMethods<UserOpCompatibleInterface>]> {
  let input = (ins
    OneFlow_Tensor:$in,
    Optional<OneFlow_Tensor>:$mirror
  );
  let output = (outs
    OneFlow_Tensor:$out
  );
  let attrs = (ins
    DefaultValuedAttr<StrAttr, "\"BGR\"">:$color_space,
    DefaultValuedAttr<StrAttr, "\"NCHW\"">:$output_layout,
    F32ArrayAttr:$mean,
    F32ArrayAttr:$std,
    DefaultValuedAttr<SI64Attr, "0">:$crop_h,
    DefaultValuedAttr<SI64Attr, "0">:$crop_w,
    DefaultValuedAttr<F32Attr, "0.5">:$crop_pos_x,
    DefaultValuedAttr<F32Attr, "0.5">:$crop_pos_y,
    OneFlow_DataType:$output_dtype
  );
  let has_logical_tensor_desc_infer_fn = 1;
  let has_physical_tensor_desc_infer_fn = 1;
  let has_get_sbp_fn = 1;
  let has_data_type_infer_fn = 1;
}

def OneFlow_ImageNormalizeOp : OneFlow_BaseOp<"image_normalize", [NoSideEffect, NoGrad, CpuOnly, DeclareOpInterfaceMethods<UserOpCompatibleInterface>]> {
  let input = (ins
    OneFlow_Tensor:$in
  );
  let output = (outs
    OneFlow_Tensor:$out
  );
  let attrs = (ins
    F32ArrayAttr:$std,
    F32ArrayAttr:$mean
  );
  let has_logical_tensor_desc_infer_fn = 1;
  let has_physical_tensor_desc_infer_fn = 1;
  let has_get_sbp_fn = 1;
  let has_data_type_infer_fn = 1;
}

def OneFlow_L2NormalizeOp : OneFlow_BaseOp<"l2_normalize", [NoSideEffect, DeclareOpInterfaceMethods<UserOpCompatibleInterface>]> {
  let input = (ins
    OneFlow_Tensor:$x
  );
  let output = (outs
    OneFlow_Tensor:$y,
    OneFlow_Tensor:$square_x_sum
  );
  let attrs = (ins
    DefaultValuedAttr<SI32Attr, "0">:$axis,
    DefaultValuedAttr<F32Attr, "0.">:$epsilon
  );
  let has_logical_tensor_desc_infer_fn = 1;
  let has_physical_tensor_desc_infer_fn = 1;
  let has_get_sbp_fn = 1;
  let has_data_type_infer_fn = 1;
}

def OneFlow_L2NormalizeGradOp : OneFlow_BaseOp<"l2_normalize_grad", [NoSideEffect, DeclareOpInterfaceMethods<UserOpCompatibleInterface>]> {
  let input = (ins
    OneFlow_Tensor:$dy,
    OneFlow_Tensor:$y,
    OneFlow_Tensor:$square_x_sum
  );
  let output = (outs
    OneFlow_Tensor:$dx
  );
  let attrs = (ins
    DefaultValuedAttr<SI32Attr, "0">:$axis,
    DefaultValuedAttr<F32Attr, "0.">:$epsilon
  );
  let has_logical_tensor_desc_infer_fn = 1;
  let has_physical_tensor_desc_infer_fn = 1;
  let has_get_sbp_fn = 1;
  let has_data_type_infer_fn = 1;
}

def OneFlow_LayerNormOp : OneFlow_BaseOp<"layer_norm", [NoSideEffect, AttrSizedOperandSegments, DeclareOpInterfaceMethods<UserOpCompatibleInterface>]> {
  let input = (ins
    OneFlow_Tensor:$x,
    Optional<OneFlow_Tensor>:$beta,
    Optional<OneFlow_Tensor>:$gamma
  );
  let output = (outs
    OneFlow_Tensor:$y,
    OneFlow_Tensor:$mean,
    OneFlow_Tensor:$inv_variance
  );
  let attrs = (ins
    DefaultValuedAttr<BoolAttr, "false">:$center,
    DefaultValuedAttr<BoolAttr, "false">:$scale,
    DefaultValuedAttr<SI64Attr, "0">:$begin_norm_axis,
    DefaultValuedAttr<SI64Attr, "0">:$begin_params_axis,
    DefaultValuedAttr<F64Attr, "0.">:$epsilon
  );
  let trait_attrs = (ins
    I32ElementsAttr:$operand_segment_sizes
  );
  let has_logical_tensor_desc_infer_fn = 1;
  let has_physical_tensor_desc_infer_fn = 1;
  let has_get_sbp_fn = 1;
  let has_data_type_infer_fn = 1;
}

def OneFlow_LayerNormGradOp : OneFlow_BaseOp<"layer_norm_grad", [NoSideEffect, AttrSizedOperandSegments, DeclareOpInterfaceMethods<UserOpCompatibleInterface>]> {
  let input = (ins
    OneFlow_Tensor:$dy,
    OneFlow_Tensor:$x,
    OneFlow_Tensor:$mean,
    OneFlow_Tensor:$inv_variance,
    Optional<OneFlow_Tensor>:$gamma,
    Optional<OneFlow_Tensor>:$_add_to_output
  );
  let output = (outs
    OneFlow_Tensor:$dx
  );
  let attrs = (ins
    DefaultValuedAttr<SI64Attr, "0">:$begin_norm_axis,
    DefaultValuedAttr<F64Attr, "0.">:$epsilon
  );
  let trait_attrs = (ins
    I32ElementsAttr:$operand_segment_sizes
  );
  let has_logical_tensor_desc_infer_fn = 1;
  let has_physical_tensor_desc_infer_fn = 1;
  let has_get_sbp_fn = 1;
  let has_data_type_infer_fn = 1;
}

def OneFlow_LayerNormParamGradOp : OneFlow_BaseOp<"layer_norm_param_grad", [NoSideEffect, AttrSizedResultSegments, DeclareOpInterfaceMethods<UserOpCompatibleInterface>]> {
  let input = (ins
    OneFlow_Tensor:$dy,
    OneFlow_Tensor:$x,
    OneFlow_Tensor:$mean,
    OneFlow_Tensor:$inv_variance
  );
  let output = (outs
    Optional<OneFlow_Tensor>:$beta_diff,
    Optional<OneFlow_Tensor>:$gamma_diff
  );
  let attrs = (ins
    DefaultValuedAttr<SI64Attr, "0">:$begin_params_axis
  );
  let trait_attrs = (ins
    I32ElementsAttr:$result_segment_sizes
  );
  let has_logical_tensor_desc_infer_fn = 1;
  let has_physical_tensor_desc_infer_fn = 1;
  let has_get_sbp_fn = 1;
  let has_data_type_infer_fn = 1;
}

def OneFlow_NormalOp : OneFlow_BaseOp<"normal", [NoSideEffect, NoGrad, DeclareOpInterfaceMethods<UserOpCompatibleInterface>]> {
  let output = (outs
    OneFlow_Tensor:$out
  );
  let attrs = (ins
    DefaultValuedAttr<F64Attr, "0.">:$mean,
    DefaultValuedAttr<F64Attr, "1.">:$std,
    DefaultValuedAttr<SI64Attr, "0">:$seed,
    OneFlow_DataType:$dtype,
    ShapeAttr:$shape,
    StrArrayAttr:$nd_sbp
  );
  let same_output_regst_num = 1;
  let has_logical_tensor_desc_infer_fn = 1;
  let has_physical_tensor_desc_infer_fn = 1;
  let has_get_sbp_fn = 1;
  let has_data_type_infer_fn = 1;
  let has_nd_sbp_infer_fn = 1;
}

def OneFlow_NormalizationOp : OneFlow_NormalizationBaseOp<"normalization", [AttrSizedResultSegments, DeclareOpInterfaceMethods<NCHWCompatibleInterface>]> {
  let hasCanonicalizer = 1;
}

def OneFlow_NormalizationGradOp : OneFlow_BaseOp<"normalization_grad", [NoSideEffect, DeclareOpInterfaceMethods<UserOpCompatibleInterface>]> {
  let input = (ins
    OneFlow_Tensor:$x,
    OneFlow_Tensor:$dy,
    OneFlow_Tensor:$mean,
    OneFlow_Tensor:$inv_variance,
    OneFlow_Tensor:$gamma
  );
  let output = (outs
    OneFlow_Tensor:$gamma_diff,
    OneFlow_Tensor:$beta_diff,
    OneFlow_Tensor:$dx
  );
  let attrs = (ins
    DefaultValuedAttr<SI32Attr, "0">:$axis,
    DefaultValuedAttr<F32Attr, "0.">:$epsilon
  );
  let has_logical_tensor_desc_infer_fn = 1;
  let has_physical_tensor_desc_infer_fn = 1;
  let has_get_sbp_fn = 1;
  let has_data_type_infer_fn = 1;
}

#endif // GET_ONEFLOW_NORMALIZATION_OP_DEFINITIONS

// Group: OPTIMIZER
// adagrad_update, adam_bias_correction_factor, adam_update, indexed_slices_adam_update, indexed_slices_momentum_update, indexed_slices_sgd_update, lamb_update, lars_update, momentum_update, rmsprop_update, sgd_update, slice_update, ftrl_update
// Total: 13

#ifdef GET_ONEFLOW_OPTIMIZER_OP_DEFINITIONS

def OneFlow_AdagradUpdateOp : OneFlow_BaseOp<"adagrad_update", [NoGrad, AttrSizedOperandSegments, DeclareOpInterfaceMethods<UserOpCompatibleInterface>]> {
  let input = (ins
    OneFlow_Tensor:$model,
    OneFlow_Tensor:$model_diff,
    Optional<OneFlow_Tensor>:$learning_rate,
    Optional<OneFlow_Tensor>:$scale_by_tensor,
    Optional<OneFlow_Tensor>:$skip_if,
    Optional<OneFlow_Tensor>:$train_step,
    OneFlow_Tensor:$sum
  );
  let attrs = (ins
    DefaultValuedAttr<SI32Attr, "0">:$train_step_val,
    DefaultValuedAttr<F32Attr, "0.">:$learning_rate_val,
    DefaultValuedAttr<F64Attr, "1.">:$scale,
    DefaultValuedAttr<F32Attr, "0.">:$l1,
    DefaultValuedAttr<F32Attr, "0.">:$l2,
    DefaultValuedAttr<F32Attr, "0.">:$lr_decay,
    DefaultValuedAttr<F32Attr, "0.">:$weight_decay,
    DefaultValuedAttr<F32Attr, "0.">:$epsilon
  );
  let trait_attrs = (ins
    I32ElementsAttr:$operand_segment_sizes
  );
  let has_logical_tensor_desc_infer_fn = 1;
  let has_physical_tensor_desc_infer_fn = 1;
  let has_get_sbp_fn = 1;
  let has_data_type_infer_fn = 1;
  let has_input_arg_modify_fn = 1;
}

def OneFlow_AdamBiasCorrectionFactorOp : OneFlow_BaseOp<"adam_bias_correction_factor", [NoGrad, DeclareOpInterfaceMethods<UserOpCompatibleInterface>]> {
  let input = (ins
    OneFlow_Tensor:$train_step
  );
  let output = (outs
    OneFlow_Tensor:$out
  );
  let attrs = (ins
    DefaultValuedAttr<F32Attr, "0.9">:$beta
  );
  let has_logical_tensor_desc_infer_fn = 1;
  let has_physical_tensor_desc_infer_fn = 1;
  let has_get_sbp_fn = 1;
  let has_data_type_infer_fn = 1;
}

def OneFlow_AdamUpdateOp : OneFlow_BaseOp<"adam_update", [NoGrad, AttrSizedOperandSegments, DeclareOpInterfaceMethods<UserOpCompatibleInterface>]> {
  let input = (ins
    OneFlow_Tensor:$model,
    OneFlow_Tensor:$model_diff,
    Optional<OneFlow_Tensor>:$learning_rate,
    Optional<OneFlow_Tensor>:$scale_by_tensor,
    Optional<OneFlow_Tensor>:$skip_if,
    Optional<OneFlow_Tensor>:$bias_correction1,
    Optional<OneFlow_Tensor>:$bias_correction2,
    OneFlow_Tensor:$m,
    OneFlow_Tensor:$v,
    Optional<OneFlow_Tensor>:$max_v
  );
  let attrs = (ins
    DefaultValuedAttr<F32Attr, "0.">:$learning_rate_val,
    DefaultValuedAttr<F32Attr, "1.">:$bias_correction1_val,
    DefaultValuedAttr<F32Attr, "1.">:$bias_correction2_val,
    DefaultValuedAttr<F64Attr, "1.">:$scale,
    DefaultValuedAttr<F32Attr, "0.">:$l1,
    DefaultValuedAttr<F32Attr, "0.">:$l2,
    DefaultValuedAttr<F32Attr, "0.9">:$beta1,
    DefaultValuedAttr<F32Attr, "0.999">:$beta2,
    DefaultValuedAttr<F32Attr, "0.">:$epsilon,
    DefaultValuedAttr<F32Attr, "0.">:$weight_decay,
    DefaultValuedAttr<BoolAttr, "false">:$amsgrad,
    DefaultValuedAttr<BoolAttr, "true">:$do_bias_correction
  );
  let trait_attrs = (ins
    I32ElementsAttr:$operand_segment_sizes
  );
  let has_logical_tensor_desc_infer_fn = 1;
  let has_physical_tensor_desc_infer_fn = 1;
  let has_get_sbp_fn = 1;
  let has_data_type_infer_fn = 1;
  let has_input_arg_modify_fn = 1;
}

def OneFlow_IndexedSlicesAdamUpdateOp : OneFlow_BaseOp<"indexed_slices_adam_update", [NoGrad, AttrSizedOperandSegments, DeclareOpInterfaceMethods<UserOpCompatibleInterface>]> {
  let input = (ins
    OneFlow_Tensor:$model,
    OneFlow_Tensor:$model_diff_indices,
    OneFlow_Tensor:$model_diff_values,
    OneFlow_Tensor:$learning_rate,
    Optional<OneFlow_Tensor>:$bias_correction1,
    Optional<OneFlow_Tensor>:$bias_correction2,
    OneFlow_Tensor:$m,
    OneFlow_Tensor:$v,
    Optional<OneFlow_Tensor>:$max_v
  );
  let attrs = (ins
    DefaultValuedAttr<F32Attr, "0.">:$learning_rate_val,
    DefaultValuedAttr<F32Attr, "0.9">:$beta1,
    DefaultValuedAttr<F32Attr, "0.999">:$beta2,
    DefaultValuedAttr<F32Attr, "0.">:$epsilon,
    DefaultValuedAttr<F32Attr, "0.">:$weight_decay,
    DefaultValuedAttr<BoolAttr, "false">:$amsgrad,
    DefaultValuedAttr<BoolAttr, "true">:$do_bias_correction
  );
  let trait_attrs = (ins
    I32ElementsAttr:$operand_segment_sizes
  );
  let has_logical_tensor_desc_infer_fn = 1;
  let has_physical_tensor_desc_infer_fn = 1;
  let has_get_sbp_fn = 1;
  let has_data_type_infer_fn = 1;
  let has_input_arg_modify_fn = 1;
}

def OneFlow_IndexedSlicesMomentumUpdateOp : OneFlow_BaseOp<"indexed_slices_momentum_update", [NoGrad, DeclareOpInterfaceMethods<UserOpCompatibleInterface>]> {
  let input = (ins
    OneFlow_Tensor:$model,
    OneFlow_Tensor:$model_diff_indices,
    OneFlow_Tensor:$model_diff_values,
    OneFlow_Tensor:$learning_rate,
    OneFlow_Tensor:$momentum
  );
  let attrs = (ins
    DefaultValuedAttr<F32Attr, "0.9">:$beta,
    DefaultValuedAttr<F32Attr, "0.">:$weight_decay
  );
  let has_logical_tensor_desc_infer_fn = 1;
  let has_physical_tensor_desc_infer_fn = 1;
  let has_get_sbp_fn = 1;
  let has_data_type_infer_fn = 1;
  let has_input_arg_modify_fn = 1;
}

def OneFlow_IndexedSlicesSgdUpdateOp : OneFlow_BaseOp<"indexed_slices_sgd_update", [NoGrad, DeclareOpInterfaceMethods<UserOpCompatibleInterface>]> {
  let input = (ins
    OneFlow_Tensor:$model,
    OneFlow_Tensor:$model_diff_indices,
    OneFlow_Tensor:$model_diff_values,
    OneFlow_Tensor:$learning_rate
  );
  let attrs = (ins
    DefaultValuedAttr<F32Attr, "0.">:$weight_decay
  );
  let has_logical_tensor_desc_infer_fn = 1;
  let has_physical_tensor_desc_infer_fn = 1;
  let has_get_sbp_fn = 1;
  let has_data_type_infer_fn = 1;
  let has_input_arg_modify_fn = 1;
}

def OneFlow_LambUpdateOp : OneFlow_BaseOp<"lamb_update", [NoGrad, AttrSizedOperandSegments, DeclareOpInterfaceMethods<UserOpCompatibleInterface>]> {
  let input = (ins
    OneFlow_Tensor:$model,
    OneFlow_Tensor:$model_diff,
    Optional<OneFlow_Tensor>:$learning_rate,
    Optional<OneFlow_Tensor>:$scale_by_tensor,
    Optional<OneFlow_Tensor>:$skip_if,
    Optional<OneFlow_Tensor>:$bias_correction1,
    Optional<OneFlow_Tensor>:$bias_correction2,
    OneFlow_Tensor:$m,
    OneFlow_Tensor:$v
  );
  let attrs = (ins
    DefaultValuedAttr<F32Attr, "0.">:$learning_rate_val,
    DefaultValuedAttr<F32Attr, "1.">:$bias_correction1_val,
    DefaultValuedAttr<F32Attr, "1.">:$bias_correction2_val,
    DefaultValuedAttr<F64Attr, "1.">:$scale,
    DefaultValuedAttr<F32Attr, "0.">:$l1,
    DefaultValuedAttr<F32Attr, "0.">:$l2,
    DefaultValuedAttr<F32Attr, "0.9">:$beta1,
    DefaultValuedAttr<F32Attr, "0.999">:$beta2,
    DefaultValuedAttr<F32Attr, "0.">:$epsilon,
    DefaultValuedAttr<F32Attr, "0.">:$weight_decay,
    DefaultValuedAttr<BoolAttr, "true">:$do_bias_correction
  );
  let trait_attrs = (ins
    I32ElementsAttr:$operand_segment_sizes
  );
  let has_logical_tensor_desc_infer_fn = 1;
  let has_physical_tensor_desc_infer_fn = 1;
  let has_get_sbp_fn = 1;
  let has_data_type_infer_fn = 1;
  let has_input_arg_modify_fn = 1;
}

def OneFlow_LarsUpdateOp : OneFlow_BaseOp<"lars_update", [NoGrad, AttrSizedOperandSegments, DeclareOpInterfaceMethods<UserOpCompatibleInterface>]> {
  let input = (ins
    OneFlow_Tensor:$model,
    OneFlow_Tensor:$model_diff,
    OneFlow_Tensor:$learning_rate,
    OneFlow_Tensor:$momentum,
    Optional<OneFlow_Tensor>:$scale_by_tensor,
    Optional<OneFlow_Tensor>:$skip_if
  );
  let attrs = (ins
    DefaultValuedAttr<F64Attr, "1.">:$scale,
    DefaultValuedAttr<F32Attr, "0.">:$l1,
    DefaultValuedAttr<F32Attr, "0.">:$l2,
    DefaultValuedAttr<F32Attr, "0.9">:$momentum_beta,
    DefaultValuedAttr<F32Attr, "0.">:$epsilon,
    DefaultValuedAttr<F32Attr, "0.0001">:$lars_coefficient,
    DefaultValuedAttr<F32Attr, "0.">:$weight_decay
  );
  let trait_attrs = (ins
    I32ElementsAttr:$operand_segment_sizes
  );
  let has_logical_tensor_desc_infer_fn = 1;
  let has_physical_tensor_desc_infer_fn = 1;
  let has_get_sbp_fn = 1;
  let has_data_type_infer_fn = 1;
  let has_input_arg_modify_fn = 1;
}

def OneFlow_MomentumUpdateOp : OneFlow_BaseOp<"momentum_update", [NoGrad, AttrSizedOperandSegments, DeclareOpInterfaceMethods<UserOpCompatibleInterface>]> {
  let input = (ins
    OneFlow_Tensor:$model,
    OneFlow_Tensor:$model_diff,
    OneFlow_Tensor:$momentum,
    Optional<OneFlow_Tensor>:$learning_rate,
    Optional<OneFlow_Tensor>:$scale_by_tensor,
    Optional<OneFlow_Tensor>:$skip_if
  );
  let attrs = (ins
    DefaultValuedAttr<F32Attr, "0.">:$learning_rate_val,
    DefaultValuedAttr<F64Attr, "1.">:$scale,
    DefaultValuedAttr<F32Attr, "0.">:$l1,
    DefaultValuedAttr<F32Attr, "0.">:$l2,
    DefaultValuedAttr<F32Attr, "0.9">:$beta,
    DefaultValuedAttr<F32Attr, "0.">:$weight_decay
  );
  let trait_attrs = (ins
    I32ElementsAttr:$operand_segment_sizes
  );
  let has_logical_tensor_desc_infer_fn = 1;
  let has_physical_tensor_desc_infer_fn = 1;
  let has_get_sbp_fn = 1;
  let has_data_type_infer_fn = 1;
  let has_input_arg_modify_fn = 1;
}

def OneFlow_RmspropUpdateOp : OneFlow_BaseOp<"rmsprop_update", [NoGrad, AttrSizedOperandSegments, DeclareOpInterfaceMethods<UserOpCompatibleInterface>]> {
  let input = (ins
    OneFlow_Tensor:$model,
    OneFlow_Tensor:$model_diff,
    Optional<OneFlow_Tensor>:$learning_rate,
    Optional<OneFlow_Tensor>:$scale_by_tensor,
    Optional<OneFlow_Tensor>:$skip_if,
    OneFlow_Tensor:$mean_square,
    Optional<OneFlow_Tensor>:$mean_gradient
  );
  let attrs = (ins
    DefaultValuedAttr<F32Attr, "0.">:$learning_rate_val,
    DefaultValuedAttr<F64Attr, "1.">:$scale,
    DefaultValuedAttr<F32Attr, "0.">:$l1,
    DefaultValuedAttr<F32Attr, "0.">:$l2,
    DefaultValuedAttr<BoolAttr, "false">:$centered,
    DefaultValuedAttr<F32Attr, "0.">:$epsilon,
    DefaultValuedAttr<F32Attr, "0.99">:$decay_rate,
    DefaultValuedAttr<F32Attr, "0.">:$weight_decay
  );
  let trait_attrs = (ins
    I32ElementsAttr:$operand_segment_sizes
  );
  let has_logical_tensor_desc_infer_fn = 1;
  let has_physical_tensor_desc_infer_fn = 1;
  let has_get_sbp_fn = 1;
  let has_data_type_infer_fn = 1;
  let has_input_arg_modify_fn = 1;
}

def OneFlow_SgdUpdateOp : OneFlow_BaseOp<"sgd_update", [NoGrad, AttrSizedOperandSegments, DeclareOpInterfaceMethods<UserOpCompatibleInterface>]> {
  let input = (ins
    OneFlow_Tensor:$model,
    OneFlow_Tensor:$model_diff,
    Optional<OneFlow_Tensor>:$learning_rate,
    Optional<OneFlow_Tensor>:$scale_by_tensor,
    Optional<OneFlow_Tensor>:$skip_if
  );
  let attrs = (ins
    DefaultValuedAttr<F32Attr, "0.">:$learning_rate_val,
    DefaultValuedAttr<F64Attr, "1.">:$scale,
    DefaultValuedAttr<F32Attr, "0.">:$l1,
    DefaultValuedAttr<F32Attr, "0.">:$l2,
    DefaultValuedAttr<F32Attr, "0.">:$weight_decay
  );
  let trait_attrs = (ins
    I32ElementsAttr:$operand_segment_sizes
  );
  let has_logical_tensor_desc_infer_fn = 1;
  let has_physical_tensor_desc_infer_fn = 1;
  let has_get_sbp_fn = 1;
  let has_data_type_infer_fn = 1;
  let has_input_arg_modify_fn = 1;
}

def OneFlow_SliceUpdateOp : OneFlow_BaseOp<"slice_update", [DeclareOpInterfaceMethods<UserOpCompatibleInterface>]> {
  let input = (ins
    OneFlow_Tensor:$x,
    OneFlow_Tensor:$update
  );
  let output = (outs
    OneFlow_Tensor:$y
  );
  let attrs = (ins
    SI64ArrayAttr:$start,
    SI64ArrayAttr:$stop,
    SI64ArrayAttr:$step
  );
  let has_logical_tensor_desc_infer_fn = 1;
  let has_physical_tensor_desc_infer_fn = 1;
  let has_get_sbp_fn = 1;
  let has_data_type_infer_fn = 1;
}

def OneFlow_FtrlUpdateOp : OneFlow_BaseOp<"ftrl_update", [NoGrad, AttrSizedOperandSegments, DeclareOpInterfaceMethods<UserOpCompatibleInterface>]> {
  let input = (ins
    OneFlow_Tensor:$model,
    OneFlow_Tensor:$model_diff,
    Optional<OneFlow_Tensor>:$learning_rate,
    Optional<OneFlow_Tensor>:$skip_if,
    OneFlow_Tensor:$accumulate, 
    OneFlow_Tensor:$z
  );
  let attrs = (ins
    DefaultValuedAttr<F32Attr, "0.">:$learning_rate_val,
    DefaultValuedAttr<F64Attr, "1.">:$scale,
    DefaultValuedAttr<F32Attr, "0.">:$l1,
    DefaultValuedAttr<F32Attr, "0.">:$l2,
    DefaultValuedAttr<F32Attr, "0.">:$weight_decay, 
    DefaultValuedAttr<F32Attr, "0.">:$lr_power, 
    DefaultValuedAttr<F32Attr, "0.">:$lambda1, 
    DefaultValuedAttr<F32Attr, "0.">:$lambda2, 
    DefaultValuedAttr<F32Attr, "0.">:$beta
  );
  let trait_attrs = (ins
    I32ElementsAttr:$operand_segment_sizes
  );
  let has_logical_tensor_desc_infer_fn = 1;
  let has_physical_tensor_desc_infer_fn = 1;
  let has_get_sbp_fn = 1;
  let has_data_type_infer_fn = 1;
  let has_input_arg_modify_fn = 1;
}

#endif // GET_ONEFLOW_OPTIMIZER_OP_DEFINITIONS

// Group: PADDING
// pad, pad_grad, reflection_pad2d, reflection_pad2d_grad, replication_pad2d, replication_pad2d_grad, same_padding, same_padding_grad
// Total: 8

#ifdef GET_ONEFLOW_PADDING_OP_DEFINITIONS


def OneFlow_PadOp : OneFlow_BaseOp<"pad", [NoSideEffect, DeclareOpInterfaceMethods<UserOpCompatibleInterface>]> {
  let input = (ins
    OneFlow_Tensor:$x
  );
  let output = (outs
    OneFlow_Tensor:$y
  );
  let attrs = (ins
    SI64ArrayAttr:$padding_before,
    SI64ArrayAttr:$padding_after,
    SI64ArrayAttr:$padding,
    DefaultValuedAttr<F64Attr, "0.">:$floating_constant_value,
    DefaultValuedAttr<SI64Attr, "0">:$integral_constant_value
  );
  let has_logical_tensor_desc_infer_fn = 1;
  let has_physical_tensor_desc_infer_fn = 1;
  let has_get_sbp_fn = 1;
  let has_data_type_infer_fn = 1;
}

def OneFlow_PadGradOp : OneFlow_BaseOp<"pad_grad", [NoSideEffect, DeclareOpInterfaceMethods<UserOpCompatibleInterface>]> {
  let input = (ins
    OneFlow_Tensor:$dy
  );
  let output = (outs
    OneFlow_Tensor:$dx
  );
  let attrs = (ins
    SI64ArrayAttr:$padding_before,
    SI64ArrayAttr:$padding_after,
    DefaultValuedAttr<F64Attr, "0.">:$floating_constant_value,
    DefaultValuedAttr<SI64Attr, "0">:$integral_constant_value
  );
  let has_logical_tensor_desc_infer_fn = 1;
  let has_physical_tensor_desc_infer_fn = 1;
  let has_get_sbp_fn = 1;
  let has_data_type_infer_fn = 1;
}

def OneFlow_ReflectionPad2DOp : OneFlow_BaseOp<"reflection_pad2d", [NoSideEffect, DeclareOpInterfaceMethods<UserOpCompatibleInterface>]> {
  let input = (ins
    OneFlow_Tensor:$x
  );
  let output = (outs
    OneFlow_Tensor:$y
  );
  let attrs = (ins
    SI64ArrayAttr:$padding
  );
  let has_logical_tensor_desc_infer_fn = 1;
  let has_physical_tensor_desc_infer_fn = 1;
  let has_get_sbp_fn = 1;
  let has_data_type_infer_fn = 1;
  let has_input_arg_modify_fn = 1;
}

def OneFlow_ReflectionPad2DGradOp : OneFlow_BaseOp<"reflection_pad2d_grad", [NoSideEffect, DeclareOpInterfaceMethods<UserOpCompatibleInterface>]> {
  let input = (ins
    OneFlow_Tensor:$dy
  );
  let output = (outs
    OneFlow_Tensor:$dx
  );
  let attrs = (ins
    SI64ArrayAttr:$padding
  );
  let has_logical_tensor_desc_infer_fn = 1;
  let has_physical_tensor_desc_infer_fn = 1;
  let has_get_sbp_fn = 1;
  let has_data_type_infer_fn = 1;
}

def OneFlow_ReplicationPad2DOp : OneFlow_BaseOp<"replication_pad2d", [NoSideEffect, DeclareOpInterfaceMethods<UserOpCompatibleInterface>]> {
  let input = (ins
    OneFlow_Tensor:$x
  );
  let output = (outs
    OneFlow_Tensor:$y
  );
  let attrs = (ins
    SI64ArrayAttr:$padding
  );
  let has_logical_tensor_desc_infer_fn = 1;
  let has_physical_tensor_desc_infer_fn = 1;
  let has_get_sbp_fn = 1;
  let has_data_type_infer_fn = 1;
  let has_input_arg_modify_fn = 1;
}

def OneFlow_ReplicationPad2DGradOp : OneFlow_BaseOp<"replication_pad2d_grad", [NoSideEffect, DeclareOpInterfaceMethods<UserOpCompatibleInterface>]> {
  let input = (ins
    OneFlow_Tensor:$dy
  );
  let output = (outs
    OneFlow_Tensor:$dx
  );
  let attrs = (ins
    SI64ArrayAttr:$padding
  );
  let has_logical_tensor_desc_infer_fn = 1;
  let has_physical_tensor_desc_infer_fn = 1;
  let has_get_sbp_fn = 1;
  let has_data_type_infer_fn = 1;
}

def OneFlow_SamePaddingOp : OneFlow_BaseOp<"same_padding", [NoSideEffect, DeclareOpInterfaceMethods<UserOpCompatibleInterface>]> {
  let input = (ins
    OneFlow_Tensor:$x
  );
  let output = (outs
    OneFlow_Tensor:$y
  );
  let attrs = (ins
    StrAttr:$padding,
    StrAttr:$data_format,
    SI32ArrayAttr:$kernel_size,
    SI32ArrayAttr:$strides,
    SI32ArrayAttr:$dilation_rate
  );
  let has_logical_tensor_desc_infer_fn = 1;
  let has_physical_tensor_desc_infer_fn = 1;
  let has_get_sbp_fn = 1;
  let has_data_type_infer_fn = 1;
}

def OneFlow_SamePaddingGradOp : OneFlow_BaseOp<"same_padding_grad", [NoSideEffect, DeclareOpInterfaceMethods<UserOpCompatibleInterface>]> {
  let input = (ins
    OneFlow_Tensor:$x_like,
    OneFlow_Tensor:$dy
  );
  let output = (outs
    OneFlow_Tensor:$dx
  );
  let attrs = (ins
    StrAttr:$padding,
    StrAttr:$data_format,
    SI32ArrayAttr:$kernel_size,
    SI32ArrayAttr:$strides,
    SI32ArrayAttr:$dilation_rate
  );
  let has_logical_tensor_desc_infer_fn = 1;
  let has_physical_tensor_desc_infer_fn = 1;
  let has_get_sbp_fn = 1;
  let has_data_type_infer_fn = 1;
}

#endif // GET_ONEFLOW_PADDING_OP_DEFINITIONS

// Group: PARALLEL_CAST
// hierarchical_parallel_cast, hierarchical_parallel_cast_like, parallel_cast
// Total: 3

#ifdef GET_ONEFLOW_PARALLEL_CAST_OP_DEFINITIONS

def OneFlow_HierarchicalParallelCastOp : OneFlow_BaseOp<"hierarchical_parallel_cast", [NoSideEffect, DeclareOpInterfaceMethods<UserOpCompatibleInterface>]> {
  let input = (ins
    OneFlow_Tensor:$in
  );
  let output = (outs
    OneFlow_Tensor:$out
  );
  let attrs = (ins
    StrArrayAttr:$nd_sbp,
    StrAttr:$grad_mode,
    StrArrayAttr:$grad_nd_sbp
  );
  let has_logical_tensor_desc_infer_fn = 1;
  let has_physical_tensor_desc_infer_fn = 1;
  let has_get_sbp_fn = 1;
  let has_data_type_infer_fn = 1;
  let has_nd_sbp_infer_fn = 1;
}

def OneFlow_HierarchicalParallelCastLikeOp : OneFlow_BaseOp<"hierarchical_parallel_cast_like", [NoSideEffect, DeclareOpInterfaceMethods<UserOpCompatibleInterface>]> {
  let input = (ins
    OneFlow_Tensor:$in,
    OneFlow_Tensor:$like
  );
  let output = (outs
    OneFlow_Tensor:$out
  );
  let has_logical_tensor_desc_infer_fn = 1;
  let has_physical_tensor_desc_infer_fn = 1;
  let has_get_sbp_fn = 1;
  let has_data_type_infer_fn = 1;
  let has_nd_sbp_infer_fn = 1;
}

def OneFlow_ParallelCastOp : OneFlow_BaseOp<"parallel_cast", [NoSideEffect, DeclareOpInterfaceMethods<UserOpCompatibleInterface>]> {
  let input = (ins
    OneFlow_Tensor:$in
  );
  let output = (outs
    OneFlow_Tensor:$out
  );
  let attrs = (ins
    StrAttr:$sbp_parallel,
    StrAttr:$grad_sbp_parallel
  );
  let has_logical_tensor_desc_infer_fn = 1;
  let has_physical_tensor_desc_infer_fn = 1;
  let has_get_sbp_fn = 1;
  let has_data_type_infer_fn = 1;
  let has_sbp_signature_infer_fn = 1;
}

#endif // GET_ONEFLOW_PARALLEL_CAST_OP_DEFINITIONS

// Group: POOL
// adaptive_avg_pool1d, adaptive_avg_pool1d_grad, adaptive_avg_pool2d, adaptive_avg_pool2d_grad, adaptive_avg_pool3d, adaptive_avg_pool3d_grad, avg_pool_1d, avg_pool_1d_grad, avg_pool_2d, avg_pool_2d_grad, avg_pool_3d, avg_pool_3d_grad, max_pool_1d, max_pool_1d_grad, max_pool_2d, max_pool_2d_grad, max_pool_3d, max_pool_3d_grad, tf_avg_pool_1d, tf_avg_pool_1d_grad, tf_avg_pool_2d, tf_avg_pool_2d_grad, tf_avg_pool_3d, tf_avg_pool_3d_grad, tf_max_pool_1d, tf_max_pool_1d_grad, tf_max_pool_2d, tf_max_pool_2d_grad, tf_max_pool_3d, tf_max_pool_3d_grad
// Total: 30

#ifdef GET_ONEFLOW_POOL_OP_DEFINITIONS

def OneFlow_AdaptiveAvgPool1DOp : OneFlow_AdaptivePoolBaseOp<"adaptive_avg_pool1d", [NoSideEffect, DeclareOpInterfaceMethods<UserOpCompatibleInterface>]> {}

def OneFlow_AdaptiveAvgPool1DGradOp : OneFlow_AdaptivePoolGradBaseOp<"adaptive_avg_pool1d_grad", [NoSideEffect, DeclareOpInterfaceMethods<UserOpCompatibleInterface>]> {}

def OneFlow_AdaptiveAvgPool2DOp : OneFlow_AdaptivePoolBaseOp<"adaptive_avg_pool2d", [NoSideEffect, DeclareOpInterfaceMethods<UserOpCompatibleInterface>]> {}

def OneFlow_AdaptiveAvgPool2DGradOp : OneFlow_AdaptivePoolGradBaseOp<"adaptive_avg_pool2d_grad", [NoSideEffect, DeclareOpInterfaceMethods<UserOpCompatibleInterface>]> {}

def OneFlow_AdaptiveAvgPool3DOp : OneFlow_AdaptivePoolBaseOp<"adaptive_avg_pool3d", [NoSideEffect, DeclareOpInterfaceMethods<UserOpCompatibleInterface>]> {}

def OneFlow_AdaptiveAvgPool3DGradOp : OneFlow_AdaptivePoolGradBaseOp<"adaptive_avg_pool3d_grad", [NoSideEffect, DeclareOpInterfaceMethods<UserOpCompatibleInterface>]> {}

def OneFlow_AvgPool1DOp : OneFlow_AvgPoolBaseOp<"avg_pool_1d", [NoSideEffect, DeclareOpInterfaceMethods<UserOpCompatibleInterface>]> {}

def OneFlow_AvgPool1DGradOp : OneFlow_AvgPoolGradBaseOp<"avg_pool_1d_grad", [NoSideEffect, DeclareOpInterfaceMethods<UserOpCompatibleInterface>]> {}

def OneFlow_AvgPool2DOp : OneFlow_AvgPoolBaseOp<"avg_pool_2d", [NoSideEffect, DeclareOpInterfaceMethods<UserOpCompatibleInterface>]> {}

def OneFlow_AvgPool2DGradOp : OneFlow_AvgPoolGradBaseOp<"avg_pool_2d_grad", [NoSideEffect, DeclareOpInterfaceMethods<UserOpCompatibleInterface>]> {}

def OneFlow_AvgPool3DOp : OneFlow_AvgPoolBaseOp<"avg_pool_3d", [NoSideEffect, DeclareOpInterfaceMethods<UserOpCompatibleInterface>]> {}

def OneFlow_AvgPool3DGradOp : OneFlow_AvgPoolGradBaseOp<"avg_pool_3d_grad", [NoSideEffect, DeclareOpInterfaceMethods<UserOpCompatibleInterface>]> {}

def OneFlow_MaxPool1DOp : OneFlow_MaxPoolBaseOp<"max_pool_1d", [NoSideEffect, DeclareOpInterfaceMethods<UserOpCompatibleInterface>]> {}

def OneFlow_MaxPool1DGradOp : OneFlow_MaxPoolGradBaseOp<"max_pool_1d_grad", [NoSideEffect, DeclareOpInterfaceMethods<UserOpCompatibleInterface>]> {}

def OneFlow_MaxPool2DOp : OneFlow_MaxPoolBaseOp<"max_pool_2d", [NoSideEffect, DeclareOpInterfaceMethods<UserOpCompatibleInterface>, DeclareOpInterfaceMethods<NCHWCompatibleInterface>]> {}

def OneFlow_MaxPool2DGradOp : OneFlow_MaxPoolGradBaseOp<"max_pool_2d_grad", [NoSideEffect, DeclareOpInterfaceMethods<UserOpCompatibleInterface>]> {}

def OneFlow_MaxPool3DOp : OneFlow_MaxPoolBaseOp<"max_pool_3d", [NoSideEffect, DeclareOpInterfaceMethods<UserOpCompatibleInterface>]> {}

def OneFlow_MaxPool3DGradOp : OneFlow_MaxPoolGradBaseOp<"max_pool_3d_grad", [NoSideEffect, DeclareOpInterfaceMethods<UserOpCompatibleInterface>]> {}

def OneFlow_TfAvgPool1DOp : OneFlow_TFPoolBaseOp<"tf_avg_pool_1d", [NoSideEffect, DeclareOpInterfaceMethods<UserOpCompatibleInterface>]> {}

def OneFlow_TfAvgPool1DGradOp : OneFlow_TFPoolGradBaseOp<"tf_avg_pool_1d_grad", [NoSideEffect, DeclareOpInterfaceMethods<UserOpCompatibleInterface>]> {}

def OneFlow_TfAvgPool2DOp : OneFlow_TFPoolBaseOp<"tf_avg_pool_2d", [NoSideEffect, DeclareOpInterfaceMethods<UserOpCompatibleInterface>]> {}

def OneFlow_TfAvgPool2DGradOp : OneFlow_TFPoolGradBaseOp<"tf_avg_pool_2d_grad", [NoSideEffect, DeclareOpInterfaceMethods<UserOpCompatibleInterface>]> {}

def OneFlow_TfAvgPool3DOp : OneFlow_TFPoolBaseOp<"tf_avg_pool_3d", [NoSideEffect, DeclareOpInterfaceMethods<UserOpCompatibleInterface>]> {}

def OneFlow_TfAvgPool3DGradOp : OneFlow_TFPoolGradBaseOp<"tf_avg_pool_3d_grad", [NoSideEffect, DeclareOpInterfaceMethods<UserOpCompatibleInterface>]> {}

def OneFlow_TfMaxPool1DOp : OneFlow_TFPoolBaseOp<"tf_max_pool_1d", [NoSideEffect, DeclareOpInterfaceMethods<UserOpCompatibleInterface>]> {}

def OneFlow_TfMaxPool1DGradOp : OneFlow_TFPoolGradBaseOp<"tf_max_pool_1d_grad", [NoSideEffect, DeclareOpInterfaceMethods<UserOpCompatibleInterface>]> {}

def OneFlow_TfMaxPool2DOp : OneFlow_TFPoolBaseOp<"tf_max_pool_2d", [NoSideEffect, DeclareOpInterfaceMethods<UserOpCompatibleInterface>]> {}

def OneFlow_TfMaxPool2DGradOp : OneFlow_TFPoolGradBaseOp<"tf_max_pool_2d_grad", [NoSideEffect, DeclareOpInterfaceMethods<UserOpCompatibleInterface>]> {}

def OneFlow_TfMaxPool3DOp : OneFlow_TFPoolBaseOp<"tf_max_pool_3d", [NoSideEffect, DeclareOpInterfaceMethods<UserOpCompatibleInterface>]> {}

def OneFlow_TfMaxPool3DGradOp : OneFlow_TFPoolGradBaseOp<"tf_max_pool_3d_grad", [NoSideEffect, DeclareOpInterfaceMethods<UserOpCompatibleInterface>]> {}

#endif // GET_ONEFLOW_POOL_OP_DEFINITIONS

// Group: QUANTIZATION
// fake_quantization, min_max_observer, moving_average_min_max_observer, quantization
// Total: 4

#ifdef GET_ONEFLOW_QUANTIZATION_OP_DEFINITIONS

def OneFlow_FakeQuantizationOp : OneFlow_BaseOp<"fake_quantization", [NoSideEffect, DeclareOpInterfaceMethods<UserOpCompatibleInterface>]> {
  let input = (ins
    OneFlow_Tensor:$in,
    OneFlow_Tensor:$scale,
    OneFlow_Tensor:$zero_point
  );
  let output = (outs
    OneFlow_Tensor:$out
  );
  let attrs = (ins
    DefaultValuedAttr<StrAttr, "\"google\"">:$quantization_formula,
    DefaultValuedAttr<SI32Attr, "8">:$quantization_bit,
    DefaultValuedAttr<StrAttr, "\"symmetric\"">:$quantization_scheme
  );
  let has_check_fn = 1;
  let has_logical_tensor_desc_infer_fn = 1;
  let has_physical_tensor_desc_infer_fn = 1;
  let has_get_sbp_fn = 1;
  let has_data_type_infer_fn = 1;
  let has_input_arg_modify_fn = 1;
}

def OneFlow_MinMaxObserverOp : OneFlow_BaseOp<"min_max_observer", [NoSideEffect, NoGrad, DeclareOpInterfaceMethods<UserOpCompatibleInterface>]> {
  let input = (ins
    OneFlow_Tensor:$in
  );
  let output = (outs
    OneFlow_Tensor:$scale,
    OneFlow_Tensor:$zero_point
  );
  let attrs = (ins
    DefaultValuedAttr<StrAttr, "\"google\"">:$quantization_formula,
    DefaultValuedAttr<SI32Attr, "8">:$quantization_bit,
    DefaultValuedAttr<StrAttr, "\"symmetric\"">:$quantization_scheme,
    DefaultValuedAttr<BoolAttr, "true">:$per_layer_quantization
  );
  let has_check_fn = 1;
  let has_logical_tensor_desc_infer_fn = 1;
  let has_physical_tensor_desc_infer_fn = 1;
  let has_get_sbp_fn = 1;
  let has_data_type_infer_fn = 1;
  let has_input_arg_modify_fn = 1;
}

def OneFlow_MovingAverageMinMaxObserverOp : OneFlow_BaseOp<"moving_average_min_max_observer", [NoSideEffect, NoGrad, DeclareOpInterfaceMethods<UserOpCompatibleInterface>]> {
  let input = (ins
    OneFlow_Tensor:$in,
    OneFlow_Tensor:$current_train_step,
    OneFlow_Tensor:$moving_max,
    OneFlow_Tensor:$moving_min
  );
  let output = (outs
    OneFlow_Tensor:$scale,
    OneFlow_Tensor:$zero_point
  );
  let attrs = (ins
    DefaultValuedAttr<BoolAttr, "false">:$training,
    DefaultValuedAttr<StrAttr, "\"google\"">:$quantization_formula,
    DefaultValuedAttr<SI64Attr, "0">:$stop_update_after_iters,
    DefaultValuedAttr<SI32Attr, "8">:$quantization_bit,
    DefaultValuedAttr<StrAttr, "\"symmetric\"">:$quantization_scheme,
    DefaultValuedAttr<F32Attr, "0.95">:$momentum
  );
  let has_check_fn = 1;
  let has_logical_tensor_desc_infer_fn = 1;
  let has_physical_tensor_desc_infer_fn = 1;
  let has_get_sbp_fn = 1;
  let has_data_type_infer_fn = 1;
  let has_input_arg_modify_fn = 1;
}

def OneFlow_QuantizationOp : OneFlow_BaseOp<"quantization", [NoSideEffect, DeclareOpInterfaceMethods<UserOpCompatibleInterface>]> {
  let input = (ins
    OneFlow_Tensor:$in,
    OneFlow_Tensor:$scale,
    OneFlow_Tensor:$zero_point
  );
  let output = (outs
    OneFlow_Tensor:$out
  );
  let attrs = (ins
    DefaultValuedAttr<StrAttr, "\"google\"">:$quantization_formula,
    DefaultValuedAttr<SI32Attr, "8">:$quantization_bit,
    DefaultValuedAttr<StrAttr, "\"symmetric\"">:$quantization_scheme
  );
  let has_check_fn = 1;
  let has_logical_tensor_desc_infer_fn = 1;
  let has_physical_tensor_desc_infer_fn = 1;
  let has_get_sbp_fn = 1;
  let has_data_type_infer_fn = 1;
  let has_input_arg_modify_fn = 1;
}

#endif // GET_ONEFLOW_QUANTIZATION_OP_DEFINITIONS

// Group: REDUCE
// indexed_slices_reduce_sum, reduce_all, reduce_any, reduce_max, reduce_max_device_stage, reduce_max_device_stage_grad, reduce_max_global_stage, reduce_max_global_stage_grad, reduce_min, reduce_min_device_stage, reduce_min_device_stage_grad, reduce_min_global_stage, reduce_min_global_stage_grad, reduce_prod, reduce_sum, reduce_sum_like
// Total: 16

#ifdef GET_ONEFLOW_REDUCE_OP_DEFINITIONS

def OneFlow_IndexedSlicesReduceSumOp : OneFlow_BaseOp<"indexed_slices_reduce_sum", [NoSideEffect, NoGrad, DeclareOpInterfaceMethods<UserOpCompatibleInterface>]> {
  let input = (ins
    OneFlow_Tensor:$x_indices,
    OneFlow_Tensor:$x_values
  );
  let output = (outs
    OneFlow_Tensor:$y_indices,
    OneFlow_Tensor:$y_values,
    OneFlow_Tensor:$num_unique
  );
  let has_logical_tensor_desc_infer_fn = 1;
  let has_physical_tensor_desc_infer_fn = 1;
  let has_get_sbp_fn = 1;
  let has_data_type_infer_fn = 1;
}

def OneFlow_ReduceAllOp : OneFlow_BaseOp<"reduce_all", [NoSideEffect, DeclareOpInterfaceMethods<UserOpCompatibleInterface>]> {
  let input = (ins
    OneFlow_Tensor:$input_tensor
  );
  let output = (outs
    OneFlow_Tensor:$output_tensor
  );
  let attrs = (ins
    SI32ArrayAttr:$axis,
    DefaultValuedAttr<BoolAttr, "false">:$keepdims
  );
  let has_logical_tensor_desc_infer_fn = 1;
  let has_physical_tensor_desc_infer_fn = 1;
  let has_get_sbp_fn = 1;
  let has_data_type_infer_fn = 1;
}

def OneFlow_ReduceAnyOp : OneFlow_BaseOp<"reduce_any", [NoSideEffect, DeclareOpInterfaceMethods<UserOpCompatibleInterface>]> {
  let input = (ins
    OneFlow_Tensor:$input_tensor
  );
  let output = (outs
    OneFlow_Tensor:$output_tensor
  );
  let attrs = (ins
    SI32ArrayAttr:$axis,
    DefaultValuedAttr<BoolAttr, "false">:$keepdims
  );
  let has_logical_tensor_desc_infer_fn = 1;
  let has_physical_tensor_desc_infer_fn = 1;
  let has_get_sbp_fn = 1;
  let has_data_type_infer_fn = 1;
}

def OneFlow_ReduceMaxOp : OneFlow_BaseOp<"reduce_max", [NoSideEffect, DeclareOpInterfaceMethods<UserOpCompatibleInterface>]> {
  let input = (ins
    OneFlow_Tensor:$input_tensor
  );
  let output = (outs
    OneFlow_Tensor:$output_tensor
  );
  let attrs = (ins
    SI32ArrayAttr:$axis,
    DefaultValuedAttr<BoolAttr, "false">:$keepdims
  );
  let has_logical_tensor_desc_infer_fn = 1;
  let has_physical_tensor_desc_infer_fn = 1;
  let has_get_sbp_fn = 1;
  let has_data_type_infer_fn = 1;
}

def OneFlow_ReduceMaxDeviceStageOp : OneFlow_BaseOp<"reduce_max_device_stage", [NoSideEffect, DeclareOpInterfaceMethods<UserOpCompatibleInterface>]> {
  let input = (ins
    OneFlow_Tensor:$in
  );
  let output = (outs
    OneFlow_Tensor:$out,
    OneFlow_Tensor:$mask,
    OneFlow_Tensor:$count
  );
  let attrs = (ins
    SI32ArrayAttr:$axis
  );
  let has_logical_tensor_desc_infer_fn = 1;
  let has_physical_tensor_desc_infer_fn = 1;
  let has_get_sbp_fn = 1;
  let has_data_type_infer_fn = 1;
}

def OneFlow_ReduceMaxDeviceStageGradOp : OneFlow_BaseOp<"reduce_max_device_stage_grad", [NoSideEffect, DeclareOpInterfaceMethods<UserOpCompatibleInterface>]> {
  let input = (ins
    OneFlow_Tensor:$out_diff,
    OneFlow_Tensor:$mask,
    OneFlow_Tensor:$count
  );
  let output = (outs
    OneFlow_Tensor:$in_diff
  );
  let attrs = (ins
    SI32ArrayAttr:$axis
  );
  let has_logical_tensor_desc_infer_fn = 1;
  let has_physical_tensor_desc_infer_fn = 1;
  let has_get_sbp_fn = 1;
  let has_data_type_infer_fn = 1;
}

def OneFlow_ReduceMaxGlobalStageOp : OneFlow_BaseOp<"reduce_max_global_stage", [NoSideEffect, DeclareOpInterfaceMethods<UserOpCompatibleInterface>]> {
  let input = (ins
    OneFlow_Tensor:$in,
    OneFlow_Tensor:$device_count
  );
  let output = (outs
    OneFlow_Tensor:$out,
    OneFlow_Tensor:$mask
  );
  let attrs = (ins
    SI32ArrayAttr:$axis,
    DefaultValuedAttr<BoolAttr, "false">:$keepdims
  );
  let has_logical_tensor_desc_infer_fn = 1;
  let has_physical_tensor_desc_infer_fn = 1;
  let has_get_sbp_fn = 1;
  let has_data_type_infer_fn = 1;
  let has_input_arg_modify_fn = 1;
}

def OneFlow_ReduceMaxGlobalStageGradOp : OneFlow_BaseOp<"reduce_max_global_stage_grad", [NoSideEffect, DeclareOpInterfaceMethods<UserOpCompatibleInterface>]> {
  let input = (ins
    OneFlow_Tensor:$out_diff,
    OneFlow_Tensor:$mask,
    OneFlow_Tensor:$device_count
  );
  let output = (outs
    OneFlow_Tensor:$in_diff
  );
  let attrs = (ins
    SI32ArrayAttr:$axis,
    DefaultValuedAttr<BoolAttr, "false">:$keepdims
  );
  let has_logical_tensor_desc_infer_fn = 1;
  let has_physical_tensor_desc_infer_fn = 1;
  let has_get_sbp_fn = 1;
  let has_data_type_infer_fn = 1;
}

def OneFlow_ReduceMinOp : OneFlow_BaseOp<"reduce_min", [NoSideEffect, DeclareOpInterfaceMethods<UserOpCompatibleInterface>]> {
  let input = (ins
    OneFlow_Tensor:$input_tensor
  );
  let output = (outs
    OneFlow_Tensor:$output_tensor
  );
  let attrs = (ins
    SI32ArrayAttr:$axis,
    DefaultValuedAttr<BoolAttr, "false">:$keepdims
  );
  let has_logical_tensor_desc_infer_fn = 1;
  let has_physical_tensor_desc_infer_fn = 1;
  let has_get_sbp_fn = 1;
  let has_data_type_infer_fn = 1;
}

def OneFlow_ReduceMinDeviceStageOp : OneFlow_BaseOp<"reduce_min_device_stage", [NoSideEffect, DeclareOpInterfaceMethods<UserOpCompatibleInterface>]> {
  let input = (ins
    OneFlow_Tensor:$in
  );
  let output = (outs
    OneFlow_Tensor:$out,
    OneFlow_Tensor:$mask,
    OneFlow_Tensor:$count
  );
  let attrs = (ins
    SI32ArrayAttr:$axis
  );
  let has_logical_tensor_desc_infer_fn = 1;
  let has_physical_tensor_desc_infer_fn = 1;
  let has_get_sbp_fn = 1;
  let has_data_type_infer_fn = 1;
}

def OneFlow_ReduceMinDeviceStageGradOp : OneFlow_BaseOp<"reduce_min_device_stage_grad", [NoSideEffect, DeclareOpInterfaceMethods<UserOpCompatibleInterface>]> {
  let input = (ins
    OneFlow_Tensor:$out_diff,
    OneFlow_Tensor:$mask,
    OneFlow_Tensor:$count
  );
  let output = (outs
    OneFlow_Tensor:$in_diff
  );
  let attrs = (ins
    SI32ArrayAttr:$axis
  );
  let has_logical_tensor_desc_infer_fn = 1;
  let has_physical_tensor_desc_infer_fn = 1;
  let has_get_sbp_fn = 1;
  let has_data_type_infer_fn = 1;
}

def OneFlow_ReduceMinGlobalStageOp : OneFlow_BaseOp<"reduce_min_global_stage", [NoSideEffect, DeclareOpInterfaceMethods<UserOpCompatibleInterface>]> {
  let input = (ins
    OneFlow_Tensor:$in,
    OneFlow_Tensor:$device_count
  );
  let output = (outs
    OneFlow_Tensor:$out,
    OneFlow_Tensor:$mask
  );
  let attrs = (ins
    SI32ArrayAttr:$axis,
    DefaultValuedAttr<BoolAttr, "false">:$keepdims
  );
  let has_logical_tensor_desc_infer_fn = 1;
  let has_physical_tensor_desc_infer_fn = 1;
  let has_get_sbp_fn = 1;
  let has_data_type_infer_fn = 1;
  let has_input_arg_modify_fn = 1;
}

def OneFlow_ReduceMinGlobalStageGradOp : OneFlow_BaseOp<"reduce_min_global_stage_grad", [NoSideEffect, DeclareOpInterfaceMethods<UserOpCompatibleInterface>]> {
  let input = (ins
    OneFlow_Tensor:$out_diff,
    OneFlow_Tensor:$mask,
    OneFlow_Tensor:$device_count
  );
  let output = (outs
    OneFlow_Tensor:$in_diff
  );
  let attrs = (ins
    SI32ArrayAttr:$axis,
    DefaultValuedAttr<BoolAttr, "false">:$keepdims
  );
  let has_logical_tensor_desc_infer_fn = 1;
  let has_physical_tensor_desc_infer_fn = 1;
  let has_get_sbp_fn = 1;
  let has_data_type_infer_fn = 1;
}

def OneFlow_ReduceProdOp : OneFlow_BaseOp<"reduce_prod", [NoSideEffect, DeclareOpInterfaceMethods<UserOpCompatibleInterface>]> {
  let input = (ins
    OneFlow_Tensor:$input_tensor
  );
  let output = (outs
    OneFlow_Tensor:$output_tensor
  );
  let attrs = (ins
    SI32ArrayAttr:$axis,
    DefaultValuedAttr<BoolAttr, "false">:$keepdims
  );
  let has_logical_tensor_desc_infer_fn = 1;
  let has_physical_tensor_desc_infer_fn = 1;
  let has_get_sbp_fn = 1;
  let has_data_type_infer_fn = 1;
}

def OneFlow_ReduceSumOp : OneFlow_BaseOp<"reduce_sum", [NoSideEffect, DeclareOpInterfaceMethods<UserOpCompatibleInterface>]> {
  let input = (ins
    OneFlow_Tensor:$input_tensor
  );
  let output = (outs
    OneFlow_Tensor:$output_tensor
  );
  let attrs = (ins
    SI32ArrayAttr:$axis,
    DefaultValuedAttr<BoolAttr, "false">:$keepdims
  );
  let has_logical_tensor_desc_infer_fn = 1;
  let has_physical_tensor_desc_infer_fn = 1;
  let has_get_sbp_fn = 1;
  let has_data_type_infer_fn = 1;
}

def OneFlow_ReduceSumLikeOp : OneFlow_BaseOp<"reduce_sum_like", [NoSideEffect, NoGrad, DeclareOpInterfaceMethods<UserOpCompatibleInterface>]> {
  let input = (ins
    OneFlow_Tensor:$x,
    OneFlow_Tensor:$like
  );
  let output = (outs
    OneFlow_Tensor:$y
  );
  let attrs = (ins
    SI32ArrayAttr:$axis
  );
  let has_logical_tensor_desc_infer_fn = 1;
  let has_physical_tensor_desc_infer_fn = 1;
  let has_get_sbp_fn = 1;
  let has_data_type_infer_fn = 1;
  let has_input_arg_modify_fn = 1;
}

#endif // GET_ONEFLOW_REDUCE_OP_DEFINITIONS

// Group: RESHAPE
// reshape, reshape_like
// Total: 2

#ifdef GET_ONEFLOW_RESHAPE_OP_DEFINITIONS

def OneFlow_ReshapeOp : OneFlow_BaseOp<"reshape", [NoSideEffect, DeclareOpInterfaceMethods<UserOpCompatibleInterface>]> {
  let input = (ins
    OneFlow_Tensor:$in
  );
  let output = (outs
    OneFlow_Tensor:$out
  );
  let attrs = (ins
    ShapeAttr:$shape
  );
  let has_logical_tensor_desc_infer_fn = 1;
  let has_physical_tensor_desc_infer_fn = 1;
  let has_get_sbp_fn = 1;
  let has_data_type_infer_fn = 1;
  let hasFolder = 1;
}

def OneFlow_ReshapeLikeOp : OneFlow_BaseOp<"reshape_like", [NoSideEffect, DeclareOpInterfaceMethods<UserOpCompatibleInterface>]> {
  let input = (ins
    OneFlow_Tensor:$in,
    OneFlow_Tensor:$like
  );
  let output = (outs
    OneFlow_Tensor:$out
  );
  let has_logical_tensor_desc_infer_fn = 1;
  let has_physical_tensor_desc_infer_fn = 1;
  let has_get_sbp_fn = 1;
  let has_data_type_infer_fn = 1;
  let has_input_arg_modify_fn = 1;
}

#endif // GET_ONEFLOW_RESHAPE_OP_DEFINITIONS

// Group: SCALAR
// clip_by_scalar, clip_by_scalar_grad, clip_by_scalar_max, clip_by_scalar_max_grad, clip_by_scalar_min, clip_by_scalar_min_grad, scalar_add, scalar_add_by_tensor, scalar_div_by_tensor, scalar_floordiv, scalar_fmod, scalar_logical_and, scalar_logical_equal, scalar_logical_greater, scalar_logical_greater_equal, scalar_logical_less, scalar_logical_less_equal, scalar_logical_not_equal, scalar_logical_or, scalar_logical_xor, scalar_mul, scalar_mul_by_tensor, scalar_pow, scalar_pow_grad, scalar_reverse_pow, scalar_reverse_pow_grad, scalar_sub_by_tensor
// Total: 27

#ifdef GET_ONEFLOW_SCALAR_OP_DEFINITIONS

def OneFlow_ClipByScalarOp : OneFlow_BaseOp<"clip_by_scalar", [NoSideEffect, DeclareOpInterfaceMethods<UserOpCompatibleInterface>]> {
  let input = (ins
    OneFlow_Tensor:$x
  );
  let output = (outs
    OneFlow_Tensor:$y
  );
  let attrs = (ins
    DefaultValuedAttr<F64Attr, "0.">:$floating_min,
    DefaultValuedAttr<SI64Attr, "0">:$integral_min,
    DefaultValuedAttr<F64Attr, "0.">:$floating_max,
    DefaultValuedAttr<SI64Attr, "0">:$integral_max
  );
  let has_logical_tensor_desc_infer_fn = 1;
  let has_physical_tensor_desc_infer_fn = 1;
  let has_get_sbp_fn = 1;
  let has_data_type_infer_fn = 1;
}

def OneFlow_ClipByScalarGradOp : OneFlow_BaseOp<"clip_by_scalar_grad", [NoSideEffect, DeclareOpInterfaceMethods<UserOpCompatibleInterface>]> {
  let input = (ins
    OneFlow_Tensor:$dy,
    OneFlow_Tensor:$x
  );
  let output = (outs
    OneFlow_Tensor:$dx
  );
  let attrs = (ins
    DefaultValuedAttr<F64Attr, "0.">:$floating_min,
    DefaultValuedAttr<SI64Attr, "0">:$integral_min,
    DefaultValuedAttr<F64Attr, "0.">:$floating_max,
    DefaultValuedAttr<SI64Attr, "0">:$integral_max
  );
  let has_logical_tensor_desc_infer_fn = 1;
  let has_physical_tensor_desc_infer_fn = 1;
  let has_get_sbp_fn = 1;
  let has_data_type_infer_fn = 1;
}

def OneFlow_ClipByScalarMaxOp : OneFlow_BaseOp<"clip_by_scalar_max", [NoSideEffect, DeclareOpInterfaceMethods<UserOpCompatibleInterface>]> {
  let input = (ins
    OneFlow_Tensor:$x
  );
  let output = (outs
    OneFlow_Tensor:$y
  );
  let attrs = (ins
    DefaultValuedAttr<F64Attr, "0.">:$floating_max,
    DefaultValuedAttr<SI64Attr, "0">:$integral_max
  );
  let has_logical_tensor_desc_infer_fn = 1;
  let has_physical_tensor_desc_infer_fn = 1;
  let has_get_sbp_fn = 1;
  let has_data_type_infer_fn = 1;
}

def OneFlow_ClipByScalarMaxGradOp : OneFlow_BaseOp<"clip_by_scalar_max_grad", [NoSideEffect, DeclareOpInterfaceMethods<UserOpCompatibleInterface>]> {
  let input = (ins
    OneFlow_Tensor:$dy,
    OneFlow_Tensor:$x
  );
  let output = (outs
    OneFlow_Tensor:$dx
  );
  let attrs = (ins
    DefaultValuedAttr<F64Attr, "0.">:$floating_max,
    DefaultValuedAttr<SI64Attr, "0">:$integral_max
  );
  let has_logical_tensor_desc_infer_fn = 1;
  let has_physical_tensor_desc_infer_fn = 1;
  let has_get_sbp_fn = 1;
  let has_data_type_infer_fn = 1;
}

def OneFlow_ClipByScalarMinOp : OneFlow_BaseOp<"clip_by_scalar_min", [NoSideEffect, DeclareOpInterfaceMethods<UserOpCompatibleInterface>]> {
  let input = (ins
    OneFlow_Tensor:$x
  );
  let output = (outs
    OneFlow_Tensor:$y
  );
  let attrs = (ins
    DefaultValuedAttr<F64Attr, "0.">:$floating_min,
    DefaultValuedAttr<SI64Attr, "0">:$integral_min
  );
  let has_logical_tensor_desc_infer_fn = 1;
  let has_physical_tensor_desc_infer_fn = 1;
  let has_get_sbp_fn = 1;
  let has_data_type_infer_fn = 1;
}

def OneFlow_ClipByScalarMinGradOp : OneFlow_BaseOp<"clip_by_scalar_min_grad", [NoSideEffect, DeclareOpInterfaceMethods<UserOpCompatibleInterface>]> {
  let input = (ins
    OneFlow_Tensor:$dy,
    OneFlow_Tensor:$x
  );
  let output = (outs
    OneFlow_Tensor:$dx
  );
  let attrs = (ins
    DefaultValuedAttr<F64Attr, "0.">:$floating_min,
    DefaultValuedAttr<SI64Attr, "0">:$integral_min
  );
  let has_logical_tensor_desc_infer_fn = 1;
  let has_physical_tensor_desc_infer_fn = 1;
  let has_get_sbp_fn = 1;
  let has_data_type_infer_fn = 1;
}

def OneFlow_ScalarAddOp : OneFlow_BaseOp<"scalar_add", [NoSideEffect, DeclareOpInterfaceMethods<UserOpCompatibleInterface>]> {
  let input = (ins
    OneFlow_Tensor:$in
  );
  let output = (outs
    OneFlow_Tensor:$out
  );
  let attrs = (ins
    DefaultValuedAttr<BoolAttr, "false">:$has_int_operand,
    DefaultValuedAttr<BoolAttr, "false">:$has_float_operand,
    DefaultValuedAttr<SI64Attr, "0">:$int_operand,
    DefaultValuedAttr<F64Attr, "0.">:$float_operand
  );
  let has_logical_tensor_desc_infer_fn = 1;
  let has_physical_tensor_desc_infer_fn = 1;
  let has_get_sbp_fn = 1;
  let has_data_type_infer_fn = 1;
  let hasFolder = 1;
}

def OneFlow_ScalarAddByTensorOp : OneFlow_BaseOp<"scalar_add_by_tensor", [NoSideEffect, DeclareOpInterfaceMethods<UserOpCompatibleInterface>]> {
  let input = (ins
    OneFlow_Tensor:$x,
    OneFlow_Tensor:$scalar
  );
  let output = (outs
    OneFlow_Tensor:$y
  );
  let has_logical_tensor_desc_infer_fn = 1;
  let has_physical_tensor_desc_infer_fn = 1;
  let has_get_sbp_fn = 1;
  let has_data_type_infer_fn = 1;
}

def OneFlow_ScalarDivByTensorOp : OneFlow_BaseOp<"scalar_div_by_tensor", [NoSideEffect, DeclareOpInterfaceMethods<UserOpCompatibleInterface>]> {
  let input = (ins
    OneFlow_Tensor:$x,
    OneFlow_Tensor:$scalar
  );
  let output = (outs
    OneFlow_Tensor:$y
  );
  let has_logical_tensor_desc_infer_fn = 1;
  let has_physical_tensor_desc_infer_fn = 1;
  let has_get_sbp_fn = 1;
  let has_data_type_infer_fn = 1;
}

def OneFlow_ScalarFloordivOp : OneFlow_BaseOp<"scalar_floordiv", [NoSideEffect, DeclareOpInterfaceMethods<UserOpCompatibleInterface>]> {
  let input = (ins
    OneFlow_Tensor:$in
  );
  let output = (outs
    OneFlow_Tensor:$out
  );
  let attrs = (ins
    DefaultValuedAttr<BoolAttr, "false">:$has_int_operand,
    DefaultValuedAttr<BoolAttr, "false">:$has_float_operand,
    DefaultValuedAttr<SI64Attr, "0">:$int_operand,
    DefaultValuedAttr<F64Attr, "0.">:$float_operand
  );
  let has_logical_tensor_desc_infer_fn = 1;
  let has_physical_tensor_desc_infer_fn = 1;
  let has_get_sbp_fn = 1;
  let has_data_type_infer_fn = 1;
}

def OneFlow_ScalarFmodOp : OneFlow_BaseOp<"scalar_fmod", [NoSideEffect, DeclareOpInterfaceMethods<UserOpCompatibleInterface>]> {
  let input = (ins
    OneFlow_Tensor:$in
  );
  let output = (outs
    OneFlow_Tensor:$out
  );
  let attrs = (ins
    DefaultValuedAttr<BoolAttr, "false">:$has_int_operand,
    DefaultValuedAttr<BoolAttr, "false">:$has_float_operand,
    DefaultValuedAttr<SI64Attr, "0">:$int_operand,
    DefaultValuedAttr<F64Attr, "0.">:$float_operand
  );
  let has_logical_tensor_desc_infer_fn = 1;
  let has_physical_tensor_desc_infer_fn = 1;
  let has_get_sbp_fn = 1;
  let has_data_type_infer_fn = 1;
}

def OneFlow_ScalarLogicalAndOp : OneFlow_BaseOp<"scalar_logical_and", [NoSideEffect, NoGrad, DeclareOpInterfaceMethods<UserOpCompatibleInterface>]> {
  let input = (ins
    OneFlow_Tensor:$in
  );
  let output = (outs
    OneFlow_Tensor:$out
  );
  let attrs = (ins
    DefaultValuedAttr<BoolAttr, "false">:$has_int_operand,
    DefaultValuedAttr<BoolAttr, "false">:$has_float_operand,
    DefaultValuedAttr<SI64Attr, "0">:$int_operand,
    DefaultValuedAttr<F64Attr, "0.">:$float_operand
  );
  let has_logical_tensor_desc_infer_fn = 1;
  let has_physical_tensor_desc_infer_fn = 1;
  let has_get_sbp_fn = 1;
  let has_data_type_infer_fn = 1;
}

def OneFlow_ScalarLogicalEqualOp : OneFlow_BaseOp<"scalar_logical_equal", [NoSideEffect, NoGrad, DeclareOpInterfaceMethods<UserOpCompatibleInterface>]> {
  let input = (ins
    OneFlow_Tensor:$in
  );
  let output = (outs
    OneFlow_Tensor:$out
  );
  let attrs = (ins
    DefaultValuedAttr<BoolAttr, "false">:$has_int_operand,
    DefaultValuedAttr<BoolAttr, "false">:$has_float_operand,
    DefaultValuedAttr<SI64Attr, "0">:$int_operand,
    DefaultValuedAttr<F64Attr, "0.">:$float_operand
  );
  let has_logical_tensor_desc_infer_fn = 1;
  let has_physical_tensor_desc_infer_fn = 1;
  let has_get_sbp_fn = 1;
  let has_data_type_infer_fn = 1;
}

def OneFlow_ScalarLogicalGreaterOp : OneFlow_BaseOp<"scalar_logical_greater", [NoSideEffect, NoGrad, DeclareOpInterfaceMethods<UserOpCompatibleInterface>]> {
  let input = (ins
    OneFlow_Tensor:$in
  );
  let output = (outs
    OneFlow_Tensor:$out
  );
  let attrs = (ins
    DefaultValuedAttr<BoolAttr, "false">:$has_int_operand,
    DefaultValuedAttr<BoolAttr, "false">:$has_float_operand,
    DefaultValuedAttr<SI64Attr, "0">:$int_operand,
    DefaultValuedAttr<F64Attr, "0.">:$float_operand
  );
  let has_logical_tensor_desc_infer_fn = 1;
  let has_physical_tensor_desc_infer_fn = 1;
  let has_get_sbp_fn = 1;
  let has_data_type_infer_fn = 1;
}

def OneFlow_ScalarLogicalGreaterEqualOp : OneFlow_BaseOp<"scalar_logical_greater_equal", [NoSideEffect, NoGrad, DeclareOpInterfaceMethods<UserOpCompatibleInterface>]> {
  let input = (ins
    OneFlow_Tensor:$in
  );
  let output = (outs
    OneFlow_Tensor:$out
  );
  let attrs = (ins
    DefaultValuedAttr<BoolAttr, "false">:$has_int_operand,
    DefaultValuedAttr<BoolAttr, "false">:$has_float_operand,
    DefaultValuedAttr<SI64Attr, "0">:$int_operand,
    DefaultValuedAttr<F64Attr, "0.">:$float_operand
  );
  let has_logical_tensor_desc_infer_fn = 1;
  let has_physical_tensor_desc_infer_fn = 1;
  let has_get_sbp_fn = 1;
  let has_data_type_infer_fn = 1;
}

def OneFlow_ScalarLogicalLessOp : OneFlow_BaseOp<"scalar_logical_less", [NoSideEffect, NoGrad, DeclareOpInterfaceMethods<UserOpCompatibleInterface>]> {
  let input = (ins
    OneFlow_Tensor:$in
  );
  let output = (outs
    OneFlow_Tensor:$out
  );
  let attrs = (ins
    DefaultValuedAttr<BoolAttr, "false">:$has_int_operand,
    DefaultValuedAttr<BoolAttr, "false">:$has_float_operand,
    DefaultValuedAttr<SI64Attr, "0">:$int_operand,
    DefaultValuedAttr<F64Attr, "0.">:$float_operand
  );
  let has_logical_tensor_desc_infer_fn = 1;
  let has_physical_tensor_desc_infer_fn = 1;
  let has_get_sbp_fn = 1;
  let has_data_type_infer_fn = 1;
}

def OneFlow_ScalarLogicalLessEqualOp : OneFlow_BaseOp<"scalar_logical_less_equal", [NoSideEffect, NoGrad, DeclareOpInterfaceMethods<UserOpCompatibleInterface>]> {
  let input = (ins
    OneFlow_Tensor:$in
  );
  let output = (outs
    OneFlow_Tensor:$out
  );
  let attrs = (ins
    DefaultValuedAttr<BoolAttr, "false">:$has_int_operand,
    DefaultValuedAttr<BoolAttr, "false">:$has_float_operand,
    DefaultValuedAttr<SI64Attr, "0">:$int_operand,
    DefaultValuedAttr<F64Attr, "0.">:$float_operand
  );
  let has_logical_tensor_desc_infer_fn = 1;
  let has_physical_tensor_desc_infer_fn = 1;
  let has_get_sbp_fn = 1;
  let has_data_type_infer_fn = 1;
}

def OneFlow_ScalarLogicalNotEqualOp : OneFlow_BaseOp<"scalar_logical_not_equal", [NoSideEffect, NoGrad, DeclareOpInterfaceMethods<UserOpCompatibleInterface>]> {
  let input = (ins
    OneFlow_Tensor:$in
  );
  let output = (outs
    OneFlow_Tensor:$out
  );
  let attrs = (ins
    DefaultValuedAttr<BoolAttr, "false">:$has_int_operand,
    DefaultValuedAttr<BoolAttr, "false">:$has_float_operand,
    DefaultValuedAttr<SI64Attr, "0">:$int_operand,
    DefaultValuedAttr<F64Attr, "0.">:$float_operand
  );
  let has_logical_tensor_desc_infer_fn = 1;
  let has_physical_tensor_desc_infer_fn = 1;
  let has_get_sbp_fn = 1;
  let has_data_type_infer_fn = 1;
}

def OneFlow_ScalarLogicalOrOp : OneFlow_BaseOp<"scalar_logical_or", [NoSideEffect, NoGrad, DeclareOpInterfaceMethods<UserOpCompatibleInterface>]> {
  let input = (ins
    OneFlow_Tensor:$in
  );
  let output = (outs
    OneFlow_Tensor:$out
  );
  let attrs = (ins
    DefaultValuedAttr<BoolAttr, "false">:$has_int_operand,
    DefaultValuedAttr<BoolAttr, "false">:$has_float_operand,
    DefaultValuedAttr<SI64Attr, "0">:$int_operand,
    DefaultValuedAttr<F64Attr, "0.">:$float_operand
  );
  let has_logical_tensor_desc_infer_fn = 1;
  let has_physical_tensor_desc_infer_fn = 1;
  let has_get_sbp_fn = 1;
  let has_data_type_infer_fn = 1;
}

def OneFlow_ScalarLogicalXorOp : OneFlow_BaseOp<"scalar_logical_xor", [NoSideEffect, NoGrad, DeclareOpInterfaceMethods<UserOpCompatibleInterface>]> {
  let input = (ins
    OneFlow_Tensor:$in
  );
  let output = (outs
    OneFlow_Tensor:$out
  );
  let attrs = (ins
    DefaultValuedAttr<BoolAttr, "false">:$has_int_operand,
    DefaultValuedAttr<BoolAttr, "false">:$has_float_operand,
    DefaultValuedAttr<SI64Attr, "0">:$int_operand,
    DefaultValuedAttr<F64Attr, "0.">:$float_operand
  );
  let has_logical_tensor_desc_infer_fn = 1;
  let has_physical_tensor_desc_infer_fn = 1;
  let has_get_sbp_fn = 1;
  let has_data_type_infer_fn = 1;
}

def OneFlow_ScalarMulOp : OneFlow_BaseOp<"scalar_mul", [NoSideEffect, DeclareOpInterfaceMethods<UserOpCompatibleInterface>]> {
  let input = (ins
    OneFlow_Tensor:$in
  );
  let output = (outs
    OneFlow_Tensor:$out
  );
  let attrs = (ins
    DefaultValuedAttr<BoolAttr, "false">:$has_int_operand,
    DefaultValuedAttr<BoolAttr, "false">:$has_float_operand,
    DefaultValuedAttr<SI64Attr, "0">:$int_operand,
    DefaultValuedAttr<F64Attr, "0.">:$float_operand
  );
  let has_logical_tensor_desc_infer_fn = 1;
  let has_physical_tensor_desc_infer_fn = 1;
  let has_get_sbp_fn = 1;
  let has_data_type_infer_fn = 1;
}

def OneFlow_ScalarMulByTensorOp : OneFlow_BaseOp<"scalar_mul_by_tensor", [NoSideEffect, DeclareOpInterfaceMethods<UserOpCompatibleInterface>]> {
  let input = (ins
    OneFlow_Tensor:$x,
    OneFlow_Tensor:$scalar
  );
  let output = (outs
    OneFlow_Tensor:$y
  );
  let has_logical_tensor_desc_infer_fn = 1;
  let has_physical_tensor_desc_infer_fn = 1;
  let has_get_sbp_fn = 1;
  let has_data_type_infer_fn = 1;
}

def OneFlow_ScalarDivOp : OneFlow_BaseOp<"scalar_div", [NoSideEffect, DeclareOpInterfaceMethods<UserOpCompatibleInterface>]> {
  let input = (ins
    OneFlow_Tensor:$in
  );
  let output = (outs
    OneFlow_Tensor:$out
  );
  let attrs = (ins
    DefaultValuedAttr<BoolAttr, "false">:$has_int_operand,
    DefaultValuedAttr<BoolAttr, "false">:$has_float_operand,
    DefaultValuedAttr<SI64Attr, "0">:$int_operand,
    DefaultValuedAttr<F64Attr, "0.">:$float_operand
  );
  let has_logical_tensor_desc_infer_fn = 1;
  let has_physical_tensor_desc_infer_fn = 1;
  let has_get_sbp_fn = 1;
  let has_data_type_infer_fn = 1;
}

def OneFlow_ScalarPowOp : OneFlow_BaseOp<"scalar_pow", [NoSideEffect, DeclareOpInterfaceMethods<UserOpCompatibleInterface>]> {
  let input = (ins
    OneFlow_Tensor:$in
  );
  let output = (outs
    OneFlow_Tensor:$out
  );
  let attrs = (ins
    DefaultValuedAttr<BoolAttr, "false">:$has_int_operand,
    DefaultValuedAttr<BoolAttr, "false">:$has_float_operand,
    DefaultValuedAttr<SI64Attr, "0">:$int_operand,
    DefaultValuedAttr<F64Attr, "0.">:$float_operand
  );
  let has_logical_tensor_desc_infer_fn = 1;
  let has_physical_tensor_desc_infer_fn = 1;
  let has_get_sbp_fn = 1;
  let has_data_type_infer_fn = 1;
}

def OneFlow_ScalarPowGradOp : OneFlow_BaseOp<"scalar_pow_grad", [NoSideEffect, DeclareOpInterfaceMethods<UserOpCompatibleInterface>]> {
  let input = (ins
    OneFlow_Tensor:$x,
    OneFlow_Tensor:$dy
  );
  let output = (outs
    OneFlow_Tensor:$dx
  );
  let attrs = (ins
    DefaultValuedAttr<BoolAttr, "false">:$has_int_operand,
    DefaultValuedAttr<BoolAttr, "false">:$has_float_operand,
    DefaultValuedAttr<SI64Attr, "0">:$int_operand,
    DefaultValuedAttr<F64Attr, "0.">:$float_operand
  );
  let has_logical_tensor_desc_infer_fn = 1;
  let has_physical_tensor_desc_infer_fn = 1;
  let has_get_sbp_fn = 1;
  let has_data_type_infer_fn = 1;
}

def OneFlow_ScalarReversePowOp : OneFlow_BaseOp<"scalar_reverse_pow", [NoSideEffect, DeclareOpInterfaceMethods<UserOpCompatibleInterface>]> {
  let input = (ins
    OneFlow_Tensor:$in
  );
  let output = (outs
    OneFlow_Tensor:$out
  );
  let attrs = (ins
    DefaultValuedAttr<BoolAttr, "false">:$has_int_operand,
    DefaultValuedAttr<BoolAttr, "false">:$has_float_operand,
    DefaultValuedAttr<SI64Attr, "0">:$int_operand,
    DefaultValuedAttr<F64Attr, "0.">:$float_operand
  );
  let has_logical_tensor_desc_infer_fn = 1;
  let has_physical_tensor_desc_infer_fn = 1;
  let has_get_sbp_fn = 1;
  let has_data_type_infer_fn = 1;
}

def OneFlow_ScalarReversePowGradOp : OneFlow_BaseOp<"scalar_reverse_pow_grad", [NoSideEffect, DeclareOpInterfaceMethods<UserOpCompatibleInterface>]> {
  let input = (ins
    OneFlow_Tensor:$x,
    OneFlow_Tensor:$dy
  );
  let output = (outs
    OneFlow_Tensor:$dx
  );
  let attrs = (ins
    DefaultValuedAttr<BoolAttr, "false">:$has_int_operand,
    DefaultValuedAttr<BoolAttr, "false">:$has_float_operand,
    DefaultValuedAttr<SI64Attr, "0">:$int_operand,
    DefaultValuedAttr<F64Attr, "0.">:$float_operand
  );
  let has_logical_tensor_desc_infer_fn = 1;
  let has_physical_tensor_desc_infer_fn = 1;
  let has_get_sbp_fn = 1;
  let has_data_type_infer_fn = 1;
}

def OneFlow_ScalarSubByTensorOp : OneFlow_BaseOp<"scalar_sub_by_tensor", [NoSideEffect, DeclareOpInterfaceMethods<UserOpCompatibleInterface>]> {
  let input = (ins
    OneFlow_Tensor:$x,
    OneFlow_Tensor:$scalar
  );
  let output = (outs
    OneFlow_Tensor:$y
  );
  let has_logical_tensor_desc_infer_fn = 1;
  let has_physical_tensor_desc_infer_fn = 1;
  let has_get_sbp_fn = 1;
  let has_data_type_infer_fn = 1;
}

#endif // GET_ONEFLOW_SCALAR_OP_DEFINITIONS

// Group: SOFTMAX
// log_softmax, log_softmax_grad, softmax, softmax_cross_entropy, softmax_cross_entropy_grad, softmax_grad, sparse_softmax_cross_entropy, sparse_softmax_cross_entropy_grad, sparse_softmax_cross_entropy_ms, sparse_softmax_cross_entropy_ms_grad
// Total: 10

#ifdef GET_ONEFLOW_SOFTMAX_OP_DEFINITIONS

def OneFlow_LogSoftmaxOp : OneFlow_BaseOp<"log_softmax", [NoSideEffect, DeclareOpInterfaceMethods<UserOpCompatibleInterface>]> {
  let input = (ins
    OneFlow_Tensor:$in
  );
  let output = (outs
    OneFlow_Tensor:$prob
  );
  let has_logical_tensor_desc_infer_fn = 1;
  let has_physical_tensor_desc_infer_fn = 1;
  let has_get_sbp_fn = 1;
  let has_data_type_infer_fn = 1;
}

def OneFlow_LogSoftmaxGradOp : OneFlow_BaseOp<"log_softmax_grad", [NoSideEffect, DeclareOpInterfaceMethods<UserOpCompatibleInterface>]> {
  let input = (ins
    OneFlow_Tensor:$prob,
    OneFlow_Tensor:$dy
  );
  let output = (outs
    OneFlow_Tensor:$dx
  );
  let has_logical_tensor_desc_infer_fn = 1;
  let has_physical_tensor_desc_infer_fn = 1;
  let has_get_sbp_fn = 1;
  let has_data_type_infer_fn = 1;
}

def OneFlow_SoftmaxOp : OneFlow_BaseOp<"softmax", [NoSideEffect, DeclareOpInterfaceMethods<UserOpCompatibleInterface>]> {
  let input = (ins
    OneFlow_Tensor:$in
  );
  let output = (outs
    OneFlow_Tensor:$out
  );
  let has_logical_tensor_desc_infer_fn = 1;
  let has_physical_tensor_desc_infer_fn = 1;
  let has_get_sbp_fn = 1;
  let has_data_type_infer_fn = 1;
}

def OneFlow_SoftmaxCrossEntropyOp : OneFlow_BaseOp<"softmax_cross_entropy", [NoSideEffect, DeclareOpInterfaceMethods<UserOpCompatibleInterface>]> {
  let input = (ins
    OneFlow_Tensor:$prediction,
    OneFlow_Tensor:$label
  );
  let output = (outs
    OneFlow_Tensor:$prob,
    OneFlow_Tensor:$out
  );
  let has_logical_tensor_desc_infer_fn = 1;
  let has_physical_tensor_desc_infer_fn = 1;
  let has_get_sbp_fn = 1;
  let has_data_type_infer_fn = 1;
  let has_input_arg_modify_fn = 1;
}

def OneFlow_SoftmaxCrossEntropyGradOp : OneFlow_BaseOp<"softmax_cross_entropy_grad", [NoSideEffect, DeclareOpInterfaceMethods<UserOpCompatibleInterface>]> {
  let input = (ins
    OneFlow_Tensor:$dy,
    OneFlow_Tensor:$label,
    OneFlow_Tensor:$prob
  );
  let output = (outs
    OneFlow_Tensor:$prediction_diff
  );
  let has_logical_tensor_desc_infer_fn = 1;
  let has_physical_tensor_desc_infer_fn = 1;
  let has_get_sbp_fn = 1;
  let has_data_type_infer_fn = 1;
}

def OneFlow_SoftmaxGradOp : OneFlow_BaseOp<"softmax_grad", [NoSideEffect, DeclareOpInterfaceMethods<UserOpCompatibleInterface>]> {
  let input = (ins
    OneFlow_Tensor:$y,
    OneFlow_Tensor:$dy
  );
  let output = (outs
    OneFlow_Tensor:$dx
  );
  let has_logical_tensor_desc_infer_fn = 1;
  let has_physical_tensor_desc_infer_fn = 1;
  let has_get_sbp_fn = 1;
  let has_data_type_infer_fn = 1;
}

def OneFlow_SparseSoftmaxCrossEntropyOp : OneFlow_BaseOp<"sparse_softmax_cross_entropy", [NoSideEffect, DeclareOpInterfaceMethods<UserOpCompatibleInterface>]> {
  let input = (ins
    OneFlow_Tensor:$prediction,
    OneFlow_Tensor:$label
  );
  let output = (outs
    OneFlow_Tensor:$prob,
    OneFlow_Tensor:$out
  );
  let attrs = (ins
    DefaultValuedAttr<SI64Attr, "0">:$depth
  );
  let has_logical_tensor_desc_infer_fn = 1;
  let has_physical_tensor_desc_infer_fn = 1;
  let has_get_sbp_fn = 1;
  let has_data_type_infer_fn = 1;
  let has_input_arg_modify_fn = 1;
}

def OneFlow_SparseSoftmaxCrossEntropyGradOp : OneFlow_BaseOp<"sparse_softmax_cross_entropy_grad", [NoSideEffect, DeclareOpInterfaceMethods<UserOpCompatibleInterface>]> {
  let input = (ins
    OneFlow_Tensor:$label,
    OneFlow_Tensor:$dy,
    OneFlow_Tensor:$prob
  );
  let output = (outs
    OneFlow_Tensor:$prediction_diff
  );
  let attrs = (ins
    DefaultValuedAttr<SI64Attr, "0">:$depth
  );
  let has_logical_tensor_desc_infer_fn = 1;
  let has_physical_tensor_desc_infer_fn = 1;
  let has_get_sbp_fn = 1;
  let has_data_type_infer_fn = 1;
}

def OneFlow_SparseSoftmaxCrossEntropyMsOp : OneFlow_BaseOp<"sparse_softmax_cross_entropy_ms", [NoSideEffect, DeclareOpInterfaceMethods<UserOpCompatibleInterface>]> {
  let input = (ins
    OneFlow_Tensor:$prediction,
    OneFlow_Tensor:$label
  );
  let output = (outs
    OneFlow_Tensor:$prob,
    OneFlow_Tensor:$out
  );
  let attrs = (ins
    DefaultValuedAttr<SI64Attr, "0">:$depth
  );
  let has_logical_tensor_desc_infer_fn = 1;
  let has_physical_tensor_desc_infer_fn = 1;
  let has_get_sbp_fn = 1;
  let has_data_type_infer_fn = 1;
  let has_input_arg_modify_fn = 1;
}

def OneFlow_SparseSoftmaxCrossEntropyMsGradOp : OneFlow_BaseOp<"sparse_softmax_cross_entropy_ms_grad", [NoSideEffect, DeclareOpInterfaceMethods<UserOpCompatibleInterface>]> {
  let input = (ins
    OneFlow_Tensor:$label,
    OneFlow_Tensor:$dy,
    OneFlow_Tensor:$prob
  );
  let output = (outs
    OneFlow_Tensor:$prediction_diff
  );
  let attrs = (ins
    DefaultValuedAttr<SI64Attr, "0">:$depth
  );
  let has_logical_tensor_desc_infer_fn = 1;
  let has_physical_tensor_desc_infer_fn = 1;
  let has_get_sbp_fn = 1;
  let has_data_type_infer_fn = 1;
}

#endif // GET_ONEFLOW_SOFTMAX_OP_DEFINITIONS

// Group: SUMMARY
// create_summary_writer, flush_summary_writer, summary_write_histogram, summary_write_image, summary_write_pb, summary_write_scalar
// Total: 6

#ifdef GET_ONEFLOW_SUMMARY_OP_DEFINITIONS

def OneFlow_CreateSummaryWriterOp : OneFlow_BaseOp<"create_summary_writer", [NoSideEffect, NoGrad, CpuOnly, DeclareOpInterfaceMethods<UserOpCompatibleInterface>]> {
  let attrs = (ins
    StrAttr:$logdir
  );
  let has_logical_tensor_desc_infer_fn = 1;
  let has_physical_tensor_desc_infer_fn = 1;
  let has_get_sbp_fn = 1;
  let has_data_type_infer_fn = 1;
}

def OneFlow_FlushSummaryWriterOp : OneFlow_BaseOp<"flush_summary_writer", [NoSideEffect, NoGrad, CpuOnly, DeclareOpInterfaceMethods<UserOpCompatibleInterface>]> {
  let has_logical_tensor_desc_infer_fn = 1;
  let has_physical_tensor_desc_infer_fn = 1;
  let has_get_sbp_fn = 1;
  let has_data_type_infer_fn = 1;
}

def OneFlow_SummaryWriteHistogramOp : OneFlow_BaseOp<"summary_write_histogram", [NoSideEffect, NoGrad, CpuOnly, DeclareOpInterfaceMethods<UserOpCompatibleInterface>]> {
  let input = (ins
    OneFlow_Tensor:$in,
    OneFlow_Tensor:$step,
    OneFlow_Tensor:$tag
  );
  let has_logical_tensor_desc_infer_fn = 1;
  let has_physical_tensor_desc_infer_fn = 1;
  let has_get_sbp_fn = 1;
  let has_data_type_infer_fn = 1;
}

def OneFlow_SummaryWriteImageOp : OneFlow_BaseOp<"summary_write_image", [NoSideEffect, NoGrad, CpuOnly, DeclareOpInterfaceMethods<UserOpCompatibleInterface>]> {
  let input = (ins
    OneFlow_Tensor:$in,
    OneFlow_Tensor:$step,
    OneFlow_Tensor:$tag
  );
  let has_logical_tensor_desc_infer_fn = 1;
  let has_physical_tensor_desc_infer_fn = 1;
  let has_get_sbp_fn = 1;
  let has_data_type_infer_fn = 1;
}

def OneFlow_SummaryWritePbOp : OneFlow_BaseOp<"summary_write_pb", [NoSideEffect, NoGrad, CpuOnly, DeclareOpInterfaceMethods<UserOpCompatibleInterface>]> {
  let input = (ins
    OneFlow_Tensor:$in,
    OneFlow_Tensor:$step
  );
  let has_logical_tensor_desc_infer_fn = 1;
  let has_physical_tensor_desc_infer_fn = 1;
  let has_get_sbp_fn = 1;
  let has_data_type_infer_fn = 1;
}

def OneFlow_SummaryWriteScalarOp : OneFlow_BaseOp<"summary_write_scalar", [NoSideEffect, NoGrad, CpuOnly, DeclareOpInterfaceMethods<UserOpCompatibleInterface>]> {
  let input = (ins
    OneFlow_Tensor:$in,
    OneFlow_Tensor:$step,
    OneFlow_Tensor:$tag
  );
  let has_logical_tensor_desc_infer_fn = 1;
  let has_physical_tensor_desc_infer_fn = 1;
  let has_get_sbp_fn = 1;
  let has_data_type_infer_fn = 1;
}

#endif // GET_ONEFLOW_SUMMARY_OP_DEFINITIONS

// Group: TENSOR_BUFFER
// gen_tensor_buffer, tensor_buffer_to_list_of_tensors, tensor_buffer_to_list_of_tensors_v2, tensor_buffer_to_tensor, tensor_to_tensor_buffer
// Total: 5

#ifdef GET_ONEFLOW_TENSOR_BUFFER_OP_DEFINITIONS

def OneFlow_GenTensorBufferOp : OneFlow_BaseOp<"gen_tensor_buffer", [NoSideEffect, NoGrad, CpuOnly, DeclareOpInterfaceMethods<UserOpCompatibleInterface>]> {
  let output = (outs
    OneFlow_Tensor:$out
  );
  let attrs = (ins
    ShapeAttr:$shape,
    ShapeArrayAttr:$shape_list,
    F32ArrayAttr:$value_list,
    OneFlow_DataType:$data_type,
    DefaultValuedAttr<BoolAttr, "false">:$dynamic_out
  );
  let has_logical_tensor_desc_infer_fn = 1;
  let has_physical_tensor_desc_infer_fn = 1;
  let has_get_sbp_fn = 1;
  let has_data_type_infer_fn = 1;
}

def OneFlow_TensorBufferToListOfTensorsOp : OneFlow_BaseOp<"tensor_buffer_to_list_of_tensors", [NoSideEffect, NoGrad, CpuOnly, DeclareOpInterfaceMethods<UserOpCompatibleInterface>]> {
  let input = (ins
    OneFlow_Tensor:$in
  );
  let output = (outs
    Variadic<OneFlow_Tensor>:$out
  );
  let attrs = (ins
    ShapeAttr:$out_shape,
    OneFlow_DataType:$out_dtype,
    DefaultValuedAttr<BoolAttr, "false">:$dynamic_out
  );
  let has_check_fn = 1;
  let has_logical_tensor_desc_infer_fn = 1;
  let has_physical_tensor_desc_infer_fn = 1;
  let has_get_sbp_fn = 1;
  let has_data_type_infer_fn = 1;
  let has_output_arg_modify_fn = 1;
}

def OneFlow_TensorBufferToListOfTensorsV2Op : OneFlow_BaseOp<"tensor_buffer_to_list_of_tensors_v2", [NoSideEffect, NoGrad, CpuOnly, DeclareOpInterfaceMethods<UserOpCompatibleInterface>]> {
  let input = (ins
    OneFlow_Tensor:$in
  );
  let output = (outs
    Variadic<OneFlow_Tensor>:$out
  );
  let attrs = (ins
    ShapeArrayAttr:$out_shapes,
    DTArrayAttr:$out_dtypes,
    DefaultValuedAttr<BoolAttr, "false">:$dynamic_out
  );
  let has_check_fn = 1;
  let has_logical_tensor_desc_infer_fn = 1;
  let has_physical_tensor_desc_infer_fn = 1;
  let has_get_sbp_fn = 1;
  let has_data_type_infer_fn = 1;
  let has_output_arg_modify_fn = 1;
}

def OneFlow_TensorBufferToTensorOp : OneFlow_BaseOp<"tensor_buffer_to_tensor", [NoSideEffect, NoGrad, CpuOnly, DeclareOpInterfaceMethods<UserOpCompatibleInterface>]> {
  let input = (ins
    OneFlow_Tensor:$in
  );
  let output = (outs
    OneFlow_Tensor:$out
  );
  let attrs = (ins
    ShapeAttr:$instance_shape,
    OneFlow_DataType:$dtype
  );
  let has_logical_tensor_desc_infer_fn = 1;
  let has_physical_tensor_desc_infer_fn = 1;
  let has_get_sbp_fn = 1;
  let has_data_type_infer_fn = 1;
}

def OneFlow_TensorToTensorBufferOp : OneFlow_BaseOp<"tensor_to_tensor_buffer", [NoSideEffect, NoGrad, CpuOnly, DeclareOpInterfaceMethods<UserOpCompatibleInterface>]> {
  let input = (ins
    OneFlow_Tensor:$in
  );
  let output = (outs
    OneFlow_Tensor:$out
  );
  let attrs = (ins
    DefaultValuedAttr<SI32Attr, "0">:$instance_dims
  );
  let has_logical_tensor_desc_infer_fn = 1;
  let has_physical_tensor_desc_infer_fn = 1;
  let has_get_sbp_fn = 1;
  let has_data_type_infer_fn = 1;
}

#endif // GET_ONEFLOW_TENSOR_BUFFER_OP_DEFINITIONS

// Group: TRIGONOMETRIC
// acos, acos_grad, acosh, acosh_grad, asin, asin_grad, asinh, asinh_grad, atan, atan2, atan2_x_grad, atan2_y_grad, atan_grad, atanh, atanh_grad, cos, cos_grad, cosh, cosh_grad, hardtanh, hardtanh_grad, sin, sin_grad, sinh, sinh_grad, tan, tan_grad, tanh, tanh_grad, not_equal_zero, not_equal_zero_grad
// Total: 31

#ifdef GET_ONEFLOW_TRIGONOMETRIC_OP_DEFINITIONS

def OneFlow_AcosOp : OneFlow_BaseOp<"acos", [NoSideEffect, DeclareOpInterfaceMethods<UserOpCompatibleInterface>]> {
  let input = (ins
    OneFlow_Tensor:$x
  );
  let output = (outs
    OneFlow_Tensor:$y
  );
  let has_logical_tensor_desc_infer_fn = 1;
  let has_physical_tensor_desc_infer_fn = 1;
  let has_get_sbp_fn = 1;
  let has_data_type_infer_fn = 1;
}

def OneFlow_AcosGradOp : OneFlow_BaseOp<"acos_grad", [NoSideEffect, DeclareOpInterfaceMethods<UserOpCompatibleInterface>]> {
  let input = (ins
    OneFlow_Tensor:$x,
    OneFlow_Tensor:$dy
  );
  let output = (outs
    OneFlow_Tensor:$dx
  );
  let has_logical_tensor_desc_infer_fn = 1;
  let has_physical_tensor_desc_infer_fn = 1;
  let has_get_sbp_fn = 1;
  let has_data_type_infer_fn = 1;
}

def OneFlow_AcoshOp : OneFlow_BaseOp<"acosh", [NoSideEffect, DeclareOpInterfaceMethods<UserOpCompatibleInterface>]> {
  let input = (ins
    OneFlow_Tensor:$x
  );
  let output = (outs
    OneFlow_Tensor:$y
  );
  let has_logical_tensor_desc_infer_fn = 1;
  let has_physical_tensor_desc_infer_fn = 1;
  let has_get_sbp_fn = 1;
  let has_data_type_infer_fn = 1;
}

def OneFlow_AcoshGradOp : OneFlow_BaseOp<"acosh_grad", [NoSideEffect, DeclareOpInterfaceMethods<UserOpCompatibleInterface>]> {
  let input = (ins
    OneFlow_Tensor:$x,
    OneFlow_Tensor:$dy
  );
  let output = (outs
    OneFlow_Tensor:$dx
  );
  let has_logical_tensor_desc_infer_fn = 1;
  let has_physical_tensor_desc_infer_fn = 1;
  let has_get_sbp_fn = 1;
  let has_data_type_infer_fn = 1;
}

def OneFlow_AsinOp : OneFlow_BaseOp<"asin", [NoSideEffect, DeclareOpInterfaceMethods<UserOpCompatibleInterface>]> {
  let input = (ins
    OneFlow_Tensor:$x
  );
  let output = (outs
    OneFlow_Tensor:$y
  );
  let has_logical_tensor_desc_infer_fn = 1;
  let has_physical_tensor_desc_infer_fn = 1;
  let has_get_sbp_fn = 1;
  let has_data_type_infer_fn = 1;
}

def OneFlow_AsinGradOp : OneFlow_BaseOp<"asin_grad", [NoSideEffect, DeclareOpInterfaceMethods<UserOpCompatibleInterface>]> {
  let input = (ins
    OneFlow_Tensor:$x,
    OneFlow_Tensor:$dy
  );
  let output = (outs
    OneFlow_Tensor:$dx
  );
  let has_logical_tensor_desc_infer_fn = 1;
  let has_physical_tensor_desc_infer_fn = 1;
  let has_get_sbp_fn = 1;
  let has_data_type_infer_fn = 1;
}

def OneFlow_AsinhOp : OneFlow_BaseOp<"asinh", [NoSideEffect, DeclareOpInterfaceMethods<UserOpCompatibleInterface>]> {
  let input = (ins
    OneFlow_Tensor:$x
  );
  let output = (outs
    OneFlow_Tensor:$y
  );
  let has_logical_tensor_desc_infer_fn = 1;
  let has_physical_tensor_desc_infer_fn = 1;
  let has_get_sbp_fn = 1;
  let has_data_type_infer_fn = 1;
}

def OneFlow_AsinhGradOp : OneFlow_BaseOp<"asinh_grad", [NoSideEffect, DeclareOpInterfaceMethods<UserOpCompatibleInterface>]> {
  let input = (ins
    OneFlow_Tensor:$x,
    OneFlow_Tensor:$dy
  );
  let output = (outs
    OneFlow_Tensor:$dx
  );
  let has_logical_tensor_desc_infer_fn = 1;
  let has_physical_tensor_desc_infer_fn = 1;
  let has_get_sbp_fn = 1;
  let has_data_type_infer_fn = 1;
}

def OneFlow_AtanOp : OneFlow_BaseOp<"atan", [NoSideEffect, DeclareOpInterfaceMethods<UserOpCompatibleInterface>]> {
  let input = (ins
    OneFlow_Tensor:$x
  );
  let output = (outs
    OneFlow_Tensor:$y
  );
  let has_logical_tensor_desc_infer_fn = 1;
  let has_physical_tensor_desc_infer_fn = 1;
  let has_get_sbp_fn = 1;
  let has_data_type_infer_fn = 1;
}

def OneFlow_Atan2Op : OneFlow_BaseOp<"atan2", [NoSideEffect, DeclareOpInterfaceMethods<UserOpCompatibleInterface>]> {
  let input = (ins
    OneFlow_Tensor:$x,
    OneFlow_Tensor:$y
  );
  let output = (outs
    OneFlow_Tensor:$z
  );
  let has_logical_tensor_desc_infer_fn = 1;
  let has_physical_tensor_desc_infer_fn = 1;
  let has_get_sbp_fn = 1;
  let has_data_type_infer_fn = 1;
}

def OneFlow_Atan2XGradOp : OneFlow_BaseOp<"atan2_x_grad", [NoSideEffect, DeclareOpInterfaceMethods<UserOpCompatibleInterface>]> {
  let input = (ins
    OneFlow_Tensor:$x,
    OneFlow_Tensor:$y,
    OneFlow_Tensor:$dz
  );
  let output = (outs
    OneFlow_Tensor:$dx
  );
  let has_logical_tensor_desc_infer_fn = 1;
  let has_physical_tensor_desc_infer_fn = 1;
  let has_get_sbp_fn = 1;
  let has_data_type_infer_fn = 1;
}

def OneFlow_Atan2YGradOp : OneFlow_BaseOp<"atan2_y_grad", [NoSideEffect, DeclareOpInterfaceMethods<UserOpCompatibleInterface>]> {
  let input = (ins
    OneFlow_Tensor:$x,
    OneFlow_Tensor:$y,
    OneFlow_Tensor:$dz
  );
  let output = (outs
    OneFlow_Tensor:$dy
  );
  let has_logical_tensor_desc_infer_fn = 1;
  let has_physical_tensor_desc_infer_fn = 1;
  let has_get_sbp_fn = 1;
  let has_data_type_infer_fn = 1;
}

def OneFlow_AtanGradOp : OneFlow_BaseOp<"atan_grad", [NoSideEffect, DeclareOpInterfaceMethods<UserOpCompatibleInterface>]> {
  let input = (ins
    OneFlow_Tensor:$x,
    OneFlow_Tensor:$dy
  );
  let output = (outs
    OneFlow_Tensor:$dx
  );
  let has_logical_tensor_desc_infer_fn = 1;
  let has_physical_tensor_desc_infer_fn = 1;
  let has_get_sbp_fn = 1;
  let has_data_type_infer_fn = 1;
}

def OneFlow_AtanhOp : OneFlow_BaseOp<"atanh", [NoSideEffect, DeclareOpInterfaceMethods<UserOpCompatibleInterface>]> {
  let input = (ins
    OneFlow_Tensor:$x
  );
  let output = (outs
    OneFlow_Tensor:$y
  );
  let has_logical_tensor_desc_infer_fn = 1;
  let has_physical_tensor_desc_infer_fn = 1;
  let has_get_sbp_fn = 1;
  let has_data_type_infer_fn = 1;
}

def OneFlow_AtanhGradOp : OneFlow_BaseOp<"atanh_grad", [NoSideEffect, DeclareOpInterfaceMethods<UserOpCompatibleInterface>]> {
  let input = (ins
    OneFlow_Tensor:$x,
    OneFlow_Tensor:$dy
  );
  let output = (outs
    OneFlow_Tensor:$dx
  );
  let has_logical_tensor_desc_infer_fn = 1;
  let has_physical_tensor_desc_infer_fn = 1;
  let has_get_sbp_fn = 1;
  let has_data_type_infer_fn = 1;
}

def OneFlow_CosOp : OneFlow_BaseOp<"cos", [NoSideEffect, DeclareOpInterfaceMethods<UserOpCompatibleInterface>]> {
  let input = (ins
    OneFlow_Tensor:$x
  );
  let output = (outs
    OneFlow_Tensor:$y
  );
  let has_logical_tensor_desc_infer_fn = 1;
  let has_physical_tensor_desc_infer_fn = 1;
  let has_get_sbp_fn = 1;
  let has_data_type_infer_fn = 1;
}

def OneFlow_CosGradOp : OneFlow_BaseOp<"cos_grad", [NoSideEffect, DeclareOpInterfaceMethods<UserOpCompatibleInterface>]> {
  let input = (ins
    OneFlow_Tensor:$x,
    OneFlow_Tensor:$dy
  );
  let output = (outs
    OneFlow_Tensor:$dx
  );
  let has_logical_tensor_desc_infer_fn = 1;
  let has_physical_tensor_desc_infer_fn = 1;
  let has_get_sbp_fn = 1;
  let has_data_type_infer_fn = 1;
}

def OneFlow_CoshOp : OneFlow_BaseOp<"cosh", [NoSideEffect, DeclareOpInterfaceMethods<UserOpCompatibleInterface>]> {
  let input = (ins
    OneFlow_Tensor:$x
  );
  let output = (outs
    OneFlow_Tensor:$y
  );
  let has_logical_tensor_desc_infer_fn = 1;
  let has_physical_tensor_desc_infer_fn = 1;
  let has_get_sbp_fn = 1;
  let has_data_type_infer_fn = 1;
}

def OneFlow_CoshGradOp : OneFlow_BaseOp<"cosh_grad", [NoSideEffect, DeclareOpInterfaceMethods<UserOpCompatibleInterface>]> {
  let input = (ins
    OneFlow_Tensor:$x,
    OneFlow_Tensor:$dy
  );
  let output = (outs
    OneFlow_Tensor:$dx
  );
  let has_logical_tensor_desc_infer_fn = 1;
  let has_physical_tensor_desc_infer_fn = 1;
  let has_get_sbp_fn = 1;
  let has_data_type_infer_fn = 1;
}

def OneFlow_HardtanhOp : OneFlow_BaseOp<"hardtanh", [NoSideEffect, DeclareOpInterfaceMethods<UserOpCompatibleInterface>]> {
  let input = (ins
    OneFlow_Tensor:$in
  );
  let output = (outs
    OneFlow_Tensor:$out
  );
  let attrs = (ins
    DefaultValuedAttr<F64Attr, "0.">:$min_val,
    DefaultValuedAttr<F64Attr, "0.">:$max_val
  );
  let has_logical_tensor_desc_infer_fn = 1;
  let has_physical_tensor_desc_infer_fn = 1;
  let has_get_sbp_fn = 1;
  let has_data_type_infer_fn = 1;
}

def OneFlow_HardtanhGradOp : OneFlow_BaseOp<"hardtanh_grad", [NoSideEffect, DeclareOpInterfaceMethods<UserOpCompatibleInterface>]> {
  let input = (ins
    OneFlow_Tensor:$y,
    OneFlow_Tensor:$dy
  );
  let output = (outs
    OneFlow_Tensor:$dx
  );
  let attrs = (ins
    DefaultValuedAttr<F64Attr, "0.">:$min_val,
    DefaultValuedAttr<F64Attr, "0.">:$max_val
  );
  let has_logical_tensor_desc_infer_fn = 1;
  let has_physical_tensor_desc_infer_fn = 1;
  let has_get_sbp_fn = 1;
  let has_data_type_infer_fn = 1;
}

def OneFlow_SinOp : OneFlow_BaseOp<"sin", [NoSideEffect, DeclareOpInterfaceMethods<UserOpCompatibleInterface>]> {
  let input = (ins
    OneFlow_Tensor:$x
  );
  let output = (outs
    OneFlow_Tensor:$y
  );
  let has_logical_tensor_desc_infer_fn = 1;
  let has_physical_tensor_desc_infer_fn = 1;
  let has_get_sbp_fn = 1;
  let has_data_type_infer_fn = 1;
}

def OneFlow_SinGradOp : OneFlow_BaseOp<"sin_grad", [NoSideEffect, DeclareOpInterfaceMethods<UserOpCompatibleInterface>]> {
  let input = (ins
    OneFlow_Tensor:$x,
    OneFlow_Tensor:$dy
  );
  let output = (outs
    OneFlow_Tensor:$dx
  );
  let has_logical_tensor_desc_infer_fn = 1;
  let has_physical_tensor_desc_infer_fn = 1;
  let has_get_sbp_fn = 1;
  let has_data_type_infer_fn = 1;
}

def OneFlow_SinhOp : OneFlow_BaseOp<"sinh", [NoSideEffect, DeclareOpInterfaceMethods<UserOpCompatibleInterface>]> {
  let input = (ins
    OneFlow_Tensor:$x
  );
  let output = (outs
    OneFlow_Tensor:$y
  );
  let has_logical_tensor_desc_infer_fn = 1;
  let has_physical_tensor_desc_infer_fn = 1;
  let has_get_sbp_fn = 1;
  let has_data_type_infer_fn = 1;
}

def OneFlow_SinhGradOp : OneFlow_BaseOp<"sinh_grad", [NoSideEffect, DeclareOpInterfaceMethods<UserOpCompatibleInterface>]> {
  let input = (ins
    OneFlow_Tensor:$x,
    OneFlow_Tensor:$dy
  );
  let output = (outs
    OneFlow_Tensor:$dx
  );
  let has_logical_tensor_desc_infer_fn = 1;
  let has_physical_tensor_desc_infer_fn = 1;
  let has_get_sbp_fn = 1;
  let has_data_type_infer_fn = 1;
}

def OneFlow_TanOp : OneFlow_BaseOp<"tan", [NoSideEffect, DeclareOpInterfaceMethods<UserOpCompatibleInterface>]> {
  let input = (ins
    OneFlow_Tensor:$x
  );
  let output = (outs
    OneFlow_Tensor:$y
  );
  let has_logical_tensor_desc_infer_fn = 1;
  let has_physical_tensor_desc_infer_fn = 1;
  let has_get_sbp_fn = 1;
  let has_data_type_infer_fn = 1;
}

def OneFlow_TanGradOp : OneFlow_BaseOp<"tan_grad", [NoSideEffect, DeclareOpInterfaceMethods<UserOpCompatibleInterface>]> {
  let input = (ins
    OneFlow_Tensor:$x,
    OneFlow_Tensor:$dy
  );
  let output = (outs
    OneFlow_Tensor:$dx
  );
  let has_logical_tensor_desc_infer_fn = 1;
  let has_physical_tensor_desc_infer_fn = 1;
  let has_get_sbp_fn = 1;
  let has_data_type_infer_fn = 1;
}

def OneFlow_TanhOp : OneFlow_BaseOp<"tanh", [NoSideEffect, DeclareOpInterfaceMethods<UserOpCompatibleInterface>]> {
  let input = (ins
    OneFlow_Tensor:$x
  );
  let output = (outs
    OneFlow_Tensor:$y
  );
  let has_logical_tensor_desc_infer_fn = 1;
  let has_physical_tensor_desc_infer_fn = 1;
  let has_get_sbp_fn = 1;
  let has_data_type_infer_fn = 1;
}

def OneFlow_TanhGradOp : OneFlow_BaseOp<"tanh_grad", [NoSideEffect, DeclareOpInterfaceMethods<UserOpCompatibleInterface>]> {
  let input = (ins
    OneFlow_Tensor:$x,
    OneFlow_Tensor:$dy
  );
  let output = (outs
    OneFlow_Tensor:$dx
  );
  let has_logical_tensor_desc_infer_fn = 1;
  let has_physical_tensor_desc_infer_fn = 1;
  let has_get_sbp_fn = 1;
  let has_data_type_infer_fn = 1;
}

def OneFlow_NotEqualZeroOp : OneFlow_BaseOp<"not_equal_zero", [NoSideEffect, DeclareOpInterfaceMethods<UserOpCompatibleInterface>]> {
  let input = (ins
    OneFlow_Tensor:$x
  );
  let output = (outs
    OneFlow_Tensor:$y
  );
  let has_logical_tensor_desc_infer_fn = 1;
  let has_physical_tensor_desc_infer_fn = 1;
  let has_get_sbp_fn = 1;
  let has_data_type_infer_fn = 1;
}

def OneFlow_NotEqualZeroGradOp : OneFlow_BaseOp<"not_equal_zero_grad", [NoSideEffect, DeclareOpInterfaceMethods<UserOpCompatibleInterface>]> {
  let input = (ins
    OneFlow_Tensor:$x,
    OneFlow_Tensor:$dy
  );
  let output = (outs
    OneFlow_Tensor:$dx
  );
  let has_logical_tensor_desc_infer_fn = 1;
  let has_physical_tensor_desc_infer_fn = 1;
  let has_get_sbp_fn = 1;
  let has_data_type_infer_fn = 1;
}

#endif // GET_ONEFLOW_TRIGONOMETRIC_OP_DEFINITIONS

// Group: UNARY
// acc, affine_grid, affine_grid_grad, bernoulli, cast, cast_to_static_shape, cast_to_tick, celu, copy, count_not_finite, diag, diagonal, elu, expand, expand_dims, flatten, flip, flip_grad, fold, gelu, hardsigmoid, hardshrink, hardswish, leaky_relu, log2, logical_not, mish, narrow, one_hot, pack, random_mask_like, repeat, roll, selu, silu, softshrink, softsign, sort, square_sum, squeeze, threshold, transpose, tril, triu, unfold, unfold_tensor, unpack, zero_like, to_contiguous, isnan, isinf
// Total: 50

#ifdef GET_ONEFLOW_UNARY_OP_DEFINITIONS

def OneFlow_AccOp : OneFlow_BaseOp<"acc", [NoSideEffect, DeclareOpInterfaceMethods<UserOpCompatibleInterface>]> {
  let input = (ins
    OneFlow_Tensor:$in
  );
  let output = (outs
    OneFlow_Tensor:$out
  );
  let attrs = (ins
    DefaultValuedAttr<SI32Attr, "0">:$max_acc_num
  );
  let has_logical_tensor_desc_infer_fn = 1;
  let has_physical_tensor_desc_infer_fn = 1;
  let has_get_sbp_fn = 1;
  let has_data_type_infer_fn = 1;
  let has_output_blob_time_shape_infer_fn = 1;
}

def OneFlow_AffineGridOp : OneFlow_BaseOp<"affine_grid", [NoSideEffect, DeclareOpInterfaceMethods<UserOpCompatibleInterface>]> {
  let input = (ins
    OneFlow_Tensor:$theta
  );
  let output = (outs
    OneFlow_Tensor:$grid
  );
  let attrs = (ins
    ShapeAttr:$size,
    DefaultValuedAttr<BoolAttr, "false">:$align_corners
  );
  let has_check_fn = 1;
  let has_logical_tensor_desc_infer_fn = 1;
  let has_physical_tensor_desc_infer_fn = 1;
  let has_get_sbp_fn = 1;
  let has_data_type_infer_fn = 1;
}

def OneFlow_AffineGridGradOp : OneFlow_BaseOp<"affine_grid_grad", [NoSideEffect, DeclareOpInterfaceMethods<UserOpCompatibleInterface>]> {
  let input = (ins
    OneFlow_Tensor:$dgrid
  );
  let output = (outs
    OneFlow_Tensor:$dtheta
  );
  let attrs = (ins
    ShapeAttr:$size,
    DefaultValuedAttr<BoolAttr, "false">:$align_corners
  );
  let has_check_fn = 1;
  let has_logical_tensor_desc_infer_fn = 1;
  let has_physical_tensor_desc_infer_fn = 1;
  let has_get_sbp_fn = 1;
  let has_data_type_infer_fn = 1;
}

def OneFlow_BernoulliOp : OneFlow_BaseOp<"bernoulli", [NoSideEffect, NoGrad, CpuOnly, DeclareOpInterfaceMethods<UserOpCompatibleInterface>]> {
  let input = (ins
    OneFlow_Tensor:$in
  );
  let output = (outs
    OneFlow_Tensor:$out
  );
  let attrs = (ins
    DefaultValuedAttr<SI64Attr, "-1">:$seed,
    DefaultValuedAttr<BoolAttr, "false">:$has_seed,
    OneFlow_DataType:$dtype
  );
  let has_logical_tensor_desc_infer_fn = 1;
  let has_physical_tensor_desc_infer_fn = 1;
  let has_get_sbp_fn = 1;
  let has_data_type_infer_fn = 1;
}

def OneFlow_CastOp : OneFlow_BaseOp<"cast", [NoSideEffect, DeclareOpInterfaceMethods<UserOpCompatibleInterface>]> {
  let input = (ins
    OneFlow_Tensor:$in
  );
  let output = (outs
    OneFlow_Tensor:$out
  );
  let attrs = (ins
    OneFlow_DataType:$dtype
  );
  let has_logical_tensor_desc_infer_fn = 1;
  let has_physical_tensor_desc_infer_fn = 1;
  let has_get_sbp_fn = 1;
  let has_data_type_infer_fn = 1;
}

def OneFlow_CastToStaticShapeOp : OneFlow_BaseOp<"cast_to_static_shape", [NoSideEffect, DeclareOpInterfaceMethods<UserOpCompatibleInterface>]> {
  let input = (ins
    OneFlow_Tensor:$input
  );
  let output = (outs
    OneFlow_Tensor:$output
  );
  let has_logical_tensor_desc_infer_fn = 1;
  let has_physical_tensor_desc_infer_fn = 1;
  let has_get_sbp_fn = 1;
  let has_data_type_infer_fn = 1;
}

def OneFlow_CastToTickOp : OneFlow_BaseOp<"cast_to_tick", [NoSideEffect, NoGrad, DeclareOpInterfaceMethods<UserOpCompatibleInterface>]> {
  let input = (ins
    OneFlow_Tensor:$in
  );
  let output = (outs
    OneFlow_Tensor:$out
  );
  let has_logical_tensor_desc_infer_fn = 1;
  let has_physical_tensor_desc_infer_fn = 1;
  let has_get_sbp_fn = 1;
  let has_data_type_infer_fn = 1;
  let has_nd_sbp_infer_fn = 1;
}

def OneFlow_CeluOp : OneFlow_BaseOp<"celu", [NoSideEffect, DeclareOpInterfaceMethods<UserOpCompatibleInterface>]> {
  let input = (ins
    OneFlow_Tensor:$in
  );
  let output = (outs
    OneFlow_Tensor:$out
  );
  let attrs = (ins
    DefaultValuedAttr<F64Attr, "0.">:$alpha
  );
  let has_logical_tensor_desc_infer_fn = 1;
  let has_physical_tensor_desc_infer_fn = 1;
  let has_get_sbp_fn = 1;
  let has_data_type_infer_fn = 1;
}

def OneFlow_CopyOp : OneFlow_BaseOp<"copy", [NoSideEffect, DeclareOpInterfaceMethods<UserOpCompatibleInterface>]> {
  let input = (ins
    OneFlow_Tensor:$in
  );
  let output = (outs
    OneFlow_Tensor:$out
  );
  let attrs = (ins
    StrAttr:$device_type,
    DefaultValuedAttr<SI64Attr, "0">:$device_id
  );
  let has_logical_tensor_desc_infer_fn = 1;
  let has_physical_tensor_desc_infer_fn = 1;
  let has_get_sbp_fn = 1;
  let has_data_type_infer_fn = 1;
  let has_device_and_stream_infer_fn = 1;
}

def OneFlow_CountNotFiniteOp : OneFlow_BaseOp<"count_not_finite", [NoSideEffect, NoGrad, DeclareOpInterfaceMethods<UserOpCompatibleInterface>]> {
  let input = (ins
    OneFlow_Tensor:$x
  );
  let output = (outs
    OneFlow_Tensor:$y
  );
  let has_logical_tensor_desc_infer_fn = 1;
  let has_physical_tensor_desc_infer_fn = 1;
  let has_get_sbp_fn = 1;
  let has_data_type_infer_fn = 1;
}

def OneFlow_DiagOp : OneFlow_BaseOp<"diag", [NoSideEffect, DeclareOpInterfaceMethods<UserOpCompatibleInterface>]> {
  let input = (ins
    OneFlow_Tensor:$in
  );
  let output = (outs
    OneFlow_Tensor:$out
  );
  let attrs = (ins
    DefaultValuedAttr<SI32Attr, "0">:$diagonal
  );
  let has_logical_tensor_desc_infer_fn = 1;
  let has_physical_tensor_desc_infer_fn = 1;
  let has_get_sbp_fn = 1;
  let has_data_type_infer_fn = 1;
}

def OneFlow_DiagonalOp : OneFlow_BaseOp<"diagonal", [NoSideEffect, DeclareOpInterfaceMethods<UserOpCompatibleInterface>]> {
  let input = (ins
    OneFlow_Tensor:$in
  );
  let output = (outs
    OneFlow_Tensor:$out
  );
  let attrs = (ins
    DefaultValuedAttr<SI32Attr, "0">:$offset
  );
  let has_logical_tensor_desc_infer_fn = 1;
  let has_physical_tensor_desc_infer_fn = 1;
  let has_get_sbp_fn = 1;
  let has_data_type_infer_fn = 1;
}

def OneFlow_EluOp : OneFlow_BaseOp<"elu", [NoSideEffect, DeclareOpInterfaceMethods<UserOpCompatibleInterface>]> {
  let input = (ins
    OneFlow_Tensor:$in
  );
  let output = (outs
    OneFlow_Tensor:$out
  );
  let attrs = (ins
    DefaultValuedAttr<F64Attr, "0.">:$alpha
  );
  let has_logical_tensor_desc_infer_fn = 1;
  let has_physical_tensor_desc_infer_fn = 1;
  let has_get_sbp_fn = 1;
  let has_data_type_infer_fn = 1;
}

def OneFlow_ExpandOp : OneFlow_BaseOp<"expand", [NoSideEffect, DeclareOpInterfaceMethods<UserOpCompatibleInterface>]> {
  let input = (ins
    OneFlow_Tensor:$in
  );
  let output = (outs
    OneFlow_Tensor:$out
  );
  let attrs = (ins
    SI32ArrayAttr:$logical_in_shape,
    SI32ArrayAttr:$logical_expand_shape
  );
  let has_logical_tensor_desc_infer_fn = 1;
  let has_physical_tensor_desc_infer_fn = 1;
  let has_get_sbp_fn = 1;
  let has_data_type_infer_fn = 1;
}

def OneFlow_ExpandDimsOp : OneFlow_BaseOp<"expand_dims", [NoSideEffect, DeclareOpInterfaceMethods<UserOpCompatibleInterface>]> {
  let input = (ins
    OneFlow_Tensor:$in
  );
  let output = (outs
    OneFlow_Tensor:$out
  );
  let attrs = (ins
    DefaultValuedAttr<SI32Attr, "0">:$axis
  );
  let has_logical_tensor_desc_infer_fn = 1;
  let has_physical_tensor_desc_infer_fn = 1;
  let has_get_sbp_fn = 1;
  let has_data_type_infer_fn = 1;
}

def OneFlow_FlattenOp : OneFlow_BaseOp<"flatten", [NoSideEffect, DeclareOpInterfaceMethods<UserOpCompatibleInterface>]> {
  let input = (ins
    OneFlow_Tensor:$in
  );
  let output = (outs
    OneFlow_Tensor:$out
  );
  let attrs = (ins
    DefaultValuedAttr<SI32Attr, "0">:$start_dim,
    DefaultValuedAttr<SI32Attr, "-1">:$end_dim
  );
  let has_logical_tensor_desc_infer_fn = 1;
  let has_physical_tensor_desc_infer_fn = 1;
  let has_get_sbp_fn = 1;
  let has_data_type_infer_fn = 1;
}

def OneFlow_FlipOp : OneFlow_BaseOp<"flip", [NoSideEffect, DeclareOpInterfaceMethods<UserOpCompatibleInterface>]> {
  let input = (ins
    OneFlow_Tensor:$x
  );
  let output = (outs
    OneFlow_Tensor:$y
  );
  let attrs = (ins
    SI32ArrayAttr:$dims
  );
  let has_logical_tensor_desc_infer_fn = 1;
  let has_physical_tensor_desc_infer_fn = 1;
  let has_get_sbp_fn = 1;
  let has_data_type_infer_fn = 1;
}

def OneFlow_FlipGradOp : OneFlow_BaseOp<"flip_grad", [NoSideEffect, DeclareOpInterfaceMethods<UserOpCompatibleInterface>]> {
  let input = (ins
    OneFlow_Tensor:$dy
  );
  let output = (outs
    OneFlow_Tensor:$dx
  );
  let attrs = (ins
    SI32ArrayAttr:$dims
  );
  let has_logical_tensor_desc_infer_fn = 1;
  let has_physical_tensor_desc_infer_fn = 1;
  let has_get_sbp_fn = 1;
  let has_data_type_infer_fn = 1;
}

def OneFlow_FoldOp : OneFlow_BaseOp<"fold", [NoSideEffect, DeclareOpInterfaceMethods<UserOpCompatibleInterface>]> {
  let input = (ins
    OneFlow_Tensor:$x
  );
  let output = (outs
    OneFlow_Tensor:$y
  );
  let attrs = (ins
    StrAttr:$data_format,
    SI32ArrayAttr:$output_size,
    SI32ArrayAttr:$kernel_size,
    SI32ArrayAttr:$strides,
    SI32ArrayAttr:$padding,
    SI32ArrayAttr:$dilation_rate
  );
  let has_logical_tensor_desc_infer_fn = 1;
  let has_physical_tensor_desc_infer_fn = 1;
  let has_get_sbp_fn = 1;
  let has_data_type_infer_fn = 1;
}

def OneFlow_GeluOp : OneFlow_BaseOp<"gelu", [NoSideEffect, DeclareOpInterfaceMethods<UserOpCompatibleInterface>]> {
  let input = (ins
    OneFlow_Tensor:$in
  );
  let output = (outs
    OneFlow_Tensor:$out
  );
  let has_logical_tensor_desc_infer_fn = 1;
  let has_physical_tensor_desc_infer_fn = 1;
  let has_get_sbp_fn = 1;
  let has_data_type_infer_fn = 1;
}

def OneFlow_HardsigmoidOp : OneFlow_BaseOp<"hardsigmoid", [NoSideEffect, DeclareOpInterfaceMethods<UserOpCompatibleInterface>]> {
  let input = (ins
    OneFlow_Tensor:$in
  );
  let output = (outs
    OneFlow_Tensor:$out
  );
  let has_logical_tensor_desc_infer_fn = 1;
  let has_physical_tensor_desc_infer_fn = 1;
  let has_get_sbp_fn = 1;
  let has_data_type_infer_fn = 1;
}

def OneFlow_HardShrinkOp : OneFlow_BaseOp<"hardshrink", [NoSideEffect, DeclareOpInterfaceMethods<UserOpCompatibleInterface>]> {
  let input = (ins
    OneFlow_Tensor:$in
  );
  let output = (outs
    OneFlow_Tensor:$out
  );
  let attrs = (ins
    DefaultValuedAttr<F64Attr, "0.">:$lambd
  );
  let has_logical_tensor_desc_infer_fn = 1;
  let has_physical_tensor_desc_infer_fn = 1;
  let has_get_sbp_fn = 1;
  let has_data_type_infer_fn = 1;
}

def OneFlow_HardswishOp : OneFlow_BaseOp<"hardswish", [NoSideEffect, DeclareOpInterfaceMethods<UserOpCompatibleInterface>]> {
  let input = (ins
    OneFlow_Tensor:$in
  );
  let output = (outs
    OneFlow_Tensor:$out
  );
  let has_logical_tensor_desc_infer_fn = 1;
  let has_physical_tensor_desc_infer_fn = 1;
  let has_get_sbp_fn = 1;
  let has_data_type_infer_fn = 1;
}

def OneFlow_LeakyReluOp : OneFlow_BaseOp<"leaky_relu", [NoSideEffect, DeclareOpInterfaceMethods<UserOpCompatibleInterface>]> {
  let input = (ins
    OneFlow_Tensor:$x
  );
  let output = (outs
    OneFlow_Tensor:$y
  );
  let attrs = (ins
    DefaultValuedAttr<F32Attr, "0.">:$alpha
  );
  let has_logical_tensor_desc_infer_fn = 1;
  let has_physical_tensor_desc_infer_fn = 1;
  let has_get_sbp_fn = 1;
  let has_data_type_infer_fn = 1;
}

def OneFlow_Log2Op : OneFlow_BaseOp<"log2", [NoSideEffect, DeclareOpInterfaceMethods<UserOpCompatibleInterface>]> {
  let input = (ins
    OneFlow_Tensor:$x
  );
  let output = (outs
    OneFlow_Tensor:$y
  );
  let has_logical_tensor_desc_infer_fn = 1;
  let has_physical_tensor_desc_infer_fn = 1;
  let has_get_sbp_fn = 1;
  let has_data_type_infer_fn = 1;
}

def OneFlow_LogicalNotOp : OneFlow_BaseOp<"logical_not", [NoSideEffect, NoGrad, DeclareOpInterfaceMethods<UserOpCompatibleInterface>]> {
  let input = (ins
    OneFlow_Tensor:$x
  );
  let output = (outs
    OneFlow_Tensor:$y
  );
  let has_logical_tensor_desc_infer_fn = 1;
  let has_physical_tensor_desc_infer_fn = 1;
  let has_get_sbp_fn = 1;
  let has_data_type_infer_fn = 1;
}

def OneFlow_MishOp : OneFlow_BaseOp<"mish", [NoSideEffect, DeclareOpInterfaceMethods<UserOpCompatibleInterface>]> {
  let input = (ins
    OneFlow_Tensor:$in
  );
  let output = (outs
    OneFlow_Tensor:$out
  );
  let has_logical_tensor_desc_infer_fn = 1;
  let has_physical_tensor_desc_infer_fn = 1;
  let has_get_sbp_fn = 1;
  let has_data_type_infer_fn = 1;
}

def OneFlow_NarrowOp : OneFlow_BaseOp<"narrow", [NoSideEffect, DeclareOpInterfaceMethods<UserOpCompatibleInterface>]> {
  let input = (ins
    OneFlow_Tensor:$in
  );
  let output = (outs
    OneFlow_Tensor:$out
  );
  let attrs = (ins
    DefaultValuedAttr<SI64Attr, "0">:$dim,
    DefaultValuedAttr<SI64Attr, "0">:$start,
    DefaultValuedAttr<SI64Attr, "0">:$length
  );
  let has_logical_tensor_desc_infer_fn = 1;
  let has_physical_tensor_desc_infer_fn = 1;
  let has_get_sbp_fn = 1;
  let has_data_type_infer_fn = 1;
}

def OneFlow_OneHotOp : OneFlow_BaseOp<"one_hot", [NoSideEffect, NoGrad, DeclareOpInterfaceMethods<UserOpCompatibleInterface>]> {
  let input = (ins
    OneFlow_Tensor:$indices
  );
  let output = (outs
    OneFlow_Tensor:$out
  );
  let attrs = (ins
    DefaultValuedAttr<SI64Attr, "0">:$depth,
    DefaultValuedAttr<F64Attr, "0.">:$floating_on_value,
    DefaultValuedAttr<SI64Attr, "0">:$integer_on_value,
    DefaultValuedAttr<F64Attr, "0.">:$floating_off_value,
    DefaultValuedAttr<SI64Attr, "0">:$integer_off_value,
    OneFlow_DataType:$dtype
  );
  let has_logical_tensor_desc_infer_fn = 1;
  let has_physical_tensor_desc_infer_fn = 1;
  let has_get_sbp_fn = 1;
  let has_data_type_infer_fn = 1;
  let has_input_arg_modify_fn = 1;
}

def OneFlow_PackOp : OneFlow_BaseOp<"pack", [NoSideEffect, DeclareOpInterfaceMethods<UserOpCompatibleInterface>]> {
  let input = (ins
    OneFlow_Tensor:$in
  );
  let output = (outs
    OneFlow_Tensor:$out
  );
  let attrs = (ins
    DefaultValuedAttr<SI32Attr, "0">:$pack_num
  );
  let has_logical_tensor_desc_infer_fn = 1;
  let has_physical_tensor_desc_infer_fn = 1;
  let has_get_sbp_fn = 1;
  let has_data_type_infer_fn = 1;
  let has_output_blob_time_shape_infer_fn = 1;
}

def OneFlow_RandomMaskLikeOp : OneFlow_BaseOp<"random_mask_like", [NoSideEffect, NoGrad, DeclareOpInterfaceMethods<UserOpCompatibleInterface>]> {
  let input = (ins
    OneFlow_Tensor:$like
  );
  let output = (outs
    OneFlow_Tensor:$out
  );
  let attrs = (ins
    DefaultValuedAttr<F32Attr, "0.">:$rate,
    DefaultValuedAttr<SI64Attr, "0">:$seed
  );
  let builders = [
    OpBuilder<(ins
      "Value":$like,
      "StringRef":$op_name,
      "StringRef":$device_tag,
      "ArrayAttr":$device_name,
      "IntegerAttr":$scope_symbol_id,
      "ArrayAttr":$hierarchy,
      "FloatAttr":$rate,
      "IntegerAttr":$seed
    )>
  ];
  let has_check_fn = 1;
  let has_logical_tensor_desc_infer_fn = 1;
  let has_physical_tensor_desc_infer_fn = 1;
  let has_get_sbp_fn = 1;
  let has_data_type_infer_fn = 1;
}

def OneFlow_RepeatOp : OneFlow_BaseOp<"repeat", [NoSideEffect, DeclareOpInterfaceMethods<UserOpCompatibleInterface>]> {
  let input = (ins
    OneFlow_Tensor:$in
  );
  let output = (outs
    OneFlow_Tensor:$out
  );
  let attrs = (ins
    DefaultValuedAttr<SI32Attr, "0">:$repeat_num
  );
  let has_logical_tensor_desc_infer_fn = 1;
  let has_physical_tensor_desc_infer_fn = 1;
  let has_get_sbp_fn = 1;
  let has_data_type_infer_fn = 1;
  let has_output_blob_time_shape_infer_fn = 1;
}

def OneFlow_RollOp : OneFlow_BaseOp<"roll", [NoSideEffect, DeclareOpInterfaceMethods<UserOpCompatibleInterface>]> {
  let input = (ins
    OneFlow_Tensor:$in
  );
  let output = (outs
    OneFlow_Tensor:$out
  );
  let attrs = (ins
    SI32ArrayAttr:$shifts,
    SI32ArrayAttr:$dims
  );
  let has_logical_tensor_desc_infer_fn = 1;
  let has_physical_tensor_desc_infer_fn = 1;
  let has_get_sbp_fn = 1;
  let has_data_type_infer_fn = 1;
}

def OneFlow_SeluOp : OneFlow_BaseOp<"selu", [NoSideEffect, DeclareOpInterfaceMethods<UserOpCompatibleInterface>]> {
  let input = (ins
    OneFlow_Tensor:$in
  );
  let output = (outs
    OneFlow_Tensor:$out
  );
  let has_logical_tensor_desc_infer_fn = 1;
  let has_physical_tensor_desc_infer_fn = 1;
  let has_get_sbp_fn = 1;
  let has_data_type_infer_fn = 1;
}

def OneFlow_SiluOp : OneFlow_BaseOp<"silu", [NoSideEffect, DeclareOpInterfaceMethods<UserOpCompatibleInterface>]> {
  let input = (ins
    OneFlow_Tensor:$in
  );
  let output = (outs
    OneFlow_Tensor:$out
  );
  let has_logical_tensor_desc_infer_fn = 1;
  let has_physical_tensor_desc_infer_fn = 1;
  let has_get_sbp_fn = 1;
  let has_data_type_infer_fn = 1;
}

def OneFlow_SoftShrinkOp: OneFlow_BaseOp<"softshrink", [NoSideEffect, DeclareOpInterfaceMethods<UserOpCompatibleInterface>]> {
  let input = (ins
    OneFlow_Tensor:$in
  );
  let output = (outs
    OneFlow_Tensor:$out
  );
  let attrs = (ins
    DefaultValuedAttr<F64Attr, "0.">:$alpha
  );
  let has_logical_tensor_desc_infer_fn = 1;
  let has_physical_tensor_desc_infer_fn = 1;
  let has_get_sbp_fn = 1;
  let has_data_type_infer_fn = 1;
}

def OneFlow_SoftsignOp : OneFlow_BaseOp<"softsign", [NoSideEffect, DeclareOpInterfaceMethods<UserOpCompatibleInterface>]> {
  let input = (ins
    OneFlow_Tensor:$in
  );
  let output = (outs
    OneFlow_Tensor:$out
  );
  let has_logical_tensor_desc_infer_fn = 1;
  let has_physical_tensor_desc_infer_fn = 1;
  let has_get_sbp_fn = 1;
  let has_data_type_infer_fn = 1;
}

def OneFlow_SortOp : OneFlow_BaseOp<"sort", [NoSideEffect, NoGrad, DeclareOpInterfaceMethods<UserOpCompatibleInterface>]> {
  let input = (ins
    OneFlow_Tensor:$in
  );
  let output = (outs
    OneFlow_Tensor:$out
  );
  let attrs = (ins
    StrAttr:$direction
  );
  let has_check_fn = 1;
  let has_logical_tensor_desc_infer_fn = 1;
  let has_physical_tensor_desc_infer_fn = 1;
  let has_get_sbp_fn = 1;
  let has_data_type_infer_fn = 1;
}

def OneFlow_SquareSumOp : OneFlow_BaseOp<"square_sum", [NoSideEffect, DeclareOpInterfaceMethods<UserOpCompatibleInterface>]> {
  let input = (ins
    OneFlow_Tensor:$x
  );
  let output = (outs
    OneFlow_Tensor:$y
  );
  let has_logical_tensor_desc_infer_fn = 1;
  let has_physical_tensor_desc_infer_fn = 1;
  let has_get_sbp_fn = 1;
  let has_data_type_infer_fn = 1;
}

def OneFlow_SqrtSquareSumOp : OneFlow_BaseOp<"sqrt_square_sum", [NoSideEffect, DeclareOpInterfaceMethods<UserOpCompatibleInterface>]> {
  let input = (ins
    OneFlow_Tensor:$x
  );
  let output = (outs
    OneFlow_Tensor:$y
  );
  let has_logical_tensor_desc_infer_fn = 1;
  let has_physical_tensor_desc_infer_fn = 1;
  let has_get_sbp_fn = 1;
  let has_data_type_infer_fn = 1;
}

def OneFlow_SqueezeOp : OneFlow_BaseOp<"squeeze", [NoSideEffect, DeclareOpInterfaceMethods<UserOpCompatibleInterface>]> {
  let input = (ins
    OneFlow_Tensor:$in
  );
  let output = (outs
    OneFlow_Tensor:$out
  );
  let attrs = (ins
    SI32ArrayAttr:$axes
  );
  let has_logical_tensor_desc_infer_fn = 1;
  let has_physical_tensor_desc_infer_fn = 1;
  let has_get_sbp_fn = 1;
  let has_data_type_infer_fn = 1;
}

def OneFlow_ThresholdOp : OneFlow_BaseOp<"threshold", [NoSideEffect, DeclareOpInterfaceMethods<UserOpCompatibleInterface>]> {
  let input = (ins
    OneFlow_Tensor:$in
  );
  let output = (outs
    OneFlow_Tensor:$out
  );
  let attrs = (ins
    DefaultValuedAttr<F64Attr, "0.">:$threshold_val,
    DefaultValuedAttr<F64Attr, "0.">:$value
  );
  let has_logical_tensor_desc_infer_fn = 1;
  let has_physical_tensor_desc_infer_fn = 1;
  let has_get_sbp_fn = 1;
  let has_data_type_infer_fn = 1;
}

def OneFlow_TransposeOp : OneFlow_BaseOp<"transpose", [NoSideEffect, DeclareOpInterfaceMethods<UserOpCompatibleInterface>]> {
  let input = (ins
    OneFlow_Tensor:$input
  );
  let output = (outs
    OneFlow_Tensor:$output
  );
  let attrs = (ins
    SI32ArrayAttr:$perm
  );
  let has_logical_tensor_desc_infer_fn = 1;
  let has_physical_tensor_desc_infer_fn = 1;
  let has_get_sbp_fn = 1;
  let has_data_type_infer_fn = 1;
  let hasFolder = 1;
}

def OneFlow_AsStridedOp : OneFlow_BaseOp<"as_strided", [NoSideEffect, DeclareOpInterfaceMethods<UserOpCompatibleInterface>]> {
  let input = (ins
    OneFlow_Tensor:$input
  );
  let output = (outs
    OneFlow_Tensor:$output
  );
  let attrs = (ins
    SI32ArrayAttr:$size,
    SI32ArrayAttr:$stride,
    DefaultValuedAttr<SI32Attr, "0">:$storage_offset
  );
  let has_logical_tensor_desc_infer_fn = 1;
  let has_physical_tensor_desc_infer_fn = 1;
  let has_get_sbp_fn = 1;
  let has_data_type_infer_fn = 1;
}

def OneFlow_AsStridedGradOp : OneFlow_BaseOp<"as_strided_grad", [NoSideEffect, DeclareOpInterfaceMethods<UserOpCompatibleInterface>]> {
  let input = (ins
    OneFlow_Tensor:$dy,
    OneFlow_Tensor:$input
  );
  let output = (outs
    OneFlow_Tensor:$dx
  );
  let attrs = (ins
    SI32ArrayAttr:$size,
    SI32ArrayAttr:$stride,
    DefaultValuedAttr<SI32Attr, "0">:$storage_offset
  );
  let has_logical_tensor_desc_infer_fn = 1;
  let has_physical_tensor_desc_infer_fn = 1;
  let has_get_sbp_fn = 1;
  let has_data_type_infer_fn = 1;
}

def OneFlow_TrilOp : OneFlow_BaseOp<"tril", [NoSideEffect, DeclareOpInterfaceMethods<UserOpCompatibleInterface>]> {
  let input = (ins
    OneFlow_Tensor:$in
  );
  let output = (outs
    OneFlow_Tensor:$out
  );
  let attrs = (ins
    DefaultValuedAttr<SI64Attr, "0">:$diagonal,
    DefaultValuedAttr<F64Attr, "0.">:$floating_fill_value,
    DefaultValuedAttr<SI64Attr, "0">:$integer_fill_value,
    DefaultValuedAttr<BoolAttr, "false">:$is_floating_fill_value
  );
  let has_logical_tensor_desc_infer_fn = 1;
  let has_physical_tensor_desc_infer_fn = 1;
  let has_get_sbp_fn = 1;
  let has_data_type_infer_fn = 1;
}

def OneFlow_TriuOp : OneFlow_BaseOp<"triu", [NoSideEffect, DeclareOpInterfaceMethods<UserOpCompatibleInterface>]> {
  let input = (ins
    OneFlow_Tensor:$in
  );
  let output = (outs
    OneFlow_Tensor:$out
  );
  let attrs = (ins
    DefaultValuedAttr<SI64Attr, "0">:$diagonal
  );
  let has_logical_tensor_desc_infer_fn = 1;
  let has_physical_tensor_desc_infer_fn = 1;
  let has_get_sbp_fn = 1;
  let has_data_type_infer_fn = 1;
}

def OneFlow_UnfoldOp : OneFlow_BaseOp<"unfold", [NoSideEffect, DeclareOpInterfaceMethods<UserOpCompatibleInterface>]> {
  let input = (ins
    OneFlow_Tensor:$x
  );
  let output = (outs
    OneFlow_Tensor:$y
  );
  let attrs = (ins
    StrAttr:$data_format,
    SI32ArrayAttr:$kernel_size,
    SI32ArrayAttr:$padding,
    SI32ArrayAttr:$strides,
    SI32ArrayAttr:$dilation_rate
  );
  let has_logical_tensor_desc_infer_fn = 1;
  let has_physical_tensor_desc_infer_fn = 1;
  let has_get_sbp_fn = 1;
  let has_data_type_infer_fn = 1;
}

def OneFlow_UnfoldTensorOp : OneFlow_BaseOp<"unfold_tensor", [NoSideEffect, DeclareOpInterfaceMethods<UserOpCompatibleInterface>]> {
  let input = (ins
    OneFlow_Tensor:$x
  );
  let output = (outs
    OneFlow_Tensor:$y
  );
  let attrs = (ins
    DefaultValuedAttr<SI32Attr, "0">:$dimension,
    DefaultValuedAttr<SI32Attr, "0">:$size,
    DefaultValuedAttr<SI32Attr, "0">:$step
  );
  let has_logical_tensor_desc_infer_fn = 1;
  let has_physical_tensor_desc_infer_fn = 1;
  let has_get_sbp_fn = 1;
  let has_data_type_infer_fn = 1;
}

def OneFlow_UnpackOp : OneFlow_BaseOp<"unpack", [NoSideEffect, DeclareOpInterfaceMethods<UserOpCompatibleInterface>]> {
  let input = (ins
    OneFlow_Tensor:$in
  );
  let output = (outs
    OneFlow_Tensor:$out
  );
  let attrs = (ins
    DefaultValuedAttr<SI32Attr, "0">:$unpack_num
  );
  let has_logical_tensor_desc_infer_fn = 1;
  let has_physical_tensor_desc_infer_fn = 1;
  let has_get_sbp_fn = 1;
  let has_data_type_infer_fn = 1;
  let has_output_blob_time_shape_infer_fn = 1;
}

def OneFlow_ZeroLikeOp : OneFlow_BaseOp<"zero_like", [NoSideEffect, NoGrad, DeclareOpInterfaceMethods<UserOpCompatibleInterface>]> {
  let input = (ins
    OneFlow_Tensor:$like
  );
  let output = (outs
    OneFlow_Tensor:$out
  );
  let same_output_regst_num = 1;
  let has_logical_tensor_desc_infer_fn = 1;
  let has_physical_tensor_desc_infer_fn = 1;
  let has_get_sbp_fn = 1;
  let has_data_type_infer_fn = 1;
  let has_nd_sbp_infer_fn = 1;
}

def OneFlow_ToContiguousOp : OneFlow_BaseOp<"to_contiguous", [NoSideEffect, SupportNonContiguous, DeclareOpInterfaceMethods<UserOpCompatibleInterface>]> {
  let input = (ins
    OneFlow_Tensor:$in
  );
  let output = (outs
    OneFlow_Tensor:$out
  );
  let attrs = (ins
    SI64ArrayAttr:$stride
  );
  let has_logical_tensor_desc_infer_fn = 1;
  let has_physical_tensor_desc_infer_fn = 1;
  let has_get_sbp_fn = 1;
  let has_data_type_infer_fn = 1;
} 

def OneFlow_IsNanOp : OneFlow_BaseOp<"isnan", [NoSideEffect, NoGrad, DeclareOpInterfaceMethods<UserOpCompatibleInterface>]> {
  let input = (ins
    OneFlow_Tensor:$in
  );
  let output = (outs
    OneFlow_Tensor:$out
  );
  let same_output_regst_num = 1;
  let has_logical_tensor_desc_infer_fn = 1;
  let has_physical_tensor_desc_infer_fn = 1;
  let has_get_sbp_fn = 1;
  let has_data_type_infer_fn = 1;
}

def OneFlow_IsInfOp : OneFlow_BaseOp<"isinf", [NoSideEffect, NoGrad, DeclareOpInterfaceMethods<UserOpCompatibleInterface>]> {
  let input = (ins
    OneFlow_Tensor:$in
  );
  let output = (outs
    OneFlow_Tensor:$out
  );
  let same_output_regst_num = 1;
  let has_logical_tensor_desc_infer_fn = 1;
  let has_physical_tensor_desc_infer_fn = 1;
  let has_get_sbp_fn = 1;
  let has_data_type_infer_fn = 1;
}

#endif // GET_ONEFLOW_UNARY_OP_DEFINITIONS

// Group: UPSAMPLE
// upsample, upsample_bicubic_2d, upsample_bicubic_2d_grad, upsample_bilinear_2d, upsample_bilinear_2d_grad, upsample_grad, upsample_linear_1d, upsample_linear_1d_grad, upsample_nearest_1d, upsample_nearest_1d_grad, upsample_nearest_2d, upsample_nearest_2d_grad, upsample_nearest_3d, upsample_nearest_3d_grad, upsample_trilinear_3d, upsample_trilinear_3d_grad
// Total: 16

#ifdef GET_ONEFLOW_UPSAMPLE_OP_DEFINITIONS

def OneFlow_UpsampleOp : OneFlow_BaseOp<"upsample", [NoSideEffect, DeclareOpInterfaceMethods<UserOpCompatibleInterface>]> {
  let input = (ins
    OneFlow_Tensor:$x
  );
  let output = (outs
    OneFlow_Tensor:$y
  );
  let attrs = (ins
    DefaultValuedAttr<F64Attr, "0.">:$height_scale,
    DefaultValuedAttr<F64Attr, "0.">:$width_scale,
    DefaultValuedAttr<BoolAttr, "false">:$align_corners,
    StrAttr:$data_format,
    StrAttr:$interpolation
  );
  let has_logical_tensor_desc_infer_fn = 1;
  let has_physical_tensor_desc_infer_fn = 1;
  let has_get_sbp_fn = 1;
  let has_data_type_infer_fn = 1;
}

def OneFlow_UpsampleBicubic2DOp : OneFlow_BaseOp<"upsample_bicubic_2d", [NoSideEffect, DeclareOpInterfaceMethods<UserOpCompatibleInterface>]> {
  let input = (ins
    OneFlow_Tensor:$x
  );
  let output = (outs
    OneFlow_Tensor:$y
  );
  let attrs = (ins
    DefaultValuedAttr<F64Attr, "0.">:$height_scale,
    DefaultValuedAttr<F64Attr, "0.">:$width_scale,
    DefaultValuedAttr<BoolAttr, "false">:$align_corners,
    SI64ArrayAttr:$output_size,
    StrAttr:$data_format
  );
  let has_logical_tensor_desc_infer_fn = 1;
  let has_physical_tensor_desc_infer_fn = 1;
  let has_get_sbp_fn = 1;
  let has_data_type_infer_fn = 1;
}

def OneFlow_UpsampleBicubic2DGradOp : OneFlow_BaseOp<"upsample_bicubic_2d_grad", [NoSideEffect, DeclareOpInterfaceMethods<UserOpCompatibleInterface>]> {
  let input = (ins
    OneFlow_Tensor:$dy,
    OneFlow_Tensor:$x
  );
  let output = (outs
    OneFlow_Tensor:$dx
  );
  let attrs = (ins
    DefaultValuedAttr<F64Attr, "0.">:$height_scale,
    DefaultValuedAttr<F64Attr, "0.">:$width_scale,
    DefaultValuedAttr<BoolAttr, "false">:$align_corners,
    SI64ArrayAttr:$output_size,
    StrAttr:$data_format
  );
  let has_logical_tensor_desc_infer_fn = 1;
  let has_physical_tensor_desc_infer_fn = 1;
  let has_get_sbp_fn = 1;
  let has_data_type_infer_fn = 1;
}

def OneFlow_UpsampleBilinear2DOp : OneFlow_BaseOp<"upsample_bilinear_2d", [NoSideEffect, DeclareOpInterfaceMethods<UserOpCompatibleInterface>]> {
  let input = (ins
    OneFlow_Tensor:$x
  );
  let output = (outs
    OneFlow_Tensor:$y
  );
  let attrs = (ins
    DefaultValuedAttr<F64Attr, "0.">:$height_scale,
    DefaultValuedAttr<F64Attr, "0.">:$width_scale,
    DefaultValuedAttr<BoolAttr, "false">:$align_corners,
    SI64ArrayAttr:$output_size,
    StrAttr:$data_format
  );
  let has_logical_tensor_desc_infer_fn = 1;
  let has_physical_tensor_desc_infer_fn = 1;
  let has_get_sbp_fn = 1;
  let has_data_type_infer_fn = 1;
}

def OneFlow_UpsampleBilinear2DGradOp : OneFlow_BaseOp<"upsample_bilinear_2d_grad", [NoSideEffect, DeclareOpInterfaceMethods<UserOpCompatibleInterface>]> {
  let input = (ins
    OneFlow_Tensor:$dy,
    OneFlow_Tensor:$x
  );
  let output = (outs
    OneFlow_Tensor:$dx
  );
  let attrs = (ins
    DefaultValuedAttr<F64Attr, "0.">:$height_scale,
    DefaultValuedAttr<F64Attr, "0.">:$width_scale,
    DefaultValuedAttr<BoolAttr, "false">:$align_corners,
    SI64ArrayAttr:$output_size,
    StrAttr:$data_format
  );
  let has_logical_tensor_desc_infer_fn = 1;
  let has_physical_tensor_desc_infer_fn = 1;
  let has_get_sbp_fn = 1;
  let has_data_type_infer_fn = 1;
}

def OneFlow_UpsampleGradOp : OneFlow_BaseOp<"upsample_grad", [NoSideEffect, DeclareOpInterfaceMethods<UserOpCompatibleInterface>]> {
  let input = (ins
    OneFlow_Tensor:$dy,
    OneFlow_Tensor:$x
  );
  let output = (outs
    OneFlow_Tensor:$dx
  );
  let attrs = (ins
    DefaultValuedAttr<F64Attr, "0.">:$height_scale,
    DefaultValuedAttr<F64Attr, "0.">:$width_scale,
    DefaultValuedAttr<BoolAttr, "false">:$align_corners,
    StrAttr:$data_format,
    StrAttr:$interpolation
  );
  let has_logical_tensor_desc_infer_fn = 1;
  let has_physical_tensor_desc_infer_fn = 1;
  let has_get_sbp_fn = 1;
  let has_data_type_infer_fn = 1;
}

def OneFlow_UpsampleLinear1DOp : OneFlow_BaseOp<"upsample_linear_1d", [NoSideEffect, DeclareOpInterfaceMethods<UserOpCompatibleInterface>]> {
  let input = (ins
    OneFlow_Tensor:$x
  );
  let output = (outs
    OneFlow_Tensor:$y
  );
  let attrs = (ins
    DefaultValuedAttr<F64Attr, "0.">:$scale_factor,
    DefaultValuedAttr<BoolAttr, "false">:$align_corners,
    SI64ArrayAttr:$output_size,
    StrAttr:$data_format
  );
  let has_logical_tensor_desc_infer_fn = 1;
  let has_physical_tensor_desc_infer_fn = 1;
  let has_get_sbp_fn = 1;
  let has_data_type_infer_fn = 1;
}

def OneFlow_UpsampleLinear1DGradOp : OneFlow_BaseOp<"upsample_linear_1d_grad", [NoSideEffect, DeclareOpInterfaceMethods<UserOpCompatibleInterface>]> {
  let input = (ins
    OneFlow_Tensor:$dy,
    OneFlow_Tensor:$x
  );
  let output = (outs
    OneFlow_Tensor:$dx
  );
  let attrs = (ins
    DefaultValuedAttr<F64Attr, "0.">:$scale_factor,
    DefaultValuedAttr<BoolAttr, "false">:$align_corners,
    SI64ArrayAttr:$output_size,
    StrAttr:$data_format
  );
  let has_logical_tensor_desc_infer_fn = 1;
  let has_physical_tensor_desc_infer_fn = 1;
  let has_get_sbp_fn = 1;
  let has_data_type_infer_fn = 1;
}

def OneFlow_UpsampleNearest1DOp : OneFlow_BaseOp<"upsample_nearest_1d", [NoSideEffect, DeclareOpInterfaceMethods<UserOpCompatibleInterface>]> {
  let input = (ins
    OneFlow_Tensor:$x
  );
  let output = (outs
    OneFlow_Tensor:$y
  );
  let attrs = (ins
<<<<<<< HEAD
    DefaultValuedAttr<F64Attr, "0.">:$scale_factor,
    StrAttr:$data_format,
    SI64ArrayAttr:$output_size
=======
    DefaultValuedAttr<F32Attr, "0.">:$scale_factor,
    SI64ArrayAttr:$output_size,
    StrAttr:$data_format
>>>>>>> 0221e502
  );
  let has_logical_tensor_desc_infer_fn = 1;
  let has_physical_tensor_desc_infer_fn = 1;
  let has_get_sbp_fn = 1;
  let has_data_type_infer_fn = 1;
}

def OneFlow_UpsampleNearest1DGradOp : OneFlow_BaseOp<"upsample_nearest_1d_grad", [NoSideEffect, DeclareOpInterfaceMethods<UserOpCompatibleInterface>]> {
  let input = (ins
    OneFlow_Tensor:$dy,
    OneFlow_Tensor:$x
  );
  let output = (outs
    OneFlow_Tensor:$dx
  );
  let attrs = (ins
<<<<<<< HEAD
    DefaultValuedAttr<F64Attr, "0.">:$scale_factor,
=======
    DefaultValuedAttr<F32Attr, "0.">:$scale_factor,
>>>>>>> 0221e502
    SI64ArrayAttr:$output_size,
    StrAttr:$data_format
  );
  let has_logical_tensor_desc_infer_fn = 1;
  let has_physical_tensor_desc_infer_fn = 1;
  let has_get_sbp_fn = 1;
  let has_data_type_infer_fn = 1;
}

def OneFlow_UpsampleNearest2DOp : OneFlow_BaseOp<"upsample_nearest_2d", [NoSideEffect, DeclareOpInterfaceMethods<UserOpCompatibleInterface>]> {
  let input = (ins
    OneFlow_Tensor:$x
  );
  let output = (outs
    OneFlow_Tensor:$y
  );
  let attrs = (ins
<<<<<<< HEAD
    DefaultValuedAttr<F64Attr, "0.">:$height_scale,
    DefaultValuedAttr<F64Attr, "0.">:$width_scale,
    StrAttr:$data_format,
    SI64ArrayAttr:$output_size
=======
    DefaultValuedAttr<F32Attr, "0.">:$height_scale,
    DefaultValuedAttr<F32Attr, "0.">:$width_scale,
    SI64ArrayAttr:$output_size,
    StrAttr:$data_format
>>>>>>> 0221e502
  );
  let has_logical_tensor_desc_infer_fn = 1;
  let has_physical_tensor_desc_infer_fn = 1;
  let has_get_sbp_fn = 1;
  let has_data_type_infer_fn = 1;
}

def OneFlow_UpsampleNearest2DGradOp : OneFlow_BaseOp<"upsample_nearest_2d_grad", [NoSideEffect, DeclareOpInterfaceMethods<UserOpCompatibleInterface>]> {
  let input = (ins
    OneFlow_Tensor:$dy,
    OneFlow_Tensor:$x
  );
  let output = (outs
    OneFlow_Tensor:$dx
  );
  let attrs = (ins
<<<<<<< HEAD
    DefaultValuedAttr<F64Attr, "0.">:$height_scale,
    DefaultValuedAttr<F64Attr, "0.">:$width_scale,
=======
    DefaultValuedAttr<F32Attr, "0.">:$height_scale,
    DefaultValuedAttr<F32Attr, "0.">:$width_scale,
>>>>>>> 0221e502
    SI64ArrayAttr:$output_size,
    StrAttr:$data_format
  );
  let has_logical_tensor_desc_infer_fn = 1;
  let has_physical_tensor_desc_infer_fn = 1;
  let has_get_sbp_fn = 1;
  let has_data_type_infer_fn = 1;
}

def OneFlow_UpsampleNearest3DOp : OneFlow_BaseOp<"upsample_nearest_3d", [NoSideEffect, DeclareOpInterfaceMethods<UserOpCompatibleInterface>]> {
  let input = (ins
    OneFlow_Tensor:$x
  );
  let output = (outs
    OneFlow_Tensor:$y
  );
  let attrs = (ins
    DefaultValuedAttr<F64Attr, "0.">:$depth_scale,
    DefaultValuedAttr<F64Attr, "0.">:$height_scale,
    DefaultValuedAttr<F64Attr, "0.">:$width_scale,
    SI64ArrayAttr:$output_size, 
    StrAttr:$data_format
  );
  let has_logical_tensor_desc_infer_fn = 1;
  let has_physical_tensor_desc_infer_fn = 1;
  let has_get_sbp_fn = 1;
  let has_data_type_infer_fn = 1;
}

def OneFlow_UpsampleNearest3DGradOp : OneFlow_BaseOp<"upsample_nearest_3d_grad", [NoSideEffect, DeclareOpInterfaceMethods<UserOpCompatibleInterface>]> {
  let input = (ins
    OneFlow_Tensor:$dy,
    OneFlow_Tensor:$x
  );
  let output = (outs
    OneFlow_Tensor:$dx
  );
  let attrs = (ins
    DefaultValuedAttr<F64Attr, "0.">:$depth_scale,
    DefaultValuedAttr<F64Attr, "0.">:$height_scale,
    DefaultValuedAttr<F64Attr, "0.">:$width_scale,
    SI64ArrayAttr:$output_size,
    StrAttr:$data_format
  );
  let has_logical_tensor_desc_infer_fn = 1;
  let has_physical_tensor_desc_infer_fn = 1;
  let has_get_sbp_fn = 1;
  let has_data_type_infer_fn = 1;
}

def OneFlow_UpsampleTrilinear3DOp : OneFlow_BaseOp<"upsample_trilinear_3d", [NoSideEffect, DeclareOpInterfaceMethods<UserOpCompatibleInterface>]> {
  let input = (ins
    OneFlow_Tensor:$x
  );
  let output = (outs
    OneFlow_Tensor:$y
  );
  let attrs = (ins
    DefaultValuedAttr<F64Attr, "0.">:$depth_scale,
    DefaultValuedAttr<F64Attr, "0.">:$height_scale,
    DefaultValuedAttr<F64Attr, "0.">:$width_scale,
    DefaultValuedAttr<BoolAttr, "false">:$align_corners,
    SI64ArrayAttr:$output_size,
    StrAttr:$data_format
  );
  let has_logical_tensor_desc_infer_fn = 1;
  let has_physical_tensor_desc_infer_fn = 1;
  let has_get_sbp_fn = 1;
  let has_data_type_infer_fn = 1;
}

def OneFlow_UpsampleTrilinear3DGradOp : OneFlow_BaseOp<"upsample_trilinear_3d_grad", [NoSideEffect, DeclareOpInterfaceMethods<UserOpCompatibleInterface>]> {
  let input = (ins
    OneFlow_Tensor:$dy,
    OneFlow_Tensor:$x
  );
  let output = (outs
    OneFlow_Tensor:$dx
  );
  let attrs = (ins
    DefaultValuedAttr<F64Attr, "0.">:$depth_scale,
    DefaultValuedAttr<F64Attr, "0.">:$height_scale,
    DefaultValuedAttr<F64Attr, "0.">:$width_scale,
    DefaultValuedAttr<BoolAttr, "false">:$align_corners,
    SI64ArrayAttr:$output_size,
    StrAttr:$data_format
  );
  let has_logical_tensor_desc_infer_fn = 1;
  let has_physical_tensor_desc_infer_fn = 1;
  let has_get_sbp_fn = 1;
  let has_data_type_infer_fn = 1;
}
#endif // GET_ONEFLOW_UPSAMPLE_OP_DEFINITIONS

// Group: OneEmbedding
// embedding_lookup_placeholder, embedding_update_placeholder, id_shuffle, embedding_shuffle, embedding_gradient_shuffle, embedding_prefetch, embedding_lookup, sgd_embedding_update, embedding_put, adagrad_embedding_update, ftrl_embedding_update
// Total: 11

#ifdef GET_ONEFLOW_ONE_EMBEDDING_OP_DEFINITIONS

def OneFlow_EmbeddingLookupPlaceholderOp : OneFlow_BaseOp<"embedding_lookup_placeholder", [NoSideEffect, DeclareOpInterfaceMethods<UserOpCompatibleInterface>]> {
  let input = (ins
    OneFlow_Tensor:$shadow,
    OneFlow_Tensor:$ids,
    Optional<OneFlow_Tensor>:$table_ids
  );
  let output = (outs
    OneFlow_Tensor:$embeddings
  );
  let attrs = (ins
    OneFlow_DataType:$dtype,
    DefaultValuedAttr<SI64Attr, "0">:$embedding_size,
    DefaultValuedAttr<SI32Attr, "1">:$num_tables,
    StrAttr:$embedding_tables,
    StrAttr:$key_value_store_options
  );
  let has_logical_tensor_desc_infer_fn = 1;
  let has_physical_tensor_desc_infer_fn = 1;
  let has_get_sbp_fn = 1;
  let has_data_type_infer_fn = 1;
  let has_input_arg_modify_fn = 1;
}

def OneFlow_EmbeddingUpdatePlaceholderOp : OneFlow_BaseOp<"embedding_update_placeholder", [DeclareOpInterfaceMethods<UserOpCompatibleInterface>]> {
  let input = (ins
    OneFlow_Tensor:$ids,
    OneFlow_Tensor:$embedding_grad
  );
  let attrs = (ins
    StrAttr:$key_value_store_options
  );
  let has_logical_tensor_desc_infer_fn = 1;
  let has_physical_tensor_desc_infer_fn = 1;
  let has_get_sbp_fn = 1;
  let has_data_type_infer_fn = 1;
}

def OneFlow_UniqueKeyValuePairOp : OneFlow_BaseOp<"unique_key_value_pair", [NoSideEffect, DeclareOpInterfaceMethods<UserOpCompatibleInterface>]> {
  let input = (ins
    OneFlow_Tensor:$keys,
    Optional<OneFlow_Tensor>:$values
  );
  let output = (outs
    OneFlow_Tensor:$num_unique,
    OneFlow_Tensor:$unique_keys,
    OneFlow_Tensor:$unique_values,
    OneFlow_Tensor:$inverse_indices
  );
  let attrs = (ins
    DefaultValuedAttr<SI32Attr, "1">:$num_tables
  );
  let same_output_regst_num = 1;
  let has_logical_tensor_desc_infer_fn = 1;
  let has_physical_tensor_desc_infer_fn = 1;
  let has_get_sbp_fn = 1;
  let has_data_type_infer_fn = 1;
}

def OneFlow_IdShuffleOp : OneFlow_BaseOp<"id_shuffle", [NoSideEffect, DeclareOpInterfaceMethods<UserOpCompatibleInterface>]> {
  let input = (ins
    OneFlow_Tensor:$ids,
    Optional<OneFlow_Tensor>:$table_ids
  );
  let output = (outs
    OneFlow_Tensor:$num_unique_matrix,
    OneFlow_Tensor:$inverse_unique_partition_indices,
    OneFlow_Tensor:$cur_rank_num_unique,
    OneFlow_Tensor:$cur_rank_unique_ids,
    OneFlow_Tensor:$cur_rank_unique_table_ids,
    OneFlow_Tensor:$cur_rank_inverse_indices
  );
  let attrs = (ins
    DefaultValuedAttr<SI32Attr, "1">:$num_tables
  );
  let same_output_regst_num = 2;
  let has_logical_tensor_desc_infer_fn = 1;
  let has_physical_tensor_desc_infer_fn = 1;
  let has_get_sbp_fn = 1;
  let has_data_type_infer_fn = 1;
}

def OneFlow_EmbeddingShuffleOp : OneFlow_BaseOp<"embedding_shuffle", [NoSideEffect, DeclareOpInterfaceMethods<UserOpCompatibleInterface>]> {
  let input = (ins
    OneFlow_Tensor:$cur_rank_embeddings,
    OneFlow_Tensor:$num_unique_matrix,
    OneFlow_Tensor:$cur_rank_inverse_indices,
    OneFlow_Tensor:$inverse_unique_partition_indices
  );
  let output = (outs
    OneFlow_Tensor:$embeddings
  );
  let same_output_regst_num = 1;
  let has_logical_tensor_desc_infer_fn = 1;
  let has_physical_tensor_desc_infer_fn = 1;
  let has_get_sbp_fn = 1;
  let has_data_type_infer_fn = 1;
}

def OneFlow_EmbeddingGradientShuffleOp : OneFlow_BaseOp<"embedding_gradient_shuffle", [NoSideEffect, DeclareOpInterfaceMethods<UserOpCompatibleInterface>]> {
  let input = (ins
    OneFlow_Tensor:$embedding_grad,
    OneFlow_Tensor:$num_unique_matrix,
    OneFlow_Tensor:$cur_rank_inverse_indices,
    OneFlow_Tensor:$inverse_unique_partition_indices
  );
  let output = (outs
    OneFlow_Tensor:$cur_rank_unique_embedding_grad
  );
  let same_output_regst_num = 1;
  let has_logical_tensor_desc_infer_fn = 1;
  let has_physical_tensor_desc_infer_fn = 1;
  let has_get_sbp_fn = 1;
  let has_data_type_infer_fn = 1;
}

def OneFlow_EmbeddingPrefetchOp : OneFlow_BaseOp<"embedding_prefetch", [NoSideEffect, DeclareOpInterfaceMethods<UserOpCompatibleInterface>]> {
  let input = (ins
    OneFlow_Tensor:$num_unique_ids,
    OneFlow_Tensor:$unique_ids,
    OneFlow_Tensor:$table_ids
  );
  let output = (outs
    OneFlow_Tensor:$context //no practical sense, control lookup run after prefetch.
  );
  let attrs = (ins
    DefaultValuedAttr<SI64Attr, "0">:$line_size,
    DefaultValuedAttr<SI64Attr, "0">:$embedding_size,
    StrAttr:$embedding_name,
    StrAttr:$embedding_tables,
    StrAttr:$state_initializer
  );
  let same_output_regst_num = 1;
  let has_logical_tensor_desc_infer_fn = 1;
  let has_physical_tensor_desc_infer_fn = 1;
  let has_get_sbp_fn = 1;
  let has_data_type_infer_fn = 1;
}

def OneFlow_EmbeddingLookupOp : OneFlow_BaseOp<"embedding_lookup", [NoSideEffect, DeclareOpInterfaceMethods<UserOpCompatibleInterface>]> {
  let input = (ins
    OneFlow_Tensor:$num_unique_ids,
    OneFlow_Tensor:$unique_ids,
    OneFlow_Tensor:$table_ids,
    Optional<OneFlow_Tensor>:$context
  );
  let output = (outs
    OneFlow_Tensor:$unique_values,
    Optional<OneFlow_Tensor>:$embeddings
  );
  let attrs = (ins
    OneFlow_DataType:$dtype,
    OneFlow_DataType:$embeddings_dtype,
    DefaultValuedAttr<SI64Attr, "0">:$line_size,
    DefaultValuedAttr<SI64Attr, "0">:$embedding_size,
    StrAttr:$embedding_name,
    StrAttr:$embedding_tables,
    StrAttr:$state_initializer
  );
  let same_output_regst_num = 1;
  let has_logical_tensor_desc_infer_fn = 1;
  let has_physical_tensor_desc_infer_fn = 1;
  let has_get_sbp_fn = 1;
  let has_data_type_infer_fn = 1;
}

def OneFlow_SgdEmbeddingUpdateOp : OneFlow_BaseOp<"sgd_embedding_update", [AttrSizedOperandSegments, DeclareOpInterfaceMethods<UserOpCompatibleInterface>]> {
  let input = (ins
    OneFlow_Tensor:$num_unique_ids,
    OneFlow_Tensor:$unique_embeddings,
    OneFlow_Tensor:$embedding_grad,
    OneFlow_Tensor:$learning_rate,
    Optional<OneFlow_Tensor>:$scale_by_tensor,
    Optional<OneFlow_Tensor>:$down_scale_by_tensor,
    Optional<OneFlow_Tensor>:$skip_if
  );
  let output = (outs
    OneFlow_Tensor:$updated_unique_embeddings
  );
  let attrs = (ins
    DefaultValuedAttr<F64Attr, "1.">:$scale,
    DefaultValuedAttr<F32Attr, "0.">:$l1,
    DefaultValuedAttr<F32Attr, "0.">:$l2,
    DefaultValuedAttr<F32Attr, "0.">:$weight_decay
  );
  let same_output_regst_num = 1;
  let has_logical_tensor_desc_infer_fn = 1;
  let has_physical_tensor_desc_infer_fn = 1;
  let has_get_sbp_fn = 1;
  let has_data_type_infer_fn = 1;
}

def OneFlow_MomentumEmbeddingUpdateOp : OneFlow_BaseOp<"momentum_embedding_update", [AttrSizedOperandSegments, DeclareOpInterfaceMethods<UserOpCompatibleInterface>]> {
  let input = (ins
    OneFlow_Tensor:$num_unique_ids,
    OneFlow_Tensor:$unique_embeddings,
    OneFlow_Tensor:$embedding_grad,
    OneFlow_Tensor:$learning_rate,
    Optional<OneFlow_Tensor>:$scale_by_tensor,
    Optional<OneFlow_Tensor>:$down_scale_by_tensor,
    Optional<OneFlow_Tensor>:$skip_if
  );
  let output = (outs
    OneFlow_Tensor:$updated_unique_embeddings
  );
  let attrs = (ins
    DefaultValuedAttr<F64Attr, "1.">:$scale,
    DefaultValuedAttr<F32Attr, "0.">:$l1,
    DefaultValuedAttr<F32Attr, "0.">:$l2,
    DefaultValuedAttr<F32Attr, "0.">:$weight_decay,
    DefaultValuedAttr<F32Attr, "0.9">:$beta
  );
  let same_output_regst_num = 1;
  let has_logical_tensor_desc_infer_fn = 1;
  let has_physical_tensor_desc_infer_fn = 1;
  let has_get_sbp_fn = 1;
  let has_data_type_infer_fn = 1;
}

def OneFlow_AdamEmbeddingUpdateOp : OneFlow_BaseOp<"adam_embedding_update", [AttrSizedOperandSegments, DeclareOpInterfaceMethods<UserOpCompatibleInterface>]> {
  let input = (ins
    OneFlow_Tensor:$num_unique_ids,
    OneFlow_Tensor:$unique_embeddings,
    OneFlow_Tensor:$embedding_grad,
    OneFlow_Tensor:$learning_rate,
    Optional<OneFlow_Tensor>:$scale_by_tensor,
    Optional<OneFlow_Tensor>:$down_scale_by_tensor,
    Optional<OneFlow_Tensor>:$skip_if,
    Optional<OneFlow_Tensor>:$bias_correction1,
    Optional<OneFlow_Tensor>:$bias_correction2
  );
  let output = (outs
    OneFlow_Tensor:$updated_unique_embeddings
  );
  let attrs = (ins
    DefaultValuedAttr<F64Attr, "1.">:$scale,
    DefaultValuedAttr<F32Attr, "0.">:$l1,
    DefaultValuedAttr<F32Attr, "0.">:$l2,
    DefaultValuedAttr<F32Attr, "0.">:$weight_decay,
    DefaultValuedAttr<F32Attr, "0.9">:$beta1,
    DefaultValuedAttr<F32Attr, "0.999">:$beta2,
    DefaultValuedAttr<F32Attr, "0.">:$epsilon,
    DefaultValuedAttr<BoolAttr, "true">:$do_bias_correction
  );
  let same_output_regst_num = 1;
  let has_logical_tensor_desc_infer_fn = 1;
  let has_physical_tensor_desc_infer_fn = 1;
  let has_get_sbp_fn = 1;
  let has_data_type_infer_fn = 1;
}

def OneFlow_AdagradEmbeddingUpdateOp : OneFlow_BaseOp<"adagrad_embedding_update", [AttrSizedOperandSegments, DeclareOpInterfaceMethods<UserOpCompatibleInterface>]> {
  let input = (ins
    OneFlow_Tensor:$num_unique_ids,
    OneFlow_Tensor:$unique_embeddings,
    OneFlow_Tensor:$embedding_grad,
    OneFlow_Tensor:$learning_rate,
    OneFlow_Tensor:$train_step,
    Optional<OneFlow_Tensor>:$scale_by_tensor,
    Optional<OneFlow_Tensor>:$down_scale_by_tensor,
    Optional<OneFlow_Tensor>:$skip_if
  );
  let output = (outs
    OneFlow_Tensor:$updated_unique_embeddings
  );
  let attrs = (ins
    DefaultValuedAttr<F64Attr, "1.">:$scale,
    DefaultValuedAttr<F32Attr, "0.">:$l1,
    DefaultValuedAttr<F32Attr, "0.">:$l2,
    DefaultValuedAttr<F32Attr, "0.">:$weight_decay,
    DefaultValuedAttr<F32Attr, "0.">:$lr_decay,
    DefaultValuedAttr<F32Attr, "0.">:$epsilon
  );
  let same_output_regst_num = 1;
  let has_logical_tensor_desc_infer_fn = 1;
  let has_physical_tensor_desc_infer_fn = 1;
  let has_get_sbp_fn = 1;
  let has_data_type_infer_fn = 1;
}

def OneFlow_EmbeddingPutOp : OneFlow_BaseOp<"embedding_put", [DeclareOpInterfaceMethods<UserOpCompatibleInterface>]> {
  let input = (ins
    OneFlow_Tensor:$num_unique_ids,
    OneFlow_Tensor:$unique_ids,
    OneFlow_Tensor:$unique_embeddings
  );
  let attrs = (ins
    StrAttr:$embedding_name
  );
  let same_output_regst_num = 1;
  let has_logical_tensor_desc_infer_fn = 1;
  let has_physical_tensor_desc_infer_fn = 1;
  let has_get_sbp_fn = 1;
  let has_data_type_infer_fn = 1;
}

def OneFlow_FtrlEmbeddingUpdateOp : OneFlow_BaseOp<"ftrl_embedding_update", [AttrSizedOperandSegments, DeclareOpInterfaceMethods<UserOpCompatibleInterface>]> {
  let input = (ins
    OneFlow_Tensor:$num_unique_ids,
    OneFlow_Tensor:$unique_embeddings,
    OneFlow_Tensor:$embedding_grad,
    OneFlow_Tensor:$learning_rate,
    Optional<OneFlow_Tensor>:$down_scale_by_tensor,
    Optional<OneFlow_Tensor>:$skip_if
  );
  let output = (outs
    OneFlow_Tensor:$updated_unique_embeddings
  );
  let attrs = (ins
    DefaultValuedAttr<F64Attr, "1.">:$scale,
    DefaultValuedAttr<F32Attr, "0.">:$weight_decay,
    DefaultValuedAttr<F32Attr, "0.">:$l1,
    DefaultValuedAttr<F32Attr, "0.">:$l2, 
    DefaultValuedAttr<F32Attr, "0.">:$lambda1, 
    DefaultValuedAttr<F32Attr, "0.">:$lambda2, 
    DefaultValuedAttr<F32Attr, "0.">:$beta
  );
  let same_output_regst_num = 1;
  let has_logical_tensor_desc_infer_fn = 1;
  let has_physical_tensor_desc_infer_fn = 1;
  let has_get_sbp_fn = 1;
  let has_data_type_infer_fn = 1;
}

def OneFlow_RocAucScoreOp : OneFlow_BaseOp<"roc_auc_score", [NoSideEffect, NoGrad, DeclareOpInterfaceMethods<UserOpCompatibleInterface>]> {
  let input = (ins
    OneFlow_Tensor:$label,
    OneFlow_Tensor:$pred
  );
  let output = (outs
    OneFlow_Tensor:$out
  );
  let has_logical_tensor_desc_infer_fn = 1;
  let has_physical_tensor_desc_infer_fn = 1;
  let has_get_sbp_fn = 1;
  let has_data_type_infer_fn = 1;
}

#endif // GET_ONEFLOW_ONE_EMBEDDING_OP_DEFINITIONS<|MERGE_RESOLUTION|>--- conflicted
+++ resolved
@@ -9004,64 +9004,47 @@
     OneFlow_Tensor:$y
   );
   let attrs = (ins
-<<<<<<< HEAD
     DefaultValuedAttr<F64Attr, "0.">:$scale_factor,
     StrAttr:$data_format,
     SI64ArrayAttr:$output_size
-=======
-    DefaultValuedAttr<F32Attr, "0.">:$scale_factor,
+  );
+  let has_logical_tensor_desc_infer_fn = 1;
+  let has_physical_tensor_desc_infer_fn = 1;
+  let has_get_sbp_fn = 1;
+  let has_data_type_infer_fn = 1;
+}
+
+def OneFlow_UpsampleNearest1DGradOp : OneFlow_BaseOp<"upsample_nearest_1d_grad", [NoSideEffect, DeclareOpInterfaceMethods<UserOpCompatibleInterface>]> {
+  let input = (ins
+    OneFlow_Tensor:$dy,
+    OneFlow_Tensor:$x
+  );
+  let output = (outs
+    OneFlow_Tensor:$dx
+  );
+  let attrs = (ins
+    DefaultValuedAttr<F64Attr, "0.">:$scale_factor,
     SI64ArrayAttr:$output_size,
     StrAttr:$data_format
->>>>>>> 0221e502
-  );
-  let has_logical_tensor_desc_infer_fn = 1;
-  let has_physical_tensor_desc_infer_fn = 1;
-  let has_get_sbp_fn = 1;
-  let has_data_type_infer_fn = 1;
-}
-
-def OneFlow_UpsampleNearest1DGradOp : OneFlow_BaseOp<"upsample_nearest_1d_grad", [NoSideEffect, DeclareOpInterfaceMethods<UserOpCompatibleInterface>]> {
-  let input = (ins
-    OneFlow_Tensor:$dy,
+  );
+  let has_logical_tensor_desc_infer_fn = 1;
+  let has_physical_tensor_desc_infer_fn = 1;
+  let has_get_sbp_fn = 1;
+  let has_data_type_infer_fn = 1;
+}
+
+def OneFlow_UpsampleNearest2DOp : OneFlow_BaseOp<"upsample_nearest_2d", [NoSideEffect, DeclareOpInterfaceMethods<UserOpCompatibleInterface>]> {
+  let input = (ins
     OneFlow_Tensor:$x
   );
   let output = (outs
-    OneFlow_Tensor:$dx
-  );
-  let attrs = (ins
-<<<<<<< HEAD
-    DefaultValuedAttr<F64Attr, "0.">:$scale_factor,
-=======
-    DefaultValuedAttr<F32Attr, "0.">:$scale_factor,
->>>>>>> 0221e502
-    SI64ArrayAttr:$output_size,
-    StrAttr:$data_format
-  );
-  let has_logical_tensor_desc_infer_fn = 1;
-  let has_physical_tensor_desc_infer_fn = 1;
-  let has_get_sbp_fn = 1;
-  let has_data_type_infer_fn = 1;
-}
-
-def OneFlow_UpsampleNearest2DOp : OneFlow_BaseOp<"upsample_nearest_2d", [NoSideEffect, DeclareOpInterfaceMethods<UserOpCompatibleInterface>]> {
-  let input = (ins
-    OneFlow_Tensor:$x
-  );
-  let output = (outs
-    OneFlow_Tensor:$y
-  );
-  let attrs = (ins
-<<<<<<< HEAD
+    OneFlow_Tensor:$y
+  );
+  let attrs = (ins
     DefaultValuedAttr<F64Attr, "0.">:$height_scale,
     DefaultValuedAttr<F64Attr, "0.">:$width_scale,
     StrAttr:$data_format,
     SI64ArrayAttr:$output_size
-=======
-    DefaultValuedAttr<F32Attr, "0.">:$height_scale,
-    DefaultValuedAttr<F32Attr, "0.">:$width_scale,
-    SI64ArrayAttr:$output_size,
-    StrAttr:$data_format
->>>>>>> 0221e502
   );
   let has_logical_tensor_desc_infer_fn = 1;
   let has_physical_tensor_desc_infer_fn = 1;
@@ -9078,13 +9061,8 @@
     OneFlow_Tensor:$dx
   );
   let attrs = (ins
-<<<<<<< HEAD
     DefaultValuedAttr<F64Attr, "0.">:$height_scale,
     DefaultValuedAttr<F64Attr, "0.">:$width_scale,
-=======
-    DefaultValuedAttr<F32Attr, "0.">:$height_scale,
-    DefaultValuedAttr<F32Attr, "0.">:$width_scale,
->>>>>>> 0221e502
     SI64ArrayAttr:$output_size,
     StrAttr:$data_format
   );
