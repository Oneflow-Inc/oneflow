// ASSIGN;BASE;BINARY;BROADCAST;CONV;CROSS_ENTROPY;CUDA;DATASET;DETECTION;EAGER;FUSED;IDEMPOTENT;IDENTITY;IMAGE;INDICES;INVOLUTION;LOSS;MATH;MATMUL;MISC;NCCL;NORMALIZATION;OPTIMIZER;PADDING;PARALLEL_CAST;POOL;QUANTIZATION;REDUCE;RESHAPE;SCALAR;SOFTMAX;SUMMARY;TENSOR_BUFFER;TEST;TRIGONOMETRIC;UNARY;UPSAMPLE

/*
#define GET_OP_LIST
#include "OneFlow/OneFlow.assign_ops.cpp.inc"
,
#define GET_OP_LIST
#include "OneFlow/OneFlow.binary_ops.cpp.inc"
,
#define GET_OP_LIST
#include "OneFlow/OneFlow.broadcast_ops.cpp.inc"
,
#define GET_OP_LIST
#include "OneFlow/OneFlow.conv_ops.cpp.inc"
,
#define GET_OP_LIST
#include "OneFlow/OneFlow.cross_entropy_ops.cpp.inc"
,
#define GET_OP_LIST
#include "OneFlow/OneFlow.cuda_ops.cpp.inc"
,
#define GET_OP_LIST
#include "OneFlow/OneFlow.dataset_ops.cpp.inc"
,
#define GET_OP_LIST
#include "OneFlow/OneFlow.detection_ops.cpp.inc"
,
#define GET_OP_LIST
#include "OneFlow/OneFlow.eager_ops.cpp.inc"
,
#define GET_OP_LIST
#include "OneFlow/OneFlow.fused_ops.cpp.inc"
,
#define GET_OP_LIST
#include "OneFlow/OneFlow.idempotent_ops.cpp.inc"
,
#define GET_OP_LIST
#include "OneFlow/OneFlow.identity_ops.cpp.inc"
,
#define GET_OP_LIST
#include "OneFlow/OneFlow.image_ops.cpp.inc"
,
#define GET_OP_LIST
#include "OneFlow/OneFlow.indices_ops.cpp.inc"
,
#define GET_OP_LIST
#include "OneFlow/OneFlow.involution_ops.cpp.inc"
,
#define GET_OP_LIST
#include "OneFlow/OneFlow.loss_ops.cpp.inc"
,
#define GET_OP_LIST
#include "OneFlow/OneFlow.math_ops.cpp.inc"
,
#define GET_OP_LIST
#include "OneFlow/OneFlow.matmul_ops.cpp.inc"
,
#define GET_OP_LIST
#include "OneFlow/OneFlow.misc_ops.cpp.inc"
,
#define GET_OP_LIST
#include "OneFlow/OneFlow.nccl_ops.cpp.inc"
,
#define GET_OP_LIST
#include "OneFlow/OneFlow.normalization_ops.cpp.inc"
,
#define GET_OP_LIST
#include "OneFlow/OneFlow.optimizer_ops.cpp.inc"
,
#define GET_OP_LIST
#include "OneFlow/OneFlow.padding_ops.cpp.inc"
,
#define GET_OP_LIST
#include "OneFlow/OneFlow.parallel_cast_ops.cpp.inc"
,
#define GET_OP_LIST
#include "OneFlow/OneFlow.pool_ops.cpp.inc"
,
#define GET_OP_LIST
#include "OneFlow/OneFlow.quantization_ops.cpp.inc"
,
#define GET_OP_LIST
#include "OneFlow/OneFlow.reduce_ops.cpp.inc"
,
#define GET_OP_LIST
#include "OneFlow/OneFlow.reshape_ops.cpp.inc"
,
#define GET_OP_LIST
#include "OneFlow/OneFlow.scalar_ops.cpp.inc"
,
#define GET_OP_LIST
#include "OneFlow/OneFlow.softmax_ops.cpp.inc"
,
#define GET_OP_LIST
#include "OneFlow/OneFlow.summary_ops.cpp.inc"
,
#define GET_OP_LIST
#include "OneFlow/OneFlow.tensor_buffer_ops.cpp.inc"
,
#define GET_OP_LIST
#include "OneFlow/OneFlow.trigonometric_ops.cpp.inc"
,
#define GET_OP_LIST
#include "OneFlow/OneFlow.unary_ops.cpp.inc"
,
#define GET_OP_LIST
#include "OneFlow/OneFlow.upsample_ops.cpp.inc"
*/

// Group: ASSIGN
// assign, assign_if, assign_if_not, logical_slice_assign
// Total: 4

#ifdef GET_ONEFLOW_ASSIGN_OP_DEFINITIONS

def OneFlow_AssignUserOp : OneFlow_BaseOp<"assign", [NoGrad, DeclareOpInterfaceMethods<UserOpCompatibleInterface>]> {
  let input = (ins
    OneFlow_Tensor:$ref,
    OneFlow_Tensor:$value
  );
  let has_logical_tensor_desc_infer_fn = 1;
  let has_physical_tensor_desc_infer_fn = 1;
  let has_get_sbp_fn = 1;
  let has_data_type_infer_fn = 1;
  let has_input_arg_modify_fn = 1;
}

def OneFlow_AssignIfOp : OneFlow_BaseOp<"assign_if", [NoGrad, DeclareOpInterfaceMethods<UserOpCompatibleInterface>]> {
  let input = (ins
    OneFlow_Tensor:$ref,
    OneFlow_Tensor:$value,
    OneFlow_Tensor:$condition
  );
  let has_logical_tensor_desc_infer_fn = 1;
  let has_physical_tensor_desc_infer_fn = 1;
  let has_get_sbp_fn = 1;
  let has_data_type_infer_fn = 1;
  let has_input_arg_modify_fn = 1;
}

def OneFlow_AssignIfNotOp : OneFlow_BaseOp<"assign_if_not", [NoGrad, DeclareOpInterfaceMethods<UserOpCompatibleInterface>]> {
  let input = (ins
    OneFlow_Tensor:$ref,
    OneFlow_Tensor:$value,
    OneFlow_Tensor:$condition
  );
  let has_logical_tensor_desc_infer_fn = 1;
  let has_physical_tensor_desc_infer_fn = 1;
  let has_get_sbp_fn = 1;
  let has_data_type_infer_fn = 1;
  let has_input_arg_modify_fn = 1;
}

def OneFlow_LogicalSliceAssignOp : OneFlow_BaseOp<"logical_slice_assign", [DeclareOpInterfaceMethods<UserOpCompatibleInterface>]> {
  let input = (ins
    OneFlow_Tensor:$ref,
    OneFlow_Tensor:$value
  );
  let attrs = (ins
    SI64ArrayAttr:$start,
    SI64ArrayAttr:$stop,
    SI64ArrayAttr:$step
  );
  let has_logical_tensor_desc_infer_fn = 1;
  let has_physical_tensor_desc_infer_fn = 1;
  let has_get_sbp_fn = 1;
  let has_data_type_infer_fn = 1;
  let has_input_arg_modify_fn = 1;
}

#endif // GET_ONEFLOW_ASSIGN_OP_DEFINITIONS

// Group: BASE
// normalization_add_relu
// Total: 1

#ifdef GET_ONEFLOW_BASE_OP_DEFINITIONS

class OneFlow_NormalizationAddReluBaseOp : OneFlow_BaseOp<"normalization_add_relu", [NoSideEffect, AttrSizedOperandSegments, AttrSizedResultSegments, DeclareOpInterfaceMethods<UserOpCompatibleInterface>]> {
  let input = (ins
    OneFlow_Tensor:$x,
    Optional<OneFlow_Tensor>:$addend,
    Optional<OneFlow_Tensor>:$moving_mean,
    Optional<OneFlow_Tensor>:$moving_variance,
    OneFlow_Tensor:$gamma,
    OneFlow_Tensor:$beta
  );
  let output = (outs
    OneFlow_Tensor:$y,
    OneFlow_Tensor:$reserve_space,
    Optional<OneFlow_Tensor>:$mean,
    Optional<OneFlow_Tensor>:$inv_variance
  );
  let attrs = (ins
    DefaultValuedAttr<SI32Attr, "0">:$axis,
    DefaultValuedAttr<F32Attr, "0.">:$epsilon,
    DefaultValuedAttr<BoolAttr, "false">:$training,
    DefaultValuedAttr<F32Attr, "0.">:$momentum
  );
  let trait_attrs = (ins
    I32ElementsAttr:$operand_segment_sizes,
    I32ElementsAttr:$result_segment_sizes
  );
  let has_logical_tensor_desc_infer_fn = 1;
  let has_physical_tensor_desc_infer_fn = 1;
  let has_get_sbp_fn = 1;
  let has_data_type_infer_fn = 1;
  let has_input_arg_modify_fn = 1;
}

#endif // GET_ONEFLOW_BASE_OP_DEFINITIONS

// Group: BINARY
// bias_add, cast_like, celu_grad, diag_grad, diagonal_grad, dot, dropout_grad, elementwise_maximum, elementwise_minimum, elu_grad, floordiv, gelu_grad, grid_sample, hardsigmoid_grad, hardswish_grad, l1_l2_regularize_gradient, leaky_relu_grad, masked_fill, mish_grad, multiply, narrow_grad, pow, prelu, relu_grad, selu_grad, sigmoid_grad, silu_grad, tf_prelu, unfold_tensor_grad, xdivy, xlogy
// Total: 31

#ifdef GET_ONEFLOW_BINARY_OP_DEFINITIONS

def OneFlow_BiasAddOp : OneFlow_BaseOp<"bias_add", [NoSideEffect, DeclareOpInterfaceMethods<UserOpCompatibleInterface>]> {
  let input = (ins
    OneFlow_Tensor:$a,
    OneFlow_Tensor:$b
  );
  let output = (outs
    OneFlow_Tensor:$out
  );
  let attrs = (ins
    DefaultValuedAttr<SI32Attr, "0">:$axis
  );
  let has_logical_tensor_desc_infer_fn = 1;
  let has_physical_tensor_desc_infer_fn = 1;
  let has_get_sbp_fn = 1;
  let has_data_type_infer_fn = 1;
}

def OneFlow_CastLikeOp : OneFlow_BaseOp<"cast_like", [NoSideEffect, NoGrad, DeclareOpInterfaceMethods<UserOpCompatibleInterface>]> {
  let input = (ins
    OneFlow_Tensor:$in,
    OneFlow_Tensor:$dtype_like
  );
  let output = (outs
    OneFlow_Tensor:$out
  );
  let has_logical_tensor_desc_infer_fn = 1;
  let has_physical_tensor_desc_infer_fn = 1;
  let has_get_sbp_fn = 1;
  let has_data_type_infer_fn = 1;
  let has_input_arg_modify_fn = 1;
}

def OneFlow_CeluGradOp : OneFlow_BaseOp<"celu_grad", [NoSideEffect, DeclareOpInterfaceMethods<UserOpCompatibleInterface>]> {
  let input = (ins
    OneFlow_Tensor:$x,
    OneFlow_Tensor:$dy
  );
  let output = (outs
    OneFlow_Tensor:$dx
  );
  let attrs = (ins
    DefaultValuedAttr<F64Attr, "0.">:$alpha
  );
  let has_logical_tensor_desc_infer_fn = 1;
  let has_physical_tensor_desc_infer_fn = 1;
  let has_get_sbp_fn = 1;
  let has_data_type_infer_fn = 1;
}

def OneFlow_DiagGradOp : OneFlow_BaseOp<"diag_grad", [NoSideEffect, DeclareOpInterfaceMethods<UserOpCompatibleInterface>]> {
  let input = (ins
    OneFlow_Tensor:$dy,
    OneFlow_Tensor:$in
  );
  let output = (outs
    OneFlow_Tensor:$dx
  );
  let attrs = (ins
    DefaultValuedAttr<SI32Attr, "0">:$diagonal
  );
  let has_logical_tensor_desc_infer_fn = 1;
  let has_physical_tensor_desc_infer_fn = 1;
  let has_get_sbp_fn = 1;
  let has_data_type_infer_fn = 1;
}

def OneFlow_DiagonalGradOp : OneFlow_BaseOp<"diagonal_grad", [NoSideEffect, DeclareOpInterfaceMethods<UserOpCompatibleInterface>]> {
  let input = (ins
    OneFlow_Tensor:$dy,
    OneFlow_Tensor:$in
  );
  let output = (outs
    OneFlow_Tensor:$dx
  );
  let attrs = (ins
    DefaultValuedAttr<SI32Attr, "0">:$offset
  );
  let has_logical_tensor_desc_infer_fn = 1;
  let has_physical_tensor_desc_infer_fn = 1;
  let has_get_sbp_fn = 1;
  let has_data_type_infer_fn = 1;
}

def OneFlow_DotOp : OneFlow_BaseOp<"dot", [NoSideEffect, DeclareOpInterfaceMethods<UserOpCompatibleInterface>]> {
  let input = (ins
    OneFlow_Tensor:$x,
    OneFlow_Tensor:$y
  );
  let output = (outs
    OneFlow_Tensor:$out
  );
  let has_logical_tensor_desc_infer_fn = 1;
  let has_physical_tensor_desc_infer_fn = 1;
  let has_get_sbp_fn = 1;
  let has_data_type_infer_fn = 1;
}

def OneFlow_DropoutGradOp : OneFlow_BaseOp<"dropout_grad", [NoSideEffect, DeclareOpInterfaceMethods<UserOpCompatibleInterface>]> {
  let input = (ins
    OneFlow_Tensor:$dy,
    OneFlow_Tensor:$mask
  );
  let output = (outs
    OneFlow_Tensor:$dx
  );
  let attrs = (ins
    DefaultValuedAttr<F32Attr, "0.">:$scale
  );
  let has_check_fn = 1;
  let has_logical_tensor_desc_infer_fn = 1;
  let has_physical_tensor_desc_infer_fn = 1;
  let has_get_sbp_fn = 1;
  let has_data_type_infer_fn = 1;
}

def OneFlow_ElementwiseMaximumOp : OneFlow_BaseOp<"elementwise_maximum", [NoSideEffect, DeclareOpInterfaceMethods<UserOpCompatibleInterface>]> {
  let input = (ins
    OneFlow_Tensor:$x,
    OneFlow_Tensor:$y
  );
  let output = (outs
    OneFlow_Tensor:$z
  );
  let has_logical_tensor_desc_infer_fn = 1;
  let has_physical_tensor_desc_infer_fn = 1;
  let has_get_sbp_fn = 1;
  let has_data_type_infer_fn = 1;
}

def OneFlow_ElementwiseMinimumOp : OneFlow_BaseOp<"elementwise_minimum", [NoSideEffect, DeclareOpInterfaceMethods<UserOpCompatibleInterface>]> {
  let input = (ins
    OneFlow_Tensor:$x,
    OneFlow_Tensor:$y
  );
  let output = (outs
    OneFlow_Tensor:$z
  );
  let has_logical_tensor_desc_infer_fn = 1;
  let has_physical_tensor_desc_infer_fn = 1;
  let has_get_sbp_fn = 1;
  let has_data_type_infer_fn = 1;
}

def OneFlow_EluGradOp : OneFlow_BaseOp<"elu_grad", [NoSideEffect, DeclareOpInterfaceMethods<UserOpCompatibleInterface>]> {
  let input = (ins
    OneFlow_Tensor:$x,
    OneFlow_Tensor:$dy
  );
  let output = (outs
    OneFlow_Tensor:$dx
  );
  let attrs = (ins
    DefaultValuedAttr<F64Attr, "0.">:$alpha
  );
  let has_logical_tensor_desc_infer_fn = 1;
  let has_physical_tensor_desc_infer_fn = 1;
  let has_get_sbp_fn = 1;
  let has_data_type_infer_fn = 1;
}

def OneFlow_FloordivOp : OneFlow_BaseOp<"floordiv", [NoSideEffect, DeclareOpInterfaceMethods<UserOpCompatibleInterface>]> {
  let input = (ins
    OneFlow_Tensor:$x,
    OneFlow_Tensor:$y
  );
  let output = (outs
    OneFlow_Tensor:$z
  );
  let has_logical_tensor_desc_infer_fn = 1;
  let has_physical_tensor_desc_infer_fn = 1;
  let has_get_sbp_fn = 1;
  let has_data_type_infer_fn = 1;
}

def OneFlow_GeluGradOp : OneFlow_BaseOp<"gelu_grad", [NoSideEffect, DeclareOpInterfaceMethods<UserOpCompatibleInterface>]> {
  let input = (ins
    OneFlow_Tensor:$x,
    OneFlow_Tensor:$dy
  );
  let output = (outs
    OneFlow_Tensor:$dx
  );
  let has_logical_tensor_desc_infer_fn = 1;
  let has_physical_tensor_desc_infer_fn = 1;
  let has_get_sbp_fn = 1;
  let has_data_type_infer_fn = 1;
}

def OneFlow_GridSampleOp : OneFlow_BaseOp<"grid_sample", [NoSideEffect, DeclareOpInterfaceMethods<UserOpCompatibleInterface>]> {
  let input = (ins
    OneFlow_Tensor:$input,
    OneFlow_Tensor:$grid
  );
  let output = (outs
    OneFlow_Tensor:$output
  );
  let attrs = (ins
    StrAttr:$interpolation_mode,
    StrAttr:$padding_mode,
    DefaultValuedAttr<BoolAttr, "false">:$align_corners
  );
  let has_check_fn = 1;
  let has_logical_tensor_desc_infer_fn = 1;
  let has_physical_tensor_desc_infer_fn = 1;
  let has_get_sbp_fn = 1;
  let has_data_type_infer_fn = 1;
}

def OneFlow_HardsigmoidGradOp : OneFlow_BaseOp<"hardsigmoid_grad", [NoSideEffect, DeclareOpInterfaceMethods<UserOpCompatibleInterface>]> {
  let input = (ins
    OneFlow_Tensor:$x,
    OneFlow_Tensor:$dy
  );
  let output = (outs
    OneFlow_Tensor:$dx
  );
  let has_logical_tensor_desc_infer_fn = 1;
  let has_physical_tensor_desc_infer_fn = 1;
  let has_get_sbp_fn = 1;
  let has_data_type_infer_fn = 1;
}

def OneFlow_HardswishGradOp : OneFlow_BaseOp<"hardswish_grad", [NoSideEffect, DeclareOpInterfaceMethods<UserOpCompatibleInterface>]> {
  let input = (ins
    OneFlow_Tensor:$x,
    OneFlow_Tensor:$dy
  );
  let output = (outs
    OneFlow_Tensor:$dx
  );
  let has_logical_tensor_desc_infer_fn = 1;
  let has_physical_tensor_desc_infer_fn = 1;
  let has_get_sbp_fn = 1;
  let has_data_type_infer_fn = 1;
}

def OneFlow_L1L2RegularizeGradientOp : OneFlow_BaseOp<"l1_l2_regularize_gradient", [NoSideEffect, NoGrad, DeclareOpInterfaceMethods<UserOpCompatibleInterface>]> {
  let input = (ins
    OneFlow_Tensor:$model,
    OneFlow_Tensor:$model_diff
  );
  let output = (outs
    OneFlow_Tensor:$out
  );
  let attrs = (ins
    DefaultValuedAttr<F32Attr, "0.">:$l1,
    DefaultValuedAttr<F32Attr, "0.">:$l2
  );
  let has_logical_tensor_desc_infer_fn = 1;
  let has_physical_tensor_desc_infer_fn = 1;
  let has_get_sbp_fn = 1;
  let has_data_type_infer_fn = 1;
}

def OneFlow_LeakyReluGradOp : OneFlow_BaseOp<"leaky_relu_grad", [NoSideEffect, DeclareOpInterfaceMethods<UserOpCompatibleInterface>]> {
  let input = (ins
    OneFlow_Tensor:$x,
    OneFlow_Tensor:$dy
  );
  let output = (outs
    OneFlow_Tensor:$dx
  );
  let attrs = (ins
    DefaultValuedAttr<F32Attr, "0.">:$alpha
  );
  let has_logical_tensor_desc_infer_fn = 1;
  let has_physical_tensor_desc_infer_fn = 1;
  let has_get_sbp_fn = 1;
  let has_data_type_infer_fn = 1;
}

def OneFlow_MaskedFillOp : OneFlow_BaseOp<"masked_fill", [NoSideEffect, DeclareOpInterfaceMethods<UserOpCompatibleInterface>]> {
  let input = (ins
    OneFlow_Tensor:$x,
    OneFlow_Tensor:$mask
  );
  let output = (outs
    OneFlow_Tensor:$out
  );
  let attrs = (ins
    DefaultValuedAttr<BoolAttr, "false">:$has_int_operand,
    DefaultValuedAttr<BoolAttr, "false">:$has_float_operand,
    DefaultValuedAttr<SI64Attr, "0">:$int_operand,
    DefaultValuedAttr<F64Attr, "0.">:$float_operand
  );
  let has_logical_tensor_desc_infer_fn = 1;
  let has_physical_tensor_desc_infer_fn = 1;
  let has_get_sbp_fn = 1;
  let has_data_type_infer_fn = 1;
  let has_input_arg_modify_fn = 1;
}

def OneFlow_MishGradOp : OneFlow_BaseOp<"mish_grad", [NoSideEffect, DeclareOpInterfaceMethods<UserOpCompatibleInterface>]> {
  let input = (ins
    OneFlow_Tensor:$x,
    OneFlow_Tensor:$dy
  );
  let output = (outs
    OneFlow_Tensor:$dx
  );
  let has_logical_tensor_desc_infer_fn = 1;
  let has_physical_tensor_desc_infer_fn = 1;
  let has_get_sbp_fn = 1;
  let has_data_type_infer_fn = 1;
}

def OneFlow_MultiplyOp : OneFlow_BaseOp<"multiply", [NoSideEffect, DeclareOpInterfaceMethods<UserOpCompatibleInterface>]> {
  let input = (ins
    OneFlow_Tensor:$x,
    OneFlow_Tensor:$y
  );
  let output = (outs
    OneFlow_Tensor:$out
  );
  let has_logical_tensor_desc_infer_fn = 1;
  let has_physical_tensor_desc_infer_fn = 1;
  let has_get_sbp_fn = 1;
  let has_data_type_infer_fn = 1;
}

def OneFlow_NarrowGradOp : OneFlow_BaseOp<"narrow_grad", [NoSideEffect, DeclareOpInterfaceMethods<UserOpCompatibleInterface>]> {
  let input = (ins
    OneFlow_Tensor:$dy,
    OneFlow_Tensor:$like
  );
  let output = (outs
    OneFlow_Tensor:$dx
  );
  let attrs = (ins
    DefaultValuedAttr<SI64Attr, "0">:$dim,
    DefaultValuedAttr<SI64Attr, "0">:$start,
    DefaultValuedAttr<SI64Attr, "0">:$length
  );
  let has_logical_tensor_desc_infer_fn = 1;
  let has_physical_tensor_desc_infer_fn = 1;
  let has_get_sbp_fn = 1;
  let has_data_type_infer_fn = 1;
  let has_input_arg_modify_fn = 1;
}

def OneFlow_PowOp : OneFlow_BaseOp<"pow", [NoSideEffect, DeclareOpInterfaceMethods<UserOpCompatibleInterface>]> {
  let input = (ins
    OneFlow_Tensor:$x,
    OneFlow_Tensor:$y
  );
  let output = (outs
    OneFlow_Tensor:$z
  );
  let has_logical_tensor_desc_infer_fn = 1;
  let has_physical_tensor_desc_infer_fn = 1;
  let has_get_sbp_fn = 1;
  let has_data_type_infer_fn = 1;
}

def OneFlow_PreluOp : OneFlow_BaseOp<"prelu", [NoSideEffect, DeclareOpInterfaceMethods<UserOpCompatibleInterface>]> {
  let input = (ins
    OneFlow_Tensor:$x,
    OneFlow_Tensor:$alpha
  );
  let output = (outs
    OneFlow_Tensor:$y
  );
  let has_logical_tensor_desc_infer_fn = 1;
  let has_physical_tensor_desc_infer_fn = 1;
  let has_get_sbp_fn = 1;
  let has_data_type_infer_fn = 1;
}

def OneFlow_ReluGradOp : OneFlow_BaseOp<"relu_grad", [NoSideEffect, DeclareOpInterfaceMethods<UserOpCompatibleInterface>]> {
  let input = (ins
    OneFlow_Tensor:$y,
    OneFlow_Tensor:$dy
  );
  let output = (outs
    OneFlow_Tensor:$dx
  );
  let has_logical_tensor_desc_infer_fn = 1;
  let has_physical_tensor_desc_infer_fn = 1;
  let has_get_sbp_fn = 1;
  let has_data_type_infer_fn = 1;
}

def OneFlow_SeluGradOp : OneFlow_BaseOp<"selu_grad", [NoSideEffect, DeclareOpInterfaceMethods<UserOpCompatibleInterface>]> {
  let input = (ins
    OneFlow_Tensor:$x,
    OneFlow_Tensor:$dy
  );
  let output = (outs
    OneFlow_Tensor:$dx
  );
  let has_logical_tensor_desc_infer_fn = 1;
  let has_physical_tensor_desc_infer_fn = 1;
  let has_get_sbp_fn = 1;
  let has_data_type_infer_fn = 1;
}

def OneFlow_SigmoidGradOp : OneFlow_BaseOp<"sigmoid_grad", [NoSideEffect, DeclareOpInterfaceMethods<UserOpCompatibleInterface>]> {
  let input = (ins
    OneFlow_Tensor:$y,
    OneFlow_Tensor:$dy
  );
  let output = (outs
    OneFlow_Tensor:$dx
  );
  let has_logical_tensor_desc_infer_fn = 1;
  let has_physical_tensor_desc_infer_fn = 1;
  let has_get_sbp_fn = 1;
  let has_data_type_infer_fn = 1;
}

def OneFlow_SiluGradOp : OneFlow_BaseOp<"silu_grad", [NoSideEffect, DeclareOpInterfaceMethods<UserOpCompatibleInterface>]> {
  let input = (ins
    OneFlow_Tensor:$x,
    OneFlow_Tensor:$dy
  );
  let output = (outs
    OneFlow_Tensor:$dx
  );
  let has_logical_tensor_desc_infer_fn = 1;
  let has_physical_tensor_desc_infer_fn = 1;
  let has_get_sbp_fn = 1;
  let has_data_type_infer_fn = 1;
}

def OneFlow_TfPreluOp : OneFlow_BaseOp<"tf_prelu", [NoSideEffect, DeclareOpInterfaceMethods<UserOpCompatibleInterface>]> {
  let input = (ins
    OneFlow_Tensor:$x,
    OneFlow_Tensor:$alpha
  );
  let output = (outs
    OneFlow_Tensor:$y
  );
  let has_logical_tensor_desc_infer_fn = 1;
  let has_physical_tensor_desc_infer_fn = 1;
  let has_get_sbp_fn = 1;
  let has_data_type_infer_fn = 1;
}

def OneFlow_UnfoldTensorGradOp : OneFlow_BaseOp<"unfold_tensor_grad", [NoSideEffect, DeclareOpInterfaceMethods<UserOpCompatibleInterface>]> {
  let input = (ins
    OneFlow_Tensor:$dy,
    OneFlow_Tensor:$x
  );
  let output = (outs
    OneFlow_Tensor:$dx
  );
  let attrs = (ins
    DefaultValuedAttr<SI32Attr, "0">:$dimension,
    DefaultValuedAttr<SI32Attr, "0">:$size,
    DefaultValuedAttr<SI32Attr, "0">:$step
  );
  let has_logical_tensor_desc_infer_fn = 1;
  let has_physical_tensor_desc_infer_fn = 1;
  let has_get_sbp_fn = 1;
  let has_data_type_infer_fn = 1;
}

def OneFlow_XdivyOp : OneFlow_BaseOp<"xdivy", [NoSideEffect, DeclareOpInterfaceMethods<UserOpCompatibleInterface>]> {
  let input = (ins
    OneFlow_Tensor:$x,
    OneFlow_Tensor:$y
  );
  let output = (outs
    OneFlow_Tensor:$z
  );
  let has_logical_tensor_desc_infer_fn = 1;
  let has_physical_tensor_desc_infer_fn = 1;
  let has_get_sbp_fn = 1;
  let has_data_type_infer_fn = 1;
}

def OneFlow_XlogyOp : OneFlow_BaseOp<"xlogy", [NoSideEffect, DeclareOpInterfaceMethods<UserOpCompatibleInterface>]> {
  let input = (ins
    OneFlow_Tensor:$x,
    OneFlow_Tensor:$y
  );
  let output = (outs
    OneFlow_Tensor:$z
  );
  let has_logical_tensor_desc_infer_fn = 1;
  let has_physical_tensor_desc_infer_fn = 1;
  let has_get_sbp_fn = 1;
  let has_data_type_infer_fn = 1;
}

#endif // GET_ONEFLOW_BINARY_OP_DEFINITIONS

// Group: BROADCAST
// broadcast_add, broadcast_div, broadcast_div_grad, broadcast_equal, broadcast_floor_mod, broadcast_fmod, broadcast_greater, broadcast_greater_equal, broadcast_less, broadcast_less_equal, broadcast_like, broadcast_logical_and, broadcast_logical_or, broadcast_logical_xor, broadcast_maximum, broadcast_minimum, broadcast_mul, broadcast_not_equal, broadcast_pow, broadcast_pow_x_grad, broadcast_pow_y_grad, broadcast_sub
// Total: 22

#ifdef GET_ONEFLOW_BROADCAST_OP_DEFINITIONS

def OneFlow_BroadcastAddOp : OneFlow_BaseOp<"broadcast_add", [NoSideEffect, DeclareOpInterfaceMethods<UserOpCompatibleInterface>]> {
  let input = (ins
    OneFlow_Tensor:$x,
    OneFlow_Tensor:$y
  );
  let output = (outs
    OneFlow_Tensor:$z
  );
  let has_logical_tensor_desc_infer_fn = 1;
  let has_physical_tensor_desc_infer_fn = 1;
  let has_get_sbp_fn = 1;
  let has_data_type_infer_fn = 1;
}

def OneFlow_BroadcastDivOp : OneFlow_BaseOp<"broadcast_div", [NoSideEffect, DeclareOpInterfaceMethods<UserOpCompatibleInterface>]> {
  let input = (ins
    OneFlow_Tensor:$x,
    OneFlow_Tensor:$y
  );
  let output = (outs
    OneFlow_Tensor:$z
  );
  let has_logical_tensor_desc_infer_fn = 1;
  let has_physical_tensor_desc_infer_fn = 1;
  let has_get_sbp_fn = 1;
  let has_data_type_infer_fn = 1;
}

def OneFlow_BroadcastDivGradOp : OneFlow_BaseOp<"broadcast_div_grad", [NoSideEffect, DeclareOpInterfaceMethods<UserOpCompatibleInterface>]> {
  let input = (ins
    OneFlow_Tensor:$y,
    OneFlow_Tensor:$z,
    OneFlow_Tensor:$dz
  );
  let output = (outs
    OneFlow_Tensor:$dy
  );
  let has_logical_tensor_desc_infer_fn = 1;
  let has_physical_tensor_desc_infer_fn = 1;
  let has_get_sbp_fn = 1;
  let has_data_type_infer_fn = 1;
}

def OneFlow_BroadcastEqualOp : OneFlow_BaseOp<"broadcast_equal", [NoSideEffect, NoGrad, DeclareOpInterfaceMethods<UserOpCompatibleInterface>]> {
  let input = (ins
    OneFlow_Tensor:$x,
    OneFlow_Tensor:$y
  );
  let output = (outs
    OneFlow_Tensor:$z
  );
  let has_logical_tensor_desc_infer_fn = 1;
  let has_physical_tensor_desc_infer_fn = 1;
  let has_get_sbp_fn = 1;
  let has_data_type_infer_fn = 1;
}

def OneFlow_BroadcastFloorModOp : OneFlow_BaseOp<"broadcast_floor_mod", [NoSideEffect, DeclareOpInterfaceMethods<UserOpCompatibleInterface>]> {
  let input = (ins
    OneFlow_Tensor:$x,
    OneFlow_Tensor:$y
  );
  let output = (outs
    OneFlow_Tensor:$z
  );
  let has_logical_tensor_desc_infer_fn = 1;
  let has_physical_tensor_desc_infer_fn = 1;
  let has_get_sbp_fn = 1;
  let has_data_type_infer_fn = 1;
}

def OneFlow_BroadcastFmodOp : OneFlow_BaseOp<"broadcast_fmod", [NoSideEffect, DeclareOpInterfaceMethods<UserOpCompatibleInterface>]> {
  let input = (ins
    OneFlow_Tensor:$x,
    OneFlow_Tensor:$y
  );
  let output = (outs
    OneFlow_Tensor:$z
  );
  let has_logical_tensor_desc_infer_fn = 1;
  let has_physical_tensor_desc_infer_fn = 1;
  let has_get_sbp_fn = 1;
  let has_data_type_infer_fn = 1;
}

def OneFlow_BroadcastGreaterOp : OneFlow_BaseOp<"broadcast_greater", [NoSideEffect, NoGrad, DeclareOpInterfaceMethods<UserOpCompatibleInterface>]> {
  let input = (ins
    OneFlow_Tensor:$x,
    OneFlow_Tensor:$y
  );
  let output = (outs
    OneFlow_Tensor:$z
  );
  let has_logical_tensor_desc_infer_fn = 1;
  let has_physical_tensor_desc_infer_fn = 1;
  let has_get_sbp_fn = 1;
  let has_data_type_infer_fn = 1;
}

def OneFlow_BroadcastGreaterEqualOp : OneFlow_BaseOp<"broadcast_greater_equal", [NoSideEffect, NoGrad, DeclareOpInterfaceMethods<UserOpCompatibleInterface>]> {
  let input = (ins
    OneFlow_Tensor:$x,
    OneFlow_Tensor:$y
  );
  let output = (outs
    OneFlow_Tensor:$z
  );
  let has_logical_tensor_desc_infer_fn = 1;
  let has_physical_tensor_desc_infer_fn = 1;
  let has_get_sbp_fn = 1;
  let has_data_type_infer_fn = 1;
}

def OneFlow_BroadcastLessOp : OneFlow_BaseOp<"broadcast_less", [NoSideEffect, NoGrad, DeclareOpInterfaceMethods<UserOpCompatibleInterface>]> {
  let input = (ins
    OneFlow_Tensor:$x,
    OneFlow_Tensor:$y
  );
  let output = (outs
    OneFlow_Tensor:$z
  );
  let has_logical_tensor_desc_infer_fn = 1;
  let has_physical_tensor_desc_infer_fn = 1;
  let has_get_sbp_fn = 1;
  let has_data_type_infer_fn = 1;
}

def OneFlow_BroadcastLessEqualOp : OneFlow_BaseOp<"broadcast_less_equal", [NoSideEffect, NoGrad, DeclareOpInterfaceMethods<UserOpCompatibleInterface>]> {
  let input = (ins
    OneFlow_Tensor:$x,
    OneFlow_Tensor:$y
  );
  let output = (outs
    OneFlow_Tensor:$z
  );
  let has_logical_tensor_desc_infer_fn = 1;
  let has_physical_tensor_desc_infer_fn = 1;
  let has_get_sbp_fn = 1;
  let has_data_type_infer_fn = 1;
}

def OneFlow_BroadcastLikeOp : OneFlow_BaseOp<"broadcast_like", [NoSideEffect, DeclareOpInterfaceMethods<UserOpCompatibleInterface>]> {
  let input = (ins
    OneFlow_Tensor:$x,
    OneFlow_Tensor:$like
  );
  let output = (outs
    OneFlow_Tensor:$y
  );
  let attrs = (ins
    SI32ArrayAttr:$broadcast_axes
  );
  let has_logical_tensor_desc_infer_fn = 1;
  let has_physical_tensor_desc_infer_fn = 1;
  let has_get_sbp_fn = 1;
  let has_data_type_infer_fn = 1;
  let has_input_arg_modify_fn = 1;
}

def OneFlow_BroadcastLogicalAndOp : OneFlow_BaseOp<"broadcast_logical_and", [NoSideEffect, NoGrad, DeclareOpInterfaceMethods<UserOpCompatibleInterface>]> {
  let input = (ins
    OneFlow_Tensor:$x,
    OneFlow_Tensor:$y
  );
  let output = (outs
    OneFlow_Tensor:$z
  );
  let has_logical_tensor_desc_infer_fn = 1;
  let has_physical_tensor_desc_infer_fn = 1;
  let has_get_sbp_fn = 1;
  let has_data_type_infer_fn = 1;
}

def OneFlow_BroadcastLogicalOrOp : OneFlow_BaseOp<"broadcast_logical_or", [NoSideEffect, NoGrad, DeclareOpInterfaceMethods<UserOpCompatibleInterface>]> {
  let input = (ins
    OneFlow_Tensor:$x,
    OneFlow_Tensor:$y
  );
  let output = (outs
    OneFlow_Tensor:$z
  );
  let has_logical_tensor_desc_infer_fn = 1;
  let has_physical_tensor_desc_infer_fn = 1;
  let has_get_sbp_fn = 1;
  let has_data_type_infer_fn = 1;
}

def OneFlow_BroadcastLogicalXorOp : OneFlow_BaseOp<"broadcast_logical_xor", [NoSideEffect, NoGrad, DeclareOpInterfaceMethods<UserOpCompatibleInterface>]> {
  let input = (ins
    OneFlow_Tensor:$x,
    OneFlow_Tensor:$y
  );
  let output = (outs
    OneFlow_Tensor:$z
  );
  let has_logical_tensor_desc_infer_fn = 1;
  let has_physical_tensor_desc_infer_fn = 1;
  let has_get_sbp_fn = 1;
  let has_data_type_infer_fn = 1;
}

def OneFlow_BroadcastMaximumOp : OneFlow_BaseOp<"broadcast_maximum", [NoSideEffect, DeclareOpInterfaceMethods<UserOpCompatibleInterface>]> {
  let input = (ins
    OneFlow_Tensor:$x,
    OneFlow_Tensor:$y
  );
  let output = (outs
    OneFlow_Tensor:$z
  );
  let has_logical_tensor_desc_infer_fn = 1;
  let has_physical_tensor_desc_infer_fn = 1;
  let has_get_sbp_fn = 1;
  let has_data_type_infer_fn = 1;
}

def OneFlow_BroadcastMinimumOp : OneFlow_BaseOp<"broadcast_minimum", [NoSideEffect, DeclareOpInterfaceMethods<UserOpCompatibleInterface>]> {
  let input = (ins
    OneFlow_Tensor:$x,
    OneFlow_Tensor:$y
  );
  let output = (outs
    OneFlow_Tensor:$z
  );
  let has_logical_tensor_desc_infer_fn = 1;
  let has_physical_tensor_desc_infer_fn = 1;
  let has_get_sbp_fn = 1;
  let has_data_type_infer_fn = 1;
}

def OneFlow_BroadcastMulOp : OneFlow_BaseOp<"broadcast_mul", [NoSideEffect, DeclareOpInterfaceMethods<UserOpCompatibleInterface>]> {
  let input = (ins
    OneFlow_Tensor:$x,
    OneFlow_Tensor:$y
  );
  let output = (outs
    OneFlow_Tensor:$z
  );
  let has_logical_tensor_desc_infer_fn = 1;
  let has_physical_tensor_desc_infer_fn = 1;
  let has_get_sbp_fn = 1;
  let has_data_type_infer_fn = 1;
}

def OneFlow_BroadcastNotEqualOp : OneFlow_BaseOp<"broadcast_not_equal", [NoSideEffect, NoGrad, DeclareOpInterfaceMethods<UserOpCompatibleInterface>]> {
  let input = (ins
    OneFlow_Tensor:$x,
    OneFlow_Tensor:$y
  );
  let output = (outs
    OneFlow_Tensor:$z
  );
  let has_logical_tensor_desc_infer_fn = 1;
  let has_physical_tensor_desc_infer_fn = 1;
  let has_get_sbp_fn = 1;
  let has_data_type_infer_fn = 1;
}

def OneFlow_BroadcastPowOp : OneFlow_BaseOp<"broadcast_pow", [NoSideEffect, DeclareOpInterfaceMethods<UserOpCompatibleInterface>]> {
  let input = (ins
    OneFlow_Tensor:$x,
    OneFlow_Tensor:$y
  );
  let output = (outs
    OneFlow_Tensor:$z
  );
  let has_logical_tensor_desc_infer_fn = 1;
  let has_physical_tensor_desc_infer_fn = 1;
  let has_get_sbp_fn = 1;
  let has_data_type_infer_fn = 1;
}

def OneFlow_BroadcastPowXGradOp : OneFlow_BaseOp<"broadcast_pow_x_grad", [NoSideEffect, DeclareOpInterfaceMethods<UserOpCompatibleInterface>]> {
  let input = (ins
    OneFlow_Tensor:$x,
    OneFlow_Tensor:$y,
    OneFlow_Tensor:$z,
    OneFlow_Tensor:$dz
  );
  let output = (outs
    OneFlow_Tensor:$dx
  );
  let has_logical_tensor_desc_infer_fn = 1;
  let has_physical_tensor_desc_infer_fn = 1;
  let has_get_sbp_fn = 1;
  let has_data_type_infer_fn = 1;
}

def OneFlow_BroadcastPowYGradOp : OneFlow_BaseOp<"broadcast_pow_y_grad", [NoSideEffect, DeclareOpInterfaceMethods<UserOpCompatibleInterface>]> {
  let input = (ins
    OneFlow_Tensor:$x,
    OneFlow_Tensor:$y,
    OneFlow_Tensor:$z,
    OneFlow_Tensor:$dz
  );
  let output = (outs
    OneFlow_Tensor:$dy
  );
  let has_logical_tensor_desc_infer_fn = 1;
  let has_physical_tensor_desc_infer_fn = 1;
  let has_get_sbp_fn = 1;
  let has_data_type_infer_fn = 1;
}

def OneFlow_BroadcastSubOp : OneFlow_BaseOp<"broadcast_sub", [NoSideEffect, DeclareOpInterfaceMethods<UserOpCompatibleInterface>]> {
  let input = (ins
    OneFlow_Tensor:$x,
    OneFlow_Tensor:$y
  );
  let output = (outs
    OneFlow_Tensor:$z
  );
  let has_logical_tensor_desc_infer_fn = 1;
  let has_physical_tensor_desc_infer_fn = 1;
  let has_get_sbp_fn = 1;
  let has_data_type_infer_fn = 1;
}

#endif // GET_ONEFLOW_BROADCAST_OP_DEFINITIONS

// Group: CONV
// conv1d, conv2d, conv3d, conv_bias_grad, conv_data_grad, conv_filter_grad, deconv1d, deconv2d, deconv3d
// Total: 9

#ifdef GET_ONEFLOW_CONV_OP_DEFINITIONS

def OneFlow_Conv1DOp : OneFlow_ConvolutionBaseOp<"conv1d", [NoSideEffect, AttrSizedOperandSegments, DeclareOpInterfaceMethods<UserOpCompatibleInterface>]> {}

def OneFlow_Conv2DOp : OneFlow_ConvolutionBaseOp<"conv2d", [NoSideEffect, AttrSizedOperandSegments, DeclareOpInterfaceMethods<UserOpCompatibleInterface>]> {}

def OneFlow_Conv3DOp : OneFlow_ConvolutionBaseOp<"conv3d", [NoSideEffect, AttrSizedOperandSegments, DeclareOpInterfaceMethods<UserOpCompatibleInterface>]> {}

def OneFlow_ConvBiasGradOp : OneFlow_BaseOp<"conv_bias_grad", [NoSideEffect, DeclareOpInterfaceMethods<UserOpCompatibleInterface>]> {
  let input = (ins
    OneFlow_Tensor:$dy
  );
  let output = (outs
    OneFlow_Tensor:$bias_diff
  );
  let attrs = (ins
    StrAttr:$data_format,
    DefaultValuedAttr<SI32Attr, "0">:$num_spatial_dims
  );
  let has_check_fn = 1;
  let has_logical_tensor_desc_infer_fn = 1;
  let has_physical_tensor_desc_infer_fn = 1;
  let has_get_sbp_fn = 1;
  let has_data_type_infer_fn = 1;
}

def OneFlow_ConvDataGradOp : OneFlow_BaseOp<"conv_data_grad", [NoSideEffect, DeclareOpInterfaceMethods<UserOpCompatibleInterface>]> {
  let input = (ins
    OneFlow_Tensor:$dy,
    OneFlow_Tensor:$filter,
    OneFlow_Tensor:$x_like,
    Optional<OneFlow_Tensor>:$_add_to_output
  );
  let output = (outs
    OneFlow_Tensor:$dx
  );
  let attrs = (ins
    DefaultValuedAttr<SI32Attr, "0">:$num_spatial_dims,
    SI32ArrayAttr:$padding_before,
    StrAttr:$data_format,
    SI32ArrayAttr:$kernel_size,
    SI32ArrayAttr:$strides,
    SI32ArrayAttr:$dilation_rate,
    DefaultValuedAttr<SI32Attr, "0">:$groups
  );
  let has_check_fn = 1;
  let has_logical_tensor_desc_infer_fn = 1;
  let has_physical_tensor_desc_infer_fn = 1;
  let has_get_sbp_fn = 1;
  let has_data_type_infer_fn = 1;
}

def OneFlow_ConvFilterGradOp : OneFlow_BaseOp<"conv_filter_grad", [NoSideEffect, DeclareOpInterfaceMethods<UserOpCompatibleInterface>]> {
  let input = (ins
    OneFlow_Tensor:$dy,
    OneFlow_Tensor:$x
  );
  let output = (outs
    OneFlow_Tensor:$filter_diff
  );
  let attrs = (ins
    DefaultValuedAttr<SI32Attr, "0">:$num_spatial_dims,
    SI32ArrayAttr:$padding_before,
    StrAttr:$data_format,
    SI32ArrayAttr:$kernel_size,
    SI32ArrayAttr:$strides,
    SI32ArrayAttr:$dilation_rate,
    DefaultValuedAttr<SI32Attr, "0">:$groups
  );
  let has_check_fn = 1;
  let has_logical_tensor_desc_infer_fn = 1;
  let has_physical_tensor_desc_infer_fn = 1;
  let has_get_sbp_fn = 1;
  let has_data_type_infer_fn = 1;
}

def OneFlow_Deconv1DOp : OneFlow_BaseOp<"deconv1d", [NoSideEffect, DeclareOpInterfaceMethods<UserOpCompatibleInterface>]> {
  let input = (ins
    OneFlow_Tensor:$in,
    OneFlow_Tensor:$weight
  );
  let output = (outs
    OneFlow_Tensor:$out
  );
  let attrs = (ins
    DefaultValuedAttr<SI32Attr, "0">:$filters,
    SI32ArrayAttr:$padding_before,
    StrAttr:$data_format,
    SI32ArrayAttr:$kernel_size,
    SI32ArrayAttr:$output_padding,
    SI32ArrayAttr:$strides,
    SI32ArrayAttr:$dilation_rate,
    DefaultValuedAttr<SI32Attr, "1">:$groups
  );
  let has_check_fn = 1;
  let has_logical_tensor_desc_infer_fn = 1;
  let has_physical_tensor_desc_infer_fn = 1;
  let has_get_sbp_fn = 1;
  let has_data_type_infer_fn = 1;
}

def OneFlow_Deconv2DOp : OneFlow_BaseOp<"deconv2d", [NoSideEffect, DeclareOpInterfaceMethods<UserOpCompatibleInterface>]> {
  let input = (ins
    OneFlow_Tensor:$in,
    OneFlow_Tensor:$weight
  );
  let output = (outs
    OneFlow_Tensor:$out
  );
  let attrs = (ins
    DefaultValuedAttr<SI32Attr, "0">:$filters,
    SI32ArrayAttr:$padding_before,
    StrAttr:$data_format,
    SI32ArrayAttr:$kernel_size,
    SI32ArrayAttr:$output_padding,
    SI32ArrayAttr:$strides,
    SI32ArrayAttr:$dilation_rate,
    DefaultValuedAttr<SI32Attr, "1">:$groups
  );
  let has_check_fn = 1;
  let has_logical_tensor_desc_infer_fn = 1;
  let has_physical_tensor_desc_infer_fn = 1;
  let has_get_sbp_fn = 1;
  let has_data_type_infer_fn = 1;
}

def OneFlow_Deconv3DOp : OneFlow_BaseOp<"deconv3d", [NoSideEffect, DeclareOpInterfaceMethods<UserOpCompatibleInterface>]> {
  let input = (ins
    OneFlow_Tensor:$in,
    OneFlow_Tensor:$weight
  );
  let output = (outs
    OneFlow_Tensor:$out
  );
  let attrs = (ins
    DefaultValuedAttr<SI32Attr, "0">:$filters,
    SI32ArrayAttr:$padding_before,
    StrAttr:$data_format,
    SI32ArrayAttr:$kernel_size,
    SI32ArrayAttr:$output_padding,
    SI32ArrayAttr:$strides,
    SI32ArrayAttr:$dilation_rate,
    DefaultValuedAttr<SI32Attr, "1">:$groups
  );
  let has_check_fn = 1;
  let has_logical_tensor_desc_infer_fn = 1;
  let has_physical_tensor_desc_infer_fn = 1;
  let has_get_sbp_fn = 1;
  let has_data_type_infer_fn = 1;
}

#endif // GET_ONEFLOW_CONV_OP_DEFINITIONS

// Group: CROSS_ENTROPY
// binary_cross_entropy, binary_cross_entropy_grad, binary_cross_entropy_with_logits, binary_cross_entropy_with_logits_grad, sigmoid_cross_entropy, sigmoid_cross_entropy_grad, sparse_cross_entropy, sparse_cross_entropy_grad, sparse_cross_entropy_ms, sparse_cross_entropy_ms_grad
// Total: 10

#ifdef GET_ONEFLOW_CROSS_ENTROPY_OP_DEFINITIONS

def OneFlow_BinaryCrossEntropyOp : OneFlow_BaseOp<"binary_cross_entropy", [NoSideEffect, DeclareOpInterfaceMethods<UserOpCompatibleInterface>]> {
  let input = (ins
    OneFlow_Tensor:$input,
    OneFlow_Tensor:$target,
    Optional<OneFlow_Tensor>:$weight
  );
  let output = (outs
    OneFlow_Tensor:$out
  );
  let has_logical_tensor_desc_infer_fn = 1;
  let has_physical_tensor_desc_infer_fn = 1;
  let has_get_sbp_fn = 1;
  let has_data_type_infer_fn = 1;
  let has_input_arg_modify_fn = 1;
}

def OneFlow_BinaryCrossEntropyGradOp : OneFlow_BaseOp<"binary_cross_entropy_grad", [NoSideEffect, DeclareOpInterfaceMethods<UserOpCompatibleInterface>]> {
  let input = (ins
    OneFlow_Tensor:$input,
    OneFlow_Tensor:$target,
    Optional<OneFlow_Tensor>:$weight,
    OneFlow_Tensor:$dy
  );
  let output = (outs
    OneFlow_Tensor:$dx
  );
  let has_logical_tensor_desc_infer_fn = 1;
  let has_physical_tensor_desc_infer_fn = 1;
  let has_get_sbp_fn = 1;
  let has_data_type_infer_fn = 1;
}

def OneFlow_BinaryCrossEntropyWithLogitsOp : OneFlow_BaseOp<"binary_cross_entropy_with_logits", [NoSideEffect, AttrSizedOperandSegments, DeclareOpInterfaceMethods<UserOpCompatibleInterface>]> {
  let input = (ins
    OneFlow_Tensor:$input,
    OneFlow_Tensor:$target,
    Optional<OneFlow_Tensor>:$weight,
    Optional<OneFlow_Tensor>:$pos_weight
  );
  let output = (outs
    OneFlow_Tensor:$out
  );
  let attrs = (ins
    DefaultValuedAttr<BoolAttr, "false">:$has_pos_weight
  );
  let trait_attrs = (ins
    I32ElementsAttr:$operand_segment_sizes
  );
  let has_logical_tensor_desc_infer_fn = 1;
  let has_physical_tensor_desc_infer_fn = 1;
  let has_get_sbp_fn = 1;
  let has_data_type_infer_fn = 1;
  let has_input_arg_modify_fn = 1;
}

def OneFlow_BinaryCrossEntropyWithLogitsGradOp : OneFlow_BaseOp<"binary_cross_entropy_with_logits_grad", [NoSideEffect, AttrSizedOperandSegments, DeclareOpInterfaceMethods<UserOpCompatibleInterface>]> {
  let input = (ins
    OneFlow_Tensor:$input,
    OneFlow_Tensor:$target,
    Optional<OneFlow_Tensor>:$weight,
    Optional<OneFlow_Tensor>:$pos_weight,
    OneFlow_Tensor:$dy
  );
  let output = (outs
    OneFlow_Tensor:$dx
  );
  let attrs = (ins
    DefaultValuedAttr<BoolAttr, "false">:$has_pos_weight
  );
  let trait_attrs = (ins
    I32ElementsAttr:$operand_segment_sizes
  );
  let has_logical_tensor_desc_infer_fn = 1;
  let has_physical_tensor_desc_infer_fn = 1;
  let has_get_sbp_fn = 1;
  let has_data_type_infer_fn = 1;
}

def OneFlow_SigmoidCrossEntropyOp : OneFlow_BaseOp<"sigmoid_cross_entropy", [NoSideEffect, DeclareOpInterfaceMethods<UserOpCompatibleInterface>]> {
  let input = (ins
    OneFlow_Tensor:$prediction,
    OneFlow_Tensor:$label
  );
  let output = (outs
    OneFlow_Tensor:$loss
  );
  let has_logical_tensor_desc_infer_fn = 1;
  let has_physical_tensor_desc_infer_fn = 1;
  let has_get_sbp_fn = 1;
  let has_data_type_infer_fn = 1;
  let has_input_arg_modify_fn = 1;
}

def OneFlow_SigmoidCrossEntropyGradOp : OneFlow_BaseOp<"sigmoid_cross_entropy_grad", [NoSideEffect, DeclareOpInterfaceMethods<UserOpCompatibleInterface>]> {
  let input = (ins
    OneFlow_Tensor:$prediction,
    OneFlow_Tensor:$loss_diff,
    OneFlow_Tensor:$label
  );
  let output = (outs
    OneFlow_Tensor:$prediction_diff
  );
  let has_logical_tensor_desc_infer_fn = 1;
  let has_physical_tensor_desc_infer_fn = 1;
  let has_get_sbp_fn = 1;
  let has_data_type_infer_fn = 1;
  let has_input_arg_modify_fn = 1;
}

def OneFlow_SparseCrossEntropyOp : OneFlow_BaseOp<"sparse_cross_entropy", [NoSideEffect, DeclareOpInterfaceMethods<UserOpCompatibleInterface>]> {
  let input = (ins
    OneFlow_Tensor:$prediction,
    OneFlow_Tensor:$label
  );
  let output = (outs
    OneFlow_Tensor:$out
  );
  let attrs = (ins
    DefaultValuedAttr<SI64Attr, "0">:$depth
  );
  let has_logical_tensor_desc_infer_fn = 1;
  let has_physical_tensor_desc_infer_fn = 1;
  let has_get_sbp_fn = 1;
  let has_data_type_infer_fn = 1;
  let has_input_arg_modify_fn = 1;
}

def OneFlow_SparseCrossEntropyGradOp : OneFlow_BaseOp<"sparse_cross_entropy_grad", [NoSideEffect, DeclareOpInterfaceMethods<UserOpCompatibleInterface>]> {
  let input = (ins
    OneFlow_Tensor:$prediction,
    OneFlow_Tensor:$label,
    OneFlow_Tensor:$dy
  );
  let output = (outs
    OneFlow_Tensor:$prediction_diff
  );
  let attrs = (ins
    DefaultValuedAttr<SI64Attr, "0">:$depth
  );
  let has_logical_tensor_desc_infer_fn = 1;
  let has_physical_tensor_desc_infer_fn = 1;
  let has_get_sbp_fn = 1;
  let has_data_type_infer_fn = 1;
}

def OneFlow_SparseCrossEntropyMsOp : OneFlow_BaseOp<"sparse_cross_entropy_ms", [NoSideEffect, DeclareOpInterfaceMethods<UserOpCompatibleInterface>]> {
  let input = (ins
    OneFlow_Tensor:$prediction,
    OneFlow_Tensor:$label
  );
  let output = (outs
    OneFlow_Tensor:$out
  );
  let attrs = (ins
    DefaultValuedAttr<SI64Attr, "0">:$depth
  );
  let has_logical_tensor_desc_infer_fn = 1;
  let has_physical_tensor_desc_infer_fn = 1;
  let has_get_sbp_fn = 1;
  let has_data_type_infer_fn = 1;
  let has_input_arg_modify_fn = 1;
}

def OneFlow_SparseCrossEntropyMsGradOp : OneFlow_BaseOp<"sparse_cross_entropy_ms_grad", [NoSideEffect, DeclareOpInterfaceMethods<UserOpCompatibleInterface>]> {
  let input = (ins
    OneFlow_Tensor:$prediction,
    OneFlow_Tensor:$label,
    OneFlow_Tensor:$dy
  );
  let output = (outs
    OneFlow_Tensor:$prediction_diff
  );
  let attrs = (ins
    DefaultValuedAttr<SI64Attr, "0">:$depth
  );
  let has_logical_tensor_desc_infer_fn = 1;
  let has_physical_tensor_desc_infer_fn = 1;
  let has_get_sbp_fn = 1;
  let has_data_type_infer_fn = 1;
}

#endif // GET_ONEFLOW_CROSS_ENTROPY_OP_DEFINITIONS

// Group: CUDA
// nvtx_end, nvtx_start
// Total: 2

#ifdef GET_ONEFLOW_CUDA_OP_DEFINITIONS

def OneFlow_NvtxEndOp : OneFlow_BaseOp<"nvtx_end", [NoSideEffect, DeclareOpInterfaceMethods<UserOpCompatibleInterface>]> {
  let input = (ins
    OneFlow_Tensor:$in
  );
  let output = (outs
    OneFlow_Tensor:$out
  );
  let attrs = (ins
    StrAttr:$mark_prefix
  );
  let has_logical_tensor_desc_infer_fn = 1;
  let has_physical_tensor_desc_infer_fn = 1;
  let has_get_sbp_fn = 1;
  let has_data_type_infer_fn = 1;
}

def OneFlow_NvtxStartOp : OneFlow_BaseOp<"nvtx_start", [NoSideEffect, DeclareOpInterfaceMethods<UserOpCompatibleInterface>]> {
  let input = (ins
    OneFlow_Tensor:$in
  );
  let output = (outs
    OneFlow_Tensor:$out
  );
  let attrs = (ins
    StrAttr:$mark_prefix
  );
  let has_logical_tensor_desc_infer_fn = 1;
  let has_physical_tensor_desc_infer_fn = 1;
  let has_get_sbp_fn = 1;
  let has_data_type_infer_fn = 1;
}

#endif // GET_ONEFLOW_CUDA_OP_DEFINITIONS

// Group: DATASET
// COCOReader, OFRecordReader, OneRecReader, ctc_greedy_decoder, megatron_gpt_mmap_data_loader, ofrecord_bytes_decoder, ofrecord_image_classification_reader, ofrecord_image_decoder, ofrecord_image_decoder_random_crop, ofrecord_raw_decoder, onerec_decoder
// Total: 11

#ifdef GET_ONEFLOW_DATASET_OP_DEFINITIONS

def OneFlow_COCOReaderOp : OneFlow_BaseOp<"COCOReader", [NoSideEffect, NoGrad, CpuOnly, DeclareOpInterfaceMethods<UserOpCompatibleInterface>]> {
  let output = (outs
    OneFlow_Tensor:$image,
    OneFlow_Tensor:$image_id,
    OneFlow_Tensor:$image_size,
    OneFlow_Tensor:$gt_bbox,
    OneFlow_Tensor:$gt_label,
    OneFlow_Tensor:$gt_segm,
    OneFlow_Tensor:$gt_segm_index
  );
  let attrs = (ins
    DefaultValuedAttr<SI64Attr, "0">:$session_id,
    StrAttr:$annotation_file,
    StrAttr:$image_dir,
    DefaultValuedAttr<SI64Attr, "0">:$batch_size,
    DefaultValuedAttr<BoolAttr, "true">:$shuffle_after_epoch,
    DefaultValuedAttr<SI64Attr, "-1">:$random_seed,
    DefaultValuedAttr<BoolAttr, "true">:$group_by_ratio,
    DefaultValuedAttr<BoolAttr, "true">:$remove_images_without_annotations,
    DefaultValuedAttr<BoolAttr, "false">:$stride_partition,
    StrArrayAttr:$nd_sbp
  );
  let has_logical_tensor_desc_infer_fn = 1;
  let has_physical_tensor_desc_infer_fn = 1;
  let has_get_sbp_fn = 1;
  let has_data_type_infer_fn = 1;
  let has_output_arg_modify_fn = 1;
  let has_nd_sbp_infer_fn = 1;
}

def OneFlow_OFRecordReaderOp : OneFlow_BaseOp<"OFRecordReader", [NoSideEffect, NoGrad, CpuOnly, DeclareOpInterfaceMethods<UserOpCompatibleInterface>]> {
  let output = (outs
    OneFlow_Tensor:$out
  );
  let attrs = (ins
    StrAttr:$data_dir,
    DefaultValuedAttr<SI32Attr, "0">:$data_part_num,
    DefaultValuedAttr<SI32Attr, "0">:$batch_size,
    DefaultValuedAttr<StrAttr, "\"part-\"">:$part_name_prefix,
    DefaultValuedAttr<SI32Attr, "-1">:$part_name_suffix_length,
    DefaultValuedAttr<BoolAttr, "false">:$random_shuffle,
    DefaultValuedAttr<SI64Attr, "-1">:$seed,
    DefaultValuedAttr<SI32Attr, "1024">:$shuffle_buffer_size,
    DefaultValuedAttr<BoolAttr, "false">:$shuffle_after_epoch,
    StrArrayAttr:$nd_sbp
  );
  let has_logical_tensor_desc_infer_fn = 1;
  let has_physical_tensor_desc_infer_fn = 1;
  let has_get_sbp_fn = 1;
  let has_data_type_infer_fn = 1;
  let has_output_arg_modify_fn = 1;
  let has_nd_sbp_infer_fn = 1;
}

def OneFlow_OneRecReaderOp : OneFlow_BaseOp<"OneRecReader", [NoSideEffect, NoGrad, CpuOnly, DeclareOpInterfaceMethods<UserOpCompatibleInterface>]> {
  let output = (outs
    OneFlow_Tensor:$out
  );
  let attrs = (ins
    StrArrayAttr:$files,
    DefaultValuedAttr<SI32Attr, "0">:$batch_size,
    DefaultValuedAttr<BoolAttr, "false">:$random_shuffle,
    DefaultValuedAttr<StrAttr, "\"instance\"">:$shuffle_mode,
    DefaultValuedAttr<SI64Attr, "-1">:$seed,
    DefaultValuedAttr<SI32Attr, "1024">:$shuffle_buffer_size,
    DefaultValuedAttr<BoolAttr, "false">:$shuffle_after_epoch,
    DefaultValuedAttr<BoolAttr, "true">:$verify_example
  );
  let has_logical_tensor_desc_infer_fn = 1;
  let has_physical_tensor_desc_infer_fn = 1;
  let has_get_sbp_fn = 1;
  let has_data_type_infer_fn = 1;
}

def OneFlow_CtcGreedyDecoderOp : OneFlow_BaseOp<"ctc_greedy_decoder", [NoSideEffect, DeclareOpInterfaceMethods<UserOpCompatibleInterface>]> {
  let input = (ins
    OneFlow_Tensor:$log_probs,
    OneFlow_Tensor:$input_lengths
  );
  let output = (outs
    OneFlow_Tensor:$decoded,
    OneFlow_Tensor:$neg_sum_logits
  );
  let attrs = (ins
    DefaultValuedAttr<BoolAttr, "false">:$merge_repeated
  );
  let has_logical_tensor_desc_infer_fn = 1;
  let has_physical_tensor_desc_infer_fn = 1;
  let has_get_sbp_fn = 1;
  let has_data_type_infer_fn = 1;
}

def OneFlow_MegatronGptMmapDataLoaderOp : OneFlow_BaseOp<"megatron_gpt_mmap_data_loader", [NoSideEffect, NoGrad, CpuOnly, DeclareOpInterfaceMethods<UserOpCompatibleInterface>]> {
  let input = (ins
    Optional<OneFlow_Tensor>:$iteration
  );
  let output = (outs
    OneFlow_Tensor:$out
  );
  let attrs = (ins
    StrAttr:$data_file_prefix,
    DefaultValuedAttr<SI64Attr, "0">:$seq_length,
    DefaultValuedAttr<SI64Attr, "1">:$label_length,
    DefaultValuedAttr<SI64Attr, "0">:$num_samples,
    DefaultValuedAttr<SI64Attr, "0">:$batch_size,
    OneFlow_DataType:$dtype,
    SI64ArrayAttr:$split_sizes,
    DefaultValuedAttr<SI64Attr, "0">:$split_index,
    DefaultValuedAttr<BoolAttr, "false">:$shuffle,
    DefaultValuedAttr<SI64Attr, "0">:$random_seed,
    StrArrayAttr:$nd_sbp
  );
  let has_logical_tensor_desc_infer_fn = 1;
  let has_get_sbp_fn = 1;
  let has_data_type_infer_fn = 1;
  let has_input_arg_modify_fn = 1;
  let has_nd_sbp_infer_fn = 1;
}

def OneFlow_OfrecordBytesDecoderOp : OneFlow_BaseOp<"ofrecord_bytes_decoder", [NoSideEffect, NoGrad, CpuOnly, DeclareOpInterfaceMethods<UserOpCompatibleInterface>]> {
  let input = (ins
    OneFlow_Tensor:$in
  );
  let output = (outs
    OneFlow_Tensor:$out
  );
  let attrs = (ins
    StrAttr:$name
  );
  let has_logical_tensor_desc_infer_fn = 1;
  let has_physical_tensor_desc_infer_fn = 1;
  let has_get_sbp_fn = 1;
  let has_data_type_infer_fn = 1;
  let has_input_arg_modify_fn = 1;
}

def OneFlow_OfrecordImageClassificationReaderOp : OneFlow_BaseOp<"ofrecord_image_classification_reader", [NoSideEffect, NoGrad, CpuOnly, DeclareOpInterfaceMethods<UserOpCompatibleInterface>]> {
  let output = (outs
    OneFlow_Tensor:$image,
    OneFlow_Tensor:$label
  );
  let attrs = (ins
    StrAttr:$data_dir,
    DefaultValuedAttr<SI32Attr, "0">:$data_part_num,
    DefaultValuedAttr<SI32Attr, "0">:$batch_size,
    DefaultValuedAttr<StrAttr, "\"part-\"">:$part_name_prefix,
    DefaultValuedAttr<SI32Attr, "-1">:$part_name_suffix_length,
    DefaultValuedAttr<BoolAttr, "false">:$random_shuffle,
    DefaultValuedAttr<SI64Attr, "-1">:$seed,
    DefaultValuedAttr<SI32Attr, "1024">:$shuffle_buffer_size,
    DefaultValuedAttr<BoolAttr, "false">:$shuffle_after_epoch,
    DefaultValuedAttr<StrAttr, "\"BGR\"">:$color_space,
    DefaultValuedAttr<StrAttr, "\"encoded\"">:$image_feature_name,
    DefaultValuedAttr<StrAttr, "\"class/label\"">:$label_feature_name,
    DefaultValuedAttr<SI32Attr, "8">:$decode_buffer_size_per_thread,
    DefaultValuedAttr<SI32Attr, "0">:$num_decode_threads_per_machine
  );
  let has_logical_tensor_desc_infer_fn = 1;
  let has_physical_tensor_desc_infer_fn = 1;
  let has_get_sbp_fn = 1;
  let has_data_type_infer_fn = 1;
  let has_output_arg_modify_fn = 1;
}

def OneFlow_OfrecordImageDecoderOp : OneFlow_BaseOp<"ofrecord_image_decoder", [NoSideEffect, NoGrad, CpuOnly, DeclareOpInterfaceMethods<UserOpCompatibleInterface>]> {
  let input = (ins
    OneFlow_Tensor:$in
  );
  let output = (outs
    OneFlow_Tensor:$out
  );
  let attrs = (ins
    StrAttr:$name,
    DefaultValuedAttr<StrAttr, "\"BGR\"">:$color_space
  );
  let has_logical_tensor_desc_infer_fn = 1;
  let has_physical_tensor_desc_infer_fn = 1;
  let has_get_sbp_fn = 1;
  let has_data_type_infer_fn = 1;
  let has_input_arg_modify_fn = 1;
}

def OneFlow_OfrecordImageDecoderRandomCropOp : OneFlow_BaseOp<"ofrecord_image_decoder_random_crop", [NoSideEffect, NoGrad, CpuOnly, DeclareOpInterfaceMethods<UserOpCompatibleInterface>]> {
  let input = (ins
    OneFlow_Tensor:$in
  );
  let output = (outs
    OneFlow_Tensor:$out
  );
  let attrs = (ins
    StrAttr:$name,
    DefaultValuedAttr<StrAttr, "\"BGR\"">:$color_space,
    DefaultValuedAttr<SI32Attr, "10">:$num_attempts,
    DefaultValuedAttr<SI64Attr, "-1">:$seed,
    DefaultValuedAttr<BoolAttr, "false">:$has_seed,
    F32ArrayAttr:$random_area,
    F32ArrayAttr:$random_aspect_ratio
  );
  let has_logical_tensor_desc_infer_fn = 1;
  let has_physical_tensor_desc_infer_fn = 1;
  let has_get_sbp_fn = 1;
  let has_data_type_infer_fn = 1;
  let has_input_arg_modify_fn = 1;
}

def OneFlow_OfrecordRawDecoderOp : OneFlow_BaseOp<"ofrecord_raw_decoder", [NoSideEffect, NoGrad, CpuOnly, DeclareOpInterfaceMethods<UserOpCompatibleInterface>]> {
  let input = (ins
    OneFlow_Tensor:$in
  );
  let output = (outs
    OneFlow_Tensor:$out
  );
  let attrs = (ins
    StrAttr:$name,
    ShapeAttr:$shape,
    OneFlow_DataType:$data_type,
    DefaultValuedAttr<BoolAttr, "false">:$dim1_varying_length,
    DefaultValuedAttr<BoolAttr, "false">:$truncate
  );
  let has_logical_tensor_desc_infer_fn = 1;
  let has_physical_tensor_desc_infer_fn = 1;
  let has_get_sbp_fn = 1;
  let has_data_type_infer_fn = 1;
  let has_input_arg_modify_fn = 1;
}

def OneFlow_OnerecDecoderOp : OneFlow_BaseOp<"onerec_decoder", [NoSideEffect, NoGrad, CpuOnly, DeclareOpInterfaceMethods<UserOpCompatibleInterface>]> {
  let input = (ins
    OneFlow_Tensor:$in
  );
  let output = (outs
    OneFlow_Tensor:$out
  );
  let attrs = (ins
    StrAttr:$key,
    OneFlow_DataType:$data_type,
    ShapeAttr:$static_shape,
    DefaultValuedAttr<BoolAttr, "false">:$is_dynamic,
    DefaultValuedAttr<BoolAttr, "false">:$has_reshape,
    ShapeAttr:$reshape,
    DefaultValuedAttr<BoolAttr, "false">:$has_batch_padding,
    ShapeAttr:$batch_padding
  );
  let has_logical_tensor_desc_infer_fn = 1;
  let has_physical_tensor_desc_infer_fn = 1;
  let has_get_sbp_fn = 1;
  let has_data_type_infer_fn = 1;
  let has_input_arg_modify_fn = 1;
  let has_output_arg_modify_fn = 1;
}

#endif // GET_ONEFLOW_DATASET_OP_DEFINITIONS

// Group: DETECTION
// in_top_k, nms, object_bbox_flip, object_bbox_scale, object_segmentation_polygon_flip, object_segmentation_polygon_scale, object_segmentation_polygon_to_mask, roi_align, roi_align_grad, top_k
// Total: 10

#ifdef GET_ONEFLOW_DETECTION_OP_DEFINITIONS

def OneFlow_InTopKOp : OneFlow_BaseOp<"in_top_k", [NoSideEffect, NoGrad, DeclareOpInterfaceMethods<UserOpCompatibleInterface>]> {
  let input = (ins
    OneFlow_Tensor:$targets,
    OneFlow_Tensor:$predictions
  );
  let output = (outs
    OneFlow_Tensor:$out
  );
  let attrs = (ins
    DefaultValuedAttr<SI32Attr, "0">:$k
  );
  let has_logical_tensor_desc_infer_fn = 1;
  let has_physical_tensor_desc_infer_fn = 1;
  let has_get_sbp_fn = 1;
  let has_data_type_infer_fn = 1;
}

def OneFlow_NmsOp : OneFlow_BaseOp<"nms", [NoSideEffect, DeclareOpInterfaceMethods<UserOpCompatibleInterface>]> {
  let input = (ins
    OneFlow_Tensor:$in
  );
  let output = (outs
    OneFlow_Tensor:$out
  );
  let attrs = (ins
    DefaultValuedAttr<F32Attr, "0.">:$iou_threshold,
    DefaultValuedAttr<SI32Attr, "0">:$keep_n
  );
  let has_logical_tensor_desc_infer_fn = 1;
  let has_physical_tensor_desc_infer_fn = 1;
  let has_get_sbp_fn = 1;
  let has_data_type_infer_fn = 1;
}

def OneFlow_ObjectBboxFlipOp : OneFlow_BaseOp<"object_bbox_flip", [NoSideEffect, NoGrad, CpuOnly, DeclareOpInterfaceMethods<UserOpCompatibleInterface>]> {
  let input = (ins
    OneFlow_Tensor:$bbox,
    OneFlow_Tensor:$image_size,
    OneFlow_Tensor:$flip_code
  );
  let output = (outs
    OneFlow_Tensor:$out
  );
  let has_logical_tensor_desc_infer_fn = 1;
  let has_physical_tensor_desc_infer_fn = 1;
  let has_get_sbp_fn = 1;
  let has_data_type_infer_fn = 1;
}

def OneFlow_ObjectBboxScaleOp : OneFlow_BaseOp<"object_bbox_scale", [NoSideEffect, NoGrad, CpuOnly, DeclareOpInterfaceMethods<UserOpCompatibleInterface>]> {
  let input = (ins
    OneFlow_Tensor:$bbox,
    OneFlow_Tensor:$scale
  );
  let output = (outs
    OneFlow_Tensor:$out
  );
  let has_logical_tensor_desc_infer_fn = 1;
  let has_physical_tensor_desc_infer_fn = 1;
  let has_get_sbp_fn = 1;
  let has_data_type_infer_fn = 1;
}

def OneFlow_ObjectSegmentationPolygonFlipOp : OneFlow_BaseOp<"object_segmentation_polygon_flip", [NoSideEffect, NoGrad, CpuOnly, DeclareOpInterfaceMethods<UserOpCompatibleInterface>]> {
  let input = (ins
    OneFlow_Tensor:$poly,
    OneFlow_Tensor:$image_size,
    OneFlow_Tensor:$flip_code
  );
  let output = (outs
    OneFlow_Tensor:$out
  );
  let has_logical_tensor_desc_infer_fn = 1;
  let has_physical_tensor_desc_infer_fn = 1;
  let has_get_sbp_fn = 1;
  let has_data_type_infer_fn = 1;
}

def OneFlow_ObjectSegmentationPolygonScaleOp : OneFlow_BaseOp<"object_segmentation_polygon_scale", [NoSideEffect, NoGrad, CpuOnly, DeclareOpInterfaceMethods<UserOpCompatibleInterface>]> {
  let input = (ins
    OneFlow_Tensor:$poly,
    OneFlow_Tensor:$scale
  );
  let output = (outs
    OneFlow_Tensor:$out
  );
  let has_logical_tensor_desc_infer_fn = 1;
  let has_physical_tensor_desc_infer_fn = 1;
  let has_get_sbp_fn = 1;
  let has_data_type_infer_fn = 1;
}

def OneFlow_ObjectSegmentationPolygonToMaskOp : OneFlow_BaseOp<"object_segmentation_polygon_to_mask", [NoSideEffect, NoGrad, CpuOnly, DeclareOpInterfaceMethods<UserOpCompatibleInterface>]> {
  let input = (ins
    OneFlow_Tensor:$poly,
    OneFlow_Tensor:$poly_index,
    OneFlow_Tensor:$image_size
  );
  let output = (outs
    OneFlow_Tensor:$out
  );
  let has_logical_tensor_desc_infer_fn = 1;
  let has_physical_tensor_desc_infer_fn = 1;
  let has_get_sbp_fn = 1;
  let has_data_type_infer_fn = 1;
}

def OneFlow_RoiAlignOp : OneFlow_BaseOp<"roi_align", [NoSideEffect, DeclareOpInterfaceMethods<UserOpCompatibleInterface>]> {
  let input = (ins
    OneFlow_Tensor:$x,
    OneFlow_Tensor:$rois
  );
  let output = (outs
    OneFlow_Tensor:$y
  );
  let attrs = (ins
    DefaultValuedAttr<SI32Attr, "0">:$pooled_h,
    DefaultValuedAttr<SI32Attr, "0">:$pooled_w,
    DefaultValuedAttr<F32Attr, "0.">:$spatial_scale,
    DefaultValuedAttr<SI32Attr, "0">:$sampling_ratio,
    DefaultValuedAttr<BoolAttr, "false">:$aligned
  );
  let has_logical_tensor_desc_infer_fn = 1;
  let has_physical_tensor_desc_infer_fn = 1;
  let has_get_sbp_fn = 1;
  let has_data_type_infer_fn = 1;
  let has_input_arg_modify_fn = 1;
}

def OneFlow_RoiAlignGradOp : OneFlow_BaseOp<"roi_align_grad", [NoSideEffect, DeclareOpInterfaceMethods<UserOpCompatibleInterface>]> {
  let input = (ins
    OneFlow_Tensor:$dy,
    OneFlow_Tensor:$x_like,
    OneFlow_Tensor:$rois
  );
  let output = (outs
    OneFlow_Tensor:$dx
  );
  let attrs = (ins
    DefaultValuedAttr<SI32Attr, "0">:$pooled_h,
    DefaultValuedAttr<SI32Attr, "0">:$pooled_w,
    DefaultValuedAttr<F32Attr, "0.">:$spatial_scale,
    DefaultValuedAttr<SI32Attr, "0">:$sampling_ratio,
    DefaultValuedAttr<BoolAttr, "false">:$aligned
  );
  let has_logical_tensor_desc_infer_fn = 1;
  let has_physical_tensor_desc_infer_fn = 1;
  let has_get_sbp_fn = 1;
  let has_data_type_infer_fn = 1;
}

def OneFlow_TopKOp : OneFlow_BaseOp<"top_k", [NoSideEffect, NoGrad, DeclareOpInterfaceMethods<UserOpCompatibleInterface>]> {
  let input = (ins
    OneFlow_Tensor:$in
  );
  let output = (outs
    OneFlow_Tensor:$out
  );
  let attrs = (ins
    DefaultValuedAttr<SI32Attr, "0">:$k,
    DefaultValuedAttr<BoolAttr, "false">:$sorted
  );
  let has_logical_tensor_desc_infer_fn = 1;
  let has_physical_tensor_desc_infer_fn = 1;
  let has_get_sbp_fn = 1;
  let has_data_type_infer_fn = 1;
}

#endif // GET_ONEFLOW_DETECTION_OP_DEFINITIONS

// Group: EAGER
// eager_b_to_s, eager_naive_s_to_s, eager_nccl_all_gather, eager_nccl_all_reduce, eager_nccl_broadcast, eager_nccl_reduce, eager_nccl_reduce_scatter, eager_nccl_s2s, eager_p_to_b, eager_p_to_s, eager_s_to_b, eager_symmetric_s_to_p
// Total: 12

#ifdef GET_ONEFLOW_EAGER_OP_DEFINITIONS

def OneFlow_EagerBToSOp : OneFlow_BaseOp<"eager_b_to_s", [NoSideEffect, NoGrad, DeclareOpInterfaceMethods<UserOpCompatibleInterface>]> {
  let input = (ins
    OneFlow_Tensor:$in
  );
  let output = (outs
    OneFlow_Tensor:$out
  );
  let attrs = (ins
    DefaultValuedAttr<SI64Attr, "-1">:$out_split_axis,
    StrAttr:$in_parallel_conf,
    StrAttr:$out_parallel_conf,
    ShapeAttr:$shape
  );
  let has_logical_tensor_desc_infer_fn = 1;
  let has_physical_tensor_desc_infer_fn = 1;
  let has_get_sbp_fn = 1;
  let has_data_type_infer_fn = 1;
  let has_device_infer_fn = 1;
  let has_nd_sbp_infer_fn = 1;
}

def OneFlow_EagerNaiveSToSOp : OneFlow_BaseOp<"eager_naive_s_to_s", [NoSideEffect, NoGrad, DeclareOpInterfaceMethods<UserOpCompatibleInterface>]> {
  let input = (ins
    OneFlow_Tensor:$in
  );
  let output = (outs
    OneFlow_Tensor:$out
  );
  let attrs = (ins
    DefaultValuedAttr<SI64Attr, "-1">:$in_split_axis,
    DefaultValuedAttr<SI64Attr, "-1">:$out_split_axis,
    StrAttr:$in_parallel_conf,
    StrAttr:$out_parallel_conf,
    ShapeAttr:$shape
  );
  let has_logical_tensor_desc_infer_fn = 1;
  let has_physical_tensor_desc_infer_fn = 1;
  let has_get_sbp_fn = 1;
  let has_data_type_infer_fn = 1;
  let has_device_infer_fn = 1;
  let has_nd_sbp_infer_fn = 1;
}

def OneFlow_EagerNcclAllGatherOp : OneFlow_BaseOp<"eager_nccl_all_gather", [NoSideEffect, NoGrad, DeclareOpInterfaceMethods<UserOpCompatibleInterface>]> {
  let input = (ins
    OneFlow_Tensor:$in
  );
  let output = (outs
    OneFlow_Tensor:$out
  );
  let attrs = (ins
    StrAttr:$parallel_conf
  );
  let has_logical_tensor_desc_infer_fn = 1;
  let has_physical_tensor_desc_infer_fn = 1;
  let has_get_sbp_fn = 1;
  let has_data_type_infer_fn = 1;
  let has_device_infer_fn = 1;
  let has_nd_sbp_infer_fn = 1;
}

def OneFlow_EagerNcclAllReduceOp : OneFlow_BaseOp<"eager_nccl_all_reduce", [NoSideEffect, NoGrad, DeclareOpInterfaceMethods<UserOpCompatibleInterface>]> {
  let input = (ins
    OneFlow_Tensor:$in
  );
  let output = (outs
    OneFlow_Tensor:$out
  );
  let attrs = (ins
    StrAttr:$parallel_conf,
    DefaultValuedAttr<BoolAttr, "false">:$async_launch
  );
  let has_logical_tensor_desc_infer_fn = 1;
  let has_physical_tensor_desc_infer_fn = 1;
  let has_get_sbp_fn = 1;
  let has_data_type_infer_fn = 1;
  let has_device_infer_fn = 1;
}

def OneFlow_EagerNcclBroadcastOp : OneFlow_BaseOp<"eager_nccl_broadcast", [NoSideEffect, DeclareOpInterfaceMethods<UserOpCompatibleInterface>]> {
  let input = (ins
    OneFlow_Tensor:$in
  );
  let output = (outs
    OneFlow_Tensor:$out
  );
  let attrs = (ins
    StrAttr:$parallel_conf,
    DefaultValuedAttr<SI64Attr, "0">:$root
  );
  let has_logical_tensor_desc_infer_fn = 1;
  let has_physical_tensor_desc_infer_fn = 1;
  let has_get_sbp_fn = 1;
  let has_data_type_infer_fn = 1;
  let has_device_infer_fn = 1;
}

def OneFlow_EagerNcclReduceOp : OneFlow_BaseOp<"eager_nccl_reduce", [NoSideEffect, NoGrad, DeclareOpInterfaceMethods<UserOpCompatibleInterface>]> {
  let input = (ins
    OneFlow_Tensor:$in
  );
  let output = (outs
    OneFlow_Tensor:$out
  );
  let attrs = (ins
    StrAttr:$parallel_conf,
    DefaultValuedAttr<SI64Attr, "0">:$root
  );
  let has_logical_tensor_desc_infer_fn = 1;
  let has_physical_tensor_desc_infer_fn = 1;
  let has_get_sbp_fn = 1;
  let has_data_type_infer_fn = 1;
  let has_device_infer_fn = 1;
}

def OneFlow_EagerNcclReduceScatterOp : OneFlow_BaseOp<"eager_nccl_reduce_scatter", [NoSideEffect, NoGrad, DeclareOpInterfaceMethods<UserOpCompatibleInterface>]> {
  let input = (ins
    OneFlow_Tensor:$in
  );
  let output = (outs
    OneFlow_Tensor:$out
  );
  let attrs = (ins
    StrAttr:$parallel_conf,
    DefaultValuedAttr<StrAttr, "\"sum\"">:$op_type
  );
  let has_logical_tensor_desc_infer_fn = 1;
  let has_physical_tensor_desc_infer_fn = 1;
  let has_get_sbp_fn = 1;
  let has_data_type_infer_fn = 1;
  let has_device_infer_fn = 1;
  let has_nd_sbp_infer_fn = 1;
}

def OneFlow_EagerNcclS2sOp : OneFlow_BaseOp<"eager_nccl_s2s", [NoSideEffect, NoGrad, DeclareOpInterfaceMethods<UserOpCompatibleInterface>]> {
  let input = (ins
    OneFlow_Tensor:$in
  );
  let output = (outs
    OneFlow_Tensor:$out
  );
  let attrs = (ins
    DefaultValuedAttr<SI64Attr, "-1">:$in_split_axis,
    DefaultValuedAttr<SI64Attr, "-1">:$out_split_axis,
    StrAttr:$parallel_conf
  );
  let has_logical_tensor_desc_infer_fn = 1;
  let has_get_sbp_fn = 1;
  let has_data_type_infer_fn = 1;
  let has_device_infer_fn = 1;
  let has_nd_sbp_infer_fn = 1;
}

def OneFlow_EagerPToBOp : OneFlow_BaseOp<"eager_p_to_b", [NoSideEffect, NoGrad, DeclareOpInterfaceMethods<UserOpCompatibleInterface>]> {
  let input = (ins
    OneFlow_Tensor:$in
  );
  let output = (outs
    OneFlow_Tensor:$out
  );
  let attrs = (ins
    StrAttr:$in_parallel_conf,
    StrAttr:$out_parallel_conf,
    ShapeAttr:$shape
  );
  let has_logical_tensor_desc_infer_fn = 1;
  let has_physical_tensor_desc_infer_fn = 1;
  let has_get_sbp_fn = 1;
  let has_data_type_infer_fn = 1;
  let has_device_infer_fn = 1;
  let has_nd_sbp_infer_fn = 1;
}

def OneFlow_EagerPToSOp : OneFlow_BaseOp<"eager_p_to_s", [NoSideEffect, NoGrad, DeclareOpInterfaceMethods<UserOpCompatibleInterface>]> {
  let input = (ins
    OneFlow_Tensor:$in
  );
  let output = (outs
    OneFlow_Tensor:$out
  );
  let attrs = (ins
    DefaultValuedAttr<SI64Attr, "-1">:$out_split_axis,
    StrAttr:$in_parallel_conf,
    StrAttr:$out_parallel_conf,
    ShapeAttr:$shape
  );
  let has_logical_tensor_desc_infer_fn = 1;
  let has_physical_tensor_desc_infer_fn = 1;
  let has_get_sbp_fn = 1;
  let has_data_type_infer_fn = 1;
  let has_device_infer_fn = 1;
  let has_nd_sbp_infer_fn = 1;
}

def OneFlow_EagerSToBOp : OneFlow_BaseOp<"eager_s_to_b", [NoSideEffect, NoGrad, DeclareOpInterfaceMethods<UserOpCompatibleInterface>]> {
  let input = (ins
    OneFlow_Tensor:$in
  );
  let output = (outs
    OneFlow_Tensor:$out
  );
  let attrs = (ins
    DefaultValuedAttr<SI64Attr, "-1">:$in_split_axis,
    StrAttr:$in_parallel_conf,
    StrAttr:$out_parallel_conf,
    ShapeAttr:$shape
  );
  let has_logical_tensor_desc_infer_fn = 1;
  let has_physical_tensor_desc_infer_fn = 1;
  let has_get_sbp_fn = 1;
  let has_data_type_infer_fn = 1;
  let has_device_infer_fn = 1;
  let has_nd_sbp_infer_fn = 1;
}

def OneFlow_EagerSymmetricSToPOp : OneFlow_BaseOp<"eager_symmetric_s_to_p", [NoSideEffect, NoGrad, DeclareOpInterfaceMethods<UserOpCompatibleInterface>]> {
  let input = (ins
    OneFlow_Tensor:$in
  );
  let output = (outs
    OneFlow_Tensor:$out
  );
  let attrs = (ins
    DefaultValuedAttr<SI64Attr, "-1">:$in_split_axis,
    StrAttr:$parallel_conf
  );
  let has_logical_tensor_desc_infer_fn = 1;
  let has_physical_tensor_desc_infer_fn = 1;
  let has_get_sbp_fn = 1;
  let has_data_type_infer_fn = 1;
  let has_device_infer_fn = 1;
  let has_nd_sbp_infer_fn = 1;
}

#endif // GET_ONEFLOW_EAGER_OP_DEFINITIONS

// Group: FUSED
// cudnn_fused_normalization_add_relu, cudnn_fused_normalization_add_relu_grad, fused_bias_add_gelu, fused_bias_add_gelu_grad, fused_bias_add_mask_scale, fused_cast_scale, fused_scale_mask_softmax, fused_scale_mask_softmax_dropout, fused_scale_mask_softmax_dropout_grad, fused_scale_mask_softmax_grad, fused_scale_tril, fused_self_attention_query_mul_key_and_value, fused_self_attention_query_mul_key_and_value_grad, fused_tril_scale_softmax_mask_scale, fused_tril_scale_softmax_mask_scale_grad, normalization_add_relu_grad
// Total: 16

#ifdef GET_ONEFLOW_FUSED_OP_DEFINITIONS

def OneFlow_CudnnFusedNormalizationAddReluOp : OneFlow_BaseOp<"cudnn_fused_normalization_add_relu", [NoSideEffect, AttrSizedOperandSegments, AttrSizedResultSegments, DeclareOpInterfaceMethods<UserOpCompatibleInterface>]> {
  let input = (ins
    OneFlow_Tensor:$x,
    Optional<OneFlow_Tensor>:$addend,
    Optional<OneFlow_Tensor>:$moving_mean,
    Optional<OneFlow_Tensor>:$moving_variance,
    OneFlow_Tensor:$gamma,
    OneFlow_Tensor:$beta
  );
  let output = (outs
    OneFlow_Tensor:$y,
    OneFlow_Tensor:$reserve_space,
    Optional<OneFlow_Tensor>:$mean,
    Optional<OneFlow_Tensor>:$inv_variance
  );
  let attrs = (ins
    DefaultValuedAttr<SI32Attr, "0">:$axis,
    DefaultValuedAttr<F32Attr, "0.">:$epsilon,
    DefaultValuedAttr<F32Attr, "0.">:$momentum
  );
  let trait_attrs = (ins
    I32ElementsAttr:$operand_segment_sizes,
    I32ElementsAttr:$result_segment_sizes
  );
  let has_logical_tensor_desc_infer_fn = 1;
  let has_physical_tensor_desc_infer_fn = 1;
  let has_get_sbp_fn = 1;
  let has_data_type_infer_fn = 1;
  let has_input_arg_modify_fn = 1;
}

def OneFlow_CudnnFusedNormalizationAddReluGradOp : OneFlow_BaseOp<"cudnn_fused_normalization_add_relu_grad", [NoSideEffect, DeclareOpInterfaceMethods<UserOpCompatibleInterface>]> {
  let input = (ins
    OneFlow_Tensor:$x,
    OneFlow_Tensor:$dy,
    OneFlow_Tensor:$mean,
    OneFlow_Tensor:$inv_variance,
    OneFlow_Tensor:$gamma,
    OneFlow_Tensor:$beta,
    OneFlow_Tensor:$reserve_space,
    OneFlow_Tensor:$y
  );
  let output = (outs
    OneFlow_Tensor:$gamma_diff,
    OneFlow_Tensor:$beta_diff,
    OneFlow_Tensor:$dx,
    Optional<OneFlow_Tensor>:$addend_diff
  );
  let attrs = (ins
    DefaultValuedAttr<SI32Attr, "0">:$axis,
    DefaultValuedAttr<F32Attr, "0.">:$epsilon
  );
  let has_logical_tensor_desc_infer_fn = 1;
  let has_physical_tensor_desc_infer_fn = 1;
  let has_get_sbp_fn = 1;
  let has_data_type_infer_fn = 1;
}

def OneFlow_FusedBiasAddGeluOp : OneFlow_BaseOp<"fused_bias_add_gelu", [NoSideEffect, DeclareOpInterfaceMethods<UserOpCompatibleInterface>]> {
  let input = (ins
    OneFlow_Tensor:$a,
    OneFlow_Tensor:$b
  );
  let output = (outs
    OneFlow_Tensor:$out
  );
  let attrs = (ins
    DefaultValuedAttr<SI32Attr, "0">:$axis
  );
  let has_logical_tensor_desc_infer_fn = 1;
  let has_physical_tensor_desc_infer_fn = 1;
  let has_get_sbp_fn = 1;
  let has_data_type_infer_fn = 1;
}

def OneFlow_FusedBiasAddGeluGradOp : OneFlow_BaseOp<"fused_bias_add_gelu_grad", [NoSideEffect, DeclareOpInterfaceMethods<UserOpCompatibleInterface>]> {
  let input = (ins
    OneFlow_Tensor:$a,
    OneFlow_Tensor:$b,
    OneFlow_Tensor:$dy
  );
  let output = (outs
    OneFlow_Tensor:$dx
  );
  let attrs = (ins
    DefaultValuedAttr<SI32Attr, "0">:$axis
  );
  let has_logical_tensor_desc_infer_fn = 1;
  let has_physical_tensor_desc_infer_fn = 1;
  let has_get_sbp_fn = 1;
  let has_data_type_infer_fn = 1;
}

def OneFlow_FusedBiasAddMaskScaleOp : OneFlow_BaseOp<"fused_bias_add_mask_scale", [NoSideEffect, DeclareOpInterfaceMethods<UserOpCompatibleInterface>]> {
  let input = (ins
    OneFlow_Tensor:$a,
    OneFlow_Tensor:$b,
    OneFlow_Tensor:$mask,
    Optional<OneFlow_Tensor>:$_add_to_output
  );
  let output = (outs
    OneFlow_Tensor:$out
  );
  let attrs = (ins
    DefaultValuedAttr<SI32Attr, "0">:$axis,
    DefaultValuedAttr<F32Attr, "0.">:$scale
  );
  let has_logical_tensor_desc_infer_fn = 1;
  let has_physical_tensor_desc_infer_fn = 1;
  let has_get_sbp_fn = 1;
  let has_data_type_infer_fn = 1;
  let has_input_arg_modify_fn = 1;
}

def OneFlow_FusedCastScaleOp : OneFlow_BaseOp<"fused_cast_scale", [NoSideEffect, DeclareOpInterfaceMethods<UserOpCompatibleInterface>]> {
  let input = (ins
    OneFlow_Tensor:$x,
    OneFlow_Tensor:$scale_by_tensor
  );
  let output = (outs
    OneFlow_Tensor:$y
  );
  let attrs = (ins
    DefaultValuedAttr<F64Attr, "1.">:$scale
  );
  let has_logical_tensor_desc_infer_fn = 1;
  let has_physical_tensor_desc_infer_fn = 1;
  let has_get_sbp_fn = 1;
  let has_data_type_infer_fn = 1;
}

def OneFlow_FusedScaleMaskSoftmaxOp : OneFlow_BaseOp<"fused_scale_mask_softmax", [NoSideEffect, DeclareOpInterfaceMethods<UserOpCompatibleInterface>]> {
  let input = (ins
    OneFlow_Tensor:$x,
    OneFlow_Tensor:$mask
  );
  let output = (outs
    OneFlow_Tensor:$y
  );
  let attrs = (ins
    DefaultValuedAttr<F32Attr, "1.">:$scale_value,
    DefaultValuedAttr<F32Attr, "0.">:$mask_fill_value
  );
  let has_logical_tensor_desc_infer_fn = 1;
  let has_physical_tensor_desc_infer_fn = 1;
  let has_get_sbp_fn = 1;
  let has_data_type_infer_fn = 1;
  let has_input_arg_modify_fn = 1;
}

def OneFlow_FusedScaleMaskSoftmaxDropoutOp : OneFlow_BaseOp<"fused_scale_mask_softmax_dropout", [NoSideEffect, DeclareOpInterfaceMethods<UserOpCompatibleInterface>]> {
  let input = (ins
    OneFlow_Tensor:$x,
    OneFlow_Tensor:$mask,
    OneFlow_Tensor:$dropout_mask
  );
  let output = (outs
    OneFlow_Tensor:$y,
    OneFlow_Tensor:$softmax_y
  );
  let attrs = (ins
    DefaultValuedAttr<F32Attr, "1.">:$scale_value,
    DefaultValuedAttr<F32Attr, "0.">:$mask_fill_value,
    DefaultValuedAttr<F32Attr, "1.">:$dropout_scale_value
  );
  let has_logical_tensor_desc_infer_fn = 1;
  let has_physical_tensor_desc_infer_fn = 1;
  let has_get_sbp_fn = 1;
  let has_data_type_infer_fn = 1;
  let has_input_arg_modify_fn = 1;
}

def OneFlow_FusedScaleMaskSoftmaxDropoutGradOp : OneFlow_BaseOp<"fused_scale_mask_softmax_dropout_grad", [NoSideEffect, DeclareOpInterfaceMethods<UserOpCompatibleInterface>]> {
  let input = (ins
    OneFlow_Tensor:$softmax_y,
    OneFlow_Tensor:$dy,
    OneFlow_Tensor:$mask,
    OneFlow_Tensor:$dropout_mask
  );
  let output = (outs
    OneFlow_Tensor:$dx
  );
  let attrs = (ins
    DefaultValuedAttr<F32Attr, "0.">:$scale_value,
    DefaultValuedAttr<F32Attr, "0.">:$dropout_scale_value
  );
  let has_logical_tensor_desc_infer_fn = 1;
  let has_physical_tensor_desc_infer_fn = 1;
  let has_get_sbp_fn = 1;
  let has_data_type_infer_fn = 1;
}

def OneFlow_FusedScaleMaskSoftmaxGradOp : OneFlow_BaseOp<"fused_scale_mask_softmax_grad", [NoSideEffect, DeclareOpInterfaceMethods<UserOpCompatibleInterface>]> {
  let input = (ins
    OneFlow_Tensor:$y,
    OneFlow_Tensor:$dy,
    OneFlow_Tensor:$mask
  );
  let output = (outs
    OneFlow_Tensor:$dx
  );
  let attrs = (ins
    DefaultValuedAttr<F32Attr, "0.">:$scale_value
  );
  let has_logical_tensor_desc_infer_fn = 1;
  let has_physical_tensor_desc_infer_fn = 1;
  let has_get_sbp_fn = 1;
  let has_data_type_infer_fn = 1;
}

def OneFlow_FusedScaleTrilOp : OneFlow_BaseOp<"fused_scale_tril", [NoSideEffect, DeclareOpInterfaceMethods<UserOpCompatibleInterface>]> {
  let input = (ins
    OneFlow_Tensor:$in
  );
  let output = (outs
    OneFlow_Tensor:$out
  );
  let attrs = (ins
    DefaultValuedAttr<SI64Attr, "0">:$diagonal,
    DefaultValuedAttr<F64Attr, "0.">:$floating_fill_value,
    DefaultValuedAttr<SI64Attr, "0">:$integer_fill_value,
    DefaultValuedAttr<BoolAttr, "false">:$is_floating_fill_value,
    DefaultValuedAttr<F64Attr, "1.">:$floating_scale_value,
    DefaultValuedAttr<SI64Attr, "1">:$integer_scale_value,
    DefaultValuedAttr<BoolAttr, "false">:$is_floating_scale_value
  );
  let has_logical_tensor_desc_infer_fn = 1;
  let has_physical_tensor_desc_infer_fn = 1;
  let has_get_sbp_fn = 1;
  let has_data_type_infer_fn = 1;
}

def OneFlow_FusedSelfAttentionQueryMulKeyAndValueOp : OneFlow_BaseOp<"fused_self_attention_query_mul_key_and_value", [NoSideEffect, DeclareOpInterfaceMethods<UserOpCompatibleInterface>]> {
  let input = (ins
    OneFlow_Tensor:$hidden_states
  );
  let output = (outs
    OneFlow_Tensor:$query_mul_key,
    OneFlow_Tensor:$value
  );
  let attrs = (ins
    DefaultValuedAttr<SI64Attr, "0">:$head_size,
    DefaultValuedAttr<F32Attr, "0.">:$alpha
  );
  let has_logical_tensor_desc_infer_fn = 1;
  let has_physical_tensor_desc_infer_fn = 1;
  let has_get_sbp_fn = 1;
  let has_data_type_infer_fn = 1;
}

def OneFlow_FusedSelfAttentionQueryMulKeyAndValueGradOp : OneFlow_BaseOp<"fused_self_attention_query_mul_key_and_value_grad", [NoSideEffect, DeclareOpInterfaceMethods<UserOpCompatibleInterface>]> {
  let input = (ins
    OneFlow_Tensor:$query_mul_key_grad,
    OneFlow_Tensor:$value_grad,
    OneFlow_Tensor:$hidden_states
  );
  let output = (outs
    OneFlow_Tensor:$hidden_states_grad
  );
  let attrs = (ins
    DefaultValuedAttr<F32Attr, "0.">:$alpha
  );
  let has_logical_tensor_desc_infer_fn = 1;
  let has_physical_tensor_desc_infer_fn = 1;
  let has_get_sbp_fn = 1;
  let has_data_type_infer_fn = 1;
}

def OneFlow_FusedTrilScaleSoftmaxMaskScaleOp : OneFlow_BaseOp<"fused_tril_scale_softmax_mask_scale", [NoSideEffect, DeclareOpInterfaceMethods<UserOpCompatibleInterface>]> {
  let input = (ins
    OneFlow_Tensor:$x,
    OneFlow_Tensor:$mask
  );
  let output = (outs
    OneFlow_Tensor:$y,
    OneFlow_Tensor:$softmax_y
  );
  let attrs = (ins
    DefaultValuedAttr<SI64Attr, "0">:$diagonal,
    DefaultValuedAttr<F32Attr, "0.">:$tril_fill_value,
    DefaultValuedAttr<F32Attr, "1.">:$tril_scale_value,
    DefaultValuedAttr<F32Attr, "1.">:$mask_scale_value
  );
  let has_logical_tensor_desc_infer_fn = 1;
  let has_physical_tensor_desc_infer_fn = 1;
  let has_get_sbp_fn = 1;
  let has_data_type_infer_fn = 1;
  let has_input_arg_modify_fn = 1;
}

def OneFlow_FusedTrilScaleSoftmaxMaskScaleGradOp : OneFlow_BaseOp<"fused_tril_scale_softmax_mask_scale_grad", [NoSideEffect, DeclareOpInterfaceMethods<UserOpCompatibleInterface>]> {
  let input = (ins
    OneFlow_Tensor:$softmax_y,
    OneFlow_Tensor:$dy,
    OneFlow_Tensor:$mask
  );
  let output = (outs
    OneFlow_Tensor:$dx
  );
  let attrs = (ins
    DefaultValuedAttr<SI64Attr, "0">:$diagonal,
    DefaultValuedAttr<F32Attr, "0.">:$tril_scale_value,
    DefaultValuedAttr<F32Attr, "0.">:$mask_scale_value
  );
  let has_logical_tensor_desc_infer_fn = 1;
  let has_physical_tensor_desc_infer_fn = 1;
  let has_get_sbp_fn = 1;
  let has_data_type_infer_fn = 1;
}

def OneFlow_NormalizationAddReluGradOp : OneFlow_BaseOp<"normalization_add_relu_grad", [NoSideEffect, DeclareOpInterfaceMethods<UserOpCompatibleInterface>]> {
  let input = (ins
    OneFlow_Tensor:$x,
    OneFlow_Tensor:$dy,
    OneFlow_Tensor:$mean,
    OneFlow_Tensor:$inv_variance,
    OneFlow_Tensor:$gamma,
    OneFlow_Tensor:$beta,
    OneFlow_Tensor:$reserve_space,
    OneFlow_Tensor:$y
  );
  let output = (outs
    OneFlow_Tensor:$gamma_diff,
    OneFlow_Tensor:$beta_diff,
    OneFlow_Tensor:$dx,
    Optional<OneFlow_Tensor>:$addend_diff
  );
  let attrs = (ins
    DefaultValuedAttr<SI32Attr, "0">:$axis,
    DefaultValuedAttr<F32Attr, "0.">:$epsilon
  );
  let has_logical_tensor_desc_infer_fn = 1;
  let has_physical_tensor_desc_infer_fn = 1;
  let has_get_sbp_fn = 1;
  let has_data_type_infer_fn = 1;
}

#endif // GET_ONEFLOW_FUSED_OP_DEFINITIONS

// Group: IDEMPOTENT
// abs, ceil, floor, ones_like, relu, rint, round, sign
// Total: 8

#ifdef GET_ONEFLOW_IDEMPOTENT_OP_DEFINITIONS

def OneFlow_AbsOp : OneFlow_IdempotentBaseOp<"abs", [NoSideEffect, DeclareOpInterfaceMethods<UserOpCompatibleInterface>]> {}

def OneFlow_CeilOp : OneFlow_IdempotentBaseOp<"ceil", [NoSideEffect, DeclareOpInterfaceMethods<UserOpCompatibleInterface>]> {}

def OneFlow_FloorOp : OneFlow_IdempotentBaseOp<"floor", [NoSideEffect, DeclareOpInterfaceMethods<UserOpCompatibleInterface>]> {}

def OneFlow_OnesLikeOp : OneFlow_IdempotentBaseOp<"ones_like", [NoSideEffect, NoGrad, DeclareOpInterfaceMethods<UserOpCompatibleInterface>]> {
  let same_output_regst_num = 1;
}

def OneFlow_ReluOp : OneFlow_IdempotentBaseOp<"relu", [NoSideEffect, DeclareOpInterfaceMethods<UserOpCompatibleInterface>]> {}

def OneFlow_RintOp : OneFlow_IdempotentBaseOp<"rint", [NoSideEffect, DeclareOpInterfaceMethods<UserOpCompatibleInterface>]> {}

def OneFlow_RoundOp : OneFlow_IdempotentBaseOp<"round", [NoSideEffect, DeclareOpInterfaceMethods<UserOpCompatibleInterface>]> {}

def OneFlow_SignOp : OneFlow_IdempotentBaseOp<"sign", [NoSideEffect, DeclareOpInterfaceMethods<UserOpCompatibleInterface>]> {}

#endif // GET_ONEFLOW_IDEMPOTENT_OP_DEFINITIONS

// Group: IDENTITY
// amp_white_identity, identity, identity_buffer, tuple_identity
// Total: 4

#ifdef GET_ONEFLOW_IDENTITY_OP_DEFINITIONS

def OneFlow_AmpWhiteIdentityOp : OneFlow_BaseOp<"amp_white_identity", [NoSideEffect, DeclareOpInterfaceMethods<UserOpCompatibleInterface>]> {
  let input = (ins
    OneFlow_Tensor:$in
  );
  let output = (outs
    OneFlow_Tensor:$out
  );
  let has_logical_tensor_desc_infer_fn = 1;
  let has_physical_tensor_desc_infer_fn = 1;
  let has_get_sbp_fn = 1;
  let has_data_type_infer_fn = 1;
}

def OneFlow_IdentityOp : OneFlow_BaseOp<"identity", [NoSideEffect, DeclareOpInterfaceMethods<UserOpCompatibleInterface>]> {
  let input = (ins
    OneFlow_Tensor:$in
  );
  let output = (outs
    OneFlow_Tensor:$out
  );
  let has_logical_tensor_desc_infer_fn = 1;
  let has_physical_tensor_desc_infer_fn = 1;
  let has_get_sbp_fn = 1;
  let has_data_type_infer_fn = 1;
}

def OneFlow_IdentityBufferOp : OneFlow_BaseOp<"identity_buffer", [NoSideEffect, NoGrad, DeclareOpInterfaceMethods<UserOpCompatibleInterface>]> {
  let input = (ins
    OneFlow_Tensor:$in
  );
  let output = (outs
    OneFlow_Tensor:$out
  );
  let attrs = (ins
    DefaultValuedAttr<SI64Attr, "0">:$buffer_size
  );
  let has_logical_tensor_desc_infer_fn = 1;
  let has_physical_tensor_desc_infer_fn = 1;
  let has_get_sbp_fn = 1;
  let has_data_type_infer_fn = 1;
}

def OneFlow_TupleIdentityOp : OneFlow_BaseOp<"tuple_identity", [NoSideEffect, DeclareOpInterfaceMethods<UserOpCompatibleInterface>]> {
  let input = (ins
    Variadic<OneFlow_Tensor>:$in
  );
  let output = (outs
    Variadic<OneFlow_Tensor>:$out
  );
  let has_check_fn = 1;
  let has_logical_tensor_desc_infer_fn = 1;
  let has_physical_tensor_desc_infer_fn = 1;
  let has_get_sbp_fn = 1;
  let has_data_type_infer_fn = 1;
  let has_sbp_signature_infer_fn = 1;
}

#endif // GET_ONEFLOW_IDENTITY_OP_DEFINITIONS

// Group: IMAGE
// image_batch_align, image_decode, image_flip, image_random_crop, image_resize_keep_aspect_ratio, image_resize_to_fixed
// Total: 6

#ifdef GET_ONEFLOW_IMAGE_OP_DEFINITIONS

def OneFlow_ImageBatchAlignOp : OneFlow_BaseOp<"image_batch_align", [NoSideEffect, NoGrad, CpuOnly, DeclareOpInterfaceMethods<UserOpCompatibleInterface>]> {
  let input = (ins
    OneFlow_Tensor:$in
  );
  let output = (outs
    OneFlow_Tensor:$out
  );
  let attrs = (ins
    ShapeAttr:$shape,
    OneFlow_DataType:$data_type,
    DefaultValuedAttr<SI32Attr, "0">:$alignment,
    DefaultValuedAttr<BoolAttr, "false">:$dynamic_out
  );
  let has_check_fn = 1;
  let has_logical_tensor_desc_infer_fn = 1;
  let has_physical_tensor_desc_infer_fn = 1;
  let has_get_sbp_fn = 1;
  let has_data_type_infer_fn = 1;
  let has_output_arg_modify_fn = 1;
}

def OneFlow_ImageDecodeOp : OneFlow_BaseOp<"image_decode", [NoSideEffect, NoGrad, CpuOnly, DeclareOpInterfaceMethods<UserOpCompatibleInterface>]> {
  let input = (ins
    OneFlow_Tensor:$in
  );
  let output = (outs
    OneFlow_Tensor:$out
  );
  let attrs = (ins
    DefaultValuedAttr<StrAttr, "\"BGR\"">:$color_space,
    OneFlow_DataType:$data_type
  );
  let has_check_fn = 1;
  let has_logical_tensor_desc_infer_fn = 1;
  let has_physical_tensor_desc_infer_fn = 1;
  let has_get_sbp_fn = 1;
  let has_data_type_infer_fn = 1;
}

def OneFlow_ImageFlipOp : OneFlow_BaseOp<"image_flip", [NoSideEffect, NoGrad, CpuOnly, DeclareOpInterfaceMethods<UserOpCompatibleInterface>]> {
  let input = (ins
    OneFlow_Tensor:$in,
    OneFlow_Tensor:$flip_code
  );
  let output = (outs
    OneFlow_Tensor:$out
  );
  let has_logical_tensor_desc_infer_fn = 1;
  let has_physical_tensor_desc_infer_fn = 1;
  let has_get_sbp_fn = 1;
  let has_data_type_infer_fn = 1;
}

def OneFlow_ImageRandomCropOp : OneFlow_BaseOp<"image_random_crop", [NoSideEffect, NoGrad, CpuOnly, DeclareOpInterfaceMethods<UserOpCompatibleInterface>]> {
  let input = (ins
    OneFlow_Tensor:$in
  );
  let output = (outs
    OneFlow_Tensor:$out
  );
  let attrs = (ins
    DefaultValuedAttr<SI32Attr, "10">:$num_attempts,
    DefaultValuedAttr<SI64Attr, "-1">:$seed,
    DefaultValuedAttr<BoolAttr, "false">:$has_seed,
    F32ArrayAttr:$random_area,
    F32ArrayAttr:$random_aspect_ratio
  );
  let has_logical_tensor_desc_infer_fn = 1;
  let has_physical_tensor_desc_infer_fn = 1;
  let has_get_sbp_fn = 1;
  let has_data_type_infer_fn = 1;
  let has_input_arg_modify_fn = 1;
}

def OneFlow_ImageResizeKeepAspectRatioOp : OneFlow_BaseOp<"image_resize_keep_aspect_ratio", [NoSideEffect, NoGrad, CpuOnly, DeclareOpInterfaceMethods<UserOpCompatibleInterface>]> {
  let input = (ins
    OneFlow_Tensor:$in
  );
  let output = (outs
    OneFlow_Tensor:$out,
    OneFlow_Tensor:$size,
    OneFlow_Tensor:$scale
  );
  let attrs = (ins
    DefaultValuedAttr<SI32Attr, "0">:$target_size,
    DefaultValuedAttr<SI32Attr, "0">:$min_size,
    DefaultValuedAttr<SI32Attr, "0">:$max_size,
    DefaultValuedAttr<BoolAttr, "false">:$resize_longer,
    DefaultValuedAttr<StrAttr, "\"bilinear\"">:$interpolation_type
  );
  let has_check_fn = 1;
  let has_logical_tensor_desc_infer_fn = 1;
  let has_physical_tensor_desc_infer_fn = 1;
  let has_get_sbp_fn = 1;
  let has_data_type_infer_fn = 1;
}

def OneFlow_ImageResizeToFixedOp : OneFlow_BaseOp<"image_resize_to_fixed", [NoSideEffect, NoGrad, CpuOnly, DeclareOpInterfaceMethods<UserOpCompatibleInterface>]> {
  let input = (ins
    OneFlow_Tensor:$in
  );
  let output = (outs
    OneFlow_Tensor:$out,
    OneFlow_Tensor:$scale
  );
  let attrs = (ins
    DefaultValuedAttr<SI64Attr, "0">:$target_width,
    DefaultValuedAttr<SI64Attr, "0">:$target_height,
    DefaultValuedAttr<SI64Attr, "3">:$channels,
    OneFlow_DataType:$data_type,
    DefaultValuedAttr<StrAttr, "\"bilinear\"">:$interpolation_type
  );
  let has_check_fn = 1;
  let has_logical_tensor_desc_infer_fn = 1;
  let has_physical_tensor_desc_infer_fn = 1;
  let has_get_sbp_fn = 1;
  let has_data_type_infer_fn = 1;
}

#endif // GET_ONEFLOW_IMAGE_OP_DEFINITIONS

// Group: INDICES
// arg_sort, argmax, argwhere, batch_gather, dim_gather, dim_scatter_add, dim_scatter_add_like, dim_scatter_add_scalar, dim_scatter_mul, dim_scatter_mul_scalar, dim_scatter_update, dim_scatter_update_scalar, gather, gather_nd, generate_random_batch_permutation_indices, image_target_resize, logical_slice, scatter_nd, scatter_nd_like, slice, slice_grad, tensor_scatter_nd_add, tensor_scatter_nd_update, unsorted_batch_segment_sum, unsorted_segment_sum, unsorted_segment_sum_like, where, where_scalar_x, where_scalar_xy, where_scalar_y
// Total: 30

#ifdef GET_ONEFLOW_INDICES_OP_DEFINITIONS

def OneFlow_ArgSortOp : OneFlow_BaseOp<"arg_sort", [NoSideEffect, NoGrad, DeclareOpInterfaceMethods<UserOpCompatibleInterface>]> {
  let input = (ins
    OneFlow_Tensor:$in
  );
  let output = (outs
    OneFlow_Tensor:$out
  );
  let attrs = (ins
    StrAttr:$direction
  );
  let has_check_fn = 1;
  let has_logical_tensor_desc_infer_fn = 1;
  let has_physical_tensor_desc_infer_fn = 1;
  let has_get_sbp_fn = 1;
  let has_data_type_infer_fn = 1;
}

def OneFlow_ArgmaxOp : OneFlow_BaseOp<"argmax", [NoSideEffect, NoGrad, DeclareOpInterfaceMethods<UserOpCompatibleInterface>]> {
  let input = (ins
    OneFlow_Tensor:$in
  );
  let output = (outs
    OneFlow_Tensor:$out
  );
  let has_logical_tensor_desc_infer_fn = 1;
  let has_physical_tensor_desc_infer_fn = 1;
  let has_get_sbp_fn = 1;
  let has_data_type_infer_fn = 1;
}

def OneFlow_ArgwhereOp : OneFlow_BaseOp<"argwhere", [NoSideEffect, NoGrad, DeclareOpInterfaceMethods<UserOpCompatibleInterface>]> {
  let input = (ins
    OneFlow_Tensor:$input
  );
  let output = (outs
    OneFlow_Tensor:$output,
    OneFlow_Tensor:$output_size
  );
  let attrs = (ins
    OneFlow_DataType:$dtype
  );
  let has_logical_tensor_desc_infer_fn = 1;
  let has_physical_tensor_desc_infer_fn = 1;
  let has_get_sbp_fn = 1;
  let has_data_type_infer_fn = 1;
}

def OneFlow_BatchGatherOp : OneFlow_BaseOp<"batch_gather", [NoSideEffect, DeclareOpInterfaceMethods<UserOpCompatibleInterface>]> {
  let input = (ins
    OneFlow_Tensor:$in,
    OneFlow_Tensor:$indices
  );
  let output = (outs
    OneFlow_Tensor:$out
  );
  let has_logical_tensor_desc_infer_fn = 1;
  let has_physical_tensor_desc_infer_fn = 1;
  let has_get_sbp_fn = 1;
  let has_data_type_infer_fn = 1;
  let has_input_arg_modify_fn = 1;
}

def OneFlow_DimGatherOp : OneFlow_BaseOp<"dim_gather", [NoSideEffect, DeclareOpInterfaceMethods<UserOpCompatibleInterface>]> {
  let input = (ins
    OneFlow_Tensor:$input,
    OneFlow_Tensor:$index
  );
  let output = (outs
    OneFlow_Tensor:$output
  );
  let attrs = (ins
    DefaultValuedAttr<SI32Attr, "0">:$dim
  );
  let has_logical_tensor_desc_infer_fn = 1;
  let has_physical_tensor_desc_infer_fn = 1;
  let has_get_sbp_fn = 1;
  let has_data_type_infer_fn = 1;
  let has_input_arg_modify_fn = 1;
}

def OneFlow_DimScatterAddOp : OneFlow_BaseOp<"dim_scatter_add", [NoSideEffect, DeclareOpInterfaceMethods<UserOpCompatibleInterface>]> {
  let input = (ins
    OneFlow_Tensor:$input,
    OneFlow_Tensor:$index,
    OneFlow_Tensor:$src
  );
  let output = (outs
    OneFlow_Tensor:$output
  );
  let attrs = (ins
    DefaultValuedAttr<SI32Attr, "0">:$dim
  );
  let has_logical_tensor_desc_infer_fn = 1;
  let has_physical_tensor_desc_infer_fn = 1;
  let has_get_sbp_fn = 1;
  let has_data_type_infer_fn = 1;
  let has_input_arg_modify_fn = 1;
}

def OneFlow_DimScatterAddLikeOp : OneFlow_BaseOp<"dim_scatter_add_like", [NoSideEffect, DeclareOpInterfaceMethods<UserOpCompatibleInterface>]> {
  let input = (ins
    OneFlow_Tensor:$like,
    OneFlow_Tensor:$index,
    OneFlow_Tensor:$src
  );
  let output = (outs
    OneFlow_Tensor:$output
  );
  let attrs = (ins
    DefaultValuedAttr<SI32Attr, "0">:$dim
  );
  let has_logical_tensor_desc_infer_fn = 1;
  let has_physical_tensor_desc_infer_fn = 1;
  let has_get_sbp_fn = 1;
  let has_data_type_infer_fn = 1;
  let has_input_arg_modify_fn = 1;
}

def OneFlow_DimScatterAddScalarOp : OneFlow_BaseOp<"dim_scatter_add_scalar", [NoSideEffect, DeclareOpInterfaceMethods<UserOpCompatibleInterface>]> {
  let input = (ins
    OneFlow_Tensor:$input,
    OneFlow_Tensor:$index
  );
  let output = (outs
    OneFlow_Tensor:$output
  );
  let attrs = (ins
    DefaultValuedAttr<F32Attr, "0.">:$src_scalar,
    DefaultValuedAttr<SI32Attr, "0">:$dim
  );
  let has_logical_tensor_desc_infer_fn = 1;
  let has_physical_tensor_desc_infer_fn = 1;
  let has_get_sbp_fn = 1;
  let has_data_type_infer_fn = 1;
  let has_input_arg_modify_fn = 1;
}

def OneFlow_DimScatterMulOp : OneFlow_BaseOp<"dim_scatter_mul", [NoSideEffect, DeclareOpInterfaceMethods<UserOpCompatibleInterface>]> {
  let input = (ins
    OneFlow_Tensor:$input,
    OneFlow_Tensor:$index,
    OneFlow_Tensor:$src
  );
  let output = (outs
    OneFlow_Tensor:$output
  );
  let attrs = (ins
    DefaultValuedAttr<SI32Attr, "0">:$dim
  );
  let has_logical_tensor_desc_infer_fn = 1;
  let has_physical_tensor_desc_infer_fn = 1;
  let has_get_sbp_fn = 1;
  let has_data_type_infer_fn = 1;
  let has_input_arg_modify_fn = 1;
}

def OneFlow_DimScatterMulScalarOp : OneFlow_BaseOp<"dim_scatter_mul_scalar", [NoSideEffect, DeclareOpInterfaceMethods<UserOpCompatibleInterface>]> {
  let input = (ins
    OneFlow_Tensor:$input,
    OneFlow_Tensor:$index
  );
  let output = (outs
    OneFlow_Tensor:$output
  );
  let attrs = (ins
    DefaultValuedAttr<F32Attr, "0.">:$src_scalar,
    DefaultValuedAttr<SI32Attr, "0">:$dim
  );
  let has_logical_tensor_desc_infer_fn = 1;
  let has_physical_tensor_desc_infer_fn = 1;
  let has_get_sbp_fn = 1;
  let has_data_type_infer_fn = 1;
  let has_input_arg_modify_fn = 1;
}

def OneFlow_DimScatterUpdateOp : OneFlow_BaseOp<"dim_scatter_update", [NoSideEffect, DeclareOpInterfaceMethods<UserOpCompatibleInterface>]> {
  let input = (ins
    OneFlow_Tensor:$input,
    OneFlow_Tensor:$index,
    OneFlow_Tensor:$src
  );
  let output = (outs
    OneFlow_Tensor:$output
  );
  let attrs = (ins
    DefaultValuedAttr<SI32Attr, "0">:$dim
  );
  let has_logical_tensor_desc_infer_fn = 1;
  let has_physical_tensor_desc_infer_fn = 1;
  let has_get_sbp_fn = 1;
  let has_data_type_infer_fn = 1;
  let has_input_arg_modify_fn = 1;
}

def OneFlow_DimScatterUpdateScalarOp : OneFlow_BaseOp<"dim_scatter_update_scalar", [NoSideEffect, DeclareOpInterfaceMethods<UserOpCompatibleInterface>]> {
  let input = (ins
    OneFlow_Tensor:$input,
    OneFlow_Tensor:$index
  );
  let output = (outs
    OneFlow_Tensor:$output
  );
  let attrs = (ins
    DefaultValuedAttr<F32Attr, "0.">:$src_scalar,
    DefaultValuedAttr<SI32Attr, "0">:$dim
  );
  let has_logical_tensor_desc_infer_fn = 1;
  let has_physical_tensor_desc_infer_fn = 1;
  let has_get_sbp_fn = 1;
  let has_data_type_infer_fn = 1;
  let has_input_arg_modify_fn = 1;
}

def OneFlow_GatherOp : OneFlow_BaseOp<"gather", [NoSideEffect, DeclareOpInterfaceMethods<UserOpCompatibleInterface>]> {
  let input = (ins
    OneFlow_Tensor:$in,
    OneFlow_Tensor:$indices
  );
  let output = (outs
    OneFlow_Tensor:$out
  );
  let attrs = (ins
    DefaultValuedAttr<SI64Attr, "0">:$axis
  );
  let has_logical_tensor_desc_infer_fn = 1;
  let has_physical_tensor_desc_infer_fn = 1;
  let has_get_sbp_fn = 1;
  let has_data_type_infer_fn = 1;
  let has_input_arg_modify_fn = 1;
}

def OneFlow_GatherNdOp : OneFlow_BaseOp<"gather_nd", [NoSideEffect, DeclareOpInterfaceMethods<UserOpCompatibleInterface>]> {
  let input = (ins
    OneFlow_Tensor:$params,
    OneFlow_Tensor:$indices
  );
  let output = (outs
    OneFlow_Tensor:$out
  );
  let has_logical_tensor_desc_infer_fn = 1;
  let has_physical_tensor_desc_infer_fn = 1;
  let has_get_sbp_fn = 1;
  let has_data_type_infer_fn = 1;
  let has_input_arg_modify_fn = 1;
}

def OneFlow_GenerateRandomBatchPermutationIndicesOp : OneFlow_BaseOp<"generate_random_batch_permutation_indices", [NoSideEffect, NoGrad, DeclareOpInterfaceMethods<UserOpCompatibleInterface>]> {
  let input = (ins
    OneFlow_Tensor:$x
  );
  let output = (outs
    OneFlow_Tensor:$y
  );
  let attrs = (ins
    DefaultValuedAttr<SI64Attr, "0">:$seed
  );
  let has_logical_tensor_desc_infer_fn = 1;
  let has_physical_tensor_desc_infer_fn = 1;
  let has_get_sbp_fn = 1;
  let has_data_type_infer_fn = 1;
}

def OneFlow_ImageTargetResizeOp : OneFlow_BaseOp<"image_target_resize", [NoSideEffect, NoGrad, CpuOnly, DeclareOpInterfaceMethods<UserOpCompatibleInterface>]> {
  let input = (ins
    OneFlow_Tensor:$in
  );
  let output = (outs
    OneFlow_Tensor:$out,
    OneFlow_Tensor:$size,
    OneFlow_Tensor:$scale
  );
  let attrs = (ins
    DefaultValuedAttr<SI32Attr, "0">:$target_size,
    DefaultValuedAttr<SI32Attr, "0">:$max_size
  );
  let has_check_fn = 1;
  let has_logical_tensor_desc_infer_fn = 1;
  let has_physical_tensor_desc_infer_fn = 1;
  let has_get_sbp_fn = 1;
  let has_data_type_infer_fn = 1;
}

def OneFlow_LogicalSliceOp : OneFlow_BaseOp<"logical_slice", [NoSideEffect, DeclareOpInterfaceMethods<UserOpCompatibleInterface>]> {
  let input = (ins
    OneFlow_Tensor:$x
  );
  let output = (outs
    OneFlow_Tensor:$y
  );
  let attrs = (ins
    SI64ArrayAttr:$start,
    SI64ArrayAttr:$stop,
    SI64ArrayAttr:$step
  );
  let has_logical_tensor_desc_infer_fn = 1;
  let has_physical_tensor_desc_infer_fn = 1;
  let has_get_sbp_fn = 1;
  let has_data_type_infer_fn = 1;
}

def OneFlow_ScatterNdOp : OneFlow_BaseOp<"scatter_nd", [NoSideEffect, DeclareOpInterfaceMethods<UserOpCompatibleInterface>]> {
  let input = (ins
    OneFlow_Tensor:$indices,
    OneFlow_Tensor:$updates
  );
  let output = (outs
    OneFlow_Tensor:$out
  );
  let attrs = (ins
    ShapeAttr:$shape
  );
  let has_logical_tensor_desc_infer_fn = 1;
  let has_physical_tensor_desc_infer_fn = 1;
  let has_get_sbp_fn = 1;
  let has_data_type_infer_fn = 1;
  let has_input_arg_modify_fn = 1;
}

def OneFlow_ScatterNdLikeOp : OneFlow_BaseOp<"scatter_nd_like", [NoSideEffect, DeclareOpInterfaceMethods<UserOpCompatibleInterface>]> {
  let input = (ins
    OneFlow_Tensor:$like,
    OneFlow_Tensor:$indices,
    OneFlow_Tensor:$updates
  );
  let output = (outs
    OneFlow_Tensor:$out
  );
  let has_logical_tensor_desc_infer_fn = 1;
  let has_physical_tensor_desc_infer_fn = 1;
  let has_get_sbp_fn = 1;
  let has_data_type_infer_fn = 1;
}

def OneFlow_SliceOp : OneFlow_BaseOp<"slice", [NoSideEffect, DeclareOpInterfaceMethods<UserOpCompatibleInterface>]> {
  let input = (ins
    OneFlow_Tensor:$x
  );
  let output = (outs
    OneFlow_Tensor:$y
  );
  let attrs = (ins
    SI64ArrayAttr:$start,
    SI64ArrayAttr:$stop,
    SI64ArrayAttr:$step
  );
  let has_logical_tensor_desc_infer_fn = 1;
  let has_physical_tensor_desc_infer_fn = 1;
  let has_get_sbp_fn = 1;
  let has_data_type_infer_fn = 1;
}

def OneFlow_SliceGradOp : OneFlow_BaseOp<"slice_grad", [NoSideEffect, DeclareOpInterfaceMethods<UserOpCompatibleInterface>]> {
  let input = (ins
    OneFlow_Tensor:$dy
  );
  let output = (outs
    OneFlow_Tensor:$dx
  );
  let attrs = (ins
    ShapeAttr:$like_shape,
    SI64ArrayAttr:$start,
    SI64ArrayAttr:$stop,
    SI64ArrayAttr:$step
  );
  let has_logical_tensor_desc_infer_fn = 1;
  let has_physical_tensor_desc_infer_fn = 1;
  let has_get_sbp_fn = 1;
  let has_data_type_infer_fn = 1;
  let has_input_arg_modify_fn = 1;
}

def OneFlow_TensorScatterNdAddOp : OneFlow_BaseOp<"tensor_scatter_nd_add", [NoSideEffect, DeclareOpInterfaceMethods<UserOpCompatibleInterface>]> {
  let input = (ins
    OneFlow_Tensor:$params,
    OneFlow_Tensor:$updates,
    OneFlow_Tensor:$indices
  );
  let output = (outs
    OneFlow_Tensor:$out
  );
  let has_logical_tensor_desc_infer_fn = 1;
  let has_physical_tensor_desc_infer_fn = 1;
  let has_get_sbp_fn = 1;
  let has_data_type_infer_fn = 1;
  let has_input_arg_modify_fn = 1;
}

def OneFlow_TensorScatterNdUpdateOp : OneFlow_BaseOp<"tensor_scatter_nd_update", [NoSideEffect, DeclareOpInterfaceMethods<UserOpCompatibleInterface>]> {
  let input = (ins
    OneFlow_Tensor:$params,
    OneFlow_Tensor:$updates,
    OneFlow_Tensor:$indices
  );
  let output = (outs
    OneFlow_Tensor:$out
  );
  let has_logical_tensor_desc_infer_fn = 1;
  let has_physical_tensor_desc_infer_fn = 1;
  let has_get_sbp_fn = 1;
  let has_data_type_infer_fn = 1;
  let has_input_arg_modify_fn = 1;
}

def OneFlow_UnsortedBatchSegmentSumOp : OneFlow_BaseOp<"unsorted_batch_segment_sum", [NoSideEffect, DeclareOpInterfaceMethods<UserOpCompatibleInterface>]> {
  let input = (ins
    OneFlow_Tensor:$data,
    OneFlow_Tensor:$segment_ids
  );
  let output = (outs
    OneFlow_Tensor:$out
  );
  let attrs = (ins
    DefaultValuedAttr<SI64Attr, "0">:$num_segments
  );
  let has_logical_tensor_desc_infer_fn = 1;
  let has_physical_tensor_desc_infer_fn = 1;
  let has_get_sbp_fn = 1;
  let has_data_type_infer_fn = 1;
  let has_input_arg_modify_fn = 1;
}

def OneFlow_UnsortedSegmentSumOp : OneFlow_BaseOp<"unsorted_segment_sum", [NoSideEffect, DeclareOpInterfaceMethods<UserOpCompatibleInterface>]> {
  let input = (ins
    OneFlow_Tensor:$data,
    OneFlow_Tensor:$segment_ids
  );
  let output = (outs
    OneFlow_Tensor:$out
  );
  let attrs = (ins
    DefaultValuedAttr<SI64Attr, "0">:$axis,
    DefaultValuedAttr<SI64Attr, "0">:$num_segments
  );
  let has_logical_tensor_desc_infer_fn = 1;
  let has_physical_tensor_desc_infer_fn = 1;
  let has_get_sbp_fn = 1;
  let has_data_type_infer_fn = 1;
  let has_input_arg_modify_fn = 1;
}

def OneFlow_UnsortedSegmentSumLikeOp : OneFlow_BaseOp<"unsorted_segment_sum_like", [NoSideEffect, DeclareOpInterfaceMethods<UserOpCompatibleInterface>]> {
  let input = (ins
    OneFlow_Tensor:$data,
    OneFlow_Tensor:$segment_ids,
    OneFlow_Tensor:$like
  );
  let output = (outs
    OneFlow_Tensor:$out
  );
  let attrs = (ins
    DefaultValuedAttr<SI64Attr, "0">:$axis
  );
  let has_logical_tensor_desc_infer_fn = 1;
  let has_physical_tensor_desc_infer_fn = 1;
  let has_get_sbp_fn = 1;
  let has_data_type_infer_fn = 1;
  let has_input_arg_modify_fn = 1;
}

def OneFlow_WhereOp : OneFlow_BaseOp<"where", [NoSideEffect, DeclareOpInterfaceMethods<UserOpCompatibleInterface>]> {
  let input = (ins
    OneFlow_Tensor:$condition,
    OneFlow_Tensor:$x,
    OneFlow_Tensor:$y
  );
  let output = (outs
    OneFlow_Tensor:$out
  );
  let has_logical_tensor_desc_infer_fn = 1;
  let has_physical_tensor_desc_infer_fn = 1;
  let has_get_sbp_fn = 1;
  let has_data_type_infer_fn = 1;
  let has_input_arg_modify_fn = 1;
}

def OneFlow_WhereScalarXOp : OneFlow_BaseOp<"where_scalar_x", [NoSideEffect, DeclareOpInterfaceMethods<UserOpCompatibleInterface>]> {
  let input = (ins
    OneFlow_Tensor:$condition,
    OneFlow_Tensor:$y
  );
  let output = (outs
    OneFlow_Tensor:$out
  );
  let attrs = (ins
    DefaultValuedAttr<BoolAttr, "false">:$has_int_operand,
    DefaultValuedAttr<BoolAttr, "false">:$has_float_operand,
    DefaultValuedAttr<SI64Attr, "0">:$int_operand,
    DefaultValuedAttr<F64Attr, "0.">:$float_operand
  );
  let has_logical_tensor_desc_infer_fn = 1;
  let has_physical_tensor_desc_infer_fn = 1;
  let has_get_sbp_fn = 1;
  let has_data_type_infer_fn = 1;
  let has_input_arg_modify_fn = 1;
}

def OneFlow_WhereScalarXyOp : OneFlow_BaseOp<"where_scalar_xy", [NoSideEffect, NoGrad, DeclareOpInterfaceMethods<UserOpCompatibleInterface>]> {
  let input = (ins
    OneFlow_Tensor:$condition
  );
  let output = (outs
    OneFlow_Tensor:$out
  );
  let attrs = (ins
    DefaultValuedAttr<BoolAttr, "false">:$has_x_int_operand,
    DefaultValuedAttr<BoolAttr, "false">:$has_x_float_operand,
    DefaultValuedAttr<BoolAttr, "false">:$has_y_int_operand,
    DefaultValuedAttr<BoolAttr, "false">:$has_y_float_operand,
    DefaultValuedAttr<SI64Attr, "0">:$x_int_operand,
    DefaultValuedAttr<F64Attr, "0.">:$x_float_operand,
    DefaultValuedAttr<SI64Attr, "0">:$y_int_operand,
    DefaultValuedAttr<F64Attr, "0.">:$y_float_operand
  );
  let has_logical_tensor_desc_infer_fn = 1;
  let has_physical_tensor_desc_infer_fn = 1;
  let has_get_sbp_fn = 1;
  let has_data_type_infer_fn = 1;
  let has_input_arg_modify_fn = 1;
}

def OneFlow_WhereScalarYOp : OneFlow_BaseOp<"where_scalar_y", [NoSideEffect, DeclareOpInterfaceMethods<UserOpCompatibleInterface>]> {
  let input = (ins
    OneFlow_Tensor:$condition,
    OneFlow_Tensor:$x
  );
  let output = (outs
    OneFlow_Tensor:$out
  );
  let attrs = (ins
    DefaultValuedAttr<BoolAttr, "false">:$has_int_operand,
    DefaultValuedAttr<BoolAttr, "false">:$has_float_operand,
    DefaultValuedAttr<SI64Attr, "0">:$int_operand,
    DefaultValuedAttr<F64Attr, "0.">:$float_operand
  );
  let has_logical_tensor_desc_infer_fn = 1;
  let has_physical_tensor_desc_infer_fn = 1;
  let has_get_sbp_fn = 1;
  let has_data_type_infer_fn = 1;
  let has_input_arg_modify_fn = 1;
}

#endif // GET_ONEFLOW_INDICES_OP_DEFINITIONS

// Group: INVOLUTION
// negative, reciprocal
// Total: 2

#ifdef GET_ONEFLOW_INVOLUTION_OP_DEFINITIONS

def OneFlow_NegativeOp : OneFlow_InvolutionBaseOp<"negative", [NoSideEffect, DeclareOpInterfaceMethods<UserOpCompatibleInterface>]> {}

def OneFlow_ReciprocalOp : OneFlow_InvolutionBaseOp<"reciprocal", [NoSideEffect, DeclareOpInterfaceMethods<UserOpCompatibleInterface>]> {}

#endif // GET_ONEFLOW_INVOLUTION_OP_DEFINITIONS

// Group: LOSS
// combined_margin_loss, combined_margin_loss_grad, ctc_loss, ctc_loss_grad, dynamic_loss_scale_schedule, kl_div_loss, kl_div_loss_grad, smooth_l1_loss, smooth_l1_loss_grad
// Total: 9

#ifdef GET_ONEFLOW_LOSS_OP_DEFINITIONS

def OneFlow_CombinedMarginLossOp : OneFlow_BaseOp<"combined_margin_loss", [NoSideEffect, DeclareOpInterfaceMethods<UserOpCompatibleInterface>]> {
  let input = (ins
    OneFlow_Tensor:$x,
    OneFlow_Tensor:$label
  );
  let output = (outs
    OneFlow_Tensor:$y,
    OneFlow_Tensor:$theta
  );
  let attrs = (ins
    DefaultValuedAttr<F32Attr, "0.">:$m1,
    DefaultValuedAttr<F32Attr, "0.">:$m2,
    DefaultValuedAttr<F32Attr, "0.">:$m3,
    DefaultValuedAttr<SI64Attr, "0">:$depth
  );
  let has_logical_tensor_desc_infer_fn = 1;
  let has_physical_tensor_desc_infer_fn = 1;
  let has_get_sbp_fn = 1;
  let has_data_type_infer_fn = 1;
  let has_input_arg_modify_fn = 1;
}

def OneFlow_CombinedMarginLossGradOp : OneFlow_BaseOp<"combined_margin_loss_grad", [NoSideEffect, DeclareOpInterfaceMethods<UserOpCompatibleInterface>]> {
  let input = (ins
    OneFlow_Tensor:$dy,
    OneFlow_Tensor:$label,
    OneFlow_Tensor:$theta
  );
  let output = (outs
    OneFlow_Tensor:$dx
  );
  let attrs = (ins
    DefaultValuedAttr<F32Attr, "0.">:$m1,
    DefaultValuedAttr<F32Attr, "0.">:$m2,
    DefaultValuedAttr<F32Attr, "0.">:$m3,
    DefaultValuedAttr<SI64Attr, "0">:$depth
  );
  let has_logical_tensor_desc_infer_fn = 1;
  let has_physical_tensor_desc_infer_fn = 1;
  let has_get_sbp_fn = 1;
  let has_data_type_infer_fn = 1;
}

def OneFlow_CtcLossOp : OneFlow_BaseOp<"ctc_loss", [NoSideEffect, DeclareOpInterfaceMethods<UserOpCompatibleInterface>]> {
  let input = (ins
    OneFlow_Tensor:$log_probs,
    OneFlow_Tensor:$targets,
    OneFlow_Tensor:$input_lengths,
    OneFlow_Tensor:$target_lengths
  );
  let output = (outs
    OneFlow_Tensor:$loss,
    OneFlow_Tensor:$alpha
  );
  let attrs = (ins
    DefaultValuedAttr<SI64Attr, "0">:$max_target_length,
    DefaultValuedAttr<SI32Attr, "0">:$blank,
    DefaultValuedAttr<BoolAttr, "false">:$zero_infinity
  );
  let has_logical_tensor_desc_infer_fn = 1;
  let has_physical_tensor_desc_infer_fn = 1;
  let has_get_sbp_fn = 1;
  let has_data_type_infer_fn = 1;
}

def OneFlow_CtcLossGradOp : OneFlow_BaseOp<"ctc_loss_grad", [NoSideEffect, DeclareOpInterfaceMethods<UserOpCompatibleInterface>]> {
  let input = (ins
    OneFlow_Tensor:$grad_out,
    OneFlow_Tensor:$log_probs,
    OneFlow_Tensor:$targets,
    OneFlow_Tensor:$input_lengths,
    OneFlow_Tensor:$target_lengths,
    OneFlow_Tensor:$loss,
    OneFlow_Tensor:$alpha
  );
  let output = (outs
    OneFlow_Tensor:$grad
  );
  let attrs = (ins
    DefaultValuedAttr<SI64Attr, "0">:$max_target_length,
    DefaultValuedAttr<SI32Attr, "0">:$blank,
    DefaultValuedAttr<BoolAttr, "false">:$zero_infinity
  );
  let has_logical_tensor_desc_infer_fn = 1;
  let has_physical_tensor_desc_infer_fn = 1;
  let has_get_sbp_fn = 1;
  let has_data_type_infer_fn = 1;
}

def OneFlow_DynamicLossScaleScheduleOp : OneFlow_BaseOp<"dynamic_loss_scale_schedule", [NoSideEffect, DeclareOpInterfaceMethods<UserOpCompatibleInterface>]> {
  let input = (ins
    OneFlow_Tensor:$count_not_finite,
    OneFlow_Tensor:$loss_scale,
    OneFlow_Tensor:$good_step_counter
  );
  let attrs = (ins
    DefaultValuedAttr<SI64Attr, "2000">:$increment_period,
    DefaultValuedAttr<F32Attr, "2.">:$multiplier
  );
  let has_logical_tensor_desc_infer_fn = 1;
  let has_physical_tensor_desc_infer_fn = 1;
  let has_get_sbp_fn = 1;
  let has_data_type_infer_fn = 1;
  let has_input_arg_modify_fn = 1;
}

def OneFlow_KlDivLossOp : OneFlow_BaseOp<"kl_div_loss", [NoSideEffect, DeclareOpInterfaceMethods<UserOpCompatibleInterface>]> {
  let input = (ins
    OneFlow_Tensor:$input,
    OneFlow_Tensor:$target
  );
  let output = (outs
    OneFlow_Tensor:$out
  );
  let attrs = (ins
    DefaultValuedAttr<BoolAttr, "false">:$log_target
  );
  let has_logical_tensor_desc_infer_fn = 1;
  let has_physical_tensor_desc_infer_fn = 1;
  let has_get_sbp_fn = 1;
  let has_data_type_infer_fn = 1;
  let has_input_arg_modify_fn = 1;
}

def OneFlow_KlDivLossGradOp : OneFlow_BaseOp<"kl_div_loss_grad", [NoSideEffect, DeclareOpInterfaceMethods<UserOpCompatibleInterface>]> {
  let input = (ins
    OneFlow_Tensor:$input,
    OneFlow_Tensor:$target,
    OneFlow_Tensor:$dy
  );
  let output = (outs
    OneFlow_Tensor:$dx
  );
  let attrs = (ins
    DefaultValuedAttr<BoolAttr, "false">:$log_target
  );
  let has_logical_tensor_desc_infer_fn = 1;
  let has_physical_tensor_desc_infer_fn = 1;
  let has_get_sbp_fn = 1;
  let has_data_type_infer_fn = 1;
}

def OneFlow_SmoothL1LossOp : OneFlow_BaseOp<"smooth_l1_loss", [NoSideEffect, DeclareOpInterfaceMethods<UserOpCompatibleInterface>]> {
  let input = (ins
    OneFlow_Tensor:$input,
    OneFlow_Tensor:$target
  );
  let output = (outs
    OneFlow_Tensor:$out
  );
  let attrs = (ins
    DefaultValuedAttr<F32Attr, "0.">:$beta
  );
  let has_logical_tensor_desc_infer_fn = 1;
  let has_physical_tensor_desc_infer_fn = 1;
  let has_get_sbp_fn = 1;
  let has_data_type_infer_fn = 1;
  let has_input_arg_modify_fn = 1;
}

def OneFlow_SmoothL1LossGradOp : OneFlow_BaseOp<"smooth_l1_loss_grad", [NoSideEffect, DeclareOpInterfaceMethods<UserOpCompatibleInterface>]> {
  let input = (ins
    OneFlow_Tensor:$input,
    OneFlow_Tensor:$target,
    OneFlow_Tensor:$dy
  );
  let output = (outs
    OneFlow_Tensor:$dx
  );
  let attrs = (ins
    DefaultValuedAttr<F32Attr, "0.">:$beta
  );
  let has_logical_tensor_desc_infer_fn = 1;
  let has_physical_tensor_desc_infer_fn = 1;
  let has_get_sbp_fn = 1;
  let has_data_type_infer_fn = 1;
}

#endif // GET_ONEFLOW_LOSS_OP_DEFINITIONS

// Group: MATH
// abs_grad, ceil_grad, erf, erf_grad, exp, exp_grad, expand_grad, expm1, expm1_grad, floor_grad, floordiv_x_grad, floordiv_y_grad, lgamma, lgamma_grad, log, log1p, log1p_grad, log2_grad, log_grad, log_sigmoid, log_sigmoid_grad, negative_grad, reciprocal_grad, reciprocal_no_nan, reciprocal_no_nan_grad, rint_grad, round_grad, rsqrt, rsqrt_grad, sigmoid_v2, sigmoid_v2_grad, sign_grad, softplus, softplus_grad, softsign_grad, sqrt, sqrt_grad, square, square_grad, xlogy_x_grad, xlogy_y_grad, erfinv
// Total: 42

#ifdef GET_ONEFLOW_MATH_OP_DEFINITIONS

def OneFlow_AbsGradOp : OneFlow_BaseOp<"abs_grad", [NoSideEffect, DeclareOpInterfaceMethods<UserOpCompatibleInterface>]> {
  let input = (ins
    OneFlow_Tensor:$x,
    OneFlow_Tensor:$dy
  );
  let output = (outs
    OneFlow_Tensor:$dx
  );
  let has_logical_tensor_desc_infer_fn = 1;
  let has_physical_tensor_desc_infer_fn = 1;
  let has_get_sbp_fn = 1;
  let has_data_type_infer_fn = 1;
}

def OneFlow_CeilGradOp : OneFlow_BaseOp<"ceil_grad", [NoSideEffect, DeclareOpInterfaceMethods<UserOpCompatibleInterface>]> {
  let input = (ins
    OneFlow_Tensor:$x,
    OneFlow_Tensor:$dy
  );
  let output = (outs
    OneFlow_Tensor:$dx
  );
  let has_logical_tensor_desc_infer_fn = 1;
  let has_physical_tensor_desc_infer_fn = 1;
  let has_get_sbp_fn = 1;
  let has_data_type_infer_fn = 1;
}

def OneFlow_ErfOp : OneFlow_BaseOp<"erf", [NoSideEffect, DeclareOpInterfaceMethods<UserOpCompatibleInterface>]> {
  let input = (ins
    OneFlow_Tensor:$x
  );
  let output = (outs
    OneFlow_Tensor:$y
  );
  let has_logical_tensor_desc_infer_fn = 1;
  let has_physical_tensor_desc_infer_fn = 1;
  let has_get_sbp_fn = 1;
  let has_data_type_infer_fn = 1;
}

def OneFlow_ErfGradOp : OneFlow_BaseOp<"erf_grad", [NoSideEffect, DeclareOpInterfaceMethods<UserOpCompatibleInterface>]> {
  let input = (ins
    OneFlow_Tensor:$x,
    OneFlow_Tensor:$dy
  );
  let output = (outs
    OneFlow_Tensor:$dx
  );
  let has_logical_tensor_desc_infer_fn = 1;
  let has_physical_tensor_desc_infer_fn = 1;
  let has_get_sbp_fn = 1;
  let has_data_type_infer_fn = 1;
}

def OneFlow_ExpOp : OneFlow_BaseOp<"exp", [NoSideEffect, DeclareOpInterfaceMethods<UserOpCompatibleInterface>]> {
  let input = (ins
    OneFlow_Tensor:$x
  );
  let output = (outs
    OneFlow_Tensor:$y
  );
  let has_logical_tensor_desc_infer_fn = 1;
  let has_physical_tensor_desc_infer_fn = 1;
  let has_get_sbp_fn = 1;
  let has_data_type_infer_fn = 1;
}

def OneFlow_ExpGradOp : OneFlow_BaseOp<"exp_grad", [NoSideEffect, DeclareOpInterfaceMethods<UserOpCompatibleInterface>]> {
  let input = (ins
    OneFlow_Tensor:$x,
    OneFlow_Tensor:$dy
  );
  let output = (outs
    OneFlow_Tensor:$dx
  );
  let has_logical_tensor_desc_infer_fn = 1;
  let has_physical_tensor_desc_infer_fn = 1;
  let has_get_sbp_fn = 1;
  let has_data_type_infer_fn = 1;
}

def OneFlow_ExpandGradOp : OneFlow_BaseOp<"expand_grad", [NoSideEffect, DeclareOpInterfaceMethods<UserOpCompatibleInterface>]> {
  let input = (ins
    OneFlow_Tensor:$in
  );
  let output = (outs
    OneFlow_Tensor:$out
  );
  let attrs = (ins
    SI32ArrayAttr:$logical_out_shape,
    SI32ArrayAttr:$logical_expand_shape
  );
  let has_logical_tensor_desc_infer_fn = 1;
  let has_physical_tensor_desc_infer_fn = 1;
  let has_get_sbp_fn = 1;
  let has_data_type_infer_fn = 1;
}

def OneFlow_Expm1Op : OneFlow_BaseOp<"expm1", [NoSideEffect, DeclareOpInterfaceMethods<UserOpCompatibleInterface>]> {
  let input = (ins
    OneFlow_Tensor:$x
  );
  let output = (outs
    OneFlow_Tensor:$y
  );
  let has_logical_tensor_desc_infer_fn = 1;
  let has_physical_tensor_desc_infer_fn = 1;
  let has_get_sbp_fn = 1;
  let has_data_type_infer_fn = 1;
}

def OneFlow_Expm1GradOp : OneFlow_BaseOp<"expm1_grad", [NoSideEffect, DeclareOpInterfaceMethods<UserOpCompatibleInterface>]> {
  let input = (ins
    OneFlow_Tensor:$x,
    OneFlow_Tensor:$dy
  );
  let output = (outs
    OneFlow_Tensor:$dx
  );
  let has_logical_tensor_desc_infer_fn = 1;
  let has_physical_tensor_desc_infer_fn = 1;
  let has_get_sbp_fn = 1;
  let has_data_type_infer_fn = 1;
}

def OneFlow_FloorGradOp : OneFlow_BaseOp<"floor_grad", [NoSideEffect, DeclareOpInterfaceMethods<UserOpCompatibleInterface>]> {
  let input = (ins
    OneFlow_Tensor:$x,
    OneFlow_Tensor:$dy
  );
  let output = (outs
    OneFlow_Tensor:$dx
  );
  let has_logical_tensor_desc_infer_fn = 1;
  let has_physical_tensor_desc_infer_fn = 1;
  let has_get_sbp_fn = 1;
  let has_data_type_infer_fn = 1;
}

def OneFlow_FloordivXGradOp : OneFlow_BaseOp<"floordiv_x_grad", [NoSideEffect, DeclareOpInterfaceMethods<UserOpCompatibleInterface>]> {
  let input = (ins
    OneFlow_Tensor:$x,
    OneFlow_Tensor:$y,
    OneFlow_Tensor:$dz
  );
  let output = (outs
    OneFlow_Tensor:$dx
  );
  let has_logical_tensor_desc_infer_fn = 1;
  let has_physical_tensor_desc_infer_fn = 1;
  let has_get_sbp_fn = 1;
  let has_data_type_infer_fn = 1;
}

def OneFlow_FloordivYGradOp : OneFlow_BaseOp<"floordiv_y_grad", [NoSideEffect, DeclareOpInterfaceMethods<UserOpCompatibleInterface>]> {
  let input = (ins
    OneFlow_Tensor:$x,
    OneFlow_Tensor:$y,
    OneFlow_Tensor:$dz
  );
  let output = (outs
    OneFlow_Tensor:$dy
  );
  let has_logical_tensor_desc_infer_fn = 1;
  let has_physical_tensor_desc_infer_fn = 1;
  let has_get_sbp_fn = 1;
  let has_data_type_infer_fn = 1;
}

def OneFlow_LgammaOp : OneFlow_BaseOp<"lgamma", [NoSideEffect, DeclareOpInterfaceMethods<UserOpCompatibleInterface>]> {
  let input = (ins
    OneFlow_Tensor:$x
  );
  let output = (outs
    OneFlow_Tensor:$y
  );
  let has_logical_tensor_desc_infer_fn = 1;
  let has_physical_tensor_desc_infer_fn = 1;
  let has_get_sbp_fn = 1;
  let has_data_type_infer_fn = 1;
}

def OneFlow_LgammaGradOp : OneFlow_BaseOp<"lgamma_grad", [NoSideEffect, DeclareOpInterfaceMethods<UserOpCompatibleInterface>]> {
  let input = (ins
    OneFlow_Tensor:$x,
    OneFlow_Tensor:$dy
  );
  let output = (outs
    OneFlow_Tensor:$dx
  );
  let has_logical_tensor_desc_infer_fn = 1;
  let has_physical_tensor_desc_infer_fn = 1;
  let has_get_sbp_fn = 1;
  let has_data_type_infer_fn = 1;
}

def OneFlow_LogOp : OneFlow_BaseOp<"log", [NoSideEffect, DeclareOpInterfaceMethods<UserOpCompatibleInterface>]> {
  let input = (ins
    OneFlow_Tensor:$x
  );
  let output = (outs
    OneFlow_Tensor:$y
  );
  let has_logical_tensor_desc_infer_fn = 1;
  let has_physical_tensor_desc_infer_fn = 1;
  let has_get_sbp_fn = 1;
  let has_data_type_infer_fn = 1;
}

def OneFlow_Log1pOp : OneFlow_BaseOp<"log1p", [NoSideEffect, DeclareOpInterfaceMethods<UserOpCompatibleInterface>]> {
  let input = (ins
    OneFlow_Tensor:$x
  );
  let output = (outs
    OneFlow_Tensor:$y
  );
  let has_logical_tensor_desc_infer_fn = 1;
  let has_physical_tensor_desc_infer_fn = 1;
  let has_get_sbp_fn = 1;
  let has_data_type_infer_fn = 1;
}

def OneFlow_Log1pGradOp : OneFlow_BaseOp<"log1p_grad", [NoSideEffect, DeclareOpInterfaceMethods<UserOpCompatibleInterface>]> {
  let input = (ins
    OneFlow_Tensor:$x,
    OneFlow_Tensor:$dy
  );
  let output = (outs
    OneFlow_Tensor:$dx
  );
  let has_logical_tensor_desc_infer_fn = 1;
  let has_physical_tensor_desc_infer_fn = 1;
  let has_get_sbp_fn = 1;
  let has_data_type_infer_fn = 1;
}

def OneFlow_Log2GradOp : OneFlow_BaseOp<"log2_grad", [NoSideEffect, DeclareOpInterfaceMethods<UserOpCompatibleInterface>]> {
  let input = (ins
    OneFlow_Tensor:$x,
    OneFlow_Tensor:$dy
  );
  let output = (outs
    OneFlow_Tensor:$dx
  );
  let has_logical_tensor_desc_infer_fn = 1;
  let has_physical_tensor_desc_infer_fn = 1;
  let has_get_sbp_fn = 1;
  let has_data_type_infer_fn = 1;
}

def OneFlow_LogGradOp : OneFlow_BaseOp<"log_grad", [NoSideEffect, DeclareOpInterfaceMethods<UserOpCompatibleInterface>]> {
  let input = (ins
    OneFlow_Tensor:$x,
    OneFlow_Tensor:$dy
  );
  let output = (outs
    OneFlow_Tensor:$dx
  );
  let has_logical_tensor_desc_infer_fn = 1;
  let has_physical_tensor_desc_infer_fn = 1;
  let has_get_sbp_fn = 1;
  let has_data_type_infer_fn = 1;
}

def OneFlow_LogSigmoidOp : OneFlow_BaseOp<"log_sigmoid", [NoSideEffect, DeclareOpInterfaceMethods<UserOpCompatibleInterface>]> {
  let input = (ins
    OneFlow_Tensor:$x
  );
  let output = (outs
    OneFlow_Tensor:$y
  );
  let has_logical_tensor_desc_infer_fn = 1;
  let has_physical_tensor_desc_infer_fn = 1;
  let has_get_sbp_fn = 1;
  let has_data_type_infer_fn = 1;
}

def OneFlow_LogSigmoidGradOp : OneFlow_BaseOp<"log_sigmoid_grad", [NoSideEffect, DeclareOpInterfaceMethods<UserOpCompatibleInterface>]> {
  let input = (ins
    OneFlow_Tensor:$x,
    OneFlow_Tensor:$dy
  );
  let output = (outs
    OneFlow_Tensor:$dx
  );
  let has_logical_tensor_desc_infer_fn = 1;
  let has_physical_tensor_desc_infer_fn = 1;
  let has_get_sbp_fn = 1;
  let has_data_type_infer_fn = 1;
}

def OneFlow_NegativeGradOp : OneFlow_BaseOp<"negative_grad", [NoSideEffect, DeclareOpInterfaceMethods<UserOpCompatibleInterface>]> {
  let input = (ins
    OneFlow_Tensor:$x,
    OneFlow_Tensor:$dy
  );
  let output = (outs
    OneFlow_Tensor:$dx
  );
  let has_logical_tensor_desc_infer_fn = 1;
  let has_physical_tensor_desc_infer_fn = 1;
  let has_get_sbp_fn = 1;
  let has_data_type_infer_fn = 1;
}

def OneFlow_ReciprocalGradOp : OneFlow_BaseOp<"reciprocal_grad", [NoSideEffect, DeclareOpInterfaceMethods<UserOpCompatibleInterface>]> {
  let input = (ins
    OneFlow_Tensor:$x,
    OneFlow_Tensor:$dy
  );
  let output = (outs
    OneFlow_Tensor:$dx
  );
  let has_logical_tensor_desc_infer_fn = 1;
  let has_physical_tensor_desc_infer_fn = 1;
  let has_get_sbp_fn = 1;
  let has_data_type_infer_fn = 1;
}

def OneFlow_ReciprocalNoNanOp : OneFlow_BaseOp<"reciprocal_no_nan", [NoSideEffect, DeclareOpInterfaceMethods<UserOpCompatibleInterface>]> {
  let input = (ins
    OneFlow_Tensor:$x
  );
  let output = (outs
    OneFlow_Tensor:$y
  );
  let has_logical_tensor_desc_infer_fn = 1;
  let has_physical_tensor_desc_infer_fn = 1;
  let has_get_sbp_fn = 1;
  let has_data_type_infer_fn = 1;
}

def OneFlow_ReciprocalNoNanGradOp : OneFlow_BaseOp<"reciprocal_no_nan_grad", [NoSideEffect, DeclareOpInterfaceMethods<UserOpCompatibleInterface>]> {
  let input = (ins
    OneFlow_Tensor:$x,
    OneFlow_Tensor:$dy
  );
  let output = (outs
    OneFlow_Tensor:$dx
  );
  let has_logical_tensor_desc_infer_fn = 1;
  let has_physical_tensor_desc_infer_fn = 1;
  let has_get_sbp_fn = 1;
  let has_data_type_infer_fn = 1;
}

def OneFlow_RintGradOp : OneFlow_BaseOp<"rint_grad", [NoSideEffect, DeclareOpInterfaceMethods<UserOpCompatibleInterface>]> {
  let input = (ins
    OneFlow_Tensor:$x,
    OneFlow_Tensor:$dy
  );
  let output = (outs
    OneFlow_Tensor:$dx
  );
  let has_logical_tensor_desc_infer_fn = 1;
  let has_physical_tensor_desc_infer_fn = 1;
  let has_get_sbp_fn = 1;
  let has_data_type_infer_fn = 1;
}

def OneFlow_RoundGradOp : OneFlow_BaseOp<"round_grad", [NoSideEffect, DeclareOpInterfaceMethods<UserOpCompatibleInterface>]> {
  let input = (ins
    OneFlow_Tensor:$x,
    OneFlow_Tensor:$dy
  );
  let output = (outs
    OneFlow_Tensor:$dx
  );
  let has_logical_tensor_desc_infer_fn = 1;
  let has_physical_tensor_desc_infer_fn = 1;
  let has_get_sbp_fn = 1;
  let has_data_type_infer_fn = 1;
}

def OneFlow_RsqrtOp : OneFlow_BaseOp<"rsqrt", [NoSideEffect, DeclareOpInterfaceMethods<UserOpCompatibleInterface>]> {
  let input = (ins
    OneFlow_Tensor:$x
  );
  let output = (outs
    OneFlow_Tensor:$y
  );
  let has_logical_tensor_desc_infer_fn = 1;
  let has_physical_tensor_desc_infer_fn = 1;
  let has_get_sbp_fn = 1;
  let has_data_type_infer_fn = 1;
}

def OneFlow_RsqrtGradOp : OneFlow_BaseOp<"rsqrt_grad", [NoSideEffect, DeclareOpInterfaceMethods<UserOpCompatibleInterface>]> {
  let input = (ins
    OneFlow_Tensor:$x,
    OneFlow_Tensor:$dy
  );
  let output = (outs
    OneFlow_Tensor:$dx
  );
  let has_logical_tensor_desc_infer_fn = 1;
  let has_physical_tensor_desc_infer_fn = 1;
  let has_get_sbp_fn = 1;
  let has_data_type_infer_fn = 1;
}

def OneFlow_SigmoidV2Op : OneFlow_BaseOp<"sigmoid_v2", [NoSideEffect, DeclareOpInterfaceMethods<UserOpCompatibleInterface>]> {
  let input = (ins
    OneFlow_Tensor:$x
  );
  let output = (outs
    OneFlow_Tensor:$y
  );
  let has_logical_tensor_desc_infer_fn = 1;
  let has_physical_tensor_desc_infer_fn = 1;
  let has_get_sbp_fn = 1;
  let has_data_type_infer_fn = 1;
}

def OneFlow_SigmoidV2GradOp : OneFlow_BaseOp<"sigmoid_v2_grad", [NoSideEffect, DeclareOpInterfaceMethods<UserOpCompatibleInterface>]> {
  let input = (ins
    OneFlow_Tensor:$x,
    OneFlow_Tensor:$dy
  );
  let output = (outs
    OneFlow_Tensor:$dx
  );
  let has_logical_tensor_desc_infer_fn = 1;
  let has_physical_tensor_desc_infer_fn = 1;
  let has_get_sbp_fn = 1;
  let has_data_type_infer_fn = 1;
}

def OneFlow_SignGradOp : OneFlow_BaseOp<"sign_grad", [NoSideEffect, DeclareOpInterfaceMethods<UserOpCompatibleInterface>]> {
  let input = (ins
    OneFlow_Tensor:$x,
    OneFlow_Tensor:$dy
  );
  let output = (outs
    OneFlow_Tensor:$dx
  );
  let has_logical_tensor_desc_infer_fn = 1;
  let has_physical_tensor_desc_infer_fn = 1;
  let has_get_sbp_fn = 1;
  let has_data_type_infer_fn = 1;
}

def OneFlow_SoftplusOp : OneFlow_BaseOp<"softplus", [NoSideEffect, DeclareOpInterfaceMethods<UserOpCompatibleInterface>]> {
  let input = (ins
    OneFlow_Tensor:$x
  );
  let output = (outs
    OneFlow_Tensor:$y
  );
  let has_logical_tensor_desc_infer_fn = 1;
  let has_physical_tensor_desc_infer_fn = 1;
  let has_get_sbp_fn = 1;
  let has_data_type_infer_fn = 1;
}

def OneFlow_SoftplusGradOp : OneFlow_BaseOp<"softplus_grad", [NoSideEffect, DeclareOpInterfaceMethods<UserOpCompatibleInterface>]> {
  let input = (ins
    OneFlow_Tensor:$x,
    OneFlow_Tensor:$dy
  );
  let output = (outs
    OneFlow_Tensor:$dx
  );
  let has_logical_tensor_desc_infer_fn = 1;
  let has_physical_tensor_desc_infer_fn = 1;
  let has_get_sbp_fn = 1;
  let has_data_type_infer_fn = 1;
}

def OneFlow_SoftsignGradOp : OneFlow_BaseOp<"softsign_grad", [NoSideEffect, DeclareOpInterfaceMethods<UserOpCompatibleInterface>]> {
  let input = (ins
    OneFlow_Tensor:$x,
    OneFlow_Tensor:$dy
  );
  let output = (outs
    OneFlow_Tensor:$dx
  );
  let has_logical_tensor_desc_infer_fn = 1;
  let has_physical_tensor_desc_infer_fn = 1;
  let has_get_sbp_fn = 1;
  let has_data_type_infer_fn = 1;
}

def OneFlow_SqrtOp : OneFlow_BaseOp<"sqrt", [NoSideEffect, DeclareOpInterfaceMethods<UserOpCompatibleInterface>]> {
  let input = (ins
    OneFlow_Tensor:$x
  );
  let output = (outs
    OneFlow_Tensor:$y
  );
  let has_logical_tensor_desc_infer_fn = 1;
  let has_physical_tensor_desc_infer_fn = 1;
  let has_get_sbp_fn = 1;
  let has_data_type_infer_fn = 1;
}

def OneFlow_SqrtGradOp : OneFlow_BaseOp<"sqrt_grad", [NoSideEffect, DeclareOpInterfaceMethods<UserOpCompatibleInterface>]> {
  let input = (ins
    OneFlow_Tensor:$x,
    OneFlow_Tensor:$dy
  );
  let output = (outs
    OneFlow_Tensor:$dx
  );
  let has_logical_tensor_desc_infer_fn = 1;
  let has_physical_tensor_desc_infer_fn = 1;
  let has_get_sbp_fn = 1;
  let has_data_type_infer_fn = 1;
}

def OneFlow_SquareOp : OneFlow_BaseOp<"square", [NoSideEffect, DeclareOpInterfaceMethods<UserOpCompatibleInterface>]> {
  let input = (ins
    OneFlow_Tensor:$x
  );
  let output = (outs
    OneFlow_Tensor:$y
  );
  let has_logical_tensor_desc_infer_fn = 1;
  let has_physical_tensor_desc_infer_fn = 1;
  let has_get_sbp_fn = 1;
  let has_data_type_infer_fn = 1;
}

def OneFlow_SquareGradOp : OneFlow_BaseOp<"square_grad", [NoSideEffect, DeclareOpInterfaceMethods<UserOpCompatibleInterface>]> {
  let input = (ins
    OneFlow_Tensor:$x,
    OneFlow_Tensor:$dy
  );
  let output = (outs
    OneFlow_Tensor:$dx
  );
  let has_logical_tensor_desc_infer_fn = 1;
  let has_physical_tensor_desc_infer_fn = 1;
  let has_get_sbp_fn = 1;
  let has_data_type_infer_fn = 1;
}

def OneFlow_XlogyXGradOp : OneFlow_BaseOp<"xlogy_x_grad", [NoSideEffect, DeclareOpInterfaceMethods<UserOpCompatibleInterface>]> {
  let input = (ins
    OneFlow_Tensor:$x,
    OneFlow_Tensor:$y,
    OneFlow_Tensor:$dz
  );
  let output = (outs
    OneFlow_Tensor:$dx
  );
  let has_logical_tensor_desc_infer_fn = 1;
  let has_physical_tensor_desc_infer_fn = 1;
  let has_get_sbp_fn = 1;
  let has_data_type_infer_fn = 1;
}

def OneFlow_XlogyYGradOp : OneFlow_BaseOp<"xlogy_y_grad", [NoSideEffect, DeclareOpInterfaceMethods<UserOpCompatibleInterface>]> {
  let input = (ins
    OneFlow_Tensor:$x,
    OneFlow_Tensor:$y,
    OneFlow_Tensor:$dz
  );
  let output = (outs
    OneFlow_Tensor:$dy
  );
  let has_logical_tensor_desc_infer_fn = 1;
  let has_physical_tensor_desc_infer_fn = 1;
  let has_get_sbp_fn = 1;
  let has_data_type_infer_fn = 1;
}

<<<<<<< HEAD
def OneFlow_ErfInvOp : OneFlow_BaseOp<"erfinv", [NoSideEffect, DeclareOpInterfaceMethods<UserOpCompatibleInterface>]> {
=======
def OneFlow_CumsumOp : OneFlow_BaseOp<"cumsum", [NoSideEffect, DeclareOpInterfaceMethods<UserOpCompatibleInterface>]> {
>>>>>>> b7f63865
  let input = (ins
    OneFlow_Tensor:$x
  );
  let output = (outs
    OneFlow_Tensor:$y
  );
<<<<<<< HEAD
=======
  let attrs = (ins
    SI64Attr:$dim
  );
  let has_logical_tensor_desc_infer_fn = 1;
  let has_physical_tensor_desc_infer_fn = 1;
  let has_get_sbp_fn = 1;
  let has_data_type_infer_fn = 1;
}

def OneFlow_CumsumGradOp : OneFlow_BaseOp<"cumsum_grad", [NoSideEffect, DeclareOpInterfaceMethods<UserOpCompatibleInterface>]> {
  let input = (ins
    OneFlow_Tensor:$dy
  );
  let output = (outs
    OneFlow_Tensor:$dx
  );
  let attrs = (ins
    SI64Attr:$dim
  );
>>>>>>> b7f63865
  let has_logical_tensor_desc_infer_fn = 1;
  let has_physical_tensor_desc_infer_fn = 1;
  let has_get_sbp_fn = 1;
  let has_data_type_infer_fn = 1;
}

#endif // GET_ONEFLOW_MATH_OP_DEFINITIONS

// Group: MATMUL
// batch_matmul, broadcast_matmul, broadcast_matmul_grad_b, distributed_partial_fc_sample, distributed_partial_fc_sample_disable_boxing, erfc, erfc_grad, matmul
// Total: 8

#ifdef GET_ONEFLOW_MATMUL_OP_DEFINITIONS

def OneFlow_BatchMatmulOp : OneFlow_BaseOp<"batch_matmul", [NoSideEffect, DeclareOpInterfaceMethods<UserOpCompatibleInterface>]> {
  let input = (ins
    OneFlow_Tensor:$a,
    OneFlow_Tensor:$b,
    Optional<OneFlow_Tensor>:$_add_to_output
  );
  let output = (outs
    OneFlow_Tensor:$out
  );
  let attrs = (ins
    DefaultValuedAttr<BoolAttr, "false">:$transpose_a,
    DefaultValuedAttr<BoolAttr, "false">:$transpose_b,
    DefaultValuedAttr<F64Attr, "1.">:$alpha
  );
  let has_logical_tensor_desc_infer_fn = 1;
  let has_physical_tensor_desc_infer_fn = 1;
  let has_get_sbp_fn = 1;
  let has_data_type_infer_fn = 1;
}

def OneFlow_BroadcastMatmulOp : OneFlow_BaseOp<"broadcast_matmul", [NoSideEffect, DeclareOpInterfaceMethods<UserOpCompatibleInterface>]> {
  let input = (ins
    OneFlow_Tensor:$a,
    OneFlow_Tensor:$b,
    Optional<OneFlow_Tensor>:$_add_to_output
  );
  let output = (outs
    OneFlow_Tensor:$out
  );
  let attrs = (ins
    DefaultValuedAttr<BoolAttr, "false">:$transpose_a,
    DefaultValuedAttr<BoolAttr, "false">:$transpose_b,
    DefaultValuedAttr<F64Attr, "1.">:$alpha
  );
  let has_logical_tensor_desc_infer_fn = 1;
  let has_physical_tensor_desc_infer_fn = 1;
  let has_get_sbp_fn = 1;
  let has_data_type_infer_fn = 1;
}

def OneFlow_BroadcastMatmulGradBOp : OneFlow_BaseOp<"broadcast_matmul_grad_b", [NoSideEffect, DeclareOpInterfaceMethods<UserOpCompatibleInterface>]> {
  let input = (ins
    OneFlow_Tensor:$a,
    OneFlow_Tensor:$b,
    Optional<OneFlow_Tensor>:$_add_to_output
  );
  let output = (outs
    OneFlow_Tensor:$out
  );
  let attrs = (ins
    DefaultValuedAttr<F64Attr, "1.">:$alpha
  );
  let has_logical_tensor_desc_infer_fn = 1;
  let has_physical_tensor_desc_infer_fn = 1;
  let has_get_sbp_fn = 1;
  let has_data_type_infer_fn = 1;
}

def OneFlow_DistributedPartialFcSampleOp : OneFlow_BaseOp<"distributed_partial_fc_sample", [NoSideEffect, DeclareOpInterfaceMethods<UserOpCompatibleInterface>]> {
  let input = (ins
    OneFlow_Tensor:$weight,
    OneFlow_Tensor:$label
  );
  let output = (outs
    OneFlow_Tensor:$mapped_label,
    OneFlow_Tensor:$sampled_label,
    OneFlow_Tensor:$sampled_weight
  );
  let attrs = (ins
    DefaultValuedAttr<SI64Attr, "0">:$num_sample,
    DefaultValuedAttr<SI64Attr, "-1">:$seed
  );
  let has_logical_tensor_desc_infer_fn = 1;
  let has_physical_tensor_desc_infer_fn = 1;
  let has_get_sbp_fn = 1;
  let has_data_type_infer_fn = 1;
  let has_input_arg_modify_fn = 1;
}

def OneFlow_DistributedPartialFcSampleDisableBoxingOp : OneFlow_BaseOp<"distributed_partial_fc_sample_disable_boxing", [NoSideEffect, DeclareOpInterfaceMethods<UserOpCompatibleInterface>]> {
  let input = (ins
    OneFlow_Tensor:$sampled_weight_diff,
    OneFlow_Tensor:$sampled_label
  );
  let output = (outs
    OneFlow_Tensor:$boxing_disabled_sampled_weight_diff,
    OneFlow_Tensor:$boxing_disabled_sampled_label
  );
  let has_logical_tensor_desc_infer_fn = 1;
  let has_physical_tensor_desc_infer_fn = 1;
  let has_get_sbp_fn = 1;
  let has_data_type_infer_fn = 1;
}

def OneFlow_ErfcOp : OneFlow_BaseOp<"erfc", [NoSideEffect, DeclareOpInterfaceMethods<UserOpCompatibleInterface>]> {
  let input = (ins
    OneFlow_Tensor:$x
  );
  let output = (outs
    OneFlow_Tensor:$y
  );
  let has_logical_tensor_desc_infer_fn = 1;
  let has_physical_tensor_desc_infer_fn = 1;
  let has_get_sbp_fn = 1;
  let has_data_type_infer_fn = 1;
}

def OneFlow_ErfcGradOp : OneFlow_BaseOp<"erfc_grad", [NoSideEffect, DeclareOpInterfaceMethods<UserOpCompatibleInterface>]> {
  let input = (ins
    OneFlow_Tensor:$x,
    OneFlow_Tensor:$dy
  );
  let output = (outs
    OneFlow_Tensor:$dx
  );
  let has_logical_tensor_desc_infer_fn = 1;
  let has_physical_tensor_desc_infer_fn = 1;
  let has_get_sbp_fn = 1;
  let has_data_type_infer_fn = 1;
}

def OneFlow_MatmulOp : OneFlow_BaseOp<"matmul", [NoSideEffect, DeclareOpInterfaceMethods<UserOpCompatibleInterface>]> {
  let input = (ins
    OneFlow_Tensor:$a,
    OneFlow_Tensor:$b,
    Optional<OneFlow_Tensor>:$_add_to_output
  );
  let output = (outs
    OneFlow_Tensor:$out
  );
  let attrs = (ins
    DefaultValuedAttr<BoolAttr, "false">:$transpose_a,
    DefaultValuedAttr<BoolAttr, "false">:$transpose_b,
    DefaultValuedAttr<F64Attr, "1.">:$alpha
  );
  let has_logical_tensor_desc_infer_fn = 1;
  let has_physical_tensor_desc_infer_fn = 1;
  let has_get_sbp_fn = 1;
  let has_data_type_infer_fn = 1;
}

#endif // GET_ONEFLOW_MATMUL_OP_DEFINITIONS

// Group: MISC
// CategoricalOrdinalEncode, add_n, arange, coin_flip, concat, constant, dropout, elementwise_maximum_backward, elementwise_minimum_backward, empty, eye, grid_sample_grad, multi_count_not_finite, multi_square_sum, nll, nll_grad, pow_x_grad, pow_y_grad, prelu_grad, randperm, recv, send, split_like, ssp_variable_proxy, tf_prelu_grad, uniform, uniform_int, unique_with_counts, xdivy_x_grad, xdivy_y_grad
// Total: 30

#ifdef GET_ONEFLOW_MISC_OP_DEFINITIONS

def OneFlow_CategoricalOrdinalEncodeOp : OneFlow_BaseOp<"CategoricalOrdinalEncode", [NoSideEffect, NoGrad, DeclareOpInterfaceMethods<UserOpCompatibleInterface>]> {
  let input = (ins
    OneFlow_Tensor:$table,
    OneFlow_Tensor:$size,
    OneFlow_Tensor:$in
  );
  let output = (outs
    OneFlow_Tensor:$out
  );
  let attrs = (ins
    DefaultValuedAttr<BoolAttr, "false">:$hash_precomputed
  );
  let has_check_fn = 1;
  let has_logical_tensor_desc_infer_fn = 1;
  let has_physical_tensor_desc_infer_fn = 1;
  let has_get_sbp_fn = 1;
  let has_data_type_infer_fn = 1;
  let has_input_arg_modify_fn = 1;
}

def OneFlow_AddNOp : OneFlow_BaseOp<"add_n", [NoSideEffect, DeclareOpInterfaceMethods<UserOpCompatibleInterface>]> {
  let input = (ins
    Variadic<OneFlow_Tensor>:$in
  );
  let output = (outs
    OneFlow_Tensor:$out
  );
  let hasCanonicalizer = 1;
  let has_check_fn = 1;
  let has_logical_tensor_desc_infer_fn = 1;
  let has_physical_tensor_desc_infer_fn = 1;
  let has_get_sbp_fn = 1;
  let has_data_type_infer_fn = 1;
}

def OneFlow_ArangeOp : OneFlow_BaseOp<"arange", [NoSideEffect, NoGrad, DeclareOpInterfaceMethods<UserOpCompatibleInterface>]> {
  let output = (outs
    OneFlow_Tensor:$out
  );
  let attrs = (ins
    DefaultValuedAttr<SI64Attr, "0">:$integer_start,
    DefaultValuedAttr<SI64Attr, "0">:$integer_delta,
    DefaultValuedAttr<SI64Attr, "0">:$integer_limit,
    DefaultValuedAttr<F64Attr, "0.">:$float_start,
    DefaultValuedAttr<F64Attr, "0.">:$float_delta,
    DefaultValuedAttr<F64Attr, "0.">:$float_limit,
    OneFlow_DataType:$dtype,
    StrArrayAttr:$nd_sbp
  );
  let has_logical_tensor_desc_infer_fn = 1;
  let has_physical_tensor_desc_infer_fn = 1;
  let has_get_sbp_fn = 1;
  let has_data_type_infer_fn = 1;
  let has_nd_sbp_infer_fn = 1;
}

def OneFlow_CoinFlipOp : OneFlow_BaseOp<"coin_flip", [NoSideEffect, NoGrad, CpuOnly, DeclareOpInterfaceMethods<UserOpCompatibleInterface>]> {
  let output = (outs
    OneFlow_Tensor:$out
  );
  let attrs = (ins
    DefaultValuedAttr<F32Attr, "0.5">:$probability,
    DefaultValuedAttr<SI64Attr, "0">:$batch_size,
    DefaultValuedAttr<SI64Attr, "-1">:$seed,
    DefaultValuedAttr<BoolAttr, "false">:$has_seed,
    StrArrayAttr:$nd_sbp
  );
  let has_logical_tensor_desc_infer_fn = 1;
  let has_physical_tensor_desc_infer_fn = 1;
  let has_get_sbp_fn = 1;
  let has_data_type_infer_fn = 1;
  let has_nd_sbp_infer_fn = 1;
}

def OneFlow_ConcatOp : OneFlow_BaseOp<"concat", [NoSideEffect, DeclareOpInterfaceMethods<UserOpCompatibleInterface>]> {
  let input = (ins
    Variadic<OneFlow_Tensor>:$in
  );
  let output = (outs
    OneFlow_Tensor:$out
  );
  let attrs = (ins
    DefaultValuedAttr<SI64Attr, "0">:$axis,
    DefaultValuedAttr<SI64Attr, "0">:$max_dim_size
  );
  let has_check_fn = 1;
  let has_logical_tensor_desc_infer_fn = 1;
  let has_physical_tensor_desc_infer_fn = 1;
  let has_get_sbp_fn = 1;
  let has_data_type_infer_fn = 1;
}

def OneFlow_ConstantOp : OneFlow_BaseOp<"constant", [NoSideEffect, NoGrad, DeclareOpInterfaceMethods<UserOpCompatibleInterface>]> {
  let output = (outs
    OneFlow_Tensor:$out
  );
  let attrs = (ins
    DefaultValuedAttr<F64Attr, "0.">:$floating_value,
    DefaultValuedAttr<SI64Attr, "0">:$integer_value,
    DefaultValuedAttr<BoolAttr, "false">:$is_floating_value,
    OneFlow_DataType:$dtype,
    ShapeAttr:$shape,
    StrArrayAttr:$nd_sbp
  );
  let same_output_regst_num = 1;
  let has_logical_tensor_desc_infer_fn = 1;
  let has_get_sbp_fn = 1;
  let has_data_type_infer_fn = 1;
  let has_nd_sbp_infer_fn = 1;
}

def OneFlow_DropoutOp : OneFlow_BaseOp<"dropout", [NoSideEffect, DeclareOpInterfaceMethods<UserOpCompatibleInterface>]> {
  let input = (ins
    OneFlow_Tensor:$in,
    Optional<OneFlow_Tensor>:$_add_to_output
  );
  let output = (outs
    OneFlow_Tensor:$out,
    OneFlow_Tensor:$mask
  );
  let attrs = (ins
    DefaultValuedAttr<F32Attr, "0.">:$rate
  );
  let has_check_fn = 1;
  let has_logical_tensor_desc_infer_fn = 1;
  let has_physical_tensor_desc_infer_fn = 1;
  let has_get_sbp_fn = 1;
  let has_data_type_infer_fn = 1;
}

def OneFlow_ElementwiseMaximumBackwardOp : OneFlow_BaseOp<"elementwise_maximum_backward", [NoSideEffect, AttrSizedResultSegments, DeclareOpInterfaceMethods<UserOpCompatibleInterface>]> {
  let input = (ins
    OneFlow_Tensor:$dz,
    OneFlow_Tensor:$x,
    OneFlow_Tensor:$y
  );
  let output = (outs
    Optional<OneFlow_Tensor>:$dx,
    Optional<OneFlow_Tensor>:$dy
  );
  let trait_attrs = (ins
    I32ElementsAttr:$result_segment_sizes
  );
  let has_logical_tensor_desc_infer_fn = 1;
  let has_physical_tensor_desc_infer_fn = 1;
  let has_get_sbp_fn = 1;
  let has_data_type_infer_fn = 1;
}

def OneFlow_ElementwiseMinimumBackwardOp : OneFlow_BaseOp<"elementwise_minimum_backward", [NoSideEffect, AttrSizedResultSegments, DeclareOpInterfaceMethods<UserOpCompatibleInterface>]> {
  let input = (ins
    OneFlow_Tensor:$dz,
    OneFlow_Tensor:$x,
    OneFlow_Tensor:$y
  );
  let output = (outs
    Optional<OneFlow_Tensor>:$dx,
    Optional<OneFlow_Tensor>:$dy
  );
  let trait_attrs = (ins
    I32ElementsAttr:$result_segment_sizes
  );
  let has_logical_tensor_desc_infer_fn = 1;
  let has_physical_tensor_desc_infer_fn = 1;
  let has_get_sbp_fn = 1;
  let has_data_type_infer_fn = 1;
}

def OneFlow_EmptyOp : OneFlow_BaseOp<"empty", [NoSideEffect, NoGrad, DeclareOpInterfaceMethods<UserOpCompatibleInterface>]> {
  let output = (outs
    OneFlow_Tensor:$out
  );
  let attrs = (ins
    OneFlow_DataType:$dtype,
    ShapeAttr:$shape,
    StrArrayAttr:$nd_sbp
  );
  let same_output_regst_num = 1;
  let has_logical_tensor_desc_infer_fn = 1;
  let has_physical_tensor_desc_infer_fn = 1;
  let has_get_sbp_fn = 1;
  let has_data_type_infer_fn = 1;
  let has_nd_sbp_infer_fn = 1;
}

def OneFlow_EyeOp : OneFlow_BaseOp<"eye", [NoSideEffect, NoGrad, DeclareOpInterfaceMethods<UserOpCompatibleInterface>]> {
  let output = (outs
    OneFlow_Tensor:$out
  );
  let attrs = (ins
    DefaultValuedAttr<SI64Attr, "0">:$rows,
    DefaultValuedAttr<SI64Attr, "0">:$cols,
    OneFlow_DataType:$dtype,
    StrArrayAttr:$nd_sbp
  );
  let has_logical_tensor_desc_infer_fn = 1;
  let has_physical_tensor_desc_infer_fn = 1;
  let has_get_sbp_fn = 1;
  let has_data_type_infer_fn = 1;
}

def OneFlow_GridSampleGradOp : OneFlow_BaseOp<"grid_sample_grad", [NoSideEffect, DeclareOpInterfaceMethods<UserOpCompatibleInterface>]> {
  let input = (ins
    OneFlow_Tensor:$doutput,
    OneFlow_Tensor:$input,
    OneFlow_Tensor:$grid
  );
  let output = (outs
    OneFlow_Tensor:$dinput,
    OneFlow_Tensor:$dgrid
  );
  let attrs = (ins
    StrAttr:$interpolation_mode,
    StrAttr:$padding_mode,
    DefaultValuedAttr<BoolAttr, "false">:$align_corners
  );
  let has_check_fn = 1;
  let has_logical_tensor_desc_infer_fn = 1;
  let has_physical_tensor_desc_infer_fn = 1;
  let has_get_sbp_fn = 1;
  let has_data_type_infer_fn = 1;
}

def OneFlow_MultiCountNotFiniteOp : OneFlow_BaseOp<"multi_count_not_finite", [NoSideEffect, NoGrad, DeclareOpInterfaceMethods<UserOpCompatibleInterface>]> {
  let input = (ins
    Variadic<OneFlow_Tensor>:$x
  );
  let output = (outs
    OneFlow_Tensor:$y
  );
  let has_check_fn = 1;
  let has_logical_tensor_desc_infer_fn = 1;
  let has_physical_tensor_desc_infer_fn = 1;
  let has_get_sbp_fn = 1;
  let has_data_type_infer_fn = 1;
}

def OneFlow_MultiSquareSumOp : OneFlow_BaseOp<"multi_square_sum", [NoSideEffect, DeclareOpInterfaceMethods<UserOpCompatibleInterface>]> {
  let input = (ins
    Variadic<OneFlow_Tensor>:$x
  );
  let output = (outs
    OneFlow_Tensor:$y
  );
  let has_check_fn = 1;
  let has_logical_tensor_desc_infer_fn = 1;
  let has_physical_tensor_desc_infer_fn = 1;
  let has_get_sbp_fn = 1;
  let has_data_type_infer_fn = 1;
}

def OneFlow_NllOp : OneFlow_BaseOp<"nll", [NoSideEffect, DeclareOpInterfaceMethods<UserOpCompatibleInterface>]> {
  let input = (ins
    OneFlow_Tensor:$input,
    OneFlow_Tensor:$target,
    Optional<OneFlow_Tensor>:$weight
  );
  let output = (outs
    OneFlow_Tensor:$out,
    OneFlow_Tensor:$total_weight
  );
  let attrs = (ins
    DefaultValuedAttr<SI64Attr, "0">:$ignore_index
  );
  let has_logical_tensor_desc_infer_fn = 1;
  let has_physical_tensor_desc_infer_fn = 1;
  let has_get_sbp_fn = 1;
  let has_data_type_infer_fn = 1;
  let has_input_arg_modify_fn = 1;
}

def OneFlow_NllGradOp : OneFlow_BaseOp<"nll_grad", [NoSideEffect, DeclareOpInterfaceMethods<UserOpCompatibleInterface>]> {
  let input = (ins
    OneFlow_Tensor:$input,
    OneFlow_Tensor:$target,
    OneFlow_Tensor:$total_weight,
    Optional<OneFlow_Tensor>:$weight,
    OneFlow_Tensor:$dy
  );
  let output = (outs
    OneFlow_Tensor:$dx
  );
  let attrs = (ins
    DefaultValuedAttr<SI64Attr, "0">:$ignore_index
  );
  let has_logical_tensor_desc_infer_fn = 1;
  let has_physical_tensor_desc_infer_fn = 1;
  let has_get_sbp_fn = 1;
  let has_data_type_infer_fn = 1;
}

def OneFlow_PowXGradOp : OneFlow_BaseOp<"pow_x_grad", [NoSideEffect, DeclareOpInterfaceMethods<UserOpCompatibleInterface>]> {
  let input = (ins
    OneFlow_Tensor:$x,
    OneFlow_Tensor:$y,
    OneFlow_Tensor:$dz
  );
  let output = (outs
    OneFlow_Tensor:$dx
  );
  let has_logical_tensor_desc_infer_fn = 1;
  let has_physical_tensor_desc_infer_fn = 1;
  let has_get_sbp_fn = 1;
  let has_data_type_infer_fn = 1;
}

def OneFlow_PowYGradOp : OneFlow_BaseOp<"pow_y_grad", [NoSideEffect, DeclareOpInterfaceMethods<UserOpCompatibleInterface>]> {
  let input = (ins
    OneFlow_Tensor:$x,
    OneFlow_Tensor:$y,
    OneFlow_Tensor:$dz
  );
  let output = (outs
    OneFlow_Tensor:$dy
  );
  let has_logical_tensor_desc_infer_fn = 1;
  let has_physical_tensor_desc_infer_fn = 1;
  let has_get_sbp_fn = 1;
  let has_data_type_infer_fn = 1;
}

def OneFlow_PreluGradOp : OneFlow_BaseOp<"prelu_grad", [NoSideEffect, DeclareOpInterfaceMethods<UserOpCompatibleInterface>]> {
  let input = (ins
    OneFlow_Tensor:$dy,
    OneFlow_Tensor:$x,
    OneFlow_Tensor:$alpha
  );
  let output = (outs
    OneFlow_Tensor:$dx,
    OneFlow_Tensor:$alpha_diff
  );
  let has_logical_tensor_desc_infer_fn = 1;
  let has_physical_tensor_desc_infer_fn = 1;
  let has_get_sbp_fn = 1;
  let has_data_type_infer_fn = 1;
}

def OneFlow_RandpermOp : OneFlow_BaseOp<"randperm", [NoSideEffect, NoGrad, DeclareOpInterfaceMethods<UserOpCompatibleInterface>]> {
  let output = (outs
    OneFlow_Tensor:$out
  );
  let attrs = (ins
    DefaultValuedAttr<SI32Attr, "0">:$n,
    DefaultValuedAttr<SI64Attr, "0">:$seed,
    StrArrayAttr:$nd_sbp
  );
  let has_logical_tensor_desc_infer_fn = 1;
  let has_physical_tensor_desc_infer_fn = 1;
  let has_get_sbp_fn = 1;
  let has_data_type_infer_fn = 1;
  let has_nd_sbp_infer_fn = 1;
}

def OneFlow_RecvOp : OneFlow_BaseOp<"recv", [NoSideEffect, NoGrad, DeclareOpInterfaceMethods<UserOpCompatibleInterface>]> {
  let output = (outs
    OneFlow_Tensor:$out
  );
  let attrs = (ins
    DefaultValuedAttr<SI64Attr, "0">:$src_process_id,
    OneFlow_DataType:$dtype,
    ShapeAttr:$shape,
    StrAttr:$device_type,
    DefaultValuedAttr<SI64Attr, "0">:$device_id
  );
  let has_logical_tensor_desc_infer_fn = 1;
  let has_physical_tensor_desc_infer_fn = 1;
  let has_get_sbp_fn = 1;
  let has_data_type_infer_fn = 1;
  let has_device_infer_fn = 1;
}

def OneFlow_SendOp : OneFlow_BaseOp<"send", [NoSideEffect, NoGrad, DeclareOpInterfaceMethods<UserOpCompatibleInterface>]> {
  let input = (ins
    OneFlow_Tensor:$in
  );
  let attrs = (ins
    DefaultValuedAttr<SI64Attr, "0">:$dst_process_id
  );
  let has_logical_tensor_desc_infer_fn = 1;
  let has_physical_tensor_desc_infer_fn = 1;
  let has_get_sbp_fn = 1;
  let has_data_type_infer_fn = 1;
  let has_device_infer_fn = 1;
}

def OneFlow_SplitLikeOp : OneFlow_BaseOp<"split_like", [NoSideEffect, DeclareOpInterfaceMethods<UserOpCompatibleInterface>]> {
  let input = (ins
    OneFlow_Tensor:$in,
    Variadic<OneFlow_Tensor>:$like
  );
  let output = (outs
    Variadic<OneFlow_Tensor>:$out
  );
  let attrs = (ins
    DefaultValuedAttr<SI64Attr, "0">:$axis
  );
  let has_check_fn = 1;
  let has_logical_tensor_desc_infer_fn = 1;
  let has_physical_tensor_desc_infer_fn = 1;
  let has_get_sbp_fn = 1;
  let has_data_type_infer_fn = 1;
  let has_input_arg_modify_fn = 1;
}

def OneFlow_SspVariableProxyOp : OneFlow_BaseOp<"ssp_variable_proxy", [NoSideEffect, NoGrad, DeclareOpInterfaceMethods<UserOpCompatibleInterface>]> {
  let input = (ins
    OneFlow_Tensor:$var
  );
  let output = (outs
    OneFlow_Tensor:$ref,
    OneFlow_Tensor:$value
  );
  let attrs = (ins
    DefaultValuedAttr<SI64Attr, "1">:$buffer_size
  );
  let has_logical_tensor_desc_infer_fn = 1;
  let has_physical_tensor_desc_infer_fn = 1;
  let has_get_sbp_fn = 1;
  let has_data_type_infer_fn = 1;
  let has_output_arg_modify_fn = 1;
}

def OneFlow_TfPreluGradOp : OneFlow_BaseOp<"tf_prelu_grad", [NoSideEffect, DeclareOpInterfaceMethods<UserOpCompatibleInterface>]> {
  let input = (ins
    OneFlow_Tensor:$dy,
    OneFlow_Tensor:$x,
    OneFlow_Tensor:$alpha
  );
  let output = (outs
    OneFlow_Tensor:$dx,
    OneFlow_Tensor:$alpha_diff
  );
  let has_logical_tensor_desc_infer_fn = 1;
  let has_physical_tensor_desc_infer_fn = 1;
  let has_get_sbp_fn = 1;
  let has_data_type_infer_fn = 1;
}

def OneFlow_UniformOp : OneFlow_BaseOp<"uniform", [NoSideEffect, NoGrad, DeclareOpInterfaceMethods<UserOpCompatibleInterface>]> {
  let output = (outs
    OneFlow_Tensor:$out
  );
  let attrs = (ins
    DefaultValuedAttr<F64Attr, "0.">:$from,
    DefaultValuedAttr<F64Attr, "1.">:$to,
    DefaultValuedAttr<SI64Attr, "0">:$seed,
    OneFlow_DataType:$dtype,
    ShapeAttr:$shape,
    StrArrayAttr:$nd_sbp
  );
  let same_output_regst_num = 1;
  let has_logical_tensor_desc_infer_fn = 1;
  let has_physical_tensor_desc_infer_fn = 1;
  let has_get_sbp_fn = 1;
  let has_data_type_infer_fn = 1;
  let has_nd_sbp_infer_fn = 1;
}

def OneFlow_UniformIntOp : OneFlow_BaseOp<"uniform_int", [NoSideEffect, NoGrad, DeclareOpInterfaceMethods<UserOpCompatibleInterface>]> {
  let output = (outs
    OneFlow_Tensor:$out
  );
  let attrs = (ins
    DefaultValuedAttr<SI64Attr, "0">:$from,
    DefaultValuedAttr<SI64Attr, "1">:$to,
    DefaultValuedAttr<SI64Attr, "0">:$seed,
    OneFlow_DataType:$dtype,
    ShapeAttr:$shape,
    StrArrayAttr:$nd_sbp
  );
  let same_output_regst_num = 1;
  let has_logical_tensor_desc_infer_fn = 1;
  let has_physical_tensor_desc_infer_fn = 1;
  let has_get_sbp_fn = 1;
  let has_data_type_infer_fn = 1;
  let has_nd_sbp_infer_fn = 1;
}

def OneFlow_UniqueWithCountsOp : OneFlow_BaseOp<"unique_with_counts", [NoSideEffect, NoGrad, DeclareOpInterfaceMethods<UserOpCompatibleInterface>]> {
  let input = (ins
    OneFlow_Tensor:$x
  );
  let output = (outs
    OneFlow_Tensor:$y,
    OneFlow_Tensor:$idx,
    OneFlow_Tensor:$count,
    OneFlow_Tensor:$num_unique
  );
  let attrs = (ins
    OneFlow_DataType:$out_idx
  );
  let has_logical_tensor_desc_infer_fn = 1;
  let has_physical_tensor_desc_infer_fn = 1;
  let has_get_sbp_fn = 1;
  let has_data_type_infer_fn = 1;
}

def OneFlow_XdivyXGradOp : OneFlow_BaseOp<"xdivy_x_grad", [NoSideEffect, DeclareOpInterfaceMethods<UserOpCompatibleInterface>]> {
  let input = (ins
    OneFlow_Tensor:$x,
    OneFlow_Tensor:$y,
    OneFlow_Tensor:$dz
  );
  let output = (outs
    OneFlow_Tensor:$dx
  );
  let has_logical_tensor_desc_infer_fn = 1;
  let has_physical_tensor_desc_infer_fn = 1;
  let has_get_sbp_fn = 1;
  let has_data_type_infer_fn = 1;
}

def OneFlow_XdivyYGradOp : OneFlow_BaseOp<"xdivy_y_grad", [NoSideEffect, DeclareOpInterfaceMethods<UserOpCompatibleInterface>]> {
  let input = (ins
    OneFlow_Tensor:$x,
    OneFlow_Tensor:$y,
    OneFlow_Tensor:$dz
  );
  let output = (outs
    OneFlow_Tensor:$dy
  );
  let has_logical_tensor_desc_infer_fn = 1;
  let has_physical_tensor_desc_infer_fn = 1;
  let has_get_sbp_fn = 1;
  let has_data_type_infer_fn = 1;
}

#endif // GET_ONEFLOW_MISC_OP_DEFINITIONS

// Group: NCCL
// _nccl_logical_2D_same_dim0_all2all, _nccl_logical_2D_same_dim0_all_gather, _nccl_logical_2D_same_dim0_all_gather_noncontinuous, _nccl_logical_2D_same_dim0_all_reduce, _nccl_logical_2D_same_dim1_all_reduce, _nccl_logical_all_gather, _nccl_logical_all_gather_noncontinuous, _nccl_logical_all_reduce, _nccl_logical_reduce_scatter, _nccl_logical_s2s
// Total: 10

#ifdef GET_ONEFLOW_NCCL_OP_DEFINITIONS

def OneFlow__ncclLogical_2DSameDim0All2allOp : OneFlow_BaseOp<"_nccl_logical_2D_same_dim0_all2all", [NoSideEffect, NoGrad, DeclareOpInterfaceMethods<UserOpCompatibleInterface>]> {
  let input = (ins
    OneFlow_Tensor:$in
  );
  let output = (outs
    OneFlow_Tensor:$out
  );
  let attrs = (ins
    DefaultValuedAttr<SI64Attr, "-1">:$in_dim1_split_axis,
    DefaultValuedAttr<SI64Attr, "-1">:$out_dim1_split_axis
  );
  let has_logical_tensor_desc_infer_fn = 1;
  let has_get_sbp_fn = 1;
  let has_data_type_infer_fn = 1;
  let has_device_infer_fn = 1;
  let has_nd_sbp_infer_fn = 1;
}

def OneFlow__ncclLogical_2DSameDim0AllGatherOp : OneFlow_BaseOp<"_nccl_logical_2D_same_dim0_all_gather", [NoSideEffect, NoGrad, DeclareOpInterfaceMethods<UserOpCompatibleInterface>]> {
  let input = (ins
    OneFlow_Tensor:$in
  );
  let output = (outs
    OneFlow_Tensor:$out
  );
  let has_logical_tensor_desc_infer_fn = 1;
  let has_get_sbp_fn = 1;
  let has_data_type_infer_fn = 1;
  let has_device_infer_fn = 1;
  let has_nd_sbp_infer_fn = 1;
}

def OneFlow__ncclLogical_2DSameDim0AllGatherNoncontinuousOp : OneFlow_BaseOp<"_nccl_logical_2D_same_dim0_all_gather_noncontinuous", [NoSideEffect, NoGrad, DeclareOpInterfaceMethods<UserOpCompatibleInterface>]> {
  let input = (ins
    OneFlow_Tensor:$in
  );
  let output = (outs
    OneFlow_Tensor:$out
  );
  let attrs = (ins
    DefaultValuedAttr<SI64Attr, "-1">:$in_dim1_split_axis
  );
  let has_logical_tensor_desc_infer_fn = 1;
  let has_get_sbp_fn = 1;
  let has_data_type_infer_fn = 1;
  let has_device_infer_fn = 1;
  let has_nd_sbp_infer_fn = 1;
}

def OneFlow__ncclLogical_2DSameDim0AllReduceOp : OneFlow_BaseOp<"_nccl_logical_2D_same_dim0_all_reduce", [NoSideEffect, NoGrad, DeclareOpInterfaceMethods<UserOpCompatibleInterface>]> {
  let input = (ins
    OneFlow_Tensor:$in
  );
  let output = (outs
    OneFlow_Tensor:$out
  );
  let has_logical_tensor_desc_infer_fn = 1;
  let has_get_sbp_fn = 1;
  let has_data_type_infer_fn = 1;
  let has_device_infer_fn = 1;
  let has_nd_sbp_infer_fn = 1;
}

def OneFlow__ncclLogical_2DSameDim1AllReduceOp : OneFlow_BaseOp<"_nccl_logical_2D_same_dim1_all_reduce", [NoSideEffect, NoGrad, DeclareOpInterfaceMethods<UserOpCompatibleInterface>]> {
  let input = (ins
    OneFlow_Tensor:$in
  );
  let output = (outs
    OneFlow_Tensor:$out
  );
  let has_logical_tensor_desc_infer_fn = 1;
  let has_get_sbp_fn = 1;
  let has_data_type_infer_fn = 1;
  let has_device_infer_fn = 1;
  let has_nd_sbp_infer_fn = 1;
}

def OneFlow__ncclLogicalAllGatherOp : OneFlow_BaseOp<"_nccl_logical_all_gather", [NoSideEffect, NoGrad, DeclareOpInterfaceMethods<UserOpCompatibleInterface>]> {
  let input = (ins
    OneFlow_Tensor:$in
  );
  let output = (outs
    OneFlow_Tensor:$out
  );
  let has_logical_tensor_desc_infer_fn = 1;
  let has_get_sbp_fn = 1;
  let has_data_type_infer_fn = 1;
  let has_device_infer_fn = 1;
  let has_nd_sbp_infer_fn = 1;
}

def OneFlow__ncclLogicalAllGatherNoncontinuousOp : OneFlow_BaseOp<"_nccl_logical_all_gather_noncontinuous", [NoSideEffect, NoGrad, DeclareOpInterfaceMethods<UserOpCompatibleInterface>]> {
  let input = (ins
    OneFlow_Tensor:$in
  );
  let output = (outs
    OneFlow_Tensor:$out
  );
  let attrs = (ins
    DefaultValuedAttr<SI64Attr, "-1">:$in_split_axis
  );
  let has_logical_tensor_desc_infer_fn = 1;
  let has_get_sbp_fn = 1;
  let has_data_type_infer_fn = 1;
  let has_device_infer_fn = 1;
  let has_nd_sbp_infer_fn = 1;
}

def OneFlow__ncclLogicalAllReduceOp : OneFlow_BaseOp<"_nccl_logical_all_reduce", [NoSideEffect, NoGrad, DeclareOpInterfaceMethods<UserOpCompatibleInterface>]> {
  let input = (ins
    OneFlow_Tensor:$in
  );
  let output = (outs
    OneFlow_Tensor:$out
  );
  let has_logical_tensor_desc_infer_fn = 1;
  let has_get_sbp_fn = 1;
  let has_data_type_infer_fn = 1;
  let has_device_infer_fn = 1;
  let has_nd_sbp_infer_fn = 1;
}

def OneFlow__ncclLogicalReduceScatterOp : OneFlow_BaseOp<"_nccl_logical_reduce_scatter", [NoSideEffect, NoGrad, DeclareOpInterfaceMethods<UserOpCompatibleInterface>]> {
  let input = (ins
    OneFlow_Tensor:$in
  );
  let output = (outs
    OneFlow_Tensor:$out
  );
  let has_logical_tensor_desc_infer_fn = 1;
  let has_get_sbp_fn = 1;
  let has_data_type_infer_fn = 1;
  let has_device_infer_fn = 1;
  let has_nd_sbp_infer_fn = 1;
}

def OneFlow__ncclLogicalS2sOp : OneFlow_BaseOp<"_nccl_logical_s2s", [NoSideEffect, NoGrad, DeclareOpInterfaceMethods<UserOpCompatibleInterface>]> {
  let input = (ins
    OneFlow_Tensor:$in
  );
  let output = (outs
    OneFlow_Tensor:$out
  );
  let attrs = (ins
    DefaultValuedAttr<SI64Attr, "-1">:$in_split_axis,
    DefaultValuedAttr<SI64Attr, "-1">:$out_split_axis
  );
  let has_logical_tensor_desc_infer_fn = 1;
  let has_get_sbp_fn = 1;
  let has_data_type_infer_fn = 1;
  let has_device_infer_fn = 1;
  let has_nd_sbp_infer_fn = 1;
}

#endif // GET_ONEFLOW_NCCL_OP_DEFINITIONS

// Group: NORMALIZATION
// crop_mirror_normalize_from_tensorbuffer, crop_mirror_normalize_from_uint8, image_normalize, l2_normalize, l2_normalize_grad, layer_norm, layer_norm_grad, layer_norm_param_grad, normal, normalization, normalization_grad
// Total: 11

#ifdef GET_ONEFLOW_NORMALIZATION_OP_DEFINITIONS

def OneFlow_CropMirrorNormalizeFromTensorbufferOp : OneFlow_BaseOp<"crop_mirror_normalize_from_tensorbuffer", [NoSideEffect, NoGrad, CpuOnly, DeclareOpInterfaceMethods<UserOpCompatibleInterface>]> {
  let input = (ins
    OneFlow_Tensor:$in,
    Optional<OneFlow_Tensor>:$mirror
  );
  let output = (outs
    OneFlow_Tensor:$out
  );
  let attrs = (ins
    DefaultValuedAttr<StrAttr, "\"BGR\"">:$color_space,
    DefaultValuedAttr<StrAttr, "\"NCHW\"">:$output_layout,
    F32ArrayAttr:$mean,
    F32ArrayAttr:$std,
    DefaultValuedAttr<SI64Attr, "0">:$crop_h,
    DefaultValuedAttr<SI64Attr, "0">:$crop_w,
    DefaultValuedAttr<F32Attr, "0.5">:$crop_pos_x,
    DefaultValuedAttr<F32Attr, "0.5">:$crop_pos_y,
    OneFlow_DataType:$output_dtype
  );
  let has_logical_tensor_desc_infer_fn = 1;
  let has_physical_tensor_desc_infer_fn = 1;
  let has_get_sbp_fn = 1;
  let has_data_type_infer_fn = 1;
}

def OneFlow_CropMirrorNormalizeFromUint8Op : OneFlow_BaseOp<"crop_mirror_normalize_from_uint8", [NoSideEffect, NoGrad, DeclareOpInterfaceMethods<UserOpCompatibleInterface>]> {
  let input = (ins
    OneFlow_Tensor:$in,
    Optional<OneFlow_Tensor>:$mirror
  );
  let output = (outs
    OneFlow_Tensor:$out
  );
  let attrs = (ins
    DefaultValuedAttr<StrAttr, "\"BGR\"">:$color_space,
    DefaultValuedAttr<StrAttr, "\"NCHW\"">:$output_layout,
    F32ArrayAttr:$mean,
    F32ArrayAttr:$std,
    DefaultValuedAttr<SI64Attr, "0">:$crop_h,
    DefaultValuedAttr<SI64Attr, "0">:$crop_w,
    DefaultValuedAttr<F32Attr, "0.5">:$crop_pos_x,
    DefaultValuedAttr<F32Attr, "0.5">:$crop_pos_y,
    OneFlow_DataType:$output_dtype
  );
  let has_logical_tensor_desc_infer_fn = 1;
  let has_physical_tensor_desc_infer_fn = 1;
  let has_get_sbp_fn = 1;
  let has_data_type_infer_fn = 1;
}

def OneFlow_ImageNormalizeOp : OneFlow_BaseOp<"image_normalize", [NoSideEffect, NoGrad, CpuOnly, DeclareOpInterfaceMethods<UserOpCompatibleInterface>]> {
  let input = (ins
    OneFlow_Tensor:$in
  );
  let output = (outs
    OneFlow_Tensor:$out
  );
  let attrs = (ins
    F32ArrayAttr:$std,
    F32ArrayAttr:$mean
  );
  let has_logical_tensor_desc_infer_fn = 1;
  let has_physical_tensor_desc_infer_fn = 1;
  let has_get_sbp_fn = 1;
  let has_data_type_infer_fn = 1;
}

def OneFlow_L2NormalizeOp : OneFlow_BaseOp<"l2_normalize", [NoSideEffect, DeclareOpInterfaceMethods<UserOpCompatibleInterface>]> {
  let input = (ins
    OneFlow_Tensor:$x
  );
  let output = (outs
    OneFlow_Tensor:$y,
    OneFlow_Tensor:$square_x_sum
  );
  let attrs = (ins
    DefaultValuedAttr<SI32Attr, "0">:$axis,
    DefaultValuedAttr<F32Attr, "0.">:$epsilon
  );
  let has_logical_tensor_desc_infer_fn = 1;
  let has_physical_tensor_desc_infer_fn = 1;
  let has_get_sbp_fn = 1;
  let has_data_type_infer_fn = 1;
}

def OneFlow_L2NormalizeGradOp : OneFlow_BaseOp<"l2_normalize_grad", [NoSideEffect, DeclareOpInterfaceMethods<UserOpCompatibleInterface>]> {
  let input = (ins
    OneFlow_Tensor:$dy,
    OneFlow_Tensor:$y,
    OneFlow_Tensor:$square_x_sum
  );
  let output = (outs
    OneFlow_Tensor:$dx
  );
  let attrs = (ins
    DefaultValuedAttr<SI32Attr, "0">:$axis,
    DefaultValuedAttr<F32Attr, "0.">:$epsilon
  );
  let has_logical_tensor_desc_infer_fn = 1;
  let has_physical_tensor_desc_infer_fn = 1;
  let has_get_sbp_fn = 1;
  let has_data_type_infer_fn = 1;
}

def OneFlow_LayerNormOp : OneFlow_BaseOp<"layer_norm", [NoSideEffect, AttrSizedOperandSegments, DeclareOpInterfaceMethods<UserOpCompatibleInterface>]> {
  let input = (ins
    OneFlow_Tensor:$x,
    Optional<OneFlow_Tensor>:$beta,
    Optional<OneFlow_Tensor>:$gamma
  );
  let output = (outs
    OneFlow_Tensor:$y,
    OneFlow_Tensor:$mean,
    OneFlow_Tensor:$inv_variance,
    Optional<OneFlow_Tensor>:$normalized
  );
  let attrs = (ins
    DefaultValuedAttr<BoolAttr, "false">:$center,
    DefaultValuedAttr<BoolAttr, "false">:$scale,
    DefaultValuedAttr<SI64Attr, "0">:$begin_norm_axis,
    DefaultValuedAttr<SI64Attr, "0">:$begin_params_axis,
    DefaultValuedAttr<F64Attr, "0.">:$epsilon
  );
  let trait_attrs = (ins
    I32ElementsAttr:$operand_segment_sizes
  );
  let has_logical_tensor_desc_infer_fn = 1;
  let has_physical_tensor_desc_infer_fn = 1;
  let has_get_sbp_fn = 1;
  let has_data_type_infer_fn = 1;
}

def OneFlow_LayerNormGradOp : OneFlow_BaseOp<"layer_norm_grad", [NoSideEffect, DeclareOpInterfaceMethods<UserOpCompatibleInterface>]> {
  let input = (ins
    OneFlow_Tensor:$dy,
    OneFlow_Tensor:$x,
    OneFlow_Tensor:$mean,
    OneFlow_Tensor:$inv_variance,
    Optional<OneFlow_Tensor>:$_add_to_output
  );
  let output = (outs
    OneFlow_Tensor:$dx
  );
  let attrs = (ins
    DefaultValuedAttr<SI64Attr, "0">:$begin_norm_axis,
    DefaultValuedAttr<F64Attr, "0.">:$epsilon
  );
  let has_logical_tensor_desc_infer_fn = 1;
  let has_physical_tensor_desc_infer_fn = 1;
  let has_get_sbp_fn = 1;
  let has_data_type_infer_fn = 1;
}

def OneFlow_LayerNormParamGradOp : OneFlow_BaseOp<"layer_norm_param_grad", [NoSideEffect, AttrSizedOperandSegments, AttrSizedResultSegments, DeclareOpInterfaceMethods<UserOpCompatibleInterface>]> {
  let input = (ins
    OneFlow_Tensor:$dy,
    Optional<OneFlow_Tensor>:$normalized,
    Optional<OneFlow_Tensor>:$gamma
  );
  let output = (outs
    Optional<OneFlow_Tensor>:$normalized_diff,
    Optional<OneFlow_Tensor>:$beta_diff,
    Optional<OneFlow_Tensor>:$gamma_diff,
    Optional<OneFlow_Tensor>:$reduce_buf
  );
  let attrs = (ins
    DefaultValuedAttr<SI64Attr, "0">:$begin_params_axis
  );
  let trait_attrs = (ins
    I32ElementsAttr:$operand_segment_sizes,
    I32ElementsAttr:$result_segment_sizes
  );
  let has_logical_tensor_desc_infer_fn = 1;
  let has_physical_tensor_desc_infer_fn = 1;
  let has_get_sbp_fn = 1;
  let has_data_type_infer_fn = 1;
}

def OneFlow_NormalOp : OneFlow_BaseOp<"normal", [NoSideEffect, NoGrad, DeclareOpInterfaceMethods<UserOpCompatibleInterface>]> {
  let output = (outs
    OneFlow_Tensor:$out
  );
  let attrs = (ins
    DefaultValuedAttr<F64Attr, "0.">:$mean,
    DefaultValuedAttr<F64Attr, "1.">:$std,
    DefaultValuedAttr<SI64Attr, "0">:$seed,
    OneFlow_DataType:$dtype,
    ShapeAttr:$shape,
    StrArrayAttr:$nd_sbp
  );
  let same_output_regst_num = 1;
  let has_logical_tensor_desc_infer_fn = 1;
  let has_physical_tensor_desc_infer_fn = 1;
  let has_get_sbp_fn = 1;
  let has_data_type_infer_fn = 1;
  let has_nd_sbp_infer_fn = 1;
}

def OneFlow_NormalizationOp : OneFlow_BaseOp<"normalization", [NoSideEffect, AttrSizedOperandSegments, AttrSizedResultSegments, DeclareOpInterfaceMethods<UserOpCompatibleInterface>]> {
  let input = (ins
    OneFlow_Tensor:$x,
    Optional<OneFlow_Tensor>:$moving_mean,
    Optional<OneFlow_Tensor>:$moving_variance,
    OneFlow_Tensor:$gamma,
    OneFlow_Tensor:$beta,
    Optional<OneFlow_Tensor>:$_add_to_output
  );
  let output = (outs
    OneFlow_Tensor:$y,
    Optional<OneFlow_Tensor>:$mean,
    Optional<OneFlow_Tensor>:$inv_variance
  );
  let attrs = (ins
    DefaultValuedAttr<SI32Attr, "0">:$axis,
    DefaultValuedAttr<F32Attr, "0.">:$epsilon,
    DefaultValuedAttr<BoolAttr, "false">:$training,
    DefaultValuedAttr<F32Attr, "0.">:$momentum
  );
  let trait_attrs = (ins
    I32ElementsAttr:$operand_segment_sizes,
    I32ElementsAttr:$result_segment_sizes
  );
  let has_logical_tensor_desc_infer_fn = 1;
  let has_physical_tensor_desc_infer_fn = 1;
  let has_get_sbp_fn = 1;
  let has_data_type_infer_fn = 1;
  let has_input_arg_modify_fn = 1;
}

def OneFlow_NormalizationGradOp : OneFlow_BaseOp<"normalization_grad", [NoSideEffect, DeclareOpInterfaceMethods<UserOpCompatibleInterface>]> {
  let input = (ins
    OneFlow_Tensor:$x,
    OneFlow_Tensor:$dy,
    OneFlow_Tensor:$mean,
    OneFlow_Tensor:$inv_variance,
    OneFlow_Tensor:$gamma
  );
  let output = (outs
    OneFlow_Tensor:$gamma_diff,
    OneFlow_Tensor:$beta_diff,
    OneFlow_Tensor:$dx
  );
  let attrs = (ins
    DefaultValuedAttr<SI32Attr, "0">:$axis,
    DefaultValuedAttr<F32Attr, "0.">:$epsilon
  );
  let has_logical_tensor_desc_infer_fn = 1;
  let has_physical_tensor_desc_infer_fn = 1;
  let has_get_sbp_fn = 1;
  let has_data_type_infer_fn = 1;
}

#endif // GET_ONEFLOW_NORMALIZATION_OP_DEFINITIONS

// Group: OPTIMIZER
// adagrad_update, adam_bias_correction_factor, adam_update, indexed_slices_adam_update, indexed_slices_momentum_update, indexed_slices_sgd_update, lamb_update, lars_update, momentum_update, rmsprop_update, sgd_update, slice_update
// Total: 12

#ifdef GET_ONEFLOW_OPTIMIZER_OP_DEFINITIONS

def OneFlow_AdagradUpdateOp : OneFlow_BaseOp<"adagrad_update", [NoGrad, AttrSizedOperandSegments, DeclareOpInterfaceMethods<UserOpCompatibleInterface>]> {
  let input = (ins
    OneFlow_Tensor:$model,
    OneFlow_Tensor:$model_diff,
    Optional<OneFlow_Tensor>:$learning_rate,
    Optional<OneFlow_Tensor>:$scale_by_tensor,
    Optional<OneFlow_Tensor>:$skip_if,
    Optional<OneFlow_Tensor>:$train_step,
    OneFlow_Tensor:$sum
  );
  let attrs = (ins
    DefaultValuedAttr<SI32Attr, "0">:$train_step_val,
    DefaultValuedAttr<F32Attr, "0.">:$learning_rate_val,
    DefaultValuedAttr<F64Attr, "1.">:$scale,
    DefaultValuedAttr<F32Attr, "0.">:$l1,
    DefaultValuedAttr<F32Attr, "0.">:$l2,
    DefaultValuedAttr<F32Attr, "0.">:$lr_decay,
    DefaultValuedAttr<F32Attr, "0.">:$weight_decay,
    DefaultValuedAttr<F32Attr, "0.">:$epsilon
  );
  let trait_attrs = (ins
    I32ElementsAttr:$operand_segment_sizes
  );
  let has_logical_tensor_desc_infer_fn = 1;
  let has_physical_tensor_desc_infer_fn = 1;
  let has_get_sbp_fn = 1;
  let has_data_type_infer_fn = 1;
  let has_input_arg_modify_fn = 1;
}

def OneFlow_AdamBiasCorrectionFactorOp : OneFlow_BaseOp<"adam_bias_correction_factor", [NoGrad, DeclareOpInterfaceMethods<UserOpCompatibleInterface>]> {
  let input = (ins
    OneFlow_Tensor:$train_step
  );
  let output = (outs
    OneFlow_Tensor:$out
  );
  let attrs = (ins
    DefaultValuedAttr<F32Attr, "0.9">:$beta
  );
  let has_logical_tensor_desc_infer_fn = 1;
  let has_physical_tensor_desc_infer_fn = 1;
  let has_get_sbp_fn = 1;
  let has_data_type_infer_fn = 1;
}

def OneFlow_AdamUpdateOp : OneFlow_BaseOp<"adam_update", [NoGrad, AttrSizedOperandSegments, DeclareOpInterfaceMethods<UserOpCompatibleInterface>]> {
  let input = (ins
    OneFlow_Tensor:$model,
    OneFlow_Tensor:$model_diff,
    Optional<OneFlow_Tensor>:$learning_rate,
    Optional<OneFlow_Tensor>:$scale_by_tensor,
    Optional<OneFlow_Tensor>:$skip_if,
    Optional<OneFlow_Tensor>:$bias_correction1,
    Optional<OneFlow_Tensor>:$bias_correction2,
    OneFlow_Tensor:$m,
    OneFlow_Tensor:$v,
    OneFlow_Tensor:$max_v
  );
  let attrs = (ins
    DefaultValuedAttr<F32Attr, "0.">:$learning_rate_val,
    DefaultValuedAttr<F32Attr, "1.">:$bias_correction1_val,
    DefaultValuedAttr<F32Attr, "1.">:$bias_correction2_val,
    DefaultValuedAttr<F64Attr, "1.">:$scale,
    DefaultValuedAttr<F32Attr, "0.">:$l1,
    DefaultValuedAttr<F32Attr, "0.">:$l2,
    DefaultValuedAttr<F32Attr, "0.9">:$beta1,
    DefaultValuedAttr<F32Attr, "0.999">:$beta2,
    DefaultValuedAttr<F32Attr, "0.">:$epsilon,
    DefaultValuedAttr<F32Attr, "0.">:$weight_decay,
    DefaultValuedAttr<BoolAttr, "false">:$amsgrad,
    DefaultValuedAttr<BoolAttr, "true">:$do_bias_correction
  );
  let trait_attrs = (ins
    I32ElementsAttr:$operand_segment_sizes
  );
  let has_logical_tensor_desc_infer_fn = 1;
  let has_physical_tensor_desc_infer_fn = 1;
  let has_get_sbp_fn = 1;
  let has_data_type_infer_fn = 1;
  let has_input_arg_modify_fn = 1;
}

def OneFlow_IndexedSlicesAdamUpdateOp : OneFlow_BaseOp<"indexed_slices_adam_update", [NoGrad, AttrSizedOperandSegments, DeclareOpInterfaceMethods<UserOpCompatibleInterface>]> {
  let input = (ins
    OneFlow_Tensor:$model,
    OneFlow_Tensor:$model_diff_indices,
    OneFlow_Tensor:$model_diff_values,
    OneFlow_Tensor:$learning_rate,
    Optional<OneFlow_Tensor>:$bias_correction1,
    Optional<OneFlow_Tensor>:$bias_correction2,
    OneFlow_Tensor:$m,
    OneFlow_Tensor:$v,
    OneFlow_Tensor:$max_v
  );
  let attrs = (ins
    DefaultValuedAttr<F32Attr, "0.">:$learning_rate_val,
    DefaultValuedAttr<F32Attr, "0.9">:$beta1,
    DefaultValuedAttr<F32Attr, "0.999">:$beta2,
    DefaultValuedAttr<F32Attr, "0.">:$epsilon,
    DefaultValuedAttr<F32Attr, "0.">:$weight_decay,
    DefaultValuedAttr<BoolAttr, "false">:$amsgrad,
    DefaultValuedAttr<BoolAttr, "true">:$do_bias_correction
  );
  let trait_attrs = (ins
    I32ElementsAttr:$operand_segment_sizes
  );
  let has_logical_tensor_desc_infer_fn = 1;
  let has_physical_tensor_desc_infer_fn = 1;
  let has_get_sbp_fn = 1;
  let has_data_type_infer_fn = 1;
  let has_input_arg_modify_fn = 1;
}

def OneFlow_IndexedSlicesMomentumUpdateOp : OneFlow_BaseOp<"indexed_slices_momentum_update", [NoGrad, DeclareOpInterfaceMethods<UserOpCompatibleInterface>]> {
  let input = (ins
    OneFlow_Tensor:$model,
    OneFlow_Tensor:$model_diff_indices,
    OneFlow_Tensor:$model_diff_values,
    OneFlow_Tensor:$learning_rate,
    OneFlow_Tensor:$momentum
  );
  let attrs = (ins
    DefaultValuedAttr<F32Attr, "0.9">:$beta,
    DefaultValuedAttr<F32Attr, "0.">:$weight_decay
  );
  let has_logical_tensor_desc_infer_fn = 1;
  let has_physical_tensor_desc_infer_fn = 1;
  let has_get_sbp_fn = 1;
  let has_data_type_infer_fn = 1;
  let has_input_arg_modify_fn = 1;
}

def OneFlow_IndexedSlicesSgdUpdateOp : OneFlow_BaseOp<"indexed_slices_sgd_update", [NoGrad, DeclareOpInterfaceMethods<UserOpCompatibleInterface>]> {
  let input = (ins
    OneFlow_Tensor:$model,
    OneFlow_Tensor:$model_diff_indices,
    OneFlow_Tensor:$model_diff_values,
    OneFlow_Tensor:$learning_rate
  );
  let attrs = (ins
    DefaultValuedAttr<F32Attr, "0.">:$weight_decay
  );
  let has_logical_tensor_desc_infer_fn = 1;
  let has_physical_tensor_desc_infer_fn = 1;
  let has_get_sbp_fn = 1;
  let has_data_type_infer_fn = 1;
  let has_input_arg_modify_fn = 1;
}

def OneFlow_LambUpdateOp : OneFlow_BaseOp<"lamb_update", [NoGrad, AttrSizedOperandSegments, DeclareOpInterfaceMethods<UserOpCompatibleInterface>]> {
  let input = (ins
    OneFlow_Tensor:$m,
    OneFlow_Tensor:$v,
    OneFlow_Tensor:$beta1_t,
    OneFlow_Tensor:$beta2_t,
    OneFlow_Tensor:$model,
    OneFlow_Tensor:$model_diff,
    OneFlow_Tensor:$learning_rate,
    Optional<OneFlow_Tensor>:$scale_by_tensor,
    Optional<OneFlow_Tensor>:$skip_if
  );
  let attrs = (ins
    DefaultValuedAttr<F32Attr, "0.">:$beta1,
    DefaultValuedAttr<F32Attr, "0.">:$beta2,
    DefaultValuedAttr<F32Attr, "0.">:$epsilon,
    DefaultValuedAttr<F64Attr, "1.">:$scale,
    DefaultValuedAttr<F32Attr, "0.">:$l1,
    DefaultValuedAttr<F32Attr, "0.">:$l2,
    DefaultValuedAttr<F32Attr, "0.">:$weight_decay
  );
  let trait_attrs = (ins
    I32ElementsAttr:$operand_segment_sizes
  );
  let has_logical_tensor_desc_infer_fn = 1;
  let has_physical_tensor_desc_infer_fn = 1;
  let has_get_sbp_fn = 1;
  let has_data_type_infer_fn = 1;
  let has_input_arg_modify_fn = 1;
}

def OneFlow_LarsUpdateOp : OneFlow_BaseOp<"lars_update", [NoGrad, AttrSizedOperandSegments, DeclareOpInterfaceMethods<UserOpCompatibleInterface>]> {
  let input = (ins
    OneFlow_Tensor:$model,
    OneFlow_Tensor:$model_diff,
    OneFlow_Tensor:$learning_rate,
    OneFlow_Tensor:$momentum,
    Optional<OneFlow_Tensor>:$scale_by_tensor,
    Optional<OneFlow_Tensor>:$skip_if
  );
  let attrs = (ins
    DefaultValuedAttr<F64Attr, "1.">:$scale,
    DefaultValuedAttr<F32Attr, "0.">:$l1,
    DefaultValuedAttr<F32Attr, "0.">:$l2,
    DefaultValuedAttr<F32Attr, "0.9">:$momentum_beta,
    DefaultValuedAttr<F32Attr, "0.">:$epsilon,
    DefaultValuedAttr<F32Attr, "0.0001">:$lars_coefficient,
    DefaultValuedAttr<F32Attr, "0.">:$weight_decay
  );
  let trait_attrs = (ins
    I32ElementsAttr:$operand_segment_sizes
  );
  let has_logical_tensor_desc_infer_fn = 1;
  let has_physical_tensor_desc_infer_fn = 1;
  let has_get_sbp_fn = 1;
  let has_data_type_infer_fn = 1;
  let has_input_arg_modify_fn = 1;
}

def OneFlow_MomentumUpdateOp : OneFlow_BaseOp<"momentum_update", [NoGrad, AttrSizedOperandSegments, DeclareOpInterfaceMethods<UserOpCompatibleInterface>]> {
  let input = (ins
    OneFlow_Tensor:$model,
    OneFlow_Tensor:$model_diff,
    OneFlow_Tensor:$momentum,
    Optional<OneFlow_Tensor>:$learning_rate,
    Optional<OneFlow_Tensor>:$scale_by_tensor,
    Optional<OneFlow_Tensor>:$skip_if
  );
  let attrs = (ins
    DefaultValuedAttr<F32Attr, "0.">:$learning_rate_val,
    DefaultValuedAttr<F64Attr, "1.">:$scale,
    DefaultValuedAttr<F32Attr, "0.">:$l1,
    DefaultValuedAttr<F32Attr, "0.">:$l2,
    DefaultValuedAttr<F32Attr, "0.9">:$beta,
    DefaultValuedAttr<F32Attr, "0.">:$weight_decay
  );
  let trait_attrs = (ins
    I32ElementsAttr:$operand_segment_sizes
  );
  let has_logical_tensor_desc_infer_fn = 1;
  let has_physical_tensor_desc_infer_fn = 1;
  let has_get_sbp_fn = 1;
  let has_data_type_infer_fn = 1;
  let has_input_arg_modify_fn = 1;
}

def OneFlow_RmspropUpdateOp : OneFlow_BaseOp<"rmsprop_update", [NoGrad, AttrSizedOperandSegments, DeclareOpInterfaceMethods<UserOpCompatibleInterface>]> {
  let input = (ins
    OneFlow_Tensor:$model,
    OneFlow_Tensor:$model_diff,
    Optional<OneFlow_Tensor>:$learning_rate,
    Optional<OneFlow_Tensor>:$scale_by_tensor,
    Optional<OneFlow_Tensor>:$skip_if,
    OneFlow_Tensor:$mean_square,
    Optional<OneFlow_Tensor>:$mean_gradient
  );
  let attrs = (ins
    DefaultValuedAttr<F32Attr, "0.">:$learning_rate_val,
    DefaultValuedAttr<F64Attr, "1.">:$scale,
    DefaultValuedAttr<F32Attr, "0.">:$l1,
    DefaultValuedAttr<F32Attr, "0.">:$l2,
    DefaultValuedAttr<BoolAttr, "false">:$centered,
    DefaultValuedAttr<F32Attr, "0.">:$epsilon,
    DefaultValuedAttr<F32Attr, "0.99">:$decay_rate,
    DefaultValuedAttr<F32Attr, "0.">:$weight_decay
  );
  let trait_attrs = (ins
    I32ElementsAttr:$operand_segment_sizes
  );
  let has_logical_tensor_desc_infer_fn = 1;
  let has_physical_tensor_desc_infer_fn = 1;
  let has_get_sbp_fn = 1;
  let has_data_type_infer_fn = 1;
  let has_input_arg_modify_fn = 1;
}

def OneFlow_SgdUpdateOp : OneFlow_BaseOp<"sgd_update", [NoGrad, AttrSizedOperandSegments, DeclareOpInterfaceMethods<UserOpCompatibleInterface>]> {
  let input = (ins
    OneFlow_Tensor:$model,
    OneFlow_Tensor:$model_diff,
    Optional<OneFlow_Tensor>:$learning_rate,
    Optional<OneFlow_Tensor>:$scale_by_tensor,
    Optional<OneFlow_Tensor>:$skip_if
  );
  let attrs = (ins
    DefaultValuedAttr<F32Attr, "0.">:$learning_rate_val,
    DefaultValuedAttr<F64Attr, "1.">:$scale,
    DefaultValuedAttr<F32Attr, "0.">:$l1,
    DefaultValuedAttr<F32Attr, "0.">:$l2,
    DefaultValuedAttr<F32Attr, "0.">:$weight_decay
  );
  let trait_attrs = (ins
    I32ElementsAttr:$operand_segment_sizes
  );
  let has_logical_tensor_desc_infer_fn = 1;
  let has_physical_tensor_desc_infer_fn = 1;
  let has_get_sbp_fn = 1;
  let has_data_type_infer_fn = 1;
  let has_input_arg_modify_fn = 1;
}

def OneFlow_SliceUpdateOp : OneFlow_BaseOp<"slice_update", [DeclareOpInterfaceMethods<UserOpCompatibleInterface>]> {
  let input = (ins
    OneFlow_Tensor:$x,
    OneFlow_Tensor:$update
  );
  let output = (outs
    OneFlow_Tensor:$y
  );
  let attrs = (ins
    SI64ArrayAttr:$start,
    SI64ArrayAttr:$stop,
    SI64ArrayAttr:$step
  );
  let has_logical_tensor_desc_infer_fn = 1;
  let has_physical_tensor_desc_infer_fn = 1;
  let has_get_sbp_fn = 1;
  let has_data_type_infer_fn = 1;
}

#endif // GET_ONEFLOW_OPTIMIZER_OP_DEFINITIONS

// Group: PADDING
// constant_pad1d, constant_pad1d_grad, constant_pad2d, constant_pad2d_grad, constant_pad3d, constant_pad3d_grad, pad, pad_grad, reflection_pad2d, reflection_pad2d_grad, replication_pad2d, replication_pad2d_grad, same_padding, same_padding_grad
// Total: 14

#ifdef GET_ONEFLOW_PADDING_OP_DEFINITIONS

def OneFlow_ConstantPad1DOp : OneFlow_BaseOp<"constant_pad1d", [NoSideEffect, DeclareOpInterfaceMethods<UserOpCompatibleInterface>]> {
  let input = (ins
    OneFlow_Tensor:$x
  );
  let output = (outs
    OneFlow_Tensor:$y
  );
  let attrs = (ins
    SI64ArrayAttr:$padding,
    DefaultValuedAttr<F64Attr, "0.">:$floating_value,
    DefaultValuedAttr<SI64Attr, "0">:$integral_value
  );
  let has_logical_tensor_desc_infer_fn = 1;
  let has_physical_tensor_desc_infer_fn = 1;
  let has_get_sbp_fn = 1;
  let has_data_type_infer_fn = 1;
  let has_input_arg_modify_fn = 1;
}

def OneFlow_ConstantPad1DGradOp : OneFlow_BaseOp<"constant_pad1d_grad", [NoSideEffect, DeclareOpInterfaceMethods<UserOpCompatibleInterface>]> {
  let input = (ins
    OneFlow_Tensor:$dy
  );
  let output = (outs
    OneFlow_Tensor:$dx
  );
  let attrs = (ins
    SI64ArrayAttr:$padding,
    DefaultValuedAttr<F64Attr, "0.">:$floating_value,
    DefaultValuedAttr<SI64Attr, "0">:$integral_value
  );
  let has_logical_tensor_desc_infer_fn = 1;
  let has_physical_tensor_desc_infer_fn = 1;
  let has_get_sbp_fn = 1;
  let has_data_type_infer_fn = 1;
}

def OneFlow_ConstantPad2DOp : OneFlow_BaseOp<"constant_pad2d", [NoSideEffect, DeclareOpInterfaceMethods<UserOpCompatibleInterface>]> {
  let input = (ins
    OneFlow_Tensor:$x
  );
  let output = (outs
    OneFlow_Tensor:$y
  );
  let attrs = (ins
    SI64ArrayAttr:$padding,
    DefaultValuedAttr<F64Attr, "0.">:$floating_value,
    DefaultValuedAttr<SI64Attr, "0">:$integral_value
  );
  let has_logical_tensor_desc_infer_fn = 1;
  let has_physical_tensor_desc_infer_fn = 1;
  let has_get_sbp_fn = 1;
  let has_data_type_infer_fn = 1;
  let has_input_arg_modify_fn = 1;
}

def OneFlow_ConstantPad2DGradOp : OneFlow_BaseOp<"constant_pad2d_grad", [NoSideEffect, DeclareOpInterfaceMethods<UserOpCompatibleInterface>]> {
  let input = (ins
    OneFlow_Tensor:$dy
  );
  let output = (outs
    OneFlow_Tensor:$dx
  );
  let attrs = (ins
    SI64ArrayAttr:$padding,
    DefaultValuedAttr<F64Attr, "0.">:$floating_value,
    DefaultValuedAttr<SI64Attr, "0">:$integral_value
  );
  let has_logical_tensor_desc_infer_fn = 1;
  let has_physical_tensor_desc_infer_fn = 1;
  let has_get_sbp_fn = 1;
  let has_data_type_infer_fn = 1;
}

def OneFlow_ConstantPad3DOp : OneFlow_BaseOp<"constant_pad3d", [NoSideEffect, DeclareOpInterfaceMethods<UserOpCompatibleInterface>]> {
  let input = (ins
    OneFlow_Tensor:$x
  );
  let output = (outs
    OneFlow_Tensor:$y
  );
  let attrs = (ins
    SI64ArrayAttr:$padding,
    DefaultValuedAttr<F64Attr, "0.">:$floating_value,
    DefaultValuedAttr<SI64Attr, "0">:$integral_value
  );
  let has_logical_tensor_desc_infer_fn = 1;
  let has_physical_tensor_desc_infer_fn = 1;
  let has_get_sbp_fn = 1;
  let has_data_type_infer_fn = 1;
  let has_input_arg_modify_fn = 1;
}

def OneFlow_ConstantPad3DGradOp : OneFlow_BaseOp<"constant_pad3d_grad", [NoSideEffect, DeclareOpInterfaceMethods<UserOpCompatibleInterface>]> {
  let input = (ins
    OneFlow_Tensor:$dy
  );
  let output = (outs
    OneFlow_Tensor:$dx
  );
  let attrs = (ins
    SI64ArrayAttr:$padding,
    DefaultValuedAttr<F64Attr, "0.">:$floating_value,
    DefaultValuedAttr<SI64Attr, "0">:$integral_value
  );
  let has_logical_tensor_desc_infer_fn = 1;
  let has_physical_tensor_desc_infer_fn = 1;
  let has_get_sbp_fn = 1;
  let has_data_type_infer_fn = 1;
}

def OneFlow_PadOp : OneFlow_BaseOp<"pad", [NoSideEffect, DeclareOpInterfaceMethods<UserOpCompatibleInterface>]> {
  let input = (ins
    OneFlow_Tensor:$x
  );
  let output = (outs
    OneFlow_Tensor:$y
  );
  let attrs = (ins
    SI64ArrayAttr:$padding_before,
    SI64ArrayAttr:$padding_after,
    DefaultValuedAttr<F64Attr, "0.">:$floating_constant_value,
    DefaultValuedAttr<SI64Attr, "0">:$integral_constant_value
  );
  let has_logical_tensor_desc_infer_fn = 1;
  let has_physical_tensor_desc_infer_fn = 1;
  let has_get_sbp_fn = 1;
  let has_data_type_infer_fn = 1;
}

def OneFlow_PadGradOp : OneFlow_BaseOp<"pad_grad", [NoSideEffect, DeclareOpInterfaceMethods<UserOpCompatibleInterface>]> {
  let input = (ins
    OneFlow_Tensor:$dy
  );
  let output = (outs
    OneFlow_Tensor:$dx
  );
  let attrs = (ins
    SI64ArrayAttr:$padding_before,
    SI64ArrayAttr:$padding_after,
    DefaultValuedAttr<F64Attr, "0.">:$floating_constant_value,
    DefaultValuedAttr<SI64Attr, "0">:$integral_constant_value
  );
  let has_logical_tensor_desc_infer_fn = 1;
  let has_physical_tensor_desc_infer_fn = 1;
  let has_get_sbp_fn = 1;
  let has_data_type_infer_fn = 1;
}

def OneFlow_ReflectionPad2DOp : OneFlow_BaseOp<"reflection_pad2d", [NoSideEffect, DeclareOpInterfaceMethods<UserOpCompatibleInterface>]> {
  let input = (ins
    OneFlow_Tensor:$x
  );
  let output = (outs
    OneFlow_Tensor:$y
  );
  let attrs = (ins
    SI64ArrayAttr:$padding
  );
  let has_logical_tensor_desc_infer_fn = 1;
  let has_physical_tensor_desc_infer_fn = 1;
  let has_get_sbp_fn = 1;
  let has_data_type_infer_fn = 1;
  let has_input_arg_modify_fn = 1;
}

def OneFlow_ReflectionPad2DGradOp : OneFlow_BaseOp<"reflection_pad2d_grad", [NoSideEffect, DeclareOpInterfaceMethods<UserOpCompatibleInterface>]> {
  let input = (ins
    OneFlow_Tensor:$dy
  );
  let output = (outs
    OneFlow_Tensor:$dx
  );
  let attrs = (ins
    SI64ArrayAttr:$padding
  );
  let has_logical_tensor_desc_infer_fn = 1;
  let has_physical_tensor_desc_infer_fn = 1;
  let has_get_sbp_fn = 1;
  let has_data_type_infer_fn = 1;
}

def OneFlow_ReplicationPad2DOp : OneFlow_BaseOp<"replication_pad2d", [NoSideEffect, DeclareOpInterfaceMethods<UserOpCompatibleInterface>]> {
  let input = (ins
    OneFlow_Tensor:$x
  );
  let output = (outs
    OneFlow_Tensor:$y
  );
  let attrs = (ins
    SI64ArrayAttr:$padding
  );
  let has_logical_tensor_desc_infer_fn = 1;
  let has_physical_tensor_desc_infer_fn = 1;
  let has_get_sbp_fn = 1;
  let has_data_type_infer_fn = 1;
  let has_input_arg_modify_fn = 1;
}

def OneFlow_ReplicationPad2DGradOp : OneFlow_BaseOp<"replication_pad2d_grad", [NoSideEffect, DeclareOpInterfaceMethods<UserOpCompatibleInterface>]> {
  let input = (ins
    OneFlow_Tensor:$dy
  );
  let output = (outs
    OneFlow_Tensor:$dx
  );
  let attrs = (ins
    SI64ArrayAttr:$padding
  );
  let has_logical_tensor_desc_infer_fn = 1;
  let has_physical_tensor_desc_infer_fn = 1;
  let has_get_sbp_fn = 1;
  let has_data_type_infer_fn = 1;
}

def OneFlow_SamePaddingOp : OneFlow_BaseOp<"same_padding", [NoSideEffect, DeclareOpInterfaceMethods<UserOpCompatibleInterface>]> {
  let input = (ins
    OneFlow_Tensor:$x
  );
  let output = (outs
    OneFlow_Tensor:$y
  );
  let attrs = (ins
    StrAttr:$padding,
    StrAttr:$data_format,
    SI32ArrayAttr:$kernel_size,
    SI32ArrayAttr:$strides,
    SI32ArrayAttr:$dilation_rate
  );
  let has_logical_tensor_desc_infer_fn = 1;
  let has_physical_tensor_desc_infer_fn = 1;
  let has_get_sbp_fn = 1;
  let has_data_type_infer_fn = 1;
}

def OneFlow_SamePaddingGradOp : OneFlow_BaseOp<"same_padding_grad", [NoSideEffect, DeclareOpInterfaceMethods<UserOpCompatibleInterface>]> {
  let input = (ins
    OneFlow_Tensor:$x_like,
    OneFlow_Tensor:$dy
  );
  let output = (outs
    OneFlow_Tensor:$dx
  );
  let attrs = (ins
    StrAttr:$padding,
    StrAttr:$data_format,
    SI32ArrayAttr:$kernel_size,
    SI32ArrayAttr:$strides,
    SI32ArrayAttr:$dilation_rate
  );
  let has_logical_tensor_desc_infer_fn = 1;
  let has_physical_tensor_desc_infer_fn = 1;
  let has_get_sbp_fn = 1;
  let has_data_type_infer_fn = 1;
}

#endif // GET_ONEFLOW_PADDING_OP_DEFINITIONS

// Group: PARALLEL_CAST
// hierarchical_parallel_cast, hierarchical_parallel_cast_like, parallel_cast
// Total: 3

#ifdef GET_ONEFLOW_PARALLEL_CAST_OP_DEFINITIONS

def OneFlow_HierarchicalParallelCastOp : OneFlow_BaseOp<"hierarchical_parallel_cast", [NoSideEffect, DeclareOpInterfaceMethods<UserOpCompatibleInterface>]> {
  let input = (ins
    OneFlow_Tensor:$in
  );
  let output = (outs
    OneFlow_Tensor:$out
  );
  let attrs = (ins
    StrArrayAttr:$nd_sbp,
    StrAttr:$grad_mode,
    StrArrayAttr:$grad_nd_sbp
  );
  let has_logical_tensor_desc_infer_fn = 1;
  let has_physical_tensor_desc_infer_fn = 1;
  let has_get_sbp_fn = 1;
  let has_data_type_infer_fn = 1;
  let has_nd_sbp_infer_fn = 1;
}

def OneFlow_HierarchicalParallelCastLikeOp : OneFlow_BaseOp<"hierarchical_parallel_cast_like", [NoSideEffect, DeclareOpInterfaceMethods<UserOpCompatibleInterface>]> {
  let input = (ins
    OneFlow_Tensor:$in,
    OneFlow_Tensor:$like
  );
  let output = (outs
    OneFlow_Tensor:$out
  );
  let has_logical_tensor_desc_infer_fn = 1;
  let has_physical_tensor_desc_infer_fn = 1;
  let has_get_sbp_fn = 1;
  let has_data_type_infer_fn = 1;
  let has_nd_sbp_infer_fn = 1;
}

def OneFlow_ParallelCastOp : OneFlow_BaseOp<"parallel_cast", [NoSideEffect, DeclareOpInterfaceMethods<UserOpCompatibleInterface>]> {
  let input = (ins
    OneFlow_Tensor:$in
  );
  let output = (outs
    OneFlow_Tensor:$out
  );
  let attrs = (ins
    StrAttr:$sbp_parallel,
    StrAttr:$grad_sbp_parallel
  );
  let has_logical_tensor_desc_infer_fn = 1;
  let has_physical_tensor_desc_infer_fn = 1;
  let has_get_sbp_fn = 1;
  let has_data_type_infer_fn = 1;
  let has_sbp_signature_infer_fn = 1;
}

#endif // GET_ONEFLOW_PARALLEL_CAST_OP_DEFINITIONS

// Group: POOL
// adaptive_avg_pool1d, adaptive_avg_pool1d_grad, adaptive_avg_pool2d, adaptive_avg_pool2d_grad, adaptive_avg_pool3d, adaptive_avg_pool3d_grad, avgpool_1d, avgpool_1d_grad, avgpool_2d, avgpool_2d_grad, avgpool_3d, avgpool_3d_grad, maxpool_1d, maxpool_1d_grad, maxpool_2d, maxpool_2d_grad, maxpool_3d, maxpool_3d_grad, tf_avg_pool_1d, tf_avg_pool_1d_grad, tf_avg_pool_2d, tf_avg_pool_2d_grad, tf_avg_pool_3d, tf_avg_pool_3d_grad, tf_max_pool_1d, tf_max_pool_1d_grad, tf_max_pool_2d, tf_max_pool_2d_grad, tf_max_pool_3d, tf_max_pool_3d_grad
// Total: 30

#ifdef GET_ONEFLOW_POOL_OP_DEFINITIONS

def OneFlow_AdaptiveAvgPool1DOp : OneFlow_AdaptivePoolBaseOp<"adaptive_avg_pool1d", [NoSideEffect, DeclareOpInterfaceMethods<UserOpCompatibleInterface>]> {}

def OneFlow_AdaptiveAvgPool1DGradOp : OneFlow_AdaptivePoolGradBaseOp<"adaptive_avg_pool1d_grad", [NoSideEffect, DeclareOpInterfaceMethods<UserOpCompatibleInterface>]> {}

def OneFlow_AdaptiveAvgPool2DOp : OneFlow_AdaptivePoolBaseOp<"adaptive_avg_pool2d", [NoSideEffect, DeclareOpInterfaceMethods<UserOpCompatibleInterface>]> {}

def OneFlow_AdaptiveAvgPool2DGradOp : OneFlow_AdaptivePoolGradBaseOp<"adaptive_avg_pool2d_grad", [NoSideEffect, DeclareOpInterfaceMethods<UserOpCompatibleInterface>]> {}

def OneFlow_AdaptiveAvgPool3DOp : OneFlow_AdaptivePoolBaseOp<"adaptive_avg_pool3d", [NoSideEffect, DeclareOpInterfaceMethods<UserOpCompatibleInterface>]> {}

def OneFlow_AdaptiveAvgPool3DGradOp : OneFlow_AdaptivePoolGradBaseOp<"adaptive_avg_pool3d_grad", [NoSideEffect, DeclareOpInterfaceMethods<UserOpCompatibleInterface>]> {}

def OneFlow_AvgPool1DOp : OneFlow_AvgPoolBaseOp<"avgpool_1d", [NoSideEffect, DeclareOpInterfaceMethods<UserOpCompatibleInterface>]> {}

def OneFlow_AvgPool1DGradOp : OneFlow_AvgPoolGradBaseOp<"avgpool_1d_grad", [NoSideEffect, DeclareOpInterfaceMethods<UserOpCompatibleInterface>]> {}

def OneFlow_AvgPool2DOp : OneFlow_AvgPoolBaseOp<"avgpool_2d", [NoSideEffect, DeclareOpInterfaceMethods<UserOpCompatibleInterface>]> {}

def OneFlow_AvgPool2DGradOp : OneFlow_AvgPoolGradBaseOp<"avgpool_2d_grad", [NoSideEffect, DeclareOpInterfaceMethods<UserOpCompatibleInterface>]> {}

def OneFlow_AvgPool3DOp : OneFlow_AvgPoolBaseOp<"avgpool_3d", [NoSideEffect, DeclareOpInterfaceMethods<UserOpCompatibleInterface>]> {}

def OneFlow_AvgPool3DGradOp : OneFlow_AvgPoolGradBaseOp<"avgpool_3d_grad", [NoSideEffect, DeclareOpInterfaceMethods<UserOpCompatibleInterface>]> {}

def OneFlow_MaxPool1DOp : OneFlow_MaxPoolBaseOp<"maxpool_1d", [NoSideEffect, DeclareOpInterfaceMethods<UserOpCompatibleInterface>]> {}

def OneFlow_MaxPool1DGradOp : OneFlow_MaxPoolGradBaseOp<"maxpool_1d_grad", [NoSideEffect, DeclareOpInterfaceMethods<UserOpCompatibleInterface>]> {}

def OneFlow_MaxPool2DOp : OneFlow_MaxPoolBaseOp<"maxpool_2d", [NoSideEffect, DeclareOpInterfaceMethods<UserOpCompatibleInterface>]> {}

def OneFlow_MaxPool2DGradOp : OneFlow_MaxPoolGradBaseOp<"maxpool_2d_grad", [NoSideEffect, DeclareOpInterfaceMethods<UserOpCompatibleInterface>]> {}

def OneFlow_MaxPool3DOp : OneFlow_MaxPoolBaseOp<"maxpool_3d", [NoSideEffect, DeclareOpInterfaceMethods<UserOpCompatibleInterface>]> {}

def OneFlow_MaxPool3DGradOp : OneFlow_MaxPoolGradBaseOp<"maxpool_3d_grad", [NoSideEffect, DeclareOpInterfaceMethods<UserOpCompatibleInterface>]> {}

def OneFlow_TfAvgPool1DOp : OneFlow_TFPoolBaseOp<"tf_avg_pool_1d", [NoSideEffect, DeclareOpInterfaceMethods<UserOpCompatibleInterface>]> {}

def OneFlow_TfAvgPool1DGradOp : OneFlow_TFPoolGradBaseOp<"tf_avg_pool_1d_grad", [NoSideEffect, DeclareOpInterfaceMethods<UserOpCompatibleInterface>]> {}

def OneFlow_TfAvgPool2DOp : OneFlow_TFPoolBaseOp<"tf_avg_pool_2d", [NoSideEffect, DeclareOpInterfaceMethods<UserOpCompatibleInterface>]> {}

def OneFlow_TfAvgPool2DGradOp : OneFlow_TFPoolGradBaseOp<"tf_avg_pool_2d_grad", [NoSideEffect, DeclareOpInterfaceMethods<UserOpCompatibleInterface>]> {}

def OneFlow_TfAvgPool3DOp : OneFlow_TFPoolBaseOp<"tf_avg_pool_3d", [NoSideEffect, DeclareOpInterfaceMethods<UserOpCompatibleInterface>]> {}

def OneFlow_TfAvgPool3DGradOp : OneFlow_TFPoolGradBaseOp<"tf_avg_pool_3d_grad", [NoSideEffect, DeclareOpInterfaceMethods<UserOpCompatibleInterface>]> {}

def OneFlow_TfMaxPool1DOp : OneFlow_TFPoolBaseOp<"tf_max_pool_1d", [NoSideEffect, DeclareOpInterfaceMethods<UserOpCompatibleInterface>]> {}

def OneFlow_TfMaxPool1DGradOp : OneFlow_TFPoolGradBaseOp<"tf_max_pool_1d_grad", [NoSideEffect, DeclareOpInterfaceMethods<UserOpCompatibleInterface>]> {}

def OneFlow_TfMaxPool2DOp : OneFlow_TFPoolBaseOp<"tf_max_pool_2d", [NoSideEffect, DeclareOpInterfaceMethods<UserOpCompatibleInterface>]> {}

def OneFlow_TfMaxPool2DGradOp : OneFlow_TFPoolGradBaseOp<"tf_max_pool_2d_grad", [NoSideEffect, DeclareOpInterfaceMethods<UserOpCompatibleInterface>]> {}

def OneFlow_TfMaxPool3DOp : OneFlow_TFPoolBaseOp<"tf_max_pool_3d", [NoSideEffect, DeclareOpInterfaceMethods<UserOpCompatibleInterface>]> {}

def OneFlow_TfMaxPool3DGradOp : OneFlow_TFPoolGradBaseOp<"tf_max_pool_3d_grad", [NoSideEffect, DeclareOpInterfaceMethods<UserOpCompatibleInterface>]> {}

#endif // GET_ONEFLOW_POOL_OP_DEFINITIONS

// Group: QUANTIZATION
// fake_quantization, min_max_observer, moving_average_min_max_observer, quantization
// Total: 4

#ifdef GET_ONEFLOW_QUANTIZATION_OP_DEFINITIONS

def OneFlow_FakeQuantizationOp : OneFlow_BaseOp<"fake_quantization", [NoSideEffect, DeclareOpInterfaceMethods<UserOpCompatibleInterface>]> {
  let input = (ins
    OneFlow_Tensor:$in,
    OneFlow_Tensor:$scale,
    OneFlow_Tensor:$zero_point
  );
  let output = (outs
    OneFlow_Tensor:$out
  );
  let attrs = (ins
    DefaultValuedAttr<StrAttr, "\"google\"">:$quantization_formula,
    DefaultValuedAttr<SI32Attr, "8">:$quantization_bit,
    DefaultValuedAttr<StrAttr, "\"symmetric\"">:$quantization_scheme
  );
  let has_check_fn = 1;
  let has_logical_tensor_desc_infer_fn = 1;
  let has_physical_tensor_desc_infer_fn = 1;
  let has_get_sbp_fn = 1;
  let has_data_type_infer_fn = 1;
  let has_input_arg_modify_fn = 1;
}

def OneFlow_MinMaxObserverOp : OneFlow_BaseOp<"min_max_observer", [NoSideEffect, NoGrad, DeclareOpInterfaceMethods<UserOpCompatibleInterface>]> {
  let input = (ins
    OneFlow_Tensor:$in
  );
  let output = (outs
    OneFlow_Tensor:$scale,
    OneFlow_Tensor:$zero_point
  );
  let attrs = (ins
    DefaultValuedAttr<StrAttr, "\"google\"">:$quantization_formula,
    DefaultValuedAttr<SI32Attr, "8">:$quantization_bit,
    DefaultValuedAttr<StrAttr, "\"symmetric\"">:$quantization_scheme,
    DefaultValuedAttr<BoolAttr, "true">:$per_layer_quantization
  );
  let has_check_fn = 1;
  let has_logical_tensor_desc_infer_fn = 1;
  let has_physical_tensor_desc_infer_fn = 1;
  let has_get_sbp_fn = 1;
  let has_data_type_infer_fn = 1;
  let has_input_arg_modify_fn = 1;
}

def OneFlow_MovingAverageMinMaxObserverOp : OneFlow_BaseOp<"moving_average_min_max_observer", [NoSideEffect, NoGrad, DeclareOpInterfaceMethods<UserOpCompatibleInterface>]> {
  let input = (ins
    OneFlow_Tensor:$in,
    OneFlow_Tensor:$current_train_step,
    OneFlow_Tensor:$moving_max,
    OneFlow_Tensor:$moving_min
  );
  let output = (outs
    OneFlow_Tensor:$scale,
    OneFlow_Tensor:$zero_point
  );
  let attrs = (ins
    DefaultValuedAttr<BoolAttr, "false">:$training,
    DefaultValuedAttr<StrAttr, "\"google\"">:$quantization_formula,
    DefaultValuedAttr<SI64Attr, "0">:$stop_update_after_iters,
    DefaultValuedAttr<SI32Attr, "8">:$quantization_bit,
    DefaultValuedAttr<StrAttr, "\"symmetric\"">:$quantization_scheme,
    DefaultValuedAttr<F32Attr, "0.95">:$momentum
  );
  let has_check_fn = 1;
  let has_logical_tensor_desc_infer_fn = 1;
  let has_physical_tensor_desc_infer_fn = 1;
  let has_get_sbp_fn = 1;
  let has_data_type_infer_fn = 1;
  let has_input_arg_modify_fn = 1;
}

def OneFlow_QuantizationOp : OneFlow_BaseOp<"quantization", [NoSideEffect, DeclareOpInterfaceMethods<UserOpCompatibleInterface>]> {
  let input = (ins
    OneFlow_Tensor:$in,
    OneFlow_Tensor:$scale,
    OneFlow_Tensor:$zero_point
  );
  let output = (outs
    OneFlow_Tensor:$out
  );
  let attrs = (ins
    DefaultValuedAttr<StrAttr, "\"google\"">:$quantization_formula,
    DefaultValuedAttr<SI32Attr, "8">:$quantization_bit,
    DefaultValuedAttr<StrAttr, "\"symmetric\"">:$quantization_scheme
  );
  let has_check_fn = 1;
  let has_logical_tensor_desc_infer_fn = 1;
  let has_physical_tensor_desc_infer_fn = 1;
  let has_get_sbp_fn = 1;
  let has_data_type_infer_fn = 1;
  let has_input_arg_modify_fn = 1;
}

#endif // GET_ONEFLOW_QUANTIZATION_OP_DEFINITIONS

// Group: REDUCE
// indexed_slices_reduce_sum, reduce_all, reduce_any, reduce_max, reduce_max_device_stage, reduce_max_device_stage_grad, reduce_max_global_stage, reduce_max_global_stage_grad, reduce_min, reduce_min_device_stage, reduce_min_device_stage_grad, reduce_min_global_stage, reduce_min_global_stage_grad, reduce_prod, reduce_sum, reduce_sum_like
// Total: 16

#ifdef GET_ONEFLOW_REDUCE_OP_DEFINITIONS

def OneFlow_IndexedSlicesReduceSumOp : OneFlow_BaseOp<"indexed_slices_reduce_sum", [NoSideEffect, NoGrad, DeclareOpInterfaceMethods<UserOpCompatibleInterface>]> {
  let input = (ins
    OneFlow_Tensor:$x_indices,
    OneFlow_Tensor:$x_values
  );
  let output = (outs
    OneFlow_Tensor:$y_indices,
    OneFlow_Tensor:$y_values,
    OneFlow_Tensor:$num_unique
  );
  let has_logical_tensor_desc_infer_fn = 1;
  let has_physical_tensor_desc_infer_fn = 1;
  let has_get_sbp_fn = 1;
  let has_data_type_infer_fn = 1;
}

def OneFlow_ReduceAllOp : OneFlow_BaseOp<"reduce_all", [NoSideEffect, DeclareOpInterfaceMethods<UserOpCompatibleInterface>]> {
  let input = (ins
    OneFlow_Tensor:$input_tensor
  );
  let output = (outs
    OneFlow_Tensor:$output_tensor
  );
  let attrs = (ins
    SI32ArrayAttr:$axis,
    DefaultValuedAttr<BoolAttr, "false">:$keepdims
  );
  let has_logical_tensor_desc_infer_fn = 1;
  let has_physical_tensor_desc_infer_fn = 1;
  let has_get_sbp_fn = 1;
  let has_data_type_infer_fn = 1;
}

def OneFlow_ReduceAnyOp : OneFlow_BaseOp<"reduce_any", [NoSideEffect, DeclareOpInterfaceMethods<UserOpCompatibleInterface>]> {
  let input = (ins
    OneFlow_Tensor:$input_tensor
  );
  let output = (outs
    OneFlow_Tensor:$output_tensor
  );
  let attrs = (ins
    SI32ArrayAttr:$axis,
    DefaultValuedAttr<BoolAttr, "false">:$keepdims
  );
  let has_logical_tensor_desc_infer_fn = 1;
  let has_physical_tensor_desc_infer_fn = 1;
  let has_get_sbp_fn = 1;
  let has_data_type_infer_fn = 1;
}

def OneFlow_ReduceMaxOp : OneFlow_BaseOp<"reduce_max", [NoSideEffect, DeclareOpInterfaceMethods<UserOpCompatibleInterface>]> {
  let input = (ins
    OneFlow_Tensor:$input_tensor
  );
  let output = (outs
    OneFlow_Tensor:$output_tensor
  );
  let attrs = (ins
    SI32ArrayAttr:$axis,
    DefaultValuedAttr<BoolAttr, "false">:$keepdims
  );
  let has_logical_tensor_desc_infer_fn = 1;
  let has_physical_tensor_desc_infer_fn = 1;
  let has_get_sbp_fn = 1;
  let has_data_type_infer_fn = 1;
}

def OneFlow_ReduceMaxDeviceStageOp : OneFlow_BaseOp<"reduce_max_device_stage", [NoSideEffect, DeclareOpInterfaceMethods<UserOpCompatibleInterface>]> {
  let input = (ins
    OneFlow_Tensor:$in
  );
  let output = (outs
    OneFlow_Tensor:$out,
    OneFlow_Tensor:$mask,
    OneFlow_Tensor:$count
  );
  let attrs = (ins
    SI32ArrayAttr:$axis
  );
  let has_logical_tensor_desc_infer_fn = 1;
  let has_physical_tensor_desc_infer_fn = 1;
  let has_get_sbp_fn = 1;
  let has_data_type_infer_fn = 1;
}

def OneFlow_ReduceMaxDeviceStageGradOp : OneFlow_BaseOp<"reduce_max_device_stage_grad", [NoSideEffect, DeclareOpInterfaceMethods<UserOpCompatibleInterface>]> {
  let input = (ins
    OneFlow_Tensor:$out_diff,
    OneFlow_Tensor:$mask,
    OneFlow_Tensor:$count
  );
  let output = (outs
    OneFlow_Tensor:$in_diff
  );
  let attrs = (ins
    SI32ArrayAttr:$axis
  );
  let has_logical_tensor_desc_infer_fn = 1;
  let has_physical_tensor_desc_infer_fn = 1;
  let has_get_sbp_fn = 1;
  let has_data_type_infer_fn = 1;
}

def OneFlow_ReduceMaxGlobalStageOp : OneFlow_BaseOp<"reduce_max_global_stage", [NoSideEffect, DeclareOpInterfaceMethods<UserOpCompatibleInterface>]> {
  let input = (ins
    OneFlow_Tensor:$in,
    OneFlow_Tensor:$device_count
  );
  let output = (outs
    OneFlow_Tensor:$out,
    OneFlow_Tensor:$mask
  );
  let attrs = (ins
    SI32ArrayAttr:$axis,
    DefaultValuedAttr<BoolAttr, "false">:$keepdims
  );
  let has_logical_tensor_desc_infer_fn = 1;
  let has_physical_tensor_desc_infer_fn = 1;
  let has_get_sbp_fn = 1;
  let has_data_type_infer_fn = 1;
  let has_input_arg_modify_fn = 1;
}

def OneFlow_ReduceMaxGlobalStageGradOp : OneFlow_BaseOp<"reduce_max_global_stage_grad", [NoSideEffect, DeclareOpInterfaceMethods<UserOpCompatibleInterface>]> {
  let input = (ins
    OneFlow_Tensor:$out_diff,
    OneFlow_Tensor:$mask,
    OneFlow_Tensor:$device_count
  );
  let output = (outs
    OneFlow_Tensor:$in_diff
  );
  let attrs = (ins
    SI32ArrayAttr:$axis,
    DefaultValuedAttr<BoolAttr, "false">:$keepdims
  );
  let has_logical_tensor_desc_infer_fn = 1;
  let has_physical_tensor_desc_infer_fn = 1;
  let has_get_sbp_fn = 1;
  let has_data_type_infer_fn = 1;
}

def OneFlow_ReduceMinOp : OneFlow_BaseOp<"reduce_min", [NoSideEffect, DeclareOpInterfaceMethods<UserOpCompatibleInterface>]> {
  let input = (ins
    OneFlow_Tensor:$input_tensor
  );
  let output = (outs
    OneFlow_Tensor:$output_tensor
  );
  let attrs = (ins
    SI32ArrayAttr:$axis,
    DefaultValuedAttr<BoolAttr, "false">:$keepdims
  );
  let has_logical_tensor_desc_infer_fn = 1;
  let has_physical_tensor_desc_infer_fn = 1;
  let has_get_sbp_fn = 1;
  let has_data_type_infer_fn = 1;
}

def OneFlow_ReduceMinDeviceStageOp : OneFlow_BaseOp<"reduce_min_device_stage", [NoSideEffect, DeclareOpInterfaceMethods<UserOpCompatibleInterface>]> {
  let input = (ins
    OneFlow_Tensor:$in
  );
  let output = (outs
    OneFlow_Tensor:$out,
    OneFlow_Tensor:$mask,
    OneFlow_Tensor:$count
  );
  let attrs = (ins
    SI32ArrayAttr:$axis
  );
  let has_logical_tensor_desc_infer_fn = 1;
  let has_physical_tensor_desc_infer_fn = 1;
  let has_get_sbp_fn = 1;
  let has_data_type_infer_fn = 1;
}

def OneFlow_ReduceMinDeviceStageGradOp : OneFlow_BaseOp<"reduce_min_device_stage_grad", [NoSideEffect, DeclareOpInterfaceMethods<UserOpCompatibleInterface>]> {
  let input = (ins
    OneFlow_Tensor:$out_diff,
    OneFlow_Tensor:$mask,
    OneFlow_Tensor:$count
  );
  let output = (outs
    OneFlow_Tensor:$in_diff
  );
  let attrs = (ins
    SI32ArrayAttr:$axis
  );
  let has_logical_tensor_desc_infer_fn = 1;
  let has_physical_tensor_desc_infer_fn = 1;
  let has_get_sbp_fn = 1;
  let has_data_type_infer_fn = 1;
}

def OneFlow_ReduceMinGlobalStageOp : OneFlow_BaseOp<"reduce_min_global_stage", [NoSideEffect, DeclareOpInterfaceMethods<UserOpCompatibleInterface>]> {
  let input = (ins
    OneFlow_Tensor:$in,
    OneFlow_Tensor:$device_count
  );
  let output = (outs
    OneFlow_Tensor:$out,
    OneFlow_Tensor:$mask
  );
  let attrs = (ins
    SI32ArrayAttr:$axis,
    DefaultValuedAttr<BoolAttr, "false">:$keepdims
  );
  let has_logical_tensor_desc_infer_fn = 1;
  let has_physical_tensor_desc_infer_fn = 1;
  let has_get_sbp_fn = 1;
  let has_data_type_infer_fn = 1;
  let has_input_arg_modify_fn = 1;
}

def OneFlow_ReduceMinGlobalStageGradOp : OneFlow_BaseOp<"reduce_min_global_stage_grad", [NoSideEffect, DeclareOpInterfaceMethods<UserOpCompatibleInterface>]> {
  let input = (ins
    OneFlow_Tensor:$out_diff,
    OneFlow_Tensor:$mask,
    OneFlow_Tensor:$device_count
  );
  let output = (outs
    OneFlow_Tensor:$in_diff
  );
  let attrs = (ins
    SI32ArrayAttr:$axis,
    DefaultValuedAttr<BoolAttr, "false">:$keepdims
  );
  let has_logical_tensor_desc_infer_fn = 1;
  let has_physical_tensor_desc_infer_fn = 1;
  let has_get_sbp_fn = 1;
  let has_data_type_infer_fn = 1;
}

def OneFlow_ReduceProdOp : OneFlow_BaseOp<"reduce_prod", [NoSideEffect, DeclareOpInterfaceMethods<UserOpCompatibleInterface>]> {
  let input = (ins
    OneFlow_Tensor:$input_tensor
  );
  let output = (outs
    OneFlow_Tensor:$output_tensor
  );
  let attrs = (ins
    SI32ArrayAttr:$axis,
    DefaultValuedAttr<BoolAttr, "false">:$keepdims
  );
  let has_logical_tensor_desc_infer_fn = 1;
  let has_physical_tensor_desc_infer_fn = 1;
  let has_get_sbp_fn = 1;
  let has_data_type_infer_fn = 1;
}

def OneFlow_ReduceSumOp : OneFlow_BaseOp<"reduce_sum", [NoSideEffect, DeclareOpInterfaceMethods<UserOpCompatibleInterface>]> {
  let input = (ins
    OneFlow_Tensor:$input_tensor
  );
  let output = (outs
    OneFlow_Tensor:$output_tensor
  );
  let attrs = (ins
    SI32ArrayAttr:$axis,
    DefaultValuedAttr<BoolAttr, "false">:$keepdims
  );
  let has_logical_tensor_desc_infer_fn = 1;
  let has_physical_tensor_desc_infer_fn = 1;
  let has_get_sbp_fn = 1;
  let has_data_type_infer_fn = 1;
}

def OneFlow_ReduceSumLikeOp : OneFlow_BaseOp<"reduce_sum_like", [NoSideEffect, NoGrad, DeclareOpInterfaceMethods<UserOpCompatibleInterface>]> {
  let input = (ins
    OneFlow_Tensor:$x,
    OneFlow_Tensor:$like
  );
  let output = (outs
    OneFlow_Tensor:$y
  );
  let attrs = (ins
    SI32ArrayAttr:$axis
  );
  let has_logical_tensor_desc_infer_fn = 1;
  let has_physical_tensor_desc_infer_fn = 1;
  let has_get_sbp_fn = 1;
  let has_data_type_infer_fn = 1;
  let has_input_arg_modify_fn = 1;
}

#endif // GET_ONEFLOW_REDUCE_OP_DEFINITIONS

// Group: RESHAPE
// reshape, reshape_like
// Total: 2

#ifdef GET_ONEFLOW_RESHAPE_OP_DEFINITIONS

def OneFlow_ReshapeOp : OneFlow_BaseOp<"reshape", [NoSideEffect, DeclareOpInterfaceMethods<UserOpCompatibleInterface>]> {
  let input = (ins
    OneFlow_Tensor:$in
  );
  let output = (outs
    OneFlow_Tensor:$out
  );
  let attrs = (ins
    ShapeAttr:$shape
  );
  let has_logical_tensor_desc_infer_fn = 1;
  let has_physical_tensor_desc_infer_fn = 1;
  let has_get_sbp_fn = 1;
  let has_data_type_infer_fn = 1;
  let has_nd_sbp_infer_fn = 1;
}

def OneFlow_ReshapeLikeOp : OneFlow_BaseOp<"reshape_like", [NoSideEffect, DeclareOpInterfaceMethods<UserOpCompatibleInterface>]> {
  let input = (ins
    OneFlow_Tensor:$in,
    OneFlow_Tensor:$like
  );
  let output = (outs
    OneFlow_Tensor:$out
  );
  let has_logical_tensor_desc_infer_fn = 1;
  let has_physical_tensor_desc_infer_fn = 1;
  let has_get_sbp_fn = 1;
  let has_data_type_infer_fn = 1;
  let has_input_arg_modify_fn = 1;
  let has_nd_sbp_infer_fn = 1;
}

#endif // GET_ONEFLOW_RESHAPE_OP_DEFINITIONS

// Group: SCALAR
// clip_by_scalar, clip_by_scalar_grad, clip_by_scalar_max, clip_by_scalar_max_grad, clip_by_scalar_min, clip_by_scalar_min_grad, scalar_add, scalar_add_by_tensor, scalar_div_by_tensor, scalar_floordiv, scalar_fmod, scalar_logical_and, scalar_logical_equal, scalar_logical_greater, scalar_logical_greater_equal, scalar_logical_less, scalar_logical_less_equal, scalar_logical_not_equal, scalar_logical_or, scalar_logical_xor, scalar_mul, scalar_mul_by_tensor, scalar_pow, scalar_pow_grad, scalar_sub_by_tensor
// Total: 25

#ifdef GET_ONEFLOW_SCALAR_OP_DEFINITIONS

def OneFlow_ClipByScalarOp : OneFlow_BaseOp<"clip_by_scalar", [NoSideEffect, DeclareOpInterfaceMethods<UserOpCompatibleInterface>]> {
  let input = (ins
    OneFlow_Tensor:$x
  );
  let output = (outs
    OneFlow_Tensor:$y
  );
  let attrs = (ins
    DefaultValuedAttr<F64Attr, "0.">:$floating_min,
    DefaultValuedAttr<SI64Attr, "0">:$integral_min,
    DefaultValuedAttr<F64Attr, "0.">:$floating_max,
    DefaultValuedAttr<SI64Attr, "0">:$integral_max
  );
  let has_logical_tensor_desc_infer_fn = 1;
  let has_physical_tensor_desc_infer_fn = 1;
  let has_get_sbp_fn = 1;
  let has_data_type_infer_fn = 1;
}

def OneFlow_ClipByScalarGradOp : OneFlow_BaseOp<"clip_by_scalar_grad", [NoSideEffect, DeclareOpInterfaceMethods<UserOpCompatibleInterface>]> {
  let input = (ins
    OneFlow_Tensor:$dy,
    OneFlow_Tensor:$x
  );
  let output = (outs
    OneFlow_Tensor:$dx
  );
  let attrs = (ins
    DefaultValuedAttr<F64Attr, "0.">:$floating_min,
    DefaultValuedAttr<SI64Attr, "0">:$integral_min,
    DefaultValuedAttr<F64Attr, "0.">:$floating_max,
    DefaultValuedAttr<SI64Attr, "0">:$integral_max
  );
  let has_logical_tensor_desc_infer_fn = 1;
  let has_physical_tensor_desc_infer_fn = 1;
  let has_get_sbp_fn = 1;
  let has_data_type_infer_fn = 1;
}

def OneFlow_ClipByScalarMaxOp : OneFlow_BaseOp<"clip_by_scalar_max", [NoSideEffect, DeclareOpInterfaceMethods<UserOpCompatibleInterface>]> {
  let input = (ins
    OneFlow_Tensor:$x
  );
  let output = (outs
    OneFlow_Tensor:$y
  );
  let attrs = (ins
    DefaultValuedAttr<F64Attr, "0.">:$floating_max,
    DefaultValuedAttr<SI64Attr, "0">:$integral_max
  );
  let has_logical_tensor_desc_infer_fn = 1;
  let has_physical_tensor_desc_infer_fn = 1;
  let has_get_sbp_fn = 1;
  let has_data_type_infer_fn = 1;
}

def OneFlow_ClipByScalarMaxGradOp : OneFlow_BaseOp<"clip_by_scalar_max_grad", [NoSideEffect, DeclareOpInterfaceMethods<UserOpCompatibleInterface>]> {
  let input = (ins
    OneFlow_Tensor:$dy,
    OneFlow_Tensor:$x
  );
  let output = (outs
    OneFlow_Tensor:$dx
  );
  let attrs = (ins
    DefaultValuedAttr<F64Attr, "0.">:$floating_max,
    DefaultValuedAttr<SI64Attr, "0">:$integral_max
  );
  let has_logical_tensor_desc_infer_fn = 1;
  let has_physical_tensor_desc_infer_fn = 1;
  let has_get_sbp_fn = 1;
  let has_data_type_infer_fn = 1;
}

def OneFlow_ClipByScalarMinOp : OneFlow_BaseOp<"clip_by_scalar_min", [NoSideEffect, DeclareOpInterfaceMethods<UserOpCompatibleInterface>]> {
  let input = (ins
    OneFlow_Tensor:$x
  );
  let output = (outs
    OneFlow_Tensor:$y
  );
  let attrs = (ins
    DefaultValuedAttr<F64Attr, "0.">:$floating_min,
    DefaultValuedAttr<SI64Attr, "0">:$integral_min
  );
  let has_logical_tensor_desc_infer_fn = 1;
  let has_physical_tensor_desc_infer_fn = 1;
  let has_get_sbp_fn = 1;
  let has_data_type_infer_fn = 1;
}

def OneFlow_ClipByScalarMinGradOp : OneFlow_BaseOp<"clip_by_scalar_min_grad", [NoSideEffect, DeclareOpInterfaceMethods<UserOpCompatibleInterface>]> {
  let input = (ins
    OneFlow_Tensor:$dy,
    OneFlow_Tensor:$x
  );
  let output = (outs
    OneFlow_Tensor:$dx
  );
  let attrs = (ins
    DefaultValuedAttr<F64Attr, "0.">:$floating_min,
    DefaultValuedAttr<SI64Attr, "0">:$integral_min
  );
  let has_logical_tensor_desc_infer_fn = 1;
  let has_physical_tensor_desc_infer_fn = 1;
  let has_get_sbp_fn = 1;
  let has_data_type_infer_fn = 1;
}

def OneFlow_ScalarAddOp : OneFlow_BaseOp<"scalar_add", [NoSideEffect, DeclareOpInterfaceMethods<UserOpCompatibleInterface>]> {
  let input = (ins
    OneFlow_Tensor:$in
  );
  let output = (outs
    OneFlow_Tensor:$out
  );
  let attrs = (ins
    DefaultValuedAttr<BoolAttr, "false">:$has_int_operand,
    DefaultValuedAttr<BoolAttr, "false">:$has_float_operand,
    DefaultValuedAttr<SI64Attr, "0">:$int_operand,
    DefaultValuedAttr<F64Attr, "0.">:$float_operand
  );
  let has_logical_tensor_desc_infer_fn = 1;
  let has_physical_tensor_desc_infer_fn = 1;
  let has_get_sbp_fn = 1;
  let has_data_type_infer_fn = 1;
}

def OneFlow_ScalarAddByTensorOp : OneFlow_BaseOp<"scalar_add_by_tensor", [NoSideEffect, DeclareOpInterfaceMethods<UserOpCompatibleInterface>]> {
  let input = (ins
    OneFlow_Tensor:$x,
    OneFlow_Tensor:$scalar
  );
  let output = (outs
    OneFlow_Tensor:$y
  );
  let has_logical_tensor_desc_infer_fn = 1;
  let has_physical_tensor_desc_infer_fn = 1;
  let has_get_sbp_fn = 1;
  let has_data_type_infer_fn = 1;
}

def OneFlow_ScalarDivByTensorOp : OneFlow_BaseOp<"scalar_div_by_tensor", [NoSideEffect, DeclareOpInterfaceMethods<UserOpCompatibleInterface>]> {
  let input = (ins
    OneFlow_Tensor:$x,
    OneFlow_Tensor:$scalar
  );
  let output = (outs
    OneFlow_Tensor:$y
  );
  let has_logical_tensor_desc_infer_fn = 1;
  let has_physical_tensor_desc_infer_fn = 1;
  let has_get_sbp_fn = 1;
  let has_data_type_infer_fn = 1;
}

def OneFlow_ScalarFloordivOp : OneFlow_BaseOp<"scalar_floordiv", [NoSideEffect, DeclareOpInterfaceMethods<UserOpCompatibleInterface>]> {
  let input = (ins
    OneFlow_Tensor:$in
  );
  let output = (outs
    OneFlow_Tensor:$out
  );
  let attrs = (ins
    DefaultValuedAttr<BoolAttr, "false">:$has_int_operand,
    DefaultValuedAttr<BoolAttr, "false">:$has_float_operand,
    DefaultValuedAttr<SI64Attr, "0">:$int_operand,
    DefaultValuedAttr<F64Attr, "0.">:$float_operand
  );
  let has_logical_tensor_desc_infer_fn = 1;
  let has_physical_tensor_desc_infer_fn = 1;
  let has_get_sbp_fn = 1;
  let has_data_type_infer_fn = 1;
}

def OneFlow_ScalarFmodOp : OneFlow_BaseOp<"scalar_fmod", [NoSideEffect, DeclareOpInterfaceMethods<UserOpCompatibleInterface>]> {
  let input = (ins
    OneFlow_Tensor:$in
  );
  let output = (outs
    OneFlow_Tensor:$out
  );
  let attrs = (ins
    DefaultValuedAttr<BoolAttr, "false">:$has_int_operand,
    DefaultValuedAttr<BoolAttr, "false">:$has_float_operand,
    DefaultValuedAttr<SI64Attr, "0">:$int_operand,
    DefaultValuedAttr<F64Attr, "0.">:$float_operand
  );
  let has_logical_tensor_desc_infer_fn = 1;
  let has_physical_tensor_desc_infer_fn = 1;
  let has_get_sbp_fn = 1;
  let has_data_type_infer_fn = 1;
}

def OneFlow_ScalarLogicalAndOp : OneFlow_BaseOp<"scalar_logical_and", [NoSideEffect, NoGrad, DeclareOpInterfaceMethods<UserOpCompatibleInterface>]> {
  let input = (ins
    OneFlow_Tensor:$in
  );
  let output = (outs
    OneFlow_Tensor:$out
  );
  let attrs = (ins
    DefaultValuedAttr<BoolAttr, "false">:$has_int_operand,
    DefaultValuedAttr<BoolAttr, "false">:$has_float_operand,
    DefaultValuedAttr<SI64Attr, "0">:$int_operand,
    DefaultValuedAttr<F64Attr, "0.">:$float_operand
  );
  let has_logical_tensor_desc_infer_fn = 1;
  let has_physical_tensor_desc_infer_fn = 1;
  let has_get_sbp_fn = 1;
  let has_data_type_infer_fn = 1;
}

def OneFlow_ScalarLogicalEqualOp : OneFlow_BaseOp<"scalar_logical_equal", [NoSideEffect, NoGrad, DeclareOpInterfaceMethods<UserOpCompatibleInterface>]> {
  let input = (ins
    OneFlow_Tensor:$in
  );
  let output = (outs
    OneFlow_Tensor:$out
  );
  let attrs = (ins
    DefaultValuedAttr<BoolAttr, "false">:$has_int_operand,
    DefaultValuedAttr<BoolAttr, "false">:$has_float_operand,
    DefaultValuedAttr<SI64Attr, "0">:$int_operand,
    DefaultValuedAttr<F64Attr, "0.">:$float_operand
  );
  let has_logical_tensor_desc_infer_fn = 1;
  let has_physical_tensor_desc_infer_fn = 1;
  let has_get_sbp_fn = 1;
  let has_data_type_infer_fn = 1;
}

def OneFlow_ScalarLogicalGreaterOp : OneFlow_BaseOp<"scalar_logical_greater", [NoSideEffect, NoGrad, DeclareOpInterfaceMethods<UserOpCompatibleInterface>]> {
  let input = (ins
    OneFlow_Tensor:$in
  );
  let output = (outs
    OneFlow_Tensor:$out
  );
  let attrs = (ins
    DefaultValuedAttr<BoolAttr, "false">:$has_int_operand,
    DefaultValuedAttr<BoolAttr, "false">:$has_float_operand,
    DefaultValuedAttr<SI64Attr, "0">:$int_operand,
    DefaultValuedAttr<F64Attr, "0.">:$float_operand
  );
  let has_logical_tensor_desc_infer_fn = 1;
  let has_physical_tensor_desc_infer_fn = 1;
  let has_get_sbp_fn = 1;
  let has_data_type_infer_fn = 1;
}

def OneFlow_ScalarLogicalGreaterEqualOp : OneFlow_BaseOp<"scalar_logical_greater_equal", [NoSideEffect, NoGrad, DeclareOpInterfaceMethods<UserOpCompatibleInterface>]> {
  let input = (ins
    OneFlow_Tensor:$in
  );
  let output = (outs
    OneFlow_Tensor:$out
  );
  let attrs = (ins
    DefaultValuedAttr<BoolAttr, "false">:$has_int_operand,
    DefaultValuedAttr<BoolAttr, "false">:$has_float_operand,
    DefaultValuedAttr<SI64Attr, "0">:$int_operand,
    DefaultValuedAttr<F64Attr, "0.">:$float_operand
  );
  let has_logical_tensor_desc_infer_fn = 1;
  let has_physical_tensor_desc_infer_fn = 1;
  let has_get_sbp_fn = 1;
  let has_data_type_infer_fn = 1;
}

def OneFlow_ScalarLogicalLessOp : OneFlow_BaseOp<"scalar_logical_less", [NoSideEffect, NoGrad, DeclareOpInterfaceMethods<UserOpCompatibleInterface>]> {
  let input = (ins
    OneFlow_Tensor:$in
  );
  let output = (outs
    OneFlow_Tensor:$out
  );
  let attrs = (ins
    DefaultValuedAttr<BoolAttr, "false">:$has_int_operand,
    DefaultValuedAttr<BoolAttr, "false">:$has_float_operand,
    DefaultValuedAttr<SI64Attr, "0">:$int_operand,
    DefaultValuedAttr<F64Attr, "0.">:$float_operand
  );
  let has_logical_tensor_desc_infer_fn = 1;
  let has_physical_tensor_desc_infer_fn = 1;
  let has_get_sbp_fn = 1;
  let has_data_type_infer_fn = 1;
}

def OneFlow_ScalarLogicalLessEqualOp : OneFlow_BaseOp<"scalar_logical_less_equal", [NoSideEffect, NoGrad, DeclareOpInterfaceMethods<UserOpCompatibleInterface>]> {
  let input = (ins
    OneFlow_Tensor:$in
  );
  let output = (outs
    OneFlow_Tensor:$out
  );
  let attrs = (ins
    DefaultValuedAttr<BoolAttr, "false">:$has_int_operand,
    DefaultValuedAttr<BoolAttr, "false">:$has_float_operand,
    DefaultValuedAttr<SI64Attr, "0">:$int_operand,
    DefaultValuedAttr<F64Attr, "0.">:$float_operand
  );
  let has_logical_tensor_desc_infer_fn = 1;
  let has_physical_tensor_desc_infer_fn = 1;
  let has_get_sbp_fn = 1;
  let has_data_type_infer_fn = 1;
}

def OneFlow_ScalarLogicalNotEqualOp : OneFlow_BaseOp<"scalar_logical_not_equal", [NoSideEffect, NoGrad, DeclareOpInterfaceMethods<UserOpCompatibleInterface>]> {
  let input = (ins
    OneFlow_Tensor:$in
  );
  let output = (outs
    OneFlow_Tensor:$out
  );
  let attrs = (ins
    DefaultValuedAttr<BoolAttr, "false">:$has_int_operand,
    DefaultValuedAttr<BoolAttr, "false">:$has_float_operand,
    DefaultValuedAttr<SI64Attr, "0">:$int_operand,
    DefaultValuedAttr<F64Attr, "0.">:$float_operand
  );
  let has_logical_tensor_desc_infer_fn = 1;
  let has_physical_tensor_desc_infer_fn = 1;
  let has_get_sbp_fn = 1;
  let has_data_type_infer_fn = 1;
}

def OneFlow_ScalarLogicalOrOp : OneFlow_BaseOp<"scalar_logical_or", [NoSideEffect, NoGrad, DeclareOpInterfaceMethods<UserOpCompatibleInterface>]> {
  let input = (ins
    OneFlow_Tensor:$in
  );
  let output = (outs
    OneFlow_Tensor:$out
  );
  let attrs = (ins
    DefaultValuedAttr<BoolAttr, "false">:$has_int_operand,
    DefaultValuedAttr<BoolAttr, "false">:$has_float_operand,
    DefaultValuedAttr<SI64Attr, "0">:$int_operand,
    DefaultValuedAttr<F64Attr, "0.">:$float_operand
  );
  let has_logical_tensor_desc_infer_fn = 1;
  let has_physical_tensor_desc_infer_fn = 1;
  let has_get_sbp_fn = 1;
  let has_data_type_infer_fn = 1;
}

def OneFlow_ScalarLogicalXorOp : OneFlow_BaseOp<"scalar_logical_xor", [NoSideEffect, NoGrad, DeclareOpInterfaceMethods<UserOpCompatibleInterface>]> {
  let input = (ins
    OneFlow_Tensor:$in
  );
  let output = (outs
    OneFlow_Tensor:$out
  );
  let attrs = (ins
    DefaultValuedAttr<BoolAttr, "false">:$has_int_operand,
    DefaultValuedAttr<BoolAttr, "false">:$has_float_operand,
    DefaultValuedAttr<SI64Attr, "0">:$int_operand,
    DefaultValuedAttr<F64Attr, "0.">:$float_operand
  );
  let has_logical_tensor_desc_infer_fn = 1;
  let has_physical_tensor_desc_infer_fn = 1;
  let has_get_sbp_fn = 1;
  let has_data_type_infer_fn = 1;
}

def OneFlow_ScalarMulOp : OneFlow_BaseOp<"scalar_mul", [NoSideEffect, DeclareOpInterfaceMethods<UserOpCompatibleInterface>]> {
  let input = (ins
    OneFlow_Tensor:$in
  );
  let output = (outs
    OneFlow_Tensor:$out
  );
  let attrs = (ins
    DefaultValuedAttr<BoolAttr, "false">:$has_int_operand,
    DefaultValuedAttr<BoolAttr, "false">:$has_float_operand,
    DefaultValuedAttr<SI64Attr, "0">:$int_operand,
    DefaultValuedAttr<F64Attr, "0.">:$float_operand
  );
  let has_logical_tensor_desc_infer_fn = 1;
  let has_physical_tensor_desc_infer_fn = 1;
  let has_get_sbp_fn = 1;
  let has_data_type_infer_fn = 1;
}

def OneFlow_ScalarMulByTensorOp : OneFlow_BaseOp<"scalar_mul_by_tensor", [NoSideEffect, DeclareOpInterfaceMethods<UserOpCompatibleInterface>]> {
  let input = (ins
    OneFlow_Tensor:$x,
    OneFlow_Tensor:$scalar
  );
  let output = (outs
    OneFlow_Tensor:$y
  );
  let has_logical_tensor_desc_infer_fn = 1;
  let has_physical_tensor_desc_infer_fn = 1;
  let has_get_sbp_fn = 1;
  let has_data_type_infer_fn = 1;
}

def OneFlow_ScalarPowOp : OneFlow_BaseOp<"scalar_pow", [NoSideEffect, DeclareOpInterfaceMethods<UserOpCompatibleInterface>]> {
  let input = (ins
    OneFlow_Tensor:$in
  );
  let output = (outs
    OneFlow_Tensor:$out
  );
  let attrs = (ins
    DefaultValuedAttr<BoolAttr, "false">:$has_int_operand,
    DefaultValuedAttr<BoolAttr, "false">:$has_float_operand,
    DefaultValuedAttr<SI64Attr, "0">:$int_operand,
    DefaultValuedAttr<F64Attr, "0.">:$float_operand
  );
  let has_logical_tensor_desc_infer_fn = 1;
  let has_physical_tensor_desc_infer_fn = 1;
  let has_get_sbp_fn = 1;
  let has_data_type_infer_fn = 1;
}

def OneFlow_ScalarPowGradOp : OneFlow_BaseOp<"scalar_pow_grad", [NoSideEffect, DeclareOpInterfaceMethods<UserOpCompatibleInterface>]> {
  let input = (ins
    OneFlow_Tensor:$x,
    OneFlow_Tensor:$dy
  );
  let output = (outs
    OneFlow_Tensor:$dx
  );
  let attrs = (ins
    DefaultValuedAttr<BoolAttr, "false">:$has_int_operand,
    DefaultValuedAttr<BoolAttr, "false">:$has_float_operand,
    DefaultValuedAttr<SI64Attr, "0">:$int_operand,
    DefaultValuedAttr<F64Attr, "0.">:$float_operand
  );
  let has_logical_tensor_desc_infer_fn = 1;
  let has_physical_tensor_desc_infer_fn = 1;
  let has_get_sbp_fn = 1;
  let has_data_type_infer_fn = 1;
}

def OneFlow_ScalarSubByTensorOp : OneFlow_BaseOp<"scalar_sub_by_tensor", [NoSideEffect, DeclareOpInterfaceMethods<UserOpCompatibleInterface>]> {
  let input = (ins
    OneFlow_Tensor:$x,
    OneFlow_Tensor:$scalar
  );
  let output = (outs
    OneFlow_Tensor:$y
  );
  let has_logical_tensor_desc_infer_fn = 1;
  let has_physical_tensor_desc_infer_fn = 1;
  let has_get_sbp_fn = 1;
  let has_data_type_infer_fn = 1;
}

#endif // GET_ONEFLOW_SCALAR_OP_DEFINITIONS

// Group: SOFTMAX
// log_softmax, log_softmax_grad, softmax, softmax_cross_entropy, softmax_cross_entropy_grad, softmax_grad, sparse_softmax_cross_entropy, sparse_softmax_cross_entropy_grad, sparse_softmax_cross_entropy_ms, sparse_softmax_cross_entropy_ms_grad
// Total: 10

#ifdef GET_ONEFLOW_SOFTMAX_OP_DEFINITIONS

def OneFlow_LogSoftmaxOp : OneFlow_BaseOp<"log_softmax", [NoSideEffect, DeclareOpInterfaceMethods<UserOpCompatibleInterface>]> {
  let input = (ins
    OneFlow_Tensor:$in
  );
  let output = (outs
    OneFlow_Tensor:$prob
  );
  let has_logical_tensor_desc_infer_fn = 1;
  let has_physical_tensor_desc_infer_fn = 1;
  let has_get_sbp_fn = 1;
  let has_data_type_infer_fn = 1;
}

def OneFlow_LogSoftmaxGradOp : OneFlow_BaseOp<"log_softmax_grad", [NoSideEffect, DeclareOpInterfaceMethods<UserOpCompatibleInterface>]> {
  let input = (ins
    OneFlow_Tensor:$prob,
    OneFlow_Tensor:$dy
  );
  let output = (outs
    OneFlow_Tensor:$dx
  );
  let has_logical_tensor_desc_infer_fn = 1;
  let has_physical_tensor_desc_infer_fn = 1;
  let has_get_sbp_fn = 1;
  let has_data_type_infer_fn = 1;
}

def OneFlow_SoftmaxOp : OneFlow_BaseOp<"softmax", [NoSideEffect, DeclareOpInterfaceMethods<UserOpCompatibleInterface>]> {
  let input = (ins
    OneFlow_Tensor:$in
  );
  let output = (outs
    OneFlow_Tensor:$out
  );
  let has_logical_tensor_desc_infer_fn = 1;
  let has_physical_tensor_desc_infer_fn = 1;
  let has_get_sbp_fn = 1;
  let has_data_type_infer_fn = 1;
}

def OneFlow_SoftmaxCrossEntropyOp : OneFlow_BaseOp<"softmax_cross_entropy", [NoSideEffect, DeclareOpInterfaceMethods<UserOpCompatibleInterface>]> {
  let input = (ins
    OneFlow_Tensor:$prediction,
    OneFlow_Tensor:$label
  );
  let output = (outs
    OneFlow_Tensor:$prob,
    OneFlow_Tensor:$out
  );
  let has_logical_tensor_desc_infer_fn = 1;
  let has_physical_tensor_desc_infer_fn = 1;
  let has_get_sbp_fn = 1;
  let has_data_type_infer_fn = 1;
  let has_input_arg_modify_fn = 1;
}

def OneFlow_SoftmaxCrossEntropyGradOp : OneFlow_BaseOp<"softmax_cross_entropy_grad", [NoSideEffect, DeclareOpInterfaceMethods<UserOpCompatibleInterface>]> {
  let input = (ins
    OneFlow_Tensor:$dy,
    OneFlow_Tensor:$label,
    OneFlow_Tensor:$prob
  );
  let output = (outs
    OneFlow_Tensor:$prediction_diff
  );
  let has_logical_tensor_desc_infer_fn = 1;
  let has_physical_tensor_desc_infer_fn = 1;
  let has_get_sbp_fn = 1;
  let has_data_type_infer_fn = 1;
}

def OneFlow_SoftmaxGradOp : OneFlow_BaseOp<"softmax_grad", [NoSideEffect, DeclareOpInterfaceMethods<UserOpCompatibleInterface>]> {
  let input = (ins
    OneFlow_Tensor:$y,
    OneFlow_Tensor:$dy
  );
  let output = (outs
    OneFlow_Tensor:$dx
  );
  let has_logical_tensor_desc_infer_fn = 1;
  let has_physical_tensor_desc_infer_fn = 1;
  let has_get_sbp_fn = 1;
  let has_data_type_infer_fn = 1;
}

def OneFlow_SparseSoftmaxCrossEntropyOp : OneFlow_BaseOp<"sparse_softmax_cross_entropy", [NoSideEffect, DeclareOpInterfaceMethods<UserOpCompatibleInterface>]> {
  let input = (ins
    OneFlow_Tensor:$prediction,
    OneFlow_Tensor:$label
  );
  let output = (outs
    OneFlow_Tensor:$prob,
    OneFlow_Tensor:$out
  );
  let attrs = (ins
    DefaultValuedAttr<SI64Attr, "0">:$depth
  );
  let has_logical_tensor_desc_infer_fn = 1;
  let has_physical_tensor_desc_infer_fn = 1;
  let has_get_sbp_fn = 1;
  let has_data_type_infer_fn = 1;
  let has_input_arg_modify_fn = 1;
}

def OneFlow_SparseSoftmaxCrossEntropyGradOp : OneFlow_BaseOp<"sparse_softmax_cross_entropy_grad", [NoSideEffect, DeclareOpInterfaceMethods<UserOpCompatibleInterface>]> {
  let input = (ins
    OneFlow_Tensor:$label,
    OneFlow_Tensor:$dy,
    OneFlow_Tensor:$prob
  );
  let output = (outs
    OneFlow_Tensor:$prediction_diff
  );
  let attrs = (ins
    DefaultValuedAttr<SI64Attr, "0">:$depth
  );
  let has_logical_tensor_desc_infer_fn = 1;
  let has_physical_tensor_desc_infer_fn = 1;
  let has_get_sbp_fn = 1;
  let has_data_type_infer_fn = 1;
}

def OneFlow_SparseSoftmaxCrossEntropyMsOp : OneFlow_BaseOp<"sparse_softmax_cross_entropy_ms", [NoSideEffect, DeclareOpInterfaceMethods<UserOpCompatibleInterface>]> {
  let input = (ins
    OneFlow_Tensor:$prediction,
    OneFlow_Tensor:$label
  );
  let output = (outs
    OneFlow_Tensor:$prob,
    OneFlow_Tensor:$out
  );
  let attrs = (ins
    DefaultValuedAttr<SI64Attr, "0">:$depth
  );
  let has_logical_tensor_desc_infer_fn = 1;
  let has_physical_tensor_desc_infer_fn = 1;
  let has_get_sbp_fn = 1;
  let has_data_type_infer_fn = 1;
  let has_input_arg_modify_fn = 1;
}

def OneFlow_SparseSoftmaxCrossEntropyMsGradOp : OneFlow_BaseOp<"sparse_softmax_cross_entropy_ms_grad", [NoSideEffect, DeclareOpInterfaceMethods<UserOpCompatibleInterface>]> {
  let input = (ins
    OneFlow_Tensor:$label,
    OneFlow_Tensor:$dy,
    OneFlow_Tensor:$prob
  );
  let output = (outs
    OneFlow_Tensor:$prediction_diff
  );
  let attrs = (ins
    DefaultValuedAttr<SI64Attr, "0">:$depth
  );
  let has_logical_tensor_desc_infer_fn = 1;
  let has_physical_tensor_desc_infer_fn = 1;
  let has_get_sbp_fn = 1;
  let has_data_type_infer_fn = 1;
}

#endif // GET_ONEFLOW_SOFTMAX_OP_DEFINITIONS

// Group: SUMMARY
// create_summary_writer, flush_summary_writer, summary_write_histogram, summary_write_image, summary_write_pb, summary_write_scalar
// Total: 6

#ifdef GET_ONEFLOW_SUMMARY_OP_DEFINITIONS

def OneFlow_CreateSummaryWriterOp : OneFlow_BaseOp<"create_summary_writer", [NoSideEffect, NoGrad, CpuOnly, DeclareOpInterfaceMethods<UserOpCompatibleInterface>]> {
  let attrs = (ins
    StrAttr:$logdir
  );
  let has_logical_tensor_desc_infer_fn = 1;
  let has_physical_tensor_desc_infer_fn = 1;
  let has_get_sbp_fn = 1;
  let has_data_type_infer_fn = 1;
}

def OneFlow_FlushSummaryWriterOp : OneFlow_BaseOp<"flush_summary_writer", [NoSideEffect, NoGrad, CpuOnly, DeclareOpInterfaceMethods<UserOpCompatibleInterface>]> {
  let has_logical_tensor_desc_infer_fn = 1;
  let has_physical_tensor_desc_infer_fn = 1;
  let has_get_sbp_fn = 1;
  let has_data_type_infer_fn = 1;
}

def OneFlow_SummaryWriteHistogramOp : OneFlow_BaseOp<"summary_write_histogram", [NoSideEffect, NoGrad, CpuOnly, DeclareOpInterfaceMethods<UserOpCompatibleInterface>]> {
  let input = (ins
    OneFlow_Tensor:$in,
    OneFlow_Tensor:$step,
    OneFlow_Tensor:$tag
  );
  let has_logical_tensor_desc_infer_fn = 1;
  let has_physical_tensor_desc_infer_fn = 1;
  let has_get_sbp_fn = 1;
  let has_data_type_infer_fn = 1;
}

def OneFlow_SummaryWriteImageOp : OneFlow_BaseOp<"summary_write_image", [NoSideEffect, NoGrad, CpuOnly, DeclareOpInterfaceMethods<UserOpCompatibleInterface>]> {
  let input = (ins
    OneFlow_Tensor:$in,
    OneFlow_Tensor:$step,
    OneFlow_Tensor:$tag
  );
  let has_logical_tensor_desc_infer_fn = 1;
  let has_physical_tensor_desc_infer_fn = 1;
  let has_get_sbp_fn = 1;
  let has_data_type_infer_fn = 1;
}

def OneFlow_SummaryWritePbOp : OneFlow_BaseOp<"summary_write_pb", [NoSideEffect, NoGrad, CpuOnly, DeclareOpInterfaceMethods<UserOpCompatibleInterface>]> {
  let input = (ins
    OneFlow_Tensor:$in,
    OneFlow_Tensor:$step
  );
  let has_logical_tensor_desc_infer_fn = 1;
  let has_physical_tensor_desc_infer_fn = 1;
  let has_get_sbp_fn = 1;
  let has_data_type_infer_fn = 1;
}

def OneFlow_SummaryWriteScalarOp : OneFlow_BaseOp<"summary_write_scalar", [NoSideEffect, NoGrad, CpuOnly, DeclareOpInterfaceMethods<UserOpCompatibleInterface>]> {
  let input = (ins
    OneFlow_Tensor:$in,
    OneFlow_Tensor:$step,
    OneFlow_Tensor:$tag
  );
  let has_logical_tensor_desc_infer_fn = 1;
  let has_physical_tensor_desc_infer_fn = 1;
  let has_get_sbp_fn = 1;
  let has_data_type_infer_fn = 1;
}

#endif // GET_ONEFLOW_SUMMARY_OP_DEFINITIONS

// Group: TENSOR_BUFFER
// gen_tensor_buffer, tensor_buffer_to_list_of_tensors, tensor_buffer_to_list_of_tensors_v2, tensor_buffer_to_tensor, tensor_to_tensor_buffer
// Total: 5

#ifdef GET_ONEFLOW_TENSOR_BUFFER_OP_DEFINITIONS

def OneFlow_GenTensorBufferOp : OneFlow_BaseOp<"gen_tensor_buffer", [NoSideEffect, NoGrad, CpuOnly, DeclareOpInterfaceMethods<UserOpCompatibleInterface>]> {
  let output = (outs
    OneFlow_Tensor:$out
  );
  let attrs = (ins
    ShapeAttr:$shape,
    ShapeArrayAttr:$shape_list,
    F32ArrayAttr:$value_list,
    OneFlow_DataType:$data_type,
    DefaultValuedAttr<BoolAttr, "false">:$dynamic_out
  );
  let has_logical_tensor_desc_infer_fn = 1;
  let has_physical_tensor_desc_infer_fn = 1;
  let has_get_sbp_fn = 1;
  let has_data_type_infer_fn = 1;
}

def OneFlow_TensorBufferToListOfTensorsOp : OneFlow_BaseOp<"tensor_buffer_to_list_of_tensors", [NoSideEffect, NoGrad, CpuOnly, DeclareOpInterfaceMethods<UserOpCompatibleInterface>]> {
  let input = (ins
    OneFlow_Tensor:$in
  );
  let output = (outs
    Variadic<OneFlow_Tensor>:$out
  );
  let attrs = (ins
    ShapeAttr:$out_shape,
    OneFlow_DataType:$out_dtype,
    DefaultValuedAttr<BoolAttr, "false">:$dynamic_out
  );
  let has_check_fn = 1;
  let has_logical_tensor_desc_infer_fn = 1;
  let has_physical_tensor_desc_infer_fn = 1;
  let has_get_sbp_fn = 1;
  let has_data_type_infer_fn = 1;
  let has_output_arg_modify_fn = 1;
}

def OneFlow_TensorBufferToListOfTensorsV2Op : OneFlow_BaseOp<"tensor_buffer_to_list_of_tensors_v2", [NoSideEffect, NoGrad, CpuOnly, DeclareOpInterfaceMethods<UserOpCompatibleInterface>]> {
  let input = (ins
    OneFlow_Tensor:$in
  );
  let output = (outs
    Variadic<OneFlow_Tensor>:$out
  );
  let attrs = (ins
    ShapeArrayAttr:$out_shapes,
    DTArrayAttr:$out_dtypes,
    DefaultValuedAttr<BoolAttr, "false">:$dynamic_out
  );
  let has_check_fn = 1;
  let has_logical_tensor_desc_infer_fn = 1;
  let has_physical_tensor_desc_infer_fn = 1;
  let has_get_sbp_fn = 1;
  let has_data_type_infer_fn = 1;
  let has_output_arg_modify_fn = 1;
}

def OneFlow_TensorBufferToTensorOp : OneFlow_BaseOp<"tensor_buffer_to_tensor", [NoSideEffect, NoGrad, CpuOnly, DeclareOpInterfaceMethods<UserOpCompatibleInterface>]> {
  let input = (ins
    OneFlow_Tensor:$in
  );
  let output = (outs
    OneFlow_Tensor:$out
  );
  let attrs = (ins
    ShapeAttr:$instance_shape,
    OneFlow_DataType:$dtype
  );
  let has_logical_tensor_desc_infer_fn = 1;
  let has_physical_tensor_desc_infer_fn = 1;
  let has_get_sbp_fn = 1;
  let has_data_type_infer_fn = 1;
}

def OneFlow_TensorToTensorBufferOp : OneFlow_BaseOp<"tensor_to_tensor_buffer", [NoSideEffect, NoGrad, CpuOnly, DeclareOpInterfaceMethods<UserOpCompatibleInterface>]> {
  let input = (ins
    OneFlow_Tensor:$in
  );
  let output = (outs
    OneFlow_Tensor:$out
  );
  let attrs = (ins
    DefaultValuedAttr<SI32Attr, "0">:$instance_dims
  );
  let has_logical_tensor_desc_infer_fn = 1;
  let has_physical_tensor_desc_infer_fn = 1;
  let has_get_sbp_fn = 1;
  let has_data_type_infer_fn = 1;
}

#endif // GET_ONEFLOW_TENSOR_BUFFER_OP_DEFINITIONS

// Group: TEST
// TestDataTypeAttr, TestDynamicSource, TestListDataTypeAndListShapeAndListStringAttr, TestMultiInput, TestMultiInputGrad, TestMultiOutputOrder, TestRandomSource, TestReshape, TestSource, TestSourceMultiGpuFixedOutNum, ccrelu, ccrelu_grad, cpu_only_relu_test, test_user_op_attr_auto_type
// Total: 14

#ifdef GET_ONEFLOW_TEST_OP_DEFINITIONS

def OneFlow_TestDataTypeAttrOp : OneFlow_BaseOp<"TestDataTypeAttr", [NoSideEffect, DeclareOpInterfaceMethods<UserOpCompatibleInterface>]> {
  let input = (ins
    OneFlow_Tensor:$in
  );
  let output = (outs
    OneFlow_Tensor:$out
  );
  let attrs = (ins
    OneFlow_DataType:$output_type
  );
  let has_logical_tensor_desc_infer_fn = 1;
  let has_physical_tensor_desc_infer_fn = 1;
  let has_get_sbp_fn = 1;
  let has_data_type_infer_fn = 1;
}

def OneFlow_TestDynamicSourceOp : OneFlow_BaseOp<"TestDynamicSource", [NoSideEffect, DeclareOpInterfaceMethods<UserOpCompatibleInterface>]> {
  let output = (outs
    OneFlow_Tensor:$out
  );
  let has_logical_tensor_desc_infer_fn = 1;
  let has_physical_tensor_desc_infer_fn = 1;
  let has_get_sbp_fn = 1;
  let has_data_type_infer_fn = 1;
  let has_output_arg_modify_fn = 1;
}

def OneFlow_TestListDataTypeAndListShapeAndListStringAttrOp : OneFlow_BaseOp<"TestListDataTypeAndListShapeAndListStringAttr", [NoSideEffect, DeclareOpInterfaceMethods<UserOpCompatibleInterface>]> {
  let input = (ins
    OneFlow_Tensor:$in
  );
  let output = (outs
    OneFlow_Tensor:$out
  );
  let attrs = (ins
    ShapeArrayAttr:$out_shapes,
    DTArrayAttr:$out_types,
    StrArrayAttr:$string_list
  );
  let has_logical_tensor_desc_infer_fn = 1;
  let has_physical_tensor_desc_infer_fn = 1;
  let has_get_sbp_fn = 1;
  let has_data_type_infer_fn = 1;
}

def OneFlow_TestMultiInputOp : OneFlow_BaseOp<"TestMultiInput", [NoSideEffect, DeclareOpInterfaceMethods<UserOpCompatibleInterface>]> {
  let input = (ins
    OneFlow_Tensor:$x1,
    OneFlow_Tensor:$x2
  );
  let output = (outs
    OneFlow_Tensor:$y
  );
  let has_logical_tensor_desc_infer_fn = 1;
  let has_physical_tensor_desc_infer_fn = 1;
  let has_get_sbp_fn = 1;
  let has_data_type_infer_fn = 1;
}

def OneFlow_TestMultiInputGradOp : OneFlow_BaseOp<"TestMultiInputGrad", [NoSideEffect, DeclareOpInterfaceMethods<UserOpCompatibleInterface>]> {
  let input = (ins
    OneFlow_Tensor:$x1,
    OneFlow_Tensor:$x2,
    OneFlow_Tensor:$y_diff
  );
  let output = (outs
    OneFlow_Tensor:$x1_diff,
    OneFlow_Tensor:$x2_diff
  );
  let has_logical_tensor_desc_infer_fn = 1;
  let has_physical_tensor_desc_infer_fn = 1;
  let has_get_sbp_fn = 1;
  let has_data_type_infer_fn = 1;
}

def OneFlow_TestMultiOutputOrderOp : OneFlow_BaseOp<"TestMultiOutputOrder", [NoSideEffect, DeclareOpInterfaceMethods<UserOpCompatibleInterface>]> {
  let input = (ins
    OneFlow_Tensor:$in
  );
  let output = (outs
    OneFlow_Tensor:$out1,
    OneFlow_Tensor:$out2
  );
  let has_logical_tensor_desc_infer_fn = 1;
  let has_physical_tensor_desc_infer_fn = 1;
  let has_get_sbp_fn = 1;
  let has_data_type_infer_fn = 1;
}

def OneFlow_TestRandomSourceOp : OneFlow_BaseOp<"TestRandomSource", [NoSideEffect, DeclareOpInterfaceMethods<UserOpCompatibleInterface>]> {
  let output = (outs
    OneFlow_Tensor:$out
  );
  let attrs = (ins
    DefaultValuedAttr<SI64Attr, "0">:$seed
  );
  let has_logical_tensor_desc_infer_fn = 1;
  let has_physical_tensor_desc_infer_fn = 1;
  let has_get_sbp_fn = 1;
  let has_data_type_infer_fn = 1;
}

def OneFlow_TestReshapeOp : OneFlow_BaseOp<"TestReshape", [NoSideEffect, DeclareOpInterfaceMethods<UserOpCompatibleInterface>]> {
  let input = (ins
    OneFlow_Tensor:$in
  );
  let output = (outs
    OneFlow_Tensor:$out
  );
  let attrs = (ins
    ShapeAttr:$shape
  );
  let has_logical_tensor_desc_infer_fn = 1;
  let has_physical_tensor_desc_infer_fn = 1;
  let has_get_sbp_fn = 1;
  let has_data_type_infer_fn = 1;
}

def OneFlow_TestSourceOp : OneFlow_BaseOp<"TestSource", [NoSideEffect, DeclareOpInterfaceMethods<UserOpCompatibleInterface>]> {
  let output = (outs
    OneFlow_Tensor:$out
  );
  let has_logical_tensor_desc_infer_fn = 1;
  let has_physical_tensor_desc_infer_fn = 1;
  let has_get_sbp_fn = 1;
  let has_data_type_infer_fn = 1;
}

def OneFlow_TestSourceMultiGpuFixedOutNumOp : OneFlow_BaseOp<"TestSourceMultiGpuFixedOutNum", [NoSideEffect, DeclareOpInterfaceMethods<UserOpCompatibleInterface>]> {
  let output = (outs
    OneFlow_Tensor:$out
  );
  let attrs = (ins
    DefaultValuedAttr<SI64Attr, "0">:$out_num
  );
  let has_logical_tensor_desc_infer_fn = 1;
  let has_physical_tensor_desc_infer_fn = 1;
  let has_get_sbp_fn = 1;
  let has_data_type_infer_fn = 1;
}

def OneFlow_CcreluOp : OneFlow_BaseOp<"ccrelu", [NoSideEffect, DeclareOpInterfaceMethods<UserOpCompatibleInterface>]> {
  let input = (ins
    OneFlow_Tensor:$x
  );
  let output = (outs
    OneFlow_Tensor:$y
  );
  let has_logical_tensor_desc_infer_fn = 1;
  let has_physical_tensor_desc_infer_fn = 1;
  let has_get_sbp_fn = 1;
  let has_data_type_infer_fn = 1;
}

def OneFlow_CcreluGradOp : OneFlow_BaseOp<"ccrelu_grad", [NoSideEffect, DeclareOpInterfaceMethods<UserOpCompatibleInterface>]> {
  let input = (ins
    OneFlow_Tensor:$y,
    OneFlow_Tensor:$dy
  );
  let output = (outs
    OneFlow_Tensor:$dx
  );
  let has_logical_tensor_desc_infer_fn = 1;
  let has_physical_tensor_desc_infer_fn = 1;
  let has_get_sbp_fn = 1;
  let has_data_type_infer_fn = 1;
}

def OneFlow_CpuOnlyReluTestOp : OneFlow_BaseOp<"cpu_only_relu_test", [NoSideEffect, CpuOnly, DeclareOpInterfaceMethods<UserOpCompatibleInterface>]> {
  let input = (ins
    OneFlow_Tensor:$in
  );
  let output = (outs
    OneFlow_Tensor:$out
  );
  let has_logical_tensor_desc_infer_fn = 1;
  let has_physical_tensor_desc_infer_fn = 1;
  let has_get_sbp_fn = 1;
  let has_data_type_infer_fn = 1;
}

def OneFlow_TestUserOpAttrAutoTypeOp : OneFlow_BaseOp<"test_user_op_attr_auto_type", [NoSideEffect, DeclareOpInterfaceMethods<UserOpCompatibleInterface>]> {
  let input = (ins
    OneFlow_Tensor:$in
  );
  let output = (outs
    OneFlow_Tensor:$out
  );
  let attrs = (ins
    DefaultValuedAttr<SI32Attr, "0">:$int1,
    DefaultValuedAttr<SI32Attr, "0">:$int2
  );
  let has_logical_tensor_desc_infer_fn = 1;
  let has_physical_tensor_desc_infer_fn = 1;
  let has_get_sbp_fn = 1;
  let has_data_type_infer_fn = 1;
}

#endif // GET_ONEFLOW_TEST_OP_DEFINITIONS

// Group: TRIGONOMETRIC
// acos, acos_grad, acosh, acosh_grad, asin, asin_grad, asinh, asinh_grad, atan, atan2, atan2_x_grad, atan2_y_grad, atan_grad, atanh, atanh_grad, cos, cos_grad, cosh, cosh_grad, hardtanh, hardtanh_grad, sin, sin_grad, sinh, sinh_grad, tan, tan_grad, tanh, tanh_grad
// Total: 29

#ifdef GET_ONEFLOW_TRIGONOMETRIC_OP_DEFINITIONS

def OneFlow_AcosOp : OneFlow_BaseOp<"acos", [NoSideEffect, DeclareOpInterfaceMethods<UserOpCompatibleInterface>]> {
  let input = (ins
    OneFlow_Tensor:$x
  );
  let output = (outs
    OneFlow_Tensor:$y
  );
  let has_logical_tensor_desc_infer_fn = 1;
  let has_physical_tensor_desc_infer_fn = 1;
  let has_get_sbp_fn = 1;
  let has_data_type_infer_fn = 1;
}

def OneFlow_AcosGradOp : OneFlow_BaseOp<"acos_grad", [NoSideEffect, DeclareOpInterfaceMethods<UserOpCompatibleInterface>]> {
  let input = (ins
    OneFlow_Tensor:$x,
    OneFlow_Tensor:$dy
  );
  let output = (outs
    OneFlow_Tensor:$dx
  );
  let has_logical_tensor_desc_infer_fn = 1;
  let has_physical_tensor_desc_infer_fn = 1;
  let has_get_sbp_fn = 1;
  let has_data_type_infer_fn = 1;
}

def OneFlow_AcoshOp : OneFlow_BaseOp<"acosh", [NoSideEffect, DeclareOpInterfaceMethods<UserOpCompatibleInterface>]> {
  let input = (ins
    OneFlow_Tensor:$x
  );
  let output = (outs
    OneFlow_Tensor:$y
  );
  let has_logical_tensor_desc_infer_fn = 1;
  let has_physical_tensor_desc_infer_fn = 1;
  let has_get_sbp_fn = 1;
  let has_data_type_infer_fn = 1;
}

def OneFlow_AcoshGradOp : OneFlow_BaseOp<"acosh_grad", [NoSideEffect, DeclareOpInterfaceMethods<UserOpCompatibleInterface>]> {
  let input = (ins
    OneFlow_Tensor:$x,
    OneFlow_Tensor:$dy
  );
  let output = (outs
    OneFlow_Tensor:$dx
  );
  let has_logical_tensor_desc_infer_fn = 1;
  let has_physical_tensor_desc_infer_fn = 1;
  let has_get_sbp_fn = 1;
  let has_data_type_infer_fn = 1;
}

def OneFlow_AsinOp : OneFlow_BaseOp<"asin", [NoSideEffect, DeclareOpInterfaceMethods<UserOpCompatibleInterface>]> {
  let input = (ins
    OneFlow_Tensor:$x
  );
  let output = (outs
    OneFlow_Tensor:$y
  );
  let has_logical_tensor_desc_infer_fn = 1;
  let has_physical_tensor_desc_infer_fn = 1;
  let has_get_sbp_fn = 1;
  let has_data_type_infer_fn = 1;
}

def OneFlow_AsinGradOp : OneFlow_BaseOp<"asin_grad", [NoSideEffect, DeclareOpInterfaceMethods<UserOpCompatibleInterface>]> {
  let input = (ins
    OneFlow_Tensor:$x,
    OneFlow_Tensor:$dy
  );
  let output = (outs
    OneFlow_Tensor:$dx
  );
  let has_logical_tensor_desc_infer_fn = 1;
  let has_physical_tensor_desc_infer_fn = 1;
  let has_get_sbp_fn = 1;
  let has_data_type_infer_fn = 1;
}

def OneFlow_AsinhOp : OneFlow_BaseOp<"asinh", [NoSideEffect, DeclareOpInterfaceMethods<UserOpCompatibleInterface>]> {
  let input = (ins
    OneFlow_Tensor:$x
  );
  let output = (outs
    OneFlow_Tensor:$y
  );
  let has_logical_tensor_desc_infer_fn = 1;
  let has_physical_tensor_desc_infer_fn = 1;
  let has_get_sbp_fn = 1;
  let has_data_type_infer_fn = 1;
}

def OneFlow_AsinhGradOp : OneFlow_BaseOp<"asinh_grad", [NoSideEffect, DeclareOpInterfaceMethods<UserOpCompatibleInterface>]> {
  let input = (ins
    OneFlow_Tensor:$x,
    OneFlow_Tensor:$dy
  );
  let output = (outs
    OneFlow_Tensor:$dx
  );
  let has_logical_tensor_desc_infer_fn = 1;
  let has_physical_tensor_desc_infer_fn = 1;
  let has_get_sbp_fn = 1;
  let has_data_type_infer_fn = 1;
}

def OneFlow_AtanOp : OneFlow_BaseOp<"atan", [NoSideEffect, DeclareOpInterfaceMethods<UserOpCompatibleInterface>]> {
  let input = (ins
    OneFlow_Tensor:$x
  );
  let output = (outs
    OneFlow_Tensor:$y
  );
  let has_logical_tensor_desc_infer_fn = 1;
  let has_physical_tensor_desc_infer_fn = 1;
  let has_get_sbp_fn = 1;
  let has_data_type_infer_fn = 1;
}

def OneFlow_Atan2Op : OneFlow_BaseOp<"atan2", [NoSideEffect, DeclareOpInterfaceMethods<UserOpCompatibleInterface>]> {
  let input = (ins
    OneFlow_Tensor:$x,
    OneFlow_Tensor:$y
  );
  let output = (outs
    OneFlow_Tensor:$z
  );
  let has_logical_tensor_desc_infer_fn = 1;
  let has_physical_tensor_desc_infer_fn = 1;
  let has_get_sbp_fn = 1;
  let has_data_type_infer_fn = 1;
}

def OneFlow_Atan2XGradOp : OneFlow_BaseOp<"atan2_x_grad", [NoSideEffect, DeclareOpInterfaceMethods<UserOpCompatibleInterface>]> {
  let input = (ins
    OneFlow_Tensor:$x,
    OneFlow_Tensor:$y,
    OneFlow_Tensor:$dz
  );
  let output = (outs
    OneFlow_Tensor:$dx
  );
  let has_logical_tensor_desc_infer_fn = 1;
  let has_physical_tensor_desc_infer_fn = 1;
  let has_get_sbp_fn = 1;
  let has_data_type_infer_fn = 1;
}

def OneFlow_Atan2YGradOp : OneFlow_BaseOp<"atan2_y_grad", [NoSideEffect, DeclareOpInterfaceMethods<UserOpCompatibleInterface>]> {
  let input = (ins
    OneFlow_Tensor:$x,
    OneFlow_Tensor:$y,
    OneFlow_Tensor:$dz
  );
  let output = (outs
    OneFlow_Tensor:$dy
  );
  let has_logical_tensor_desc_infer_fn = 1;
  let has_physical_tensor_desc_infer_fn = 1;
  let has_get_sbp_fn = 1;
  let has_data_type_infer_fn = 1;
}

def OneFlow_AtanGradOp : OneFlow_BaseOp<"atan_grad", [NoSideEffect, DeclareOpInterfaceMethods<UserOpCompatibleInterface>]> {
  let input = (ins
    OneFlow_Tensor:$x,
    OneFlow_Tensor:$dy
  );
  let output = (outs
    OneFlow_Tensor:$dx
  );
  let has_logical_tensor_desc_infer_fn = 1;
  let has_physical_tensor_desc_infer_fn = 1;
  let has_get_sbp_fn = 1;
  let has_data_type_infer_fn = 1;
}

def OneFlow_AtanhOp : OneFlow_BaseOp<"atanh", [NoSideEffect, DeclareOpInterfaceMethods<UserOpCompatibleInterface>]> {
  let input = (ins
    OneFlow_Tensor:$x
  );
  let output = (outs
    OneFlow_Tensor:$y
  );
  let has_logical_tensor_desc_infer_fn = 1;
  let has_physical_tensor_desc_infer_fn = 1;
  let has_get_sbp_fn = 1;
  let has_data_type_infer_fn = 1;
}

def OneFlow_AtanhGradOp : OneFlow_BaseOp<"atanh_grad", [NoSideEffect, DeclareOpInterfaceMethods<UserOpCompatibleInterface>]> {
  let input = (ins
    OneFlow_Tensor:$x,
    OneFlow_Tensor:$dy
  );
  let output = (outs
    OneFlow_Tensor:$dx
  );
  let has_logical_tensor_desc_infer_fn = 1;
  let has_physical_tensor_desc_infer_fn = 1;
  let has_get_sbp_fn = 1;
  let has_data_type_infer_fn = 1;
}

def OneFlow_CosOp : OneFlow_BaseOp<"cos", [NoSideEffect, DeclareOpInterfaceMethods<UserOpCompatibleInterface>]> {
  let input = (ins
    OneFlow_Tensor:$x
  );
  let output = (outs
    OneFlow_Tensor:$y
  );
  let has_logical_tensor_desc_infer_fn = 1;
  let has_physical_tensor_desc_infer_fn = 1;
  let has_get_sbp_fn = 1;
  let has_data_type_infer_fn = 1;
}

def OneFlow_CosGradOp : OneFlow_BaseOp<"cos_grad", [NoSideEffect, DeclareOpInterfaceMethods<UserOpCompatibleInterface>]> {
  let input = (ins
    OneFlow_Tensor:$x,
    OneFlow_Tensor:$dy
  );
  let output = (outs
    OneFlow_Tensor:$dx
  );
  let has_logical_tensor_desc_infer_fn = 1;
  let has_physical_tensor_desc_infer_fn = 1;
  let has_get_sbp_fn = 1;
  let has_data_type_infer_fn = 1;
}

def OneFlow_CoshOp : OneFlow_BaseOp<"cosh", [NoSideEffect, DeclareOpInterfaceMethods<UserOpCompatibleInterface>]> {
  let input = (ins
    OneFlow_Tensor:$x
  );
  let output = (outs
    OneFlow_Tensor:$y
  );
  let has_logical_tensor_desc_infer_fn = 1;
  let has_physical_tensor_desc_infer_fn = 1;
  let has_get_sbp_fn = 1;
  let has_data_type_infer_fn = 1;
}

def OneFlow_CoshGradOp : OneFlow_BaseOp<"cosh_grad", [NoSideEffect, DeclareOpInterfaceMethods<UserOpCompatibleInterface>]> {
  let input = (ins
    OneFlow_Tensor:$x,
    OneFlow_Tensor:$dy
  );
  let output = (outs
    OneFlow_Tensor:$dx
  );
  let has_logical_tensor_desc_infer_fn = 1;
  let has_physical_tensor_desc_infer_fn = 1;
  let has_get_sbp_fn = 1;
  let has_data_type_infer_fn = 1;
}

def OneFlow_HardtanhOp : OneFlow_BaseOp<"hardtanh", [NoSideEffect, DeclareOpInterfaceMethods<UserOpCompatibleInterface>]> {
  let input = (ins
    OneFlow_Tensor:$in
  );
  let output = (outs
    OneFlow_Tensor:$out
  );
  let attrs = (ins
    DefaultValuedAttr<F64Attr, "0.">:$min_val,
    DefaultValuedAttr<F64Attr, "0.">:$max_val
  );
  let has_logical_tensor_desc_infer_fn = 1;
  let has_physical_tensor_desc_infer_fn = 1;
  let has_get_sbp_fn = 1;
  let has_data_type_infer_fn = 1;
}

def OneFlow_HardtanhGradOp : OneFlow_BaseOp<"hardtanh_grad", [NoSideEffect, DeclareOpInterfaceMethods<UserOpCompatibleInterface>]> {
  let input = (ins
    OneFlow_Tensor:$y,
    OneFlow_Tensor:$dy
  );
  let output = (outs
    OneFlow_Tensor:$dx
  );
  let attrs = (ins
    DefaultValuedAttr<F64Attr, "0.">:$min_val,
    DefaultValuedAttr<F64Attr, "0.">:$max_val
  );
  let has_logical_tensor_desc_infer_fn = 1;
  let has_physical_tensor_desc_infer_fn = 1;
  let has_get_sbp_fn = 1;
  let has_data_type_infer_fn = 1;
}

def OneFlow_SinOp : OneFlow_BaseOp<"sin", [NoSideEffect, DeclareOpInterfaceMethods<UserOpCompatibleInterface>]> {
  let input = (ins
    OneFlow_Tensor:$x
  );
  let output = (outs
    OneFlow_Tensor:$y
  );
  let has_logical_tensor_desc_infer_fn = 1;
  let has_physical_tensor_desc_infer_fn = 1;
  let has_get_sbp_fn = 1;
  let has_data_type_infer_fn = 1;
}

def OneFlow_SinGradOp : OneFlow_BaseOp<"sin_grad", [NoSideEffect, DeclareOpInterfaceMethods<UserOpCompatibleInterface>]> {
  let input = (ins
    OneFlow_Tensor:$x,
    OneFlow_Tensor:$dy
  );
  let output = (outs
    OneFlow_Tensor:$dx
  );
  let has_logical_tensor_desc_infer_fn = 1;
  let has_physical_tensor_desc_infer_fn = 1;
  let has_get_sbp_fn = 1;
  let has_data_type_infer_fn = 1;
}

def OneFlow_SinhOp : OneFlow_BaseOp<"sinh", [NoSideEffect, DeclareOpInterfaceMethods<UserOpCompatibleInterface>]> {
  let input = (ins
    OneFlow_Tensor:$x
  );
  let output = (outs
    OneFlow_Tensor:$y
  );
  let has_logical_tensor_desc_infer_fn = 1;
  let has_physical_tensor_desc_infer_fn = 1;
  let has_get_sbp_fn = 1;
  let has_data_type_infer_fn = 1;
}

def OneFlow_SinhGradOp : OneFlow_BaseOp<"sinh_grad", [NoSideEffect, DeclareOpInterfaceMethods<UserOpCompatibleInterface>]> {
  let input = (ins
    OneFlow_Tensor:$x,
    OneFlow_Tensor:$dy
  );
  let output = (outs
    OneFlow_Tensor:$dx
  );
  let has_logical_tensor_desc_infer_fn = 1;
  let has_physical_tensor_desc_infer_fn = 1;
  let has_get_sbp_fn = 1;
  let has_data_type_infer_fn = 1;
}

def OneFlow_TanOp : OneFlow_BaseOp<"tan", [NoSideEffect, DeclareOpInterfaceMethods<UserOpCompatibleInterface>]> {
  let input = (ins
    OneFlow_Tensor:$x
  );
  let output = (outs
    OneFlow_Tensor:$y
  );
  let has_logical_tensor_desc_infer_fn = 1;
  let has_physical_tensor_desc_infer_fn = 1;
  let has_get_sbp_fn = 1;
  let has_data_type_infer_fn = 1;
}

def OneFlow_TanGradOp : OneFlow_BaseOp<"tan_grad", [NoSideEffect, DeclareOpInterfaceMethods<UserOpCompatibleInterface>]> {
  let input = (ins
    OneFlow_Tensor:$x,
    OneFlow_Tensor:$dy
  );
  let output = (outs
    OneFlow_Tensor:$dx
  );
  let has_logical_tensor_desc_infer_fn = 1;
  let has_physical_tensor_desc_infer_fn = 1;
  let has_get_sbp_fn = 1;
  let has_data_type_infer_fn = 1;
}

def OneFlow_TanhOp : OneFlow_BaseOp<"tanh", [NoSideEffect, DeclareOpInterfaceMethods<UserOpCompatibleInterface>]> {
  let input = (ins
    OneFlow_Tensor:$x
  );
  let output = (outs
    OneFlow_Tensor:$y
  );
  let has_logical_tensor_desc_infer_fn = 1;
  let has_physical_tensor_desc_infer_fn = 1;
  let has_get_sbp_fn = 1;
  let has_data_type_infer_fn = 1;
}

def OneFlow_TanhGradOp : OneFlow_BaseOp<"tanh_grad", [NoSideEffect, DeclareOpInterfaceMethods<UserOpCompatibleInterface>]> {
  let input = (ins
    OneFlow_Tensor:$x,
    OneFlow_Tensor:$dy
  );
  let output = (outs
    OneFlow_Tensor:$dx
  );
  let has_logical_tensor_desc_infer_fn = 1;
  let has_physical_tensor_desc_infer_fn = 1;
  let has_get_sbp_fn = 1;
  let has_data_type_infer_fn = 1;
}

#endif // GET_ONEFLOW_TRIGONOMETRIC_OP_DEFINITIONS

// Group: UNARY
// acc, affine_grid, affine_grid_grad, bernoulli, cast, cast_to_static_shape, cast_to_tick, celu, copy, count_not_finite, diag, diagonal, elu, expand, expand_dims, flatten, flip, flip_grad, fold, gelu, hardsigmoid, hardswish, leaky_relu, log2, logical_not, mish, narrow, one_hot, pack, random_mask_like, repeat, roll, selu, sigmoid, silu, softsign, sort, square_sum, squeeze, transpose, tril, triu, unfold, unfold_tensor, unpack, zero_like
// Total: 46

#ifdef GET_ONEFLOW_UNARY_OP_DEFINITIONS

def OneFlow_AccOp : OneFlow_BaseOp<"acc", [NoSideEffect, DeclareOpInterfaceMethods<UserOpCompatibleInterface>]> {
  let input = (ins
    OneFlow_Tensor:$in
  );
  let output = (outs
    OneFlow_Tensor:$out
  );
  let attrs = (ins
    DefaultValuedAttr<SI32Attr, "0">:$max_acc_num
  );
  let has_logical_tensor_desc_infer_fn = 1;
  let has_physical_tensor_desc_infer_fn = 1;
  let has_get_sbp_fn = 1;
  let has_data_type_infer_fn = 1;
  let has_output_blob_time_shape_infer_fn = 1;
}

def OneFlow_AffineGridOp : OneFlow_BaseOp<"affine_grid", [NoSideEffect, DeclareOpInterfaceMethods<UserOpCompatibleInterface>]> {
  let input = (ins
    OneFlow_Tensor:$theta
  );
  let output = (outs
    OneFlow_Tensor:$grid
  );
  let attrs = (ins
    ShapeAttr:$size,
    DefaultValuedAttr<BoolAttr, "false">:$align_corners
  );
  let has_check_fn = 1;
  let has_logical_tensor_desc_infer_fn = 1;
  let has_physical_tensor_desc_infer_fn = 1;
  let has_get_sbp_fn = 1;
  let has_data_type_infer_fn = 1;
}

def OneFlow_AffineGridGradOp : OneFlow_BaseOp<"affine_grid_grad", [NoSideEffect, DeclareOpInterfaceMethods<UserOpCompatibleInterface>]> {
  let input = (ins
    OneFlow_Tensor:$dgrid
  );
  let output = (outs
    OneFlow_Tensor:$dtheta
  );
  let attrs = (ins
    ShapeAttr:$size,
    DefaultValuedAttr<BoolAttr, "false">:$align_corners
  );
  let has_check_fn = 1;
  let has_logical_tensor_desc_infer_fn = 1;
  let has_physical_tensor_desc_infer_fn = 1;
  let has_get_sbp_fn = 1;
  let has_data_type_infer_fn = 1;
}

def OneFlow_BernoulliOp : OneFlow_BaseOp<"bernoulli", [NoSideEffect, NoGrad, CpuOnly, DeclareOpInterfaceMethods<UserOpCompatibleInterface>]> {
  let input = (ins
    OneFlow_Tensor:$in
  );
  let output = (outs
    OneFlow_Tensor:$out
  );
  let attrs = (ins
    DefaultValuedAttr<SI64Attr, "-1">:$seed,
    DefaultValuedAttr<BoolAttr, "false">:$has_seed,
    OneFlow_DataType:$dtype
  );
  let has_logical_tensor_desc_infer_fn = 1;
  let has_physical_tensor_desc_infer_fn = 1;
  let has_get_sbp_fn = 1;
  let has_data_type_infer_fn = 1;
}

def OneFlow_CastOp : OneFlow_BaseOp<"cast", [NoSideEffect, DeclareOpInterfaceMethods<UserOpCompatibleInterface>]> {
  let input = (ins
    OneFlow_Tensor:$in
  );
  let output = (outs
    OneFlow_Tensor:$out
  );
  let attrs = (ins
    OneFlow_DataType:$dtype
  );
  let has_logical_tensor_desc_infer_fn = 1;
  let has_physical_tensor_desc_infer_fn = 1;
  let has_get_sbp_fn = 1;
  let has_data_type_infer_fn = 1;
}

def OneFlow_CastToStaticShapeOp : OneFlow_BaseOp<"cast_to_static_shape", [NoSideEffect, DeclareOpInterfaceMethods<UserOpCompatibleInterface>]> {
  let input = (ins
    OneFlow_Tensor:$input
  );
  let output = (outs
    OneFlow_Tensor:$output
  );
  let has_logical_tensor_desc_infer_fn = 1;
  let has_physical_tensor_desc_infer_fn = 1;
  let has_get_sbp_fn = 1;
  let has_data_type_infer_fn = 1;
}

def OneFlow_CastToTickOp : OneFlow_BaseOp<"cast_to_tick", [NoSideEffect, NoGrad, DeclareOpInterfaceMethods<UserOpCompatibleInterface>]> {
  let input = (ins
    OneFlow_Tensor:$in
  );
  let output = (outs
    OneFlow_Tensor:$out
  );
  let has_logical_tensor_desc_infer_fn = 1;
  let has_physical_tensor_desc_infer_fn = 1;
  let has_get_sbp_fn = 1;
  let has_data_type_infer_fn = 1;
  let has_nd_sbp_infer_fn = 1;
}

def OneFlow_CeluOp : OneFlow_BaseOp<"celu", [NoSideEffect, DeclareOpInterfaceMethods<UserOpCompatibleInterface>]> {
  let input = (ins
    OneFlow_Tensor:$in
  );
  let output = (outs
    OneFlow_Tensor:$out
  );
  let attrs = (ins
    DefaultValuedAttr<F64Attr, "0.">:$alpha
  );
  let has_logical_tensor_desc_infer_fn = 1;
  let has_physical_tensor_desc_infer_fn = 1;
  let has_get_sbp_fn = 1;
  let has_data_type_infer_fn = 1;
}

def OneFlow_CopyOp : OneFlow_BaseOp<"copy", [NoSideEffect, DeclareOpInterfaceMethods<UserOpCompatibleInterface>]> {
  let input = (ins
    OneFlow_Tensor:$in
  );
  let output = (outs
    OneFlow_Tensor:$out
  );
  let attrs = (ins
    StrAttr:$device_type,
    DefaultValuedAttr<SI64Attr, "0">:$device_id
  );
  let has_logical_tensor_desc_infer_fn = 1;
  let has_physical_tensor_desc_infer_fn = 1;
  let has_get_sbp_fn = 1;
  let has_data_type_infer_fn = 1;
  let has_device_infer_fn = 1;
}

def OneFlow_CountNotFiniteOp : OneFlow_BaseOp<"count_not_finite", [NoSideEffect, NoGrad, DeclareOpInterfaceMethods<UserOpCompatibleInterface>]> {
  let input = (ins
    OneFlow_Tensor:$x
  );
  let output = (outs
    OneFlow_Tensor:$y
  );
  let has_logical_tensor_desc_infer_fn = 1;
  let has_physical_tensor_desc_infer_fn = 1;
  let has_get_sbp_fn = 1;
  let has_data_type_infer_fn = 1;
}

def OneFlow_DiagOp : OneFlow_BaseOp<"diag", [NoSideEffect, DeclareOpInterfaceMethods<UserOpCompatibleInterface>]> {
  let input = (ins
    OneFlow_Tensor:$in
  );
  let output = (outs
    OneFlow_Tensor:$out
  );
  let attrs = (ins
    DefaultValuedAttr<SI32Attr, "0">:$diagonal
  );
  let has_logical_tensor_desc_infer_fn = 1;
  let has_physical_tensor_desc_infer_fn = 1;
  let has_get_sbp_fn = 1;
  let has_data_type_infer_fn = 1;
}

def OneFlow_DiagonalOp : OneFlow_BaseOp<"diagonal", [NoSideEffect, DeclareOpInterfaceMethods<UserOpCompatibleInterface>]> {
  let input = (ins
    OneFlow_Tensor:$in
  );
  let output = (outs
    OneFlow_Tensor:$out
  );
  let attrs = (ins
    DefaultValuedAttr<SI32Attr, "0">:$offset
  );
  let has_logical_tensor_desc_infer_fn = 1;
  let has_physical_tensor_desc_infer_fn = 1;
  let has_get_sbp_fn = 1;
  let has_data_type_infer_fn = 1;
}

def OneFlow_EluOp : OneFlow_BaseOp<"elu", [NoSideEffect, DeclareOpInterfaceMethods<UserOpCompatibleInterface>]> {
  let input = (ins
    OneFlow_Tensor:$in
  );
  let output = (outs
    OneFlow_Tensor:$out
  );
  let attrs = (ins
    DefaultValuedAttr<F64Attr, "0.">:$alpha
  );
  let has_logical_tensor_desc_infer_fn = 1;
  let has_physical_tensor_desc_infer_fn = 1;
  let has_get_sbp_fn = 1;
  let has_data_type_infer_fn = 1;
}

def OneFlow_ExpandOp : OneFlow_BaseOp<"expand", [NoSideEffect, DeclareOpInterfaceMethods<UserOpCompatibleInterface>]> {
  let input = (ins
    OneFlow_Tensor:$in
  );
  let output = (outs
    OneFlow_Tensor:$out
  );
  let attrs = (ins
    SI32ArrayAttr:$logical_in_shape,
    SI32ArrayAttr:$logical_expand_shape
  );
  let has_logical_tensor_desc_infer_fn = 1;
  let has_physical_tensor_desc_infer_fn = 1;
  let has_get_sbp_fn = 1;
  let has_data_type_infer_fn = 1;
}

def OneFlow_ExpandDimsOp : OneFlow_BaseOp<"expand_dims", [NoSideEffect, DeclareOpInterfaceMethods<UserOpCompatibleInterface>]> {
  let input = (ins
    OneFlow_Tensor:$in
  );
  let output = (outs
    OneFlow_Tensor:$out
  );
  let attrs = (ins
    DefaultValuedAttr<SI32Attr, "0">:$axis
  );
  let has_logical_tensor_desc_infer_fn = 1;
  let has_physical_tensor_desc_infer_fn = 1;
  let has_get_sbp_fn = 1;
  let has_data_type_infer_fn = 1;
}

def OneFlow_FlattenOp : OneFlow_BaseOp<"flatten", [NoSideEffect, DeclareOpInterfaceMethods<UserOpCompatibleInterface>]> {
  let input = (ins
    OneFlow_Tensor:$in
  );
  let output = (outs
    OneFlow_Tensor:$out
  );
  let attrs = (ins
    DefaultValuedAttr<SI32Attr, "0">:$start_dim,
    DefaultValuedAttr<SI32Attr, "-1">:$end_dim
  );
  let has_logical_tensor_desc_infer_fn = 1;
  let has_physical_tensor_desc_infer_fn = 1;
  let has_get_sbp_fn = 1;
  let has_data_type_infer_fn = 1;
}

def OneFlow_FlipOp : OneFlow_BaseOp<"flip", [NoSideEffect, DeclareOpInterfaceMethods<UserOpCompatibleInterface>]> {
  let input = (ins
    OneFlow_Tensor:$x
  );
  let output = (outs
    OneFlow_Tensor:$y
  );
  let attrs = (ins
    SI32ArrayAttr:$dims
  );
  let has_logical_tensor_desc_infer_fn = 1;
  let has_physical_tensor_desc_infer_fn = 1;
  let has_get_sbp_fn = 1;
  let has_data_type_infer_fn = 1;
}

def OneFlow_FlipGradOp : OneFlow_BaseOp<"flip_grad", [NoSideEffect, DeclareOpInterfaceMethods<UserOpCompatibleInterface>]> {
  let input = (ins
    OneFlow_Tensor:$dy
  );
  let output = (outs
    OneFlow_Tensor:$dx
  );
  let attrs = (ins
    SI32ArrayAttr:$dims
  );
  let has_logical_tensor_desc_infer_fn = 1;
  let has_physical_tensor_desc_infer_fn = 1;
  let has_get_sbp_fn = 1;
  let has_data_type_infer_fn = 1;
}

def OneFlow_FoldOp : OneFlow_BaseOp<"fold", [NoSideEffect, DeclareOpInterfaceMethods<UserOpCompatibleInterface>]> {
  let input = (ins
    OneFlow_Tensor:$x
  );
  let output = (outs
    OneFlow_Tensor:$y
  );
  let attrs = (ins
    StrAttr:$data_format,
    SI32ArrayAttr:$output_size,
    SI32ArrayAttr:$kernel_size,
    SI32ArrayAttr:$strides,
    SI32ArrayAttr:$padding,
    SI32ArrayAttr:$dilation_rate
  );
  let has_logical_tensor_desc_infer_fn = 1;
  let has_physical_tensor_desc_infer_fn = 1;
  let has_get_sbp_fn = 1;
  let has_data_type_infer_fn = 1;
}

def OneFlow_GeluOp : OneFlow_BaseOp<"gelu", [NoSideEffect, DeclareOpInterfaceMethods<UserOpCompatibleInterface>]> {
  let input = (ins
    OneFlow_Tensor:$in
  );
  let output = (outs
    OneFlow_Tensor:$out
  );
  let has_logical_tensor_desc_infer_fn = 1;
  let has_physical_tensor_desc_infer_fn = 1;
  let has_get_sbp_fn = 1;
  let has_data_type_infer_fn = 1;
}

def OneFlow_HardsigmoidOp : OneFlow_BaseOp<"hardsigmoid", [NoSideEffect, DeclareOpInterfaceMethods<UserOpCompatibleInterface>]> {
  let input = (ins
    OneFlow_Tensor:$in
  );
  let output = (outs
    OneFlow_Tensor:$out
  );
  let has_logical_tensor_desc_infer_fn = 1;
  let has_physical_tensor_desc_infer_fn = 1;
  let has_get_sbp_fn = 1;
  let has_data_type_infer_fn = 1;
}

def OneFlow_HardswishOp : OneFlow_BaseOp<"hardswish", [NoSideEffect, DeclareOpInterfaceMethods<UserOpCompatibleInterface>]> {
  let input = (ins
    OneFlow_Tensor:$in
  );
  let output = (outs
    OneFlow_Tensor:$out
  );
  let has_logical_tensor_desc_infer_fn = 1;
  let has_physical_tensor_desc_infer_fn = 1;
  let has_get_sbp_fn = 1;
  let has_data_type_infer_fn = 1;
}

def OneFlow_LeakyReluOp : OneFlow_BaseOp<"leaky_relu", [NoSideEffect, DeclareOpInterfaceMethods<UserOpCompatibleInterface>]> {
  let input = (ins
    OneFlow_Tensor:$x
  );
  let output = (outs
    OneFlow_Tensor:$y
  );
  let attrs = (ins
    DefaultValuedAttr<F32Attr, "0.">:$alpha
  );
  let has_logical_tensor_desc_infer_fn = 1;
  let has_physical_tensor_desc_infer_fn = 1;
  let has_get_sbp_fn = 1;
  let has_data_type_infer_fn = 1;
}

def OneFlow_Log2Op : OneFlow_BaseOp<"log2", [NoSideEffect, DeclareOpInterfaceMethods<UserOpCompatibleInterface>]> {
  let input = (ins
    OneFlow_Tensor:$x
  );
  let output = (outs
    OneFlow_Tensor:$y
  );
  let has_logical_tensor_desc_infer_fn = 1;
  let has_physical_tensor_desc_infer_fn = 1;
  let has_get_sbp_fn = 1;
  let has_data_type_infer_fn = 1;
}

def OneFlow_LogicalNotOp : OneFlow_BaseOp<"logical_not", [NoSideEffect, NoGrad, DeclareOpInterfaceMethods<UserOpCompatibleInterface>]> {
  let input = (ins
    OneFlow_Tensor:$x
  );
  let output = (outs
    OneFlow_Tensor:$y
  );
  let has_logical_tensor_desc_infer_fn = 1;
  let has_physical_tensor_desc_infer_fn = 1;
  let has_get_sbp_fn = 1;
  let has_data_type_infer_fn = 1;
}

def OneFlow_MishOp : OneFlow_BaseOp<"mish", [NoSideEffect, DeclareOpInterfaceMethods<UserOpCompatibleInterface>]> {
  let input = (ins
    OneFlow_Tensor:$in
  );
  let output = (outs
    OneFlow_Tensor:$out
  );
  let has_logical_tensor_desc_infer_fn = 1;
  let has_physical_tensor_desc_infer_fn = 1;
  let has_get_sbp_fn = 1;
  let has_data_type_infer_fn = 1;
}

def OneFlow_NarrowOp : OneFlow_BaseOp<"narrow", [NoSideEffect, DeclareOpInterfaceMethods<UserOpCompatibleInterface>]> {
  let input = (ins
    OneFlow_Tensor:$in
  );
  let output = (outs
    OneFlow_Tensor:$out
  );
  let attrs = (ins
    DefaultValuedAttr<SI64Attr, "0">:$dim,
    DefaultValuedAttr<SI64Attr, "0">:$start,
    DefaultValuedAttr<SI64Attr, "0">:$length
  );
  let has_logical_tensor_desc_infer_fn = 1;
  let has_physical_tensor_desc_infer_fn = 1;
  let has_get_sbp_fn = 1;
  let has_data_type_infer_fn = 1;
}

def OneFlow_OneHotOp : OneFlow_BaseOp<"one_hot", [NoSideEffect, NoGrad, DeclareOpInterfaceMethods<UserOpCompatibleInterface>]> {
  let input = (ins
    OneFlow_Tensor:$indices
  );
  let output = (outs
    OneFlow_Tensor:$out
  );
  let attrs = (ins
    DefaultValuedAttr<SI64Attr, "0">:$depth,
    DefaultValuedAttr<F64Attr, "0.">:$floating_on_value,
    DefaultValuedAttr<SI64Attr, "0">:$integer_on_value,
    DefaultValuedAttr<F64Attr, "0.">:$floating_off_value,
    DefaultValuedAttr<SI64Attr, "0">:$integer_off_value,
    OneFlow_DataType:$dtype
  );
  let has_logical_tensor_desc_infer_fn = 1;
  let has_physical_tensor_desc_infer_fn = 1;
  let has_get_sbp_fn = 1;
  let has_data_type_infer_fn = 1;
  let has_input_arg_modify_fn = 1;
}

def OneFlow_PackOp : OneFlow_BaseOp<"pack", [NoSideEffect, DeclareOpInterfaceMethods<UserOpCompatibleInterface>]> {
  let input = (ins
    OneFlow_Tensor:$in
  );
  let output = (outs
    OneFlow_Tensor:$out
  );
  let attrs = (ins
    DefaultValuedAttr<SI32Attr, "0">:$pack_num
  );
  let has_logical_tensor_desc_infer_fn = 1;
  let has_physical_tensor_desc_infer_fn = 1;
  let has_get_sbp_fn = 1;
  let has_data_type_infer_fn = 1;
  let has_output_blob_time_shape_infer_fn = 1;
}

def OneFlow_RandomMaskLikeOp : OneFlow_BaseOp<"random_mask_like", [NoSideEffect, NoGrad, DeclareOpInterfaceMethods<UserOpCompatibleInterface>]> {
  let input = (ins
    OneFlow_Tensor:$like
  );
  let output = (outs
    OneFlow_Tensor:$out
  );
  let attrs = (ins
    DefaultValuedAttr<F32Attr, "0.">:$rate,
    DefaultValuedAttr<SI64Attr, "0">:$seed
  );
  let has_check_fn = 1;
  let has_logical_tensor_desc_infer_fn = 1;
  let has_physical_tensor_desc_infer_fn = 1;
  let has_get_sbp_fn = 1;
  let has_data_type_infer_fn = 1;
}

def OneFlow_RepeatOp : OneFlow_BaseOp<"repeat", [NoSideEffect, DeclareOpInterfaceMethods<UserOpCompatibleInterface>]> {
  let input = (ins
    OneFlow_Tensor:$in
  );
  let output = (outs
    OneFlow_Tensor:$out
  );
  let attrs = (ins
    DefaultValuedAttr<SI32Attr, "0">:$repeat_num
  );
  let has_logical_tensor_desc_infer_fn = 1;
  let has_physical_tensor_desc_infer_fn = 1;
  let has_get_sbp_fn = 1;
  let has_data_type_infer_fn = 1;
  let has_output_blob_time_shape_infer_fn = 1;
}

def OneFlow_RollOp : OneFlow_BaseOp<"roll", [NoSideEffect, DeclareOpInterfaceMethods<UserOpCompatibleInterface>]> {
  let input = (ins
    OneFlow_Tensor:$in
  );
  let output = (outs
    OneFlow_Tensor:$out
  );
  let attrs = (ins
    SI32ArrayAttr:$shifts,
    SI32ArrayAttr:$dims
  );
  let has_logical_tensor_desc_infer_fn = 1;
  let has_physical_tensor_desc_infer_fn = 1;
  let has_get_sbp_fn = 1;
  let has_data_type_infer_fn = 1;
}

def OneFlow_SeluOp : OneFlow_BaseOp<"selu", [NoSideEffect, DeclareOpInterfaceMethods<UserOpCompatibleInterface>]> {
  let input = (ins
    OneFlow_Tensor:$in
  );
  let output = (outs
    OneFlow_Tensor:$out
  );
  let has_logical_tensor_desc_infer_fn = 1;
  let has_physical_tensor_desc_infer_fn = 1;
  let has_get_sbp_fn = 1;
  let has_data_type_infer_fn = 1;
}

def OneFlow_SigmoidOp : OneFlow_BaseOp<"sigmoid", [NoSideEffect, DeclareOpInterfaceMethods<UserOpCompatibleInterface>]> {
  let input = (ins
    OneFlow_Tensor:$in
  );
  let output = (outs
    OneFlow_Tensor:$out
  );
  let has_logical_tensor_desc_infer_fn = 1;
  let has_physical_tensor_desc_infer_fn = 1;
  let has_get_sbp_fn = 1;
  let has_data_type_infer_fn = 1;
}

def OneFlow_SiluOp : OneFlow_BaseOp<"silu", [NoSideEffect, DeclareOpInterfaceMethods<UserOpCompatibleInterface>]> {
  let input = (ins
    OneFlow_Tensor:$in
  );
  let output = (outs
    OneFlow_Tensor:$out
  );
  let has_logical_tensor_desc_infer_fn = 1;
  let has_physical_tensor_desc_infer_fn = 1;
  let has_get_sbp_fn = 1;
  let has_data_type_infer_fn = 1;
}

def OneFlow_SoftsignOp : OneFlow_BaseOp<"softsign", [NoSideEffect, DeclareOpInterfaceMethods<UserOpCompatibleInterface>]> {
  let input = (ins
    OneFlow_Tensor:$in
  );
  let output = (outs
    OneFlow_Tensor:$out
  );
  let has_logical_tensor_desc_infer_fn = 1;
  let has_physical_tensor_desc_infer_fn = 1;
  let has_get_sbp_fn = 1;
  let has_data_type_infer_fn = 1;
}

def OneFlow_SortOp : OneFlow_BaseOp<"sort", [NoSideEffect, NoGrad, DeclareOpInterfaceMethods<UserOpCompatibleInterface>]> {
  let input = (ins
    OneFlow_Tensor:$in
  );
  let output = (outs
    OneFlow_Tensor:$out
  );
  let attrs = (ins
    StrAttr:$direction
  );
  let has_check_fn = 1;
  let has_logical_tensor_desc_infer_fn = 1;
  let has_physical_tensor_desc_infer_fn = 1;
  let has_get_sbp_fn = 1;
  let has_data_type_infer_fn = 1;
}

def OneFlow_SquareSumOp : OneFlow_BaseOp<"square_sum", [NoSideEffect, DeclareOpInterfaceMethods<UserOpCompatibleInterface>]> {
  let input = (ins
    OneFlow_Tensor:$x
  );
  let output = (outs
    OneFlow_Tensor:$y
  );
  let has_logical_tensor_desc_infer_fn = 1;
  let has_physical_tensor_desc_infer_fn = 1;
  let has_get_sbp_fn = 1;
  let has_data_type_infer_fn = 1;
}

def OneFlow_SqrtSquareSumOp : OneFlow_BaseOp<"sqrt_square_sum", [NoSideEffect, DeclareOpInterfaceMethods<UserOpCompatibleInterface>]> {
  let input = (ins
    OneFlow_Tensor:$x
  );
  let output = (outs
    OneFlow_Tensor:$y
  );
  let has_logical_tensor_desc_infer_fn = 1;
  let has_physical_tensor_desc_infer_fn = 1;
  let has_get_sbp_fn = 1;
  let has_data_type_infer_fn = 1;
}

def OneFlow_SqueezeOp : OneFlow_BaseOp<"squeeze", [NoSideEffect, DeclareOpInterfaceMethods<UserOpCompatibleInterface>]> {
  let input = (ins
    OneFlow_Tensor:$in
  );
  let output = (outs
    OneFlow_Tensor:$out
  );
  let attrs = (ins
    SI32ArrayAttr:$axes
  );
  let has_logical_tensor_desc_infer_fn = 1;
  let has_physical_tensor_desc_infer_fn = 1;
  let has_get_sbp_fn = 1;
  let has_data_type_infer_fn = 1;
}

def OneFlow_TransposeOp : OneFlow_BaseOp<"transpose", [NoSideEffect, DeclareOpInterfaceMethods<UserOpCompatibleInterface>]> {
  let input = (ins
    OneFlow_Tensor:$input
  );
  let output = (outs
    OneFlow_Tensor:$output
  );
  let attrs = (ins
    SI32ArrayAttr:$perm
  );
  let has_logical_tensor_desc_infer_fn = 1;
  let has_physical_tensor_desc_infer_fn = 1;
  let has_get_sbp_fn = 1;
  let has_data_type_infer_fn = 1;
}

def OneFlow_TrilOp : OneFlow_BaseOp<"tril", [NoSideEffect, DeclareOpInterfaceMethods<UserOpCompatibleInterface>]> {
  let input = (ins
    OneFlow_Tensor:$in
  );
  let output = (outs
    OneFlow_Tensor:$out
  );
  let attrs = (ins
    DefaultValuedAttr<SI64Attr, "0">:$diagonal,
    DefaultValuedAttr<F64Attr, "0.">:$floating_fill_value,
    DefaultValuedAttr<SI64Attr, "0">:$integer_fill_value,
    DefaultValuedAttr<BoolAttr, "false">:$is_floating_fill_value
  );
  let has_logical_tensor_desc_infer_fn = 1;
  let has_physical_tensor_desc_infer_fn = 1;
  let has_get_sbp_fn = 1;
  let has_data_type_infer_fn = 1;
}

def OneFlow_TriuOp : OneFlow_BaseOp<"triu", [NoSideEffect, DeclareOpInterfaceMethods<UserOpCompatibleInterface>]> {
  let input = (ins
    OneFlow_Tensor:$in
  );
  let output = (outs
    OneFlow_Tensor:$out
  );
  let attrs = (ins
    DefaultValuedAttr<SI64Attr, "0">:$diagonal
  );
  let has_logical_tensor_desc_infer_fn = 1;
  let has_physical_tensor_desc_infer_fn = 1;
  let has_get_sbp_fn = 1;
  let has_data_type_infer_fn = 1;
}

def OneFlow_UnfoldOp : OneFlow_BaseOp<"unfold", [NoSideEffect, DeclareOpInterfaceMethods<UserOpCompatibleInterface>]> {
  let input = (ins
    OneFlow_Tensor:$x
  );
  let output = (outs
    OneFlow_Tensor:$y
  );
  let attrs = (ins
    StrAttr:$data_format,
    SI32ArrayAttr:$kernel_size,
    SI32ArrayAttr:$padding,
    SI32ArrayAttr:$strides,
    SI32ArrayAttr:$dilation_rate
  );
  let has_logical_tensor_desc_infer_fn = 1;
  let has_physical_tensor_desc_infer_fn = 1;
  let has_get_sbp_fn = 1;
  let has_data_type_infer_fn = 1;
}

def OneFlow_UnfoldTensorOp : OneFlow_BaseOp<"unfold_tensor", [NoSideEffect, DeclareOpInterfaceMethods<UserOpCompatibleInterface>]> {
  let input = (ins
    OneFlow_Tensor:$x
  );
  let output = (outs
    OneFlow_Tensor:$y
  );
  let attrs = (ins
    DefaultValuedAttr<SI32Attr, "0">:$dimension,
    DefaultValuedAttr<SI32Attr, "0">:$size,
    DefaultValuedAttr<SI32Attr, "0">:$step
  );
  let has_logical_tensor_desc_infer_fn = 1;
  let has_physical_tensor_desc_infer_fn = 1;
  let has_get_sbp_fn = 1;
  let has_data_type_infer_fn = 1;
}

def OneFlow_UnpackOp : OneFlow_BaseOp<"unpack", [NoSideEffect, DeclareOpInterfaceMethods<UserOpCompatibleInterface>]> {
  let input = (ins
    OneFlow_Tensor:$in
  );
  let output = (outs
    OneFlow_Tensor:$out
  );
  let attrs = (ins
    DefaultValuedAttr<SI32Attr, "0">:$unpack_num
  );
  let has_logical_tensor_desc_infer_fn = 1;
  let has_physical_tensor_desc_infer_fn = 1;
  let has_get_sbp_fn = 1;
  let has_data_type_infer_fn = 1;
  let has_output_blob_time_shape_infer_fn = 1;
}

def OneFlow_ZeroLikeOp : OneFlow_BaseOp<"zero_like", [NoSideEffect, NoGrad, DeclareOpInterfaceMethods<UserOpCompatibleInterface>]> {
  let input = (ins
    OneFlow_Tensor:$like
  );
  let output = (outs
    OneFlow_Tensor:$out
  );
  let same_output_regst_num = 1;
  let has_logical_tensor_desc_infer_fn = 1;
  let has_physical_tensor_desc_infer_fn = 1;
  let has_get_sbp_fn = 1;
  let has_data_type_infer_fn = 1;
}

#endif // GET_ONEFLOW_UNARY_OP_DEFINITIONS

// Group: UPSAMPLE
// upsample, upsample_bicubic_2d, upsample_bicubic_2d_grad, upsample_bilinear_2d, upsample_bilinear_2d_grad, upsample_grad, upsample_linear_1d, upsample_linear_1d_grad, upsample_nearest_1d, upsample_nearest_1d_grad, upsample_nearest_2d, upsample_nearest_2d_grad, upsample_nearest_3d, upsample_nearest_3d_grad, upsample_trilinear_3d, upsample_trilinear_3d_grad
// Total: 16

#ifdef GET_ONEFLOW_UPSAMPLE_OP_DEFINITIONS

def OneFlow_UpsampleOp : OneFlow_BaseOp<"upsample", [NoSideEffect, DeclareOpInterfaceMethods<UserOpCompatibleInterface>]> {
  let input = (ins
    OneFlow_Tensor:$x
  );
  let output = (outs
    OneFlow_Tensor:$y
  );
  let attrs = (ins
    DefaultValuedAttr<F32Attr, "0.">:$height_scale,
    DefaultValuedAttr<F32Attr, "0.">:$width_scale,
    DefaultValuedAttr<BoolAttr, "false">:$align_corners,
    StrAttr:$data_format,
    StrAttr:$interpolation
  );
  let has_logical_tensor_desc_infer_fn = 1;
  let has_physical_tensor_desc_infer_fn = 1;
  let has_get_sbp_fn = 1;
  let has_data_type_infer_fn = 1;
}

def OneFlow_UpsampleBicubic2DOp : OneFlow_BaseOp<"upsample_bicubic_2d", [NoSideEffect, DeclareOpInterfaceMethods<UserOpCompatibleInterface>]> {
  let input = (ins
    OneFlow_Tensor:$x
  );
  let output = (outs
    OneFlow_Tensor:$y
  );
  let attrs = (ins
    DefaultValuedAttr<F32Attr, "0.">:$height_scale,
    DefaultValuedAttr<F32Attr, "0.">:$width_scale,
    DefaultValuedAttr<BoolAttr, "false">:$align_corners,
    StrAttr:$data_format
  );
  let has_logical_tensor_desc_infer_fn = 1;
  let has_physical_tensor_desc_infer_fn = 1;
  let has_get_sbp_fn = 1;
  let has_data_type_infer_fn = 1;
}

def OneFlow_UpsampleBicubic2DGradOp : OneFlow_BaseOp<"upsample_bicubic_2d_grad", [NoSideEffect, DeclareOpInterfaceMethods<UserOpCompatibleInterface>]> {
  let input = (ins
    OneFlow_Tensor:$dy,
    OneFlow_Tensor:$x
  );
  let output = (outs
    OneFlow_Tensor:$dx
  );
  let attrs = (ins
    DefaultValuedAttr<F32Attr, "0.">:$height_scale,
    DefaultValuedAttr<F32Attr, "0.">:$width_scale,
    DefaultValuedAttr<BoolAttr, "false">:$align_corners,
    StrAttr:$data_format
  );
  let has_logical_tensor_desc_infer_fn = 1;
  let has_physical_tensor_desc_infer_fn = 1;
  let has_get_sbp_fn = 1;
  let has_data_type_infer_fn = 1;
}

def OneFlow_UpsampleBilinear2DOp : OneFlow_BaseOp<"upsample_bilinear_2d", [NoSideEffect, DeclareOpInterfaceMethods<UserOpCompatibleInterface>]> {
  let input = (ins
    OneFlow_Tensor:$x
  );
  let output = (outs
    OneFlow_Tensor:$y
  );
  let attrs = (ins
    DefaultValuedAttr<F32Attr, "0.">:$height_scale,
    DefaultValuedAttr<F32Attr, "0.">:$width_scale,
    DefaultValuedAttr<BoolAttr, "false">:$align_corners,
    StrAttr:$data_format
  );
  let has_logical_tensor_desc_infer_fn = 1;
  let has_physical_tensor_desc_infer_fn = 1;
  let has_get_sbp_fn = 1;
  let has_data_type_infer_fn = 1;
}

def OneFlow_UpsampleBilinear2DGradOp : OneFlow_BaseOp<"upsample_bilinear_2d_grad", [NoSideEffect, DeclareOpInterfaceMethods<UserOpCompatibleInterface>]> {
  let input = (ins
    OneFlow_Tensor:$dy,
    OneFlow_Tensor:$x
  );
  let output = (outs
    OneFlow_Tensor:$dx
  );
  let attrs = (ins
    DefaultValuedAttr<F32Attr, "0.">:$height_scale,
    DefaultValuedAttr<F32Attr, "0.">:$width_scale,
    DefaultValuedAttr<BoolAttr, "false">:$align_corners,
    StrAttr:$data_format
  );
  let has_logical_tensor_desc_infer_fn = 1;
  let has_physical_tensor_desc_infer_fn = 1;
  let has_get_sbp_fn = 1;
  let has_data_type_infer_fn = 1;
}

def OneFlow_UpsampleGradOp : OneFlow_BaseOp<"upsample_grad", [NoSideEffect, DeclareOpInterfaceMethods<UserOpCompatibleInterface>]> {
  let input = (ins
    OneFlow_Tensor:$dy,
    OneFlow_Tensor:$x
  );
  let output = (outs
    OneFlow_Tensor:$dx
  );
  let attrs = (ins
    DefaultValuedAttr<F32Attr, "0.">:$height_scale,
    DefaultValuedAttr<F32Attr, "0.">:$width_scale,
    DefaultValuedAttr<BoolAttr, "false">:$align_corners,
    StrAttr:$data_format,
    StrAttr:$interpolation
  );
  let has_logical_tensor_desc_infer_fn = 1;
  let has_physical_tensor_desc_infer_fn = 1;
  let has_get_sbp_fn = 1;
  let has_data_type_infer_fn = 1;
}

def OneFlow_UpsampleLinear1DOp : OneFlow_BaseOp<"upsample_linear_1d", [NoSideEffect, DeclareOpInterfaceMethods<UserOpCompatibleInterface>]> {
  let input = (ins
    OneFlow_Tensor:$x
  );
  let output = (outs
    OneFlow_Tensor:$y
  );
  let attrs = (ins
    DefaultValuedAttr<F32Attr, "0.">:$scale_factor,
    DefaultValuedAttr<BoolAttr, "false">:$align_corners,
    StrAttr:$data_format
  );
  let has_logical_tensor_desc_infer_fn = 1;
  let has_physical_tensor_desc_infer_fn = 1;
  let has_get_sbp_fn = 1;
  let has_data_type_infer_fn = 1;
}

def OneFlow_UpsampleLinear1DGradOp : OneFlow_BaseOp<"upsample_linear_1d_grad", [NoSideEffect, DeclareOpInterfaceMethods<UserOpCompatibleInterface>]> {
  let input = (ins
    OneFlow_Tensor:$dy,
    OneFlow_Tensor:$x
  );
  let output = (outs
    OneFlow_Tensor:$dx
  );
  let attrs = (ins
    DefaultValuedAttr<F32Attr, "0.">:$scale_factor,
    DefaultValuedAttr<BoolAttr, "false">:$align_corners,
    StrAttr:$data_format
  );
  let has_logical_tensor_desc_infer_fn = 1;
  let has_physical_tensor_desc_infer_fn = 1;
  let has_get_sbp_fn = 1;
  let has_data_type_infer_fn = 1;
}

def OneFlow_UpsampleNearest1DOp : OneFlow_BaseOp<"upsample_nearest_1d", [NoSideEffect, DeclareOpInterfaceMethods<UserOpCompatibleInterface>]> {
  let input = (ins
    OneFlow_Tensor:$x
  );
  let output = (outs
    OneFlow_Tensor:$y
  );
  let attrs = (ins
    DefaultValuedAttr<F32Attr, "0.">:$scale_factor,
    StrAttr:$data_format
  );
  let has_logical_tensor_desc_infer_fn = 1;
  let has_physical_tensor_desc_infer_fn = 1;
  let has_get_sbp_fn = 1;
  let has_data_type_infer_fn = 1;
}

def OneFlow_UpsampleNearest1DGradOp : OneFlow_BaseOp<"upsample_nearest_1d_grad", [NoSideEffect, DeclareOpInterfaceMethods<UserOpCompatibleInterface>]> {
  let input = (ins
    OneFlow_Tensor:$dy,
    OneFlow_Tensor:$x
  );
  let output = (outs
    OneFlow_Tensor:$dx
  );
  let attrs = (ins
    DefaultValuedAttr<F32Attr, "0.">:$scale_factor,
    StrAttr:$data_format
  );
  let has_logical_tensor_desc_infer_fn = 1;
  let has_physical_tensor_desc_infer_fn = 1;
  let has_get_sbp_fn = 1;
  let has_data_type_infer_fn = 1;
}

def OneFlow_UpsampleNearest2DOp : OneFlow_BaseOp<"upsample_nearest_2d", [NoSideEffect, DeclareOpInterfaceMethods<UserOpCompatibleInterface>]> {
  let input = (ins
    OneFlow_Tensor:$x
  );
  let output = (outs
    OneFlow_Tensor:$y
  );
  let attrs = (ins
    DefaultValuedAttr<F32Attr, "0.">:$height_scale,
    DefaultValuedAttr<F32Attr, "0.">:$width_scale,
    StrAttr:$data_format
  );
  let has_logical_tensor_desc_infer_fn = 1;
  let has_physical_tensor_desc_infer_fn = 1;
  let has_get_sbp_fn = 1;
  let has_data_type_infer_fn = 1;
}

def OneFlow_UpsampleNearest2DGradOp : OneFlow_BaseOp<"upsample_nearest_2d_grad", [NoSideEffect, DeclareOpInterfaceMethods<UserOpCompatibleInterface>]> {
  let input = (ins
    OneFlow_Tensor:$dy,
    OneFlow_Tensor:$x
  );
  let output = (outs
    OneFlow_Tensor:$dx
  );
  let attrs = (ins
    DefaultValuedAttr<F32Attr, "0.">:$height_scale,
    DefaultValuedAttr<F32Attr, "0.">:$width_scale,
    StrAttr:$data_format
  );
  let has_logical_tensor_desc_infer_fn = 1;
  let has_physical_tensor_desc_infer_fn = 1;
  let has_get_sbp_fn = 1;
  let has_data_type_infer_fn = 1;
}

def OneFlow_UpsampleNearest3DOp : OneFlow_BaseOp<"upsample_nearest_3d", [NoSideEffect, DeclareOpInterfaceMethods<UserOpCompatibleInterface>]> {
  let input = (ins
    OneFlow_Tensor:$x
  );
  let output = (outs
    OneFlow_Tensor:$y
  );
  let attrs = (ins
    DefaultValuedAttr<F32Attr, "0.">:$depth_scale,
    DefaultValuedAttr<F32Attr, "0.">:$height_scale,
    DefaultValuedAttr<F32Attr, "0.">:$width_scale,
    StrAttr:$data_format
  );
  let has_logical_tensor_desc_infer_fn = 1;
  let has_physical_tensor_desc_infer_fn = 1;
  let has_get_sbp_fn = 1;
  let has_data_type_infer_fn = 1;
}

def OneFlow_UpsampleNearest3DGradOp : OneFlow_BaseOp<"upsample_nearest_3d_grad", [NoSideEffect, DeclareOpInterfaceMethods<UserOpCompatibleInterface>]> {
  let input = (ins
    OneFlow_Tensor:$dy,
    OneFlow_Tensor:$x
  );
  let output = (outs
    OneFlow_Tensor:$dx
  );
  let attrs = (ins
    DefaultValuedAttr<F32Attr, "0.">:$depth_scale,
    DefaultValuedAttr<F32Attr, "0.">:$height_scale,
    DefaultValuedAttr<F32Attr, "0.">:$width_scale,
    StrAttr:$data_format
  );
  let has_logical_tensor_desc_infer_fn = 1;
  let has_physical_tensor_desc_infer_fn = 1;
  let has_get_sbp_fn = 1;
  let has_data_type_infer_fn = 1;
}

def OneFlow_UpsampleTrilinear3DOp : OneFlow_BaseOp<"upsample_trilinear_3d", [NoSideEffect, DeclareOpInterfaceMethods<UserOpCompatibleInterface>]> {
  let input = (ins
    OneFlow_Tensor:$x
  );
  let output = (outs
    OneFlow_Tensor:$y
  );
  let attrs = (ins
    DefaultValuedAttr<F32Attr, "0.">:$depth_scale,
    DefaultValuedAttr<F32Attr, "0.">:$height_scale,
    DefaultValuedAttr<F32Attr, "0.">:$width_scale,
    DefaultValuedAttr<BoolAttr, "false">:$align_corners,
    StrAttr:$data_format
  );
  let has_logical_tensor_desc_infer_fn = 1;
  let has_physical_tensor_desc_infer_fn = 1;
  let has_get_sbp_fn = 1;
  let has_data_type_infer_fn = 1;
}

def OneFlow_UpsampleTrilinear3DGradOp : OneFlow_BaseOp<"upsample_trilinear_3d_grad", [NoSideEffect, DeclareOpInterfaceMethods<UserOpCompatibleInterface>]> {
  let input = (ins
    OneFlow_Tensor:$dy,
    OneFlow_Tensor:$x
  );
  let output = (outs
    OneFlow_Tensor:$dx
  );
  let attrs = (ins
    DefaultValuedAttr<F32Attr, "0.">:$depth_scale,
    DefaultValuedAttr<F32Attr, "0.">:$height_scale,
    DefaultValuedAttr<F32Attr, "0.">:$width_scale,
    DefaultValuedAttr<BoolAttr, "false">:$align_corners,
    StrAttr:$data_format
  );
  let has_logical_tensor_desc_infer_fn = 1;
  let has_physical_tensor_desc_infer_fn = 1;
  let has_get_sbp_fn = 1;
  let has_data_type_infer_fn = 1;
}

#endif // GET_ONEFLOW_UPSAMPLE_OP_DEFINITIONS<|MERGE_RESOLUTION|>--- conflicted
+++ resolved
@@ -3402,8 +3402,8 @@
 #endif // GET_ONEFLOW_LOSS_OP_DEFINITIONS
 
 // Group: MATH
-// abs_grad, ceil_grad, erf, erf_grad, exp, exp_grad, expand_grad, expm1, expm1_grad, floor_grad, floordiv_x_grad, floordiv_y_grad, lgamma, lgamma_grad, log, log1p, log1p_grad, log2_grad, log_grad, log_sigmoid, log_sigmoid_grad, negative_grad, reciprocal_grad, reciprocal_no_nan, reciprocal_no_nan_grad, rint_grad, round_grad, rsqrt, rsqrt_grad, sigmoid_v2, sigmoid_v2_grad, sign_grad, softplus, softplus_grad, softsign_grad, sqrt, sqrt_grad, square, square_grad, xlogy_x_grad, xlogy_y_grad, erfinv
-// Total: 42
+// abs_grad, ceil_grad, erf, erf_grad, exp, exp_grad, expand_grad, expm1, expm1_grad, floor_grad, floordiv_x_grad, floordiv_y_grad, lgamma, lgamma_grad, log, log1p, log1p_grad, log2_grad, log_grad, log_sigmoid, log_sigmoid_grad, negative_grad, reciprocal_grad, reciprocal_no_nan, reciprocal_no_nan_grad, rint_grad, round_grad, rsqrt, rsqrt_grad, sigmoid_v2, sigmoid_v2_grad, sign_grad, softplus, softplus_grad, softsign_grad, sqrt, sqrt_grad, square, square_grad, xlogy_x_grad, xlogy_y_grad, cumsum, cumsum_grad, erfinv
+// Total: 44
 
 #ifdef GET_ONEFLOW_MATH_OP_DEFINITIONS
 
@@ -3975,39 +3975,45 @@
   let has_data_type_infer_fn = 1;
 }
 
-<<<<<<< HEAD
+def OneFlow_CumsumOp : OneFlow_BaseOp<"cumsum", [NoSideEffect, DeclareOpInterfaceMethods<UserOpCompatibleInterface>]> {
+  let input = (ins
+    OneFlow_Tensor:$x
+  );
+  let output = (outs
+    OneFlow_Tensor:$y
+  );
+  let attrs = (ins
+    SI64Attr:$dim
+  );
+  let has_logical_tensor_desc_infer_fn = 1;
+  let has_physical_tensor_desc_infer_fn = 1;
+  let has_get_sbp_fn = 1;
+  let has_data_type_infer_fn = 1;
+}
+
+def OneFlow_CumsumGradOp : OneFlow_BaseOp<"cumsum_grad", [NoSideEffect, DeclareOpInterfaceMethods<UserOpCompatibleInterface>]> {
+  let input = (ins
+    OneFlow_Tensor:$dy
+  );
+  let output = (outs
+    OneFlow_Tensor:$dx
+  );
+  let attrs = (ins
+    SI64Attr:$dim
+  );
+  let has_logical_tensor_desc_infer_fn = 1;
+  let has_physical_tensor_desc_infer_fn = 1;
+  let has_get_sbp_fn = 1;
+  let has_data_type_infer_fn = 1;
+}
+
 def OneFlow_ErfInvOp : OneFlow_BaseOp<"erfinv", [NoSideEffect, DeclareOpInterfaceMethods<UserOpCompatibleInterface>]> {
-=======
-def OneFlow_CumsumOp : OneFlow_BaseOp<"cumsum", [NoSideEffect, DeclareOpInterfaceMethods<UserOpCompatibleInterface>]> {
->>>>>>> b7f63865
   let input = (ins
     OneFlow_Tensor:$x
   );
   let output = (outs
     OneFlow_Tensor:$y
   );
-<<<<<<< HEAD
-=======
-  let attrs = (ins
-    SI64Attr:$dim
-  );
-  let has_logical_tensor_desc_infer_fn = 1;
-  let has_physical_tensor_desc_infer_fn = 1;
-  let has_get_sbp_fn = 1;
-  let has_data_type_infer_fn = 1;
-}
-
-def OneFlow_CumsumGradOp : OneFlow_BaseOp<"cumsum_grad", [NoSideEffect, DeclareOpInterfaceMethods<UserOpCompatibleInterface>]> {
-  let input = (ins
-    OneFlow_Tensor:$dy
-  );
-  let output = (outs
-    OneFlow_Tensor:$dx
-  );
-  let attrs = (ins
-    SI64Attr:$dim
-  );
->>>>>>> b7f63865
   let has_logical_tensor_desc_infer_fn = 1;
   let has_physical_tensor_desc_infer_fn = 1;
   let has_get_sbp_fn = 1;
