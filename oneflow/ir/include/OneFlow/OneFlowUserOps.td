--- conflicted
+++ resolved
@@ -3280,66 +3280,7 @@
   let has_data_type_infer_fn = 1;
 }
 
-<<<<<<< HEAD
-def OneFlow_FusedClipGradOp : OneFlow_BaseOp<"fused_clip_grad", [NoGrad, AttrSizedOperandSegments, DeclareOpInterfaceMethods<UserOpCompatibleInterface>]> {
-  let input = (ins
-    Variadic<OneFlow_Tensor>:$model_diff
-  );
-  let output = (outs
-    OneFlow_Tensor:$out
-  );
-  let attrs = (ins
-    DefaultValuedAttr<F32Attr, "2.">:$max_norm,
-    DefaultValuedAttr<F32Attr, "1.">:$norm_type
-  );
-  let has_logical_tensor_desc_infer_fn = 1;
-  let has_physical_tensor_desc_infer_fn = 1;
-  let has_get_sbp_fn = 1;
-  let has_data_type_infer_fn = 1;
-  let has_input_arg_modify_fn = 1;
-}
-
-#endif // GET_ONEFLOW_FUSED_OP_DEFINITIONS
-
-// Group: IDEMPOTENT
-// abs, ceil, floor, ones_like, relu, rint, round, sign
-// Total: 8
-
-#ifdef GET_ONEFLOW_IDEMPOTENT_OP_DEFINITIONS
-
-def OneFlow_AbsOp : OneFlow_IdempotentBaseOp<"abs", [NoSideEffect, DeclareOpInterfaceMethods<UserOpCompatibleInterface>]> {}
-
-def OneFlow_CeilOp : OneFlow_IdempotentBaseOp<"ceil", [NoSideEffect, DeclareOpInterfaceMethods<UserOpCompatibleInterface>]> {}
-
-def OneFlow_FloorOp : OneFlow_IdempotentBaseOp<"floor", [NoSideEffect, DeclareOpInterfaceMethods<UserOpCompatibleInterface>]> {}
-
-def OneFlow_OnesLikeOp : OneFlow_IdempotentBaseOp<"ones_like", [NoSideEffect, NoGrad, DeclareOpInterfaceMethods<UserOpCompatibleInterface>]> {
-  let same_output_regst_num = 1;
-  let has_nd_sbp_infer_fn = 1;
-  let input = (ins AnyType:$like);
-  let output = (outs AnyType:$out);
-}
-
-def OneFlow_ReluOp : OneFlow_IdempotentBaseOp<"relu", [NoSideEffect, DeclareOpInterfaceMethods<UserOpCompatibleInterface>, DeclareOpInterfaceMethods<NCHWCompatibleInterface>]> {}
-
-def OneFlow_RintOp : OneFlow_IdempotentBaseOp<"rint", [NoSideEffect, DeclareOpInterfaceMethods<UserOpCompatibleInterface>]> {}
-
-def OneFlow_RoundOp : OneFlow_IdempotentBaseOp<"round", [NoSideEffect, DeclareOpInterfaceMethods<UserOpCompatibleInterface>]> {}
-
-def OneFlow_SignOp : OneFlow_IdempotentBaseOp<"sign", [NoSideEffect, DeclareOpInterfaceMethods<UserOpCompatibleInterface>]> {}
-
-#endif // GET_ONEFLOW_IDEMPOTENT_OP_DEFINITIONS
-
-// Group: IDENTITY
-// amp_white_identity, amp_black_identity, identity, identity_buffer, tuple_identity, pinned_identity
-// Total: 5
-
-#ifdef GET_ONEFLOW_IDENTITY_OP_DEFINITIONS
-
-def OneFlow_AmpWhiteIdentityOp : OneFlow_BaseOp<"amp_white_identity", [NoSideEffect, DeclareOpInterfaceMethods<UserOpCompatibleInterface>]> {
-=======
 def OneFlow_FusedScaleMaskBiasSoftmaxGradOp : OneFlow_BaseOp<"fused_scale_mask_bias_softmax_grad", [NoMemoryEffect, DeclareOpInterfaceMethods<UserOpCompatibleInterface>]> {
->>>>>>> dbc5c7c7
   let input = (ins
     OneFlow_Tensor:$y,
     OneFlow_Tensor:$dy
@@ -3393,6 +3334,24 @@
   let has_physical_tensor_desc_infer_fn = 1;
   let has_get_sbp_fn = 1;
   let has_data_type_infer_fn = 1;
+}
+
+def OneFlow_FusedClipGradOp : OneFlow_BaseOp<"fused_clip_grad", [NoGrad, AttrSizedOperandSegments, DeclareOpInterfaceMethods<UserOpCompatibleInterface>]> {
+  let input = (ins
+    Variadic<OneFlow_Tensor>:$model_diff
+  );
+  let output = (outs
+    OneFlow_Tensor:$out
+  );
+  let attrs = (ins
+    DefaultValuedAttr<F32Attr, "2.">:$max_norm,
+    DefaultValuedAttr<F32Attr, "1.">:$norm_type
+  );
+  let has_logical_tensor_desc_infer_fn = 1;
+  let has_physical_tensor_desc_infer_fn = 1;
+  let has_get_sbp_fn = 1;
+  let has_data_type_infer_fn = 1;
+  let has_input_arg_modify_fn = 1;
 }
 
 #endif // GET_ONEFLOW_FUSED_OP_DEFINITIONS
