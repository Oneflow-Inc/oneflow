// ASSIGN;BASE;BINARY;BROADCAST;CONV;CROSS_ENTROPY;CUDA;DATASET;DETECTION;EAGER;FUSED;IDEMPOTENT;IDENTITY;IMAGE;INDICES;INVOLUTION;LOSS;MATH;MATMUL;MISC;NCCL;NORMALIZATION;OPTIMIZER;PADDING;PARALLEL_CAST;POOL;QUANTIZATION;REDUCE;RESHAPE;SCALAR;SOFTMAX;SUMMARY;TENSOR_BUFFER;TEST;TRIGONOMETRIC;UNARY;UPSAMPLE

/*
#define GET_OP_LIST
#include "OneFlow/OneFlow.assign_ops.cpp.inc"
,
#define GET_OP_LIST
#include "OneFlow/OneFlow.binary_ops.cpp.inc"
,
#define GET_OP_LIST
#include "OneFlow/OneFlow.broadcast_ops.cpp.inc"
,
#define GET_OP_LIST
#include "OneFlow/OneFlow.conv_ops.cpp.inc"
,
#define GET_OP_LIST
#include "OneFlow/OneFlow.cross_entropy_ops.cpp.inc"
,
#define GET_OP_LIST
#include "OneFlow/OneFlow.cuda_ops.cpp.inc"
,
#define GET_OP_LIST
#include "OneFlow/OneFlow.dataset_ops.cpp.inc"
,
#define GET_OP_LIST
#include "OneFlow/OneFlow.detection_ops.cpp.inc"
,
#define GET_OP_LIST
#include "OneFlow/OneFlow.eager_ops.cpp.inc"
,
#define GET_OP_LIST
#include "OneFlow/OneFlow.fused_ops.cpp.inc"
,
#define GET_OP_LIST
#include "OneFlow/OneFlow.idempotent_ops.cpp.inc"
,
#define GET_OP_LIST
#include "OneFlow/OneFlow.identity_ops.cpp.inc"
,
#define GET_OP_LIST
#include "OneFlow/OneFlow.image_ops.cpp.inc"
,
#define GET_OP_LIST
#include "OneFlow/OneFlow.indices_ops.cpp.inc"
,
#define GET_OP_LIST
#include "OneFlow/OneFlow.involution_ops.cpp.inc"
,
#define GET_OP_LIST
#include "OneFlow/OneFlow.loss_ops.cpp.inc"
,
#define GET_OP_LIST
#include "OneFlow/OneFlow.math_ops.cpp.inc"
,
#define GET_OP_LIST
#include "OneFlow/OneFlow.matmul_ops.cpp.inc"
,
#define GET_OP_LIST
#include "OneFlow/OneFlow.misc_ops.cpp.inc"
,
#define GET_OP_LIST
#include "OneFlow/OneFlow.nccl_ops.cpp.inc"
,
#define GET_OP_LIST
#include "OneFlow/OneFlow.normalization_ops.cpp.inc"
,
#define GET_OP_LIST
#include "OneFlow/OneFlow.optimizer_ops.cpp.inc"
,
#define GET_OP_LIST
#include "OneFlow/OneFlow.padding_ops.cpp.inc"
,
#define GET_OP_LIST
#include "OneFlow/OneFlow.parallel_cast_ops.cpp.inc"
,
#define GET_OP_LIST
#include "OneFlow/OneFlow.pool_ops.cpp.inc"
,
#define GET_OP_LIST
#include "OneFlow/OneFlow.quantization_ops.cpp.inc"
,
#define GET_OP_LIST
#include "OneFlow/OneFlow.reduce_ops.cpp.inc"
,
#define GET_OP_LIST
#include "OneFlow/OneFlow.reshape_ops.cpp.inc"
,
#define GET_OP_LIST
#include "OneFlow/OneFlow.scalar_ops.cpp.inc"
,
#define GET_OP_LIST
#include "OneFlow/OneFlow.softmax_ops.cpp.inc"
,
#define GET_OP_LIST
#include "OneFlow/OneFlow.summary_ops.cpp.inc"
,
#define GET_OP_LIST
#include "OneFlow/OneFlow.tensor_buffer_ops.cpp.inc"
,
#define GET_OP_LIST
#include "OneFlow/OneFlow.trigonometric_ops.cpp.inc"
,
#define GET_OP_LIST
#include "OneFlow/OneFlow.unary_ops.cpp.inc"
,
#define GET_OP_LIST
#include "OneFlow/OneFlow.upsample_ops.cpp.inc"
*/

// Group: ASSIGN
// assign, assign_if, assign_if_not, logical_slice_assign
// Total: 4

#ifdef GET_ONEFLOW_ASSIGN_OP_DEFINITIONS

def OneFlow_AssignUserOp : OneFlow_BaseOp<"assign", [NoGrad, DeclareOpInterfaceMethods<UserOpCompatibleInterface>]> {
  let input = (ins
    OneFlow_Tensor:$ref,
    OneFlow_Tensor:$value
  );
  let has_logical_tensor_desc_infer_fn = 1;
  let has_physical_tensor_desc_infer_fn = 1;
  let has_get_sbp_fn = 1;
  let has_data_type_infer_fn = 1;
  let has_input_arg_modify_fn = 1;
}

def OneFlow_AssignIfOp : OneFlow_BaseOp<"assign_if", [NoGrad, DeclareOpInterfaceMethods<UserOpCompatibleInterface>]> {
  let input = (ins
    OneFlow_Tensor:$ref,
    OneFlow_Tensor:$value,
    OneFlow_Tensor:$condition
  );
  let has_logical_tensor_desc_infer_fn = 1;
  let has_physical_tensor_desc_infer_fn = 1;
  let has_get_sbp_fn = 1;
  let has_data_type_infer_fn = 1;
  let has_input_arg_modify_fn = 1;
}

def OneFlow_AssignIfNotOp : OneFlow_BaseOp<"assign_if_not", [NoGrad, DeclareOpInterfaceMethods<UserOpCompatibleInterface>]> {
  let input = (ins
    OneFlow_Tensor:$ref,
    OneFlow_Tensor:$value,
    OneFlow_Tensor:$condition
  );
  let has_logical_tensor_desc_infer_fn = 1;
  let has_physical_tensor_desc_infer_fn = 1;
  let has_get_sbp_fn = 1;
  let has_data_type_infer_fn = 1;
  let has_input_arg_modify_fn = 1;
}

def OneFlow_LogicalSliceAssignOp : OneFlow_BaseOp<"logical_slice_assign", [DeclareOpInterfaceMethods<UserOpCompatibleInterface>]> {
  let input = (ins
    OneFlow_Tensor:$ref,
    OneFlow_Tensor:$value
  );
  let output = (outs
    OneFlow_Tensor:$y
  );
  let attrs = (ins
    SI64ArrayAttr:$start,
    SI64ArrayAttr:$stop,
    SI64ArrayAttr:$step
  );
  let has_logical_tensor_desc_infer_fn = 1;
  let has_physical_tensor_desc_infer_fn = 1;
  let has_get_sbp_fn = 1;
  let has_data_type_infer_fn = 1;
}

#endif // GET_ONEFLOW_ASSIGN_OP_DEFINITIONS

// Group: BASE
// normalization_add_relu
// Total: 1

#ifdef GET_ONEFLOW_BASE_OP_DEFINITIONS

class OneFlow_NormalizationAddReluBaseOp : OneFlow_BaseOp<"normalization_add_relu", [NoSideEffect, AttrSizedOperandSegments, AttrSizedResultSegments, DeclareOpInterfaceMethods<UserOpCompatibleInterface>]> {
  let input = (ins
    OneFlow_Tensor:$x,
    Optional<OneFlow_Tensor>:$addend,
    Optional<OneFlow_Tensor>:$moving_mean,
    Optional<OneFlow_Tensor>:$moving_variance,
    OneFlow_Tensor:$gamma,
    OneFlow_Tensor:$beta
  );
  let output = (outs
    OneFlow_Tensor:$y,
    OneFlow_Tensor:$reserve_space,
    Optional<OneFlow_Tensor>:$mean,
    Optional<OneFlow_Tensor>:$inv_variance
  );
  let attrs = (ins
    DefaultValuedAttr<SI32Attr, "0">:$axis,
    DefaultValuedAttr<F32Attr, "0.">:$epsilon,
    DefaultValuedAttr<BoolAttr, "false">:$training,
    DefaultValuedAttr<F32Attr, "0.">:$momentum
  );
  let trait_attrs = (ins
    I32ElementsAttr:$operand_segment_sizes,
    I32ElementsAttr:$result_segment_sizes
  );
  let has_logical_tensor_desc_infer_fn = 1;
  let has_physical_tensor_desc_infer_fn = 1;
  let has_get_sbp_fn = 1;
  let has_data_type_infer_fn = 1;
  let has_input_arg_modify_fn = 1;
}

class OneFlow_NormalizationBaseOp<string mnemonic, list<Trait> traits = []> : OneFlow_BaseOp<mnemonic, !listconcat(traits, [NoSideEffect, AttrSizedOperandSegments, DeclareOpInterfaceMethods<UserOpCompatibleInterface>])> {
  let input = (ins
    OneFlow_Tensor:$x,
    Optional<OneFlow_Tensor>:$moving_mean,
    Optional<OneFlow_Tensor>:$moving_variance,
    OneFlow_Tensor:$gamma,
    OneFlow_Tensor:$beta,
    Optional<OneFlow_Tensor>:$_add_to_output
  );
  let output = (outs
    OneFlow_Tensor:$y,
    Optional<OneFlow_Tensor>:$mean,
    Optional<OneFlow_Tensor>:$inv_variance
  );
  let attrs = (ins
    DefaultValuedAttr<SI32Attr, "0">:$axis,
    DefaultValuedAttr<F32Attr, "0.">:$epsilon,
    DefaultValuedAttr<BoolAttr, "false">:$training,
    DefaultValuedAttr<F32Attr, "0.">:$momentum
  );
  let trait_attrs = (ins
    I32ElementsAttr:$operand_segment_sizes,
    I32ElementsAttr:$result_segment_sizes
  );
  let has_logical_tensor_desc_infer_fn = 1;
  let has_physical_tensor_desc_infer_fn = 1;
  let has_get_sbp_fn = 1;
  let has_data_type_infer_fn = 1;
  let has_input_arg_modify_fn = 1;
}

#endif // GET_ONEFLOW_BASE_OP_DEFINITIONS

// Group: BINARY
// bias_add, cast_like, celu_grad, diag_grad, diagonal_grad, dot, dropout_grad, elementwise_maximum, elementwise_minimum, elu_grad, floordiv, gelu_grad, grid_sample, hardsigmoid_grad, hardshrink_grad, hardswish_grad, l1_l2_regularize_gradient, leaky_relu_grad, masked_fill, mish_grad, multiply, narrow_grad, pow, prelu, relu_grad, selu_grad, silu_grad, softshrink_grad, threshold_grad, tf_prelu, unfold_tensor_grad, xdivy, xlogy
// Total: 33

#ifdef GET_ONEFLOW_BINARY_OP_DEFINITIONS

def OneFlow_BiasAddOp : OneFlow_BaseOp<"bias_add", [NoSideEffect, DeclareOpInterfaceMethods<UserOpCompatibleInterface>, DeclareOpInterfaceMethods<NCHWCompatibleInterface>]> {
  let input = (ins
    OneFlow_Tensor:$a,
    OneFlow_Tensor:$b
  );
  let output = (outs
    OneFlow_Tensor:$out
  );
  let attrs = (ins
    DefaultValuedAttr<SI32Attr, "0">:$axis
  );
  let has_logical_tensor_desc_infer_fn = 1;
  let has_physical_tensor_desc_infer_fn = 1;
  let has_get_sbp_fn = 1;
  let has_data_type_infer_fn = 1;
}

def OneFlow_CastLikeOp : OneFlow_BaseOp<"cast_like", [NoSideEffect, NoGrad, DeclareOpInterfaceMethods<UserOpCompatibleInterface>]> {
  let input = (ins
    OneFlow_Tensor:$in,
    OneFlow_Tensor:$dtype_like
  );
  let output = (outs
    OneFlow_Tensor:$out
  );
  let has_logical_tensor_desc_infer_fn = 1;
  let has_physical_tensor_desc_infer_fn = 1;
  let has_get_sbp_fn = 1;
  let has_data_type_infer_fn = 1;
  let has_input_arg_modify_fn = 1;
}

def OneFlow_CeluGradOp : OneFlow_BaseOp<"celu_grad", [NoSideEffect, DeclareOpInterfaceMethods<UserOpCompatibleInterface>]> {
  let input = (ins
    OneFlow_Tensor:$x,
    OneFlow_Tensor:$dy
  );
  let output = (outs
    OneFlow_Tensor:$dx
  );
  let attrs = (ins
    DefaultValuedAttr<F64Attr, "0.">:$alpha
  );
  let has_logical_tensor_desc_infer_fn = 1;
  let has_physical_tensor_desc_infer_fn = 1;
  let has_get_sbp_fn = 1;
  let has_data_type_infer_fn = 1;
}

def OneFlow_DiagGradOp : OneFlow_BaseOp<"diag_grad", [NoSideEffect, DeclareOpInterfaceMethods<UserOpCompatibleInterface>]> {
  let input = (ins
    OneFlow_Tensor:$dy,
    OneFlow_Tensor:$in
  );
  let output = (outs
    OneFlow_Tensor:$dx
  );
  let attrs = (ins
    DefaultValuedAttr<SI32Attr, "0">:$diagonal
  );
  let has_logical_tensor_desc_infer_fn = 1;
  let has_physical_tensor_desc_infer_fn = 1;
  let has_get_sbp_fn = 1;
  let has_data_type_infer_fn = 1;
}

def OneFlow_DiagonalGradOp : OneFlow_BaseOp<"diagonal_grad", [NoSideEffect, DeclareOpInterfaceMethods<UserOpCompatibleInterface>]> {
  let input = (ins
    OneFlow_Tensor:$dy,
    OneFlow_Tensor:$in
  );
  let output = (outs
    OneFlow_Tensor:$dx
  );
  let attrs = (ins
    DefaultValuedAttr<SI32Attr, "0">:$offset
  );
  let has_logical_tensor_desc_infer_fn = 1;
  let has_physical_tensor_desc_infer_fn = 1;
  let has_get_sbp_fn = 1;
  let has_data_type_infer_fn = 1;
}

def OneFlow_DotOp : OneFlow_BaseOp<"dot", [NoSideEffect, DeclareOpInterfaceMethods<UserOpCompatibleInterface>]> {
  let input = (ins
    OneFlow_Tensor:$x,
    OneFlow_Tensor:$y
  );
  let output = (outs
    OneFlow_Tensor:$out
  );
  let has_logical_tensor_desc_infer_fn = 1;
  let has_physical_tensor_desc_infer_fn = 1;
  let has_get_sbp_fn = 1;
  let has_data_type_infer_fn = 1;
}

def OneFlow_DropoutGradOp : OneFlow_BaseOp<"dropout_grad", [NoSideEffect, DeclareOpInterfaceMethods<UserOpCompatibleInterface>]> {
  let input = (ins
    OneFlow_Tensor:$dy,
    OneFlow_Tensor:$mask
  );
  let output = (outs
    OneFlow_Tensor:$dx
  );
  let attrs = (ins
    DefaultValuedAttr<F32Attr, "0.">:$scale
  );
  let has_check_fn = 1;
  let has_logical_tensor_desc_infer_fn = 1;
  let has_physical_tensor_desc_infer_fn = 1;
  let has_get_sbp_fn = 1;
  let has_data_type_infer_fn = 1;
}

def OneFlow_ElementwiseMaximumOp : OneFlow_BaseOp<"elementwise_maximum", [NoSideEffect, DeclareOpInterfaceMethods<UserOpCompatibleInterface>]> {
  let input = (ins
    OneFlow_Tensor:$x,
    OneFlow_Tensor:$y
  );
  let output = (outs
    OneFlow_Tensor:$z
  );
  let has_logical_tensor_desc_infer_fn = 1;
  let has_physical_tensor_desc_infer_fn = 1;
  let has_get_sbp_fn = 1;
  let has_data_type_infer_fn = 1;
}

def OneFlow_ElementwiseMinimumOp : OneFlow_BaseOp<"elementwise_minimum", [NoSideEffect, DeclareOpInterfaceMethods<UserOpCompatibleInterface>]> {
  let input = (ins
    OneFlow_Tensor:$x,
    OneFlow_Tensor:$y
  );
  let output = (outs
    OneFlow_Tensor:$z
  );
  let has_logical_tensor_desc_infer_fn = 1;
  let has_physical_tensor_desc_infer_fn = 1;
  let has_get_sbp_fn = 1;
  let has_data_type_infer_fn = 1;
}

def OneFlow_EluGradOp : OneFlow_BaseOp<"elu_grad", [NoSideEffect, DeclareOpInterfaceMethods<UserOpCompatibleInterface>]> {
  let input = (ins
    OneFlow_Tensor:$x,
    OneFlow_Tensor:$dy
  );
  let output = (outs
    OneFlow_Tensor:$dx
  );
  let attrs = (ins
    DefaultValuedAttr<F64Attr, "0.">:$alpha
  );
  let has_logical_tensor_desc_infer_fn = 1;
  let has_physical_tensor_desc_infer_fn = 1;
  let has_get_sbp_fn = 1;
  let has_data_type_infer_fn = 1;
}

def OneFlow_FloordivOp : OneFlow_BaseOp<"floordiv", [NoSideEffect, DeclareOpInterfaceMethods<UserOpCompatibleInterface>]> {
  let input = (ins
    OneFlow_Tensor:$x,
    OneFlow_Tensor:$y
  );
  let output = (outs
    OneFlow_Tensor:$z
  );
  let has_logical_tensor_desc_infer_fn = 1;
  let has_physical_tensor_desc_infer_fn = 1;
  let has_get_sbp_fn = 1;
  let has_data_type_infer_fn = 1;
}

def OneFlow_GeluGradOp : OneFlow_BaseOp<"gelu_grad", [NoSideEffect, DeclareOpInterfaceMethods<UserOpCompatibleInterface>]> {
  let input = (ins
    OneFlow_Tensor:$x,
    OneFlow_Tensor:$dy
  );
  let output = (outs
    OneFlow_Tensor:$dx
  );
  let has_logical_tensor_desc_infer_fn = 1;
  let has_physical_tensor_desc_infer_fn = 1;
  let has_get_sbp_fn = 1;
  let has_data_type_infer_fn = 1;
}

def OneFlow_GridSampleOp : OneFlow_BaseOp<"grid_sample", [NoSideEffect, DeclareOpInterfaceMethods<UserOpCompatibleInterface>]> {
  let input = (ins
    OneFlow_Tensor:$input,
    OneFlow_Tensor:$grid
  );
  let output = (outs
    OneFlow_Tensor:$output
  );
  let attrs = (ins
    StrAttr:$interpolation_mode,
    StrAttr:$padding_mode,
    DefaultValuedAttr<BoolAttr, "false">:$align_corners
  );
  let has_check_fn = 1;
  let has_logical_tensor_desc_infer_fn = 1;
  let has_physical_tensor_desc_infer_fn = 1;
  let has_get_sbp_fn = 1;
  let has_data_type_infer_fn = 1;
}

def OneFlow_HardsigmoidGradOp : OneFlow_BaseOp<"hardsigmoid_grad", [NoSideEffect, DeclareOpInterfaceMethods<UserOpCompatibleInterface>]> {
  let input = (ins
    OneFlow_Tensor:$x,
    OneFlow_Tensor:$dy
  );
  let output = (outs
    OneFlow_Tensor:$dx
  );
  let has_logical_tensor_desc_infer_fn = 1;
  let has_physical_tensor_desc_infer_fn = 1;
  let has_get_sbp_fn = 1;
  let has_data_type_infer_fn = 1;
}

def OneFlow_HardShrinkGradOp : OneFlow_BaseOp<"hardshrink_grad", [NoSideEffect, DeclareOpInterfaceMethods<UserOpCompatibleInterface>]> {
  let input = (ins
    OneFlow_Tensor:$y,
    OneFlow_Tensor:$dy
  );
  let output = (outs
    OneFlow_Tensor:$dx
  );
  let attrs = (ins
    DefaultValuedAttr<F64Attr, "0.">:$lambd
  );
  let has_logical_tensor_desc_infer_fn = 1;
  let has_physical_tensor_desc_infer_fn = 1;
  let has_get_sbp_fn = 1;
  let has_data_type_infer_fn = 1;
}

def OneFlow_HardswishGradOp : OneFlow_BaseOp<"hardswish_grad", [NoSideEffect, DeclareOpInterfaceMethods<UserOpCompatibleInterface>]> {
  let input = (ins
    OneFlow_Tensor:$x,
    OneFlow_Tensor:$dy
  );
  let output = (outs
    OneFlow_Tensor:$dx
  );
  let has_logical_tensor_desc_infer_fn = 1;
  let has_physical_tensor_desc_infer_fn = 1;
  let has_get_sbp_fn = 1;
  let has_data_type_infer_fn = 1;
}

def OneFlow_L1L2RegularizeGradientOp : OneFlow_BaseOp<"l1_l2_regularize_gradient", [NoSideEffect, NoGrad, DeclareOpInterfaceMethods<UserOpCompatibleInterface>]> {
  let input = (ins
    OneFlow_Tensor:$model,
    OneFlow_Tensor:$model_diff
  );
  let output = (outs
    OneFlow_Tensor:$out
  );
  let attrs = (ins
    DefaultValuedAttr<F32Attr, "0.">:$l1,
    DefaultValuedAttr<F32Attr, "0.">:$l2
  );
  let has_logical_tensor_desc_infer_fn = 1;
  let has_physical_tensor_desc_infer_fn = 1;
  let has_get_sbp_fn = 1;
  let has_data_type_infer_fn = 1;
}

def OneFlow_LeakyReluGradOp : OneFlow_BaseOp<"leaky_relu_grad", [NoSideEffect, DeclareOpInterfaceMethods<UserOpCompatibleInterface>]> {
  let input = (ins
    OneFlow_Tensor:$x,
    OneFlow_Tensor:$dy
  );
  let output = (outs
    OneFlow_Tensor:$dx
  );
  let attrs = (ins
    DefaultValuedAttr<F32Attr, "0.">:$alpha
  );
  let has_logical_tensor_desc_infer_fn = 1;
  let has_physical_tensor_desc_infer_fn = 1;
  let has_get_sbp_fn = 1;
  let has_data_type_infer_fn = 1;
}

def OneFlow_MaskedFillOp : OneFlow_BaseOp<"masked_fill", [NoSideEffect, DeclareOpInterfaceMethods<UserOpCompatibleInterface>]> {
  let input = (ins
    OneFlow_Tensor:$x,
    OneFlow_Tensor:$mask
  );
  let output = (outs
    OneFlow_Tensor:$out
  );
  let attrs = (ins
    DefaultValuedAttr<BoolAttr, "false">:$has_int_operand,
    DefaultValuedAttr<BoolAttr, "false">:$has_float_operand,
    DefaultValuedAttr<BoolAttr, "false">:$has_bool_operand,
    DefaultValuedAttr<SI64Attr, "0">:$int_operand,
    DefaultValuedAttr<F64Attr, "0.">:$float_operand,
    DefaultValuedAttr<BoolAttr, "0.">:$bool_operand
  );
  let has_logical_tensor_desc_infer_fn = 1;
  let has_physical_tensor_desc_infer_fn = 1;
  let has_get_sbp_fn = 1;
  let has_data_type_infer_fn = 1;
  let has_input_arg_modify_fn = 1;
}

def OneFlow_MishGradOp : OneFlow_BaseOp<"mish_grad", [NoSideEffect, DeclareOpInterfaceMethods<UserOpCompatibleInterface>]> {
  let input = (ins
    OneFlow_Tensor:$x,
    OneFlow_Tensor:$dy
  );
  let output = (outs
    OneFlow_Tensor:$dx
  );
  let has_logical_tensor_desc_infer_fn = 1;
  let has_physical_tensor_desc_infer_fn = 1;
  let has_get_sbp_fn = 1;
  let has_data_type_infer_fn = 1;
}

def OneFlow_MultiplyOp : OneFlow_BaseOp<"multiply", [NoSideEffect, DeclareOpInterfaceMethods<UserOpCompatibleInterface>]> {
  let input = (ins
    OneFlow_Tensor:$x,
    OneFlow_Tensor:$y
  );
  let output = (outs
    OneFlow_Tensor:$out
  );
  let has_logical_tensor_desc_infer_fn = 1;
  let has_physical_tensor_desc_infer_fn = 1;
  let has_get_sbp_fn = 1;
  let has_data_type_infer_fn = 1;
  let hasFolder = 1;
}

def OneFlow_NarrowGradOp : OneFlow_BaseOp<"narrow_grad", [NoSideEffect, DeclareOpInterfaceMethods<UserOpCompatibleInterface>]> {
  let input = (ins
    OneFlow_Tensor:$dy,
    OneFlow_Tensor:$like
  );
  let output = (outs
    OneFlow_Tensor:$dx
  );
  let attrs = (ins
    DefaultValuedAttr<SI64Attr, "0">:$dim,
    DefaultValuedAttr<SI64Attr, "0">:$start,
    DefaultValuedAttr<SI64Attr, "0">:$length
  );
  let has_logical_tensor_desc_infer_fn = 1;
  let has_physical_tensor_desc_infer_fn = 1;
  let has_get_sbp_fn = 1;
  let has_data_type_infer_fn = 1;
  let has_input_arg_modify_fn = 1;
}

def OneFlow_PowOp : OneFlow_BaseOp<"pow", [NoSideEffect, DeclareOpInterfaceMethods<UserOpCompatibleInterface>]> {
  let input = (ins
    OneFlow_Tensor:$x,
    OneFlow_Tensor:$y
  );
  let output = (outs
    OneFlow_Tensor:$z
  );
  let has_logical_tensor_desc_infer_fn = 1;
  let has_physical_tensor_desc_infer_fn = 1;
  let has_get_sbp_fn = 1;
  let has_data_type_infer_fn = 1;
}

def OneFlow_PreluOp : OneFlow_BaseOp<"prelu", [NoSideEffect, DeclareOpInterfaceMethods<UserOpCompatibleInterface>]> {
  let input = (ins
    OneFlow_Tensor:$x,
    OneFlow_Tensor:$alpha
  );
  let output = (outs
    OneFlow_Tensor:$y
  );
  let has_logical_tensor_desc_infer_fn = 1;
  let has_physical_tensor_desc_infer_fn = 1;
  let has_get_sbp_fn = 1;
  let has_data_type_infer_fn = 1;
}

def OneFlow_ReluGradOp : OneFlow_BaseOp<"relu_grad", [NoSideEffect, DeclareOpInterfaceMethods<UserOpCompatibleInterface>]> {
  let input = (ins
    OneFlow_Tensor:$y,
    OneFlow_Tensor:$dy
  );
  let output = (outs
    OneFlow_Tensor:$dx
  );
  let has_logical_tensor_desc_infer_fn = 1;
  let has_physical_tensor_desc_infer_fn = 1;
  let has_get_sbp_fn = 1;
  let has_data_type_infer_fn = 1;
}

def OneFlow_SeluGradOp : OneFlow_BaseOp<"selu_grad", [NoSideEffect, DeclareOpInterfaceMethods<UserOpCompatibleInterface>]> {
  let input = (ins
    OneFlow_Tensor:$x,
    OneFlow_Tensor:$dy
  );
  let output = (outs
    OneFlow_Tensor:$dx
  );
  let has_logical_tensor_desc_infer_fn = 1;
  let has_physical_tensor_desc_infer_fn = 1;
  let has_get_sbp_fn = 1;
  let has_data_type_infer_fn = 1;
}

def OneFlow_SiluGradOp : OneFlow_BaseOp<"silu_grad", [NoSideEffect, DeclareOpInterfaceMethods<UserOpCompatibleInterface>]> {
  let input = (ins
    OneFlow_Tensor:$x,
    OneFlow_Tensor:$dy
  );
  let output = (outs
    OneFlow_Tensor:$dx
  );
  let has_logical_tensor_desc_infer_fn = 1;
  let has_physical_tensor_desc_infer_fn = 1;
  let has_get_sbp_fn = 1;
  let has_data_type_infer_fn = 1;
}

def OneFlow_ThresholdGradOp : OneFlow_BaseOp<"threshold_grad", [NoSideEffect, DeclareOpInterfaceMethods<UserOpCompatibleInterface>]> {
  let input = (ins
    OneFlow_Tensor:$x,
    OneFlow_Tensor:$dy
  );
  let output = (outs
    OneFlow_Tensor:$dx
  );
  let attrs = (ins
    DefaultValuedAttr<F64Attr, "0.">:$threshold_val
  );
  let has_logical_tensor_desc_infer_fn = 1;
  let has_physical_tensor_desc_infer_fn = 1;
  let has_get_sbp_fn = 1;
  let has_data_type_infer_fn = 1;
}

def OneFlow_SoftShrinkGradOp : OneFlow_BaseOp<"softshrink_grad", [NoSideEffect, DeclareOpInterfaceMethods<UserOpCompatibleInterface>]> {
  let input = (ins
    OneFlow_Tensor:$y,
    OneFlow_Tensor:$dy
  );
  let output = (outs
    OneFlow_Tensor:$dx
  );
  let attrs = (ins
    DefaultValuedAttr<F64Attr, "0.">:$alpha
  );
  let has_logical_tensor_desc_infer_fn = 1;
  let has_physical_tensor_desc_infer_fn = 1;
  let has_get_sbp_fn = 1;
  let has_data_type_infer_fn = 1;
}

def OneFlow_TfPreluOp : OneFlow_BaseOp<"tf_prelu", [NoSideEffect, DeclareOpInterfaceMethods<UserOpCompatibleInterface>]> {
  let input = (ins
    OneFlow_Tensor:$x,
    OneFlow_Tensor:$alpha
  );
  let output = (outs
    OneFlow_Tensor:$y
  );
  let has_logical_tensor_desc_infer_fn = 1;
  let has_physical_tensor_desc_infer_fn = 1;
  let has_get_sbp_fn = 1;
  let has_data_type_infer_fn = 1;
}

def OneFlow_UnfoldTensorGradOp : OneFlow_BaseOp<"unfold_tensor_grad", [NoSideEffect, DeclareOpInterfaceMethods<UserOpCompatibleInterface>]> {
  let input = (ins
    OneFlow_Tensor:$dy,
    OneFlow_Tensor:$x
  );
  let output = (outs
    OneFlow_Tensor:$dx
  );
  let attrs = (ins
    DefaultValuedAttr<SI32Attr, "0">:$dimension,
    DefaultValuedAttr<SI32Attr, "0">:$size,
    DefaultValuedAttr<SI32Attr, "0">:$step
  );
  let has_logical_tensor_desc_infer_fn = 1;
  let has_physical_tensor_desc_infer_fn = 1;
  let has_get_sbp_fn = 1;
  let has_data_type_infer_fn = 1;
}

def OneFlow_XdivyOp : OneFlow_BaseOp<"xdivy", [NoSideEffect, DeclareOpInterfaceMethods<UserOpCompatibleInterface>]> {
  let input = (ins
    OneFlow_Tensor:$x,
    OneFlow_Tensor:$y
  );
  let output = (outs
    OneFlow_Tensor:$z
  );
  let has_logical_tensor_desc_infer_fn = 1;
  let has_physical_tensor_desc_infer_fn = 1;
  let has_get_sbp_fn = 1;
  let has_data_type_infer_fn = 1;
}

def OneFlow_XlogyOp : OneFlow_BaseOp<"xlogy", [NoSideEffect, DeclareOpInterfaceMethods<UserOpCompatibleInterface>]> {
  let input = (ins
    OneFlow_Tensor:$x,
    OneFlow_Tensor:$y
  );
  let output = (outs
    OneFlow_Tensor:$z
  );
  let has_logical_tensor_desc_infer_fn = 1;
  let has_physical_tensor_desc_infer_fn = 1;
  let has_get_sbp_fn = 1;
  let has_data_type_infer_fn = 1;
}

#endif // GET_ONEFLOW_BINARY_OP_DEFINITIONS

// Group: BROADCAST
// broadcast_add, broadcast_div, broadcast_div_grad, broadcast_equal, broadcast_floor_mod, broadcast_fmod, broadcast_greater, broadcast_greater_equal, broadcast_less, broadcast_less_equal, broadcast_like, broadcast_logical_and, broadcast_logical_or, broadcast_logical_xor, broadcast_maximum, broadcast_minimum, broadcast_mul, broadcast_not_equal, broadcast_pow, broadcast_pow_x_grad, broadcast_pow_y_grad, broadcast_sub
// Total: 22

#ifdef GET_ONEFLOW_BROADCAST_OP_DEFINITIONS

def OneFlow_BroadcastAddOp : OneFlow_BaseOp<"broadcast_add", [NoSideEffect, DeclareOpInterfaceMethods<UserOpCompatibleInterface>]> {
  let input = (ins
    OneFlow_Tensor:$x,
    OneFlow_Tensor:$y
  );
  let output = (outs
    OneFlow_Tensor:$z
  );
  let has_logical_tensor_desc_infer_fn = 1;
  let has_physical_tensor_desc_infer_fn = 1;
  let has_get_sbp_fn = 1;
  let has_data_type_infer_fn = 1;
}

def OneFlow_BroadcastDivOp : OneFlow_BaseOp<"broadcast_div", [NoSideEffect, DeclareOpInterfaceMethods<UserOpCompatibleInterface>]> {
  let input = (ins
    OneFlow_Tensor:$x,
    OneFlow_Tensor:$y
  );
  let output = (outs
    OneFlow_Tensor:$z
  );
  let has_logical_tensor_desc_infer_fn = 1;
  let has_physical_tensor_desc_infer_fn = 1;
  let has_get_sbp_fn = 1;
  let has_data_type_infer_fn = 1;
  let hasFolder = 1;
}

def OneFlow_BroadcastDivGradOp : OneFlow_BaseOp<"broadcast_div_grad", [NoSideEffect, DeclareOpInterfaceMethods<UserOpCompatibleInterface>]> {
  let input = (ins
    OneFlow_Tensor:$y,
    OneFlow_Tensor:$z,
    OneFlow_Tensor:$dz
  );
  let output = (outs
    OneFlow_Tensor:$dy
  );
  let has_logical_tensor_desc_infer_fn = 1;
  let has_physical_tensor_desc_infer_fn = 1;
  let has_get_sbp_fn = 1;
  let has_data_type_infer_fn = 1;
}

def OneFlow_BroadcastEqualOp : OneFlow_BaseOp<"broadcast_equal", [NoSideEffect, NoGrad, DeclareOpInterfaceMethods<UserOpCompatibleInterface>]> {
  let input = (ins
    OneFlow_Tensor:$x,
    OneFlow_Tensor:$y
  );
  let output = (outs
    OneFlow_Tensor:$z
  );
  let has_logical_tensor_desc_infer_fn = 1;
  let has_physical_tensor_desc_infer_fn = 1;
  let has_get_sbp_fn = 1;
  let has_data_type_infer_fn = 1;
}

def OneFlow_BroadcastFloorModOp : OneFlow_BaseOp<"broadcast_floor_mod", [NoSideEffect, DeclareOpInterfaceMethods<UserOpCompatibleInterface>]> {
  let input = (ins
    OneFlow_Tensor:$x,
    OneFlow_Tensor:$y
  );
  let output = (outs
    OneFlow_Tensor:$z
  );
  let has_logical_tensor_desc_infer_fn = 1;
  let has_physical_tensor_desc_infer_fn = 1;
  let has_get_sbp_fn = 1;
  let has_data_type_infer_fn = 1;
}

def OneFlow_BroadcastFmodOp : OneFlow_BaseOp<"broadcast_fmod", [NoSideEffect, DeclareOpInterfaceMethods<UserOpCompatibleInterface>]> {
  let input = (ins
    OneFlow_Tensor:$x,
    OneFlow_Tensor:$y
  );
  let output = (outs
    OneFlow_Tensor:$z
  );
  let has_logical_tensor_desc_infer_fn = 1;
  let has_physical_tensor_desc_infer_fn = 1;
  let has_get_sbp_fn = 1;
  let has_data_type_infer_fn = 1;
}

def OneFlow_BroadcastGreaterOp : OneFlow_BaseOp<"broadcast_greater", [NoSideEffect, NoGrad, DeclareOpInterfaceMethods<UserOpCompatibleInterface>]> {
  let input = (ins
    OneFlow_Tensor:$x,
    OneFlow_Tensor:$y
  );
  let output = (outs
    OneFlow_Tensor:$z
  );
  let has_logical_tensor_desc_infer_fn = 1;
  let has_physical_tensor_desc_infer_fn = 1;
  let has_get_sbp_fn = 1;
  let has_data_type_infer_fn = 1;
}

def OneFlow_BroadcastGreaterEqualOp : OneFlow_BaseOp<"broadcast_greater_equal", [NoSideEffect, NoGrad, DeclareOpInterfaceMethods<UserOpCompatibleInterface>]> {
  let input = (ins
    OneFlow_Tensor:$x,
    OneFlow_Tensor:$y
  );
  let output = (outs
    OneFlow_Tensor:$z
  );
  let has_logical_tensor_desc_infer_fn = 1;
  let has_physical_tensor_desc_infer_fn = 1;
  let has_get_sbp_fn = 1;
  let has_data_type_infer_fn = 1;
}

def OneFlow_BroadcastLessOp : OneFlow_BaseOp<"broadcast_less", [NoSideEffect, NoGrad, DeclareOpInterfaceMethods<UserOpCompatibleInterface>]> {
  let input = (ins
    OneFlow_Tensor:$x,
    OneFlow_Tensor:$y
  );
  let output = (outs
    OneFlow_Tensor:$z
  );
  let has_logical_tensor_desc_infer_fn = 1;
  let has_physical_tensor_desc_infer_fn = 1;
  let has_get_sbp_fn = 1;
  let has_data_type_infer_fn = 1;
}

def OneFlow_BroadcastLessEqualOp : OneFlow_BaseOp<"broadcast_less_equal", [NoSideEffect, NoGrad, DeclareOpInterfaceMethods<UserOpCompatibleInterface>]> {
  let input = (ins
    OneFlow_Tensor:$x,
    OneFlow_Tensor:$y
  );
  let output = (outs
    OneFlow_Tensor:$z
  );
  let has_logical_tensor_desc_infer_fn = 1;
  let has_physical_tensor_desc_infer_fn = 1;
  let has_get_sbp_fn = 1;
  let has_data_type_infer_fn = 1;
}

def OneFlow_BroadcastLikeOp : OneFlow_BaseOp<"broadcast_like", [NoSideEffect, DeclareOpInterfaceMethods<UserOpCompatibleInterface>]> {
  let input = (ins
    OneFlow_Tensor:$x,
    OneFlow_Tensor:$like
  );
  let output = (outs
    OneFlow_Tensor:$y
  );
  let attrs = (ins
    SI32ArrayAttr:$broadcast_axes
  );
  let has_logical_tensor_desc_infer_fn = 1;
  let has_physical_tensor_desc_infer_fn = 1;
  let has_get_sbp_fn = 1;
  let has_data_type_infer_fn = 1;
  let has_input_arg_modify_fn = 1;
}

def OneFlow_BroadcastLogicalAndOp : OneFlow_BaseOp<"broadcast_logical_and", [NoSideEffect, NoGrad, DeclareOpInterfaceMethods<UserOpCompatibleInterface>]> {
  let input = (ins
    OneFlow_Tensor:$x,
    OneFlow_Tensor:$y
  );
  let output = (outs
    OneFlow_Tensor:$z
  );
  let has_logical_tensor_desc_infer_fn = 1;
  let has_physical_tensor_desc_infer_fn = 1;
  let has_get_sbp_fn = 1;
  let has_data_type_infer_fn = 1;
}

def OneFlow_BroadcastLogicalOrOp : OneFlow_BaseOp<"broadcast_logical_or", [NoSideEffect, NoGrad, DeclareOpInterfaceMethods<UserOpCompatibleInterface>]> {
  let input = (ins
    OneFlow_Tensor:$x,
    OneFlow_Tensor:$y
  );
  let output = (outs
    OneFlow_Tensor:$z
  );
  let has_logical_tensor_desc_infer_fn = 1;
  let has_physical_tensor_desc_infer_fn = 1;
  let has_get_sbp_fn = 1;
  let has_data_type_infer_fn = 1;
}

def OneFlow_BroadcastLogicalXorOp : OneFlow_BaseOp<"broadcast_logical_xor", [NoSideEffect, NoGrad, DeclareOpInterfaceMethods<UserOpCompatibleInterface>]> {
  let input = (ins
    OneFlow_Tensor:$x,
    OneFlow_Tensor:$y
  );
  let output = (outs
    OneFlow_Tensor:$z
  );
  let has_logical_tensor_desc_infer_fn = 1;
  let has_physical_tensor_desc_infer_fn = 1;
  let has_get_sbp_fn = 1;
  let has_data_type_infer_fn = 1;
}

def OneFlow_BroadcastMaximumOp : OneFlow_BaseOp<"broadcast_maximum", [NoSideEffect, DeclareOpInterfaceMethods<UserOpCompatibleInterface>]> {
  let input = (ins
    OneFlow_Tensor:$x,
    OneFlow_Tensor:$y
  );
  let output = (outs
    OneFlow_Tensor:$z
  );
  let has_logical_tensor_desc_infer_fn = 1;
  let has_physical_tensor_desc_infer_fn = 1;
  let has_get_sbp_fn = 1;
  let has_data_type_infer_fn = 1;
}

def OneFlow_BroadcastMinimumOp : OneFlow_BaseOp<"broadcast_minimum", [NoSideEffect, DeclareOpInterfaceMethods<UserOpCompatibleInterface>]> {
  let input = (ins
    OneFlow_Tensor:$x,
    OneFlow_Tensor:$y
  );
  let output = (outs
    OneFlow_Tensor:$z
  );
  let has_logical_tensor_desc_infer_fn = 1;
  let has_physical_tensor_desc_infer_fn = 1;
  let has_get_sbp_fn = 1;
  let has_data_type_infer_fn = 1;
}

def OneFlow_BroadcastMulOp : OneFlow_BaseOp<"broadcast_mul", [NoSideEffect, DeclareOpInterfaceMethods<UserOpCompatibleInterface>]> {
  let input = (ins
    OneFlow_Tensor:$x,
    OneFlow_Tensor:$y
  );
  let output = (outs
    OneFlow_Tensor:$z
  );
  let has_logical_tensor_desc_infer_fn = 1;
  let has_physical_tensor_desc_infer_fn = 1;
  let has_get_sbp_fn = 1;
  let has_data_type_infer_fn = 1;
  let hasCanonicalizer = 1;
}

def OneFlow_BroadcastNotEqualOp : OneFlow_BaseOp<"broadcast_not_equal", [NoSideEffect, NoGrad, DeclareOpInterfaceMethods<UserOpCompatibleInterface>]> {
  let input = (ins
    OneFlow_Tensor:$x,
    OneFlow_Tensor:$y
  );
  let output = (outs
    OneFlow_Tensor:$z
  );
  let has_logical_tensor_desc_infer_fn = 1;
  let has_physical_tensor_desc_infer_fn = 1;
  let has_get_sbp_fn = 1;
  let has_data_type_infer_fn = 1;
}

def OneFlow_BroadcastPowOp : OneFlow_BaseOp<"broadcast_pow", [NoSideEffect, DeclareOpInterfaceMethods<UserOpCompatibleInterface>]> {
  let input = (ins
    OneFlow_Tensor:$x,
    OneFlow_Tensor:$y
  );
  let output = (outs
    OneFlow_Tensor:$z
  );
  let has_logical_tensor_desc_infer_fn = 1;
  let has_physical_tensor_desc_infer_fn = 1;
  let has_get_sbp_fn = 1;
  let has_data_type_infer_fn = 1;
}

def OneFlow_BroadcastPowXGradOp : OneFlow_BaseOp<"broadcast_pow_x_grad", [NoSideEffect, DeclareOpInterfaceMethods<UserOpCompatibleInterface>]> {
  let input = (ins
    OneFlow_Tensor:$x,
    OneFlow_Tensor:$y,
    OneFlow_Tensor:$z,
    OneFlow_Tensor:$dz
  );
  let output = (outs
    OneFlow_Tensor:$dx
  );
  let has_logical_tensor_desc_infer_fn = 1;
  let has_physical_tensor_desc_infer_fn = 1;
  let has_get_sbp_fn = 1;
  let has_data_type_infer_fn = 1;
}

def OneFlow_BroadcastPowYGradOp : OneFlow_BaseOp<"broadcast_pow_y_grad", [NoSideEffect, DeclareOpInterfaceMethods<UserOpCompatibleInterface>]> {
  let input = (ins
    OneFlow_Tensor:$x,
    OneFlow_Tensor:$y,
    OneFlow_Tensor:$z,
    OneFlow_Tensor:$dz
  );
  let output = (outs
    OneFlow_Tensor:$dy
  );
  let has_logical_tensor_desc_infer_fn = 1;
  let has_physical_tensor_desc_infer_fn = 1;
  let has_get_sbp_fn = 1;
  let has_data_type_infer_fn = 1;
}

def OneFlow_BroadcastSubOp : OneFlow_BaseOp<"broadcast_sub", [NoSideEffect, DeclareOpInterfaceMethods<UserOpCompatibleInterface>]> {
  let input = (ins
    OneFlow_Tensor:$x,
    OneFlow_Tensor:$y
  );
  let output = (outs
    OneFlow_Tensor:$z
  );
  let has_logical_tensor_desc_infer_fn = 1;
  let has_physical_tensor_desc_infer_fn = 1;
  let has_get_sbp_fn = 1;
  let has_data_type_infer_fn = 1;
  let hasFolder = 1;
}

#endif // GET_ONEFLOW_BROADCAST_OP_DEFINITIONS

// Group: CONV
// conv1d, conv2d, conv3d, conv_bias_grad, conv_data_grad, conv_filter_grad, deconv1d, deconv2d, deconv3d
// Total: 9

#ifdef GET_ONEFLOW_CONV_OP_DEFINITIONS

def OneFlow_Conv1DOp : OneFlow_ConvolutionBaseOp<"conv1d", [NoSideEffect, AttrSizedOperandSegments, DeclareOpInterfaceMethods<UserOpCompatibleInterface>]> {}

def OneFlow_Conv2DOp : OneFlow_ConvolutionBaseOp<"conv2d", [NoSideEffect, AttrSizedOperandSegments, DeclareOpInterfaceMethods<UserOpCompatibleInterface>, DeclareOpInterfaceMethods<NCHWCompatibleInterface>]> {}

def OneFlow_Conv3DOp : OneFlow_ConvolutionBaseOp<"conv3d", [NoSideEffect, AttrSizedOperandSegments, DeclareOpInterfaceMethods<UserOpCompatibleInterface>]> {}

def OneFlow_ConvBiasGradOp : OneFlow_BaseOp<"conv_bias_grad", [NoSideEffect, DeclareOpInterfaceMethods<UserOpCompatibleInterface>]> {
  let input = (ins
    OneFlow_Tensor:$dy
  );
  let output = (outs
    OneFlow_Tensor:$bias_diff
  );
  let attrs = (ins
    StrAttr:$data_format,
    DefaultValuedAttr<SI32Attr, "0">:$num_spatial_dims
  );
  let has_check_fn = 1;
  let has_logical_tensor_desc_infer_fn = 1;
  let has_physical_tensor_desc_infer_fn = 1;
  let has_get_sbp_fn = 1;
  let has_data_type_infer_fn = 1;
}

def OneFlow_ConvDataGradOp : OneFlow_BaseOp<"conv_data_grad", [NoSideEffect, DeclareOpInterfaceMethods<UserOpCompatibleInterface>]> {
  let input = (ins
    OneFlow_Tensor:$dy,
    OneFlow_Tensor:$filter,
    OneFlow_Tensor:$x_like,
    Optional<OneFlow_Tensor>:$_add_to_output
  );
  let output = (outs
    OneFlow_Tensor:$dx
  );
  let attrs = (ins
    DefaultValuedAttr<SI32Attr, "0">:$num_spatial_dims,
    SI32ArrayAttr:$padding_before,
    StrAttr:$data_format,
    SI32ArrayAttr:$kernel_size,
    SI32ArrayAttr:$strides,
    SI32ArrayAttr:$dilation_rate,
    DefaultValuedAttr<SI32Attr, "0">:$groups
  );
  let has_check_fn = 1;
  let has_logical_tensor_desc_infer_fn = 1;
  let has_physical_tensor_desc_infer_fn = 1;
  let has_get_sbp_fn = 1;
  let has_data_type_infer_fn = 1;
}

def OneFlow_ConvFilterGradOp : OneFlow_BaseOp<"conv_filter_grad", [NoSideEffect, DeclareOpInterfaceMethods<UserOpCompatibleInterface>]> {
  let input = (ins
    OneFlow_Tensor:$dy,
    OneFlow_Tensor:$x
  );
  let output = (outs
    OneFlow_Tensor:$filter_diff
  );
  let attrs = (ins
    DefaultValuedAttr<SI32Attr, "0">:$num_spatial_dims,
    SI32ArrayAttr:$padding_before,
    StrAttr:$data_format,
    SI32ArrayAttr:$kernel_size,
    SI32ArrayAttr:$strides,
    SI32ArrayAttr:$dilation_rate,
    DefaultValuedAttr<SI32Attr, "0">:$groups
  );
  let has_check_fn = 1;
  let has_logical_tensor_desc_infer_fn = 1;
  let has_physical_tensor_desc_infer_fn = 1;
  let has_get_sbp_fn = 1;
  let has_data_type_infer_fn = 1;
}

def OneFlow_Deconv1DOp : OneFlow_BaseOp<"deconv1d", [NoSideEffect, DeclareOpInterfaceMethods<UserOpCompatibleInterface>]> {
  let input = (ins
    OneFlow_Tensor:$in,
    OneFlow_Tensor:$weight
  );
  let output = (outs
    OneFlow_Tensor:$out
  );
  let attrs = (ins
    DefaultValuedAttr<SI32Attr, "0">:$filters,
    SI32ArrayAttr:$padding_before,
    StrAttr:$data_format,
    SI32ArrayAttr:$kernel_size,
    SI32ArrayAttr:$output_padding,
    SI32ArrayAttr:$strides,
    SI32ArrayAttr:$dilation_rate,
    DefaultValuedAttr<SI32Attr, "1">:$groups
  );
  let has_check_fn = 1;
  let has_logical_tensor_desc_infer_fn = 1;
  let has_physical_tensor_desc_infer_fn = 1;
  let has_get_sbp_fn = 1;
  let has_data_type_infer_fn = 1;
}

def OneFlow_Deconv2DOp : OneFlow_BaseOp<"deconv2d", [NoSideEffect, DeclareOpInterfaceMethods<UserOpCompatibleInterface>]> {
  let input = (ins
    OneFlow_Tensor:$in,
    OneFlow_Tensor:$weight
  );
  let output = (outs
    OneFlow_Tensor:$out
  );
  let attrs = (ins
    DefaultValuedAttr<SI32Attr, "0">:$filters,
    SI32ArrayAttr:$padding_before,
    StrAttr:$data_format,
    SI32ArrayAttr:$kernel_size,
    SI32ArrayAttr:$output_padding,
    SI32ArrayAttr:$strides,
    SI32ArrayAttr:$dilation_rate,
    DefaultValuedAttr<SI32Attr, "1">:$groups
  );
  let has_check_fn = 1;
  let has_logical_tensor_desc_infer_fn = 1;
  let has_physical_tensor_desc_infer_fn = 1;
  let has_get_sbp_fn = 1;
  let has_data_type_infer_fn = 1;
}

def OneFlow_Deconv3DOp : OneFlow_BaseOp<"deconv3d", [NoSideEffect, DeclareOpInterfaceMethods<UserOpCompatibleInterface>]> {
  let input = (ins
    OneFlow_Tensor:$in,
    OneFlow_Tensor:$weight
  );
  let output = (outs
    OneFlow_Tensor:$out
  );
  let attrs = (ins
    DefaultValuedAttr<SI32Attr, "0">:$filters,
    SI32ArrayAttr:$padding_before,
    StrAttr:$data_format,
    SI32ArrayAttr:$kernel_size,
    SI32ArrayAttr:$output_padding,
    SI32ArrayAttr:$strides,
    SI32ArrayAttr:$dilation_rate,
    DefaultValuedAttr<SI32Attr, "1">:$groups
  );
  let has_check_fn = 1;
  let has_logical_tensor_desc_infer_fn = 1;
  let has_physical_tensor_desc_infer_fn = 1;
  let has_get_sbp_fn = 1;
  let has_data_type_infer_fn = 1;
}

#endif // GET_ONEFLOW_CONV_OP_DEFINITIONS

// Group: CROSS_ENTROPY
// binary_cross_entropy, binary_cross_entropy_grad, binary_cross_entropy_with_logits, binary_cross_entropy_with_logits_grad, sigmoid_cross_entropy, sigmoid_cross_entropy_grad, sparse_cross_entropy, sparse_cross_entropy_grad, sparse_cross_entropy_ms, sparse_cross_entropy_ms_grad
// Total: 10

#ifdef GET_ONEFLOW_CROSS_ENTROPY_OP_DEFINITIONS

def OneFlow_BinaryCrossEntropyOp : OneFlow_BaseOp<"binary_cross_entropy", [NoSideEffect, DeclareOpInterfaceMethods<UserOpCompatibleInterface>]> {
  let input = (ins
    OneFlow_Tensor:$input,
    OneFlow_Tensor:$target,
    Optional<OneFlow_Tensor>:$weight
  );
  let output = (outs
    OneFlow_Tensor:$out
  );
  let has_logical_tensor_desc_infer_fn = 1;
  let has_physical_tensor_desc_infer_fn = 1;
  let has_get_sbp_fn = 1;
  let has_data_type_infer_fn = 1;
  let has_input_arg_modify_fn = 1;
}

def OneFlow_BinaryCrossEntropyGradOp : OneFlow_BaseOp<"binary_cross_entropy_grad", [NoSideEffect, DeclareOpInterfaceMethods<UserOpCompatibleInterface>]> {
  let input = (ins
    OneFlow_Tensor:$input,
    OneFlow_Tensor:$target,
    Optional<OneFlow_Tensor>:$weight,
    OneFlow_Tensor:$dy
  );
  let output = (outs
    OneFlow_Tensor:$dx
  );
  let has_logical_tensor_desc_infer_fn = 1;
  let has_physical_tensor_desc_infer_fn = 1;
  let has_get_sbp_fn = 1;
  let has_data_type_infer_fn = 1;
}

def OneFlow_BinaryCrossEntropyWithLogitsOp : OneFlow_BaseOp<"binary_cross_entropy_with_logits", [NoSideEffect, AttrSizedOperandSegments, DeclareOpInterfaceMethods<UserOpCompatibleInterface>]> {
  let input = (ins
    OneFlow_Tensor:$input,
    OneFlow_Tensor:$target,
    Optional<OneFlow_Tensor>:$weight,
    Optional<OneFlow_Tensor>:$pos_weight
  );
  let output = (outs
    OneFlow_Tensor:$out
  );
  let attrs = (ins
    DefaultValuedAttr<BoolAttr, "false">:$has_pos_weight
  );
  let trait_attrs = (ins
    I32ElementsAttr:$operand_segment_sizes
  );
  let has_logical_tensor_desc_infer_fn = 1;
  let has_physical_tensor_desc_infer_fn = 1;
  let has_get_sbp_fn = 1;
  let has_data_type_infer_fn = 1;
  let has_input_arg_modify_fn = 1;
}

def OneFlow_BinaryCrossEntropyWithLogitsGradOp : OneFlow_BaseOp<"binary_cross_entropy_with_logits_grad", [NoSideEffect, AttrSizedOperandSegments, DeclareOpInterfaceMethods<UserOpCompatibleInterface>]> {
  let input = (ins
    OneFlow_Tensor:$input,
    OneFlow_Tensor:$target,
    Optional<OneFlow_Tensor>:$weight,
    Optional<OneFlow_Tensor>:$pos_weight,
    OneFlow_Tensor:$dy
  );
  let output = (outs
    OneFlow_Tensor:$dx
  );
  let attrs = (ins
    DefaultValuedAttr<BoolAttr, "false">:$has_pos_weight
  );
  let trait_attrs = (ins
    I32ElementsAttr:$operand_segment_sizes
  );
  let has_logical_tensor_desc_infer_fn = 1;
  let has_physical_tensor_desc_infer_fn = 1;
  let has_get_sbp_fn = 1;
  let has_data_type_infer_fn = 1;
}

def OneFlow_SigmoidCrossEntropyOp : OneFlow_BaseOp<"sigmoid_cross_entropy", [NoSideEffect, DeclareOpInterfaceMethods<UserOpCompatibleInterface>]> {
  let input = (ins
    OneFlow_Tensor:$prediction,
    OneFlow_Tensor:$label
  );
  let output = (outs
    OneFlow_Tensor:$loss
  );
  let has_logical_tensor_desc_infer_fn = 1;
  let has_physical_tensor_desc_infer_fn = 1;
  let has_get_sbp_fn = 1;
  let has_data_type_infer_fn = 1;
  let has_input_arg_modify_fn = 1;
}

def OneFlow_SigmoidCrossEntropyGradOp : OneFlow_BaseOp<"sigmoid_cross_entropy_grad", [NoSideEffect, DeclareOpInterfaceMethods<UserOpCompatibleInterface>]> {
  let input = (ins
    OneFlow_Tensor:$prediction,
    OneFlow_Tensor:$loss_diff,
    OneFlow_Tensor:$label
  );
  let output = (outs
    OneFlow_Tensor:$prediction_diff
  );
  let has_logical_tensor_desc_infer_fn = 1;
  let has_physical_tensor_desc_infer_fn = 1;
  let has_get_sbp_fn = 1;
  let has_data_type_infer_fn = 1;
  let has_input_arg_modify_fn = 1;
}

def OneFlow_SparseCrossEntropyOp : OneFlow_BaseOp<"sparse_cross_entropy", [NoSideEffect, DeclareOpInterfaceMethods<UserOpCompatibleInterface>]> {
  let input = (ins
    OneFlow_Tensor:$prediction,
    OneFlow_Tensor:$label
  );
  let output = (outs
    OneFlow_Tensor:$out
  );
  let attrs = (ins
    DefaultValuedAttr<SI64Attr, "0">:$depth
  );
  let has_logical_tensor_desc_infer_fn = 1;
  let has_physical_tensor_desc_infer_fn = 1;
  let has_get_sbp_fn = 1;
  let has_data_type_infer_fn = 1;
  let has_input_arg_modify_fn = 1;
}

def OneFlow_SparseCrossEntropyGradOp : OneFlow_BaseOp<"sparse_cross_entropy_grad", [NoSideEffect, DeclareOpInterfaceMethods<UserOpCompatibleInterface>]> {
  let input = (ins
    OneFlow_Tensor:$prediction,
    OneFlow_Tensor:$label,
    OneFlow_Tensor:$dy
  );
  let output = (outs
    OneFlow_Tensor:$prediction_diff
  );
  let attrs = (ins
    DefaultValuedAttr<SI64Attr, "0">:$depth
  );
  let has_logical_tensor_desc_infer_fn = 1;
  let has_physical_tensor_desc_infer_fn = 1;
  let has_get_sbp_fn = 1;
  let has_data_type_infer_fn = 1;
}

def OneFlow_SparseCrossEntropyMsOp : OneFlow_BaseOp<"sparse_cross_entropy_ms", [NoSideEffect, DeclareOpInterfaceMethods<UserOpCompatibleInterface>]> {
  let input = (ins
    OneFlow_Tensor:$prediction,
    OneFlow_Tensor:$label
  );
  let output = (outs
    OneFlow_Tensor:$out
  );
  let attrs = (ins
    DefaultValuedAttr<SI64Attr, "0">:$depth
  );
  let has_logical_tensor_desc_infer_fn = 1;
  let has_physical_tensor_desc_infer_fn = 1;
  let has_get_sbp_fn = 1;
  let has_data_type_infer_fn = 1;
  let has_input_arg_modify_fn = 1;
}

def OneFlow_SparseCrossEntropyMsGradOp : OneFlow_BaseOp<"sparse_cross_entropy_ms_grad", [NoSideEffect, DeclareOpInterfaceMethods<UserOpCompatibleInterface>]> {
  let input = (ins
    OneFlow_Tensor:$prediction,
    OneFlow_Tensor:$label,
    OneFlow_Tensor:$dy
  );
  let output = (outs
    OneFlow_Tensor:$prediction_diff
  );
  let attrs = (ins
    DefaultValuedAttr<SI64Attr, "0">:$depth
  );
  let has_logical_tensor_desc_infer_fn = 1;
  let has_physical_tensor_desc_infer_fn = 1;
  let has_get_sbp_fn = 1;
  let has_data_type_infer_fn = 1;
}

#endif // GET_ONEFLOW_CROSS_ENTROPY_OP_DEFINITIONS

// Group: CUDA
// nvtx_end, nvtx_start
// Total: 2

#ifdef GET_ONEFLOW_CUDA_OP_DEFINITIONS

def OneFlow_NvtxEndOp : OneFlow_BaseOp<"nvtx_end", [NoSideEffect, DeclareOpInterfaceMethods<UserOpCompatibleInterface>]> {
  let input = (ins
    OneFlow_Tensor:$in
  );
  let output = (outs
    OneFlow_Tensor:$out
  );
  let attrs = (ins
    StrAttr:$mark_prefix
  );
  let has_logical_tensor_desc_infer_fn = 1;
  let has_physical_tensor_desc_infer_fn = 1;
  let has_get_sbp_fn = 1;
  let has_data_type_infer_fn = 1;
}

def OneFlow_NvtxStartOp : OneFlow_BaseOp<"nvtx_start", [NoSideEffect, DeclareOpInterfaceMethods<UserOpCompatibleInterface>]> {
  let input = (ins
    OneFlow_Tensor:$in
  );
  let output = (outs
    OneFlow_Tensor:$out
  );
  let attrs = (ins
    StrAttr:$mark_prefix
  );
  let has_logical_tensor_desc_infer_fn = 1;
  let has_physical_tensor_desc_infer_fn = 1;
  let has_get_sbp_fn = 1;
  let has_data_type_infer_fn = 1;
}

#endif // GET_ONEFLOW_CUDA_OP_DEFINITIONS

// Group: DATASET
// COCOReader, OFRecordReader, OneRecReader, ctc_greedy_decoder, megatron_gpt_mmap_data_loader, ofrecord_bytes_decoder, ofrecord_image_classification_reader, ofrecord_image_decoder, ofrecord_image_decoder_random_crop, ofrecord_raw_decoder, onerec_decoder
// Total: 11

#ifdef GET_ONEFLOW_DATASET_OP_DEFINITIONS

def OneFlow_COCOReaderOp : OneFlow_BaseOp<"COCOReader", [NoSideEffect, NoGrad, CpuOnly, DeclareOpInterfaceMethods<UserOpCompatibleInterface>]> {
  let output = (outs
    OneFlow_TensorBufferTensor:$image,
    OneFlow_Tensor:$image_id,
    OneFlow_Tensor:$image_size,
    OneFlow_TensorBufferTensor:$gt_bbox,
    OneFlow_TensorBufferTensor:$gt_label,
    OneFlow_TensorBufferTensor:$gt_segm,
    OneFlow_TensorBufferTensor:$gt_segm_index
  );
  let attrs = (ins
    DefaultValuedAttr<SI64Attr, "0">:$session_id,
    StrAttr:$annotation_file,
    StrAttr:$image_dir,
    DefaultValuedAttr<SI64Attr, "0">:$batch_size,
    DefaultValuedAttr<BoolAttr, "true">:$shuffle_after_epoch,
    DefaultValuedAttr<SI64Attr, "-1">:$random_seed,
    DefaultValuedAttr<BoolAttr, "true">:$group_by_ratio,
    DefaultValuedAttr<BoolAttr, "true">:$remove_images_without_annotations,
    DefaultValuedAttr<BoolAttr, "false">:$stride_partition,
    StrArrayAttr:$nd_sbp
  );
  let has_logical_tensor_desc_infer_fn = 1;
  let has_physical_tensor_desc_infer_fn = 1;
  let has_get_sbp_fn = 1;
  let has_data_type_infer_fn = 1;
  let has_output_arg_modify_fn = 1;
  let has_nd_sbp_infer_fn = 1;
}

def OneFlow_OFRecordReaderOp : OneFlow_BaseOp<"OFRecordReader", [NoSideEffect, NoGrad, CpuOnly, DeclareOpInterfaceMethods<UserOpCompatibleInterface>]> {
  let output = (outs
    OneFlow_Tensor:$out
  );
  let attrs = (ins
    StrAttr:$data_dir,
    DefaultValuedAttr<SI32Attr, "0">:$data_part_num,
    DefaultValuedAttr<SI32Attr, "0">:$batch_size,
    DefaultValuedAttr<StrAttr, "\"part-\"">:$part_name_prefix,
    DefaultValuedAttr<SI32Attr, "-1">:$part_name_suffix_length,
    DefaultValuedAttr<BoolAttr, "false">:$random_shuffle,
    DefaultValuedAttr<SI64Attr, "-1">:$seed,
    DefaultValuedAttr<SI32Attr, "1024">:$shuffle_buffer_size,
    DefaultValuedAttr<BoolAttr, "false">:$shuffle_after_epoch,
    StrArrayAttr:$nd_sbp
  );
  let has_logical_tensor_desc_infer_fn = 1;
  let has_physical_tensor_desc_infer_fn = 1;
  let has_get_sbp_fn = 1;
  let has_data_type_infer_fn = 1;
  let has_output_arg_modify_fn = 1;
  let has_nd_sbp_infer_fn = 1;
}

def OneFlow_OneRecReaderOp : OneFlow_BaseOp<"OneRecReader", [NoSideEffect, NoGrad, CpuOnly, DeclareOpInterfaceMethods<UserOpCompatibleInterface>]> {
  let output = (outs
    OneFlow_Tensor:$out
  );
  let attrs = (ins
    StrArrayAttr:$files,
    SI64Attr:$batch_size,
    DefaultValuedAttr<BoolAttr, "true">:$random_shuffle,
    DefaultValuedAttr<StrAttr, "\"instance\"">:$shuffle_mode,
    DefaultValuedAttr<SI32Attr, "1024">:$shuffle_buffer_size,
    DefaultValuedAttr<BoolAttr, "false">:$shuffle_after_epoch,
    DefaultValuedAttr<SI64Attr, "-1">:$seed,
    DefaultValuedAttr<BoolAttr, "true">:$verify_example,
    StrArrayAttr:$nd_sbp
  );
  let has_logical_tensor_desc_infer_fn = 1;
  let has_data_type_infer_fn = 1;
  let has_get_sbp_fn = 1;
  let has_nd_sbp_infer_fn = 1;
}

def OneFlow_CtcGreedyDecoderOp : OneFlow_BaseOp<"ctc_greedy_decoder", [NoSideEffect, DeclareOpInterfaceMethods<UserOpCompatibleInterface>]> {
  let input = (ins
    OneFlow_Tensor:$log_probs,
    OneFlow_Tensor:$input_lengths
  );
  let output = (outs
    OneFlow_Tensor:$decoded,
    OneFlow_Tensor:$neg_sum_logits
  );
  let attrs = (ins
    DefaultValuedAttr<BoolAttr, "false">:$merge_repeated
  );
  let has_logical_tensor_desc_infer_fn = 1;
  let has_physical_tensor_desc_infer_fn = 1;
  let has_get_sbp_fn = 1;
  let has_data_type_infer_fn = 1;
}

def OneFlow_MegatronGptMmapDataLoaderOp : OneFlow_BaseOp<"megatron_gpt_mmap_data_loader", [NoSideEffect, NoGrad, CpuOnly, DeclareOpInterfaceMethods<UserOpCompatibleInterface>]> {
  let input = (ins
    Optional<OneFlow_Tensor>:$iteration
  );
  let output = (outs
    OneFlow_Tensor:$out
  );
  let attrs = (ins
    StrAttr:$data_file_prefix,
    DefaultValuedAttr<SI64Attr, "0">:$seq_length,
    DefaultValuedAttr<SI64Attr, "1">:$label_length,
    DefaultValuedAttr<SI64Attr, "0">:$num_samples,
    DefaultValuedAttr<SI64Attr, "0">:$batch_size,
    OneFlow_DataType:$dtype,
    SI64ArrayAttr:$split_sizes,
    DefaultValuedAttr<SI64Attr, "0">:$split_index,
    DefaultValuedAttr<BoolAttr, "false">:$shuffle,
    DefaultValuedAttr<SI64Attr, "0">:$random_seed,
    StrArrayAttr:$nd_sbp
  );
  let has_logical_tensor_desc_infer_fn = 1;
  let has_get_sbp_fn = 1;
  let has_data_type_infer_fn = 1;
  let has_input_arg_modify_fn = 1;
  let has_nd_sbp_infer_fn = 1;
}

def OneFlow_OfrecordBytesDecoderOp : OneFlow_BaseOp<"ofrecord_bytes_decoder", [NoSideEffect, NoGrad, CpuOnly, DeclareOpInterfaceMethods<UserOpCompatibleInterface>]> {
  let input = (ins
    OneFlow_Tensor:$in
  );
  let output = (outs
    OneFlow_Tensor:$out
  );
  let attrs = (ins
    StrAttr:$name
  );
  let has_logical_tensor_desc_infer_fn = 1;
  let has_physical_tensor_desc_infer_fn = 1;
  let has_get_sbp_fn = 1;
  let has_data_type_infer_fn = 1;
  let has_input_arg_modify_fn = 1;
}

def OneFlow_OfrecordImageClassificationReaderOp : OneFlow_BaseOp<"ofrecord_image_classification_reader", [NoSideEffect, NoGrad, CpuOnly, DeclareOpInterfaceMethods<UserOpCompatibleInterface>]> {
  let output = (outs
    OneFlow_Tensor:$image,
    OneFlow_Tensor:$label
  );
  let attrs = (ins
    StrAttr:$data_dir,
    DefaultValuedAttr<SI32Attr, "0">:$data_part_num,
    DefaultValuedAttr<SI32Attr, "0">:$batch_size,
    DefaultValuedAttr<StrAttr, "\"part-\"">:$part_name_prefix,
    DefaultValuedAttr<SI32Attr, "-1">:$part_name_suffix_length,
    DefaultValuedAttr<BoolAttr, "false">:$random_shuffle,
    DefaultValuedAttr<SI64Attr, "-1">:$seed,
    DefaultValuedAttr<SI32Attr, "1024">:$shuffle_buffer_size,
    DefaultValuedAttr<BoolAttr, "false">:$shuffle_after_epoch,
    DefaultValuedAttr<StrAttr, "\"BGR\"">:$color_space,
    DefaultValuedAttr<StrAttr, "\"encoded\"">:$image_feature_name,
    DefaultValuedAttr<StrAttr, "\"class/label\"">:$label_feature_name,
    DefaultValuedAttr<SI32Attr, "8">:$decode_buffer_size_per_thread,
    DefaultValuedAttr<SI32Attr, "0">:$num_decode_threads_per_machine
  );
  let has_logical_tensor_desc_infer_fn = 1;
  let has_physical_tensor_desc_infer_fn = 1;
  let has_get_sbp_fn = 1;
  let has_data_type_infer_fn = 1;
  let has_output_arg_modify_fn = 1;
}

def OneFlow_OfrecordImageDecoderOp : OneFlow_BaseOp<"ofrecord_image_decoder", [NoSideEffect, NoGrad, CpuOnly, DeclareOpInterfaceMethods<UserOpCompatibleInterface>]> {
  let input = (ins
    OneFlow_Tensor:$in
  );
  let output = (outs
    OneFlow_Tensor:$out
  );
  let attrs = (ins
    StrAttr:$name,
    DefaultValuedAttr<StrAttr, "\"BGR\"">:$color_space
  );
  let has_logical_tensor_desc_infer_fn = 1;
  let has_physical_tensor_desc_infer_fn = 1;
  let has_get_sbp_fn = 1;
  let has_data_type_infer_fn = 1;
  let has_input_arg_modify_fn = 1;
}

def OneFlow_OfrecordImageDecoderRandomCropOp : OneFlow_BaseOp<"ofrecord_image_decoder_random_crop", [NoSideEffect, NoGrad, CpuOnly, DeclareOpInterfaceMethods<UserOpCompatibleInterface>]> {
  let input = (ins
    OneFlow_Tensor:$in
  );
  let output = (outs
    OneFlow_Tensor:$out
  );
  let attrs = (ins
    StrAttr:$name,
    DefaultValuedAttr<StrAttr, "\"BGR\"">:$color_space,
    DefaultValuedAttr<SI32Attr, "10">:$num_attempts,
    DefaultValuedAttr<SI64Attr, "-1">:$seed,
    DefaultValuedAttr<BoolAttr, "false">:$has_seed,
    F32ArrayAttr:$random_area,
    F32ArrayAttr:$random_aspect_ratio
  );
  let has_logical_tensor_desc_infer_fn = 1;
  let has_physical_tensor_desc_infer_fn = 1;
  let has_get_sbp_fn = 1;
  let has_data_type_infer_fn = 1;
  let has_input_arg_modify_fn = 1;
}

def OneFlow_OfrecordRawDecoderOp : OneFlow_BaseOp<"ofrecord_raw_decoder", [NoSideEffect, NoGrad, CpuOnly, DeclareOpInterfaceMethods<UserOpCompatibleInterface>]> {
  let input = (ins
    OneFlow_Tensor:$in
  );
  let output = (outs
    OneFlow_Tensor:$out
  );
  let attrs = (ins
    StrAttr:$name,
    ShapeAttr:$shape,
    OneFlow_DataType:$data_type,
    DefaultValuedAttr<BoolAttr, "false">:$dim1_varying_length,
    DefaultValuedAttr<BoolAttr, "false">:$truncate
  );
  let has_logical_tensor_desc_infer_fn = 1;
  let has_physical_tensor_desc_infer_fn = 1;
  let has_get_sbp_fn = 1;
  let has_data_type_infer_fn = 1;
  let has_input_arg_modify_fn = 1;
}

def OneFlow_OnerecDecoderOp : OneFlow_BaseOp<"onerec_decoder", [NoSideEffect, NoGrad, CpuOnly, DeclareOpInterfaceMethods<UserOpCompatibleInterface>]> {
  let input = (ins
    OneFlow_Tensor:$in
  );
  let output = (outs
    OneFlow_Tensor:$out
  );
  let attrs = (ins
    StrAttr:$key,
    OneFlow_DataType:$data_type,
    ShapeAttr:$static_shape,
    DefaultValuedAttr<BoolAttr, "false">:$is_dynamic,
    DefaultValuedAttr<BoolAttr, "false">:$has_reshape,
    ShapeAttr:$reshape,
    DefaultValuedAttr<BoolAttr, "false">:$has_batch_padding,
    ShapeAttr:$batch_padding
  );
  let has_logical_tensor_desc_infer_fn = 1;
  let has_physical_tensor_desc_infer_fn = 1;
  let has_get_sbp_fn = 1;
  let has_data_type_infer_fn = 1;
  let has_input_arg_modify_fn = 1;
  let has_output_arg_modify_fn = 1;
}

#endif // GET_ONEFLOW_DATASET_OP_DEFINITIONS

// Group: DETECTION
// in_top_k, nms, object_bbox_flip, object_bbox_scale, object_segmentation_polygon_flip, object_segmentation_polygon_scale, object_segmentation_polygon_to_mask, roi_align, roi_align_grad, top_k
// Total: 10

#ifdef GET_ONEFLOW_DETECTION_OP_DEFINITIONS

def OneFlow_InTopKOp : OneFlow_BaseOp<"in_top_k", [NoSideEffect, NoGrad, DeclareOpInterfaceMethods<UserOpCompatibleInterface>]> {
  let input = (ins
    OneFlow_Tensor:$targets,
    OneFlow_Tensor:$predictions
  );
  let output = (outs
    OneFlow_Tensor:$out
  );
  let attrs = (ins
    DefaultValuedAttr<SI32Attr, "0">:$k
  );
  let has_logical_tensor_desc_infer_fn = 1;
  let has_physical_tensor_desc_infer_fn = 1;
  let has_get_sbp_fn = 1;
  let has_data_type_infer_fn = 1;
}

def OneFlow_NmsOp : OneFlow_BaseOp<"nms", [NoSideEffect, DeclareOpInterfaceMethods<UserOpCompatibleInterface>]> {
  let input = (ins
    OneFlow_Tensor:$in
  );
  let output = (outs
    OneFlow_Tensor:$out
  );
  let attrs = (ins
    DefaultValuedAttr<F32Attr, "0.">:$iou_threshold,
    DefaultValuedAttr<SI32Attr, "0">:$keep_n
  );
  let has_logical_tensor_desc_infer_fn = 1;
  let has_physical_tensor_desc_infer_fn = 1;
  let has_get_sbp_fn = 1;
  let has_data_type_infer_fn = 1;
}

def OneFlow_ObjectBboxFlipOp : OneFlow_BaseOp<"object_bbox_flip", [NoSideEffect, NoGrad, CpuOnly, DeclareOpInterfaceMethods<UserOpCompatibleInterface>]> {
  let input = (ins
    OneFlow_Tensor:$bbox,
    OneFlow_Tensor:$image_size,
    OneFlow_Tensor:$flip_code
  );
  let output = (outs
    OneFlow_Tensor:$out
  );
  let has_logical_tensor_desc_infer_fn = 1;
  let has_physical_tensor_desc_infer_fn = 1;
  let has_get_sbp_fn = 1;
  let has_data_type_infer_fn = 1;
}

def OneFlow_ObjectBboxScaleOp : OneFlow_BaseOp<"object_bbox_scale", [NoSideEffect, NoGrad, CpuOnly, DeclareOpInterfaceMethods<UserOpCompatibleInterface>]> {
  let input = (ins
    OneFlow_Tensor:$bbox,
    OneFlow_Tensor:$scale
  );
  let output = (outs
    OneFlow_Tensor:$out
  );
  let has_logical_tensor_desc_infer_fn = 1;
  let has_physical_tensor_desc_infer_fn = 1;
  let has_get_sbp_fn = 1;
  let has_data_type_infer_fn = 1;
}

def OneFlow_ObjectSegmentationPolygonFlipOp : OneFlow_BaseOp<"object_segmentation_polygon_flip", [NoSideEffect, NoGrad, CpuOnly, DeclareOpInterfaceMethods<UserOpCompatibleInterface>]> {
  let input = (ins
    OneFlow_Tensor:$poly,
    OneFlow_Tensor:$image_size,
    OneFlow_Tensor:$flip_code
  );
  let output = (outs
    OneFlow_Tensor:$out
  );
  let has_logical_tensor_desc_infer_fn = 1;
  let has_physical_tensor_desc_infer_fn = 1;
  let has_get_sbp_fn = 1;
  let has_data_type_infer_fn = 1;
}

def OneFlow_ObjectSegmentationPolygonScaleOp : OneFlow_BaseOp<"object_segmentation_polygon_scale", [NoSideEffect, NoGrad, CpuOnly, DeclareOpInterfaceMethods<UserOpCompatibleInterface>]> {
  let input = (ins
    OneFlow_Tensor:$poly,
    OneFlow_Tensor:$scale
  );
  let output = (outs
    OneFlow_Tensor:$out
  );
  let has_logical_tensor_desc_infer_fn = 1;
  let has_physical_tensor_desc_infer_fn = 1;
  let has_get_sbp_fn = 1;
  let has_data_type_infer_fn = 1;
}

def OneFlow_ObjectSegmentationPolygonToMaskOp : OneFlow_BaseOp<"object_segmentation_polygon_to_mask", [NoSideEffect, NoGrad, CpuOnly, DeclareOpInterfaceMethods<UserOpCompatibleInterface>]> {
  let input = (ins
    OneFlow_Tensor:$poly,
    OneFlow_Tensor:$poly_index,
    OneFlow_Tensor:$image_size
  );
  let output = (outs
    OneFlow_Tensor:$out
  );
  let has_logical_tensor_desc_infer_fn = 1;
  let has_physical_tensor_desc_infer_fn = 1;
  let has_get_sbp_fn = 1;
  let has_data_type_infer_fn = 1;
}

def OneFlow_RoiAlignOp : OneFlow_BaseOp<"roi_align", [NoSideEffect, DeclareOpInterfaceMethods<UserOpCompatibleInterface>]> {
  let input = (ins
    OneFlow_Tensor:$x,
    OneFlow_Tensor:$rois
  );
  let output = (outs
    OneFlow_Tensor:$y
  );
  let attrs = (ins
    DefaultValuedAttr<SI32Attr, "0">:$pooled_h,
    DefaultValuedAttr<SI32Attr, "0">:$pooled_w,
    DefaultValuedAttr<F32Attr, "0.">:$spatial_scale,
    DefaultValuedAttr<SI32Attr, "0">:$sampling_ratio,
    DefaultValuedAttr<BoolAttr, "false">:$aligned
  );
  let has_logical_tensor_desc_infer_fn = 1;
  let has_physical_tensor_desc_infer_fn = 1;
  let has_get_sbp_fn = 1;
  let has_data_type_infer_fn = 1;
  let has_input_arg_modify_fn = 1;
}

def OneFlow_RoiAlignGradOp : OneFlow_BaseOp<"roi_align_grad", [NoSideEffect, DeclareOpInterfaceMethods<UserOpCompatibleInterface>]> {
  let input = (ins
    OneFlow_Tensor:$dy,
    OneFlow_Tensor:$x_like,
    OneFlow_Tensor:$rois
  );
  let output = (outs
    OneFlow_Tensor:$dx
  );
  let attrs = (ins
    DefaultValuedAttr<SI32Attr, "0">:$pooled_h,
    DefaultValuedAttr<SI32Attr, "0">:$pooled_w,
    DefaultValuedAttr<F32Attr, "0.">:$spatial_scale,
    DefaultValuedAttr<SI32Attr, "0">:$sampling_ratio,
    DefaultValuedAttr<BoolAttr, "false">:$aligned
  );
  let has_logical_tensor_desc_infer_fn = 1;
  let has_physical_tensor_desc_infer_fn = 1;
  let has_get_sbp_fn = 1;
  let has_data_type_infer_fn = 1;
}

def OneFlow_TopKOp : OneFlow_BaseOp<"top_k", [NoSideEffect, NoGrad, DeclareOpInterfaceMethods<UserOpCompatibleInterface>]> {
  let input = (ins
    OneFlow_Tensor:$in
  );
  let output = (outs
    OneFlow_Tensor:$out
  );
  let attrs = (ins
    DefaultValuedAttr<SI32Attr, "0">:$k,
    DefaultValuedAttr<BoolAttr, "false">:$sorted
  );
  let has_logical_tensor_desc_infer_fn = 1;
  let has_physical_tensor_desc_infer_fn = 1;
  let has_get_sbp_fn = 1;
  let has_data_type_infer_fn = 1;
}

#endif // GET_ONEFLOW_DETECTION_OP_DEFINITIONS

// Group: EAGER
// eager_b_to_s, eager_naive_s_to_s, eager_nccl_all_gather, eager_nccl_all_reduce, eager_nccl_broadcast, eager_nccl_reduce, eager_nccl_reduce_scatter, eager_nccl_s2s, eager_p_to_b, eager_p_to_s, eager_s_to_b, eager_symmetric_s_to_p
// Total: 12

#ifdef GET_ONEFLOW_EAGER_OP_DEFINITIONS

def OneFlow_EagerBToSOp : OneFlow_BaseOp<"eager_b_to_s", [NoSideEffect, NoGrad, DeclareOpInterfaceMethods<UserOpCompatibleInterface>]> {
  let input = (ins
    OneFlow_Tensor:$in
  );
  let output = (outs
    OneFlow_Tensor:$out
  );
  let attrs = (ins
    DefaultValuedAttr<SI64Attr, "-1">:$out_split_axis,
    StrAttr:$in_parallel_conf,
    StrAttr:$out_parallel_conf,
    ShapeAttr:$shape
  );
  let has_logical_tensor_desc_infer_fn = 1;
  let has_physical_tensor_desc_infer_fn = 1;
  let has_get_sbp_fn = 1;
  let has_data_type_infer_fn = 1;
  let has_device_and_stream_infer_fn = 1;
  let has_nd_sbp_infer_fn = 1;
}

def OneFlow_EagerNaiveSToSOp : OneFlow_BaseOp<"eager_naive_s_to_s", [NoSideEffect, NoGrad, DeclareOpInterfaceMethods<UserOpCompatibleInterface>]> {
  let input = (ins
    OneFlow_Tensor:$in
  );
  let output = (outs
    OneFlow_Tensor:$out
  );
  let attrs = (ins
    DefaultValuedAttr<SI64Attr, "-1">:$in_split_axis,
    DefaultValuedAttr<SI64Attr, "-1">:$out_split_axis,
    StrAttr:$in_parallel_conf,
    StrAttr:$out_parallel_conf,
    ShapeAttr:$shape
  );
  let has_logical_tensor_desc_infer_fn = 1;
  let has_physical_tensor_desc_infer_fn = 1;
  let has_get_sbp_fn = 1;
  let has_data_type_infer_fn = 1;
  let has_device_and_stream_infer_fn = 1;
  let has_nd_sbp_infer_fn = 1;
}

def OneFlow_EagerNcclAllGatherOp : OneFlow_BaseOp<"eager_nccl_all_gather", [NoSideEffect, NoGrad, DeclareOpInterfaceMethods<UserOpCompatibleInterface>]> {
  let input = (ins
    OneFlow_Tensor:$in
  );
  let output = (outs
    OneFlow_Tensor:$out
  );
  let attrs = (ins
    StrAttr:$parallel_conf
  );
  let has_logical_tensor_desc_infer_fn = 1;
  let has_physical_tensor_desc_infer_fn = 1;
  let has_get_sbp_fn = 1;
  let has_data_type_infer_fn = 1;
  let has_device_and_stream_infer_fn = 1;
  let has_nd_sbp_infer_fn = 1;
}

def OneFlow_EagerNcclAllReduceOp : OneFlow_BaseOp<"eager_nccl_all_reduce", [NoSideEffect, NoGrad, DeclareOpInterfaceMethods<UserOpCompatibleInterface>]> {
  let input = (ins
    OneFlow_Tensor:$in
  );
  let output = (outs
    OneFlow_Tensor:$out
  );
  let attrs = (ins
    StrAttr:$parallel_conf,
    DefaultValuedAttr<BoolAttr, "false">:$async_launch
  );
  let has_logical_tensor_desc_infer_fn = 1;
  let has_physical_tensor_desc_infer_fn = 1;
  let has_get_sbp_fn = 1;
  let has_data_type_infer_fn = 1;
  let has_device_and_stream_infer_fn = 1;
}

def OneFlow_EagerNcclBroadcastOp : OneFlow_BaseOp<"eager_nccl_broadcast", [NoSideEffect, DeclareOpInterfaceMethods<UserOpCompatibleInterface>]> {
  let input = (ins
    OneFlow_Tensor:$in
  );
  let output = (outs
    OneFlow_Tensor:$out
  );
  let attrs = (ins
    StrAttr:$parallel_conf,
    DefaultValuedAttr<SI64Attr, "0">:$root,
    DefaultValuedAttr<BoolAttr, "true">:$async_launch
  );
  let has_logical_tensor_desc_infer_fn = 1;
  let has_physical_tensor_desc_infer_fn = 1;
  let has_get_sbp_fn = 1;
  let has_data_type_infer_fn = 1;
  let has_device_and_stream_infer_fn = 1;
}

def OneFlow_EagerNcclTouchOp : OneFlow_BaseOp<"eager_nccl_touch", [NoSideEffect, DeclareOpInterfaceMethods<UserOpCompatibleInterface>]> {
  let input = (ins
    Variadic<OneFlow_Tensor>:$in
  );
  let attrs = (ins
    DefaultValuedAttr<BoolAttr, "true">:$async_launch
  );
  let has_logical_tensor_desc_infer_fn = 1;
  let has_physical_tensor_desc_infer_fn = 1;
  let has_get_sbp_fn = 1;
  let has_data_type_infer_fn = 1;
  let has_device_and_stream_infer_fn = 1;
}

def OneFlow_EagerNcclReduceOp : OneFlow_BaseOp<"eager_nccl_reduce", [NoSideEffect, NoGrad, DeclareOpInterfaceMethods<UserOpCompatibleInterface>]> {
  let input = (ins
    OneFlow_Tensor:$in
  );
  let output = (outs
    OneFlow_Tensor:$out
  );
  let attrs = (ins
    StrAttr:$parallel_conf,
    DefaultValuedAttr<SI64Attr, "0">:$root
  );
  let has_logical_tensor_desc_infer_fn = 1;
  let has_physical_tensor_desc_infer_fn = 1;
  let has_get_sbp_fn = 1;
  let has_data_type_infer_fn = 1;
  let has_device_and_stream_infer_fn = 1;
}

def OneFlow_EagerNcclReduceScatterOp : OneFlow_BaseOp<"eager_nccl_reduce_scatter", [NoSideEffect, NoGrad, DeclareOpInterfaceMethods<UserOpCompatibleInterface>]> {
  let input = (ins
    OneFlow_Tensor:$in
  );
  let output = (outs
    OneFlow_Tensor:$out
  );
  let attrs = (ins
    StrAttr:$parallel_conf,
    DefaultValuedAttr<StrAttr, "\"sum\"">:$op_type
  );
  let has_logical_tensor_desc_infer_fn = 1;
  let has_physical_tensor_desc_infer_fn = 1;
  let has_get_sbp_fn = 1;
  let has_data_type_infer_fn = 1;
  let has_device_and_stream_infer_fn = 1;
  let has_nd_sbp_infer_fn = 1;
}

def OneFlow_EagerNcclS2sOp : OneFlow_BaseOp<"eager_nccl_s2s", [NoSideEffect, NoGrad, DeclareOpInterfaceMethods<UserOpCompatibleInterface>]> {
  let input = (ins
    OneFlow_Tensor:$in
  );
  let output = (outs
    OneFlow_Tensor:$out
  );
  let attrs = (ins
    DefaultValuedAttr<SI64Attr, "-1">:$in_split_axis,
    DefaultValuedAttr<SI64Attr, "-1">:$out_split_axis,
    StrAttr:$parallel_conf
  );
  let has_logical_tensor_desc_infer_fn = 1;
  let has_get_sbp_fn = 1;
  let has_data_type_infer_fn = 1;
  let has_device_and_stream_infer_fn = 1;
  let has_nd_sbp_infer_fn = 1;
}

def OneFlow_EagerPToBOp : OneFlow_BaseOp<"eager_p_to_b", [NoSideEffect, NoGrad, DeclareOpInterfaceMethods<UserOpCompatibleInterface>]> {
  let input = (ins
    OneFlow_Tensor:$in
  );
  let output = (outs
    OneFlow_Tensor:$out
  );
  let attrs = (ins
    StrAttr:$in_parallel_conf,
    StrAttr:$out_parallel_conf,
    ShapeAttr:$shape
  );
  let has_logical_tensor_desc_infer_fn = 1;
  let has_physical_tensor_desc_infer_fn = 1;
  let has_get_sbp_fn = 1;
  let has_data_type_infer_fn = 1;
  let has_device_and_stream_infer_fn = 1;
  let has_nd_sbp_infer_fn = 1;
}

def OneFlow_EagerPToSOp : OneFlow_BaseOp<"eager_p_to_s", [NoSideEffect, NoGrad, DeclareOpInterfaceMethods<UserOpCompatibleInterface>]> {
  let input = (ins
    OneFlow_Tensor:$in
  );
  let output = (outs
    OneFlow_Tensor:$out
  );
  let attrs = (ins
    DefaultValuedAttr<SI64Attr, "-1">:$out_split_axis,
    StrAttr:$in_parallel_conf,
    StrAttr:$out_parallel_conf,
    ShapeAttr:$shape
  );
  let has_logical_tensor_desc_infer_fn = 1;
  let has_physical_tensor_desc_infer_fn = 1;
  let has_get_sbp_fn = 1;
  let has_data_type_infer_fn = 1;
  let has_device_and_stream_infer_fn = 1;
  let has_nd_sbp_infer_fn = 1;
}

def OneFlow_EagerSToBOp : OneFlow_BaseOp<"eager_s_to_b", [NoSideEffect, NoGrad, DeclareOpInterfaceMethods<UserOpCompatibleInterface>]> {
  let input = (ins
    OneFlow_Tensor:$in
  );
  let output = (outs
    OneFlow_Tensor:$out
  );
  let attrs = (ins
    DefaultValuedAttr<SI64Attr, "-1">:$in_split_axis,
    StrAttr:$in_parallel_conf,
    StrAttr:$out_parallel_conf,
    ShapeAttr:$shape
  );
  let has_logical_tensor_desc_infer_fn = 1;
  let has_physical_tensor_desc_infer_fn = 1;
  let has_get_sbp_fn = 1;
  let has_data_type_infer_fn = 1;
  let has_device_and_stream_infer_fn = 1;
  let has_nd_sbp_infer_fn = 1;
}

def OneFlow_EagerSToPOp : OneFlow_BaseOp<"eager_s_to_p", [NoSideEffect, NoGrad, DeclareOpInterfaceMethods<UserOpCompatibleInterface>]> {
  let input = (ins
    OneFlow_Tensor:$in
  );
  let output = (outs
    OneFlow_Tensor:$out
  );
  let attrs = (ins
    DefaultValuedAttr<SI64Attr, "-1">:$in_split_axis,
    StrAttr:$in_parallel_conf,
    StrAttr:$out_parallel_conf,
    ShapeAttr:$shape
  );
  let has_logical_tensor_desc_infer_fn = 1;
  let has_physical_tensor_desc_infer_fn = 1;
  let has_get_sbp_fn = 1;
  let has_data_type_infer_fn = 1;
  let has_device_and_stream_infer_fn = 1;
  let has_nd_sbp_infer_fn = 1;
}

def OneFlow_EagerSymmetricSToPOp : OneFlow_BaseOp<"eager_symmetric_s_to_p", [NoSideEffect, NoGrad, DeclareOpInterfaceMethods<UserOpCompatibleInterface>]> {
  let input = (ins
    OneFlow_Tensor:$in
  );
  let output = (outs
    OneFlow_Tensor:$out
  );
  let attrs = (ins
    DefaultValuedAttr<SI64Attr, "-1">:$in_split_axis,
    StrAttr:$parallel_conf
  );
  let has_logical_tensor_desc_infer_fn = 1;
  let has_physical_tensor_desc_infer_fn = 1;
  let has_get_sbp_fn = 1;
  let has_data_type_infer_fn = 1;
  let has_device_and_stream_infer_fn = 1;
  let has_nd_sbp_infer_fn = 1;
}

#endif // GET_ONEFLOW_EAGER_OP_DEFINITIONS

// Group: FUSED
// cudnn_fused_normalization_add_relu, cudnn_fused_normalization_add_relu_grad, fused_bias_add_gelu, fused_bias_add_gelu_grad, fused_bias_add_mask_scale, fused_cast_scale, fused_scale_mask_softmax, fused_scale_mask_softmax_dropout, fused_scale_mask_softmax_dropout_grad, fused_scale_mask_softmax_grad, fused_scale_tril, fused_self_attention_query_mul_key_and_value, fused_self_attention_query_mul_key_and_value_grad, fused_tril_scale_softmax_mask_scale, fused_tril_scale_softmax_mask_scale_grad, normalization_add_relu_grad, fused_dot_feature_interaction, fused_dot_feature_interaction_grad
// Total: 18

#ifdef GET_ONEFLOW_FUSED_OP_DEFINITIONS

def OneFlow_CudnnFusedNormalizationAddReluOp : OneFlow_BaseOp<"cudnn_fused_normalization_add_relu", [NoSideEffect, AttrSizedOperandSegments, AttrSizedResultSegments, DeclareOpInterfaceMethods<UserOpCompatibleInterface>]> {
  let input = (ins
    OneFlow_Tensor:$x,
    Optional<OneFlow_Tensor>:$addend,
    Optional<OneFlow_Tensor>:$moving_mean,
    Optional<OneFlow_Tensor>:$moving_variance,
    OneFlow_Tensor:$gamma,
    OneFlow_Tensor:$beta
  );
  let output = (outs
    OneFlow_Tensor:$y,
    OneFlow_Tensor:$reserve_space,
    Optional<OneFlow_Tensor>:$mean,
    Optional<OneFlow_Tensor>:$inv_variance
  );
  let attrs = (ins
    DefaultValuedAttr<SI32Attr, "0">:$axis,
    DefaultValuedAttr<F32Attr, "0.">:$epsilon,
    DefaultValuedAttr<F32Attr, "0.">:$momentum
  );
  let trait_attrs = (ins
    I32ElementsAttr:$operand_segment_sizes,
    I32ElementsAttr:$result_segment_sizes
  );
  let has_logical_tensor_desc_infer_fn = 1;
  let has_physical_tensor_desc_infer_fn = 1;
  let has_get_sbp_fn = 1;
  let has_data_type_infer_fn = 1;
  let has_input_arg_modify_fn = 1;
}

def OneFlow_CudnnFusedNormalizationAddReluGradOp : OneFlow_BaseOp<"cudnn_fused_normalization_add_relu_grad", [NoSideEffect, DeclareOpInterfaceMethods<UserOpCompatibleInterface>]> {
  let input = (ins
    OneFlow_Tensor:$x,
    OneFlow_Tensor:$dy,
    OneFlow_Tensor:$mean,
    OneFlow_Tensor:$inv_variance,
    OneFlow_Tensor:$gamma,
    OneFlow_Tensor:$beta,
    OneFlow_Tensor:$reserve_space,
    OneFlow_Tensor:$y
  );
  let output = (outs
    OneFlow_Tensor:$gamma_diff,
    OneFlow_Tensor:$beta_diff,
    OneFlow_Tensor:$dx,
    Optional<OneFlow_Tensor>:$addend_diff
  );
  let attrs = (ins
    DefaultValuedAttr<SI32Attr, "0">:$axis,
    DefaultValuedAttr<F32Attr, "0.">:$epsilon
  );
  let has_logical_tensor_desc_infer_fn = 1;
  let has_physical_tensor_desc_infer_fn = 1;
  let has_get_sbp_fn = 1;
  let has_data_type_infer_fn = 1;
}

def OneFlow_FusedBiasAddGeluOp : OneFlow_BaseOp<"fused_bias_add_gelu", [NoSideEffect, DeclareOpInterfaceMethods<UserOpCompatibleInterface>]> {
  let input = (ins
    OneFlow_Tensor:$a,
    OneFlow_Tensor:$b
  );
  let output = (outs
    OneFlow_Tensor:$out
  );
  let attrs = (ins
    DefaultValuedAttr<SI32Attr, "0">:$axis
  );
  let has_logical_tensor_desc_infer_fn = 1;
  let has_physical_tensor_desc_infer_fn = 1;
  let has_get_sbp_fn = 1;
  let has_data_type_infer_fn = 1;
}

def OneFlow_FusedBiasAddGeluGradOp : OneFlow_BaseOp<"fused_bias_add_gelu_grad", [NoSideEffect, DeclareOpInterfaceMethods<UserOpCompatibleInterface>]> {
  let input = (ins
    OneFlow_Tensor:$a,
    OneFlow_Tensor:$b,
    OneFlow_Tensor:$dy
  );
  let output = (outs
    OneFlow_Tensor:$dx
  );
  let attrs = (ins
    DefaultValuedAttr<SI32Attr, "0">:$axis
  );
  let has_logical_tensor_desc_infer_fn = 1;
  let has_physical_tensor_desc_infer_fn = 1;
  let has_get_sbp_fn = 1;
  let has_data_type_infer_fn = 1;
}

def OneFlow_FusedBiasAddMaskScaleOp : OneFlow_BaseOp<"fused_bias_add_mask_scale", [NoSideEffect, DeclareOpInterfaceMethods<UserOpCompatibleInterface>]> {
  let input = (ins
    OneFlow_Tensor:$a,
    OneFlow_Tensor:$b,
    OneFlow_Tensor:$mask,
    Optional<OneFlow_Tensor>:$_add_to_output
  );
  let output = (outs
    OneFlow_Tensor:$out
  );
  let attrs = (ins
    DefaultValuedAttr<SI32Attr, "0">:$axis,
    DefaultValuedAttr<F32Attr, "0.">:$scale
  );
  let has_logical_tensor_desc_infer_fn = 1;
  let has_physical_tensor_desc_infer_fn = 1;
  let has_get_sbp_fn = 1;
  let has_data_type_infer_fn = 1;
  let has_input_arg_modify_fn = 1;
}

def OneFlow_FusedCastScaleOp : OneFlow_BaseOp<"fused_cast_scale", [NoSideEffect, DeclareOpInterfaceMethods<UserOpCompatibleInterface>]> {
  let input = (ins
    OneFlow_Tensor:$x,
    OneFlow_Tensor:$scale_by_tensor
  );
  let output = (outs
    OneFlow_Tensor:$y
  );
  let attrs = (ins
    DefaultValuedAttr<F64Attr, "1.">:$scale
  );
  let has_logical_tensor_desc_infer_fn = 1;
  let has_physical_tensor_desc_infer_fn = 1;
  let has_get_sbp_fn = 1;
  let has_data_type_infer_fn = 1;
}

def OneFlow_FusedScaleMaskSoftmaxOp : OneFlow_BaseOp<"fused_scale_mask_softmax", [NoSideEffect, DeclareOpInterfaceMethods<UserOpCompatibleInterface>]> {
  let input = (ins
    OneFlow_Tensor:$x,
    OneFlow_Tensor:$mask
  );
  let output = (outs
    OneFlow_Tensor:$y
  );
  let attrs = (ins
    DefaultValuedAttr<F32Attr, "1.">:$scale_value,
    DefaultValuedAttr<F32Attr, "0.">:$mask_fill_value
  );
  let has_logical_tensor_desc_infer_fn = 1;
  let has_physical_tensor_desc_infer_fn = 1;
  let has_get_sbp_fn = 1;
  let has_data_type_infer_fn = 1;
  let has_input_arg_modify_fn = 1;
}

def OneFlow_FusedScaleMaskSoftmaxDropoutOp : OneFlow_BaseOp<"fused_scale_mask_softmax_dropout", [NoSideEffect, DeclareOpInterfaceMethods<UserOpCompatibleInterface>]> {
  let input = (ins
    OneFlow_Tensor:$x,
    OneFlow_Tensor:$mask,
    OneFlow_Tensor:$dropout_mask
  );
  let output = (outs
    OneFlow_Tensor:$y,
    OneFlow_Tensor:$softmax_y
  );
  let attrs = (ins
    DefaultValuedAttr<F32Attr, "1.">:$scale_value,
    DefaultValuedAttr<F32Attr, "0.">:$mask_fill_value,
    DefaultValuedAttr<F32Attr, "1.">:$dropout_scale_value
  );
  let has_logical_tensor_desc_infer_fn = 1;
  let has_physical_tensor_desc_infer_fn = 1;
  let has_get_sbp_fn = 1;
  let has_data_type_infer_fn = 1;
  let has_input_arg_modify_fn = 1;
}

def OneFlow_FusedScaleMaskSoftmaxDropoutGradOp : OneFlow_BaseOp<"fused_scale_mask_softmax_dropout_grad", [NoSideEffect, DeclareOpInterfaceMethods<UserOpCompatibleInterface>]> {
  let input = (ins
    OneFlow_Tensor:$softmax_y,
    OneFlow_Tensor:$dy,
    OneFlow_Tensor:$mask,
    OneFlow_Tensor:$dropout_mask
  );
  let output = (outs
    OneFlow_Tensor:$dx
  );
  let attrs = (ins
    DefaultValuedAttr<F32Attr, "0.">:$scale_value,
    DefaultValuedAttr<F32Attr, "0.">:$dropout_scale_value
  );
  let has_logical_tensor_desc_infer_fn = 1;
  let has_physical_tensor_desc_infer_fn = 1;
  let has_get_sbp_fn = 1;
  let has_data_type_infer_fn = 1;
}

def OneFlow_FusedScaleMaskSoftmaxGradOp : OneFlow_BaseOp<"fused_scale_mask_softmax_grad", [NoSideEffect, DeclareOpInterfaceMethods<UserOpCompatibleInterface>]> {
  let input = (ins
    OneFlow_Tensor:$y,
    OneFlow_Tensor:$dy,
    OneFlow_Tensor:$mask
  );
  let output = (outs
    OneFlow_Tensor:$dx
  );
  let attrs = (ins
    DefaultValuedAttr<F32Attr, "0.">:$scale_value
  );
  let has_logical_tensor_desc_infer_fn = 1;
  let has_physical_tensor_desc_infer_fn = 1;
  let has_get_sbp_fn = 1;
  let has_data_type_infer_fn = 1;
}

def OneFlow_FusedScaleTrilOp : OneFlow_BaseOp<"fused_scale_tril", [NoSideEffect, DeclareOpInterfaceMethods<UserOpCompatibleInterface>]> {
  let input = (ins
    OneFlow_Tensor:$in
  );
  let output = (outs
    OneFlow_Tensor:$out
  );
  let attrs = (ins
    DefaultValuedAttr<SI64Attr, "0">:$diagonal,
    DefaultValuedAttr<F64Attr, "0.">:$floating_fill_value,
    DefaultValuedAttr<SI64Attr, "0">:$integer_fill_value,
    DefaultValuedAttr<BoolAttr, "false">:$is_floating_fill_value,
    DefaultValuedAttr<F64Attr, "1.">:$floating_scale_value,
    DefaultValuedAttr<SI64Attr, "1">:$integer_scale_value,
    DefaultValuedAttr<BoolAttr, "false">:$is_floating_scale_value
  );
  let has_logical_tensor_desc_infer_fn = 1;
  let has_physical_tensor_desc_infer_fn = 1;
  let has_get_sbp_fn = 1;
  let has_data_type_infer_fn = 1;
}

def OneFlow_FusedSelfAttentionQueryMulKeyAndValueOp : OneFlow_BaseOp<"fused_self_attention_query_mul_key_and_value", [NoSideEffect, DeclareOpInterfaceMethods<UserOpCompatibleInterface>]> {
  let input = (ins
    OneFlow_Tensor:$hidden_states
  );
  let output = (outs
    OneFlow_Tensor:$query_mul_key,
    OneFlow_Tensor:$value
  );
  let attrs = (ins
    DefaultValuedAttr<SI64Attr, "0">:$head_size,
    DefaultValuedAttr<F32Attr, "0.">:$alpha
  );
  let has_logical_tensor_desc_infer_fn = 1;
  let has_physical_tensor_desc_infer_fn = 1;
  let has_get_sbp_fn = 1;
  let has_data_type_infer_fn = 1;
}

def OneFlow_FusedSelfAttentionQueryMulKeyAndValueGradOp : OneFlow_BaseOp<"fused_self_attention_query_mul_key_and_value_grad", [NoSideEffect, DeclareOpInterfaceMethods<UserOpCompatibleInterface>]> {
  let input = (ins
    OneFlow_Tensor:$query_mul_key_grad,
    OneFlow_Tensor:$value_grad,
    OneFlow_Tensor:$hidden_states
  );
  let output = (outs
    OneFlow_Tensor:$hidden_states_grad
  );
  let attrs = (ins
    DefaultValuedAttr<F32Attr, "0.">:$alpha
  );
  let has_logical_tensor_desc_infer_fn = 1;
  let has_physical_tensor_desc_infer_fn = 1;
  let has_get_sbp_fn = 1;
  let has_data_type_infer_fn = 1;
}

def OneFlow_FusedTrilScaleSoftmaxMaskScaleOp : OneFlow_BaseOp<"fused_tril_scale_softmax_mask_scale", [NoSideEffect, DeclareOpInterfaceMethods<UserOpCompatibleInterface>]> {
  let input = (ins
    OneFlow_Tensor:$x,
    OneFlow_Tensor:$mask
  );
  let output = (outs
    OneFlow_Tensor:$y,
    OneFlow_Tensor:$softmax_y
  );
  let attrs = (ins
    DefaultValuedAttr<SI64Attr, "0">:$diagonal,
    DefaultValuedAttr<F32Attr, "0.">:$tril_fill_value,
    DefaultValuedAttr<F32Attr, "1.">:$tril_scale_value,
    DefaultValuedAttr<F32Attr, "1.">:$mask_scale_value
  );
  let has_logical_tensor_desc_infer_fn = 1;
  let has_physical_tensor_desc_infer_fn = 1;
  let has_get_sbp_fn = 1;
  let has_data_type_infer_fn = 1;
  let has_input_arg_modify_fn = 1;
}

def OneFlow_FusedTrilScaleSoftmaxMaskScaleGradOp : OneFlow_BaseOp<"fused_tril_scale_softmax_mask_scale_grad", [NoSideEffect, DeclareOpInterfaceMethods<UserOpCompatibleInterface>]> {
  let input = (ins
    OneFlow_Tensor:$softmax_y,
    OneFlow_Tensor:$dy,
    OneFlow_Tensor:$mask
  );
  let output = (outs
    OneFlow_Tensor:$dx
  );
  let attrs = (ins
    DefaultValuedAttr<SI64Attr, "0">:$diagonal,
    DefaultValuedAttr<F32Attr, "0.">:$tril_scale_value,
    DefaultValuedAttr<F32Attr, "0.">:$mask_scale_value
  );
  let has_logical_tensor_desc_infer_fn = 1;
  let has_physical_tensor_desc_infer_fn = 1;
  let has_get_sbp_fn = 1;
  let has_data_type_infer_fn = 1;
}

def OneFlow_NormalizationAddReluGradOp : OneFlow_BaseOp<"normalization_add_relu_grad", [NoSideEffect, DeclareOpInterfaceMethods<UserOpCompatibleInterface>]> {
  let input = (ins
    OneFlow_Tensor:$x,
    OneFlow_Tensor:$dy,
    OneFlow_Tensor:$mean,
    OneFlow_Tensor:$inv_variance,
    OneFlow_Tensor:$gamma,
    OneFlow_Tensor:$beta,
    OneFlow_Tensor:$reserve_space,
    OneFlow_Tensor:$y
  );
  let output = (outs
    OneFlow_Tensor:$gamma_diff,
    OneFlow_Tensor:$beta_diff,
    OneFlow_Tensor:$dx,
    Optional<OneFlow_Tensor>:$addend_diff
  );
  let attrs = (ins
    DefaultValuedAttr<SI32Attr, "0">:$axis,
    DefaultValuedAttr<F32Attr, "0.">:$epsilon
  );
  let has_logical_tensor_desc_infer_fn = 1;
  let has_physical_tensor_desc_infer_fn = 1;
  let has_get_sbp_fn = 1;
  let has_data_type_infer_fn = 1;
}

def OneFlow_FusedDotFeatureInteractionOp : OneFlow_BaseOp<"fused_dot_feature_interaction", [NoSideEffect, AttrSizedOperandSegments, DeclareOpInterfaceMethods<UserOpCompatibleInterface>]> {
  let input = (ins
    Variadic<OneFlow_Tensor>:$features,
    Optional<OneFlow_Tensor>:$output_concat
  );
  let output = (outs
    OneFlow_Tensor:$out,
    Optional<OneFlow_Tensor>:$padded_concated_features
  );
  let attrs = (ins
    DefaultValuedAttr<BoolAttr, "false">:$self_interaction,
    DefaultValuedAttr<BoolAttr, "false">:$has_output_concat,
    DefaultValuedAttr<SI32Attr, "0">:$output_padding,
    DefaultValuedAttr<StrAttr, "\"none\"">:$pooling
  );
  let has_logical_tensor_desc_infer_fn = 1;
  let has_physical_tensor_desc_infer_fn = 1;
  let has_get_sbp_fn = 1;
  let has_data_type_infer_fn = 1;
}

def OneFlow_FusedDotFeatureInteractionGradOp : OneFlow_BaseOp<"fused_dot_feature_interaction_grad", [NoSideEffect, AttrSizedOperandSegments, AttrSizedResultSegments, DeclareOpInterfaceMethods<UserOpCompatibleInterface>]> {
  let input = (ins
    OneFlow_Tensor:$dy,
    Optional<OneFlow_Tensor>:$padded_concated_features,
    Variadic<OneFlow_Tensor>:$features_grad_like
  );
  let output = (outs
    Variadic<OneFlow_Tensor>:$features_grad,
    Optional<OneFlow_Tensor>:$output_concat_grad
  );
  let attrs = (ins
    DefaultValuedAttr<BoolAttr, "false">:$self_interaction,
    DefaultValuedAttr<SI32Attr, "0">:$output_concat_grad_dim,
    DefaultValuedAttr<StrAttr, "\"none\"">:$pooling
  );
  let has_logical_tensor_desc_infer_fn = 1;
  let has_physical_tensor_desc_infer_fn = 1;
  let has_get_sbp_fn = 1;
  let has_data_type_infer_fn = 1;
}

#endif // GET_ONEFLOW_FUSED_OP_DEFINITIONS

// Group: IDEMPOTENT
// abs, ceil, floor, ones_like, relu, rint, round, sign
// Total: 8

#ifdef GET_ONEFLOW_IDEMPOTENT_OP_DEFINITIONS

def OneFlow_AbsOp : OneFlow_IdempotentBaseOp<"abs", [NoSideEffect, DeclareOpInterfaceMethods<UserOpCompatibleInterface>]> {}

def OneFlow_CeilOp : OneFlow_IdempotentBaseOp<"ceil", [NoSideEffect, DeclareOpInterfaceMethods<UserOpCompatibleInterface>]> {}

def OneFlow_FloorOp : OneFlow_IdempotentBaseOp<"floor", [NoSideEffect, DeclareOpInterfaceMethods<UserOpCompatibleInterface>]> {}

def OneFlow_OnesLikeOp : OneFlow_IdempotentBaseOp<"ones_like", [NoSideEffect, NoGrad, DeclareOpInterfaceMethods<UserOpCompatibleInterface>]> {
  let same_output_regst_num = 1;
  let has_nd_sbp_infer_fn = 1;
  let input = (ins AnyType:$like);
  let output = (outs AnyType:$out);
}

def OneFlow_ReluOp : OneFlow_IdempotentBaseOp<"relu", [NoSideEffect, DeclareOpInterfaceMethods<UserOpCompatibleInterface>, DeclareOpInterfaceMethods<NCHWCompatibleInterface>]> {}

def OneFlow_RintOp : OneFlow_IdempotentBaseOp<"rint", [NoSideEffect, DeclareOpInterfaceMethods<UserOpCompatibleInterface>]> {}

def OneFlow_RoundOp : OneFlow_IdempotentBaseOp<"round", [NoSideEffect, DeclareOpInterfaceMethods<UserOpCompatibleInterface>]> {}

def OneFlow_SignOp : OneFlow_IdempotentBaseOp<"sign", [NoSideEffect, DeclareOpInterfaceMethods<UserOpCompatibleInterface>]> {}

#endif // GET_ONEFLOW_IDEMPOTENT_OP_DEFINITIONS

// Group: IDENTITY
// amp_white_identity, identity, identity_buffer, tuple_identity
// Total: 4

#ifdef GET_ONEFLOW_IDENTITY_OP_DEFINITIONS

def OneFlow_AmpWhiteIdentityOp : OneFlow_BaseOp<"amp_white_identity", [NoSideEffect, DeclareOpInterfaceMethods<UserOpCompatibleInterface>]> {
  let input = (ins
    OneFlow_Tensor:$in
  );
  let output = (outs
    OneFlow_Tensor:$out
  );
  let has_logical_tensor_desc_infer_fn = 1;
  let has_physical_tensor_desc_infer_fn = 1;
  let has_get_sbp_fn = 1;
  let has_data_type_infer_fn = 1;
}

def OneFlow_IdentityOp : OneFlow_BaseOp<"identity", [NoSideEffect, DeclareOpInterfaceMethods<UserOpCompatibleInterface>]> {
  let input = (ins
    OneFlow_Tensor:$in
  );
  let output = (outs
    OneFlow_Tensor:$out
  );
  let has_logical_tensor_desc_infer_fn = 1;
  let has_physical_tensor_desc_infer_fn = 1;
  let has_get_sbp_fn = 1;
  let has_data_type_infer_fn = 1;
}

def OneFlow_IdentityBufferOp : OneFlow_BaseOp<"identity_buffer", [NoSideEffect, NoGrad, DeclareOpInterfaceMethods<UserOpCompatibleInterface>]> {
  let input = (ins
    OneFlow_Tensor:$in
  );
  let output = (outs
    OneFlow_Tensor:$out
  );
  let attrs = (ins
    DefaultValuedAttr<SI64Attr, "0">:$buffer_size
  );
  let has_logical_tensor_desc_infer_fn = 1;
  let has_physical_tensor_desc_infer_fn = 1;
  let has_get_sbp_fn = 1;
  let has_data_type_infer_fn = 1;
}

def OneFlow_TupleIdentityOp : OneFlow_BaseOp<"tuple_identity", [NoSideEffect, DeclareOpInterfaceMethods<UserOpCompatibleInterface>]> {
  let input = (ins
    Variadic<OneFlow_Tensor>:$in
  );
  let output = (outs
    Variadic<OneFlow_Tensor>:$out
  );
  let has_check_fn = 1;
  let has_logical_tensor_desc_infer_fn = 1;
  let has_physical_tensor_desc_infer_fn = 1;
  let has_get_sbp_fn = 1;
  let has_data_type_infer_fn = 1;
  let has_sbp_signature_infer_fn = 1;
}

#endif // GET_ONEFLOW_IDENTITY_OP_DEFINITIONS

// Group: IMAGE
// image_batch_align, image_decode, image_flip, image_random_crop, image_resize_keep_aspect_ratio, image_resize_to_fixed
// Total: 6

#ifdef GET_ONEFLOW_IMAGE_OP_DEFINITIONS

def OneFlow_ImageBatchAlignOp : OneFlow_BaseOp<"image_batch_align", [NoSideEffect, NoGrad, CpuOnly, DeclareOpInterfaceMethods<UserOpCompatibleInterface>]> {
  let input = (ins
    OneFlow_Tensor:$in
  );
  let output = (outs
    OneFlow_Tensor:$out
  );
  let attrs = (ins
    ShapeAttr:$shape,
    OneFlow_DataType:$data_type,
    DefaultValuedAttr<SI32Attr, "0">:$alignment,
    DefaultValuedAttr<BoolAttr, "false">:$dynamic_out
  );
  let has_check_fn = 1;
  let has_logical_tensor_desc_infer_fn = 1;
  let has_physical_tensor_desc_infer_fn = 1;
  let has_get_sbp_fn = 1;
  let has_data_type_infer_fn = 1;
  let has_output_arg_modify_fn = 1;
}

def OneFlow_ImageDecodeOp : OneFlow_BaseOp<"image_decode", [NoSideEffect, NoGrad, CpuOnly, DeclareOpInterfaceMethods<UserOpCompatibleInterface>]> {
  let input = (ins
    OneFlow_Tensor:$in
  );
  let output = (outs
    OneFlow_Tensor:$out
  );
  let attrs = (ins
    DefaultValuedAttr<StrAttr, "\"BGR\"">:$color_space,
    OneFlow_DataType:$data_type
  );
  let has_check_fn = 1;
  let has_logical_tensor_desc_infer_fn = 1;
  let has_physical_tensor_desc_infer_fn = 1;
  let has_get_sbp_fn = 1;
  let has_data_type_infer_fn = 1;
}

def OneFlow_ImageFlipOp : OneFlow_BaseOp<"image_flip", [NoSideEffect, NoGrad, CpuOnly, DeclareOpInterfaceMethods<UserOpCompatibleInterface>]> {
  let input = (ins
    OneFlow_Tensor:$in,
    OneFlow_Tensor:$flip_code
  );
  let output = (outs
    OneFlow_Tensor:$out
  );
  let has_logical_tensor_desc_infer_fn = 1;
  let has_physical_tensor_desc_infer_fn = 1;
  let has_get_sbp_fn = 1;
  let has_data_type_infer_fn = 1;
}

def OneFlow_ImageRandomCropOp : OneFlow_BaseOp<"image_random_crop", [NoSideEffect, NoGrad, CpuOnly, DeclareOpInterfaceMethods<UserOpCompatibleInterface>]> {
  let input = (ins
    OneFlow_Tensor:$in
  );
  let output = (outs
    OneFlow_Tensor:$out
  );
  let attrs = (ins
    DefaultValuedAttr<SI32Attr, "10">:$num_attempts,
    DefaultValuedAttr<SI64Attr, "-1">:$seed,
    DefaultValuedAttr<BoolAttr, "false">:$has_seed,
    F32ArrayAttr:$random_area,
    F32ArrayAttr:$random_aspect_ratio
  );
  let has_logical_tensor_desc_infer_fn = 1;
  let has_physical_tensor_desc_infer_fn = 1;
  let has_get_sbp_fn = 1;
  let has_data_type_infer_fn = 1;
  let has_input_arg_modify_fn = 1;
}

def OneFlow_ImageResizeKeepAspectRatioOp : OneFlow_BaseOp<"image_resize_keep_aspect_ratio", [NoSideEffect, NoGrad, CpuOnly, DeclareOpInterfaceMethods<UserOpCompatibleInterface>]> {
  let input = (ins
    OneFlow_Tensor:$in
  );
  let output = (outs
    OneFlow_Tensor:$out,
    OneFlow_Tensor:$size,
    OneFlow_Tensor:$scale
  );
  let attrs = (ins
    DefaultValuedAttr<SI32Attr, "0">:$target_size,
    DefaultValuedAttr<SI32Attr, "0">:$min_size,
    DefaultValuedAttr<SI32Attr, "0">:$max_size,
    DefaultValuedAttr<BoolAttr, "false">:$resize_longer,
    DefaultValuedAttr<StrAttr, "\"bilinear\"">:$interpolation_type
  );
  let has_check_fn = 1;
  let has_logical_tensor_desc_infer_fn = 1;
  let has_physical_tensor_desc_infer_fn = 1;
  let has_get_sbp_fn = 1;
  let has_data_type_infer_fn = 1;
}

def OneFlow_ImageResizeToFixedOp : OneFlow_BaseOp<"image_resize_to_fixed", [NoSideEffect, NoGrad, CpuOnly, DeclareOpInterfaceMethods<UserOpCompatibleInterface>]> {
  let input = (ins
    OneFlow_Tensor:$in
  );
  let output = (outs
    OneFlow_Tensor:$out,
    OneFlow_Tensor:$scale
  );
  let attrs = (ins
    DefaultValuedAttr<SI64Attr, "0">:$target_width,
    DefaultValuedAttr<SI64Attr, "0">:$target_height,
    DefaultValuedAttr<SI64Attr, "3">:$channels,
    OneFlow_DataType:$data_type,
    DefaultValuedAttr<StrAttr, "\"bilinear\"">:$interpolation_type
  );
  let has_check_fn = 1;
  let has_logical_tensor_desc_infer_fn = 1;
  let has_physical_tensor_desc_infer_fn = 1;
  let has_get_sbp_fn = 1;
  let has_data_type_infer_fn = 1;
}

#endif // GET_ONEFLOW_IMAGE_OP_DEFINITIONS

// Group: INDICES
// arg_sort, argmax, argwhere, batch_gather, dim_gather, dim_scatter_add, dim_scatter_add_like, dim_scatter_add_scalar, dim_scatter_mul, dim_scatter_mul_scalar, dim_scatter_update, dim_scatter_update_scalar, gather, gather_nd, generate_random_batch_permutation_indices, image_target_resize, logical_slice, scatter_nd, scatter_nd_like, slice, slice_grad, tensor_scatter_nd_add, tensor_scatter_nd_update, unsorted_batch_segment_sum, unsorted_segment_sum, unsorted_segment_sum_like, where, where_scalar_x, where_scalar_xy, where_scalar_y, median, searchsorted, searchsorted_scalar
// Total: 33

#ifdef GET_ONEFLOW_INDICES_OP_DEFINITIONS

def OneFlow_ArgSortOp : OneFlow_BaseOp<"arg_sort", [NoSideEffect, NoGrad, DeclareOpInterfaceMethods<UserOpCompatibleInterface>]> {
  let input = (ins
    OneFlow_Tensor:$in
  );
  let output = (outs
    OneFlow_Tensor:$out
  );
  let attrs = (ins
    StrAttr:$direction
  );
  let has_check_fn = 1;
  let has_logical_tensor_desc_infer_fn = 1;
  let has_physical_tensor_desc_infer_fn = 1;
  let has_get_sbp_fn = 1;
  let has_data_type_infer_fn = 1;
}

def OneFlow_ArgmaxOp : OneFlow_BaseOp<"argmax", [NoSideEffect, NoGrad, DeclareOpInterfaceMethods<UserOpCompatibleInterface>]> {
  let input = (ins
    OneFlow_Tensor:$in
  );
  let output = (outs
    OneFlow_Tensor:$out
  );
  let has_logical_tensor_desc_infer_fn = 1;
  let has_physical_tensor_desc_infer_fn = 1;
  let has_get_sbp_fn = 1;
  let has_data_type_infer_fn = 1;
}

def OneFlow_ArgwhereOp : OneFlow_BaseOp<"argwhere", [NoSideEffect, NoGrad, DeclareOpInterfaceMethods<UserOpCompatibleInterface>]> {
  let input = (ins
    OneFlow_Tensor:$input
  );
  let output = (outs
    OneFlow_Tensor:$output,
    OneFlow_Tensor:$output_size
  );
  let attrs = (ins
    OneFlow_DataType:$dtype
  );
  let has_logical_tensor_desc_infer_fn = 1;
  let has_physical_tensor_desc_infer_fn = 1;
  let has_get_sbp_fn = 1;
  let has_data_type_infer_fn = 1;
}

def OneFlow_BatchGatherOp : OneFlow_BaseOp<"batch_gather", [NoSideEffect, DeclareOpInterfaceMethods<UserOpCompatibleInterface>]> {
  let input = (ins
    OneFlow_Tensor:$in,
    OneFlow_Tensor:$indices
  );
  let output = (outs
    OneFlow_Tensor:$out
  );
  let has_logical_tensor_desc_infer_fn = 1;
  let has_physical_tensor_desc_infer_fn = 1;
  let has_get_sbp_fn = 1;
  let has_data_type_infer_fn = 1;
  let has_input_arg_modify_fn = 1;
}

def OneFlow_DimGatherOp : OneFlow_BaseOp<"dim_gather", [NoSideEffect, DeclareOpInterfaceMethods<UserOpCompatibleInterface>]> {
  let input = (ins
    OneFlow_Tensor:$input,
    OneFlow_Tensor:$index
  );
  let output = (outs
    OneFlow_Tensor:$output
  );
  let attrs = (ins
    DefaultValuedAttr<SI32Attr, "0">:$dim
  );
  let has_logical_tensor_desc_infer_fn = 1;
  let has_physical_tensor_desc_infer_fn = 1;
  let has_get_sbp_fn = 1;
  let has_data_type_infer_fn = 1;
  let has_input_arg_modify_fn = 1;
}

def OneFlow_DimScatterAddOp : OneFlow_BaseOp<"dim_scatter_add", [NoSideEffect, DeclareOpInterfaceMethods<UserOpCompatibleInterface>]> {
  let input = (ins
    OneFlow_Tensor:$input,
    OneFlow_Tensor:$index,
    OneFlow_Tensor:$src
  );
  let output = (outs
    OneFlow_Tensor:$output
  );
  let attrs = (ins
    DefaultValuedAttr<SI32Attr, "0">:$dim
  );
  let has_logical_tensor_desc_infer_fn = 1;
  let has_physical_tensor_desc_infer_fn = 1;
  let has_get_sbp_fn = 1;
  let has_data_type_infer_fn = 1;
  let has_input_arg_modify_fn = 1;
}

def OneFlow_DimScatterAddLikeOp : OneFlow_BaseOp<"dim_scatter_add_like", [NoSideEffect, DeclareOpInterfaceMethods<UserOpCompatibleInterface>]> {
  let input = (ins
    OneFlow_Tensor:$like,
    OneFlow_Tensor:$index,
    OneFlow_Tensor:$src
  );
  let output = (outs
    OneFlow_Tensor:$output
  );
  let attrs = (ins
    DefaultValuedAttr<SI32Attr, "0">:$dim
  );
  let has_logical_tensor_desc_infer_fn = 1;
  let has_physical_tensor_desc_infer_fn = 1;
  let has_get_sbp_fn = 1;
  let has_data_type_infer_fn = 1;
  let has_input_arg_modify_fn = 1;
}

def OneFlow_DimScatterAddScalarOp : OneFlow_BaseOp<"dim_scatter_add_scalar", [NoSideEffect, DeclareOpInterfaceMethods<UserOpCompatibleInterface>]> {
  let input = (ins
    OneFlow_Tensor:$input,
    OneFlow_Tensor:$index
  );
  let output = (outs
    OneFlow_Tensor:$output
  );
  let attrs = (ins
    DefaultValuedAttr<F32Attr, "0.">:$src_scalar,
    DefaultValuedAttr<SI32Attr, "0">:$dim
  );
  let has_logical_tensor_desc_infer_fn = 1;
  let has_physical_tensor_desc_infer_fn = 1;
  let has_get_sbp_fn = 1;
  let has_data_type_infer_fn = 1;
  let has_input_arg_modify_fn = 1;
}

def OneFlow_DimScatterMulOp : OneFlow_BaseOp<"dim_scatter_mul", [NoSideEffect, DeclareOpInterfaceMethods<UserOpCompatibleInterface>]> {
  let input = (ins
    OneFlow_Tensor:$input,
    OneFlow_Tensor:$index,
    OneFlow_Tensor:$src
  );
  let output = (outs
    OneFlow_Tensor:$output
  );
  let attrs = (ins
    DefaultValuedAttr<SI32Attr, "0">:$dim
  );
  let has_logical_tensor_desc_infer_fn = 1;
  let has_physical_tensor_desc_infer_fn = 1;
  let has_get_sbp_fn = 1;
  let has_data_type_infer_fn = 1;
  let has_input_arg_modify_fn = 1;
}

def OneFlow_DimScatterMulScalarOp : OneFlow_BaseOp<"dim_scatter_mul_scalar", [NoSideEffect, DeclareOpInterfaceMethods<UserOpCompatibleInterface>]> {
  let input = (ins
    OneFlow_Tensor:$input,
    OneFlow_Tensor:$index
  );
  let output = (outs
    OneFlow_Tensor:$output
  );
  let attrs = (ins
    DefaultValuedAttr<F32Attr, "0.">:$src_scalar,
    DefaultValuedAttr<SI32Attr, "0">:$dim
  );
  let has_logical_tensor_desc_infer_fn = 1;
  let has_physical_tensor_desc_infer_fn = 1;
  let has_get_sbp_fn = 1;
  let has_data_type_infer_fn = 1;
  let has_input_arg_modify_fn = 1;
}

def OneFlow_DimScatterUpdateOp : OneFlow_BaseOp<"dim_scatter_update", [NoSideEffect, DeclareOpInterfaceMethods<UserOpCompatibleInterface>]> {
  let input = (ins
    OneFlow_Tensor:$input,
    OneFlow_Tensor:$index,
    OneFlow_Tensor:$src
  );
  let output = (outs
    OneFlow_Tensor:$output
  );
  let attrs = (ins
    DefaultValuedAttr<SI32Attr, "0">:$dim
  );
  let has_logical_tensor_desc_infer_fn = 1;
  let has_physical_tensor_desc_infer_fn = 1;
  let has_get_sbp_fn = 1;
  let has_data_type_infer_fn = 1;
  let has_input_arg_modify_fn = 1;
}

def OneFlow_DimScatterUpdateScalarOp : OneFlow_BaseOp<"dim_scatter_update_scalar", [NoSideEffect, DeclareOpInterfaceMethods<UserOpCompatibleInterface>]> {
  let input = (ins
    OneFlow_Tensor:$input,
    OneFlow_Tensor:$index
  );
  let output = (outs
    OneFlow_Tensor:$output
  );
  let attrs = (ins
    DefaultValuedAttr<F32Attr, "0.">:$src_scalar,
    DefaultValuedAttr<SI32Attr, "0">:$dim
  );
  let has_logical_tensor_desc_infer_fn = 1;
  let has_physical_tensor_desc_infer_fn = 1;
  let has_get_sbp_fn = 1;
  let has_data_type_infer_fn = 1;
  let has_input_arg_modify_fn = 1;
}

def OneFlow_GatherOp : OneFlow_BaseOp<"gather", [NoSideEffect, DeclareOpInterfaceMethods<UserOpCompatibleInterface>]> {
  let input = (ins
    OneFlow_Tensor:$in,
    OneFlow_Tensor:$indices
  );
  let output = (outs
    OneFlow_Tensor:$out
  );
  let attrs = (ins
    DefaultValuedAttr<SI64Attr, "0">:$axis
  );
  let has_logical_tensor_desc_infer_fn = 1;
  let has_physical_tensor_desc_infer_fn = 1;
  let has_get_sbp_fn = 1;
  let has_data_type_infer_fn = 1;
  let has_input_arg_modify_fn = 1;
}

def OneFlow_GatherNdOp : OneFlow_BaseOp<"gather_nd", [NoSideEffect, DeclareOpInterfaceMethods<UserOpCompatibleInterface>]> {
  let input = (ins
    OneFlow_Tensor:$params,
    OneFlow_Tensor:$indices
  );
  let output = (outs
    OneFlow_Tensor:$out
  );
  let has_logical_tensor_desc_infer_fn = 1;
  let has_physical_tensor_desc_infer_fn = 1;
  let has_get_sbp_fn = 1;
  let has_data_type_infer_fn = 1;
  let has_input_arg_modify_fn = 1;
}

def OneFlow_GenerateRandomBatchPermutationIndicesOp : OneFlow_BaseOp<"generate_random_batch_permutation_indices", [NoSideEffect, NoGrad, DeclareOpInterfaceMethods<UserOpCompatibleInterface>]> {
  let input = (ins
    OneFlow_Tensor:$x
  );
  let output = (outs
    OneFlow_Tensor:$y
  );
  let attrs = (ins
    DefaultValuedAttr<SI64Attr, "0">:$seed
  );
  let has_logical_tensor_desc_infer_fn = 1;
  let has_physical_tensor_desc_infer_fn = 1;
  let has_get_sbp_fn = 1;
  let has_data_type_infer_fn = 1;
}

def OneFlow_ImageTargetResizeOp : OneFlow_BaseOp<"image_target_resize", [NoSideEffect, NoGrad, CpuOnly, DeclareOpInterfaceMethods<UserOpCompatibleInterface>]> {
  let input = (ins
    OneFlow_Tensor:$in
  );
  let output = (outs
    OneFlow_Tensor:$out,
    OneFlow_Tensor:$size,
    OneFlow_Tensor:$scale
  );
  let attrs = (ins
    DefaultValuedAttr<SI32Attr, "0">:$target_size,
    DefaultValuedAttr<SI32Attr, "0">:$max_size
  );
  let has_check_fn = 1;
  let has_logical_tensor_desc_infer_fn = 1;
  let has_physical_tensor_desc_infer_fn = 1;
  let has_get_sbp_fn = 1;
  let has_data_type_infer_fn = 1;
}

def OneFlow_LogicalSliceOp : OneFlow_BaseOp<"logical_slice", [NoSideEffect, DeclareOpInterfaceMethods<UserOpCompatibleInterface>]> {
  let input = (ins
    OneFlow_Tensor:$x
  );
  let output = (outs
    OneFlow_Tensor:$y
  );
  let attrs = (ins
    SI64ArrayAttr:$start,
    SI64ArrayAttr:$stop,
    SI64ArrayAttr:$step
  );
  let has_logical_tensor_desc_infer_fn = 1;
  let has_physical_tensor_desc_infer_fn = 1;
  let has_get_sbp_fn = 1;
  let has_data_type_infer_fn = 1;
}

def OneFlow_ScatterNdOp : OneFlow_BaseOp<"scatter_nd", [NoSideEffect, DeclareOpInterfaceMethods<UserOpCompatibleInterface>]> {
  let input = (ins
    OneFlow_Tensor:$indices,
    OneFlow_Tensor:$updates
  );
  let output = (outs
    OneFlow_Tensor:$out
  );
  let attrs = (ins
    ShapeAttr:$shape
  );
  let has_logical_tensor_desc_infer_fn = 1;
  let has_physical_tensor_desc_infer_fn = 1;
  let has_get_sbp_fn = 1;
  let has_data_type_infer_fn = 1;
  let has_input_arg_modify_fn = 1;
}

def OneFlow_ScatterNdLikeOp : OneFlow_BaseOp<"scatter_nd_like", [NoSideEffect, DeclareOpInterfaceMethods<UserOpCompatibleInterface>]> {
  let input = (ins
    OneFlow_Tensor:$like,
    OneFlow_Tensor:$indices,
    OneFlow_Tensor:$updates
  );
  let output = (outs
    OneFlow_Tensor:$out
  );
  let has_logical_tensor_desc_infer_fn = 1;
  let has_physical_tensor_desc_infer_fn = 1;
  let has_get_sbp_fn = 1;
  let has_data_type_infer_fn = 1;
}

def OneFlow_SliceOp : OneFlow_BaseOp<"slice", [NoSideEffect, DeclareOpInterfaceMethods<UserOpCompatibleInterface>]> {
  let input = (ins
    OneFlow_Tensor:$x
  );
  let output = (outs
    OneFlow_Tensor:$y
  );
  let attrs = (ins
    SI64ArrayAttr:$start,
    SI64ArrayAttr:$stop,
    SI64ArrayAttr:$step
  );
  let has_logical_tensor_desc_infer_fn = 1;
  let has_physical_tensor_desc_infer_fn = 1;
  let has_get_sbp_fn = 1;
  let has_data_type_infer_fn = 1;
}

def OneFlow_SliceGradOp : OneFlow_BaseOp<"slice_grad", [NoSideEffect, DeclareOpInterfaceMethods<UserOpCompatibleInterface>]> {
  let input = (ins
    OneFlow_Tensor:$dy
  );
  let output = (outs
    OneFlow_Tensor:$dx
  );
  let attrs = (ins
    ShapeAttr:$like_shape,
    SI64ArrayAttr:$start,
    SI64ArrayAttr:$stop,
    SI64ArrayAttr:$step
  );
  let has_logical_tensor_desc_infer_fn = 1;
  let has_physical_tensor_desc_infer_fn = 1;
  let has_get_sbp_fn = 1;
  let has_data_type_infer_fn = 1;
  let has_input_arg_modify_fn = 1;
}

def OneFlow_TensorScatterNdAddOp : OneFlow_BaseOp<"tensor_scatter_nd_add", [NoSideEffect, DeclareOpInterfaceMethods<UserOpCompatibleInterface>]> {
  let input = (ins
    OneFlow_Tensor:$params,
    OneFlow_Tensor:$updates,
    OneFlow_Tensor:$indices
  );
  let output = (outs
    OneFlow_Tensor:$out
  );
  let has_logical_tensor_desc_infer_fn = 1;
  let has_physical_tensor_desc_infer_fn = 1;
  let has_get_sbp_fn = 1;
  let has_data_type_infer_fn = 1;
  let has_input_arg_modify_fn = 1;
}

def OneFlow_TensorScatterNdUpdateOp : OneFlow_BaseOp<"tensor_scatter_nd_update", [NoSideEffect, DeclareOpInterfaceMethods<UserOpCompatibleInterface>]> {
  let input = (ins
    OneFlow_Tensor:$params,
    OneFlow_Tensor:$updates,
    OneFlow_Tensor:$indices
  );
  let output = (outs
    OneFlow_Tensor:$out
  );
  let has_logical_tensor_desc_infer_fn = 1;
  let has_physical_tensor_desc_infer_fn = 1;
  let has_get_sbp_fn = 1;
  let has_data_type_infer_fn = 1;
  let has_input_arg_modify_fn = 1;
}

def OneFlow_UnsortedBatchSegmentSumOp : OneFlow_BaseOp<"unsorted_batch_segment_sum", [NoSideEffect, DeclareOpInterfaceMethods<UserOpCompatibleInterface>]> {
  let input = (ins
    OneFlow_Tensor:$data,
    OneFlow_Tensor:$segment_ids
  );
  let output = (outs
    OneFlow_Tensor:$out
  );
  let attrs = (ins
    DefaultValuedAttr<SI64Attr, "0">:$num_segments
  );
  let has_logical_tensor_desc_infer_fn = 1;
  let has_physical_tensor_desc_infer_fn = 1;
  let has_get_sbp_fn = 1;
  let has_data_type_infer_fn = 1;
  let has_input_arg_modify_fn = 1;
}

def OneFlow_UnsortedSegmentSumOp : OneFlow_BaseOp<"unsorted_segment_sum", [NoSideEffect, DeclareOpInterfaceMethods<UserOpCompatibleInterface>]> {
  let input = (ins
    OneFlow_Tensor:$data,
    OneFlow_Tensor:$segment_ids
  );
  let output = (outs
    OneFlow_Tensor:$out
  );
  let attrs = (ins
    DefaultValuedAttr<SI64Attr, "0">:$axis,
    DefaultValuedAttr<SI64Attr, "0">:$num_segments
  );
  let has_logical_tensor_desc_infer_fn = 1;
  let has_physical_tensor_desc_infer_fn = 1;
  let has_get_sbp_fn = 1;
  let has_data_type_infer_fn = 1;
  let has_input_arg_modify_fn = 1;
}

def OneFlow_UnsortedSegmentSumLikeOp : OneFlow_BaseOp<"unsorted_segment_sum_like", [NoSideEffect, DeclareOpInterfaceMethods<UserOpCompatibleInterface>]> {
  let input = (ins
    OneFlow_Tensor:$data,
    OneFlow_Tensor:$segment_ids,
    OneFlow_Tensor:$like
  );
  let output = (outs
    OneFlow_Tensor:$out
  );
  let attrs = (ins
    DefaultValuedAttr<SI64Attr, "0">:$axis
  );
  let has_logical_tensor_desc_infer_fn = 1;
  let has_physical_tensor_desc_infer_fn = 1;
  let has_get_sbp_fn = 1;
  let has_data_type_infer_fn = 1;
  let has_input_arg_modify_fn = 1;
}

def OneFlow_WhereOp : OneFlow_BaseOp<"where", [NoSideEffect, DeclareOpInterfaceMethods<UserOpCompatibleInterface>]> {
  let input = (ins
    OneFlow_Tensor:$condition,
    OneFlow_Tensor:$x,
    OneFlow_Tensor:$y
  );
  let output = (outs
    OneFlow_Tensor:$out
  );
  let has_logical_tensor_desc_infer_fn = 1;
  let has_physical_tensor_desc_infer_fn = 1;
  let has_get_sbp_fn = 1;
  let has_data_type_infer_fn = 1;
  let has_input_arg_modify_fn = 1;
}

def OneFlow_WhereScalarXOp : OneFlow_BaseOp<"where_scalar_x", [NoSideEffect, DeclareOpInterfaceMethods<UserOpCompatibleInterface>]> {
  let input = (ins
    OneFlow_Tensor:$condition,
    OneFlow_Tensor:$y
  );
  let output = (outs
    OneFlow_Tensor:$out
  );
  let attrs = (ins
    DefaultValuedAttr<BoolAttr, "false">:$has_int_operand,
    DefaultValuedAttr<BoolAttr, "false">:$has_float_operand,
    DefaultValuedAttr<BoolAttr, "false">:$has_bool_operand,
    DefaultValuedAttr<SI64Attr, "0">:$int_operand,
    DefaultValuedAttr<F64Attr, "0.">:$float_operand,
    DefaultValuedAttr<BoolAttr, "0.">:$bool_operand
  );
  let has_logical_tensor_desc_infer_fn = 1;
  let has_physical_tensor_desc_infer_fn = 1;
  let has_get_sbp_fn = 1;
  let has_data_type_infer_fn = 1;
  let has_input_arg_modify_fn = 1;
}

def OneFlow_WhereScalarXyOp : OneFlow_BaseOp<"where_scalar_xy", [NoSideEffect, NoGrad, DeclareOpInterfaceMethods<UserOpCompatibleInterface>]> {
  let input = (ins
    OneFlow_Tensor:$condition
  );
  let output = (outs
    OneFlow_Tensor:$out
  );
  let attrs = (ins
    DefaultValuedAttr<BoolAttr, "false">:$has_x_int_operand,
    DefaultValuedAttr<BoolAttr, "false">:$has_x_float_operand,
    DefaultValuedAttr<BoolAttr, "false">:$has_y_int_operand,
    DefaultValuedAttr<BoolAttr, "false">:$has_y_float_operand,
    DefaultValuedAttr<BoolAttr, "false">:$has_x_bool_operand,
    DefaultValuedAttr<BoolAttr, "false">:$has_y_bool_operand,
    DefaultValuedAttr<SI64Attr, "0">:$x_int_operand,
    DefaultValuedAttr<F64Attr, "0.">:$x_float_operand,
    DefaultValuedAttr<BoolAttr, "0.">:$x_bool_operand,
    DefaultValuedAttr<SI64Attr, "0">:$y_int_operand,
    DefaultValuedAttr<F64Attr, "0.">:$y_float_operand,
    DefaultValuedAttr<BoolAttr, "0.">:$y_bool_operand
  );
  let has_logical_tensor_desc_infer_fn = 1;
  let has_physical_tensor_desc_infer_fn = 1;
  let has_get_sbp_fn = 1;
  let has_data_type_infer_fn = 1;
  let has_input_arg_modify_fn = 1;
}

def OneFlow_WhereScalarYOp : OneFlow_BaseOp<"where_scalar_y", [NoSideEffect, DeclareOpInterfaceMethods<UserOpCompatibleInterface>]> {
  let input = (ins
    OneFlow_Tensor:$condition,
    OneFlow_Tensor:$x
  );
  let output = (outs
    OneFlow_Tensor:$out
  );
  let attrs = (ins
    DefaultValuedAttr<BoolAttr, "false">:$has_int_operand,
    DefaultValuedAttr<BoolAttr, "false">:$has_float_operand,
    DefaultValuedAttr<BoolAttr, "false">:$has_bool_operand,
    DefaultValuedAttr<SI64Attr, "0">:$int_operand,
    DefaultValuedAttr<F64Attr, "0.">:$float_operand,
    DefaultValuedAttr<BoolAttr, "0.">:$bool_operand
  );
  let has_logical_tensor_desc_infer_fn = 1;
  let has_physical_tensor_desc_infer_fn = 1;
  let has_get_sbp_fn = 1;
  let has_data_type_infer_fn = 1;
  let has_input_arg_modify_fn = 1;
}

def OneFlow_MedianOp : OneFlow_BaseOp<"median", [NoSideEffect, DeclareOpInterfaceMethods<UserOpCompatibleInterface>]> {
  let input = (ins
    OneFlow_Tensor:$input
  );
  let output = (outs
    OneFlow_Tensor:$output
  );
  let has_logical_tensor_desc_infer_fn = 1;
  let has_physical_tensor_desc_infer_fn = 1;
  let has_get_sbp_fn = 1;
  let has_data_type_infer_fn = 1;
}

def OneFlow_MedianWithIndicesOp : OneFlow_BaseOp<"median_with_indices", [NoSideEffect, DeclareOpInterfaceMethods<UserOpCompatibleInterface>]> {
  let input = (ins
    OneFlow_Tensor:$input
  );
  let output = (outs
    OneFlow_Tensor:$values,
    OneFlow_Tensor:$indices
  );
  let has_logical_tensor_desc_infer_fn = 1;
  let has_physical_tensor_desc_infer_fn = 1;
  let has_get_sbp_fn = 1;
  let has_data_type_infer_fn = 1;
}

def OneFlow_SearchSortedOp : OneFlow_BaseOp<"searchsorted", [NoSideEffect, NoGrad, DeclareOpInterfaceMethods<UserOpCompatibleInterface>]> {
  let input = (ins
    OneFlow_Tensor:$sorted_sequence,
    OneFlow_Tensor:$values
  );
  let output = (outs
    OneFlow_Tensor:$out
  );
  let attrs = (ins
    DefaultValuedAttr<BoolAttr, "false">:$out_int32,
    DefaultValuedAttr<BoolAttr, "false">:$right
  );
  let has_check_fn = 1;
  let has_logical_tensor_desc_infer_fn = 1;
  let has_physical_tensor_desc_infer_fn = 1;
  let has_get_sbp_fn = 1;
  let has_data_type_infer_fn = 1;
}

def OneFlow_SearchSortedScalarOp : OneFlow_BaseOp<"searchsorted_scalar", [NoSideEffect, NoGrad, DeclareOpInterfaceMethods<UserOpCompatibleInterface>]> {
  let input = (ins
    OneFlow_Tensor:$sorted_sequence
  );
  let output = (outs
    OneFlow_Tensor:$out
  );
  let attrs = (ins
    DefaultValuedAttr<BoolAttr, "false">:$out_int32,
    DefaultValuedAttr<BoolAttr, "false">:$right,
    DefaultValuedAttr<F32Attr, "0.">:$values
  );
  let has_check_fn = 1;
  let has_logical_tensor_desc_infer_fn = 1;
  let has_physical_tensor_desc_infer_fn = 1;
  let has_get_sbp_fn = 1;
  let has_data_type_infer_fn = 1;
}

#endif // GET_ONEFLOW_INDICES_OP_DEFINITIONS

// Group: INVOLUTION
// negative, reciprocal
// Total: 2

#ifdef GET_ONEFLOW_INVOLUTION_OP_DEFINITIONS

def OneFlow_NegativeOp : OneFlow_InvolutionBaseOp<"negative", [NoSideEffect, DeclareOpInterfaceMethods<UserOpCompatibleInterface>]> {}

def OneFlow_ReciprocalOp : OneFlow_InvolutionBaseOp<"reciprocal", [NoSideEffect, DeclareOpInterfaceMethods<UserOpCompatibleInterface>]> {}

#endif // GET_ONEFLOW_INVOLUTION_OP_DEFINITIONS

// Group: LOSS
// combined_margin_loss, combined_margin_loss_grad, ctc_loss, ctc_loss_grad, dynamic_loss_scale_schedule, kl_div_loss, kl_div_loss_grad, smooth_l1_loss, smooth_l1_loss_grad
// Total: 9

#ifdef GET_ONEFLOW_LOSS_OP_DEFINITIONS

def OneFlow_CombinedMarginLossOp : OneFlow_BaseOp<"combined_margin_loss", [NoSideEffect, DeclareOpInterfaceMethods<UserOpCompatibleInterface>]> {
  let input = (ins
    OneFlow_Tensor:$x,
    OneFlow_Tensor:$label
  );
  let output = (outs
    OneFlow_Tensor:$y,
    OneFlow_Tensor:$theta
  );
  let attrs = (ins
    DefaultValuedAttr<F32Attr, "0.">:$m1,
    DefaultValuedAttr<F32Attr, "0.">:$m2,
    DefaultValuedAttr<F32Attr, "0.">:$m3,
    DefaultValuedAttr<SI64Attr, "0">:$depth
  );
  let has_logical_tensor_desc_infer_fn = 1;
  let has_physical_tensor_desc_infer_fn = 1;
  let has_get_sbp_fn = 1;
  let has_data_type_infer_fn = 1;
  let has_input_arg_modify_fn = 1;
}

def OneFlow_CombinedMarginLossGradOp : OneFlow_BaseOp<"combined_margin_loss_grad", [NoSideEffect, DeclareOpInterfaceMethods<UserOpCompatibleInterface>]> {
  let input = (ins
    OneFlow_Tensor:$dy,
    OneFlow_Tensor:$label,
    OneFlow_Tensor:$theta
  );
  let output = (outs
    OneFlow_Tensor:$dx
  );
  let attrs = (ins
    DefaultValuedAttr<F32Attr, "0.">:$m1,
    DefaultValuedAttr<F32Attr, "0.">:$m2,
    DefaultValuedAttr<F32Attr, "0.">:$m3,
    DefaultValuedAttr<SI64Attr, "0">:$depth
  );
  let has_logical_tensor_desc_infer_fn = 1;
  let has_physical_tensor_desc_infer_fn = 1;
  let has_get_sbp_fn = 1;
  let has_data_type_infer_fn = 1;
}

def OneFlow_CtcLossOp : OneFlow_BaseOp<"ctc_loss", [NoSideEffect, DeclareOpInterfaceMethods<UserOpCompatibleInterface>]> {
  let input = (ins
    OneFlow_Tensor:$log_probs,
    OneFlow_Tensor:$targets,
    OneFlow_Tensor:$input_lengths,
    OneFlow_Tensor:$target_lengths
  );
  let output = (outs
    OneFlow_Tensor:$loss,
    OneFlow_Tensor:$alpha
  );
  let attrs = (ins
    DefaultValuedAttr<SI64Attr, "0">:$max_target_length,
    DefaultValuedAttr<SI32Attr, "0">:$blank,
    DefaultValuedAttr<BoolAttr, "false">:$zero_infinity
  );
  let has_logical_tensor_desc_infer_fn = 1;
  let has_physical_tensor_desc_infer_fn = 1;
  let has_get_sbp_fn = 1;
  let has_data_type_infer_fn = 1;
}

def OneFlow_CtcLossGradOp : OneFlow_BaseOp<"ctc_loss_grad", [NoSideEffect, DeclareOpInterfaceMethods<UserOpCompatibleInterface>]> {
  let input = (ins
    OneFlow_Tensor:$grad_out,
    OneFlow_Tensor:$log_probs,
    OneFlow_Tensor:$targets,
    OneFlow_Tensor:$input_lengths,
    OneFlow_Tensor:$target_lengths,
    OneFlow_Tensor:$loss,
    OneFlow_Tensor:$alpha
  );
  let output = (outs
    OneFlow_Tensor:$grad
  );
  let attrs = (ins
    DefaultValuedAttr<SI64Attr, "0">:$max_target_length,
    DefaultValuedAttr<SI32Attr, "0">:$blank,
    DefaultValuedAttr<BoolAttr, "false">:$zero_infinity
  );
  let has_logical_tensor_desc_infer_fn = 1;
  let has_physical_tensor_desc_infer_fn = 1;
  let has_get_sbp_fn = 1;
  let has_data_type_infer_fn = 1;
}

def OneFlow_DynamicLossScaleScheduleOp : OneFlow_BaseOp<"dynamic_loss_scale_schedule", [NoSideEffect, DeclareOpInterfaceMethods<UserOpCompatibleInterface>]> {
  let input = (ins
    OneFlow_Tensor:$count_not_finite,
    OneFlow_Tensor:$loss_scale,
    OneFlow_Tensor:$good_step_counter
  );
  let attrs = (ins
    DefaultValuedAttr<SI64Attr, "2000">:$increment_period,
    DefaultValuedAttr<F32Attr, "2.">:$multiplier
  );
  let has_logical_tensor_desc_infer_fn = 1;
  let has_physical_tensor_desc_infer_fn = 1;
  let has_get_sbp_fn = 1;
  let has_data_type_infer_fn = 1;
  let has_input_arg_modify_fn = 1;
}

def OneFlow_KlDivLossOp : OneFlow_BaseOp<"kl_div_loss", [NoSideEffect, DeclareOpInterfaceMethods<UserOpCompatibleInterface>]> {
  let input = (ins
    OneFlow_Tensor:$input,
    OneFlow_Tensor:$target
  );
  let output = (outs
    OneFlow_Tensor:$out
  );
  let attrs = (ins
    DefaultValuedAttr<BoolAttr, "false">:$log_target
  );
  let has_logical_tensor_desc_infer_fn = 1;
  let has_physical_tensor_desc_infer_fn = 1;
  let has_get_sbp_fn = 1;
  let has_data_type_infer_fn = 1;
  let has_input_arg_modify_fn = 1;
}

def OneFlow_KlDivLossGradOp : OneFlow_BaseOp<"kl_div_loss_grad", [NoSideEffect, DeclareOpInterfaceMethods<UserOpCompatibleInterface>]> {
  let input = (ins
    OneFlow_Tensor:$input,
    OneFlow_Tensor:$target,
    OneFlow_Tensor:$dy
  );
  let output = (outs
    OneFlow_Tensor:$dx
  );
  let attrs = (ins
    DefaultValuedAttr<BoolAttr, "false">:$log_target
  );
  let has_logical_tensor_desc_infer_fn = 1;
  let has_physical_tensor_desc_infer_fn = 1;
  let has_get_sbp_fn = 1;
  let has_data_type_infer_fn = 1;
}

def OneFlow_SmoothL1LossOp : OneFlow_BaseOp<"smooth_l1_loss", [NoSideEffect, DeclareOpInterfaceMethods<UserOpCompatibleInterface>]> {
  let input = (ins
    OneFlow_Tensor:$input,
    OneFlow_Tensor:$target
  );
  let output = (outs
    OneFlow_Tensor:$out
  );
  let attrs = (ins
    DefaultValuedAttr<F32Attr, "0.">:$beta
  );
  let has_logical_tensor_desc_infer_fn = 1;
  let has_physical_tensor_desc_infer_fn = 1;
  let has_get_sbp_fn = 1;
  let has_data_type_infer_fn = 1;
  let has_input_arg_modify_fn = 1;
}

def OneFlow_SmoothL1LossGradOp : OneFlow_BaseOp<"smooth_l1_loss_grad", [NoSideEffect, DeclareOpInterfaceMethods<UserOpCompatibleInterface>]> {
  let input = (ins
    OneFlow_Tensor:$input,
    OneFlow_Tensor:$target,
    OneFlow_Tensor:$dy
  );
  let output = (outs
    OneFlow_Tensor:$dx
  );
  let attrs = (ins
    DefaultValuedAttr<F32Attr, "0.">:$beta
  );
  let has_logical_tensor_desc_infer_fn = 1;
  let has_physical_tensor_desc_infer_fn = 1;
  let has_get_sbp_fn = 1;
  let has_data_type_infer_fn = 1;
}

#endif // GET_ONEFLOW_LOSS_OP_DEFINITIONS

// Group: MATH
// abs_grad, ceil_grad, erf, erf_grad, exp, exp_grad, expand_grad, expm1, expm1_grad, floor_grad, floordiv_x_grad, floordiv_y_grad, lgamma, lgamma_grad, log, log1p, log1p_grad, log2_grad, log_grad, log_sigmoid, log_sigmoid_grad, negative_grad, reciprocal_grad, reciprocal_no_nan, reciprocal_no_nan_grad, rint_grad, round_grad, rsqrt, rsqrt_grad, sigmoid_v2, sigmoid_v2_grad, sign_grad, softplus, softplus_grad, softsign_grad, var, sqrt, sqrt_grad, square, square_grad, xlogy_x_grad, xlogy_y_grad, cumsum, erfinv
// Total: 44

#ifdef GET_ONEFLOW_MATH_OP_DEFINITIONS

def OneFlow_AbsGradOp : OneFlow_BaseOp<"abs_grad", [NoSideEffect, DeclareOpInterfaceMethods<UserOpCompatibleInterface>]> {
  let input = (ins
    OneFlow_Tensor:$x,
    OneFlow_Tensor:$dy
  );
  let output = (outs
    OneFlow_Tensor:$dx
  );
  let has_logical_tensor_desc_infer_fn = 1;
  let has_physical_tensor_desc_infer_fn = 1;
  let has_get_sbp_fn = 1;
  let has_data_type_infer_fn = 1;
}

def OneFlow_CeilGradOp : OneFlow_BaseOp<"ceil_grad", [NoSideEffect, DeclareOpInterfaceMethods<UserOpCompatibleInterface>]> {
  let input = (ins
    OneFlow_Tensor:$x,
    OneFlow_Tensor:$dy
  );
  let output = (outs
    OneFlow_Tensor:$dx
  );
  let has_logical_tensor_desc_infer_fn = 1;
  let has_physical_tensor_desc_infer_fn = 1;
  let has_get_sbp_fn = 1;
  let has_data_type_infer_fn = 1;
}

def OneFlow_ErfOp : OneFlow_BaseOp<"erf", [NoSideEffect, DeclareOpInterfaceMethods<UserOpCompatibleInterface>]> {
  let input = (ins
    OneFlow_Tensor:$x
  );
  let output = (outs
    OneFlow_Tensor:$y
  );
  let has_logical_tensor_desc_infer_fn = 1;
  let has_physical_tensor_desc_infer_fn = 1;
  let has_get_sbp_fn = 1;
  let has_data_type_infer_fn = 1;
}

def OneFlow_ErfGradOp : OneFlow_BaseOp<"erf_grad", [NoSideEffect, DeclareOpInterfaceMethods<UserOpCompatibleInterface>]> {
  let input = (ins
    OneFlow_Tensor:$x,
    OneFlow_Tensor:$dy
  );
  let output = (outs
    OneFlow_Tensor:$dx
  );
  let has_logical_tensor_desc_infer_fn = 1;
  let has_physical_tensor_desc_infer_fn = 1;
  let has_get_sbp_fn = 1;
  let has_data_type_infer_fn = 1;
}

def OneFlow_ExpOp : OneFlow_BaseOp<"exp", [NoSideEffect, DeclareOpInterfaceMethods<UserOpCompatibleInterface>]> {
  let input = (ins
    OneFlow_Tensor:$x
  );
  let output = (outs
    OneFlow_Tensor:$y
  );
  let has_logical_tensor_desc_infer_fn = 1;
  let has_physical_tensor_desc_infer_fn = 1;
  let has_get_sbp_fn = 1;
  let has_data_type_infer_fn = 1;
}

def OneFlow_ExpGradOp : OneFlow_BaseOp<"exp_grad", [NoSideEffect, DeclareOpInterfaceMethods<UserOpCompatibleInterface>]> {
  let input = (ins
    OneFlow_Tensor:$x,
    OneFlow_Tensor:$dy
  );
  let output = (outs
    OneFlow_Tensor:$dx
  );
  let has_logical_tensor_desc_infer_fn = 1;
  let has_physical_tensor_desc_infer_fn = 1;
  let has_get_sbp_fn = 1;
  let has_data_type_infer_fn = 1;
}

def OneFlow_ExpandGradOp : OneFlow_BaseOp<"expand_grad", [NoSideEffect, DeclareOpInterfaceMethods<UserOpCompatibleInterface>]> {
  let input = (ins
    OneFlow_Tensor:$in
  );
  let output = (outs
    OneFlow_Tensor:$out
  );
  let attrs = (ins
    SI32ArrayAttr:$logical_out_shape,
    SI32ArrayAttr:$logical_expand_shape
  );
  let has_logical_tensor_desc_infer_fn = 1;
  let has_physical_tensor_desc_infer_fn = 1;
  let has_get_sbp_fn = 1;
  let has_data_type_infer_fn = 1;
}

def OneFlow_Expm1Op : OneFlow_BaseOp<"expm1", [NoSideEffect, DeclareOpInterfaceMethods<UserOpCompatibleInterface>]> {
  let input = (ins
    OneFlow_Tensor:$x
  );
  let output = (outs
    OneFlow_Tensor:$y
  );
  let has_logical_tensor_desc_infer_fn = 1;
  let has_physical_tensor_desc_infer_fn = 1;
  let has_get_sbp_fn = 1;
  let has_data_type_infer_fn = 1;
}

def OneFlow_Expm1GradOp : OneFlow_BaseOp<"expm1_grad", [NoSideEffect, DeclareOpInterfaceMethods<UserOpCompatibleInterface>]> {
  let input = (ins
    OneFlow_Tensor:$x,
    OneFlow_Tensor:$dy
  );
  let output = (outs
    OneFlow_Tensor:$dx
  );
  let has_logical_tensor_desc_infer_fn = 1;
  let has_physical_tensor_desc_infer_fn = 1;
  let has_get_sbp_fn = 1;
  let has_data_type_infer_fn = 1;
}

def OneFlow_FloorGradOp : OneFlow_BaseOp<"floor_grad", [NoSideEffect, DeclareOpInterfaceMethods<UserOpCompatibleInterface>]> {
  let input = (ins
    OneFlow_Tensor:$x,
    OneFlow_Tensor:$dy
  );
  let output = (outs
    OneFlow_Tensor:$dx
  );
  let has_logical_tensor_desc_infer_fn = 1;
  let has_physical_tensor_desc_infer_fn = 1;
  let has_get_sbp_fn = 1;
  let has_data_type_infer_fn = 1;
}

def OneFlow_FloordivXGradOp : OneFlow_BaseOp<"floordiv_x_grad", [NoSideEffect, DeclareOpInterfaceMethods<UserOpCompatibleInterface>]> {
  let input = (ins
    OneFlow_Tensor:$x,
    OneFlow_Tensor:$y,
    OneFlow_Tensor:$dz
  );
  let output = (outs
    OneFlow_Tensor:$dx
  );
  let has_logical_tensor_desc_infer_fn = 1;
  let has_physical_tensor_desc_infer_fn = 1;
  let has_get_sbp_fn = 1;
  let has_data_type_infer_fn = 1;
}

def OneFlow_FloordivYGradOp : OneFlow_BaseOp<"floordiv_y_grad", [NoSideEffect, DeclareOpInterfaceMethods<UserOpCompatibleInterface>]> {
  let input = (ins
    OneFlow_Tensor:$x,
    OneFlow_Tensor:$y,
    OneFlow_Tensor:$dz
  );
  let output = (outs
    OneFlow_Tensor:$dy
  );
  let has_logical_tensor_desc_infer_fn = 1;
  let has_physical_tensor_desc_infer_fn = 1;
  let has_get_sbp_fn = 1;
  let has_data_type_infer_fn = 1;
}

def OneFlow_LgammaOp : OneFlow_BaseOp<"lgamma", [NoSideEffect, DeclareOpInterfaceMethods<UserOpCompatibleInterface>]> {
  let input = (ins
    OneFlow_Tensor:$x
  );
  let output = (outs
    OneFlow_Tensor:$y
  );
  let has_logical_tensor_desc_infer_fn = 1;
  let has_physical_tensor_desc_infer_fn = 1;
  let has_get_sbp_fn = 1;
  let has_data_type_infer_fn = 1;
}

def OneFlow_LgammaGradOp : OneFlow_BaseOp<"lgamma_grad", [NoSideEffect, DeclareOpInterfaceMethods<UserOpCompatibleInterface>]> {
  let input = (ins
    OneFlow_Tensor:$x,
    OneFlow_Tensor:$dy
  );
  let output = (outs
    OneFlow_Tensor:$dx
  );
  let has_logical_tensor_desc_infer_fn = 1;
  let has_physical_tensor_desc_infer_fn = 1;
  let has_get_sbp_fn = 1;
  let has_data_type_infer_fn = 1;
}

def OneFlow_LogOp : OneFlow_BaseOp<"log", [NoSideEffect, DeclareOpInterfaceMethods<UserOpCompatibleInterface>]> {
  let input = (ins
    OneFlow_Tensor:$x
  );
  let output = (outs
    OneFlow_Tensor:$y
  );
  let has_logical_tensor_desc_infer_fn = 1;
  let has_physical_tensor_desc_infer_fn = 1;
  let has_get_sbp_fn = 1;
  let has_data_type_infer_fn = 1;
}

def OneFlow_Log1pOp : OneFlow_BaseOp<"log1p", [NoSideEffect, DeclareOpInterfaceMethods<UserOpCompatibleInterface>]> {
  let input = (ins
    OneFlow_Tensor:$x
  );
  let output = (outs
    OneFlow_Tensor:$y
  );
  let has_logical_tensor_desc_infer_fn = 1;
  let has_physical_tensor_desc_infer_fn = 1;
  let has_get_sbp_fn = 1;
  let has_data_type_infer_fn = 1;
}

def OneFlow_Log1pGradOp : OneFlow_BaseOp<"log1p_grad", [NoSideEffect, DeclareOpInterfaceMethods<UserOpCompatibleInterface>]> {
  let input = (ins
    OneFlow_Tensor:$x,
    OneFlow_Tensor:$dy
  );
  let output = (outs
    OneFlow_Tensor:$dx
  );
  let has_logical_tensor_desc_infer_fn = 1;
  let has_physical_tensor_desc_infer_fn = 1;
  let has_get_sbp_fn = 1;
  let has_data_type_infer_fn = 1;
}

def OneFlow_Log2GradOp : OneFlow_BaseOp<"log2_grad", [NoSideEffect, DeclareOpInterfaceMethods<UserOpCompatibleInterface>]> {
  let input = (ins
    OneFlow_Tensor:$x,
    OneFlow_Tensor:$dy
  );
  let output = (outs
    OneFlow_Tensor:$dx
  );
  let has_logical_tensor_desc_infer_fn = 1;
  let has_physical_tensor_desc_infer_fn = 1;
  let has_get_sbp_fn = 1;
  let has_data_type_infer_fn = 1;
}

def OneFlow_LogGradOp : OneFlow_BaseOp<"log_grad", [NoSideEffect, DeclareOpInterfaceMethods<UserOpCompatibleInterface>]> {
  let input = (ins
    OneFlow_Tensor:$x,
    OneFlow_Tensor:$dy
  );
  let output = (outs
    OneFlow_Tensor:$dx
  );
  let has_logical_tensor_desc_infer_fn = 1;
  let has_physical_tensor_desc_infer_fn = 1;
  let has_get_sbp_fn = 1;
  let has_data_type_infer_fn = 1;
}

def OneFlow_LogSigmoidOp : OneFlow_BaseOp<"log_sigmoid", [NoSideEffect, DeclareOpInterfaceMethods<UserOpCompatibleInterface>]> {
  let input = (ins
    OneFlow_Tensor:$x
  );
  let output = (outs
    OneFlow_Tensor:$y
  );
  let has_logical_tensor_desc_infer_fn = 1;
  let has_physical_tensor_desc_infer_fn = 1;
  let has_get_sbp_fn = 1;
  let has_data_type_infer_fn = 1;
}

def OneFlow_LogSigmoidGradOp : OneFlow_BaseOp<"log_sigmoid_grad", [NoSideEffect, DeclareOpInterfaceMethods<UserOpCompatibleInterface>]> {
  let input = (ins
    OneFlow_Tensor:$x,
    OneFlow_Tensor:$dy
  );
  let output = (outs
    OneFlow_Tensor:$dx
  );
  let has_logical_tensor_desc_infer_fn = 1;
  let has_physical_tensor_desc_infer_fn = 1;
  let has_get_sbp_fn = 1;
  let has_data_type_infer_fn = 1;
}

def OneFlow_NegativeGradOp : OneFlow_BaseOp<"negative_grad", [NoSideEffect, DeclareOpInterfaceMethods<UserOpCompatibleInterface>]> {
  let input = (ins
    OneFlow_Tensor:$x,
    OneFlow_Tensor:$dy
  );
  let output = (outs
    OneFlow_Tensor:$dx
  );
  let has_logical_tensor_desc_infer_fn = 1;
  let has_physical_tensor_desc_infer_fn = 1;
  let has_get_sbp_fn = 1;
  let has_data_type_infer_fn = 1;
}

def OneFlow_ReciprocalGradOp : OneFlow_BaseOp<"reciprocal_grad", [NoSideEffect, DeclareOpInterfaceMethods<UserOpCompatibleInterface>]> {
  let input = (ins
    OneFlow_Tensor:$x,
    OneFlow_Tensor:$dy
  );
  let output = (outs
    OneFlow_Tensor:$dx
  );
  let has_logical_tensor_desc_infer_fn = 1;
  let has_physical_tensor_desc_infer_fn = 1;
  let has_get_sbp_fn = 1;
  let has_data_type_infer_fn = 1;
}

def OneFlow_ReciprocalNoNanOp : OneFlow_BaseOp<"reciprocal_no_nan", [NoSideEffect, DeclareOpInterfaceMethods<UserOpCompatibleInterface>]> {
  let input = (ins
    OneFlow_Tensor:$x
  );
  let output = (outs
    OneFlow_Tensor:$y
  );
  let has_logical_tensor_desc_infer_fn = 1;
  let has_physical_tensor_desc_infer_fn = 1;
  let has_get_sbp_fn = 1;
  let has_data_type_infer_fn = 1;
}

def OneFlow_ReciprocalNoNanGradOp : OneFlow_BaseOp<"reciprocal_no_nan_grad", [NoSideEffect, DeclareOpInterfaceMethods<UserOpCompatibleInterface>]> {
  let input = (ins
    OneFlow_Tensor:$x,
    OneFlow_Tensor:$dy
  );
  let output = (outs
    OneFlow_Tensor:$dx
  );
  let has_logical_tensor_desc_infer_fn = 1;
  let has_physical_tensor_desc_infer_fn = 1;
  let has_get_sbp_fn = 1;
  let has_data_type_infer_fn = 1;
}

def OneFlow_RintGradOp : OneFlow_BaseOp<"rint_grad", [NoSideEffect, DeclareOpInterfaceMethods<UserOpCompatibleInterface>]> {
  let input = (ins
    OneFlow_Tensor:$x,
    OneFlow_Tensor:$dy
  );
  let output = (outs
    OneFlow_Tensor:$dx
  );
  let has_logical_tensor_desc_infer_fn = 1;
  let has_physical_tensor_desc_infer_fn = 1;
  let has_get_sbp_fn = 1;
  let has_data_type_infer_fn = 1;
}

def OneFlow_RoundGradOp : OneFlow_BaseOp<"round_grad", [NoSideEffect, DeclareOpInterfaceMethods<UserOpCompatibleInterface>]> {
  let input = (ins
    OneFlow_Tensor:$x,
    OneFlow_Tensor:$dy
  );
  let output = (outs
    OneFlow_Tensor:$dx
  );
  let has_logical_tensor_desc_infer_fn = 1;
  let has_physical_tensor_desc_infer_fn = 1;
  let has_get_sbp_fn = 1;
  let has_data_type_infer_fn = 1;
}

def OneFlow_RsqrtOp : OneFlow_BaseOp<"rsqrt", [NoSideEffect, DeclareOpInterfaceMethods<UserOpCompatibleInterface>]> {
  let input = (ins
    OneFlow_Tensor:$x
  );
  let output = (outs
    OneFlow_Tensor:$y
  );
  let has_logical_tensor_desc_infer_fn = 1;
  let has_physical_tensor_desc_infer_fn = 1;
  let has_get_sbp_fn = 1;
  let has_data_type_infer_fn = 1;
}

def OneFlow_RsqrtGradOp : OneFlow_BaseOp<"rsqrt_grad", [NoSideEffect, DeclareOpInterfaceMethods<UserOpCompatibleInterface>]> {
  let input = (ins
    OneFlow_Tensor:$x,
    OneFlow_Tensor:$dy
  );
  let output = (outs
    OneFlow_Tensor:$dx
  );
  let has_logical_tensor_desc_infer_fn = 1;
  let has_physical_tensor_desc_infer_fn = 1;
  let has_get_sbp_fn = 1;
  let has_data_type_infer_fn = 1;
}



def OneFlow_SigmoidV2Op : OneFlow_BaseOp<"sigmoid_v2", [NoSideEffect, DeclareOpInterfaceMethods<UserOpCompatibleInterface>]> {
  let input = (ins
    OneFlow_Tensor:$x
  );
  let output = (outs
    OneFlow_Tensor:$y
  );
  let has_logical_tensor_desc_infer_fn = 1;
  let has_physical_tensor_desc_infer_fn = 1;
  let has_get_sbp_fn = 1;
  let has_data_type_infer_fn = 1;
}

def OneFlow_SigmoidV2GradOp : OneFlow_BaseOp<"sigmoid_v2_grad", [NoSideEffect, DeclareOpInterfaceMethods<UserOpCompatibleInterface>]> {
  let input = (ins
    OneFlow_Tensor:$x,
    OneFlow_Tensor:$dy
  );
  let output = (outs
    OneFlow_Tensor:$dx
  );
  let has_logical_tensor_desc_infer_fn = 1;
  let has_physical_tensor_desc_infer_fn = 1;
  let has_get_sbp_fn = 1;
  let has_data_type_infer_fn = 1;
}

def OneFlow_SignGradOp : OneFlow_BaseOp<"sign_grad", [NoSideEffect, DeclareOpInterfaceMethods<UserOpCompatibleInterface>]> {
  let input = (ins
    OneFlow_Tensor:$x,
    OneFlow_Tensor:$dy
  );
  let output = (outs
    OneFlow_Tensor:$dx
  );
  let has_logical_tensor_desc_infer_fn = 1;
  let has_physical_tensor_desc_infer_fn = 1;
  let has_get_sbp_fn = 1;
  let has_data_type_infer_fn = 1;
}

def OneFlow_SoftplusOp : OneFlow_BaseOp<"softplus", [NoSideEffect, DeclareOpInterfaceMethods<UserOpCompatibleInterface>]> {
  let input = (ins
    OneFlow_Tensor:$x
  );
  let output = (outs
    OneFlow_Tensor:$y
  );
  let attrs = (ins
    DefaultValuedAttr<F64Attr, "1.">:$beta,
    DefaultValuedAttr<F64Attr, "20.">:$threshold
  );
  let has_logical_tensor_desc_infer_fn = 1;
  let has_physical_tensor_desc_infer_fn = 1;
  let has_get_sbp_fn = 1;
  let has_data_type_infer_fn = 1;
}

def OneFlow_SoftplusGradOp : OneFlow_BaseOp<"softplus_grad", [NoSideEffect, DeclareOpInterfaceMethods<UserOpCompatibleInterface>]> {
  let input = (ins
    OneFlow_Tensor:$x,
    OneFlow_Tensor:$dy
  );
  let output = (outs
    OneFlow_Tensor:$dx
  );
  let attrs = (ins
    DefaultValuedAttr<F64Attr, "1.">:$beta,
    DefaultValuedAttr<F64Attr, "20.">:$threshold
  );
  let has_logical_tensor_desc_infer_fn = 1;
  let has_physical_tensor_desc_infer_fn = 1;
  let has_get_sbp_fn = 1;
  let has_data_type_infer_fn = 1;
}

def OneFlow_SoftsignGradOp : OneFlow_BaseOp<"softsign_grad", [NoSideEffect, DeclareOpInterfaceMethods<UserOpCompatibleInterface>]> {
  let input = (ins
    OneFlow_Tensor:$x,
    OneFlow_Tensor:$dy
  );
  let output = (outs
    OneFlow_Tensor:$dx
  );
  let has_logical_tensor_desc_infer_fn = 1;
  let has_physical_tensor_desc_infer_fn = 1;
  let has_get_sbp_fn = 1;
  let has_data_type_infer_fn = 1;
}

def OneFlow_VarOp : OneFlow_BaseOp<"var", [NoSideEffect, DeclareOpInterfaceMethods<UserOpCompatibleInterface>]> {
  let input = (ins
    OneFlow_Tensor:$input
  );
  let output = (outs
    OneFlow_Tensor:$output
  );
  let attrs = (ins
    SI32ArrayAttr:$dim,
    DefaultValuedAttr<BoolAttr, "true">:$unbiased,
    DefaultValuedAttr<BoolAttr, "false">:$keepdim,
    OneFlow_DataType:$dtype
  );
  let has_logical_tensor_desc_infer_fn = 1;
  let has_physical_tensor_desc_infer_fn = 1;
  let has_get_sbp_fn = 1;
  let has_data_type_infer_fn = 1;
}


def OneFlow_SqrtOp : OneFlow_BaseOp<"sqrt", [NoSideEffect, DeclareOpInterfaceMethods<UserOpCompatibleInterface>]> {
  let input = (ins
    OneFlow_Tensor:$x
  );
  let output = (outs
    OneFlow_Tensor:$y
  );
  let has_logical_tensor_desc_infer_fn = 1;
  let has_physical_tensor_desc_infer_fn = 1;
  let has_get_sbp_fn = 1;
  let has_data_type_infer_fn = 1;
  let hasFolder = 1;
}

def OneFlow_SqrtGradOp : OneFlow_BaseOp<"sqrt_grad", [NoSideEffect, DeclareOpInterfaceMethods<UserOpCompatibleInterface>]> {
  let input = (ins
    OneFlow_Tensor:$x,
    OneFlow_Tensor:$dy
  );
  let output = (outs
    OneFlow_Tensor:$dx
  );
  let has_logical_tensor_desc_infer_fn = 1;
  let has_physical_tensor_desc_infer_fn = 1;
  let has_get_sbp_fn = 1;
  let has_data_type_infer_fn = 1;
}

def OneFlow_SquareOp : OneFlow_BaseOp<"square", [NoSideEffect, DeclareOpInterfaceMethods<UserOpCompatibleInterface>]> {
  let input = (ins
    OneFlow_Tensor:$x
  );
  let output = (outs
    OneFlow_Tensor:$y
  );
  let has_logical_tensor_desc_infer_fn = 1;
  let has_physical_tensor_desc_infer_fn = 1;
  let has_get_sbp_fn = 1;
  let has_data_type_infer_fn = 1;
}

def OneFlow_SquareGradOp : OneFlow_BaseOp<"square_grad", [NoSideEffect, DeclareOpInterfaceMethods<UserOpCompatibleInterface>]> {
  let input = (ins
    OneFlow_Tensor:$x,
    OneFlow_Tensor:$dy
  );
  let output = (outs
    OneFlow_Tensor:$dx
  );
  let has_logical_tensor_desc_infer_fn = 1;
  let has_physical_tensor_desc_infer_fn = 1;
  let has_get_sbp_fn = 1;
  let has_data_type_infer_fn = 1;
}

def OneFlow_XlogyXGradOp : OneFlow_BaseOp<"xlogy_x_grad", [NoSideEffect, DeclareOpInterfaceMethods<UserOpCompatibleInterface>]> {
  let input = (ins
    OneFlow_Tensor:$x,
    OneFlow_Tensor:$y,
    OneFlow_Tensor:$dz
  );
  let output = (outs
    OneFlow_Tensor:$dx
  );
  let has_logical_tensor_desc_infer_fn = 1;
  let has_physical_tensor_desc_infer_fn = 1;
  let has_get_sbp_fn = 1;
  let has_data_type_infer_fn = 1;
}

def OneFlow_XlogyYGradOp : OneFlow_BaseOp<"xlogy_y_grad", [NoSideEffect, DeclareOpInterfaceMethods<UserOpCompatibleInterface>]> {
  let input = (ins
    OneFlow_Tensor:$x,
    OneFlow_Tensor:$y,
    OneFlow_Tensor:$dz
  );
  let output = (outs
    OneFlow_Tensor:$dy
  );
  let has_logical_tensor_desc_infer_fn = 1;
  let has_physical_tensor_desc_infer_fn = 1;
  let has_get_sbp_fn = 1;
  let has_data_type_infer_fn = 1;
}

def OneFlow_CumsumOp : OneFlow_BaseOp<"cumsum", [NoSideEffect, DeclareOpInterfaceMethods<UserOpCompatibleInterface>]> {
  let input = (ins
    OneFlow_Tensor:$x
  );
  let output = (outs
    OneFlow_Tensor:$y
  );
  let attrs = (ins
    SI64Attr:$dim
  );
  let has_logical_tensor_desc_infer_fn = 1;
  let has_physical_tensor_desc_infer_fn = 1;
  let has_get_sbp_fn = 1;
  let has_data_type_infer_fn = 1;
}

def OneFlow_CumProdOp : OneFlow_BaseOp<"cumprod", [NoSideEffect, DeclareOpInterfaceMethods<UserOpCompatibleInterface>]> {
  let input = (ins
    OneFlow_Tensor:$x
  );
  let output = (outs
    OneFlow_Tensor:$y
  );
  let attrs = (ins
    SI64Attr:$dim
  );
  let has_logical_tensor_desc_infer_fn = 1;
  let has_physical_tensor_desc_infer_fn = 1;
  let has_get_sbp_fn = 1;
  let has_data_type_infer_fn = 1;
}

def OneFlow_CumProdGradOp : OneFlow_BaseOp<"cumprod_grad", [NoSideEffect, DeclareOpInterfaceMethods<UserOpCompatibleInterface>]> {
  let input = (ins
    OneFlow_Tensor:$dy,
    OneFlow_Tensor:$output,
    OneFlow_Tensor:$input
  );
  let output = (outs
    OneFlow_Tensor:$dx
  );
  let attrs = (ins
    SI64Attr:$dim
  );
  let has_logical_tensor_desc_infer_fn = 1;
  let has_physical_tensor_desc_infer_fn = 1;
  let has_get_sbp_fn = 1;
  let has_data_type_infer_fn = 1;
}

def OneFlow_ErfInvOp : OneFlow_BaseOp<"erfinv", [NoSideEffect, DeclareOpInterfaceMethods<UserOpCompatibleInterface>]> {
  let input = (ins
    OneFlow_Tensor:$x
  );
  let output = (outs
    OneFlow_Tensor:$y
  );
  let has_logical_tensor_desc_infer_fn = 1;
  let has_physical_tensor_desc_infer_fn = 1;
  let has_get_sbp_fn = 1;
  let has_data_type_infer_fn = 1;
}

#endif // GET_ONEFLOW_MATH_OP_DEFINITIONS

// Group: MATMUL
// batch_matmul, broadcast_matmul, broadcast_matmul_grad_b, distributed_partial_fc_sample, distributed_partial_fc_sample_disable_boxing, erfc, erfc_grad, matmul, cublas_fused_mlp, cublas_bias_add_relu_matmul_grad, cublas_matmul_bias_add_grad
// Total: 11

#ifdef GET_ONEFLOW_MATMUL_OP_DEFINITIONS

def OneFlow_BatchMatmulOp : OneFlow_BaseOp<"batch_matmul", [NoSideEffect, DeclareOpInterfaceMethods<UserOpCompatibleInterface>]> {
  let input = (ins
    OneFlow_Tensor:$a,
    OneFlow_Tensor:$b,
    Optional<OneFlow_Tensor>:$_add_to_output
  );
  let output = (outs
    OneFlow_Tensor:$out
  );
  let attrs = (ins
    DefaultValuedAttr<BoolAttr, "false">:$transpose_a,
    DefaultValuedAttr<BoolAttr, "false">:$transpose_b,
    DefaultValuedAttr<F64Attr, "1.">:$alpha
  );
  let has_logical_tensor_desc_infer_fn = 1;
  let has_physical_tensor_desc_infer_fn = 1;
  let has_get_sbp_fn = 1;
  let has_data_type_infer_fn = 1;
}

def OneFlow_BroadcastMatmulOp : OneFlow_BaseOp<"broadcast_matmul", [NoSideEffect, DeclareOpInterfaceMethods<UserOpCompatibleInterface>]> {
  let input = (ins
    OneFlow_Tensor:$a,
    OneFlow_Tensor:$b,
    Optional<OneFlow_Tensor>:$_add_to_output
  );
  let output = (outs
    OneFlow_Tensor:$out
  );
  let attrs = (ins
    DefaultValuedAttr<BoolAttr, "false">:$transpose_a,
    DefaultValuedAttr<BoolAttr, "false">:$transpose_b,
    DefaultValuedAttr<F64Attr, "1.">:$alpha
  );
  let has_logical_tensor_desc_infer_fn = 1;
  let has_physical_tensor_desc_infer_fn = 1;
  let has_get_sbp_fn = 1;
  let has_data_type_infer_fn = 1;
}

def OneFlow_BroadcastMatmulGradBOp : OneFlow_BaseOp<"broadcast_matmul_grad_b", [NoSideEffect, DeclareOpInterfaceMethods<UserOpCompatibleInterface>]> {
  let input = (ins
    OneFlow_Tensor:$a,
    OneFlow_Tensor:$b,
    Optional<OneFlow_Tensor>:$_add_to_output
  );
  let output = (outs
    OneFlow_Tensor:$out
  );
  let attrs = (ins
    DefaultValuedAttr<F64Attr, "1.">:$alpha
  );
  let has_logical_tensor_desc_infer_fn = 1;
  let has_physical_tensor_desc_infer_fn = 1;
  let has_get_sbp_fn = 1;
  let has_data_type_infer_fn = 1;
}

def OneFlow_DistributedPartialFcSampleOp : OneFlow_BaseOp<"distributed_partial_fc_sample", [NoSideEffect, DeclareOpInterfaceMethods<UserOpCompatibleInterface>]> {
  let input = (ins
    OneFlow_Tensor:$weight,
    OneFlow_Tensor:$label
  );
  let output = (outs
    OneFlow_Tensor:$mapped_label,
    OneFlow_Tensor:$sampled_label,
    OneFlow_Tensor:$sampled_weight
  );
  let attrs = (ins
    DefaultValuedAttr<SI64Attr, "0">:$num_sample,
    DefaultValuedAttr<SI64Attr, "-1">:$seed
  );
  let has_logical_tensor_desc_infer_fn = 1;
  let has_physical_tensor_desc_infer_fn = 1;
  let has_get_sbp_fn = 1;
  let has_data_type_infer_fn = 1;
  let has_input_arg_modify_fn = 1;
}

def OneFlow_DistributedPartialFcSampleDisableBoxingOp : OneFlow_BaseOp<"distributed_partial_fc_sample_disable_boxing", [NoSideEffect, DeclareOpInterfaceMethods<UserOpCompatibleInterface>]> {
  let input = (ins
    OneFlow_Tensor:$sampled_weight_diff,
    OneFlow_Tensor:$sampled_label
  );
  let output = (outs
    OneFlow_Tensor:$boxing_disabled_sampled_weight_diff,
    OneFlow_Tensor:$boxing_disabled_sampled_label
  );
  let has_logical_tensor_desc_infer_fn = 1;
  let has_physical_tensor_desc_infer_fn = 1;
  let has_get_sbp_fn = 1;
  let has_data_type_infer_fn = 1;
}

def OneFlow_ErfcOp : OneFlow_BaseOp<"erfc", [NoSideEffect, DeclareOpInterfaceMethods<UserOpCompatibleInterface>]> {
  let input = (ins
    OneFlow_Tensor:$x
  );
  let output = (outs
    OneFlow_Tensor:$y
  );
  let has_logical_tensor_desc_infer_fn = 1;
  let has_physical_tensor_desc_infer_fn = 1;
  let has_get_sbp_fn = 1;
  let has_data_type_infer_fn = 1;
}

def OneFlow_ErfcGradOp : OneFlow_BaseOp<"erfc_grad", [NoSideEffect, DeclareOpInterfaceMethods<UserOpCompatibleInterface>]> {
  let input = (ins
    OneFlow_Tensor:$x,
    OneFlow_Tensor:$dy
  );
  let output = (outs
    OneFlow_Tensor:$dx
  );
  let has_logical_tensor_desc_infer_fn = 1;
  let has_physical_tensor_desc_infer_fn = 1;
  let has_get_sbp_fn = 1;
  let has_data_type_infer_fn = 1;
}

def OneFlow_MatmulOp : OneFlow_BaseOp<"matmul", [NoSideEffect, DeclareOpInterfaceMethods<UserOpCompatibleInterface>]> {
  let input = (ins
    OneFlow_Tensor:$a,
    OneFlow_Tensor:$b,
    Optional<OneFlow_Tensor>:$_add_to_output
  );
  let output = (outs
    OneFlow_Tensor:$out
  );
  let attrs = (ins
    DefaultValuedAttr<BoolAttr, "false">:$transpose_a,
    DefaultValuedAttr<BoolAttr, "false">:$transpose_b,
    DefaultValuedAttr<F64Attr, "1.">:$alpha
  );
  let has_logical_tensor_desc_infer_fn = 1;
  let has_physical_tensor_desc_infer_fn = 1;
  let has_get_sbp_fn = 1;
  let has_data_type_infer_fn = 1;
}

def OneFlow_CublasFusedMLPOp : OneFlow_BaseOp<"cublas_fused_mlp", [NoSideEffect, AttrSizedOperandSegments, AttrSizedResultSegments, DeclareOpInterfaceMethods<UserOpCompatibleInterface>]> {
  let input = (ins
    OneFlow_Tensor:$x,
    Variadic<OneFlow_Tensor>:$weights, 
    Variadic<OneFlow_Tensor>:$biases
  );
  let output = (outs
    OneFlow_Tensor:$out, 
    Variadic<OneFlow_Tensor>:$cublas_aux, 
    Variadic<OneFlow_Tensor>:$hidden
  );
  let attrs = (ins
    DefaultValuedAttr<BoolAttr, "false">:$skip_final_activation
  );
  let has_logical_tensor_desc_infer_fn = 1;
  let has_physical_tensor_desc_infer_fn = 1;
  let has_get_sbp_fn = 1;
  let has_data_type_infer_fn = 1;
}

def OneFlow_CublasBiasAddReluMatmulGradOp : OneFlow_BaseOp<"cublas_bias_add_relu_matmul_grad", [NoSideEffect, NoGrad, DeclareOpInterfaceMethods<UserOpCompatibleInterface>]> {
  let input = (ins
    OneFlow_Tensor:$dy,
    OneFlow_Tensor:$weight,
    OneFlow_Tensor:$aux
  );
  let output = (outs
    OneFlow_Tensor:$d_grad, 
    OneFlow_Tensor:$d_bias
  );
  let has_logical_tensor_desc_infer_fn = 1;
  let has_physical_tensor_desc_infer_fn = 1;
  let has_get_sbp_fn = 1;
  let has_data_type_infer_fn = 1;
}

def OneFlow_CublasMatmulBiasAddGradOp : OneFlow_BaseOp<"cublas_matmul_bias_add_grad", [NoSideEffect, NoGrad, DeclareOpInterfaceMethods<UserOpCompatibleInterface>]> {
  let input = (ins
    OneFlow_Tensor:$dy, 
    OneFlow_Tensor:$x
  );
  let output = (outs
    OneFlow_Tensor:$w_grad, 
    OneFlow_Tensor:$b_grad
  );
  let has_logical_tensor_desc_infer_fn = 1;
  let has_physical_tensor_desc_infer_fn = 1;
  let has_get_sbp_fn = 1;
  let has_data_type_infer_fn = 1;
}

#endif // GET_ONEFLOW_MATMUL_OP_DEFINITIONS

// Group: MISC
// CategoricalOrdinalEncode, add_n, arange, coin_flip, concat, constant, dropout, elementwise_maximum_backward, elementwise_minimum_backward, empty, eye, grid_sample_grad, multi_count_not_finite, multi_square_sum, nll, nll_grad, pow_x_grad, pow_y_grad, prelu_grad, randperm, recv, send, split_like, ssp_variable_proxy, tf_prelu_grad, uniform, uniform_int, unique_with_counts, xdivy_x_grad, xdivy_y_grad, stack, stack_grad, fill_, fill_tensor_
// Total: 34

#ifdef GET_ONEFLOW_MISC_OP_DEFINITIONS

def OneFlow_CategoricalOrdinalEncodeOp : OneFlow_BaseOp<"CategoricalOrdinalEncode", [NoSideEffect, NoGrad, DeclareOpInterfaceMethods<UserOpCompatibleInterface>]> {
  let input = (ins
    OneFlow_Tensor:$table,
    OneFlow_Tensor:$size,
    OneFlow_Tensor:$in
  );
  let output = (outs
    OneFlow_Tensor:$out
  );
  let attrs = (ins
    DefaultValuedAttr<BoolAttr, "false">:$hash_precomputed
  );
  let has_check_fn = 1;
  let has_logical_tensor_desc_infer_fn = 1;
  let has_physical_tensor_desc_infer_fn = 1;
  let has_get_sbp_fn = 1;
  let has_data_type_infer_fn = 1;
  let has_input_arg_modify_fn = 1;
}

def OneFlow_AddNOp : OneFlow_BaseOp<"add_n", [NoSideEffect, DeclareOpInterfaceMethods<UserOpCompatibleInterface>]> {
  let input = (ins
    Variadic<OneFlow_Tensor>:$in
  );
  let output = (outs
    OneFlow_Tensor:$out
  );
  let hasCanonicalizer = 1;
  let has_check_fn = 1;
  let has_logical_tensor_desc_infer_fn = 1;
  let has_physical_tensor_desc_infer_fn = 1;
  let has_get_sbp_fn = 1;
  let has_data_type_infer_fn = 1;
}

def OneFlow_ArangeOp : OneFlow_BaseOp<"arange", [NoSideEffect, NoGrad, DeclareOpInterfaceMethods<UserOpCompatibleInterface>]> {
  let output = (outs
    OneFlow_Tensor:$out
  );
  let attrs = (ins
    DefaultValuedAttr<SI64Attr, "0">:$integer_start,
    DefaultValuedAttr<SI64Attr, "0">:$integer_delta,
    DefaultValuedAttr<SI64Attr, "0">:$integer_limit,
    DefaultValuedAttr<F64Attr, "0.">:$float_start,
    DefaultValuedAttr<F64Attr, "0.">:$float_delta,
    DefaultValuedAttr<F64Attr, "0.">:$float_limit,
    OneFlow_DataType:$dtype,
    StrArrayAttr:$nd_sbp
  );
  let has_logical_tensor_desc_infer_fn = 1;
  let has_physical_tensor_desc_infer_fn = 1;
  let has_get_sbp_fn = 1;
  let has_data_type_infer_fn = 1;
  let has_nd_sbp_infer_fn = 1;
}

def OneFlow_CoinFlipOp : OneFlow_BaseOp<"coin_flip", [NoSideEffect, NoGrad, CpuOnly, DeclareOpInterfaceMethods<UserOpCompatibleInterface>]> {
  let output = (outs
    OneFlow_Tensor:$out
  );
  let attrs = (ins
    DefaultValuedAttr<F32Attr, "0.5">:$probability,
    DefaultValuedAttr<SI64Attr, "0">:$batch_size,
    DefaultValuedAttr<SI64Attr, "-1">:$seed,
    DefaultValuedAttr<BoolAttr, "false">:$has_seed,
    StrArrayAttr:$nd_sbp
  );
  let has_logical_tensor_desc_infer_fn = 1;
  let has_physical_tensor_desc_infer_fn = 1;
  let has_get_sbp_fn = 1;
  let has_data_type_infer_fn = 1;
  let has_nd_sbp_infer_fn = 1;
}

def OneFlow_ConcatOp : OneFlow_BaseOp<"concat", [NoSideEffect, DeclareOpInterfaceMethods<UserOpCompatibleInterface>]> {
  let input = (ins
    Variadic<OneFlow_Tensor>:$in
  );
  let output = (outs
    OneFlow_Tensor:$out
  );
  let attrs = (ins
    DefaultValuedAttr<SI64Attr, "0">:$axis,
    DefaultValuedAttr<SI64Attr, "0">:$max_dim_size
  );
  let has_check_fn = 1;
  let has_logical_tensor_desc_infer_fn = 1;
  let has_physical_tensor_desc_infer_fn = 1;
  let has_get_sbp_fn = 1;
  let has_data_type_infer_fn = 1;
}

def OneFlow_ConstantOp : OneFlow_BaseOp<"constant", [NoSideEffect, NoGrad, DeclareOpInterfaceMethods<UserOpCompatibleInterface>]> {
  let output = (outs
    OneFlow_Tensor:$out
  );
  let attrs = (ins
    DefaultValuedAttr<F64Attr, "0.">:$floating_value,
    DefaultValuedAttr<SI64Attr, "0">:$integer_value,
    DefaultValuedAttr<BoolAttr, "false">:$is_floating_value,
    OneFlow_DataType:$dtype,
    ShapeAttr:$shape,
    StrArrayAttr:$nd_sbp
  );
  let same_output_regst_num = 1;
  let has_logical_tensor_desc_infer_fn = 1;
  let has_physical_tensor_desc_infer_fn = 1;
  let has_get_sbp_fn = 1;
  let has_data_type_infer_fn = 1;
  let has_nd_sbp_infer_fn = 1;
}

def OneFlow_DropoutOp : OneFlow_BaseOp<"dropout", [NoSideEffect, DeclareOpInterfaceMethods<UserOpCompatibleInterface>]> {
  let input = (ins
    OneFlow_Tensor:$in,
    Optional<OneFlow_Tensor>:$_add_to_output
  );
  let output = (outs
    OneFlow_Tensor:$out,
    OneFlow_Tensor:$mask
  );
  let attrs = (ins
    DefaultValuedAttr<F32Attr, "0.">:$rate
  );
  let has_check_fn = 1;
  let has_logical_tensor_desc_infer_fn = 1;
  let has_physical_tensor_desc_infer_fn = 1;
  let has_get_sbp_fn = 1;
  let has_data_type_infer_fn = 1;
}

def OneFlow_ElementwiseMaximumBackwardOp : OneFlow_BaseOp<"elementwise_maximum_backward", [NoSideEffect, AttrSizedResultSegments, DeclareOpInterfaceMethods<UserOpCompatibleInterface>]> {
  let input = (ins
    OneFlow_Tensor:$dz,
    OneFlow_Tensor:$x,
    OneFlow_Tensor:$y
  );
  let output = (outs
    Optional<OneFlow_Tensor>:$dx,
    Optional<OneFlow_Tensor>:$dy
  );
  let trait_attrs = (ins
    I32ElementsAttr:$result_segment_sizes
  );
  let has_logical_tensor_desc_infer_fn = 1;
  let has_physical_tensor_desc_infer_fn = 1;
  let has_get_sbp_fn = 1;
  let has_data_type_infer_fn = 1;
}

def OneFlow_ElementwiseMinimumBackwardOp : OneFlow_BaseOp<"elementwise_minimum_backward", [NoSideEffect, AttrSizedResultSegments, DeclareOpInterfaceMethods<UserOpCompatibleInterface>]> {
  let input = (ins
    OneFlow_Tensor:$dz,
    OneFlow_Tensor:$x,
    OneFlow_Tensor:$y
  );
  let output = (outs
    Optional<OneFlow_Tensor>:$dx,
    Optional<OneFlow_Tensor>:$dy
  );
  let trait_attrs = (ins
    I32ElementsAttr:$result_segment_sizes
  );
  let has_logical_tensor_desc_infer_fn = 1;
  let has_physical_tensor_desc_infer_fn = 1;
  let has_get_sbp_fn = 1;
  let has_data_type_infer_fn = 1;
}

def OneFlow_EmptyOp : OneFlow_BaseOp<"empty", [NoSideEffect, NoGrad, DeclareOpInterfaceMethods<UserOpCompatibleInterface>]> {
  let output = (outs
    OneFlow_Tensor:$out
  );
  let attrs = (ins
    OneFlow_DataType:$dtype,
    ShapeAttr:$shape,
    StrArrayAttr:$nd_sbp
  );
  let same_output_regst_num = 1;
  let has_logical_tensor_desc_infer_fn = 1;
  let has_physical_tensor_desc_infer_fn = 1;
  let has_get_sbp_fn = 1;
  let has_data_type_infer_fn = 1;
  let has_nd_sbp_infer_fn = 1;
}

def OneFlow_EyeOp : OneFlow_BaseOp<"eye", [NoSideEffect, NoGrad, DeclareOpInterfaceMethods<UserOpCompatibleInterface>]> {
  let output = (outs
    OneFlow_Tensor:$out
  );
  let attrs = (ins
    DefaultValuedAttr<SI64Attr, "0">:$rows,
    DefaultValuedAttr<SI64Attr, "0">:$cols,
    OneFlow_DataType:$dtype,
    StrArrayAttr:$nd_sbp
  );
  let has_logical_tensor_desc_infer_fn = 1;
  let has_physical_tensor_desc_infer_fn = 1;
  let has_get_sbp_fn = 1;
  let has_data_type_infer_fn = 1;
}

def OneFlow_GridSampleGradOp : OneFlow_BaseOp<"grid_sample_grad", [NoSideEffect, DeclareOpInterfaceMethods<UserOpCompatibleInterface>]> {
  let input = (ins
    OneFlow_Tensor:$doutput,
    OneFlow_Tensor:$input,
    OneFlow_Tensor:$grid
  );
  let output = (outs
    OneFlow_Tensor:$dinput,
    OneFlow_Tensor:$dgrid
  );
  let attrs = (ins
    StrAttr:$interpolation_mode,
    StrAttr:$padding_mode,
    DefaultValuedAttr<BoolAttr, "false">:$align_corners
  );
  let has_check_fn = 1;
  let has_logical_tensor_desc_infer_fn = 1;
  let has_physical_tensor_desc_infer_fn = 1;
  let has_get_sbp_fn = 1;
  let has_data_type_infer_fn = 1;
}

def OneFlow_MultiCountNotFiniteOp : OneFlow_BaseOp<"multi_count_not_finite", [NoSideEffect, NoGrad, DeclareOpInterfaceMethods<UserOpCompatibleInterface>]> {
  let input = (ins
    Variadic<OneFlow_Tensor>:$x
  );
  let output = (outs
    OneFlow_Tensor:$y
  );
  let has_check_fn = 1;
  let has_logical_tensor_desc_infer_fn = 1;
  let has_physical_tensor_desc_infer_fn = 1;
  let has_get_sbp_fn = 1;
  let has_data_type_infer_fn = 1;
}

def OneFlow_MultiSquareSumOp : OneFlow_BaseOp<"multi_square_sum", [NoSideEffect, DeclareOpInterfaceMethods<UserOpCompatibleInterface>]> {
  let input = (ins
    Variadic<OneFlow_Tensor>:$x
  );
  let output = (outs
    OneFlow_Tensor:$y
  );
  let has_check_fn = 1;
  let has_logical_tensor_desc_infer_fn = 1;
  let has_physical_tensor_desc_infer_fn = 1;
  let has_get_sbp_fn = 1;
  let has_data_type_infer_fn = 1;
}

def OneFlow_MultiReduceSumPowAbsOp : OneFlow_BaseOp<"multi_reduce_sum_pow_abs", [NoSideEffect, DeclareOpInterfaceMethods<UserOpCompatibleInterface>]> {
  let input = (ins
    Variadic<OneFlow_Tensor>:$x
  );
  let output = (outs
    OneFlow_Tensor:$y
  );
  let attrs = (ins
    DefaultValuedAttr<F32Attr, "0">:$p
  );
  let has_logical_tensor_desc_infer_fn = 1;
  let has_data_type_infer_fn = 1;
  let has_get_sbp_fn = 1;
}

def OneFlow_MultiReduceMaxAbsOp : OneFlow_BaseOp<"multi_reduce_max_abs", [NoSideEffect, DeclareOpInterfaceMethods<UserOpCompatibleInterface>]> {
  let input = (ins
    Variadic<OneFlow_Tensor>:$x
  );
  let output = (outs
    OneFlow_Tensor:$y
  );
  let has_logical_tensor_desc_infer_fn = 1;
  let has_data_type_infer_fn = 1;
  let has_get_sbp_fn = 1;
}

def OneFlow_MultiReduceMinAbsOp : OneFlow_BaseOp<"multi_reduce_min_abs", [NoSideEffect, DeclareOpInterfaceMethods<UserOpCompatibleInterface>]> {
  let input = (ins
    Variadic<OneFlow_Tensor>:$x
  );
  let output = (outs
    OneFlow_Tensor:$y
  );
  let has_logical_tensor_desc_infer_fn = 1;
  let has_data_type_infer_fn = 1;
  let has_get_sbp_fn = 1;
}

def OneFlow_LocalMultiReduceMaxAbsOp : OneFlow_BaseOp<"local_multi_reduce_max_abs", [NoSideEffect, DeclareOpInterfaceMethods<UserOpCompatibleInterface>]> {
  let input = (ins
    Variadic<OneFlow_Tensor>:$x
  );
  let output = (outs
    OneFlow_Tensor:$y
  );
  let has_logical_tensor_desc_infer_fn = 1;
  let has_physical_tensor_desc_infer_fn = 1;
  let has_data_type_infer_fn = 1;
  let has_get_sbp_fn = 1;
}

def OneFlow_LocalMultiReduceMinAbsOp : OneFlow_BaseOp<"local_multi_reduce_min_abs", [NoSideEffect, DeclareOpInterfaceMethods<UserOpCompatibleInterface>]> {
  let input = (ins
    Variadic<OneFlow_Tensor>:$x
  );
  let output = (outs
    OneFlow_Tensor:$y
  );
  let has_logical_tensor_desc_infer_fn = 1;
  let has_physical_tensor_desc_infer_fn = 1;
  let has_data_type_infer_fn = 1;
  let has_get_sbp_fn = 1;
}

def OneFlow_NllOp : OneFlow_BaseOp<"nll", [NoSideEffect, DeclareOpInterfaceMethods<UserOpCompatibleInterface>]> {
  let input = (ins
    OneFlow_Tensor:$input,
    OneFlow_Tensor:$target,
    Optional<OneFlow_Tensor>:$weight
  );
  let output = (outs
    OneFlow_Tensor:$out,
    OneFlow_Tensor:$total_weight
  );
  let attrs = (ins
    DefaultValuedAttr<SI64Attr, "0">:$ignore_index
  );
  let has_logical_tensor_desc_infer_fn = 1;
  let has_physical_tensor_desc_infer_fn = 1;
  let has_get_sbp_fn = 1;
  let has_data_type_infer_fn = 1;
  let has_input_arg_modify_fn = 1;
}

def OneFlow_NllGradOp : OneFlow_BaseOp<"nll_grad", [NoSideEffect, DeclareOpInterfaceMethods<UserOpCompatibleInterface>]> {
  let input = (ins
    OneFlow_Tensor:$input,
    OneFlow_Tensor:$target,
    OneFlow_Tensor:$total_weight,
    Optional<OneFlow_Tensor>:$weight,
    OneFlow_Tensor:$dy
  );
  let output = (outs
    OneFlow_Tensor:$dx
  );
  let attrs = (ins
    DefaultValuedAttr<SI64Attr, "0">:$ignore_index
  );
  let has_logical_tensor_desc_infer_fn = 1;
  let has_physical_tensor_desc_infer_fn = 1;
  let has_get_sbp_fn = 1;
  let has_data_type_infer_fn = 1;
}

def OneFlow_PowXGradOp : OneFlow_BaseOp<"pow_x_grad", [NoSideEffect, DeclareOpInterfaceMethods<UserOpCompatibleInterface>]> {
  let input = (ins
    OneFlow_Tensor:$x,
    OneFlow_Tensor:$y,
    OneFlow_Tensor:$dz
  );
  let output = (outs
    OneFlow_Tensor:$dx
  );
  let has_logical_tensor_desc_infer_fn = 1;
  let has_physical_tensor_desc_infer_fn = 1;
  let has_get_sbp_fn = 1;
  let has_data_type_infer_fn = 1;
}

def OneFlow_PowYGradOp : OneFlow_BaseOp<"pow_y_grad", [NoSideEffect, DeclareOpInterfaceMethods<UserOpCompatibleInterface>]> {
  let input = (ins
    OneFlow_Tensor:$x,
    OneFlow_Tensor:$y,
    OneFlow_Tensor:$dz
  );
  let output = (outs
    OneFlow_Tensor:$dy
  );
  let has_logical_tensor_desc_infer_fn = 1;
  let has_physical_tensor_desc_infer_fn = 1;
  let has_get_sbp_fn = 1;
  let has_data_type_infer_fn = 1;
}

def OneFlow_PreluGradOp : OneFlow_BaseOp<"prelu_grad", [NoSideEffect, DeclareOpInterfaceMethods<UserOpCompatibleInterface>]> {
  let input = (ins
    OneFlow_Tensor:$dy,
    OneFlow_Tensor:$x,
    OneFlow_Tensor:$alpha
  );
  let output = (outs
    OneFlow_Tensor:$dx,
    OneFlow_Tensor:$alpha_diff
  );
  let attrs = (ins
    DefaultValuedAttr<BoolAttr, "true">:$alpha_requires_grad
  );
  let has_logical_tensor_desc_infer_fn = 1;
  let has_physical_tensor_desc_infer_fn = 1;
  let has_get_sbp_fn = 1;
  let has_data_type_infer_fn = 1;
}

def OneFlow_RandpermOp : OneFlow_BaseOp<"randperm", [NoSideEffect, NoGrad, DeclareOpInterfaceMethods<UserOpCompatibleInterface>]> {
  let output = (outs
    OneFlow_Tensor:$out
  );
  let attrs = (ins
    DefaultValuedAttr<SI32Attr, "0">:$n,
    DefaultValuedAttr<SI64Attr, "0">:$seed,
    StrArrayAttr:$nd_sbp
  );
  let has_logical_tensor_desc_infer_fn = 1;
  let has_physical_tensor_desc_infer_fn = 1;
  let has_get_sbp_fn = 1;
  let has_data_type_infer_fn = 1;
  let has_nd_sbp_infer_fn = 1;
}

def OneFlow_RecvOp : OneFlow_BaseOp<"recv", [NoSideEffect, NoGrad, DeclareOpInterfaceMethods<UserOpCompatibleInterface>]> {
  let output = (outs
    OneFlow_Tensor:$out
  );
  let attrs = (ins
    DefaultValuedAttr<SI64Attr, "0">:$src_process_id,
    OneFlow_DataType:$dtype,
    ShapeAttr:$shape,
    StrAttr:$device_type,
    DefaultValuedAttr<SI64Attr, "0">:$device_id
  );
  let has_logical_tensor_desc_infer_fn = 1;
  let has_physical_tensor_desc_infer_fn = 1;
  let has_get_sbp_fn = 1;
  let has_data_type_infer_fn = 1;
  let has_device_and_stream_infer_fn = 1;
}

def OneFlow_SendOp : OneFlow_BaseOp<"send", [NoSideEffect, NoGrad, DeclareOpInterfaceMethods<UserOpCompatibleInterface>]> {
  let input = (ins
    OneFlow_Tensor:$in
  );
  let attrs = (ins
    DefaultValuedAttr<SI64Attr, "0">:$dst_process_id
  );
  let has_logical_tensor_desc_infer_fn = 1;
  let has_physical_tensor_desc_infer_fn = 1;
  let has_get_sbp_fn = 1;
  let has_data_type_infer_fn = 1;
  let has_device_and_stream_infer_fn = 1;
}

def OneFlow_SplitLikeOp : OneFlow_BaseOp<"split_like", [NoSideEffect, DeclareOpInterfaceMethods<UserOpCompatibleInterface>]> {
  let input = (ins
    OneFlow_Tensor:$in,
    Variadic<OneFlow_Tensor>:$like
  );
  let output = (outs
    Variadic<OneFlow_Tensor>:$out
  );
  let attrs = (ins
    DefaultValuedAttr<SI64Attr, "0">:$axis
  );
  let has_check_fn = 1;
  let has_logical_tensor_desc_infer_fn = 1;
  let has_physical_tensor_desc_infer_fn = 1;
  let has_get_sbp_fn = 1;
  let has_data_type_infer_fn = 1;
  let has_input_arg_modify_fn = 1;
}

def OneFlow_SspVariableProxyOp : OneFlow_BaseOp<"ssp_variable_proxy", [NoSideEffect, NoGrad, DeclareOpInterfaceMethods<UserOpCompatibleInterface>]> {
  let input = (ins
    OneFlow_Tensor:$var
  );
  let output = (outs
    OneFlow_Tensor:$ref,
    OneFlow_Tensor:$value
  );
  let attrs = (ins
    DefaultValuedAttr<SI64Attr, "1">:$buffer_size
  );
  let has_logical_tensor_desc_infer_fn = 1;
  let has_physical_tensor_desc_infer_fn = 1;
  let has_get_sbp_fn = 1;
  let has_data_type_infer_fn = 1;
  let has_output_arg_modify_fn = 1;
}

def OneFlow_TfPreluGradOp : OneFlow_BaseOp<"tf_prelu_grad", [NoSideEffect, DeclareOpInterfaceMethods<UserOpCompatibleInterface>]> {
  let input = (ins
    OneFlow_Tensor:$dy,
    OneFlow_Tensor:$x,
    OneFlow_Tensor:$alpha
  );
  let output = (outs
    OneFlow_Tensor:$dx,
    OneFlow_Tensor:$alpha_diff
  );
  let has_logical_tensor_desc_infer_fn = 1;
  let has_physical_tensor_desc_infer_fn = 1;
  let has_get_sbp_fn = 1;
  let has_data_type_infer_fn = 1;
}

def OneFlow_UniformOp : OneFlow_BaseOp<"uniform", [NoSideEffect, NoGrad, DeclareOpInterfaceMethods<UserOpCompatibleInterface>]> {
  let output = (outs
    OneFlow_Tensor:$out
  );
  let attrs = (ins
    DefaultValuedAttr<F64Attr, "0.">:$from,
    DefaultValuedAttr<F64Attr, "1.">:$to,
    DefaultValuedAttr<SI64Attr, "0">:$seed,
    OneFlow_DataType:$dtype,
    ShapeAttr:$shape,
    StrArrayAttr:$nd_sbp
  );
  let same_output_regst_num = 1;
  let has_logical_tensor_desc_infer_fn = 1;
  let has_physical_tensor_desc_infer_fn = 1;
  let has_get_sbp_fn = 1;
  let has_data_type_infer_fn = 1;
  let has_nd_sbp_infer_fn = 1;
}

def OneFlow_UniformIntOp : OneFlow_BaseOp<"uniform_int", [NoSideEffect, NoGrad, DeclareOpInterfaceMethods<UserOpCompatibleInterface>]> {
  let output = (outs
    OneFlow_Tensor:$out
  );
  let attrs = (ins
    DefaultValuedAttr<SI64Attr, "0">:$from,
    DefaultValuedAttr<SI64Attr, "1">:$to,
    DefaultValuedAttr<SI64Attr, "0">:$seed,
    OneFlow_DataType:$dtype,
    ShapeAttr:$shape,
    StrArrayAttr:$nd_sbp
  );
  let same_output_regst_num = 1;
  let has_logical_tensor_desc_infer_fn = 1;
  let has_physical_tensor_desc_infer_fn = 1;
  let has_get_sbp_fn = 1;
  let has_data_type_infer_fn = 1;
  let has_nd_sbp_infer_fn = 1;
}

def OneFlow_UniqueWithCountsOp : OneFlow_BaseOp<"unique_with_counts", [NoSideEffect, NoGrad, DeclareOpInterfaceMethods<UserOpCompatibleInterface>]> {
  let input = (ins
    OneFlow_Tensor:$x
  );
  let output = (outs
    OneFlow_Tensor:$y,
    OneFlow_Tensor:$idx,
    OneFlow_Tensor:$count,
    OneFlow_Tensor:$num_unique
  );
  let attrs = (ins
    OneFlow_DataType:$out_idx
  );
  let has_logical_tensor_desc_infer_fn = 1;
  let has_physical_tensor_desc_infer_fn = 1;
  let has_get_sbp_fn = 1;
  let has_data_type_infer_fn = 1;
}

def OneFlow_XdivyXGradOp : OneFlow_BaseOp<"xdivy_x_grad", [NoSideEffect, DeclareOpInterfaceMethods<UserOpCompatibleInterface>]> {
  let input = (ins
    OneFlow_Tensor:$x,
    OneFlow_Tensor:$y,
    OneFlow_Tensor:$dz
  );
  let output = (outs
    OneFlow_Tensor:$dx
  );
  let has_logical_tensor_desc_infer_fn = 1;
  let has_physical_tensor_desc_infer_fn = 1;
  let has_get_sbp_fn = 1;
  let has_data_type_infer_fn = 1;
}

def OneFlow_XdivyYGradOp : OneFlow_BaseOp<"xdivy_y_grad", [NoSideEffect, DeclareOpInterfaceMethods<UserOpCompatibleInterface>]> {
  let input = (ins
    OneFlow_Tensor:$x,
    OneFlow_Tensor:$y,
    OneFlow_Tensor:$dz
  );
  let output = (outs
    OneFlow_Tensor:$dy
  );
  let has_logical_tensor_desc_infer_fn = 1;
  let has_physical_tensor_desc_infer_fn = 1;
  let has_get_sbp_fn = 1;
  let has_data_type_infer_fn = 1;
}

def OneFlow_StackOp : OneFlow_BaseOp<"stack", [NoSideEffect, DeclareOpInterfaceMethods<UserOpCompatibleInterface>]> {
  let input = (ins
    Variadic<OneFlow_Tensor>:$in
  );
  let output = (outs
    OneFlow_Tensor:$out
  );
  let attrs = (ins
    DefaultValuedAttr<SI64Attr, "0">:$axis,
    DefaultValuedAttr<SI64Attr, "0">:$max_dim_size
  );
  let has_check_fn = 1;
  let has_logical_tensor_desc_infer_fn = 1;
  let has_physical_tensor_desc_infer_fn = 1;
  let has_get_sbp_fn = 1;
  let has_data_type_infer_fn = 1;
}

def OneFlow_StackGradOp : OneFlow_BaseOp<"stack_grad", [NoSideEffect, NoGrad, DeclareOpInterfaceMethods<UserOpCompatibleInterface>]> {
  let input = (ins
    OneFlow_Tensor:$in,
    Variadic<OneFlow_Tensor>:$like
  );
  let output = (outs
    Variadic<OneFlow_Tensor>:$out
  );
  let attrs = (ins
    DefaultValuedAttr<SI64Attr, "0">:$axis
  );
  let has_check_fn = 1;
  let has_logical_tensor_desc_infer_fn = 1;
  let has_physical_tensor_desc_infer_fn = 1;
  let has_get_sbp_fn = 1;
  let has_data_type_infer_fn = 1;
  let has_input_arg_modify_fn = 1;
}

#endif // GET_ONEFLOW_MISC_OP_DEFINITIONS

// Group: NCCL
// _nccl_logical_2D_same_dim0_all2all, _nccl_logical_2D_same_dim0_all_gather, _nccl_logical_2D_same_dim0_all_gather_noncontinuous, _nccl_logical_2D_same_dim0_all_reduce, _nccl_logical_2D_same_dim1_all_reduce, _nccl_logical_all_gather, _nccl_logical_all_gather_noncontinuous, _nccl_logical_all_reduce, _nccl_logical_reduce_scatter, _nccl_logical_s2s
// Total: 10

#ifdef GET_ONEFLOW_NCCL_OP_DEFINITIONS

def OneFlow__ncclLogical_2DSameDim0All2allOp : OneFlow_BaseOp<"_nccl_logical_2D_same_dim0_all2all", [NoSideEffect, NoGrad, DeclareOpInterfaceMethods<UserOpCompatibleInterface>]> {
  let input = (ins
    OneFlow_Tensor:$in
  );
  let output = (outs
    OneFlow_Tensor:$out
  );
  let attrs = (ins
    StrArrayAttr:$src_reduced_nd_sbp,
    StrArrayAttr:$dst_reduced_nd_sbp
  );
  let has_logical_tensor_desc_infer_fn = 1;
  let has_get_sbp_fn = 1;
  let has_data_type_infer_fn = 1;
  let has_device_and_stream_infer_fn = 1;
  let has_nd_sbp_infer_fn = 1;
}

def OneFlow__ncclLogical_2DSameDim0AllGatherOp : OneFlow_BaseOp<"_nccl_logical_2D_same_dim0_all_gather", [NoSideEffect, NoGrad, DeclareOpInterfaceMethods<UserOpCompatibleInterface>]> {
  let input = (ins
    OneFlow_Tensor:$in
  );
  let output = (outs
    OneFlow_Tensor:$out
  );
  let attrs = (ins
    StrArrayAttr:$src_reduced_nd_sbp,
    StrArrayAttr:$dst_reduced_nd_sbp
  );
  let has_logical_tensor_desc_infer_fn = 1;
  let has_get_sbp_fn = 1;
  let has_data_type_infer_fn = 1;
  let has_device_and_stream_infer_fn = 1;
  let has_nd_sbp_infer_fn = 1;
}

def OneFlow__ncclLogical_2DSameDim0AllGatherNoncontinuousOp : OneFlow_BaseOp<"_nccl_logical_2D_same_dim0_all_gather_noncontinuous", [NoSideEffect, NoGrad, DeclareOpInterfaceMethods<UserOpCompatibleInterface>]> {
  let input = (ins
    OneFlow_Tensor:$in
  );
  let output = (outs
    OneFlow_Tensor:$out
  );
  let attrs = (ins
    StrArrayAttr:$src_reduced_nd_sbp,
    StrArrayAttr:$dst_reduced_nd_sbp
  );
  let has_logical_tensor_desc_infer_fn = 1;
  let has_get_sbp_fn = 1;
  let has_data_type_infer_fn = 1;
  let has_device_and_stream_infer_fn = 1;
  let has_nd_sbp_infer_fn = 1;
}

def OneFlow__ncclLogical_2DSameDim0AllReduceOp : OneFlow_BaseOp<"_nccl_logical_2D_same_dim0_all_reduce", [NoSideEffect, NoGrad, DeclareOpInterfaceMethods<UserOpCompatibleInterface>]> {
  let input = (ins
    OneFlow_Tensor:$in
  );
  let output = (outs
    OneFlow_Tensor:$out
  );
  let attrs = (ins
    StrArrayAttr:$src_reduced_nd_sbp,
    StrArrayAttr:$dst_reduced_nd_sbp
  );
  let has_logical_tensor_desc_infer_fn = 1;
  let has_get_sbp_fn = 1;
  let has_data_type_infer_fn = 1;
  let has_device_and_stream_infer_fn = 1;
  let has_nd_sbp_infer_fn = 1;
}

def OneFlow__ncclLogical_2DSameDim1AllReduceOp : OneFlow_BaseOp<"_nccl_logical_2D_same_dim1_all_reduce", [NoSideEffect, NoGrad, DeclareOpInterfaceMethods<UserOpCompatibleInterface>]> {
  let input = (ins
    OneFlow_Tensor:$in
  );
  let output = (outs
    OneFlow_Tensor:$out
  );
  let attrs = (ins
    StrArrayAttr:$src_reduced_nd_sbp,
    StrArrayAttr:$dst_reduced_nd_sbp
  );
  let has_logical_tensor_desc_infer_fn = 1;
  let has_get_sbp_fn = 1;
  let has_data_type_infer_fn = 1;
  let has_device_and_stream_infer_fn = 1;
  let has_nd_sbp_infer_fn = 1;
}

def OneFlow__ncclLogicalAllGatherOp : OneFlow_BaseOp<"_nccl_logical_all_gather", [NoSideEffect, NoGrad, DeclareOpInterfaceMethods<UserOpCompatibleInterface>]> {
  let input = (ins
    OneFlow_Tensor:$in
  );
  let output = (outs
    OneFlow_Tensor:$out
  );
  let attrs = (ins
    StrArrayAttr:$src_reduced_nd_sbp,
    StrArrayAttr:$dst_reduced_nd_sbp
  );
  let has_logical_tensor_desc_infer_fn = 1;
  let has_get_sbp_fn = 1;
  let has_data_type_infer_fn = 1;
  let has_device_and_stream_infer_fn = 1;
  let has_nd_sbp_infer_fn = 1;
}

def OneFlow__ncclLogicalAllGatherNoncontinuousOp : OneFlow_BaseOp<"_nccl_logical_all_gather_noncontinuous", [NoSideEffect, NoGrad, DeclareOpInterfaceMethods<UserOpCompatibleInterface>]> {
  let input = (ins
    OneFlow_Tensor:$in
  );
  let output = (outs
    OneFlow_Tensor:$out
  );
  let attrs = (ins
    StrArrayAttr:$src_reduced_nd_sbp,
    StrArrayAttr:$dst_reduced_nd_sbp
  );
  let has_logical_tensor_desc_infer_fn = 1;
  let has_get_sbp_fn = 1;
  let has_data_type_infer_fn = 1;
  let has_device_and_stream_infer_fn = 1;
  let has_nd_sbp_infer_fn = 1;
}

def OneFlow__ncclLogicalAllReduceOp : OneFlow_BaseOp<"_nccl_logical_all_reduce", [NoSideEffect, NoGrad, DeclareOpInterfaceMethods<UserOpCompatibleInterface>]> {
  let input = (ins
    OneFlow_Tensor:$in
  );
  let output = (outs
    OneFlow_Tensor:$out
  );
  let attrs = (ins
    StrArrayAttr:$src_reduced_nd_sbp,
    StrArrayAttr:$dst_reduced_nd_sbp
  );
  let has_logical_tensor_desc_infer_fn = 1;
  let has_get_sbp_fn = 1;
  let has_data_type_infer_fn = 1;
  let has_device_and_stream_infer_fn = 1;
  let has_nd_sbp_infer_fn = 1;
}

def OneFlow__ncclLogicalReduceScatterOp : OneFlow_BaseOp<"_nccl_logical_reduce_scatter", [NoSideEffect, NoGrad, DeclareOpInterfaceMethods<UserOpCompatibleInterface>]> {
  let input = (ins
    OneFlow_Tensor:$in
  );
  let output = (outs
    OneFlow_Tensor:$out
  );
  let attrs = (ins
    StrArrayAttr:$src_reduced_nd_sbp,
    StrArrayAttr:$dst_reduced_nd_sbp
  );
  let has_logical_tensor_desc_infer_fn = 1;
  let has_get_sbp_fn = 1;
  let has_data_type_infer_fn = 1;
  let has_device_and_stream_infer_fn = 1;
  let has_nd_sbp_infer_fn = 1;
}

def OneFlow__ncclLogicalS2sOp : OneFlow_BaseOp<"_nccl_logical_s2s", [NoSideEffect, NoGrad, DeclareOpInterfaceMethods<UserOpCompatibleInterface>]> {
  let input = (ins
    OneFlow_Tensor:$in
  );
  let output = (outs
    OneFlow_Tensor:$out
  );
  let attrs = (ins
    StrArrayAttr:$src_reduced_nd_sbp,
    StrArrayAttr:$dst_reduced_nd_sbp
  );
  let has_logical_tensor_desc_infer_fn = 1;
  let has_get_sbp_fn = 1;
  let has_data_type_infer_fn = 1;
  let has_device_and_stream_infer_fn = 1;
  let has_nd_sbp_infer_fn = 1;
}

#endif // GET_ONEFLOW_NCCL_OP_DEFINITIONS

// Group: NORMALIZATION
// crop_mirror_normalize_from_tensorbuffer, crop_mirror_normalize_from_uint8, image_normalize, l2_normalize, l2_normalize_grad, layer_norm, layer_norm_grad, layer_norm_param_grad, normal, normalization, normalization_grad
// Total: 11

#ifdef GET_ONEFLOW_NORMALIZATION_OP_DEFINITIONS

def OneFlow_CropMirrorNormalizeFromTensorbufferOp : OneFlow_BaseOp<"crop_mirror_normalize_from_tensorbuffer", [NoSideEffect, NoGrad, CpuOnly, DeclareOpInterfaceMethods<UserOpCompatibleInterface>]> {
  let input = (ins
    OneFlow_Tensor:$in,
    Optional<OneFlow_Tensor>:$mirror
  );
  let output = (outs
    OneFlow_Tensor:$out
  );
  let attrs = (ins
    DefaultValuedAttr<StrAttr, "\"BGR\"">:$color_space,
    DefaultValuedAttr<StrAttr, "\"NCHW\"">:$output_layout,
    F32ArrayAttr:$mean,
    F32ArrayAttr:$std,
    DefaultValuedAttr<SI64Attr, "0">:$crop_h,
    DefaultValuedAttr<SI64Attr, "0">:$crop_w,
    DefaultValuedAttr<F32Attr, "0.5">:$crop_pos_x,
    DefaultValuedAttr<F32Attr, "0.5">:$crop_pos_y,
    OneFlow_DataType:$output_dtype
  );
  let has_logical_tensor_desc_infer_fn = 1;
  let has_physical_tensor_desc_infer_fn = 1;
  let has_get_sbp_fn = 1;
  let has_data_type_infer_fn = 1;
}

def OneFlow_CropMirrorNormalizeFromUint8Op : OneFlow_BaseOp<"crop_mirror_normalize_from_uint8", [NoSideEffect, NoGrad, DeclareOpInterfaceMethods<UserOpCompatibleInterface>]> {
  let input = (ins
    OneFlow_Tensor:$in,
    Optional<OneFlow_Tensor>:$mirror
  );
  let output = (outs
    OneFlow_Tensor:$out
  );
  let attrs = (ins
    DefaultValuedAttr<StrAttr, "\"BGR\"">:$color_space,
    DefaultValuedAttr<StrAttr, "\"NCHW\"">:$output_layout,
    F32ArrayAttr:$mean,
    F32ArrayAttr:$std,
    DefaultValuedAttr<SI64Attr, "0">:$crop_h,
    DefaultValuedAttr<SI64Attr, "0">:$crop_w,
    DefaultValuedAttr<F32Attr, "0.5">:$crop_pos_x,
    DefaultValuedAttr<F32Attr, "0.5">:$crop_pos_y,
    OneFlow_DataType:$output_dtype
  );
  let has_logical_tensor_desc_infer_fn = 1;
  let has_physical_tensor_desc_infer_fn = 1;
  let has_get_sbp_fn = 1;
  let has_data_type_infer_fn = 1;
}

def OneFlow_ImageNormalizeOp : OneFlow_BaseOp<"image_normalize", [NoSideEffect, NoGrad, CpuOnly, DeclareOpInterfaceMethods<UserOpCompatibleInterface>]> {
  let input = (ins
    OneFlow_Tensor:$in
  );
  let output = (outs
    OneFlow_Tensor:$out
  );
  let attrs = (ins
    F32ArrayAttr:$std,
    F32ArrayAttr:$mean
  );
  let has_logical_tensor_desc_infer_fn = 1;
  let has_physical_tensor_desc_infer_fn = 1;
  let has_get_sbp_fn = 1;
  let has_data_type_infer_fn = 1;
}

def OneFlow_L2NormalizeOp : OneFlow_BaseOp<"l2_normalize", [NoSideEffect, DeclareOpInterfaceMethods<UserOpCompatibleInterface>]> {
  let input = (ins
    OneFlow_Tensor:$x
  );
  let output = (outs
    OneFlow_Tensor:$y,
    OneFlow_Tensor:$square_x_sum
  );
  let attrs = (ins
    DefaultValuedAttr<SI32Attr, "0">:$axis,
    DefaultValuedAttr<F32Attr, "0.">:$epsilon
  );
  let has_logical_tensor_desc_infer_fn = 1;
  let has_physical_tensor_desc_infer_fn = 1;
  let has_get_sbp_fn = 1;
  let has_data_type_infer_fn = 1;
}

def OneFlow_L2NormalizeGradOp : OneFlow_BaseOp<"l2_normalize_grad", [NoSideEffect, DeclareOpInterfaceMethods<UserOpCompatibleInterface>]> {
  let input = (ins
    OneFlow_Tensor:$dy,
    OneFlow_Tensor:$y,
    OneFlow_Tensor:$square_x_sum
  );
  let output = (outs
    OneFlow_Tensor:$dx
  );
  let attrs = (ins
    DefaultValuedAttr<SI32Attr, "0">:$axis,
    DefaultValuedAttr<F32Attr, "0.">:$epsilon
  );
  let has_logical_tensor_desc_infer_fn = 1;
  let has_physical_tensor_desc_infer_fn = 1;
  let has_get_sbp_fn = 1;
  let has_data_type_infer_fn = 1;
}

def OneFlow_LayerNormOp : OneFlow_BaseOp<"layer_norm", [NoSideEffect, AttrSizedOperandSegments, DeclareOpInterfaceMethods<UserOpCompatibleInterface>]> {
  let input = (ins
    OneFlow_Tensor:$x,
    Optional<OneFlow_Tensor>:$beta,
    Optional<OneFlow_Tensor>:$gamma
  );
  let output = (outs
    OneFlow_Tensor:$y,
    OneFlow_Tensor:$mean,
    OneFlow_Tensor:$inv_variance
  );
  let attrs = (ins
    DefaultValuedAttr<BoolAttr, "false">:$center,
    DefaultValuedAttr<BoolAttr, "false">:$scale,
    DefaultValuedAttr<SI64Attr, "0">:$begin_norm_axis,
    DefaultValuedAttr<SI64Attr, "0">:$begin_params_axis,
    DefaultValuedAttr<F64Attr, "0.">:$epsilon
  );
  let trait_attrs = (ins
    I32ElementsAttr:$operand_segment_sizes
  );
  let has_logical_tensor_desc_infer_fn = 1;
  let has_physical_tensor_desc_infer_fn = 1;
  let has_get_sbp_fn = 1;
  let has_data_type_infer_fn = 1;
}

def OneFlow_LayerNormGradOp : OneFlow_BaseOp<"layer_norm_grad", [NoSideEffect, AttrSizedOperandSegments, DeclareOpInterfaceMethods<UserOpCompatibleInterface>]> {
  let input = (ins
    OneFlow_Tensor:$dy,
    OneFlow_Tensor:$x,
    OneFlow_Tensor:$mean,
    OneFlow_Tensor:$inv_variance,
    Optional<OneFlow_Tensor>:$gamma,
    Optional<OneFlow_Tensor>:$_add_to_output
  );
  let output = (outs
    OneFlow_Tensor:$dx
  );
  let attrs = (ins
    DefaultValuedAttr<SI64Attr, "0">:$begin_norm_axis,
    DefaultValuedAttr<F64Attr, "0.">:$epsilon
  );
  let trait_attrs = (ins
    I32ElementsAttr:$operand_segment_sizes
  );
  let has_logical_tensor_desc_infer_fn = 1;
  let has_physical_tensor_desc_infer_fn = 1;
  let has_get_sbp_fn = 1;
  let has_data_type_infer_fn = 1;
}

def OneFlow_LayerNormParamGradOp : OneFlow_BaseOp<"layer_norm_param_grad", [NoSideEffect, AttrSizedResultSegments, DeclareOpInterfaceMethods<UserOpCompatibleInterface>]> {
  let input = (ins
    OneFlow_Tensor:$dy,
    OneFlow_Tensor:$x,
    OneFlow_Tensor:$mean,
    OneFlow_Tensor:$inv_variance
  );
  let output = (outs
    Optional<OneFlow_Tensor>:$beta_diff,
    Optional<OneFlow_Tensor>:$gamma_diff
  );
  let attrs = (ins
    DefaultValuedAttr<SI64Attr, "0">:$begin_params_axis
  );
  let trait_attrs = (ins
    I32ElementsAttr:$result_segment_sizes
  );
  let has_logical_tensor_desc_infer_fn = 1;
  let has_physical_tensor_desc_infer_fn = 1;
  let has_get_sbp_fn = 1;
  let has_data_type_infer_fn = 1;
}

def OneFlow_NormalOp : OneFlow_BaseOp<"normal", [NoSideEffect, NoGrad, DeclareOpInterfaceMethods<UserOpCompatibleInterface>]> {
  let output = (outs
    OneFlow_Tensor:$out
  );
  let attrs = (ins
    DefaultValuedAttr<F64Attr, "0.">:$mean,
    DefaultValuedAttr<F64Attr, "1.">:$std,
    DefaultValuedAttr<SI64Attr, "0">:$seed,
    OneFlow_DataType:$dtype,
    ShapeAttr:$shape,
    StrArrayAttr:$nd_sbp
  );
  let same_output_regst_num = 1;
  let has_logical_tensor_desc_infer_fn = 1;
  let has_physical_tensor_desc_infer_fn = 1;
  let has_get_sbp_fn = 1;
  let has_data_type_infer_fn = 1;
  let has_nd_sbp_infer_fn = 1;
}

def OneFlow_NormalizationOp : OneFlow_NormalizationBaseOp<"normalization", [AttrSizedResultSegments, DeclareOpInterfaceMethods<NCHWCompatibleInterface>]> {
  let hasCanonicalizer = 1;
}

def OneFlow_NormalizationGradOp : OneFlow_BaseOp<"normalization_grad", [NoSideEffect, DeclareOpInterfaceMethods<UserOpCompatibleInterface>]> {
  let input = (ins
    OneFlow_Tensor:$x,
    OneFlow_Tensor:$dy,
    OneFlow_Tensor:$mean,
    OneFlow_Tensor:$inv_variance,
    OneFlow_Tensor:$gamma
  );
  let output = (outs
    OneFlow_Tensor:$gamma_diff,
    OneFlow_Tensor:$beta_diff,
    OneFlow_Tensor:$dx
  );
  let attrs = (ins
    DefaultValuedAttr<SI32Attr, "0">:$axis,
    DefaultValuedAttr<F32Attr, "0.">:$epsilon
  );
  let has_logical_tensor_desc_infer_fn = 1;
  let has_physical_tensor_desc_infer_fn = 1;
  let has_get_sbp_fn = 1;
  let has_data_type_infer_fn = 1;
}

#endif // GET_ONEFLOW_NORMALIZATION_OP_DEFINITIONS

// Group: OPTIMIZER
// adagrad_update, adam_bias_correction_factor, adam_update, indexed_slices_adam_update, indexed_slices_momentum_update, indexed_slices_sgd_update, lamb_update, lars_update, momentum_update, rmsprop_update, sgd_update, slice_update, ftrl_update
// Total: 13

#ifdef GET_ONEFLOW_OPTIMIZER_OP_DEFINITIONS

def OneFlow_AdagradUpdateOp : OneFlow_BaseOp<"adagrad_update", [NoGrad, AttrSizedOperandSegments, DeclareOpInterfaceMethods<UserOpCompatibleInterface>]> {
  let input = (ins
    OneFlow_Tensor:$model,
    OneFlow_Tensor:$model_diff,
    Optional<OneFlow_Tensor>:$learning_rate,
    Optional<OneFlow_Tensor>:$scale_by_tensor,
    Optional<OneFlow_Tensor>:$skip_if,
    Optional<OneFlow_Tensor>:$train_step,
    OneFlow_Tensor:$sum
  );
  let attrs = (ins
    DefaultValuedAttr<SI32Attr, "0">:$train_step_val,
    DefaultValuedAttr<F32Attr, "0.">:$learning_rate_val,
    DefaultValuedAttr<F64Attr, "1.">:$scale,
    DefaultValuedAttr<F32Attr, "0.">:$l1,
    DefaultValuedAttr<F32Attr, "0.">:$l2,
    DefaultValuedAttr<F32Attr, "0.">:$lr_decay,
    DefaultValuedAttr<F32Attr, "0.">:$weight_decay,
    DefaultValuedAttr<F32Attr, "0.">:$epsilon
  );
  let trait_attrs = (ins
    I32ElementsAttr:$operand_segment_sizes
  );
  let has_logical_tensor_desc_infer_fn = 1;
  let has_physical_tensor_desc_infer_fn = 1;
  let has_get_sbp_fn = 1;
  let has_data_type_infer_fn = 1;
  let has_input_arg_modify_fn = 1;
}

def OneFlow_AdamBiasCorrectionFactorOp : OneFlow_BaseOp<"adam_bias_correction_factor", [NoGrad, DeclareOpInterfaceMethods<UserOpCompatibleInterface>]> {
  let input = (ins
    OneFlow_Tensor:$train_step
  );
  let output = (outs
    OneFlow_Tensor:$out
  );
  let attrs = (ins
    DefaultValuedAttr<F32Attr, "0.9">:$beta
  );
  let has_logical_tensor_desc_infer_fn = 1;
  let has_physical_tensor_desc_infer_fn = 1;
  let has_get_sbp_fn = 1;
  let has_data_type_infer_fn = 1;
}

def OneFlow_AdamUpdateOp : OneFlow_BaseOp<"adam_update", [NoGrad, AttrSizedOperandSegments, DeclareOpInterfaceMethods<UserOpCompatibleInterface>]> {
  let input = (ins
    OneFlow_Tensor:$model,
    OneFlow_Tensor:$model_diff,
    Optional<OneFlow_Tensor>:$learning_rate,
    Optional<OneFlow_Tensor>:$scale_by_tensor,
    Optional<OneFlow_Tensor>:$skip_if,
    Optional<OneFlow_Tensor>:$bias_correction1,
    Optional<OneFlow_Tensor>:$bias_correction2,
    OneFlow_Tensor:$m,
    OneFlow_Tensor:$v,
    Optional<OneFlow_Tensor>:$max_v
  );
  let attrs = (ins
    DefaultValuedAttr<F32Attr, "0.">:$learning_rate_val,
    DefaultValuedAttr<F32Attr, "1.">:$bias_correction1_val,
    DefaultValuedAttr<F32Attr, "1.">:$bias_correction2_val,
    DefaultValuedAttr<F64Attr, "1.">:$scale,
    DefaultValuedAttr<F32Attr, "0.">:$l1,
    DefaultValuedAttr<F32Attr, "0.">:$l2,
    DefaultValuedAttr<F32Attr, "0.9">:$beta1,
    DefaultValuedAttr<F32Attr, "0.999">:$beta2,
    DefaultValuedAttr<F32Attr, "0.">:$epsilon,
    DefaultValuedAttr<F32Attr, "0.">:$weight_decay,
    DefaultValuedAttr<BoolAttr, "false">:$amsgrad,
    DefaultValuedAttr<BoolAttr, "true">:$do_bias_correction
  );
  let trait_attrs = (ins
    I32ElementsAttr:$operand_segment_sizes
  );
  let has_logical_tensor_desc_infer_fn = 1;
  let has_physical_tensor_desc_infer_fn = 1;
  let has_get_sbp_fn = 1;
  let has_data_type_infer_fn = 1;
  let has_input_arg_modify_fn = 1;
}

def OneFlow_IndexedSlicesAdamUpdateOp : OneFlow_BaseOp<"indexed_slices_adam_update", [NoGrad, AttrSizedOperandSegments, DeclareOpInterfaceMethods<UserOpCompatibleInterface>]> {
  let input = (ins
    OneFlow_Tensor:$model,
    OneFlow_Tensor:$model_diff_indices,
    OneFlow_Tensor:$model_diff_values,
    OneFlow_Tensor:$learning_rate,
    Optional<OneFlow_Tensor>:$bias_correction1,
    Optional<OneFlow_Tensor>:$bias_correction2,
    OneFlow_Tensor:$m,
    OneFlow_Tensor:$v,
    Optional<OneFlow_Tensor>:$max_v
  );
  let attrs = (ins
    DefaultValuedAttr<F32Attr, "0.">:$learning_rate_val,
    DefaultValuedAttr<F32Attr, "0.9">:$beta1,
    DefaultValuedAttr<F32Attr, "0.999">:$beta2,
    DefaultValuedAttr<F32Attr, "0.">:$epsilon,
    DefaultValuedAttr<F32Attr, "0.">:$weight_decay,
    DefaultValuedAttr<BoolAttr, "false">:$amsgrad,
    DefaultValuedAttr<BoolAttr, "true">:$do_bias_correction
  );
  let trait_attrs = (ins
    I32ElementsAttr:$operand_segment_sizes
  );
  let has_logical_tensor_desc_infer_fn = 1;
  let has_physical_tensor_desc_infer_fn = 1;
  let has_get_sbp_fn = 1;
  let has_data_type_infer_fn = 1;
  let has_input_arg_modify_fn = 1;
}

def OneFlow_IndexedSlicesMomentumUpdateOp : OneFlow_BaseOp<"indexed_slices_momentum_update", [NoGrad, DeclareOpInterfaceMethods<UserOpCompatibleInterface>]> {
  let input = (ins
    OneFlow_Tensor:$model,
    OneFlow_Tensor:$model_diff_indices,
    OneFlow_Tensor:$model_diff_values,
    OneFlow_Tensor:$learning_rate,
    OneFlow_Tensor:$momentum
  );
  let attrs = (ins
    DefaultValuedAttr<F32Attr, "0.9">:$beta,
    DefaultValuedAttr<F32Attr, "0.">:$weight_decay
  );
  let has_logical_tensor_desc_infer_fn = 1;
  let has_physical_tensor_desc_infer_fn = 1;
  let has_get_sbp_fn = 1;
  let has_data_type_infer_fn = 1;
  let has_input_arg_modify_fn = 1;
}

def OneFlow_IndexedSlicesSgdUpdateOp : OneFlow_BaseOp<"indexed_slices_sgd_update", [NoGrad, DeclareOpInterfaceMethods<UserOpCompatibleInterface>]> {
  let input = (ins
    OneFlow_Tensor:$model,
    OneFlow_Tensor:$model_diff_indices,
    OneFlow_Tensor:$model_diff_values,
    OneFlow_Tensor:$learning_rate
  );
  let attrs = (ins
    DefaultValuedAttr<F32Attr, "0.">:$weight_decay
  );
  let has_logical_tensor_desc_infer_fn = 1;
  let has_physical_tensor_desc_infer_fn = 1;
  let has_get_sbp_fn = 1;
  let has_data_type_infer_fn = 1;
  let has_input_arg_modify_fn = 1;
}

def OneFlow_LambUpdateOp : OneFlow_BaseOp<"lamb_update", [NoGrad, AttrSizedOperandSegments, DeclareOpInterfaceMethods<UserOpCompatibleInterface>]> {
  let input = (ins
    OneFlow_Tensor:$model,
    OneFlow_Tensor:$model_diff,
    Optional<OneFlow_Tensor>:$learning_rate,
    Optional<OneFlow_Tensor>:$scale_by_tensor,
    Optional<OneFlow_Tensor>:$skip_if,
    Optional<OneFlow_Tensor>:$bias_correction1,
    Optional<OneFlow_Tensor>:$bias_correction2,
    OneFlow_Tensor:$m,
    OneFlow_Tensor:$v
  );
  let attrs = (ins
    DefaultValuedAttr<F32Attr, "0.">:$learning_rate_val,
    DefaultValuedAttr<F32Attr, "1.">:$bias_correction1_val,
    DefaultValuedAttr<F32Attr, "1.">:$bias_correction2_val,
    DefaultValuedAttr<F64Attr, "1.">:$scale,
    DefaultValuedAttr<F32Attr, "0.">:$l1,
    DefaultValuedAttr<F32Attr, "0.">:$l2,
    DefaultValuedAttr<F32Attr, "0.9">:$beta1,
    DefaultValuedAttr<F32Attr, "0.999">:$beta2,
    DefaultValuedAttr<F32Attr, "0.">:$epsilon,
    DefaultValuedAttr<F32Attr, "0.">:$weight_decay,
    DefaultValuedAttr<BoolAttr, "true">:$do_bias_correction
  );
  let trait_attrs = (ins
    I32ElementsAttr:$operand_segment_sizes
  );
  let has_logical_tensor_desc_infer_fn = 1;
  let has_physical_tensor_desc_infer_fn = 1;
  let has_get_sbp_fn = 1;
  let has_data_type_infer_fn = 1;
  let has_input_arg_modify_fn = 1;
}

def OneFlow_LarsUpdateOp : OneFlow_BaseOp<"lars_update", [NoGrad, AttrSizedOperandSegments, DeclareOpInterfaceMethods<UserOpCompatibleInterface>]> {
  let input = (ins
    OneFlow_Tensor:$model,
    OneFlow_Tensor:$model_diff,
    OneFlow_Tensor:$learning_rate,
    OneFlow_Tensor:$momentum,
    Optional<OneFlow_Tensor>:$scale_by_tensor,
    Optional<OneFlow_Tensor>:$skip_if
  );
  let attrs = (ins
    DefaultValuedAttr<F64Attr, "1.">:$scale,
    DefaultValuedAttr<F32Attr, "0.">:$l1,
    DefaultValuedAttr<F32Attr, "0.">:$l2,
    DefaultValuedAttr<F32Attr, "0.9">:$momentum_beta,
    DefaultValuedAttr<F32Attr, "0.">:$epsilon,
    DefaultValuedAttr<F32Attr, "0.0001">:$lars_coefficient,
    DefaultValuedAttr<F32Attr, "0.">:$weight_decay
  );
  let trait_attrs = (ins
    I32ElementsAttr:$operand_segment_sizes
  );
  let has_logical_tensor_desc_infer_fn = 1;
  let has_physical_tensor_desc_infer_fn = 1;
  let has_get_sbp_fn = 1;
  let has_data_type_infer_fn = 1;
  let has_input_arg_modify_fn = 1;
}

def OneFlow_MomentumUpdateOp : OneFlow_BaseOp<"momentum_update", [NoGrad, AttrSizedOperandSegments, DeclareOpInterfaceMethods<UserOpCompatibleInterface>]> {
  let input = (ins
    OneFlow_Tensor:$model,
    OneFlow_Tensor:$model_diff,
    OneFlow_Tensor:$momentum,
    Optional<OneFlow_Tensor>:$learning_rate,
    Optional<OneFlow_Tensor>:$scale_by_tensor,
    Optional<OneFlow_Tensor>:$skip_if
  );
  let attrs = (ins
    DefaultValuedAttr<F32Attr, "0.">:$learning_rate_val,
    DefaultValuedAttr<F64Attr, "1.">:$scale,
    DefaultValuedAttr<F32Attr, "0.">:$l1,
    DefaultValuedAttr<F32Attr, "0.">:$l2,
    DefaultValuedAttr<F32Attr, "0.9">:$beta,
    DefaultValuedAttr<F32Attr, "0.">:$weight_decay
  );
  let trait_attrs = (ins
    I32ElementsAttr:$operand_segment_sizes
  );
  let has_logical_tensor_desc_infer_fn = 1;
  let has_physical_tensor_desc_infer_fn = 1;
  let has_get_sbp_fn = 1;
  let has_data_type_infer_fn = 1;
  let has_input_arg_modify_fn = 1;
}

def OneFlow_RmspropUpdateOp : OneFlow_BaseOp<"rmsprop_update", [NoGrad, AttrSizedOperandSegments, DeclareOpInterfaceMethods<UserOpCompatibleInterface>]> {
  let input = (ins
    OneFlow_Tensor:$model,
    OneFlow_Tensor:$model_diff,
    Optional<OneFlow_Tensor>:$learning_rate,
    Optional<OneFlow_Tensor>:$scale_by_tensor,
    Optional<OneFlow_Tensor>:$skip_if,
    OneFlow_Tensor:$mean_square,
    Optional<OneFlow_Tensor>:$mean_gradient
  );
  let attrs = (ins
    DefaultValuedAttr<F32Attr, "0.">:$learning_rate_val,
    DefaultValuedAttr<F64Attr, "1.">:$scale,
    DefaultValuedAttr<F32Attr, "0.">:$l1,
    DefaultValuedAttr<F32Attr, "0.">:$l2,
    DefaultValuedAttr<BoolAttr, "false">:$centered,
    DefaultValuedAttr<F32Attr, "0.">:$epsilon,
    DefaultValuedAttr<F32Attr, "0.99">:$decay_rate,
    DefaultValuedAttr<F32Attr, "0.">:$weight_decay
  );
  let trait_attrs = (ins
    I32ElementsAttr:$operand_segment_sizes
  );
  let has_logical_tensor_desc_infer_fn = 1;
  let has_physical_tensor_desc_infer_fn = 1;
  let has_get_sbp_fn = 1;
  let has_data_type_infer_fn = 1;
  let has_input_arg_modify_fn = 1;
}

def OneFlow_SgdUpdateOp : OneFlow_BaseOp<"sgd_update", [NoGrad, AttrSizedOperandSegments, DeclareOpInterfaceMethods<UserOpCompatibleInterface>]> {
  let input = (ins
    OneFlow_Tensor:$model,
    OneFlow_Tensor:$model_diff,
    Optional<OneFlow_Tensor>:$learning_rate,
    Optional<OneFlow_Tensor>:$scale_by_tensor,
    Optional<OneFlow_Tensor>:$skip_if
  );
  let attrs = (ins
    DefaultValuedAttr<F32Attr, "0.">:$learning_rate_val,
    DefaultValuedAttr<F64Attr, "1.">:$scale,
    DefaultValuedAttr<F32Attr, "0.">:$l1,
    DefaultValuedAttr<F32Attr, "0.">:$l2,
    DefaultValuedAttr<F32Attr, "0.">:$weight_decay
  );
  let trait_attrs = (ins
    I32ElementsAttr:$operand_segment_sizes
  );
  let has_logical_tensor_desc_infer_fn = 1;
  let has_physical_tensor_desc_infer_fn = 1;
  let has_get_sbp_fn = 1;
  let has_data_type_infer_fn = 1;
  let has_input_arg_modify_fn = 1;
}

def OneFlow_SliceUpdateOp : OneFlow_BaseOp<"slice_update", [DeclareOpInterfaceMethods<UserOpCompatibleInterface>]> {
  let input = (ins
    OneFlow_Tensor:$x,
    OneFlow_Tensor:$update
  );
  let output = (outs
    OneFlow_Tensor:$y
  );
  let attrs = (ins
    SI64ArrayAttr:$start,
    SI64ArrayAttr:$stop,
    SI64ArrayAttr:$step
  );
  let has_logical_tensor_desc_infer_fn = 1;
  let has_physical_tensor_desc_infer_fn = 1;
  let has_get_sbp_fn = 1;
  let has_data_type_infer_fn = 1;
}

def OneFlow_FtrlUpdateOp : OneFlow_BaseOp<"ftrl_update", [NoGrad, AttrSizedOperandSegments, DeclareOpInterfaceMethods<UserOpCompatibleInterface>]> {
  let input = (ins
    OneFlow_Tensor:$model,
    OneFlow_Tensor:$model_diff,
    Optional<OneFlow_Tensor>:$learning_rate,
    Optional<OneFlow_Tensor>:$skip_if,
    OneFlow_Tensor:$accumulate, 
    OneFlow_Tensor:$z
  );
  let attrs = (ins
    DefaultValuedAttr<F32Attr, "0.">:$learning_rate_val,
    DefaultValuedAttr<F64Attr, "1.">:$scale,
    DefaultValuedAttr<F32Attr, "0.">:$l1,
    DefaultValuedAttr<F32Attr, "0.">:$l2,
    DefaultValuedAttr<F32Attr, "0.">:$weight_decay, 
    DefaultValuedAttr<F32Attr, "0.">:$lr_power, 
    DefaultValuedAttr<F32Attr, "0.">:$lambda1, 
    DefaultValuedAttr<F32Attr, "0.">:$lambda2, 
    DefaultValuedAttr<F32Attr, "0.">:$beta
  );
  let trait_attrs = (ins
    I32ElementsAttr:$operand_segment_sizes
  );
  let has_logical_tensor_desc_infer_fn = 1;
  let has_physical_tensor_desc_infer_fn = 1;
  let has_get_sbp_fn = 1;
  let has_data_type_infer_fn = 1;
  let has_input_arg_modify_fn = 1;
}

#endif // GET_ONEFLOW_OPTIMIZER_OP_DEFINITIONS

// Group: PADDING
// pad, reflection_pad2d, reflection_pad2d_grad, replication_pad2d, replication_pad2d_grad, same_padding, same_padding_grad
// Total: 7

#ifdef GET_ONEFLOW_PADDING_OP_DEFINITIONS


def OneFlow_PadOp : OneFlow_BaseOp<"pad", [NoSideEffect, DeclareOpInterfaceMethods<UserOpCompatibleInterface>]> {
  let input = (ins
    OneFlow_Tensor:$x
  );
  let output = (outs
    OneFlow_Tensor:$y
  );
  let attrs = (ins
    SI64ArrayAttr:$padding_before,
    SI64ArrayAttr:$padding_after,
    SI64ArrayAttr:$padding,
    DefaultValuedAttr<F64Attr, "0.">:$floating_constant_value,
    DefaultValuedAttr<SI64Attr, "0">:$integral_constant_value
  );
  let has_logical_tensor_desc_infer_fn = 1;
  let has_physical_tensor_desc_infer_fn = 1;
  let has_get_sbp_fn = 1;
  let has_data_type_infer_fn = 1;
}


def OneFlow_ReflectionPad2DOp : OneFlow_BaseOp<"reflection_pad2d", [NoSideEffect, DeclareOpInterfaceMethods<UserOpCompatibleInterface>]> {
  let input = (ins
    OneFlow_Tensor:$x
  );
  let output = (outs
    OneFlow_Tensor:$y
  );
  let attrs = (ins
    SI64ArrayAttr:$padding
  );
  let has_logical_tensor_desc_infer_fn = 1;
  let has_physical_tensor_desc_infer_fn = 1;
  let has_get_sbp_fn = 1;
  let has_data_type_infer_fn = 1;
  let has_input_arg_modify_fn = 1;
}

def OneFlow_ReflectionPad2DGradOp : OneFlow_BaseOp<"reflection_pad2d_grad", [NoSideEffect, DeclareOpInterfaceMethods<UserOpCompatibleInterface>]> {
  let input = (ins
    OneFlow_Tensor:$dy
  );
  let output = (outs
    OneFlow_Tensor:$dx
  );
  let attrs = (ins
    SI64ArrayAttr:$padding
  );
  let has_logical_tensor_desc_infer_fn = 1;
  let has_physical_tensor_desc_infer_fn = 1;
  let has_get_sbp_fn = 1;
  let has_data_type_infer_fn = 1;
}

def OneFlow_ReplicationPad2DOp : OneFlow_BaseOp<"replication_pad2d", [NoSideEffect, DeclareOpInterfaceMethods<UserOpCompatibleInterface>]> {
  let input = (ins
    OneFlow_Tensor:$x
  );
  let output = (outs
    OneFlow_Tensor:$y
  );
  let attrs = (ins
    SI64ArrayAttr:$padding
  );
  let has_logical_tensor_desc_infer_fn = 1;
  let has_physical_tensor_desc_infer_fn = 1;
  let has_get_sbp_fn = 1;
  let has_data_type_infer_fn = 1;
  let has_input_arg_modify_fn = 1;
}

def OneFlow_ReplicationPad2DGradOp : OneFlow_BaseOp<"replication_pad2d_grad", [NoSideEffect, DeclareOpInterfaceMethods<UserOpCompatibleInterface>]> {
  let input = (ins
    OneFlow_Tensor:$dy
  );
  let output = (outs
    OneFlow_Tensor:$dx
  );
  let attrs = (ins
    SI64ArrayAttr:$padding
  );
  let has_logical_tensor_desc_infer_fn = 1;
  let has_physical_tensor_desc_infer_fn = 1;
  let has_get_sbp_fn = 1;
  let has_data_type_infer_fn = 1;
}

def OneFlow_SamePaddingOp : OneFlow_BaseOp<"same_padding", [NoSideEffect, DeclareOpInterfaceMethods<UserOpCompatibleInterface>]> {
  let input = (ins
    OneFlow_Tensor:$x
  );
  let output = (outs
    OneFlow_Tensor:$y
  );
  let attrs = (ins
    StrAttr:$padding,
    StrAttr:$data_format,
    SI32ArrayAttr:$kernel_size,
    SI32ArrayAttr:$strides,
    SI32ArrayAttr:$dilation_rate
  );
  let has_logical_tensor_desc_infer_fn = 1;
  let has_physical_tensor_desc_infer_fn = 1;
  let has_get_sbp_fn = 1;
  let has_data_type_infer_fn = 1;
}

def OneFlow_SamePaddingGradOp : OneFlow_BaseOp<"same_padding_grad", [NoSideEffect, DeclareOpInterfaceMethods<UserOpCompatibleInterface>]> {
  let input = (ins
    OneFlow_Tensor:$x_like,
    OneFlow_Tensor:$dy
  );
  let output = (outs
    OneFlow_Tensor:$dx
  );
  let attrs = (ins
    StrAttr:$padding,
    StrAttr:$data_format,
    SI32ArrayAttr:$kernel_size,
    SI32ArrayAttr:$strides,
    SI32ArrayAttr:$dilation_rate
  );
  let has_logical_tensor_desc_infer_fn = 1;
  let has_physical_tensor_desc_infer_fn = 1;
  let has_get_sbp_fn = 1;
  let has_data_type_infer_fn = 1;
}

#endif // GET_ONEFLOW_PADDING_OP_DEFINITIONS

// Group: PARALLEL_CAST
// hierarchical_parallel_cast, hierarchical_parallel_cast_like, parallel_cast
// Total: 3

#ifdef GET_ONEFLOW_PARALLEL_CAST_OP_DEFINITIONS

def OneFlow_HierarchicalParallelCastOp : OneFlow_BaseOp<"hierarchical_parallel_cast", [NoSideEffect, DeclareOpInterfaceMethods<UserOpCompatibleInterface>]> {
  let input = (ins
    OneFlow_Tensor:$in
  );
  let output = (outs
    OneFlow_Tensor:$out
  );
  let attrs = (ins
    StrArrayAttr:$nd_sbp,
    StrAttr:$grad_mode,
    StrArrayAttr:$grad_nd_sbp
  );
  let has_logical_tensor_desc_infer_fn = 1;
  let has_physical_tensor_desc_infer_fn = 1;
  let has_get_sbp_fn = 1;
  let has_data_type_infer_fn = 1;
  let has_nd_sbp_infer_fn = 1;
}

def OneFlow_HierarchicalParallelCastLikeOp : OneFlow_BaseOp<"hierarchical_parallel_cast_like", [NoSideEffect, DeclareOpInterfaceMethods<UserOpCompatibleInterface>]> {
  let input = (ins
    OneFlow_Tensor:$in,
    OneFlow_Tensor:$like
  );
  let output = (outs
    OneFlow_Tensor:$out
  );
  let has_logical_tensor_desc_infer_fn = 1;
  let has_physical_tensor_desc_infer_fn = 1;
  let has_get_sbp_fn = 1;
  let has_data_type_infer_fn = 1;
  let has_nd_sbp_infer_fn = 1;
}

def OneFlow_ParallelCastOp : OneFlow_BaseOp<"parallel_cast", [NoSideEffect, DeclareOpInterfaceMethods<UserOpCompatibleInterface>]> {
  let input = (ins
    OneFlow_Tensor:$in
  );
  let output = (outs
    OneFlow_Tensor:$out
  );
  let attrs = (ins
    StrAttr:$sbp_parallel,
    StrAttr:$grad_sbp_parallel
  );
  let has_logical_tensor_desc_infer_fn = 1;
  let has_physical_tensor_desc_infer_fn = 1;
  let has_get_sbp_fn = 1;
  let has_data_type_infer_fn = 1;
  let has_sbp_signature_infer_fn = 1;
}

#endif // GET_ONEFLOW_PARALLEL_CAST_OP_DEFINITIONS

// Group: POOL
// adaptive_avg_pool1d, adaptive_avg_pool1d_grad, adaptive_avg_pool2d, adaptive_avg_pool2d_grad, adaptive_avg_pool3d, adaptive_avg_pool3d_grad, avg_pool_1d, avg_pool_1d_grad, avg_pool_2d, avg_pool_2d_grad, avg_pool_3d, avg_pool_3d_grad, max_pool_1d, max_pool_1d_grad, max_pool_2d, max_pool_2d_grad, max_pool_3d, max_pool_3d_grad, tf_avg_pool_1d, tf_avg_pool_1d_grad, tf_avg_pool_2d, tf_avg_pool_2d_grad, tf_avg_pool_3d, tf_avg_pool_3d_grad, tf_max_pool_1d, tf_max_pool_1d_grad, tf_max_pool_2d, tf_max_pool_2d_grad, tf_max_pool_3d, tf_max_pool_3d_grad
// Total: 30

#ifdef GET_ONEFLOW_POOL_OP_DEFINITIONS

def OneFlow_AdaptiveAvgPool1DOp : OneFlow_AdaptivePoolBaseOp<"adaptive_avg_pool1d", [NoSideEffect, DeclareOpInterfaceMethods<UserOpCompatibleInterface>]> {}

def OneFlow_AdaptiveAvgPool1DGradOp : OneFlow_AdaptivePoolGradBaseOp<"adaptive_avg_pool1d_grad", [NoSideEffect, DeclareOpInterfaceMethods<UserOpCompatibleInterface>]> {}

def OneFlow_AdaptiveAvgPool2DOp : OneFlow_AdaptivePoolBaseOp<"adaptive_avg_pool2d", [NoSideEffect, DeclareOpInterfaceMethods<UserOpCompatibleInterface>]> {}

def OneFlow_AdaptiveAvgPool2DGradOp : OneFlow_AdaptivePoolGradBaseOp<"adaptive_avg_pool2d_grad", [NoSideEffect, DeclareOpInterfaceMethods<UserOpCompatibleInterface>]> {}

def OneFlow_AdaptiveAvgPool3DOp : OneFlow_AdaptivePoolBaseOp<"adaptive_avg_pool3d", [NoSideEffect, DeclareOpInterfaceMethods<UserOpCompatibleInterface>]> {}

def OneFlow_AdaptiveAvgPool3DGradOp : OneFlow_AdaptivePoolGradBaseOp<"adaptive_avg_pool3d_grad", [NoSideEffect, DeclareOpInterfaceMethods<UserOpCompatibleInterface>]> {}

def OneFlow_AvgPool1DOp : OneFlow_AvgPoolBaseOp<"avg_pool_1d", [NoSideEffect, DeclareOpInterfaceMethods<UserOpCompatibleInterface>]> {}

def OneFlow_AvgPool1DGradOp : OneFlow_AvgPoolGradBaseOp<"avg_pool_1d_grad", [NoSideEffect, DeclareOpInterfaceMethods<UserOpCompatibleInterface>]> {}

def OneFlow_AvgPool2DOp : OneFlow_AvgPoolBaseOp<"avg_pool_2d", [NoSideEffect, DeclareOpInterfaceMethods<UserOpCompatibleInterface>]> {}

def OneFlow_AvgPool2DGradOp : OneFlow_AvgPoolGradBaseOp<"avg_pool_2d_grad", [NoSideEffect, DeclareOpInterfaceMethods<UserOpCompatibleInterface>]> {}

def OneFlow_AvgPool3DOp : OneFlow_AvgPoolBaseOp<"avg_pool_3d", [NoSideEffect, DeclareOpInterfaceMethods<UserOpCompatibleInterface>]> {}

def OneFlow_AvgPool3DGradOp : OneFlow_AvgPoolGradBaseOp<"avg_pool_3d_grad", [NoSideEffect, DeclareOpInterfaceMethods<UserOpCompatibleInterface>]> {}

def OneFlow_MaxPool1DOp : OneFlow_MaxPoolBaseOp<"max_pool_1d", [NoSideEffect, DeclareOpInterfaceMethods<UserOpCompatibleInterface>]> {}

def OneFlow_MaxPool1DGradOp : OneFlow_MaxPoolGradBaseOp<"max_pool_1d_grad", [NoSideEffect, DeclareOpInterfaceMethods<UserOpCompatibleInterface>]> {}

def OneFlow_MaxPool2DOp : OneFlow_MaxPoolBaseOp<"max_pool_2d", [NoSideEffect, DeclareOpInterfaceMethods<UserOpCompatibleInterface>, DeclareOpInterfaceMethods<NCHWCompatibleInterface>]> {}

def OneFlow_MaxPool2DGradOp : OneFlow_MaxPoolGradBaseOp<"max_pool_2d_grad", [NoSideEffect, DeclareOpInterfaceMethods<UserOpCompatibleInterface>]> {}

def OneFlow_MaxPool3DOp : OneFlow_MaxPoolBaseOp<"max_pool_3d", [NoSideEffect, DeclareOpInterfaceMethods<UserOpCompatibleInterface>]> {}

def OneFlow_MaxPool3DGradOp : OneFlow_MaxPoolGradBaseOp<"max_pool_3d_grad", [NoSideEffect, DeclareOpInterfaceMethods<UserOpCompatibleInterface>]> {}

def OneFlow_TfAvgPool1DOp : OneFlow_TFPoolBaseOp<"tf_avg_pool_1d", [NoSideEffect, DeclareOpInterfaceMethods<UserOpCompatibleInterface>]> {}

def OneFlow_TfAvgPool1DGradOp : OneFlow_TFPoolGradBaseOp<"tf_avg_pool_1d_grad", [NoSideEffect, DeclareOpInterfaceMethods<UserOpCompatibleInterface>]> {}

def OneFlow_TfAvgPool2DOp : OneFlow_TFPoolBaseOp<"tf_avg_pool_2d", [NoSideEffect, DeclareOpInterfaceMethods<UserOpCompatibleInterface>]> {}

def OneFlow_TfAvgPool2DGradOp : OneFlow_TFPoolGradBaseOp<"tf_avg_pool_2d_grad", [NoSideEffect, DeclareOpInterfaceMethods<UserOpCompatibleInterface>]> {}

def OneFlow_TfAvgPool3DOp : OneFlow_TFPoolBaseOp<"tf_avg_pool_3d", [NoSideEffect, DeclareOpInterfaceMethods<UserOpCompatibleInterface>]> {}

def OneFlow_TfAvgPool3DGradOp : OneFlow_TFPoolGradBaseOp<"tf_avg_pool_3d_grad", [NoSideEffect, DeclareOpInterfaceMethods<UserOpCompatibleInterface>]> {}

def OneFlow_TfMaxPool1DOp : OneFlow_TFPoolBaseOp<"tf_max_pool_1d", [NoSideEffect, DeclareOpInterfaceMethods<UserOpCompatibleInterface>]> {}

def OneFlow_TfMaxPool1DGradOp : OneFlow_TFPoolGradBaseOp<"tf_max_pool_1d_grad", [NoSideEffect, DeclareOpInterfaceMethods<UserOpCompatibleInterface>]> {}

def OneFlow_TfMaxPool2DOp : OneFlow_TFPoolBaseOp<"tf_max_pool_2d", [NoSideEffect, DeclareOpInterfaceMethods<UserOpCompatibleInterface>]> {}

def OneFlow_TfMaxPool2DGradOp : OneFlow_TFPoolGradBaseOp<"tf_max_pool_2d_grad", [NoSideEffect, DeclareOpInterfaceMethods<UserOpCompatibleInterface>]> {}

def OneFlow_TfMaxPool3DOp : OneFlow_TFPoolBaseOp<"tf_max_pool_3d", [NoSideEffect, DeclareOpInterfaceMethods<UserOpCompatibleInterface>]> {}

def OneFlow_TfMaxPool3DGradOp : OneFlow_TFPoolGradBaseOp<"tf_max_pool_3d_grad", [NoSideEffect, DeclareOpInterfaceMethods<UserOpCompatibleInterface>]> {}

#endif // GET_ONEFLOW_POOL_OP_DEFINITIONS

// Group: QUANTIZATION
// fake_quantization, min_max_observer, moving_average_min_max_observer, quantization
// Total: 4

#ifdef GET_ONEFLOW_QUANTIZATION_OP_DEFINITIONS

def OneFlow_FakeQuantizationOp : OneFlow_BaseOp<"fake_quantization", [NoSideEffect, DeclareOpInterfaceMethods<UserOpCompatibleInterface>]> {
  let input = (ins
    OneFlow_Tensor:$in,
    OneFlow_Tensor:$scale,
    OneFlow_Tensor:$zero_point
  );
  let output = (outs
    OneFlow_Tensor:$out
  );
  let attrs = (ins
    DefaultValuedAttr<StrAttr, "\"google\"">:$quantization_formula,
    DefaultValuedAttr<SI32Attr, "8">:$quantization_bit,
    DefaultValuedAttr<StrAttr, "\"symmetric\"">:$quantization_scheme
  );
  let has_check_fn = 1;
  let has_logical_tensor_desc_infer_fn = 1;
  let has_physical_tensor_desc_infer_fn = 1;
  let has_get_sbp_fn = 1;
  let has_data_type_infer_fn = 1;
  let has_input_arg_modify_fn = 1;
}

def OneFlow_MinMaxObserverOp : OneFlow_BaseOp<"min_max_observer", [NoSideEffect, NoGrad, DeclareOpInterfaceMethods<UserOpCompatibleInterface>]> {
  let input = (ins
    OneFlow_Tensor:$in
  );
  let output = (outs
    OneFlow_Tensor:$scale,
    OneFlow_Tensor:$zero_point
  );
  let attrs = (ins
    DefaultValuedAttr<StrAttr, "\"google\"">:$quantization_formula,
    DefaultValuedAttr<SI32Attr, "8">:$quantization_bit,
    DefaultValuedAttr<StrAttr, "\"symmetric\"">:$quantization_scheme,
    DefaultValuedAttr<BoolAttr, "true">:$per_layer_quantization
  );
  let has_check_fn = 1;
  let has_logical_tensor_desc_infer_fn = 1;
  let has_physical_tensor_desc_infer_fn = 1;
  let has_get_sbp_fn = 1;
  let has_data_type_infer_fn = 1;
  let has_input_arg_modify_fn = 1;
}

def OneFlow_MovingAverageMinMaxObserverOp : OneFlow_BaseOp<"moving_average_min_max_observer", [NoSideEffect, NoGrad, DeclareOpInterfaceMethods<UserOpCompatibleInterface>]> {
  let input = (ins
    OneFlow_Tensor:$in,
    OneFlow_Tensor:$current_train_step,
    OneFlow_Tensor:$moving_max,
    OneFlow_Tensor:$moving_min
  );
  let output = (outs
    OneFlow_Tensor:$scale,
    OneFlow_Tensor:$zero_point
  );
  let attrs = (ins
    DefaultValuedAttr<BoolAttr, "false">:$training,
    DefaultValuedAttr<StrAttr, "\"google\"">:$quantization_formula,
    DefaultValuedAttr<SI64Attr, "0">:$stop_update_after_iters,
    DefaultValuedAttr<SI32Attr, "8">:$quantization_bit,
    DefaultValuedAttr<StrAttr, "\"symmetric\"">:$quantization_scheme,
    DefaultValuedAttr<F32Attr, "0.95">:$momentum
  );
  let has_check_fn = 1;
  let has_logical_tensor_desc_infer_fn = 1;
  let has_physical_tensor_desc_infer_fn = 1;
  let has_get_sbp_fn = 1;
  let has_data_type_infer_fn = 1;
  let has_input_arg_modify_fn = 1;
}

def OneFlow_QuantizationOp : OneFlow_BaseOp<"quantization", [NoSideEffect, DeclareOpInterfaceMethods<UserOpCompatibleInterface>]> {
  let input = (ins
    OneFlow_Tensor:$in,
    OneFlow_Tensor:$scale,
    OneFlow_Tensor:$zero_point
  );
  let output = (outs
    OneFlow_Tensor:$out
  );
  let attrs = (ins
    DefaultValuedAttr<StrAttr, "\"google\"">:$quantization_formula,
    DefaultValuedAttr<SI32Attr, "8">:$quantization_bit,
    DefaultValuedAttr<StrAttr, "\"symmetric\"">:$quantization_scheme
  );
  let has_check_fn = 1;
  let has_logical_tensor_desc_infer_fn = 1;
  let has_physical_tensor_desc_infer_fn = 1;
  let has_get_sbp_fn = 1;
  let has_data_type_infer_fn = 1;
  let has_input_arg_modify_fn = 1;
}

#endif // GET_ONEFLOW_QUANTIZATION_OP_DEFINITIONS

// Group: REDUCE
// indexed_slices_reduce_sum, reduce_all, reduce_any, reduce_max, reduce_max_device_stage, reduce_max_device_stage_grad, reduce_max_global_stage, reduce_max_global_stage_grad, reduce_min, reduce_min_device_stage, reduce_min_device_stage_grad, reduce_min_global_stage, reduce_min_global_stage_grad, reduce_prod, reduce_sum, reduce_sum_like
// Total: 16

#ifdef GET_ONEFLOW_REDUCE_OP_DEFINITIONS

def OneFlow_IndexedSlicesReduceSumOp : OneFlow_BaseOp<"indexed_slices_reduce_sum", [NoSideEffect, NoGrad, DeclareOpInterfaceMethods<UserOpCompatibleInterface>]> {
  let input = (ins
    OneFlow_Tensor:$x_indices,
    OneFlow_Tensor:$x_values
  );
  let output = (outs
    OneFlow_Tensor:$y_indices,
    OneFlow_Tensor:$y_values,
    OneFlow_Tensor:$num_unique
  );
  let has_logical_tensor_desc_infer_fn = 1;
  let has_physical_tensor_desc_infer_fn = 1;
  let has_get_sbp_fn = 1;
  let has_data_type_infer_fn = 1;
}

def OneFlow_ReduceAllOp : OneFlow_BaseOp<"reduce_all", [NoSideEffect, DeclareOpInterfaceMethods<UserOpCompatibleInterface>]> {
  let input = (ins
    OneFlow_Tensor:$input_tensor
  );
  let output = (outs
    OneFlow_Tensor:$output_tensor
  );
  let attrs = (ins
    SI32ArrayAttr:$axis,
    DefaultValuedAttr<BoolAttr, "false">:$keepdims
  );
  let has_logical_tensor_desc_infer_fn = 1;
  let has_physical_tensor_desc_infer_fn = 1;
  let has_get_sbp_fn = 1;
  let has_data_type_infer_fn = 1;
}

def OneFlow_ReduceAnyOp : OneFlow_BaseOp<"reduce_any", [NoSideEffect, DeclareOpInterfaceMethods<UserOpCompatibleInterface>]> {
  let input = (ins
    OneFlow_Tensor:$input_tensor
  );
  let output = (outs
    OneFlow_Tensor:$output_tensor
  );
  let attrs = (ins
    SI32ArrayAttr:$axis,
    DefaultValuedAttr<BoolAttr, "false">:$keepdims
  );
  let has_logical_tensor_desc_infer_fn = 1;
  let has_physical_tensor_desc_infer_fn = 1;
  let has_get_sbp_fn = 1;
  let has_data_type_infer_fn = 1;
}

def OneFlow_ReduceMaxOp : OneFlow_BaseOp<"reduce_max", [NoSideEffect, DeclareOpInterfaceMethods<UserOpCompatibleInterface>]> {
  let input = (ins
    OneFlow_Tensor:$input_tensor
  );
  let output = (outs
    OneFlow_Tensor:$output_tensor
  );
  let attrs = (ins
    SI32ArrayAttr:$axis,
    DefaultValuedAttr<BoolAttr, "false">:$keepdims
  );
  let has_logical_tensor_desc_infer_fn = 1;
  let has_physical_tensor_desc_infer_fn = 1;
  let has_get_sbp_fn = 1;
  let has_data_type_infer_fn = 1;
}

def OneFlow_ReduceMaxDeviceStageOp : OneFlow_BaseOp<"reduce_max_device_stage", [NoSideEffect, DeclareOpInterfaceMethods<UserOpCompatibleInterface>]> {
  let input = (ins
    OneFlow_Tensor:$in
  );
  let output = (outs
    OneFlow_Tensor:$out,
    OneFlow_Tensor:$mask,
    OneFlow_Tensor:$count
  );
  let attrs = (ins
    SI32ArrayAttr:$axis
  );
  let has_logical_tensor_desc_infer_fn = 1;
  let has_physical_tensor_desc_infer_fn = 1;
  let has_get_sbp_fn = 1;
  let has_data_type_infer_fn = 1;
}

def OneFlow_ReduceMaxDeviceStageGradOp : OneFlow_BaseOp<"reduce_max_device_stage_grad", [NoSideEffect, DeclareOpInterfaceMethods<UserOpCompatibleInterface>]> {
  let input = (ins
    OneFlow_Tensor:$out_diff,
    OneFlow_Tensor:$mask,
    OneFlow_Tensor:$count
  );
  let output = (outs
    OneFlow_Tensor:$in_diff
  );
  let attrs = (ins
    SI32ArrayAttr:$axis
  );
  let has_logical_tensor_desc_infer_fn = 1;
  let has_physical_tensor_desc_infer_fn = 1;
  let has_get_sbp_fn = 1;
  let has_data_type_infer_fn = 1;
}

def OneFlow_ReduceMaxGlobalStageOp : OneFlow_BaseOp<"reduce_max_global_stage", [NoSideEffect, DeclareOpInterfaceMethods<UserOpCompatibleInterface>]> {
  let input = (ins
    OneFlow_Tensor:$in,
    OneFlow_Tensor:$device_count
  );
  let output = (outs
    OneFlow_Tensor:$out,
    OneFlow_Tensor:$mask
  );
  let attrs = (ins
    SI32ArrayAttr:$axis,
    DefaultValuedAttr<BoolAttr, "false">:$keepdims
  );
  let has_logical_tensor_desc_infer_fn = 1;
  let has_physical_tensor_desc_infer_fn = 1;
  let has_get_sbp_fn = 1;
  let has_data_type_infer_fn = 1;
  let has_input_arg_modify_fn = 1;
}

def OneFlow_ReduceMaxGlobalStageGradOp : OneFlow_BaseOp<"reduce_max_global_stage_grad", [NoSideEffect, DeclareOpInterfaceMethods<UserOpCompatibleInterface>]> {
  let input = (ins
    OneFlow_Tensor:$out_diff,
    OneFlow_Tensor:$mask,
    OneFlow_Tensor:$device_count
  );
  let output = (outs
    OneFlow_Tensor:$in_diff
  );
  let attrs = (ins
    SI32ArrayAttr:$axis,
    DefaultValuedAttr<BoolAttr, "false">:$keepdims
  );
  let has_logical_tensor_desc_infer_fn = 1;
  let has_physical_tensor_desc_infer_fn = 1;
  let has_get_sbp_fn = 1;
  let has_data_type_infer_fn = 1;
}

def OneFlow_ReduceMinOp : OneFlow_BaseOp<"reduce_min", [NoSideEffect, DeclareOpInterfaceMethods<UserOpCompatibleInterface>]> {
  let input = (ins
    OneFlow_Tensor:$input_tensor
  );
  let output = (outs
    OneFlow_Tensor:$output_tensor
  );
  let attrs = (ins
    SI32ArrayAttr:$axis,
    DefaultValuedAttr<BoolAttr, "false">:$keepdims
  );
  let has_logical_tensor_desc_infer_fn = 1;
  let has_physical_tensor_desc_infer_fn = 1;
  let has_get_sbp_fn = 1;
  let has_data_type_infer_fn = 1;
}

def OneFlow_ReduceMinDeviceStageOp : OneFlow_BaseOp<"reduce_min_device_stage", [NoSideEffect, DeclareOpInterfaceMethods<UserOpCompatibleInterface>]> {
  let input = (ins
    OneFlow_Tensor:$in
  );
  let output = (outs
    OneFlow_Tensor:$out,
    OneFlow_Tensor:$mask,
    OneFlow_Tensor:$count
  );
  let attrs = (ins
    SI32ArrayAttr:$axis
  );
  let has_logical_tensor_desc_infer_fn = 1;
  let has_physical_tensor_desc_infer_fn = 1;
  let has_get_sbp_fn = 1;
  let has_data_type_infer_fn = 1;
}

def OneFlow_ReduceMinDeviceStageGradOp : OneFlow_BaseOp<"reduce_min_device_stage_grad", [NoSideEffect, DeclareOpInterfaceMethods<UserOpCompatibleInterface>]> {
  let input = (ins
    OneFlow_Tensor:$out_diff,
    OneFlow_Tensor:$mask,
    OneFlow_Tensor:$count
  );
  let output = (outs
    OneFlow_Tensor:$in_diff
  );
  let attrs = (ins
    SI32ArrayAttr:$axis
  );
  let has_logical_tensor_desc_infer_fn = 1;
  let has_physical_tensor_desc_infer_fn = 1;
  let has_get_sbp_fn = 1;
  let has_data_type_infer_fn = 1;
}

def OneFlow_ReduceMinGlobalStageOp : OneFlow_BaseOp<"reduce_min_global_stage", [NoSideEffect, DeclareOpInterfaceMethods<UserOpCompatibleInterface>]> {
  let input = (ins
    OneFlow_Tensor:$in,
    OneFlow_Tensor:$device_count
  );
  let output = (outs
    OneFlow_Tensor:$out,
    OneFlow_Tensor:$mask
  );
  let attrs = (ins
    SI32ArrayAttr:$axis,
    DefaultValuedAttr<BoolAttr, "false">:$keepdims
  );
  let has_logical_tensor_desc_infer_fn = 1;
  let has_physical_tensor_desc_infer_fn = 1;
  let has_get_sbp_fn = 1;
  let has_data_type_infer_fn = 1;
  let has_input_arg_modify_fn = 1;
}

def OneFlow_ReduceMinGlobalStageGradOp : OneFlow_BaseOp<"reduce_min_global_stage_grad", [NoSideEffect, DeclareOpInterfaceMethods<UserOpCompatibleInterface>]> {
  let input = (ins
    OneFlow_Tensor:$out_diff,
    OneFlow_Tensor:$mask,
    OneFlow_Tensor:$device_count
  );
  let output = (outs
    OneFlow_Tensor:$in_diff
  );
  let attrs = (ins
    SI32ArrayAttr:$axis,
    DefaultValuedAttr<BoolAttr, "false">:$keepdims
  );
  let has_logical_tensor_desc_infer_fn = 1;
  let has_physical_tensor_desc_infer_fn = 1;
  let has_get_sbp_fn = 1;
  let has_data_type_infer_fn = 1;
}

def OneFlow_ReduceProdOp : OneFlow_BaseOp<"reduce_prod", [NoSideEffect, DeclareOpInterfaceMethods<UserOpCompatibleInterface>]> {
  let input = (ins
    OneFlow_Tensor:$input_tensor
  );
  let output = (outs
    OneFlow_Tensor:$output_tensor
  );
  let attrs = (ins
    SI32ArrayAttr:$axis,
    DefaultValuedAttr<BoolAttr, "false">:$keepdims
  );
  let has_logical_tensor_desc_infer_fn = 1;
  let has_physical_tensor_desc_infer_fn = 1;
  let has_get_sbp_fn = 1;
  let has_data_type_infer_fn = 1;
}

def OneFlow_ReduceSumOp : OneFlow_BaseOp<"reduce_sum", [NoSideEffect, DeclareOpInterfaceMethods<UserOpCompatibleInterface>]> {
  let input = (ins
    OneFlow_Tensor:$input_tensor
  );
  let output = (outs
    OneFlow_Tensor:$output_tensor
  );
  let attrs = (ins
    SI32ArrayAttr:$axis,
    DefaultValuedAttr<BoolAttr, "false">:$keepdims
  );
  let has_logical_tensor_desc_infer_fn = 1;
  let has_physical_tensor_desc_infer_fn = 1;
  let has_get_sbp_fn = 1;
  let has_data_type_infer_fn = 1;
}

def OneFlow_ReduceSumLikeOp : OneFlow_BaseOp<"reduce_sum_like", [NoSideEffect, NoGrad, DeclareOpInterfaceMethods<UserOpCompatibleInterface>]> {
  let input = (ins
    OneFlow_Tensor:$x,
    OneFlow_Tensor:$like
  );
  let output = (outs
    OneFlow_Tensor:$y
  );
  let attrs = (ins
    SI32ArrayAttr:$axis
  );
  let has_logical_tensor_desc_infer_fn = 1;
  let has_physical_tensor_desc_infer_fn = 1;
  let has_get_sbp_fn = 1;
  let has_data_type_infer_fn = 1;
  let has_input_arg_modify_fn = 1;
}

#endif // GET_ONEFLOW_REDUCE_OP_DEFINITIONS

// Group: RESHAPE
// reshape, reshape_like
// Total: 2

#ifdef GET_ONEFLOW_RESHAPE_OP_DEFINITIONS

def OneFlow_ReshapeOp : OneFlow_BaseOp<"reshape", [NoSideEffect, DeclareOpInterfaceMethods<UserOpCompatibleInterface>]> {
  let input = (ins
    OneFlow_Tensor:$in
  );
  let output = (outs
    OneFlow_Tensor:$out
  );
  let attrs = (ins
    ShapeAttr:$shape
  );
  let has_logical_tensor_desc_infer_fn = 1;
  let has_physical_tensor_desc_infer_fn = 1;
  let has_get_sbp_fn = 1;
  let has_data_type_infer_fn = 1;
  let hasFolder = 1;
}

def OneFlow_ReshapeLikeOp : OneFlow_BaseOp<"reshape_like", [NoSideEffect, DeclareOpInterfaceMethods<UserOpCompatibleInterface>]> {
  let input = (ins
    OneFlow_Tensor:$in,
    OneFlow_Tensor:$like
  );
  let output = (outs
    OneFlow_Tensor:$out
  );
  let has_logical_tensor_desc_infer_fn = 1;
  let has_physical_tensor_desc_infer_fn = 1;
  let has_get_sbp_fn = 1;
  let has_data_type_infer_fn = 1;
  let has_input_arg_modify_fn = 1;
}

#endif // GET_ONEFLOW_RESHAPE_OP_DEFINITIONS

// Group: SCALAR
// clip_by_scalar, clip_by_scalar_grad, clip_by_scalar_max, clip_by_scalar_max_grad, clip_by_scalar_min, clip_by_scalar_min_grad, scalar_add, scalar_add_by_tensor, scalar_div_by_tensor, scalar_floordiv, scalar_fmod, scalar_logical_and, scalar_logical_equal, scalar_logical_greater, scalar_logical_greater_equal, scalar_logical_less, scalar_logical_less_equal, scalar_logical_not_equal, scalar_logical_or, scalar_logical_xor, scalar_mul, scalar_mul_by_tensor, scalar_pow, scalar_pow_grad, scalar_reverse_pow, scalar_reverse_pow_grad, scalar_sub_by_tensor
// Total: 27

#ifdef GET_ONEFLOW_SCALAR_OP_DEFINITIONS

def OneFlow_ClipByScalarOp : OneFlow_BaseOp<"clip_by_scalar", [NoSideEffect, DeclareOpInterfaceMethods<UserOpCompatibleInterface>]> {
  let input = (ins
    OneFlow_Tensor:$x
  );
  let output = (outs
    OneFlow_Tensor:$y
  );
  let attrs = (ins
    DefaultValuedAttr<F64Attr, "0.">:$floating_min,
    DefaultValuedAttr<SI64Attr, "0">:$integral_min,
    DefaultValuedAttr<F64Attr, "0.">:$floating_max,
    DefaultValuedAttr<SI64Attr, "0">:$integral_max
  );
  let has_logical_tensor_desc_infer_fn = 1;
  let has_physical_tensor_desc_infer_fn = 1;
  let has_get_sbp_fn = 1;
  let has_data_type_infer_fn = 1;
}

def OneFlow_ClipByScalarGradOp : OneFlow_BaseOp<"clip_by_scalar_grad", [NoSideEffect, DeclareOpInterfaceMethods<UserOpCompatibleInterface>]> {
  let input = (ins
    OneFlow_Tensor:$dy,
    OneFlow_Tensor:$x
  );
  let output = (outs
    OneFlow_Tensor:$dx
  );
  let attrs = (ins
    DefaultValuedAttr<F64Attr, "0.">:$floating_min,
    DefaultValuedAttr<SI64Attr, "0">:$integral_min,
    DefaultValuedAttr<F64Attr, "0.">:$floating_max,
    DefaultValuedAttr<SI64Attr, "0">:$integral_max
  );
  let has_logical_tensor_desc_infer_fn = 1;
  let has_physical_tensor_desc_infer_fn = 1;
  let has_get_sbp_fn = 1;
  let has_data_type_infer_fn = 1;
}

def OneFlow_ClipByScalarMaxOp : OneFlow_BaseOp<"clip_by_scalar_max", [NoSideEffect, DeclareOpInterfaceMethods<UserOpCompatibleInterface>]> {
  let input = (ins
    OneFlow_Tensor:$x
  );
  let output = (outs
    OneFlow_Tensor:$y
  );
  let attrs = (ins
    DefaultValuedAttr<F64Attr, "0.">:$floating_max,
    DefaultValuedAttr<SI64Attr, "0">:$integral_max
  );
  let has_logical_tensor_desc_infer_fn = 1;
  let has_physical_tensor_desc_infer_fn = 1;
  let has_get_sbp_fn = 1;
  let has_data_type_infer_fn = 1;
}

def OneFlow_ClipByScalarMaxGradOp : OneFlow_BaseOp<"clip_by_scalar_max_grad", [NoSideEffect, DeclareOpInterfaceMethods<UserOpCompatibleInterface>]> {
  let input = (ins
    OneFlow_Tensor:$dy,
    OneFlow_Tensor:$x
  );
  let output = (outs
    OneFlow_Tensor:$dx
  );
  let attrs = (ins
    DefaultValuedAttr<F64Attr, "0.">:$floating_max,
    DefaultValuedAttr<SI64Attr, "0">:$integral_max
  );
  let has_logical_tensor_desc_infer_fn = 1;
  let has_physical_tensor_desc_infer_fn = 1;
  let has_get_sbp_fn = 1;
  let has_data_type_infer_fn = 1;
}

def OneFlow_ClipByScalarMinOp : OneFlow_BaseOp<"clip_by_scalar_min", [NoSideEffect, DeclareOpInterfaceMethods<UserOpCompatibleInterface>]> {
  let input = (ins
    OneFlow_Tensor:$x
  );
  let output = (outs
    OneFlow_Tensor:$y
  );
  let attrs = (ins
    DefaultValuedAttr<F64Attr, "0.">:$floating_min,
    DefaultValuedAttr<SI64Attr, "0">:$integral_min
  );
  let has_logical_tensor_desc_infer_fn = 1;
  let has_physical_tensor_desc_infer_fn = 1;
  let has_get_sbp_fn = 1;
  let has_data_type_infer_fn = 1;
}

def OneFlow_ClipByScalarMinGradOp : OneFlow_BaseOp<"clip_by_scalar_min_grad", [NoSideEffect, DeclareOpInterfaceMethods<UserOpCompatibleInterface>]> {
  let input = (ins
    OneFlow_Tensor:$dy,
    OneFlow_Tensor:$x
  );
  let output = (outs
    OneFlow_Tensor:$dx
  );
  let attrs = (ins
    DefaultValuedAttr<F64Attr, "0.">:$floating_min,
    DefaultValuedAttr<SI64Attr, "0">:$integral_min
  );
  let has_logical_tensor_desc_infer_fn = 1;
  let has_physical_tensor_desc_infer_fn = 1;
  let has_get_sbp_fn = 1;
  let has_data_type_infer_fn = 1;
}

def OneFlow_ScalarAddOp : OneFlow_BaseOp<"scalar_add", [NoSideEffect, DeclareOpInterfaceMethods<UserOpCompatibleInterface>]> {
  let input = (ins
    OneFlow_Tensor:$in
  );
  let output = (outs
    OneFlow_Tensor:$out
  );
  let attrs = (ins
    DefaultValuedAttr<BoolAttr, "false">:$has_int_operand,
    DefaultValuedAttr<BoolAttr, "false">:$has_float_operand,
    DefaultValuedAttr<SI64Attr, "0">:$int_operand,
    DefaultValuedAttr<F64Attr, "0.">:$float_operand
  );
  let has_logical_tensor_desc_infer_fn = 1;
  let has_physical_tensor_desc_infer_fn = 1;
  let has_get_sbp_fn = 1;
  let has_data_type_infer_fn = 1;
  let hasFolder = 1;
}

def OneFlow_ScalarAddByTensorOp : OneFlow_BaseOp<"scalar_add_by_tensor", [NoSideEffect, DeclareOpInterfaceMethods<UserOpCompatibleInterface>]> {
  let input = (ins
    OneFlow_Tensor:$x,
    OneFlow_Tensor:$scalar
  );
  let output = (outs
    OneFlow_Tensor:$y
  );
  let has_logical_tensor_desc_infer_fn = 1;
  let has_physical_tensor_desc_infer_fn = 1;
  let has_get_sbp_fn = 1;
  let has_data_type_infer_fn = 1;
}

def OneFlow_ScalarDivByTensorOp : OneFlow_BaseOp<"scalar_div_by_tensor", [NoSideEffect, DeclareOpInterfaceMethods<UserOpCompatibleInterface>]> {
  let input = (ins
    OneFlow_Tensor:$x,
    OneFlow_Tensor:$scalar
  );
  let output = (outs
    OneFlow_Tensor:$y
  );
  let has_logical_tensor_desc_infer_fn = 1;
  let has_physical_tensor_desc_infer_fn = 1;
  let has_get_sbp_fn = 1;
  let has_data_type_infer_fn = 1;
}

def OneFlow_ScalarFloordivOp : OneFlow_BaseOp<"scalar_floordiv", [NoSideEffect, DeclareOpInterfaceMethods<UserOpCompatibleInterface>]> {
  let input = (ins
    OneFlow_Tensor:$in
  );
  let output = (outs
    OneFlow_Tensor:$out
  );
  let attrs = (ins
    DefaultValuedAttr<BoolAttr, "false">:$has_int_operand,
    DefaultValuedAttr<BoolAttr, "false">:$has_float_operand,
    DefaultValuedAttr<SI64Attr, "0">:$int_operand,
    DefaultValuedAttr<F64Attr, "0.">:$float_operand
  );
  let has_logical_tensor_desc_infer_fn = 1;
  let has_physical_tensor_desc_infer_fn = 1;
  let has_get_sbp_fn = 1;
  let has_data_type_infer_fn = 1;
}

def OneFlow_ScalarFmodOp : OneFlow_BaseOp<"scalar_fmod", [NoSideEffect, DeclareOpInterfaceMethods<UserOpCompatibleInterface>]> {
  let input = (ins
    OneFlow_Tensor:$in
  );
  let output = (outs
    OneFlow_Tensor:$out
  );
  let attrs = (ins
    DefaultValuedAttr<BoolAttr, "false">:$has_int_operand,
    DefaultValuedAttr<BoolAttr, "false">:$has_float_operand,
    DefaultValuedAttr<SI64Attr, "0">:$int_operand,
    DefaultValuedAttr<F64Attr, "0.">:$float_operand
  );
  let has_logical_tensor_desc_infer_fn = 1;
  let has_physical_tensor_desc_infer_fn = 1;
  let has_get_sbp_fn = 1;
  let has_data_type_infer_fn = 1;
}

def OneFlow_ScalarLogicalAndOp : OneFlow_BaseOp<"scalar_logical_and", [NoSideEffect, NoGrad, DeclareOpInterfaceMethods<UserOpCompatibleInterface>]> {
  let input = (ins
    OneFlow_Tensor:$in
  );
  let output = (outs
    OneFlow_Tensor:$out
  );
  let attrs = (ins
    DefaultValuedAttr<BoolAttr, "false">:$has_int_operand,
    DefaultValuedAttr<BoolAttr, "false">:$has_float_operand,
    DefaultValuedAttr<SI64Attr, "0">:$int_operand,
    DefaultValuedAttr<F64Attr, "0.">:$float_operand
  );
  let has_logical_tensor_desc_infer_fn = 1;
  let has_physical_tensor_desc_infer_fn = 1;
  let has_get_sbp_fn = 1;
  let has_data_type_infer_fn = 1;
}

def OneFlow_ScalarLogicalEqualOp : OneFlow_BaseOp<"scalar_logical_equal", [NoSideEffect, NoGrad, DeclareOpInterfaceMethods<UserOpCompatibleInterface>]> {
  let input = (ins
    OneFlow_Tensor:$in
  );
  let output = (outs
    OneFlow_Tensor:$out
  );
  let attrs = (ins
    DefaultValuedAttr<BoolAttr, "false">:$has_int_operand,
    DefaultValuedAttr<BoolAttr, "false">:$has_float_operand,
    DefaultValuedAttr<SI64Attr, "0">:$int_operand,
    DefaultValuedAttr<F64Attr, "0.">:$float_operand
  );
  let has_logical_tensor_desc_infer_fn = 1;
  let has_physical_tensor_desc_infer_fn = 1;
  let has_get_sbp_fn = 1;
  let has_data_type_infer_fn = 1;
}

def OneFlow_ScalarLogicalGreaterOp : OneFlow_BaseOp<"scalar_logical_greater", [NoSideEffect, NoGrad, DeclareOpInterfaceMethods<UserOpCompatibleInterface>]> {
  let input = (ins
    OneFlow_Tensor:$in
  );
  let output = (outs
    OneFlow_Tensor:$out
  );
  let attrs = (ins
    DefaultValuedAttr<BoolAttr, "false">:$has_int_operand,
    DefaultValuedAttr<BoolAttr, "false">:$has_float_operand,
    DefaultValuedAttr<SI64Attr, "0">:$int_operand,
    DefaultValuedAttr<F64Attr, "0.">:$float_operand
  );
  let has_logical_tensor_desc_infer_fn = 1;
  let has_physical_tensor_desc_infer_fn = 1;
  let has_get_sbp_fn = 1;
  let has_data_type_infer_fn = 1;
}

def OneFlow_ScalarLogicalGreaterEqualOp : OneFlow_BaseOp<"scalar_logical_greater_equal", [NoSideEffect, NoGrad, DeclareOpInterfaceMethods<UserOpCompatibleInterface>]> {
  let input = (ins
    OneFlow_Tensor:$in
  );
  let output = (outs
    OneFlow_Tensor:$out
  );
  let attrs = (ins
    DefaultValuedAttr<BoolAttr, "false">:$has_int_operand,
    DefaultValuedAttr<BoolAttr, "false">:$has_float_operand,
    DefaultValuedAttr<SI64Attr, "0">:$int_operand,
    DefaultValuedAttr<F64Attr, "0.">:$float_operand
  );
  let has_logical_tensor_desc_infer_fn = 1;
  let has_physical_tensor_desc_infer_fn = 1;
  let has_get_sbp_fn = 1;
  let has_data_type_infer_fn = 1;
}

def OneFlow_ScalarLogicalLessOp : OneFlow_BaseOp<"scalar_logical_less", [NoSideEffect, NoGrad, DeclareOpInterfaceMethods<UserOpCompatibleInterface>]> {
  let input = (ins
    OneFlow_Tensor:$in
  );
  let output = (outs
    OneFlow_Tensor:$out
  );
  let attrs = (ins
    DefaultValuedAttr<BoolAttr, "false">:$has_int_operand,
    DefaultValuedAttr<BoolAttr, "false">:$has_float_operand,
    DefaultValuedAttr<SI64Attr, "0">:$int_operand,
    DefaultValuedAttr<F64Attr, "0.">:$float_operand
  );
  let has_logical_tensor_desc_infer_fn = 1;
  let has_physical_tensor_desc_infer_fn = 1;
  let has_get_sbp_fn = 1;
  let has_data_type_infer_fn = 1;
}

def OneFlow_ScalarLogicalLessEqualOp : OneFlow_BaseOp<"scalar_logical_less_equal", [NoSideEffect, NoGrad, DeclareOpInterfaceMethods<UserOpCompatibleInterface>]> {
  let input = (ins
    OneFlow_Tensor:$in
  );
  let output = (outs
    OneFlow_Tensor:$out
  );
  let attrs = (ins
    DefaultValuedAttr<BoolAttr, "false">:$has_int_operand,
    DefaultValuedAttr<BoolAttr, "false">:$has_float_operand,
    DefaultValuedAttr<SI64Attr, "0">:$int_operand,
    DefaultValuedAttr<F64Attr, "0.">:$float_operand
  );
  let has_logical_tensor_desc_infer_fn = 1;
  let has_physical_tensor_desc_infer_fn = 1;
  let has_get_sbp_fn = 1;
  let has_data_type_infer_fn = 1;
}

def OneFlow_ScalarLogicalNotEqualOp : OneFlow_BaseOp<"scalar_logical_not_equal", [NoSideEffect, NoGrad, DeclareOpInterfaceMethods<UserOpCompatibleInterface>]> {
  let input = (ins
    OneFlow_Tensor:$in
  );
  let output = (outs
    OneFlow_Tensor:$out
  );
  let attrs = (ins
    DefaultValuedAttr<BoolAttr, "false">:$has_int_operand,
    DefaultValuedAttr<BoolAttr, "false">:$has_float_operand,
    DefaultValuedAttr<SI64Attr, "0">:$int_operand,
    DefaultValuedAttr<F64Attr, "0.">:$float_operand
  );
  let has_logical_tensor_desc_infer_fn = 1;
  let has_physical_tensor_desc_infer_fn = 1;
  let has_get_sbp_fn = 1;
  let has_data_type_infer_fn = 1;
}

def OneFlow_ScalarLogicalOrOp : OneFlow_BaseOp<"scalar_logical_or", [NoSideEffect, NoGrad, DeclareOpInterfaceMethods<UserOpCompatibleInterface>]> {
  let input = (ins
    OneFlow_Tensor:$in
  );
  let output = (outs
    OneFlow_Tensor:$out
  );
  let attrs = (ins
    DefaultValuedAttr<BoolAttr, "false">:$has_int_operand,
    DefaultValuedAttr<BoolAttr, "false">:$has_float_operand,
    DefaultValuedAttr<SI64Attr, "0">:$int_operand,
    DefaultValuedAttr<F64Attr, "0.">:$float_operand
  );
  let has_logical_tensor_desc_infer_fn = 1;
  let has_physical_tensor_desc_infer_fn = 1;
  let has_get_sbp_fn = 1;
  let has_data_type_infer_fn = 1;
}

def OneFlow_ScalarLogicalXorOp : OneFlow_BaseOp<"scalar_logical_xor", [NoSideEffect, NoGrad, DeclareOpInterfaceMethods<UserOpCompatibleInterface>]> {
  let input = (ins
    OneFlow_Tensor:$in
  );
  let output = (outs
    OneFlow_Tensor:$out
  );
  let attrs = (ins
    DefaultValuedAttr<BoolAttr, "false">:$has_int_operand,
    DefaultValuedAttr<BoolAttr, "false">:$has_float_operand,
    DefaultValuedAttr<SI64Attr, "0">:$int_operand,
    DefaultValuedAttr<F64Attr, "0.">:$float_operand
  );
  let has_logical_tensor_desc_infer_fn = 1;
  let has_physical_tensor_desc_infer_fn = 1;
  let has_get_sbp_fn = 1;
  let has_data_type_infer_fn = 1;
}

def OneFlow_ScalarMulOp : OneFlow_BaseOp<"scalar_mul", [NoSideEffect, DeclareOpInterfaceMethods<UserOpCompatibleInterface>]> {
  let input = (ins
    OneFlow_Tensor:$in
  );
  let output = (outs
    OneFlow_Tensor:$out
  );
  let attrs = (ins
    DefaultValuedAttr<BoolAttr, "false">:$has_int_operand,
    DefaultValuedAttr<BoolAttr, "false">:$has_float_operand,
    DefaultValuedAttr<SI64Attr, "0">:$int_operand,
    DefaultValuedAttr<F64Attr, "0.">:$float_operand
  );
  let has_logical_tensor_desc_infer_fn = 1;
  let has_physical_tensor_desc_infer_fn = 1;
  let has_get_sbp_fn = 1;
  let has_data_type_infer_fn = 1;
}

def OneFlow_ScalarMulByTensorOp : OneFlow_BaseOp<"scalar_mul_by_tensor", [NoSideEffect, DeclareOpInterfaceMethods<UserOpCompatibleInterface>]> {
  let input = (ins
    OneFlow_Tensor:$x,
    OneFlow_Tensor:$scalar
  );
  let output = (outs
    OneFlow_Tensor:$y
  );
  let has_logical_tensor_desc_infer_fn = 1;
  let has_physical_tensor_desc_infer_fn = 1;
  let has_get_sbp_fn = 1;
  let has_data_type_infer_fn = 1;
}

def OneFlow_ScalarDivOp : OneFlow_BaseOp<"scalar_div", [NoSideEffect, DeclareOpInterfaceMethods<UserOpCompatibleInterface>]> {
  let input = (ins
    OneFlow_Tensor:$in
  );
  let output = (outs
    OneFlow_Tensor:$out
  );
  let attrs = (ins
    DefaultValuedAttr<BoolAttr, "false">:$has_int_operand,
    DefaultValuedAttr<BoolAttr, "false">:$has_float_operand,
    DefaultValuedAttr<SI64Attr, "0">:$int_operand,
    DefaultValuedAttr<F64Attr, "0.">:$float_operand
  );
  let has_logical_tensor_desc_infer_fn = 1;
  let has_physical_tensor_desc_infer_fn = 1;
  let has_get_sbp_fn = 1;
  let has_data_type_infer_fn = 1;
}

def OneFlow_ScalarPowOp : OneFlow_BaseOp<"scalar_pow", [NoSideEffect, DeclareOpInterfaceMethods<UserOpCompatibleInterface>]> {
  let input = (ins
    OneFlow_Tensor:$in
  );
  let output = (outs
    OneFlow_Tensor:$out
  );
  let attrs = (ins
    DefaultValuedAttr<BoolAttr, "false">:$has_int_operand,
    DefaultValuedAttr<BoolAttr, "false">:$has_float_operand,
    DefaultValuedAttr<SI64Attr, "0">:$int_operand,
    DefaultValuedAttr<F64Attr, "0.">:$float_operand
  );
  let has_logical_tensor_desc_infer_fn = 1;
  let has_physical_tensor_desc_infer_fn = 1;
  let has_get_sbp_fn = 1;
  let has_data_type_infer_fn = 1;
}

def OneFlow_ScalarPowGradOp : OneFlow_BaseOp<"scalar_pow_grad", [NoSideEffect, DeclareOpInterfaceMethods<UserOpCompatibleInterface>]> {
  let input = (ins
    OneFlow_Tensor:$x,
    OneFlow_Tensor:$dy
  );
  let output = (outs
    OneFlow_Tensor:$dx
  );
  let attrs = (ins
    DefaultValuedAttr<BoolAttr, "false">:$has_int_operand,
    DefaultValuedAttr<BoolAttr, "false">:$has_float_operand,
    DefaultValuedAttr<SI64Attr, "0">:$int_operand,
    DefaultValuedAttr<F64Attr, "0.">:$float_operand
  );
  let has_logical_tensor_desc_infer_fn = 1;
  let has_physical_tensor_desc_infer_fn = 1;
  let has_get_sbp_fn = 1;
  let has_data_type_infer_fn = 1;
}

def OneFlow_ScalarReversePowOp : OneFlow_BaseOp<"scalar_reverse_pow", [NoSideEffect, DeclareOpInterfaceMethods<UserOpCompatibleInterface>]> {
  let input = (ins
    OneFlow_Tensor:$in
  );
  let output = (outs
    OneFlow_Tensor:$out
  );
  let attrs = (ins
    DefaultValuedAttr<BoolAttr, "false">:$has_int_operand,
    DefaultValuedAttr<BoolAttr, "false">:$has_float_operand,
    DefaultValuedAttr<SI64Attr, "0">:$int_operand,
    DefaultValuedAttr<F64Attr, "0.">:$float_operand
  );
  let has_logical_tensor_desc_infer_fn = 1;
  let has_physical_tensor_desc_infer_fn = 1;
  let has_get_sbp_fn = 1;
  let has_data_type_infer_fn = 1;
}

def OneFlow_ScalarReversePowGradOp : OneFlow_BaseOp<"scalar_reverse_pow_grad", [NoSideEffect, DeclareOpInterfaceMethods<UserOpCompatibleInterface>]> {
  let input = (ins
    OneFlow_Tensor:$x,
    OneFlow_Tensor:$dy
  );
  let output = (outs
    OneFlow_Tensor:$dx
  );
  let attrs = (ins
    DefaultValuedAttr<BoolAttr, "false">:$has_int_operand,
    DefaultValuedAttr<BoolAttr, "false">:$has_float_operand,
    DefaultValuedAttr<SI64Attr, "0">:$int_operand,
    DefaultValuedAttr<F64Attr, "0.">:$float_operand
  );
  let has_logical_tensor_desc_infer_fn = 1;
  let has_physical_tensor_desc_infer_fn = 1;
  let has_get_sbp_fn = 1;
  let has_data_type_infer_fn = 1;
}

def OneFlow_ScalarSubByTensorOp : OneFlow_BaseOp<"scalar_sub_by_tensor", [NoSideEffect, DeclareOpInterfaceMethods<UserOpCompatibleInterface>]> {
  let input = (ins
    OneFlow_Tensor:$x,
    OneFlow_Tensor:$scalar
  );
  let output = (outs
    OneFlow_Tensor:$y
  );
  let has_logical_tensor_desc_infer_fn = 1;
  let has_physical_tensor_desc_infer_fn = 1;
  let has_get_sbp_fn = 1;
  let has_data_type_infer_fn = 1;
}

#endif // GET_ONEFLOW_SCALAR_OP_DEFINITIONS

// Group: SOFTMAX
// log_softmax, log_softmax_grad, softmax, softmax_cross_entropy, softmax_cross_entropy_grad, softmax_grad, sparse_softmax_cross_entropy, sparse_softmax_cross_entropy_grad, sparse_softmax_cross_entropy_ms, sparse_softmax_cross_entropy_ms_grad
// Total: 10

#ifdef GET_ONEFLOW_SOFTMAX_OP_DEFINITIONS

def OneFlow_LogSoftmaxOp : OneFlow_BaseOp<"log_softmax", [NoSideEffect, DeclareOpInterfaceMethods<UserOpCompatibleInterface>]> {
  let input = (ins
    OneFlow_Tensor:$in
  );
  let output = (outs
    OneFlow_Tensor:$prob
  );
  let has_logical_tensor_desc_infer_fn = 1;
  let has_physical_tensor_desc_infer_fn = 1;
  let has_get_sbp_fn = 1;
  let has_data_type_infer_fn = 1;
}

def OneFlow_LogSoftmaxGradOp : OneFlow_BaseOp<"log_softmax_grad", [NoSideEffect, DeclareOpInterfaceMethods<UserOpCompatibleInterface>]> {
  let input = (ins
    OneFlow_Tensor:$prob,
    OneFlow_Tensor:$dy
  );
  let output = (outs
    OneFlow_Tensor:$dx
  );
  let has_logical_tensor_desc_infer_fn = 1;
  let has_physical_tensor_desc_infer_fn = 1;
  let has_get_sbp_fn = 1;
  let has_data_type_infer_fn = 1;
}

def OneFlow_SoftmaxOp : OneFlow_BaseOp<"softmax", [NoSideEffect, DeclareOpInterfaceMethods<UserOpCompatibleInterface>]> {
  let input = (ins
    OneFlow_Tensor:$in
  );
  let output = (outs
    OneFlow_Tensor:$out
  );
  let has_logical_tensor_desc_infer_fn = 1;
  let has_physical_tensor_desc_infer_fn = 1;
  let has_get_sbp_fn = 1;
  let has_data_type_infer_fn = 1;
}

def OneFlow_SoftmaxCrossEntropyOp : OneFlow_BaseOp<"softmax_cross_entropy", [NoSideEffect, DeclareOpInterfaceMethods<UserOpCompatibleInterface>]> {
  let input = (ins
    OneFlow_Tensor:$prediction,
    OneFlow_Tensor:$label
  );
  let output = (outs
    OneFlow_Tensor:$prob,
    OneFlow_Tensor:$out
  );
  let has_logical_tensor_desc_infer_fn = 1;
  let has_physical_tensor_desc_infer_fn = 1;
  let has_get_sbp_fn = 1;
  let has_data_type_infer_fn = 1;
  let has_input_arg_modify_fn = 1;
}

def OneFlow_SoftmaxCrossEntropyGradOp : OneFlow_BaseOp<"softmax_cross_entropy_grad", [NoSideEffect, DeclareOpInterfaceMethods<UserOpCompatibleInterface>]> {
  let input = (ins
    OneFlow_Tensor:$dy,
    OneFlow_Tensor:$label,
    OneFlow_Tensor:$prob
  );
  let output = (outs
    OneFlow_Tensor:$prediction_diff
  );
  let has_logical_tensor_desc_infer_fn = 1;
  let has_physical_tensor_desc_infer_fn = 1;
  let has_get_sbp_fn = 1;
  let has_data_type_infer_fn = 1;
}

def OneFlow_SoftmaxGradOp : OneFlow_BaseOp<"softmax_grad", [NoSideEffect, DeclareOpInterfaceMethods<UserOpCompatibleInterface>]> {
  let input = (ins
    OneFlow_Tensor:$y,
    OneFlow_Tensor:$dy
  );
  let output = (outs
    OneFlow_Tensor:$dx
  );
  let has_logical_tensor_desc_infer_fn = 1;
  let has_physical_tensor_desc_infer_fn = 1;
  let has_get_sbp_fn = 1;
  let has_data_type_infer_fn = 1;
}

def OneFlow_SparseSoftmaxCrossEntropyOp : OneFlow_BaseOp<"sparse_softmax_cross_entropy", [NoSideEffect, DeclareOpInterfaceMethods<UserOpCompatibleInterface>]> {
  let input = (ins
    OneFlow_Tensor:$prediction,
    OneFlow_Tensor:$label
  );
  let output = (outs
    OneFlow_Tensor:$prob,
    OneFlow_Tensor:$out
  );
  let attrs = (ins
    DefaultValuedAttr<SI64Attr, "0">:$depth
  );
  let has_logical_tensor_desc_infer_fn = 1;
  let has_physical_tensor_desc_infer_fn = 1;
  let has_get_sbp_fn = 1;
  let has_data_type_infer_fn = 1;
  let has_input_arg_modify_fn = 1;
}

def OneFlow_SparseSoftmaxCrossEntropyGradOp : OneFlow_BaseOp<"sparse_softmax_cross_entropy_grad", [NoSideEffect, DeclareOpInterfaceMethods<UserOpCompatibleInterface>]> {
  let input = (ins
    OneFlow_Tensor:$label,
    OneFlow_Tensor:$dy,
    OneFlow_Tensor:$prob
  );
  let output = (outs
    OneFlow_Tensor:$prediction_diff
  );
  let attrs = (ins
    DefaultValuedAttr<SI64Attr, "0">:$depth
  );
  let has_logical_tensor_desc_infer_fn = 1;
  let has_physical_tensor_desc_infer_fn = 1;
  let has_get_sbp_fn = 1;
  let has_data_type_infer_fn = 1;
}

def OneFlow_SparseSoftmaxCrossEntropyMsOp : OneFlow_BaseOp<"sparse_softmax_cross_entropy_ms", [NoSideEffect, DeclareOpInterfaceMethods<UserOpCompatibleInterface>]> {
  let input = (ins
    OneFlow_Tensor:$prediction,
    OneFlow_Tensor:$label
  );
  let output = (outs
    OneFlow_Tensor:$prob,
    OneFlow_Tensor:$out
  );
  let attrs = (ins
    DefaultValuedAttr<SI64Attr, "0">:$depth
  );
  let has_logical_tensor_desc_infer_fn = 1;
  let has_physical_tensor_desc_infer_fn = 1;
  let has_get_sbp_fn = 1;
  let has_data_type_infer_fn = 1;
  let has_input_arg_modify_fn = 1;
}

def OneFlow_SparseSoftmaxCrossEntropyMsGradOp : OneFlow_BaseOp<"sparse_softmax_cross_entropy_ms_grad", [NoSideEffect, DeclareOpInterfaceMethods<UserOpCompatibleInterface>]> {
  let input = (ins
    OneFlow_Tensor:$label,
    OneFlow_Tensor:$dy,
    OneFlow_Tensor:$prob
  );
  let output = (outs
    OneFlow_Tensor:$prediction_diff
  );
  let attrs = (ins
    DefaultValuedAttr<SI64Attr, "0">:$depth
  );
  let has_logical_tensor_desc_infer_fn = 1;
  let has_physical_tensor_desc_infer_fn = 1;
  let has_get_sbp_fn = 1;
  let has_data_type_infer_fn = 1;
}

#endif // GET_ONEFLOW_SOFTMAX_OP_DEFINITIONS

// Group: SUMMARY
// create_summary_writer, flush_summary_writer, summary_write_histogram, summary_write_image, summary_write_pb, summary_write_scalar
// Total: 6

#ifdef GET_ONEFLOW_SUMMARY_OP_DEFINITIONS

def OneFlow_CreateSummaryWriterOp : OneFlow_BaseOp<"create_summary_writer", [NoSideEffect, NoGrad, CpuOnly, DeclareOpInterfaceMethods<UserOpCompatibleInterface>]> {
  let attrs = (ins
    StrAttr:$logdir
  );
  let has_logical_tensor_desc_infer_fn = 1;
  let has_physical_tensor_desc_infer_fn = 1;
  let has_get_sbp_fn = 1;
  let has_data_type_infer_fn = 1;
}

def OneFlow_FlushSummaryWriterOp : OneFlow_BaseOp<"flush_summary_writer", [NoSideEffect, NoGrad, CpuOnly, DeclareOpInterfaceMethods<UserOpCompatibleInterface>]> {
  let has_logical_tensor_desc_infer_fn = 1;
  let has_physical_tensor_desc_infer_fn = 1;
  let has_get_sbp_fn = 1;
  let has_data_type_infer_fn = 1;
}

def OneFlow_SummaryWriteHistogramOp : OneFlow_BaseOp<"summary_write_histogram", [NoSideEffect, NoGrad, CpuOnly, DeclareOpInterfaceMethods<UserOpCompatibleInterface>]> {
  let input = (ins
    OneFlow_Tensor:$in,
    OneFlow_Tensor:$step,
    OneFlow_Tensor:$tag
  );
  let has_logical_tensor_desc_infer_fn = 1;
  let has_physical_tensor_desc_infer_fn = 1;
  let has_get_sbp_fn = 1;
  let has_data_type_infer_fn = 1;
}

def OneFlow_SummaryWriteImageOp : OneFlow_BaseOp<"summary_write_image", [NoSideEffect, NoGrad, CpuOnly, DeclareOpInterfaceMethods<UserOpCompatibleInterface>]> {
  let input = (ins
    OneFlow_Tensor:$in,
    OneFlow_Tensor:$step,
    OneFlow_Tensor:$tag
  );
  let has_logical_tensor_desc_infer_fn = 1;
  let has_physical_tensor_desc_infer_fn = 1;
  let has_get_sbp_fn = 1;
  let has_data_type_infer_fn = 1;
}

def OneFlow_SummaryWritePbOp : OneFlow_BaseOp<"summary_write_pb", [NoSideEffect, NoGrad, CpuOnly, DeclareOpInterfaceMethods<UserOpCompatibleInterface>]> {
  let input = (ins
    OneFlow_Tensor:$in,
    OneFlow_Tensor:$step
  );
  let has_logical_tensor_desc_infer_fn = 1;
  let has_physical_tensor_desc_infer_fn = 1;
  let has_get_sbp_fn = 1;
  let has_data_type_infer_fn = 1;
}

def OneFlow_SummaryWriteScalarOp : OneFlow_BaseOp<"summary_write_scalar", [NoSideEffect, NoGrad, CpuOnly, DeclareOpInterfaceMethods<UserOpCompatibleInterface>]> {
  let input = (ins
    OneFlow_Tensor:$in,
    OneFlow_Tensor:$step,
    OneFlow_Tensor:$tag
  );
  let has_logical_tensor_desc_infer_fn = 1;
  let has_physical_tensor_desc_infer_fn = 1;
  let has_get_sbp_fn = 1;
  let has_data_type_infer_fn = 1;
}

#endif // GET_ONEFLOW_SUMMARY_OP_DEFINITIONS

// Group: TENSOR_BUFFER
// gen_tensor_buffer, tensor_buffer_to_list_of_tensors, tensor_buffer_to_list_of_tensors_v2, tensor_buffer_to_tensor, tensor_to_tensor_buffer
// Total: 5

#ifdef GET_ONEFLOW_TENSOR_BUFFER_OP_DEFINITIONS

def OneFlow_GenTensorBufferOp : OneFlow_BaseOp<"gen_tensor_buffer", [NoSideEffect, NoGrad, CpuOnly, DeclareOpInterfaceMethods<UserOpCompatibleInterface>]> {
  let output = (outs
    OneFlow_Tensor:$out
  );
  let attrs = (ins
    ShapeAttr:$shape,
    ShapeArrayAttr:$shape_list,
    F32ArrayAttr:$value_list,
    OneFlow_DataType:$data_type,
    DefaultValuedAttr<BoolAttr, "false">:$dynamic_out
  );
  let has_logical_tensor_desc_infer_fn = 1;
  let has_physical_tensor_desc_infer_fn = 1;
  let has_get_sbp_fn = 1;
  let has_data_type_infer_fn = 1;
}

def OneFlow_TensorBufferToListOfTensorsOp : OneFlow_BaseOp<"tensor_buffer_to_list_of_tensors", [NoSideEffect, NoGrad, CpuOnly, DeclareOpInterfaceMethods<UserOpCompatibleInterface>]> {
  let input = (ins
    OneFlow_Tensor:$in
  );
  let output = (outs
    Variadic<OneFlow_Tensor>:$out
  );
  let attrs = (ins
    ShapeAttr:$out_shape,
    OneFlow_DataType:$out_dtype,
    DefaultValuedAttr<BoolAttr, "false">:$dynamic_out
  );
  let has_check_fn = 1;
  let has_logical_tensor_desc_infer_fn = 1;
  let has_physical_tensor_desc_infer_fn = 1;
  let has_get_sbp_fn = 1;
  let has_data_type_infer_fn = 1;
  let has_output_arg_modify_fn = 1;
}

def OneFlow_TensorBufferToListOfTensorsV2Op : OneFlow_BaseOp<"tensor_buffer_to_list_of_tensors_v2", [NoSideEffect, NoGrad, CpuOnly, DeclareOpInterfaceMethods<UserOpCompatibleInterface>]> {
  let input = (ins
    OneFlow_Tensor:$in
  );
  let output = (outs
    Variadic<OneFlow_Tensor>:$out
  );
  let attrs = (ins
    ShapeArrayAttr:$out_shapes,
    DTArrayAttr:$out_dtypes,
    DefaultValuedAttr<BoolAttr, "false">:$dynamic_out
  );
  let has_check_fn = 1;
  let has_logical_tensor_desc_infer_fn = 1;
  let has_physical_tensor_desc_infer_fn = 1;
  let has_get_sbp_fn = 1;
  let has_data_type_infer_fn = 1;
  let has_output_arg_modify_fn = 1;
}

def OneFlow_TensorBufferToTensorOp : OneFlow_BaseOp<"tensor_buffer_to_tensor", [NoSideEffect, NoGrad, CpuOnly, DeclareOpInterfaceMethods<UserOpCompatibleInterface>]> {
  let input = (ins
    OneFlow_Tensor:$in
  );
  let output = (outs
    OneFlow_Tensor:$out
  );
  let attrs = (ins
    ShapeAttr:$instance_shape,
    OneFlow_DataType:$dtype
  );
  let has_logical_tensor_desc_infer_fn = 1;
  let has_physical_tensor_desc_infer_fn = 1;
  let has_get_sbp_fn = 1;
  let has_data_type_infer_fn = 1;
}

def OneFlow_TensorToTensorBufferOp : OneFlow_BaseOp<"tensor_to_tensor_buffer", [NoSideEffect, NoGrad, CpuOnly, DeclareOpInterfaceMethods<UserOpCompatibleInterface>]> {
  let input = (ins
    OneFlow_Tensor:$in
  );
  let output = (outs
    OneFlow_Tensor:$out
  );
  let attrs = (ins
    DefaultValuedAttr<SI32Attr, "0">:$instance_dims
  );
  let has_logical_tensor_desc_infer_fn = 1;
  let has_physical_tensor_desc_infer_fn = 1;
  let has_get_sbp_fn = 1;
  let has_data_type_infer_fn = 1;
}

#endif // GET_ONEFLOW_TENSOR_BUFFER_OP_DEFINITIONS

// Group: TRIGONOMETRIC
// acos, acos_grad, acosh, acosh_grad, asin, asin_grad, asinh, asinh_grad, atan, atan2, atan2_x_grad, atan2_y_grad, atan_grad, atanh, atanh_grad, cos, cos_grad, cosh, cosh_grad, hardtanh, hardtanh_grad, sin, sin_grad, sinh, sinh_grad, tan, tan_grad, tanh, tanh_grad, not_equal_zero, not_equal_zero_grad
// Total: 31

#ifdef GET_ONEFLOW_TRIGONOMETRIC_OP_DEFINITIONS

def OneFlow_AcosOp : OneFlow_BaseOp<"acos", [NoSideEffect, DeclareOpInterfaceMethods<UserOpCompatibleInterface>]> {
  let input = (ins
    OneFlow_Tensor:$x
  );
  let output = (outs
    OneFlow_Tensor:$y
  );
  let has_logical_tensor_desc_infer_fn = 1;
  let has_physical_tensor_desc_infer_fn = 1;
  let has_get_sbp_fn = 1;
  let has_data_type_infer_fn = 1;
}

def OneFlow_AcosGradOp : OneFlow_BaseOp<"acos_grad", [NoSideEffect, DeclareOpInterfaceMethods<UserOpCompatibleInterface>]> {
  let input = (ins
    OneFlow_Tensor:$x,
    OneFlow_Tensor:$dy
  );
  let output = (outs
    OneFlow_Tensor:$dx
  );
  let has_logical_tensor_desc_infer_fn = 1;
  let has_physical_tensor_desc_infer_fn = 1;
  let has_get_sbp_fn = 1;
  let has_data_type_infer_fn = 1;
}

def OneFlow_AcoshOp : OneFlow_BaseOp<"acosh", [NoSideEffect, DeclareOpInterfaceMethods<UserOpCompatibleInterface>]> {
  let input = (ins
    OneFlow_Tensor:$x
  );
  let output = (outs
    OneFlow_Tensor:$y
  );
  let has_logical_tensor_desc_infer_fn = 1;
  let has_physical_tensor_desc_infer_fn = 1;
  let has_get_sbp_fn = 1;
  let has_data_type_infer_fn = 1;
}

def OneFlow_AcoshGradOp : OneFlow_BaseOp<"acosh_grad", [NoSideEffect, DeclareOpInterfaceMethods<UserOpCompatibleInterface>]> {
  let input = (ins
    OneFlow_Tensor:$x,
    OneFlow_Tensor:$dy
  );
  let output = (outs
    OneFlow_Tensor:$dx
  );
  let has_logical_tensor_desc_infer_fn = 1;
  let has_physical_tensor_desc_infer_fn = 1;
  let has_get_sbp_fn = 1;
  let has_data_type_infer_fn = 1;
}

def OneFlow_AsinOp : OneFlow_BaseOp<"asin", [NoSideEffect, DeclareOpInterfaceMethods<UserOpCompatibleInterface>]> {
  let input = (ins
    OneFlow_Tensor:$x
  );
  let output = (outs
    OneFlow_Tensor:$y
  );
  let has_logical_tensor_desc_infer_fn = 1;
  let has_physical_tensor_desc_infer_fn = 1;
  let has_get_sbp_fn = 1;
  let has_data_type_infer_fn = 1;
}

def OneFlow_AsinGradOp : OneFlow_BaseOp<"asin_grad", [NoSideEffect, DeclareOpInterfaceMethods<UserOpCompatibleInterface>]> {
  let input = (ins
    OneFlow_Tensor:$x,
    OneFlow_Tensor:$dy
  );
  let output = (outs
    OneFlow_Tensor:$dx
  );
  let has_logical_tensor_desc_infer_fn = 1;
  let has_physical_tensor_desc_infer_fn = 1;
  let has_get_sbp_fn = 1;
  let has_data_type_infer_fn = 1;
}

def OneFlow_AsinhOp : OneFlow_BaseOp<"asinh", [NoSideEffect, DeclareOpInterfaceMethods<UserOpCompatibleInterface>]> {
  let input = (ins
    OneFlow_Tensor:$x
  );
  let output = (outs
    OneFlow_Tensor:$y
  );
  let has_logical_tensor_desc_infer_fn = 1;
  let has_physical_tensor_desc_infer_fn = 1;
  let has_get_sbp_fn = 1;
  let has_data_type_infer_fn = 1;
}

def OneFlow_AsinhGradOp : OneFlow_BaseOp<"asinh_grad", [NoSideEffect, DeclareOpInterfaceMethods<UserOpCompatibleInterface>]> {
  let input = (ins
    OneFlow_Tensor:$x,
    OneFlow_Tensor:$dy
  );
  let output = (outs
    OneFlow_Tensor:$dx
  );
  let has_logical_tensor_desc_infer_fn = 1;
  let has_physical_tensor_desc_infer_fn = 1;
  let has_get_sbp_fn = 1;
  let has_data_type_infer_fn = 1;
}

def OneFlow_AtanOp : OneFlow_BaseOp<"atan", [NoSideEffect, DeclareOpInterfaceMethods<UserOpCompatibleInterface>]> {
  let input = (ins
    OneFlow_Tensor:$x
  );
  let output = (outs
    OneFlow_Tensor:$y
  );
  let has_logical_tensor_desc_infer_fn = 1;
  let has_physical_tensor_desc_infer_fn = 1;
  let has_get_sbp_fn = 1;
  let has_data_type_infer_fn = 1;
}

def OneFlow_Atan2Op : OneFlow_BaseOp<"atan2", [NoSideEffect, DeclareOpInterfaceMethods<UserOpCompatibleInterface>]> {
  let input = (ins
    OneFlow_Tensor:$x,
    OneFlow_Tensor:$y
  );
  let output = (outs
    OneFlow_Tensor:$z
  );
  let has_logical_tensor_desc_infer_fn = 1;
  let has_physical_tensor_desc_infer_fn = 1;
  let has_get_sbp_fn = 1;
  let has_data_type_infer_fn = 1;
}

def OneFlow_Atan2XGradOp : OneFlow_BaseOp<"atan2_x_grad", [NoSideEffect, DeclareOpInterfaceMethods<UserOpCompatibleInterface>]> {
  let input = (ins
    OneFlow_Tensor:$x,
    OneFlow_Tensor:$y,
    OneFlow_Tensor:$dz
  );
  let output = (outs
    OneFlow_Tensor:$dx
  );
  let has_logical_tensor_desc_infer_fn = 1;
  let has_physical_tensor_desc_infer_fn = 1;
  let has_get_sbp_fn = 1;
  let has_data_type_infer_fn = 1;
}

def OneFlow_Atan2YGradOp : OneFlow_BaseOp<"atan2_y_grad", [NoSideEffect, DeclareOpInterfaceMethods<UserOpCompatibleInterface>]> {
  let input = (ins
    OneFlow_Tensor:$x,
    OneFlow_Tensor:$y,
    OneFlow_Tensor:$dz
  );
  let output = (outs
    OneFlow_Tensor:$dy
  );
  let has_logical_tensor_desc_infer_fn = 1;
  let has_physical_tensor_desc_infer_fn = 1;
  let has_get_sbp_fn = 1;
  let has_data_type_infer_fn = 1;
}

def OneFlow_AtanGradOp : OneFlow_BaseOp<"atan_grad", [NoSideEffect, DeclareOpInterfaceMethods<UserOpCompatibleInterface>]> {
  let input = (ins
    OneFlow_Tensor:$x,
    OneFlow_Tensor:$dy
  );
  let output = (outs
    OneFlow_Tensor:$dx
  );
  let has_logical_tensor_desc_infer_fn = 1;
  let has_physical_tensor_desc_infer_fn = 1;
  let has_get_sbp_fn = 1;
  let has_data_type_infer_fn = 1;
}

def OneFlow_AtanhOp : OneFlow_BaseOp<"atanh", [NoSideEffect, DeclareOpInterfaceMethods<UserOpCompatibleInterface>]> {
  let input = (ins
    OneFlow_Tensor:$x
  );
  let output = (outs
    OneFlow_Tensor:$y
  );
  let has_logical_tensor_desc_infer_fn = 1;
  let has_physical_tensor_desc_infer_fn = 1;
  let has_get_sbp_fn = 1;
  let has_data_type_infer_fn = 1;
}

def OneFlow_AtanhGradOp : OneFlow_BaseOp<"atanh_grad", [NoSideEffect, DeclareOpInterfaceMethods<UserOpCompatibleInterface>]> {
  let input = (ins
    OneFlow_Tensor:$x,
    OneFlow_Tensor:$dy
  );
  let output = (outs
    OneFlow_Tensor:$dx
  );
  let has_logical_tensor_desc_infer_fn = 1;
  let has_physical_tensor_desc_infer_fn = 1;
  let has_get_sbp_fn = 1;
  let has_data_type_infer_fn = 1;
}

def OneFlow_CosOp : OneFlow_BaseOp<"cos", [NoSideEffect, DeclareOpInterfaceMethods<UserOpCompatibleInterface>]> {
  let input = (ins
    OneFlow_Tensor:$x
  );
  let output = (outs
    OneFlow_Tensor:$y
  );
  let has_logical_tensor_desc_infer_fn = 1;
  let has_physical_tensor_desc_infer_fn = 1;
  let has_get_sbp_fn = 1;
  let has_data_type_infer_fn = 1;
}

def OneFlow_CosGradOp : OneFlow_BaseOp<"cos_grad", [NoSideEffect, DeclareOpInterfaceMethods<UserOpCompatibleInterface>]> {
  let input = (ins
    OneFlow_Tensor:$x,
    OneFlow_Tensor:$dy
  );
  let output = (outs
    OneFlow_Tensor:$dx
  );
  let has_logical_tensor_desc_infer_fn = 1;
  let has_physical_tensor_desc_infer_fn = 1;
  let has_get_sbp_fn = 1;
  let has_data_type_infer_fn = 1;
}

def OneFlow_CoshOp : OneFlow_BaseOp<"cosh", [NoSideEffect, DeclareOpInterfaceMethods<UserOpCompatibleInterface>]> {
  let input = (ins
    OneFlow_Tensor:$x
  );
  let output = (outs
    OneFlow_Tensor:$y
  );
  let has_logical_tensor_desc_infer_fn = 1;
  let has_physical_tensor_desc_infer_fn = 1;
  let has_get_sbp_fn = 1;
  let has_data_type_infer_fn = 1;
}

def OneFlow_CoshGradOp : OneFlow_BaseOp<"cosh_grad", [NoSideEffect, DeclareOpInterfaceMethods<UserOpCompatibleInterface>]> {
  let input = (ins
    OneFlow_Tensor:$x,
    OneFlow_Tensor:$dy
  );
  let output = (outs
    OneFlow_Tensor:$dx
  );
  let has_logical_tensor_desc_infer_fn = 1;
  let has_physical_tensor_desc_infer_fn = 1;
  let has_get_sbp_fn = 1;
  let has_data_type_infer_fn = 1;
}

def OneFlow_HardtanhOp : OneFlow_BaseOp<"hardtanh", [NoSideEffect, DeclareOpInterfaceMethods<UserOpCompatibleInterface>]> {
  let input = (ins
    OneFlow_Tensor:$in
  );
  let output = (outs
    OneFlow_Tensor:$out
  );
  let attrs = (ins
    DefaultValuedAttr<F64Attr, "0.">:$min_val,
    DefaultValuedAttr<F64Attr, "0.">:$max_val
  );
  let has_logical_tensor_desc_infer_fn = 1;
  let has_physical_tensor_desc_infer_fn = 1;
  let has_get_sbp_fn = 1;
  let has_data_type_infer_fn = 1;
}

def OneFlow_HardtanhGradOp : OneFlow_BaseOp<"hardtanh_grad", [NoSideEffect, DeclareOpInterfaceMethods<UserOpCompatibleInterface>]> {
  let input = (ins
    OneFlow_Tensor:$y,
    OneFlow_Tensor:$dy
  );
  let output = (outs
    OneFlow_Tensor:$dx
  );
  let attrs = (ins
    DefaultValuedAttr<F64Attr, "0.">:$min_val,
    DefaultValuedAttr<F64Attr, "0.">:$max_val
  );
  let has_logical_tensor_desc_infer_fn = 1;
  let has_physical_tensor_desc_infer_fn = 1;
  let has_get_sbp_fn = 1;
  let has_data_type_infer_fn = 1;
}

def OneFlow_SinOp : OneFlow_BaseOp<"sin", [NoSideEffect, DeclareOpInterfaceMethods<UserOpCompatibleInterface>]> {
  let input = (ins
    OneFlow_Tensor:$x
  );
  let output = (outs
    OneFlow_Tensor:$y
  );
  let has_logical_tensor_desc_infer_fn = 1;
  let has_physical_tensor_desc_infer_fn = 1;
  let has_get_sbp_fn = 1;
  let has_data_type_infer_fn = 1;
}

def OneFlow_SinGradOp : OneFlow_BaseOp<"sin_grad", [NoSideEffect, DeclareOpInterfaceMethods<UserOpCompatibleInterface>]> {
  let input = (ins
    OneFlow_Tensor:$x,
    OneFlow_Tensor:$dy
  );
  let output = (outs
    OneFlow_Tensor:$dx
  );
  let has_logical_tensor_desc_infer_fn = 1;
  let has_physical_tensor_desc_infer_fn = 1;
  let has_get_sbp_fn = 1;
  let has_data_type_infer_fn = 1;
}

def OneFlow_SinhOp : OneFlow_BaseOp<"sinh", [NoSideEffect, DeclareOpInterfaceMethods<UserOpCompatibleInterface>]> {
  let input = (ins
    OneFlow_Tensor:$x
  );
  let output = (outs
    OneFlow_Tensor:$y
  );
  let has_logical_tensor_desc_infer_fn = 1;
  let has_physical_tensor_desc_infer_fn = 1;
  let has_get_sbp_fn = 1;
  let has_data_type_infer_fn = 1;
}

def OneFlow_SinhGradOp : OneFlow_BaseOp<"sinh_grad", [NoSideEffect, DeclareOpInterfaceMethods<UserOpCompatibleInterface>]> {
  let input = (ins
    OneFlow_Tensor:$x,
    OneFlow_Tensor:$dy
  );
  let output = (outs
    OneFlow_Tensor:$dx
  );
  let has_logical_tensor_desc_infer_fn = 1;
  let has_physical_tensor_desc_infer_fn = 1;
  let has_get_sbp_fn = 1;
  let has_data_type_infer_fn = 1;
}

def OneFlow_TanOp : OneFlow_BaseOp<"tan", [NoSideEffect, DeclareOpInterfaceMethods<UserOpCompatibleInterface>]> {
  let input = (ins
    OneFlow_Tensor:$x
  );
  let output = (outs
    OneFlow_Tensor:$y
  );
  let has_logical_tensor_desc_infer_fn = 1;
  let has_physical_tensor_desc_infer_fn = 1;
  let has_get_sbp_fn = 1;
  let has_data_type_infer_fn = 1;
}

def OneFlow_TanGradOp : OneFlow_BaseOp<"tan_grad", [NoSideEffect, DeclareOpInterfaceMethods<UserOpCompatibleInterface>]> {
  let input = (ins
    OneFlow_Tensor:$x,
    OneFlow_Tensor:$dy
  );
  let output = (outs
    OneFlow_Tensor:$dx
  );
  let has_logical_tensor_desc_infer_fn = 1;
  let has_physical_tensor_desc_infer_fn = 1;
  let has_get_sbp_fn = 1;
  let has_data_type_infer_fn = 1;
}

def OneFlow_TanhOp : OneFlow_BaseOp<"tanh", [NoSideEffect, DeclareOpInterfaceMethods<UserOpCompatibleInterface>]> {
  let input = (ins
    OneFlow_Tensor:$x
  );
  let output = (outs
    OneFlow_Tensor:$y
  );
  let has_logical_tensor_desc_infer_fn = 1;
  let has_physical_tensor_desc_infer_fn = 1;
  let has_get_sbp_fn = 1;
  let has_data_type_infer_fn = 1;
}

def OneFlow_TanhGradOp : OneFlow_BaseOp<"tanh_grad", [NoSideEffect, DeclareOpInterfaceMethods<UserOpCompatibleInterface>]> {
  let input = (ins
    OneFlow_Tensor:$x,
    OneFlow_Tensor:$dy
  );
  let output = (outs
    OneFlow_Tensor:$dx
  );
  let has_logical_tensor_desc_infer_fn = 1;
  let has_physical_tensor_desc_infer_fn = 1;
  let has_get_sbp_fn = 1;
  let has_data_type_infer_fn = 1;
}

def OneFlow_NotEqualZeroOp : OneFlow_BaseOp<"not_equal_zero", [NoSideEffect, DeclareOpInterfaceMethods<UserOpCompatibleInterface>]> {
  let input = (ins
    OneFlow_Tensor:$x
  );
  let output = (outs
    OneFlow_Tensor:$y
  );
  let has_logical_tensor_desc_infer_fn = 1;
  let has_physical_tensor_desc_infer_fn = 1;
  let has_get_sbp_fn = 1;
  let has_data_type_infer_fn = 1;
}

def OneFlow_NotEqualZeroGradOp : OneFlow_BaseOp<"not_equal_zero_grad", [NoSideEffect, DeclareOpInterfaceMethods<UserOpCompatibleInterface>]> {
  let input = (ins
    OneFlow_Tensor:$x,
    OneFlow_Tensor:$dy
  );
  let output = (outs
    OneFlow_Tensor:$dx
  );
  let has_logical_tensor_desc_infer_fn = 1;
  let has_physical_tensor_desc_infer_fn = 1;
  let has_get_sbp_fn = 1;
  let has_data_type_infer_fn = 1;
}

#endif // GET_ONEFLOW_TRIGONOMETRIC_OP_DEFINITIONS

// Group: UNARY
// acc, affine_grid, affine_grid_grad, bernoulli, cast, cast_to_static_shape, cast_to_tick, celu, copy, count_not_finite, diag, diagonal, elu, expand, expand_dims, flatten, flip, fold, gelu, hardsigmoid, hardshrink, hardswish, leaky_relu, log2, logical_not, mish, narrow, one_hot, pack, random_mask_like, repeat, roll, selu, silu, softshrink, softsign, sort, square_sum, squeeze, threshold, transpose, tril, triu, unfold, unfold_tensor, unpack, zero_like, to_contiguous, isnan, isinf
// Total: 49

#ifdef GET_ONEFLOW_UNARY_OP_DEFINITIONS

def OneFlow_AccOp : OneFlow_BaseOp<"acc", [NoSideEffect, DeclareOpInterfaceMethods<UserOpCompatibleInterface>]> {
  let input = (ins
    OneFlow_Tensor:$in
  );
  let output = (outs
    OneFlow_Tensor:$out
  );
  let attrs = (ins
    DefaultValuedAttr<SI32Attr, "0">:$max_acc_num
  );
  let has_logical_tensor_desc_infer_fn = 1;
  let has_physical_tensor_desc_infer_fn = 1;
  let has_get_sbp_fn = 1;
  let has_data_type_infer_fn = 1;
  let has_output_blob_time_shape_infer_fn = 1;
}

def OneFlow_AffineGridOp : OneFlow_BaseOp<"affine_grid", [NoSideEffect, DeclareOpInterfaceMethods<UserOpCompatibleInterface>]> {
  let input = (ins
    OneFlow_Tensor:$theta
  );
  let output = (outs
    OneFlow_Tensor:$grid
  );
  let attrs = (ins
    ShapeAttr:$size,
    DefaultValuedAttr<BoolAttr, "false">:$align_corners
  );
  let has_check_fn = 1;
  let has_logical_tensor_desc_infer_fn = 1;
  let has_physical_tensor_desc_infer_fn = 1;
  let has_get_sbp_fn = 1;
  let has_data_type_infer_fn = 1;
}

def OneFlow_AffineGridGradOp : OneFlow_BaseOp<"affine_grid_grad", [NoSideEffect, DeclareOpInterfaceMethods<UserOpCompatibleInterface>]> {
  let input = (ins
    OneFlow_Tensor:$dgrid
  );
  let output = (outs
    OneFlow_Tensor:$dtheta
  );
  let attrs = (ins
    ShapeAttr:$size,
    DefaultValuedAttr<BoolAttr, "false">:$align_corners
  );
  let has_check_fn = 1;
  let has_logical_tensor_desc_infer_fn = 1;
  let has_physical_tensor_desc_infer_fn = 1;
  let has_get_sbp_fn = 1;
  let has_data_type_infer_fn = 1;
}

def OneFlow_BernoulliOp : OneFlow_BaseOp<"bernoulli", [NoSideEffect, NoGrad, CpuOnly, DeclareOpInterfaceMethods<UserOpCompatibleInterface>]> {
  let input = (ins
    OneFlow_Tensor:$in
  );
  let output = (outs
    OneFlow_Tensor:$out
  );
  let attrs = (ins
    DefaultValuedAttr<SI64Attr, "-1">:$seed,
    DefaultValuedAttr<BoolAttr, "false">:$has_seed,
    OneFlow_DataType:$dtype
  );
  let has_logical_tensor_desc_infer_fn = 1;
  let has_physical_tensor_desc_infer_fn = 1;
  let has_get_sbp_fn = 1;
  let has_data_type_infer_fn = 1;
}

def OneFlow_CastOp : OneFlow_BaseOp<"cast", [NoSideEffect, SupportNonContiguous, DeclareOpInterfaceMethods<UserOpCompatibleInterface>]> {
  let input = (ins
    OneFlow_Tensor:$in
  );
  let output = (outs
    OneFlow_Tensor:$out
  );
  let attrs = (ins
    OneFlow_DataType:$dtype
  );
  let has_logical_tensor_desc_infer_fn = 1;
  let has_physical_tensor_desc_infer_fn = 1;
  let has_get_sbp_fn = 1;
  let has_data_type_infer_fn = 1;
}

def OneFlow_CastToStaticShapeOp : OneFlow_BaseOp<"cast_to_static_shape", [NoSideEffect, DeclareOpInterfaceMethods<UserOpCompatibleInterface>]> {
  let input = (ins
    OneFlow_Tensor:$input
  );
  let output = (outs
    OneFlow_Tensor:$output
  );
  let has_logical_tensor_desc_infer_fn = 1;
  let has_physical_tensor_desc_infer_fn = 1;
  let has_get_sbp_fn = 1;
  let has_data_type_infer_fn = 1;
}

def OneFlow_CastToTickOp : OneFlow_BaseOp<"cast_to_tick", [NoSideEffect, NoGrad, DeclareOpInterfaceMethods<UserOpCompatibleInterface>]> {
  let input = (ins
    OneFlow_Tensor:$in
  );
  let output = (outs
    OneFlow_Tensor:$out
  );
  let has_logical_tensor_desc_infer_fn = 1;
  let has_physical_tensor_desc_infer_fn = 1;
  let has_get_sbp_fn = 1;
  let has_data_type_infer_fn = 1;
  let has_nd_sbp_infer_fn = 1;
}

def OneFlow_CeluOp : OneFlow_BaseOp<"celu", [NoSideEffect, DeclareOpInterfaceMethods<UserOpCompatibleInterface>]> {
  let input = (ins
    OneFlow_Tensor:$in
  );
  let output = (outs
    OneFlow_Tensor:$out
  );
  let attrs = (ins
    DefaultValuedAttr<F64Attr, "0.">:$alpha
  );
  let has_logical_tensor_desc_infer_fn = 1;
  let has_physical_tensor_desc_infer_fn = 1;
  let has_get_sbp_fn = 1;
  let has_data_type_infer_fn = 1;
}

def OneFlow_CopyOp : OneFlow_BaseOp<"copy", [NoSideEffect, DeclareOpInterfaceMethods<UserOpCompatibleInterface>]> {
  let input = (ins
    OneFlow_Tensor:$in
  );
  let output = (outs
    OneFlow_Tensor:$out
  );
  let attrs = (ins
    StrAttr:$device_type,
    DefaultValuedAttr<SI64Attr, "0">:$device_id
  );
  let has_logical_tensor_desc_infer_fn = 1;
  let has_physical_tensor_desc_infer_fn = 1;
  let has_get_sbp_fn = 1;
  let has_data_type_infer_fn = 1;
  let has_device_and_stream_infer_fn = 1;
}

def OneFlow_CountNotFiniteOp : OneFlow_BaseOp<"count_not_finite", [NoSideEffect, NoGrad, DeclareOpInterfaceMethods<UserOpCompatibleInterface>]> {
  let input = (ins
    OneFlow_Tensor:$x
  );
  let output = (outs
    OneFlow_Tensor:$y
  );
  let has_logical_tensor_desc_infer_fn = 1;
  let has_physical_tensor_desc_infer_fn = 1;
  let has_get_sbp_fn = 1;
  let has_data_type_infer_fn = 1;
}

def OneFlow_DiagOp : OneFlow_BaseOp<"diag", [NoSideEffect, DeclareOpInterfaceMethods<UserOpCompatibleInterface>]> {
  let input = (ins
    OneFlow_Tensor:$in
  );
  let output = (outs
    OneFlow_Tensor:$out
  );
  let attrs = (ins
    DefaultValuedAttr<SI32Attr, "0">:$diagonal
  );
  let has_logical_tensor_desc_infer_fn = 1;
  let has_physical_tensor_desc_infer_fn = 1;
  let has_get_sbp_fn = 1;
  let has_data_type_infer_fn = 1;
}

def OneFlow_DiagonalOp : OneFlow_BaseOp<"diagonal", [NoSideEffect, DeclareOpInterfaceMethods<UserOpCompatibleInterface>]> {
  let input = (ins
    OneFlow_Tensor:$in
  );
  let output = (outs
    OneFlow_Tensor:$out
  );
  let attrs = (ins
    DefaultValuedAttr<SI32Attr, "0">:$offset
  );
  let has_logical_tensor_desc_infer_fn = 1;
  let has_physical_tensor_desc_infer_fn = 1;
  let has_get_sbp_fn = 1;
  let has_data_type_infer_fn = 1;
}

def OneFlow_EluOp : OneFlow_BaseOp<"elu", [NoSideEffect, DeclareOpInterfaceMethods<UserOpCompatibleInterface>]> {
  let input = (ins
    OneFlow_Tensor:$in
  );
  let output = (outs
    OneFlow_Tensor:$out
  );
  let attrs = (ins
    DefaultValuedAttr<F64Attr, "0.">:$alpha
  );
  let has_logical_tensor_desc_infer_fn = 1;
  let has_physical_tensor_desc_infer_fn = 1;
  let has_get_sbp_fn = 1;
  let has_data_type_infer_fn = 1;
}

def OneFlow_ExpandOp : OneFlow_BaseOp<"expand", [NoSideEffect, DeclareOpInterfaceMethods<UserOpCompatibleInterface>]> {
  let input = (ins
    OneFlow_Tensor:$in
  );
  let output = (outs
    OneFlow_Tensor:$out
  );
  let attrs = (ins
    SI32ArrayAttr:$logical_in_shape,
    SI32ArrayAttr:$logical_expand_shape
  );
  let has_logical_tensor_desc_infer_fn = 1;
  let has_physical_tensor_desc_infer_fn = 1;
  let has_get_sbp_fn = 1;
  let has_data_type_infer_fn = 1;
}

def OneFlow_ExpandDimsOp : OneFlow_BaseOp<"expand_dims", [NoSideEffect, DeclareOpInterfaceMethods<UserOpCompatibleInterface>]> {
  let input = (ins
    OneFlow_Tensor:$in
  );
  let output = (outs
    OneFlow_Tensor:$out
  );
  let attrs = (ins
    DefaultValuedAttr<SI32Attr, "0">:$axis
  );
  let has_logical_tensor_desc_infer_fn = 1;
  let has_physical_tensor_desc_infer_fn = 1;
  let has_get_sbp_fn = 1;
  let has_data_type_infer_fn = 1;
}

def OneFlow_FlattenOp : OneFlow_BaseOp<"flatten", [NoSideEffect, DeclareOpInterfaceMethods<UserOpCompatibleInterface>]> {
  let input = (ins
    OneFlow_Tensor:$in
  );
  let output = (outs
    OneFlow_Tensor:$out
  );
  let attrs = (ins
    DefaultValuedAttr<SI32Attr, "0">:$start_dim,
    DefaultValuedAttr<SI32Attr, "-1">:$end_dim
  );
  let has_logical_tensor_desc_infer_fn = 1;
  let has_physical_tensor_desc_infer_fn = 1;
  let has_get_sbp_fn = 1;
  let has_data_type_infer_fn = 1;
}

def OneFlow_FlipOp : OneFlow_BaseOp<"flip", [NoSideEffect, DeclareOpInterfaceMethods<UserOpCompatibleInterface>]> {
  let input = (ins
    OneFlow_Tensor:$x
  );
  let output = (outs
    OneFlow_Tensor:$y
  );
  let attrs = (ins
    SI32ArrayAttr:$dims
  );
  let has_logical_tensor_desc_infer_fn = 1;
  let has_physical_tensor_desc_infer_fn = 1;
  let has_get_sbp_fn = 1;
  let has_data_type_infer_fn = 1;
}

def OneFlow_FoldOp : OneFlow_BaseOp<"fold", [NoSideEffect, DeclareOpInterfaceMethods<UserOpCompatibleInterface>]> {
  let input = (ins
    OneFlow_Tensor:$x
  );
  let output = (outs
    OneFlow_Tensor:$y
  );
  let attrs = (ins
    StrAttr:$data_format,
    SI32ArrayAttr:$output_size,
    SI32ArrayAttr:$kernel_size,
    SI32ArrayAttr:$strides,
    SI32ArrayAttr:$padding,
    SI32ArrayAttr:$dilation_rate
  );
  let has_logical_tensor_desc_infer_fn = 1;
  let has_physical_tensor_desc_infer_fn = 1;
  let has_get_sbp_fn = 1;
  let has_data_type_infer_fn = 1;
}

def OneFlow_GeluOp : OneFlow_BaseOp<"gelu", [NoSideEffect, DeclareOpInterfaceMethods<UserOpCompatibleInterface>]> {
  let input = (ins
    OneFlow_Tensor:$in
  );
  let output = (outs
    OneFlow_Tensor:$out
  );
  let has_logical_tensor_desc_infer_fn = 1;
  let has_physical_tensor_desc_infer_fn = 1;
  let has_get_sbp_fn = 1;
  let has_data_type_infer_fn = 1;
}

def OneFlow_HardsigmoidOp : OneFlow_BaseOp<"hardsigmoid", [NoSideEffect, DeclareOpInterfaceMethods<UserOpCompatibleInterface>]> {
  let input = (ins
    OneFlow_Tensor:$in
  );
  let output = (outs
    OneFlow_Tensor:$out
  );
  let has_logical_tensor_desc_infer_fn = 1;
  let has_physical_tensor_desc_infer_fn = 1;
  let has_get_sbp_fn = 1;
  let has_data_type_infer_fn = 1;
}

def OneFlow_HardShrinkOp : OneFlow_BaseOp<"hardshrink", [NoSideEffect, DeclareOpInterfaceMethods<UserOpCompatibleInterface>]> {
  let input = (ins
    OneFlow_Tensor:$in
  );
  let output = (outs
    OneFlow_Tensor:$out
  );
  let attrs = (ins
    DefaultValuedAttr<F64Attr, "0.">:$lambd
  );
  let has_logical_tensor_desc_infer_fn = 1;
  let has_physical_tensor_desc_infer_fn = 1;
  let has_get_sbp_fn = 1;
  let has_data_type_infer_fn = 1;
}

def OneFlow_HardswishOp : OneFlow_BaseOp<"hardswish", [NoSideEffect, DeclareOpInterfaceMethods<UserOpCompatibleInterface>]> {
  let input = (ins
    OneFlow_Tensor:$in
  );
  let output = (outs
    OneFlow_Tensor:$out
  );
  let has_logical_tensor_desc_infer_fn = 1;
  let has_physical_tensor_desc_infer_fn = 1;
  let has_get_sbp_fn = 1;
  let has_data_type_infer_fn = 1;
}

def OneFlow_LeakyReluOp : OneFlow_BaseOp<"leaky_relu", [NoSideEffect, DeclareOpInterfaceMethods<UserOpCompatibleInterface>]> {
  let input = (ins
    OneFlow_Tensor:$x
  );
  let output = (outs
    OneFlow_Tensor:$y
  );
  let attrs = (ins
    DefaultValuedAttr<F32Attr, "0.">:$alpha
  );
  let has_logical_tensor_desc_infer_fn = 1;
  let has_physical_tensor_desc_infer_fn = 1;
  let has_get_sbp_fn = 1;
  let has_data_type_infer_fn = 1;
}

def OneFlow_Log2Op : OneFlow_BaseOp<"log2", [NoSideEffect, DeclareOpInterfaceMethods<UserOpCompatibleInterface>]> {
  let input = (ins
    OneFlow_Tensor:$x
  );
  let output = (outs
    OneFlow_Tensor:$y
  );
  let has_logical_tensor_desc_infer_fn = 1;
  let has_physical_tensor_desc_infer_fn = 1;
  let has_get_sbp_fn = 1;
  let has_data_type_infer_fn = 1;
}

def OneFlow_LogicalNotOp : OneFlow_BaseOp<"logical_not", [NoSideEffect, NoGrad, DeclareOpInterfaceMethods<UserOpCompatibleInterface>]> {
  let input = (ins
    OneFlow_Tensor:$x
  );
  let output = (outs
    OneFlow_Tensor:$y
  );
  let has_logical_tensor_desc_infer_fn = 1;
  let has_physical_tensor_desc_infer_fn = 1;
  let has_get_sbp_fn = 1;
  let has_data_type_infer_fn = 1;
}

def OneFlow_MishOp : OneFlow_BaseOp<"mish", [NoSideEffect, DeclareOpInterfaceMethods<UserOpCompatibleInterface>]> {
  let input = (ins
    OneFlow_Tensor:$in
  );
  let output = (outs
    OneFlow_Tensor:$out
  );
  let has_logical_tensor_desc_infer_fn = 1;
  let has_physical_tensor_desc_infer_fn = 1;
  let has_get_sbp_fn = 1;
  let has_data_type_infer_fn = 1;
}

def OneFlow_NarrowOp : OneFlow_BaseOp<"narrow", [NoSideEffect, DeclareOpInterfaceMethods<UserOpCompatibleInterface>]> {
  let input = (ins
    OneFlow_Tensor:$in
  );
  let output = (outs
    OneFlow_Tensor:$out
  );
  let attrs = (ins
    DefaultValuedAttr<SI64Attr, "0">:$dim,
    DefaultValuedAttr<SI64Attr, "0">:$start,
    DefaultValuedAttr<SI64Attr, "0">:$length
  );
  let has_logical_tensor_desc_infer_fn = 1;
  let has_physical_tensor_desc_infer_fn = 1;
  let has_get_sbp_fn = 1;
  let has_data_type_infer_fn = 1;
}

def OneFlow_OneHotOp : OneFlow_BaseOp<"one_hot", [NoSideEffect, NoGrad, DeclareOpInterfaceMethods<UserOpCompatibleInterface>]> {
  let input = (ins
    OneFlow_Tensor:$indices
  );
  let output = (outs
    OneFlow_Tensor:$out
  );
  let attrs = (ins
    DefaultValuedAttr<SI64Attr, "0">:$depth,
    DefaultValuedAttr<F64Attr, "0.">:$floating_on_value,
    DefaultValuedAttr<SI64Attr, "0">:$integer_on_value,
    DefaultValuedAttr<F64Attr, "0.">:$floating_off_value,
    DefaultValuedAttr<SI64Attr, "0">:$integer_off_value,
    OneFlow_DataType:$dtype
  );
  let has_logical_tensor_desc_infer_fn = 1;
  let has_physical_tensor_desc_infer_fn = 1;
  let has_get_sbp_fn = 1;
  let has_data_type_infer_fn = 1;
  let has_input_arg_modify_fn = 1;
}

def OneFlow_PackOp : OneFlow_BaseOp<"pack", [NoSideEffect, DeclareOpInterfaceMethods<UserOpCompatibleInterface>]> {
  let input = (ins
    OneFlow_Tensor:$in
  );
  let output = (outs
    OneFlow_Tensor:$out
  );
  let attrs = (ins
    DefaultValuedAttr<SI32Attr, "0">:$pack_num
  );
  let has_logical_tensor_desc_infer_fn = 1;
  let has_physical_tensor_desc_infer_fn = 1;
  let has_get_sbp_fn = 1;
  let has_data_type_infer_fn = 1;
  let has_output_blob_time_shape_infer_fn = 1;
}

def OneFlow_RandomMaskLikeOp : OneFlow_BaseOp<"random_mask_like", [NoSideEffect, NoGrad, DeclareOpInterfaceMethods<UserOpCompatibleInterface>]> {
  let input = (ins
    OneFlow_Tensor:$like
  );
  let output = (outs
    OneFlow_Tensor:$out
  );
  let attrs = (ins
    DefaultValuedAttr<F32Attr, "0.">:$rate,
    DefaultValuedAttr<SI64Attr, "0">:$seed
  );
  let builders = [
    OpBuilder<(ins
      "Value":$like,
      "StringRef":$op_name,
      "StringRef":$device_tag,
      "ArrayAttr":$device_name,
      "IntegerAttr":$scope_symbol_id,
      "ArrayAttr":$hierarchy,
      "FloatAttr":$rate,
      "IntegerAttr":$seed
    )>
  ];
  let has_check_fn = 1;
  let has_logical_tensor_desc_infer_fn = 1;
  let has_physical_tensor_desc_infer_fn = 1;
  let has_get_sbp_fn = 1;
  let has_data_type_infer_fn = 1;
}

def OneFlow_RepeatOp : OneFlow_BaseOp<"repeat", [NoSideEffect, DeclareOpInterfaceMethods<UserOpCompatibleInterface>]> {
  let input = (ins
    OneFlow_Tensor:$in
  );
  let output = (outs
    OneFlow_Tensor:$out
  );
  let attrs = (ins
    DefaultValuedAttr<SI32Attr, "0">:$repeat_num
  );
  let has_logical_tensor_desc_infer_fn = 1;
  let has_physical_tensor_desc_infer_fn = 1;
  let has_get_sbp_fn = 1;
  let has_data_type_infer_fn = 1;
  let has_output_blob_time_shape_infer_fn = 1;
}

def OneFlow_RollOp : OneFlow_BaseOp<"roll", [NoSideEffect, DeclareOpInterfaceMethods<UserOpCompatibleInterface>]> {
  let input = (ins
    OneFlow_Tensor:$in
  );
  let output = (outs
    OneFlow_Tensor:$out
  );
  let attrs = (ins
    SI32ArrayAttr:$shifts,
    SI32ArrayAttr:$dims
  );
  let has_logical_tensor_desc_infer_fn = 1;
  let has_physical_tensor_desc_infer_fn = 1;
  let has_get_sbp_fn = 1;
  let has_data_type_infer_fn = 1;
}

def OneFlow_SeluOp : OneFlow_BaseOp<"selu", [NoSideEffect, DeclareOpInterfaceMethods<UserOpCompatibleInterface>]> {
  let input = (ins
    OneFlow_Tensor:$in
  );
  let output = (outs
    OneFlow_Tensor:$out
  );
  let has_logical_tensor_desc_infer_fn = 1;
  let has_physical_tensor_desc_infer_fn = 1;
  let has_get_sbp_fn = 1;
  let has_data_type_infer_fn = 1;
}

def OneFlow_SiluOp : OneFlow_BaseOp<"silu", [NoSideEffect, DeclareOpInterfaceMethods<UserOpCompatibleInterface>]> {
  let input = (ins
    OneFlow_Tensor:$in
  );
  let output = (outs
    OneFlow_Tensor:$out
  );
  let has_logical_tensor_desc_infer_fn = 1;
  let has_physical_tensor_desc_infer_fn = 1;
  let has_get_sbp_fn = 1;
  let has_data_type_infer_fn = 1;
}

def OneFlow_SoftShrinkOp: OneFlow_BaseOp<"softshrink", [NoSideEffect, DeclareOpInterfaceMethods<UserOpCompatibleInterface>]> {
  let input = (ins
    OneFlow_Tensor:$in
  );
  let output = (outs
    OneFlow_Tensor:$out
  );
  let attrs = (ins
    DefaultValuedAttr<F64Attr, "0.">:$alpha
  );
  let has_logical_tensor_desc_infer_fn = 1;
  let has_physical_tensor_desc_infer_fn = 1;
  let has_get_sbp_fn = 1;
  let has_data_type_infer_fn = 1;
}

def OneFlow_SoftsignOp : OneFlow_BaseOp<"softsign", [NoSideEffect, DeclareOpInterfaceMethods<UserOpCompatibleInterface>]> {
  let input = (ins
    OneFlow_Tensor:$in
  );
  let output = (outs
    OneFlow_Tensor:$out
  );
  let has_logical_tensor_desc_infer_fn = 1;
  let has_physical_tensor_desc_infer_fn = 1;
  let has_get_sbp_fn = 1;
  let has_data_type_infer_fn = 1;
}

def OneFlow_SortOp : OneFlow_BaseOp<"sort", [NoSideEffect, NoGrad, DeclareOpInterfaceMethods<UserOpCompatibleInterface>]> {
  let input = (ins
    OneFlow_Tensor:$in
  );
  let output = (outs
    OneFlow_Tensor:$out
  );
  let attrs = (ins
    StrAttr:$direction
  );
  let has_check_fn = 1;
  let has_logical_tensor_desc_infer_fn = 1;
  let has_physical_tensor_desc_infer_fn = 1;
  let has_get_sbp_fn = 1;
  let has_data_type_infer_fn = 1;
}

def OneFlow_SquareSumOp : OneFlow_BaseOp<"square_sum", [NoSideEffect, DeclareOpInterfaceMethods<UserOpCompatibleInterface>]> {
  let input = (ins
    OneFlow_Tensor:$x
  );
  let output = (outs
    OneFlow_Tensor:$y
  );
  let has_logical_tensor_desc_infer_fn = 1;
  let has_physical_tensor_desc_infer_fn = 1;
  let has_get_sbp_fn = 1;
  let has_data_type_infer_fn = 1;
}

def OneFlow_SqrtSquareSumOp : OneFlow_BaseOp<"sqrt_square_sum", [NoSideEffect, DeclareOpInterfaceMethods<UserOpCompatibleInterface>]> {
  let input = (ins
    OneFlow_Tensor:$x
  );
  let output = (outs
    OneFlow_Tensor:$y
  );
  let has_logical_tensor_desc_infer_fn = 1;
  let has_physical_tensor_desc_infer_fn = 1;
  let has_get_sbp_fn = 1;
  let has_data_type_infer_fn = 1;
}

def OneFlow_SqueezeOp : OneFlow_BaseOp<"squeeze", [NoSideEffect, DeclareOpInterfaceMethods<UserOpCompatibleInterface>]> {
  let input = (ins
    OneFlow_Tensor:$in
  );
  let output = (outs
    OneFlow_Tensor:$out
  );
  let attrs = (ins
    SI32ArrayAttr:$axes
  );
  let has_logical_tensor_desc_infer_fn = 1;
  let has_physical_tensor_desc_infer_fn = 1;
  let has_get_sbp_fn = 1;
  let has_data_type_infer_fn = 1;
}

def OneFlow_ThresholdOp : OneFlow_BaseOp<"threshold", [NoSideEffect, DeclareOpInterfaceMethods<UserOpCompatibleInterface>]> {
  let input = (ins
    OneFlow_Tensor:$in
  );
  let output = (outs
    OneFlow_Tensor:$out
  );
  let attrs = (ins
    DefaultValuedAttr<F64Attr, "0.">:$threshold_val,
    DefaultValuedAttr<F64Attr, "0.">:$value
  );
  let has_logical_tensor_desc_infer_fn = 1;
  let has_physical_tensor_desc_infer_fn = 1;
  let has_get_sbp_fn = 1;
  let has_data_type_infer_fn = 1;
}

def OneFlow_TransposeOp : OneFlow_BaseOp<"transpose", [NoSideEffect, DeclareOpInterfaceMethods<UserOpCompatibleInterface>]> {
  let input = (ins
    OneFlow_Tensor:$input
  );
  let output = (outs
    OneFlow_Tensor:$output
  );
  let attrs = (ins
    SI32ArrayAttr:$perm
  );
  let has_logical_tensor_desc_infer_fn = 1;
  let has_physical_tensor_desc_infer_fn = 1;
  let has_get_sbp_fn = 1;
  let has_data_type_infer_fn = 1;
  let hasFolder = 1;
}

def OneFlow_AsStridedOp : OneFlow_BaseOp<"as_strided", [NoSideEffect, DeclareOpInterfaceMethods<UserOpCompatibleInterface>]> {
  let input = (ins
    OneFlow_Tensor:$input
  );
  let output = (outs
    OneFlow_Tensor:$output
  );
  let attrs = (ins
    SI32ArrayAttr:$size,
    SI32ArrayAttr:$stride,
    DefaultValuedAttr<SI32Attr, "0">:$storage_offset
  );
  let has_logical_tensor_desc_infer_fn = 1;
  let has_physical_tensor_desc_infer_fn = 1;
  let has_get_sbp_fn = 1;
  let has_data_type_infer_fn = 1;
}

def OneFlow_AsStridedGradOp : OneFlow_BaseOp<"as_strided_grad", [NoSideEffect, DeclareOpInterfaceMethods<UserOpCompatibleInterface>]> {
  let input = (ins
    OneFlow_Tensor:$dy,
    OneFlow_Tensor:$input
  );
  let output = (outs
    OneFlow_Tensor:$dx
  );
  let attrs = (ins
    SI32ArrayAttr:$size,
    SI32ArrayAttr:$stride,
    DefaultValuedAttr<SI32Attr, "0">:$storage_offset
  );
  let has_logical_tensor_desc_infer_fn = 1;
  let has_physical_tensor_desc_infer_fn = 1;
  let has_get_sbp_fn = 1;
  let has_data_type_infer_fn = 1;
}

def OneFlow_TrilOp : OneFlow_BaseOp<"tril", [NoSideEffect, DeclareOpInterfaceMethods<UserOpCompatibleInterface>]> {
  let input = (ins
    OneFlow_Tensor:$in
  );
  let output = (outs
    OneFlow_Tensor:$out
  );
  let attrs = (ins
    DefaultValuedAttr<SI64Attr, "0">:$diagonal,
    DefaultValuedAttr<F64Attr, "0.">:$floating_fill_value,
    DefaultValuedAttr<SI64Attr, "0">:$integer_fill_value,
    DefaultValuedAttr<BoolAttr, "false">:$is_floating_fill_value
  );
  let has_logical_tensor_desc_infer_fn = 1;
  let has_physical_tensor_desc_infer_fn = 1;
  let has_get_sbp_fn = 1;
  let has_data_type_infer_fn = 1;
}

def OneFlow_TriuOp : OneFlow_BaseOp<"triu", [NoSideEffect, DeclareOpInterfaceMethods<UserOpCompatibleInterface>]> {
  let input = (ins
    OneFlow_Tensor:$in
  );
  let output = (outs
    OneFlow_Tensor:$out
  );
  let attrs = (ins
    DefaultValuedAttr<SI64Attr, "0">:$diagonal
  );
  let has_logical_tensor_desc_infer_fn = 1;
  let has_physical_tensor_desc_infer_fn = 1;
  let has_get_sbp_fn = 1;
  let has_data_type_infer_fn = 1;
}

def OneFlow_UnfoldOp : OneFlow_BaseOp<"unfold", [NoSideEffect, DeclareOpInterfaceMethods<UserOpCompatibleInterface>]> {
  let input = (ins
    OneFlow_Tensor:$x
  );
  let output = (outs
    OneFlow_Tensor:$y
  );
  let attrs = (ins
    StrAttr:$data_format,
    SI32ArrayAttr:$kernel_size,
    SI32ArrayAttr:$padding,
    SI32ArrayAttr:$strides,
    SI32ArrayAttr:$dilation_rate
  );
  let has_logical_tensor_desc_infer_fn = 1;
  let has_physical_tensor_desc_infer_fn = 1;
  let has_get_sbp_fn = 1;
  let has_data_type_infer_fn = 1;
}

def OneFlow_UnfoldTensorOp : OneFlow_BaseOp<"unfold_tensor", [NoSideEffect, DeclareOpInterfaceMethods<UserOpCompatibleInterface>]> {
  let input = (ins
    OneFlow_Tensor:$x
  );
  let output = (outs
    OneFlow_Tensor:$y
  );
  let attrs = (ins
    DefaultValuedAttr<SI32Attr, "0">:$dimension,
    DefaultValuedAttr<SI32Attr, "0">:$size,
    DefaultValuedAttr<SI32Attr, "0">:$step
  );
  let has_logical_tensor_desc_infer_fn = 1;
  let has_physical_tensor_desc_infer_fn = 1;
  let has_get_sbp_fn = 1;
  let has_data_type_infer_fn = 1;
}

def OneFlow_UnpackOp : OneFlow_BaseOp<"unpack", [NoSideEffect, DeclareOpInterfaceMethods<UserOpCompatibleInterface>]> {
  let input = (ins
    OneFlow_Tensor:$in
  );
  let output = (outs
    OneFlow_Tensor:$out
  );
  let attrs = (ins
    DefaultValuedAttr<SI32Attr, "0">:$unpack_num
  );
  let has_logical_tensor_desc_infer_fn = 1;
  let has_physical_tensor_desc_infer_fn = 1;
  let has_get_sbp_fn = 1;
  let has_data_type_infer_fn = 1;
  let has_output_blob_time_shape_infer_fn = 1;
}

def OneFlow_ZeroLikeOp : OneFlow_BaseOp<"zero_like", [NoSideEffect, NoGrad, DeclareOpInterfaceMethods<UserOpCompatibleInterface>]> {
  let input = (ins
    OneFlow_Tensor:$like
  );
  let output = (outs
    OneFlow_Tensor:$out
  );
  let same_output_regst_num = 1;
  let has_logical_tensor_desc_infer_fn = 1;
  let has_physical_tensor_desc_infer_fn = 1;
  let has_get_sbp_fn = 1;
  let has_data_type_infer_fn = 1;
  let has_nd_sbp_infer_fn = 1;
}

def OneFlow_ToContiguousOp : OneFlow_BaseOp<"to_contiguous", [NoSideEffect, SupportNonContiguous, DeclareOpInterfaceMethods<UserOpCompatibleInterface>]> {
  let input = (ins
    OneFlow_Tensor:$in
  );
  let output = (outs
    OneFlow_Tensor:$out
  );
  let has_logical_tensor_desc_infer_fn = 1;
  let has_physical_tensor_desc_infer_fn = 1;
  let has_get_sbp_fn = 1;
  let has_data_type_infer_fn = 1;
} 

def OneFlow_IsNanOp : OneFlow_BaseOp<"isnan", [NoSideEffect, NoGrad, DeclareOpInterfaceMethods<UserOpCompatibleInterface>]> {
  let input = (ins
    OneFlow_Tensor:$in
  );
  let output = (outs
    OneFlow_Tensor:$out
  );
  let same_output_regst_num = 1;
  let has_logical_tensor_desc_infer_fn = 1;
  let has_physical_tensor_desc_infer_fn = 1;
  let has_get_sbp_fn = 1;
  let has_data_type_infer_fn = 1;
}

def OneFlow_IsInfOp : OneFlow_BaseOp<"isinf", [NoSideEffect, NoGrad, DeclareOpInterfaceMethods<UserOpCompatibleInterface>]> {
  let input = (ins
    OneFlow_Tensor:$in
  );
  let output = (outs
    OneFlow_Tensor:$out
  );
  let same_output_regst_num = 1;
  let has_logical_tensor_desc_infer_fn = 1;
  let has_physical_tensor_desc_infer_fn = 1;
  let has_get_sbp_fn = 1;
  let has_data_type_infer_fn = 1;
}

#endif // GET_ONEFLOW_UNARY_OP_DEFINITIONS

// Group: UPSAMPLE
// upsample_bicubic_2d, upsample_bicubic_2d_grad, upsample_bilinear_2d, upsample_bilinear_2d_grad, upsample_linear_1d, upsample_linear_1d_grad, upsample_nearest_1d, upsample_nearest_1d_grad, upsample_nearest_2d, upsample_nearest_2d_grad, upsample_nearest_3d, upsample_nearest_3d_grad, upsample_trilinear_3d, upsample_trilinear_3d_grad
// Total: 14

#ifdef GET_ONEFLOW_UPSAMPLE_OP_DEFINITIONS

def OneFlow_UpsampleBicubic2DOp : OneFlow_BaseOp<"upsample_bicubic_2d", [NoSideEffect, DeclareOpInterfaceMethods<UserOpCompatibleInterface>]> {
  let input = (ins
    OneFlow_Tensor:$x
  );
  let output = (outs
    OneFlow_Tensor:$y
  );
  let attrs = (ins
    DefaultValuedAttr<F64Attr, "0.">:$height_scale,
    DefaultValuedAttr<F64Attr, "0.">:$width_scale,
    DefaultValuedAttr<BoolAttr, "false">:$align_corners,
    SI64ArrayAttr:$output_size,
    StrAttr:$data_format
  );
  let has_logical_tensor_desc_infer_fn = 1;
  let has_physical_tensor_desc_infer_fn = 1;
  let has_get_sbp_fn = 1;
  let has_data_type_infer_fn = 1;
}

def OneFlow_UpsampleBicubic2DGradOp : OneFlow_BaseOp<"upsample_bicubic_2d_grad", [NoSideEffect, DeclareOpInterfaceMethods<UserOpCompatibleInterface>]> {
  let input = (ins
    OneFlow_Tensor:$dy,
    OneFlow_Tensor:$x
  );
  let output = (outs
    OneFlow_Tensor:$dx
  );
  let attrs = (ins
    DefaultValuedAttr<F64Attr, "0.">:$height_scale,
    DefaultValuedAttr<F64Attr, "0.">:$width_scale,
    DefaultValuedAttr<BoolAttr, "false">:$align_corners,
    SI64ArrayAttr:$output_size,
    StrAttr:$data_format
  );
  let has_logical_tensor_desc_infer_fn = 1;
  let has_physical_tensor_desc_infer_fn = 1;
  let has_get_sbp_fn = 1;
  let has_data_type_infer_fn = 1;
}

def OneFlow_UpsampleBilinear2DOp : OneFlow_BaseOp<"upsample_bilinear_2d", [NoSideEffect, DeclareOpInterfaceMethods<UserOpCompatibleInterface>]> {
  let input = (ins
    OneFlow_Tensor:$x
  );
  let output = (outs
    OneFlow_Tensor:$y
  );
  let attrs = (ins
    DefaultValuedAttr<F64Attr, "0.">:$height_scale,
    DefaultValuedAttr<F64Attr, "0.">:$width_scale,
    DefaultValuedAttr<BoolAttr, "false">:$align_corners,
    SI64ArrayAttr:$output_size,
    StrAttr:$data_format
  );
  let has_logical_tensor_desc_infer_fn = 1;
  let has_physical_tensor_desc_infer_fn = 1;
  let has_get_sbp_fn = 1;
  let has_data_type_infer_fn = 1;
}

def OneFlow_UpsampleBilinear2DGradOp : OneFlow_BaseOp<"upsample_bilinear_2d_grad", [NoSideEffect, DeclareOpInterfaceMethods<UserOpCompatibleInterface>]> {
  let input = (ins
    OneFlow_Tensor:$dy,
    OneFlow_Tensor:$x
  );
  let output = (outs
    OneFlow_Tensor:$dx
  );
  let attrs = (ins
    DefaultValuedAttr<F64Attr, "0.">:$height_scale,
    DefaultValuedAttr<F64Attr, "0.">:$width_scale,
    DefaultValuedAttr<BoolAttr, "false">:$align_corners,
    SI64ArrayAttr:$output_size,
    StrAttr:$data_format
  );
  let has_logical_tensor_desc_infer_fn = 1;
  let has_physical_tensor_desc_infer_fn = 1;
  let has_get_sbp_fn = 1;
  let has_data_type_infer_fn = 1;
}

def OneFlow_UpsampleLinear1DOp : OneFlow_BaseOp<"upsample_linear_1d", [NoSideEffect, DeclareOpInterfaceMethods<UserOpCompatibleInterface>]> {
  let input = (ins
    OneFlow_Tensor:$x
  );
  let output = (outs
    OneFlow_Tensor:$y
  );
  let attrs = (ins
    DefaultValuedAttr<F64Attr, "0.">:$scale_factor,
    DefaultValuedAttr<BoolAttr, "false">:$align_corners,
    SI64ArrayAttr:$output_size,
    StrAttr:$data_format
  );
  let has_logical_tensor_desc_infer_fn = 1;
  let has_physical_tensor_desc_infer_fn = 1;
  let has_get_sbp_fn = 1;
  let has_data_type_infer_fn = 1;
}

def OneFlow_UpsampleLinear1DGradOp : OneFlow_BaseOp<"upsample_linear_1d_grad", [NoSideEffect, DeclareOpInterfaceMethods<UserOpCompatibleInterface>]> {
  let input = (ins
    OneFlow_Tensor:$dy,
    OneFlow_Tensor:$x
  );
  let output = (outs
    OneFlow_Tensor:$dx
  );
  let attrs = (ins
    DefaultValuedAttr<F64Attr, "0.">:$scale_factor,
    DefaultValuedAttr<BoolAttr, "false">:$align_corners,
    SI64ArrayAttr:$output_size,
    StrAttr:$data_format
  );
  let has_logical_tensor_desc_infer_fn = 1;
  let has_physical_tensor_desc_infer_fn = 1;
  let has_get_sbp_fn = 1;
  let has_data_type_infer_fn = 1;
}

def OneFlow_UpsampleNearest1DOp : OneFlow_BaseOp<"upsample_nearest_1d", [NoSideEffect, DeclareOpInterfaceMethods<UserOpCompatibleInterface>]> {
  let input = (ins
    OneFlow_Tensor:$x
  );
  let output = (outs
    OneFlow_Tensor:$y
  );
  let attrs = (ins
    DefaultValuedAttr<F64Attr, "0.">:$scale_factor,
    SI64ArrayAttr:$output_size,
    StrAttr:$data_format
  );
  let has_logical_tensor_desc_infer_fn = 1;
  let has_physical_tensor_desc_infer_fn = 1;
  let has_get_sbp_fn = 1;
  let has_data_type_infer_fn = 1;
}

def OneFlow_UpsampleNearest1DGradOp : OneFlow_BaseOp<"upsample_nearest_1d_grad", [NoSideEffect, DeclareOpInterfaceMethods<UserOpCompatibleInterface>]> {
  let input = (ins
    OneFlow_Tensor:$dy,
    OneFlow_Tensor:$x
  );
  let output = (outs
    OneFlow_Tensor:$dx
  );
  let attrs = (ins
    DefaultValuedAttr<F64Attr, "0.">:$scale_factor,
    SI64ArrayAttr:$output_size,
    StrAttr:$data_format
  );
  let has_logical_tensor_desc_infer_fn = 1;
  let has_physical_tensor_desc_infer_fn = 1;
  let has_get_sbp_fn = 1;
  let has_data_type_infer_fn = 1;
}

def OneFlow_UpsampleNearest2DOp : OneFlow_BaseOp<"upsample_nearest_2d", [NoSideEffect, DeclareOpInterfaceMethods<UserOpCompatibleInterface>]> {
  let input = (ins
    OneFlow_Tensor:$x
  );
  let output = (outs
    OneFlow_Tensor:$y
  );
  let attrs = (ins
    DefaultValuedAttr<F64Attr, "0.">:$height_scale,
    DefaultValuedAttr<F64Attr, "0.">:$width_scale,
    SI64ArrayAttr:$output_size,
    StrAttr:$data_format
  );
  let has_logical_tensor_desc_infer_fn = 1;
  let has_physical_tensor_desc_infer_fn = 1;
  let has_get_sbp_fn = 1;
  let has_data_type_infer_fn = 1;
}

def OneFlow_UpsampleNearest2DGradOp : OneFlow_BaseOp<"upsample_nearest_2d_grad", [NoSideEffect, DeclareOpInterfaceMethods<UserOpCompatibleInterface>]> {
  let input = (ins
    OneFlow_Tensor:$dy,
    OneFlow_Tensor:$x
  );
  let output = (outs
    OneFlow_Tensor:$dx
  );
  let attrs = (ins
    DefaultValuedAttr<F64Attr, "0.">:$height_scale,
    DefaultValuedAttr<F64Attr, "0.">:$width_scale,
    SI64ArrayAttr:$output_size,
    StrAttr:$data_format
  );
  let has_logical_tensor_desc_infer_fn = 1;
  let has_physical_tensor_desc_infer_fn = 1;
  let has_get_sbp_fn = 1;
  let has_data_type_infer_fn = 1;
}

def OneFlow_UpsampleNearest3DOp : OneFlow_BaseOp<"upsample_nearest_3d", [NoSideEffect, DeclareOpInterfaceMethods<UserOpCompatibleInterface>]> {
  let input = (ins
    OneFlow_Tensor:$x
  );
  let output = (outs
    OneFlow_Tensor:$y
  );
  let attrs = (ins
    DefaultValuedAttr<F64Attr, "0.">:$depth_scale,
    DefaultValuedAttr<F64Attr, "0.">:$height_scale,
    DefaultValuedAttr<F64Attr, "0.">:$width_scale,
    SI64ArrayAttr:$output_size, 
    StrAttr:$data_format
  );
  let has_logical_tensor_desc_infer_fn = 1;
  let has_physical_tensor_desc_infer_fn = 1;
  let has_get_sbp_fn = 1;
  let has_data_type_infer_fn = 1;
}

def OneFlow_UpsampleNearest3DGradOp : OneFlow_BaseOp<"upsample_nearest_3d_grad", [NoSideEffect, DeclareOpInterfaceMethods<UserOpCompatibleInterface>]> {
  let input = (ins
    OneFlow_Tensor:$dy,
    OneFlow_Tensor:$x
  );
  let output = (outs
    OneFlow_Tensor:$dx
  );
  let attrs = (ins
    DefaultValuedAttr<F64Attr, "0.">:$depth_scale,
    DefaultValuedAttr<F64Attr, "0.">:$height_scale,
    DefaultValuedAttr<F64Attr, "0.">:$width_scale,
    SI64ArrayAttr:$output_size,
    StrAttr:$data_format
  );
  let has_logical_tensor_desc_infer_fn = 1;
  let has_physical_tensor_desc_infer_fn = 1;
  let has_get_sbp_fn = 1;
  let has_data_type_infer_fn = 1;
}

def OneFlow_UpsampleTrilinear3DOp : OneFlow_BaseOp<"upsample_trilinear_3d", [NoSideEffect, DeclareOpInterfaceMethods<UserOpCompatibleInterface>]> {
  let input = (ins
    OneFlow_Tensor:$x
  );
  let output = (outs
    OneFlow_Tensor:$y
  );
  let attrs = (ins
    DefaultValuedAttr<F64Attr, "0.">:$depth_scale,
    DefaultValuedAttr<F64Attr, "0.">:$height_scale,
    DefaultValuedAttr<F64Attr, "0.">:$width_scale,
    DefaultValuedAttr<BoolAttr, "false">:$align_corners,
    SI64ArrayAttr:$output_size,
    StrAttr:$data_format
  );
  let has_logical_tensor_desc_infer_fn = 1;
  let has_physical_tensor_desc_infer_fn = 1;
  let has_get_sbp_fn = 1;
  let has_data_type_infer_fn = 1;
}

def OneFlow_UpsampleTrilinear3DGradOp : OneFlow_BaseOp<"upsample_trilinear_3d_grad", [NoSideEffect, DeclareOpInterfaceMethods<UserOpCompatibleInterface>]> {
  let input = (ins
    OneFlow_Tensor:$dy,
    OneFlow_Tensor:$x
  );
  let output = (outs
    OneFlow_Tensor:$dx
  );
  let attrs = (ins
    DefaultValuedAttr<F64Attr, "0.">:$depth_scale,
    DefaultValuedAttr<F64Attr, "0.">:$height_scale,
    DefaultValuedAttr<F64Attr, "0.">:$width_scale,
    DefaultValuedAttr<BoolAttr, "false">:$align_corners,
    SI64ArrayAttr:$output_size,
    StrAttr:$data_format
  );
  let has_logical_tensor_desc_infer_fn = 1;
  let has_physical_tensor_desc_infer_fn = 1;
  let has_get_sbp_fn = 1;
  let has_data_type_infer_fn = 1;
}
#endif // GET_ONEFLOW_UPSAMPLE_OP_DEFINITIONS

// Group: OneEmbedding
// embedding_lookup_placeholder, embedding_update_placeholder, id_shuffle, embedding_shuffle, embedding_gradient_shuffle, embedding_prefetch, embedding_lookup, sgd_embedding_update, embedding_put, adagrad_embedding_update, ftrl_embedding_update
// Total: 11

#ifdef GET_ONEFLOW_ONE_EMBEDDING_OP_DEFINITIONS

def OneFlow_EmbeddingLookupPlaceholderOp : OneFlow_BaseOp<"embedding_lookup_placeholder", [NoSideEffect, DeclareOpInterfaceMethods<UserOpCompatibleInterface>]> {
  let input = (ins
    OneFlow_Tensor:$shadow,
    OneFlow_Tensor:$ids,
    Optional<OneFlow_Tensor>:$table_ids
  );
  let output = (outs
    OneFlow_Tensor:$embeddings
  );
  let attrs = (ins
    OneFlow_DataType:$dtype,
    DefaultValuedAttr<SI64Attr, "0">:$embedding_size,
    DefaultValuedAttr<SI32Attr, "1">:$num_tables,
    StrAttr:$embedding_tables,
    StrAttr:$key_value_store_options
  );
  let has_logical_tensor_desc_infer_fn = 1;
  let has_physical_tensor_desc_infer_fn = 1;
  let has_get_sbp_fn = 1;
  let has_data_type_infer_fn = 1;
  let has_input_arg_modify_fn = 1;
}

def OneFlow_EmbeddingUpdatePlaceholderOp : OneFlow_BaseOp<"embedding_update_placeholder", [DeclareOpInterfaceMethods<UserOpCompatibleInterface>]> {
  let input = (ins
    OneFlow_Tensor:$ids,
    OneFlow_Tensor:$embedding_grad
  );
  let attrs = (ins
    StrAttr:$key_value_store_options
  );
  let has_logical_tensor_desc_infer_fn = 1;
  let has_physical_tensor_desc_infer_fn = 1;
  let has_get_sbp_fn = 1;
  let has_data_type_infer_fn = 1;
}

def OneFlow_UniqueKeyValuePairOp : OneFlow_BaseOp<"unique_key_value_pair", [NoSideEffect, DeclareOpInterfaceMethods<UserOpCompatibleInterface>]> {
  let input = (ins
    OneFlow_Tensor:$keys,
    Optional<OneFlow_Tensor>:$values
  );
  let output = (outs
    OneFlow_Tensor:$num_unique,
    OneFlow_Tensor:$unique_keys,
    OneFlow_Tensor:$unique_values,
    OneFlow_Tensor:$inverse_indices
  );
  let attrs = (ins
    DefaultValuedAttr<SI32Attr, "1">:$num_tables
  );
  let same_output_regst_num = 1;
  let has_logical_tensor_desc_infer_fn = 1;
  let has_physical_tensor_desc_infer_fn = 1;
  let has_get_sbp_fn = 1;
  let has_data_type_infer_fn = 1;
}

def OneFlow_IdShuffleOp : OneFlow_BaseOp<"id_shuffle", [NoSideEffect, DeclareOpInterfaceMethods<UserOpCompatibleInterface>]> {
  let input = (ins
    OneFlow_Tensor:$ids,
    Optional<OneFlow_Tensor>:$table_ids
  );
  let output = (outs
    OneFlow_Tensor:$num_unique_matrix,
    OneFlow_Tensor:$inverse_unique_partition_indices,
    OneFlow_Tensor:$cur_rank_num_unique,
    OneFlow_Tensor:$cur_rank_unique_ids,
    OneFlow_Tensor:$cur_rank_unique_table_ids,
    OneFlow_Tensor:$cur_rank_inverse_indices
  );
  let attrs = (ins
    DefaultValuedAttr<SI32Attr, "1">:$num_tables
  );
  let same_output_regst_num = 2;
  let has_logical_tensor_desc_infer_fn = 1;
  let has_physical_tensor_desc_infer_fn = 1;
  let has_get_sbp_fn = 1;
  let has_data_type_infer_fn = 1;
}

def OneFlow_EmbeddingShuffleOp : OneFlow_BaseOp<"embedding_shuffle", [NoSideEffect, DeclareOpInterfaceMethods<UserOpCompatibleInterface>]> {
  let input = (ins
    OneFlow_Tensor:$cur_rank_embeddings,
    OneFlow_Tensor:$num_unique_matrix,
    OneFlow_Tensor:$cur_rank_inverse_indices,
    OneFlow_Tensor:$inverse_unique_partition_indices
  );
  let output = (outs
    OneFlow_Tensor:$embeddings
  );
  let same_output_regst_num = 1;
  let has_logical_tensor_desc_infer_fn = 1;
  let has_physical_tensor_desc_infer_fn = 1;
  let has_get_sbp_fn = 1;
  let has_data_type_infer_fn = 1;
}

def OneFlow_EmbeddingGradientShuffleOp : OneFlow_BaseOp<"embedding_gradient_shuffle", [NoSideEffect, DeclareOpInterfaceMethods<UserOpCompatibleInterface>]> {
  let input = (ins
    OneFlow_Tensor:$embedding_grad,
    OneFlow_Tensor:$num_unique_matrix,
    OneFlow_Tensor:$cur_rank_inverse_indices,
    OneFlow_Tensor:$inverse_unique_partition_indices
  );
  let output = (outs
    OneFlow_Tensor:$cur_rank_unique_embedding_grad
  );
  let same_output_regst_num = 1;
  let has_logical_tensor_desc_infer_fn = 1;
  let has_physical_tensor_desc_infer_fn = 1;
  let has_get_sbp_fn = 1;
  let has_data_type_infer_fn = 1;
}

def OneFlow_EmbeddingPrefetchOp : OneFlow_BaseOp<"embedding_prefetch", [NoSideEffect, DeclareOpInterfaceMethods<UserOpCompatibleInterface>]> {
  let input = (ins
    OneFlow_Tensor:$num_unique_ids,
    OneFlow_Tensor:$unique_ids,
    OneFlow_Tensor:$table_ids
  );
  let output = (outs
    OneFlow_Tensor:$context //no practical sense, control lookup run after prefetch.
  );
  let attrs = (ins
    DefaultValuedAttr<SI64Attr, "0">:$line_size,
    DefaultValuedAttr<SI64Attr, "0">:$embedding_size,
    StrAttr:$embedding_name,
    StrAttr:$embedding_tables,
    StrAttr:$state_initializer
  );
  let same_output_regst_num = 1;
  let has_logical_tensor_desc_infer_fn = 1;
  let has_physical_tensor_desc_infer_fn = 1;
  let has_get_sbp_fn = 1;
  let has_data_type_infer_fn = 1;
}

def OneFlow_EmbeddingLookupOp : OneFlow_BaseOp<"embedding_lookup", [NoSideEffect, DeclareOpInterfaceMethods<UserOpCompatibleInterface>]> {
  let input = (ins
    OneFlow_Tensor:$num_unique_ids,
    OneFlow_Tensor:$unique_ids,
    OneFlow_Tensor:$table_ids,
    Optional<OneFlow_Tensor>:$context
  );
  let output = (outs
    OneFlow_Tensor:$unique_values,
    Optional<OneFlow_Tensor>:$embeddings
  );
  let attrs = (ins
    OneFlow_DataType:$dtype,
    OneFlow_DataType:$embeddings_dtype,
    DefaultValuedAttr<SI64Attr, "0">:$line_size,
    DefaultValuedAttr<SI64Attr, "0">:$embedding_size,
    StrAttr:$embedding_name,
    StrAttr:$embedding_tables,
    StrAttr:$state_initializer
  );
  let same_output_regst_num = 1;
  let has_logical_tensor_desc_infer_fn = 1;
  let has_physical_tensor_desc_infer_fn = 1;
  let has_get_sbp_fn = 1;
  let has_data_type_infer_fn = 1;
}

def OneFlow_SgdEmbeddingUpdateOp : OneFlow_BaseOp<"sgd_embedding_update", [AttrSizedOperandSegments, DeclareOpInterfaceMethods<UserOpCompatibleInterface>]> {
  let input = (ins
    OneFlow_Tensor:$num_unique_ids,
    OneFlow_Tensor:$unique_embeddings,
    OneFlow_Tensor:$embedding_grad,
    OneFlow_Tensor:$learning_rate,
    Optional<OneFlow_Tensor>:$scale_by_tensor,
    Optional<OneFlow_Tensor>:$down_scale_by_tensor,
    Optional<OneFlow_Tensor>:$skip_if
  );
  let output = (outs
    OneFlow_Tensor:$updated_unique_embeddings
  );
  let attrs = (ins
    DefaultValuedAttr<F64Attr, "1.">:$scale,
    DefaultValuedAttr<F32Attr, "0.">:$l1,
    DefaultValuedAttr<F32Attr, "0.">:$l2,
    DefaultValuedAttr<F32Attr, "0.">:$weight_decay
  );
  let same_output_regst_num = 1;
  let has_logical_tensor_desc_infer_fn = 1;
  let has_physical_tensor_desc_infer_fn = 1;
  let has_get_sbp_fn = 1;
  let has_data_type_infer_fn = 1;
}

def OneFlow_MomentumEmbeddingUpdateOp : OneFlow_BaseOp<"momentum_embedding_update", [AttrSizedOperandSegments, DeclareOpInterfaceMethods<UserOpCompatibleInterface>]> {
  let input = (ins
    OneFlow_Tensor:$num_unique_ids,
    OneFlow_Tensor:$unique_embeddings,
    OneFlow_Tensor:$embedding_grad,
    OneFlow_Tensor:$learning_rate,
    Optional<OneFlow_Tensor>:$scale_by_tensor,
    Optional<OneFlow_Tensor>:$down_scale_by_tensor,
    Optional<OneFlow_Tensor>:$skip_if
  );
  let output = (outs
    OneFlow_Tensor:$updated_unique_embeddings
  );
  let attrs = (ins
    DefaultValuedAttr<F64Attr, "1.">:$scale,
    DefaultValuedAttr<F32Attr, "0.">:$l1,
    DefaultValuedAttr<F32Attr, "0.">:$l2,
    DefaultValuedAttr<F32Attr, "0.">:$weight_decay,
    DefaultValuedAttr<F32Attr, "0.9">:$beta
  );
  let same_output_regst_num = 1;
  let has_logical_tensor_desc_infer_fn = 1;
  let has_physical_tensor_desc_infer_fn = 1;
  let has_get_sbp_fn = 1;
  let has_data_type_infer_fn = 1;
}

def OneFlow_AdamEmbeddingUpdateOp : OneFlow_BaseOp<"adam_embedding_update", [AttrSizedOperandSegments, DeclareOpInterfaceMethods<UserOpCompatibleInterface>]> {
  let input = (ins
    OneFlow_Tensor:$num_unique_ids,
    OneFlow_Tensor:$unique_embeddings,
    OneFlow_Tensor:$embedding_grad,
    OneFlow_Tensor:$learning_rate,
    Optional<OneFlow_Tensor>:$scale_by_tensor,
    Optional<OneFlow_Tensor>:$down_scale_by_tensor,
    Optional<OneFlow_Tensor>:$skip_if,
    Optional<OneFlow_Tensor>:$bias_correction1,
    Optional<OneFlow_Tensor>:$bias_correction2
  );
  let output = (outs
    OneFlow_Tensor:$updated_unique_embeddings
  );
  let attrs = (ins
    DefaultValuedAttr<F64Attr, "1.">:$scale,
    DefaultValuedAttr<F32Attr, "0.">:$l1,
    DefaultValuedAttr<F32Attr, "0.">:$l2,
    DefaultValuedAttr<F32Attr, "0.">:$weight_decay,
    DefaultValuedAttr<F32Attr, "0.9">:$beta1,
    DefaultValuedAttr<F32Attr, "0.999">:$beta2,
    DefaultValuedAttr<F32Attr, "0.">:$epsilon,
    DefaultValuedAttr<BoolAttr, "true">:$do_bias_correction
  );
  let same_output_regst_num = 1;
  let has_logical_tensor_desc_infer_fn = 1;
  let has_physical_tensor_desc_infer_fn = 1;
  let has_get_sbp_fn = 1;
  let has_data_type_infer_fn = 1;
}

def OneFlow_AdagradEmbeddingUpdateOp : OneFlow_BaseOp<"adagrad_embedding_update", [AttrSizedOperandSegments, DeclareOpInterfaceMethods<UserOpCompatibleInterface>]> {
  let input = (ins
    OneFlow_Tensor:$num_unique_ids,
    OneFlow_Tensor:$unique_embeddings,
    OneFlow_Tensor:$embedding_grad,
    OneFlow_Tensor:$learning_rate,
    OneFlow_Tensor:$train_step,
    Optional<OneFlow_Tensor>:$scale_by_tensor,
    Optional<OneFlow_Tensor>:$down_scale_by_tensor,
    Optional<OneFlow_Tensor>:$skip_if
  );
  let output = (outs
    OneFlow_Tensor:$updated_unique_embeddings
  );
  let attrs = (ins
    DefaultValuedAttr<F64Attr, "1.">:$scale,
    DefaultValuedAttr<F32Attr, "0.">:$l1,
    DefaultValuedAttr<F32Attr, "0.">:$l2,
    DefaultValuedAttr<F32Attr, "0.">:$weight_decay,
    DefaultValuedAttr<F32Attr, "0.">:$lr_decay,
    DefaultValuedAttr<F32Attr, "0.">:$epsilon
  );
  let same_output_regst_num = 1;
  let has_logical_tensor_desc_infer_fn = 1;
  let has_physical_tensor_desc_infer_fn = 1;
  let has_get_sbp_fn = 1;
  let has_data_type_infer_fn = 1;
}

def OneFlow_EmbeddingPutOp : OneFlow_BaseOp<"embedding_put", [DeclareOpInterfaceMethods<UserOpCompatibleInterface>]> {
  let input = (ins
    OneFlow_Tensor:$num_unique_ids,
    OneFlow_Tensor:$unique_ids,
    OneFlow_Tensor:$unique_embeddings
  );
  let attrs = (ins
    StrAttr:$embedding_name
  );
  let same_output_regst_num = 1;
  let has_logical_tensor_desc_infer_fn = 1;
  let has_physical_tensor_desc_infer_fn = 1;
  let has_get_sbp_fn = 1;
  let has_data_type_infer_fn = 1;
}

def OneFlow_FtrlEmbeddingUpdateOp : OneFlow_BaseOp<"ftrl_embedding_update", [AttrSizedOperandSegments, DeclareOpInterfaceMethods<UserOpCompatibleInterface>]> {
  let input = (ins
    OneFlow_Tensor:$num_unique_ids,
    OneFlow_Tensor:$unique_embeddings,
    OneFlow_Tensor:$embedding_grad,
    OneFlow_Tensor:$learning_rate,
    Optional<OneFlow_Tensor>:$down_scale_by_tensor,
    Optional<OneFlow_Tensor>:$skip_if
  );
  let output = (outs
    OneFlow_Tensor:$updated_unique_embeddings
  );
  let attrs = (ins
    DefaultValuedAttr<F64Attr, "1.">:$scale,
    DefaultValuedAttr<F32Attr, "0.">:$weight_decay,
    DefaultValuedAttr<F32Attr, "0.">:$l1,
    DefaultValuedAttr<F32Attr, "0.">:$l2, 
    DefaultValuedAttr<F32Attr, "0.">:$lambda1, 
    DefaultValuedAttr<F32Attr, "0.">:$lambda2, 
    DefaultValuedAttr<F32Attr, "0.">:$beta
  );
  let same_output_regst_num = 1;
  let has_logical_tensor_desc_infer_fn = 1;
  let has_physical_tensor_desc_infer_fn = 1;
  let has_get_sbp_fn = 1;
  let has_data_type_infer_fn = 1;
}

def OneFlow_RocAucScoreOp : OneFlow_BaseOp<"roc_auc_score", [NoSideEffect, NoGrad, DeclareOpInterfaceMethods<UserOpCompatibleInterface>]> {
  let input = (ins
    OneFlow_Tensor:$label,
    OneFlow_Tensor:$pred
  );
  let output = (outs
    OneFlow_Tensor:$out
  );
  let has_logical_tensor_desc_infer_fn = 1;
  let has_physical_tensor_desc_infer_fn = 1;
  let has_get_sbp_fn = 1;
  let has_data_type_infer_fn = 1;
}

<<<<<<< HEAD
def OneFlow_FillOp : OneFlow_BaseOp<"fill_", [NoSideEffect, SupportNonContiguous, DeclareOpInterfaceMethods<UserOpCompatibleInterface>]> {
  let input = (ins
    OneFlow_Tensor:$in
  );
  let output = (outs
    OneFlow_Tensor:$out
  );
  let attrs = (ins
    DefaultValuedAttr<F64Attr, "0.">:$floating_value,
    DefaultValuedAttr<SI64Attr, "0.">:$integral_value,
    DefaultValuedAttr<BoolAttr, "false">:$is_floating_value
=======
def OneFlow_FusedLstmCellOp : OneFlow_BaseOp<"fused_lstm_cell", [NoSideEffect, AttrSizedOperandSegments, DeclareOpInterfaceMethods<UserOpCompatibleInterface>]> {
  let input = (ins
    OneFlow_Tensor:$input_gates,
    OneFlow_Tensor:$hidden_gates,
    OneFlow_Tensor:$cx,
    Optional<OneFlow_Tensor>:$input_bias,
    Optional<OneFlow_Tensor>:$hidden_bias
  );
  let output = (outs
    OneFlow_Tensor:$hy,
    OneFlow_Tensor:$cy,
    OneFlow_Tensor:$workspace
  );
  let trait_attrs = (ins
    I32ElementsAttr:$operand_segment_sizes
>>>>>>> 1c7b41e8
  );
  let has_logical_tensor_desc_infer_fn = 1;
  let has_physical_tensor_desc_infer_fn = 1;
  let has_get_sbp_fn = 1;
  let has_data_type_infer_fn = 1;
}

<<<<<<< HEAD
def OneFlow_FillTensorOp : OneFlow_BaseOp<"fill_tensor_", [NoSideEffect, SupportNonContiguous, DeclareOpInterfaceMethods<UserOpCompatibleInterface>]> {
  let input = (ins
    OneFlow_Tensor:$in,
    OneFlow_Tensor:$value
  );
  let output = (outs
    OneFlow_Tensor:$out
=======
def OneFlow_FusedLstmCellGradOp : OneFlow_BaseOp<"fused_lstm_cell_grad", [NoSideEffect, AttrSizedResultSegments, DeclareOpInterfaceMethods<UserOpCompatibleInterface>]> {
  let input = (ins
    OneFlow_Tensor:$grad_hy,
    OneFlow_Tensor:$grad_cy,
    OneFlow_Tensor:$cx,
    OneFlow_Tensor:$cy,
    OneFlow_Tensor:$workspace
  );
  let output = (outs
    OneFlow_Tensor:$grad_gates,
    Optional<OneFlow_Tensor>:$grad_cx,
    Optional<OneFlow_Tensor>:$grad_bias
  );
  let trait_attrs = (ins
    I32ElementsAttr:$result_segment_sizes
  );
  let has_logical_tensor_desc_infer_fn = 1;
  let has_physical_tensor_desc_infer_fn = 1;
  let has_get_sbp_fn = 1;
  let has_data_type_infer_fn = 1;
}

def OneFlow_FusedGruCellOp : OneFlow_BaseOp<"fused_gru_cell", [NoSideEffect, AttrSizedOperandSegments, DeclareOpInterfaceMethods<UserOpCompatibleInterface>]> {
  let input = (ins
    OneFlow_Tensor:$input_gates,
    OneFlow_Tensor:$hidden_gates,
    OneFlow_Tensor:$hx,
    Optional<OneFlow_Tensor>:$input_bias,
    Optional<OneFlow_Tensor>:$hidden_bias
  );
  let output = (outs
    OneFlow_Tensor:$hy,
    OneFlow_Tensor:$workspace
  );
  let trait_attrs = (ins
    I32ElementsAttr:$operand_segment_sizes
>>>>>>> 1c7b41e8
  );
  let has_logical_tensor_desc_infer_fn = 1;
  let has_physical_tensor_desc_infer_fn = 1;
  let has_get_sbp_fn = 1;
  let has_data_type_infer_fn = 1;
}

<<<<<<< HEAD
=======
def OneFlow_FusedGruCellGradOp : OneFlow_BaseOp<"fused_gru_cell_grad", [NoSideEffect, AttrSizedResultSegments, DeclareOpInterfaceMethods<UserOpCompatibleInterface>]> {
  let input = (ins
    OneFlow_Tensor:$grad_hy,
    OneFlow_Tensor:$workspace
  );
  let output = (outs
    OneFlow_Tensor:$grad_input_gates,
    OneFlow_Tensor:$grad_hidden_gates,
    Optional<OneFlow_Tensor>:$grad_hx,
    Optional<OneFlow_Tensor>:$grad_input_bias,
    Optional<OneFlow_Tensor>:$grad_hidden_bias
  );
  let trait_attrs = (ins
    I32ElementsAttr:$result_segment_sizes
  );
  let has_logical_tensor_desc_infer_fn = 1;
  let has_physical_tensor_desc_infer_fn = 1;
  let has_get_sbp_fn = 1;
  let has_data_type_infer_fn = 1;
}
>>>>>>> 1c7b41e8

#endif // GET_ONEFLOW_ONE_EMBEDDING_OP_DEFINITIONS<|MERGE_RESOLUTION|>--- conflicted
+++ resolved
@@ -9407,19 +9407,6 @@
   let has_data_type_infer_fn = 1;
 }
 
-<<<<<<< HEAD
-def OneFlow_FillOp : OneFlow_BaseOp<"fill_", [NoSideEffect, SupportNonContiguous, DeclareOpInterfaceMethods<UserOpCompatibleInterface>]> {
-  let input = (ins
-    OneFlow_Tensor:$in
-  );
-  let output = (outs
-    OneFlow_Tensor:$out
-  );
-  let attrs = (ins
-    DefaultValuedAttr<F64Attr, "0.">:$floating_value,
-    DefaultValuedAttr<SI64Attr, "0.">:$integral_value,
-    DefaultValuedAttr<BoolAttr, "false">:$is_floating_value
-=======
 def OneFlow_FusedLstmCellOp : OneFlow_BaseOp<"fused_lstm_cell", [NoSideEffect, AttrSizedOperandSegments, DeclareOpInterfaceMethods<UserOpCompatibleInterface>]> {
   let input = (ins
     OneFlow_Tensor:$input_gates,
@@ -9435,15 +9422,31 @@
   );
   let trait_attrs = (ins
     I32ElementsAttr:$operand_segment_sizes
->>>>>>> 1c7b41e8
-  );
-  let has_logical_tensor_desc_infer_fn = 1;
-  let has_physical_tensor_desc_infer_fn = 1;
-  let has_get_sbp_fn = 1;
-  let has_data_type_infer_fn = 1;
-}
-
-<<<<<<< HEAD
+  );
+  let has_logical_tensor_desc_infer_fn = 1;
+  let has_physical_tensor_desc_infer_fn = 1;
+  let has_get_sbp_fn = 1;
+  let has_data_type_infer_fn = 1;
+}
+
+def OneFlow_FillOp : OneFlow_BaseOp<"fill_", [NoSideEffect, SupportNonContiguous, DeclareOpInterfaceMethods<UserOpCompatibleInterface>]> {
+  let input = (ins
+    OneFlow_Tensor:$in
+  );
+  let output = (outs
+    OneFlow_Tensor:$out
+  );
+  let attrs = (ins
+    DefaultValuedAttr<F64Attr, "0.">:$floating_value,
+    DefaultValuedAttr<SI64Attr, "0.">:$integral_value,
+    DefaultValuedAttr<BoolAttr, "false">:$is_floating_value
+  );
+  let has_logical_tensor_desc_infer_fn = 1;
+  let has_physical_tensor_desc_infer_fn = 1;
+  let has_get_sbp_fn = 1;
+  let has_data_type_infer_fn = 1;
+}
+
 def OneFlow_FillTensorOp : OneFlow_BaseOp<"fill_tensor_", [NoSideEffect, SupportNonContiguous, DeclareOpInterfaceMethods<UserOpCompatibleInterface>]> {
   let input = (ins
     OneFlow_Tensor:$in,
@@ -9451,7 +9454,13 @@
   );
   let output = (outs
     OneFlow_Tensor:$out
-=======
+  );
+  let has_logical_tensor_desc_infer_fn = 1;
+  let has_physical_tensor_desc_infer_fn = 1;
+  let has_get_sbp_fn = 1;
+  let has_data_type_infer_fn = 1;
+}
+
 def OneFlow_FusedLstmCellGradOp : OneFlow_BaseOp<"fused_lstm_cell_grad", [NoSideEffect, AttrSizedResultSegments, DeclareOpInterfaceMethods<UserOpCompatibleInterface>]> {
   let input = (ins
     OneFlow_Tensor:$grad_hy,
@@ -9488,16 +9497,13 @@
   );
   let trait_attrs = (ins
     I32ElementsAttr:$operand_segment_sizes
->>>>>>> 1c7b41e8
-  );
-  let has_logical_tensor_desc_infer_fn = 1;
-  let has_physical_tensor_desc_infer_fn = 1;
-  let has_get_sbp_fn = 1;
-  let has_data_type_infer_fn = 1;
-}
-
-<<<<<<< HEAD
-=======
+  );
+  let has_logical_tensor_desc_infer_fn = 1;
+  let has_physical_tensor_desc_infer_fn = 1;
+  let has_get_sbp_fn = 1;
+  let has_data_type_infer_fn = 1;
+}
+
 def OneFlow_FusedGruCellGradOp : OneFlow_BaseOp<"fused_gru_cell_grad", [NoSideEffect, AttrSizedResultSegments, DeclareOpInterfaceMethods<UserOpCompatibleInterface>]> {
   let input = (ins
     OneFlow_Tensor:$grad_hy,
@@ -9518,6 +9524,5 @@
   let has_get_sbp_fn = 1;
   let has_data_type_infer_fn = 1;
 }
->>>>>>> 1c7b41e8
 
 #endif // GET_ONEFLOW_ONE_EMBEDDING_OP_DEFINITIONS