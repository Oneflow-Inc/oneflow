--- conflicted
+++ resolved
@@ -3490,13 +3490,8 @@
 #endif // GET_ONEFLOW_LOSS_OP_DEFINITIONS
 
 // Group: MATH
-<<<<<<< HEAD
-// abs_grad, ceil_grad, erf, erf_grad, exp, exp_grad, expand_grad, expm1, expm1_grad, floor_grad, floordiv_x_grad, floordiv_y_grad, lgamma, lgamma_grad, log, log1p, log1p_grad, log2_grad, log_grad, log_sigmoid, log_sigmoid_grad, negative_grad, reciprocal_grad, reciprocal_no_nan, reciprocal_no_nan_grad, rint_grad, round_grad, rsqrt, rsqrt_grad, sigmoid_v2, sigmoid_v2_grad, sign_grad, softplus, softplus_grad, softsign_grad, var, sqrt, sqrt_grad, square, square_grad, xlogy_x_grad, xlogy_y_grad, cumsum, erfinv, wkv, wkv_grad
-// Total: 46
-=======
-// abs_grad, ceil_grad, erf, erf_grad, exp, exp_grad, expm1, expm1_grad, floor_grad, floordiv_x_grad, floordiv_y_grad, lgamma, lgamma_grad, log, log1p, log1p_grad, log2_grad, log_grad, log_sigmoid, log_sigmoid_grad, negative_grad, reciprocal_grad, reciprocal_no_nan, reciprocal_no_nan_grad, rint_grad, round_grad, rsqrt, rsqrt_grad, sigmoid_v2, sigmoid_v2_grad, sign_grad, softplus, softplus_grad, softsign_grad, var, sqrt, sqrt_grad, square, square_grad, xlogy_x_grad, xlogy_y_grad, cumsum, erfinv
-// Total: 44
->>>>>>> e6a914f3
+// abs_grad, ceil_grad, erf, erf_grad, exp, exp_grad, expm1, expm1_grad, floor_grad, floordiv_x_grad, floordiv_y_grad, lgamma, lgamma_grad, log, log1p, log1p_grad, log2_grad, log_grad, log_sigmoid, log_sigmoid_grad, negative_grad, reciprocal_grad, reciprocal_no_nan, reciprocal_no_nan_grad, rint_grad, round_grad, rsqrt, rsqrt_grad, sigmoid_v2, sigmoid_v2_grad, sign_grad, softplus, softplus_grad, softsign_grad, var, sqrt, sqrt_grad, square, square_grad, xlogy_x_grad, xlogy_y_grad, cumsum, erfinv, wkv, wkv_grad
+// Total: 45
 
 #ifdef GET_ONEFLOW_MATH_OP_DEFINITIONS
 
@@ -3559,8 +3554,6 @@
     OneFlow_Tensor:$dx
   );
   let has_logical_tensor_desc_infer_fn = 1;
-<<<<<<< HEAD
-  let has_physical_tensor_desc_infer_fn = 1;
   let has_get_sbp_fn = 1;
   let has_data_type_infer_fn = 1;
 }
@@ -3581,7 +3574,6 @@
     DefaultValuedAttr<SI64Attr, "0">:$C
   );
   let has_logical_tensor_desc_infer_fn = 1;
-  let has_physical_tensor_desc_infer_fn = 1;
   let has_get_sbp_fn = 1;
   let has_data_type_infer_fn = 1;
 }
@@ -3606,29 +3598,10 @@
     DefaultValuedAttr<SI64Attr, "0">:$C
   );
   let has_logical_tensor_desc_infer_fn = 1;
-  let has_physical_tensor_desc_infer_fn = 1;
-  let has_get_sbp_fn = 1;
-  let has_data_type_infer_fn = 1;
-}
-
-def OneFlow_ExpandGradOp : OneFlow_BaseOp<"expand_grad", [NoSideEffect, DeclareOpInterfaceMethods<UserOpCompatibleInterface>]> {
-  let input = (ins
-    OneFlow_Tensor:$in
-  );
-  let output = (outs
-    OneFlow_Tensor:$out
-  );
-  let attrs = (ins
-    SI32ArrayAttr:$logical_out_shape,
-    SI32ArrayAttr:$logical_expand_shape
-  );
-  let has_logical_tensor_desc_infer_fn = 1;
-  let has_physical_tensor_desc_infer_fn = 1;
-=======
->>>>>>> e6a914f3
-  let has_get_sbp_fn = 1;
-  let has_data_type_infer_fn = 1;
-}
+  let has_get_sbp_fn = 1;
+  let has_data_type_infer_fn = 1;
+}
+
 
 def OneFlow_Expm1Op : OneFlow_BaseOp<"expm1", [NoSideEffect, DeclareOpInterfaceMethods<UserOpCompatibleInterface>]> {
   let input = (ins
