#ifdef GET_ONEFLOW_ASSIGN_OP_DEFINITIONS

def OneFlow_AssignUserOp : OneFlow_BaseOp<"assign", [NoGrad, DeclareOpInterfaceMethods<UserOpCompatibleInterface>]> {
  let input = (ins
    OneFlow_Tensor:$ref,
    OneFlow_Tensor:$value
  );
  let has_logical_tensor_desc_infer_fn = 1;
  let has_physical_tensor_desc_infer_fn = 1;
  let has_get_sbp_fn = 1;
  let has_data_type_infer_fn = 1;
  let has_input_arg_modify_fn = 1;
}

def OneFlow_AssignIfOp : OneFlow_BaseOp<"assign_if", [NoGrad, DeclareOpInterfaceMethods<UserOpCompatibleInterface>]> {
  let input = (ins
    OneFlow_Tensor:$ref,
    OneFlow_Tensor:$value,
    OneFlow_Tensor:$condition
  );
  let has_logical_tensor_desc_infer_fn = 1;
  let has_physical_tensor_desc_infer_fn = 1;
  let has_get_sbp_fn = 1;
  let has_data_type_infer_fn = 1;
  let has_input_arg_modify_fn = 1;
}

def OneFlow_AssignIfNotOp : OneFlow_BaseOp<"assign_if_not", [NoGrad, DeclareOpInterfaceMethods<UserOpCompatibleInterface>]> {
  let input = (ins
    OneFlow_Tensor:$ref,
    OneFlow_Tensor:$value,
    OneFlow_Tensor:$condition
  );
  let has_logical_tensor_desc_infer_fn = 1;
  let has_physical_tensor_desc_infer_fn = 1;
  let has_get_sbp_fn = 1;
  let has_data_type_infer_fn = 1;
  let has_input_arg_modify_fn = 1;
}

#endif // GET_ONEFLOW_ASSIGN_OP_DEFINITIONS


#ifdef GET_ONEFLOW_BASE_OP_DEFINITIONS



class OneFlow_NormalizationBaseOp<string mnemonic, list<Trait> traits = []> : OneFlow_BaseOp<mnemonic, !listconcat(traits, [NoMemoryEffect, AttrSizedOperandSegments, DeclareOpInterfaceMethods<UserOpCompatibleInterface>])> {
  let input = (ins
    OneFlow_Tensor:$x,
    Optional<OneFlow_Tensor>:$moving_mean,
    Optional<OneFlow_Tensor>:$moving_variance,
    OneFlow_Tensor:$gamma,
    OneFlow_Tensor:$beta,
    Optional<OneFlow_Tensor>:$_add_to_output
  );
  let output = (outs
    OneFlow_Tensor:$y,
    Optional<OneFlow_Tensor>:$mean,
    Optional<OneFlow_Tensor>:$inv_variance
  );
  let attrs = (ins
    DefaultValuedAttr<SI32Attr, "0">:$axis,
    DefaultValuedAttr<F32Attr, "0.">:$epsilon,
    DefaultValuedAttr<BoolAttr, "false">:$training,
    DefaultValuedAttr<F32Attr, "0.">:$momentum
  );
  let trait_attrs = (ins
    DenseI32ArrayAttr:$operand_segment_sizes,
    DenseI32ArrayAttr:$result_segment_sizes
  );
  let has_logical_tensor_desc_infer_fn = 1;
  let has_physical_tensor_desc_infer_fn = 1;
  let has_get_sbp_fn = 1;
  let has_data_type_infer_fn = 1;
  let has_input_arg_modify_fn = 1;
}

#endif // GET_ONEFLOW_BASE_OP_DEFINITIONS


#ifdef GET_ONEFLOW_BINARY_OP_DEFINITIONS

def OneFlow_BiasAddOp : OneFlow_BaseOp<"bias_add", [NoMemoryEffect, DeclareOpInterfaceMethods<UserOpCompatibleInterface>, DeclareOpInterfaceMethods<NCHWCompatibleInterface>, DeclareOpInterfaceMethods<BiasAddCompatibleInterface>]> {
  let input = (ins
    OneFlow_Tensor:$a,
    OneFlow_Tensor:$b
  );
  let output = (outs
    OneFlow_Tensor:$out
  );
  let attrs = (ins
    DefaultValuedAttr<SI32Attr, "0">:$axis
  );
  let has_logical_tensor_desc_infer_fn = 1;
  let has_physical_tensor_desc_infer_fn = 1;
  let has_get_sbp_fn = 1;
  let has_data_type_infer_fn = 1;
}

def OneFlow_CastLikeOp : OneFlow_BaseOp<"cast_like", [NoMemoryEffect, NoGrad, DeclareOpInterfaceMethods<UserOpCompatibleInterface>]> {
  let input = (ins
    OneFlow_Tensor:$in,
    OneFlow_Tensor:$dtype_like
  );
  let output = (outs
    OneFlow_Tensor:$out
  );
  let has_logical_tensor_desc_infer_fn = 1;
  let has_physical_tensor_desc_infer_fn = 1;
  let has_get_sbp_fn = 1;
  let has_data_type_infer_fn = 1;
  let has_input_arg_modify_fn = 1;
}

def OneFlow_CeluGradOp : OneFlow_BaseOp<"celu_grad", [NoMemoryEffect, DeclareOpInterfaceMethods<UserOpCompatibleInterface>]> {
  let input = (ins
    OneFlow_Tensor:$y,
    OneFlow_Tensor:$dy
  );
  let output = (outs
    OneFlow_Tensor:$dx
  );
  let attrs = (ins
    DefaultValuedAttr<F64Attr, "0.">:$alpha
  );
  let has_logical_tensor_desc_infer_fn = 1;
  let has_physical_tensor_desc_infer_fn = 1;
  let has_get_sbp_fn = 1;
  let has_data_type_infer_fn = 1;
}

def OneFlow_DiagGradOp : OneFlow_BaseOp<"diag_grad", [NoMemoryEffect, DeclareOpInterfaceMethods<UserOpCompatibleInterface>]> {
  let input = (ins
    OneFlow_Tensor:$dy,
    OneFlow_Tensor:$in
  );
  let output = (outs
    OneFlow_Tensor:$dx
  );
  let attrs = (ins
    DefaultValuedAttr<SI32Attr, "0">:$diagonal
  );
  let has_logical_tensor_desc_infer_fn = 1;
  let has_physical_tensor_desc_infer_fn = 1;
  let has_get_sbp_fn = 1;
  let has_data_type_infer_fn = 1;
}

def OneFlow_DiagonalGradOp : OneFlow_BaseOp<"diagonal_grad", [NoMemoryEffect, DeclareOpInterfaceMethods<UserOpCompatibleInterface>]> {
  let input = (ins
    OneFlow_Tensor:$dy,
    OneFlow_Tensor:$in
  );
  let output = (outs
    OneFlow_Tensor:$dx
  );
  let attrs = (ins
    DefaultValuedAttr<SI32Attr, "0">:$offset
  );
  let has_logical_tensor_desc_infer_fn = 1;
  let has_physical_tensor_desc_infer_fn = 1;
  let has_get_sbp_fn = 1;
  let has_data_type_infer_fn = 1;
}

def OneFlow_DotOp : OneFlow_BaseOp<"dot", [NoMemoryEffect, DeclareOpInterfaceMethods<UserOpCompatibleInterface>]> {
  let input = (ins
    OneFlow_Tensor:$x,
    OneFlow_Tensor:$y
  );
  let output = (outs
    OneFlow_Tensor:$out
  );
  let has_logical_tensor_desc_infer_fn = 1;
  let has_physical_tensor_desc_infer_fn = 1;
  let has_get_sbp_fn = 1;
  let has_data_type_infer_fn = 1;
}

def OneFlow_DropoutGradOp : OneFlow_BaseOp<"dropout_grad", [NoMemoryEffect, DeclareOpInterfaceMethods<UserOpCompatibleInterface>]> {
  let input = (ins
    OneFlow_Tensor:$dy,
    OneFlow_Tensor:$mask
  );
  let output = (outs
    OneFlow_Tensor:$dx
  );
  let attrs = (ins
    DefaultValuedAttr<F32Attr, "0.">:$scale
  );
  let has_check_fn = 1;
  let has_logical_tensor_desc_infer_fn = 1;
  let has_physical_tensor_desc_infer_fn = 1;
  let has_get_sbp_fn = 1;
  let has_data_type_infer_fn = 1;
}

def OneFlow_ElementwiseMaximumOp : OneFlow_BaseOp<"elementwise_maximum", [NoMemoryEffect, DeclareOpInterfaceMethods<UserOpCompatibleInterface>]> {
  let input = (ins
    OneFlow_Tensor:$x,
    OneFlow_Tensor:$y
  );
  let output = (outs
    OneFlow_Tensor:$z
  );
  let has_logical_tensor_desc_infer_fn = 1;
  let has_physical_tensor_desc_infer_fn = 1;
  let has_get_sbp_fn = 1;
  let has_data_type_infer_fn = 1;
}

def OneFlow_ElementwiseMinimumOp : OneFlow_BaseOp<"elementwise_minimum", [NoMemoryEffect, DeclareOpInterfaceMethods<UserOpCompatibleInterface>]> {
  let input = (ins
    OneFlow_Tensor:$x,
    OneFlow_Tensor:$y
  );
  let output = (outs
    OneFlow_Tensor:$z
  );
  let has_logical_tensor_desc_infer_fn = 1;
  let has_physical_tensor_desc_infer_fn = 1;
  let has_get_sbp_fn = 1;
  let has_data_type_infer_fn = 1;
}

def OneFlow_EluGradOp : OneFlow_BaseOp<"elu_grad", [NoMemoryEffect, DeclareOpInterfaceMethods<UserOpCompatibleInterface>]> {
  let input = (ins
    OneFlow_Tensor:$x,
    OneFlow_Tensor:$dy
  );
  let output = (outs
    OneFlow_Tensor:$dx
  );
  let attrs = (ins
    DefaultValuedAttr<F64Attr, "0.">:$alpha
  );
  let has_logical_tensor_desc_infer_fn = 1;
  let has_physical_tensor_desc_infer_fn = 1;
  let has_get_sbp_fn = 1;
  let has_data_type_infer_fn = 1;
}

def OneFlow_FloordivOp : OneFlow_BaseOp<"floordiv", [NoMemoryEffect, DeclareOpInterfaceMethods<UserOpCompatibleInterface>]> {
  let input = (ins
    OneFlow_Tensor:$x,
    OneFlow_Tensor:$y
  );
  let output = (outs
    OneFlow_Tensor:$z
  );
  let has_logical_tensor_desc_infer_fn = 1;
  let has_physical_tensor_desc_infer_fn = 1;
  let has_get_sbp_fn = 1;
  let has_data_type_infer_fn = 1;
}

def OneFlow_LerpOp : OneFlow_BaseOp<"lerp", [NoMemoryEffect, DeclareOpInterfaceMethods<UserOpCompatibleInterface>]> {
  let input = (ins
    OneFlow_Tensor:$start,
    OneFlow_Tensor:$end,
    OneFlow_Tensor:$weight
  );
  let output = (outs
    OneFlow_Tensor:$out
  );
  let has_logical_tensor_desc_infer_fn = 1;
  let has_physical_tensor_desc_infer_fn = 1;
  let has_get_sbp_fn = 1;
  let has_data_type_infer_fn = 1;
}

def OneFlow_LerpGradOp : OneFlow_BaseOp<"lerp_grad", [NoMemoryEffect, DeclareOpInterfaceMethods<UserOpCompatibleInterface>]> {
  let input = (ins
    OneFlow_Tensor:$start,
    OneFlow_Tensor:$end,
    OneFlow_Tensor:$weight,
    OneFlow_Tensor:$out_diff
  );
  let output = (outs
    OneFlow_Tensor:$start_diff,
    OneFlow_Tensor:$end_diff,
    OneFlow_Tensor:$weight_diff
  );
  let has_logical_tensor_desc_infer_fn = 1;
  let has_physical_tensor_desc_infer_fn = 1;
  let has_get_sbp_fn = 1;
  let has_data_type_infer_fn = 1;
}

def OneFlow_TruncdivOp : OneFlow_BaseOp<"truncdiv", [NoMemoryEffect, DeclareOpInterfaceMethods<UserOpCompatibleInterface>]> {
  let input = (ins
    OneFlow_Tensor:$x,
    OneFlow_Tensor:$y
  );
  let output = (outs
    OneFlow_Tensor:$z
  );
  let has_logical_tensor_desc_infer_fn = 1;
  let has_physical_tensor_desc_infer_fn = 1;
  let has_get_sbp_fn = 1;
  let has_data_type_infer_fn = 1;
}

def OneFlow_GeluGradOp : OneFlow_BaseOp<"gelu_grad", [NoMemoryEffect, DeclareOpInterfaceMethods<UserOpCompatibleInterface>]> {
  let input = (ins
    OneFlow_Tensor:$x,
    OneFlow_Tensor:$dy
  );
  let output = (outs
    OneFlow_Tensor:$dx
  );
  let has_logical_tensor_desc_infer_fn = 1;
  let has_physical_tensor_desc_infer_fn = 1;
  let has_get_sbp_fn = 1;
  let has_data_type_infer_fn = 1;
}

def OneFlow_FastGeluGradOp : OneFlow_BaseOp<"fast_gelu_grad", [NoMemoryEffect, DeclareOpInterfaceMethods<UserOpCompatibleInterface>]> {
  let input = (ins
    OneFlow_Tensor:$x,
    OneFlow_Tensor:$dy
  );
  let output = (outs
    OneFlow_Tensor:$dx
  );
  let has_logical_tensor_desc_infer_fn = 1;
  let has_physical_tensor_desc_infer_fn = 1;
  let has_get_sbp_fn = 1;
  let has_data_type_infer_fn = 1;
}

def OneFlow_QuickGeluGradOp : OneFlow_BaseOp<"quick_gelu_grad", [NoMemoryEffect, DeclareOpInterfaceMethods<UserOpCompatibleInterface>]> {
  let input = (ins
    OneFlow_Tensor:$x,
    OneFlow_Tensor:$dy
  );
  let output = (outs
    OneFlow_Tensor:$dx
  );
  let has_logical_tensor_desc_infer_fn = 1;
  let has_physical_tensor_desc_infer_fn = 1;
  let has_get_sbp_fn = 1;
  let has_data_type_infer_fn = 1;
}

def OneFlow_GridSampleOp : OneFlow_BaseOp<"grid_sample", [NoMemoryEffect, DeclareOpInterfaceMethods<UserOpCompatibleInterface>]> {
  let input = (ins
    OneFlow_Tensor:$input,
    OneFlow_Tensor:$grid
  );
  let output = (outs
    OneFlow_Tensor:$output
  );
  let attrs = (ins
    StrAttr:$interpolation_mode,
    StrAttr:$padding_mode,
    DefaultValuedAttr<BoolAttr, "false">:$align_corners
  );
  let has_check_fn = 1;
  let has_logical_tensor_desc_infer_fn = 1;
  let has_physical_tensor_desc_infer_fn = 1;
  let has_get_sbp_fn = 1;
  let has_data_type_infer_fn = 1;
}

def OneFlow_HardsigmoidGradOp : OneFlow_BaseOp<"hardsigmoid_grad", [NoMemoryEffect, DeclareOpInterfaceMethods<UserOpCompatibleInterface>]> {
  let input = (ins
    OneFlow_Tensor:$x,
    OneFlow_Tensor:$dy
  );
  let output = (outs
    OneFlow_Tensor:$dx
  );
  let has_logical_tensor_desc_infer_fn = 1;
  let has_physical_tensor_desc_infer_fn = 1;
  let has_get_sbp_fn = 1;
  let has_data_type_infer_fn = 1;
}

def OneFlow_HardShrinkGradOp : OneFlow_BaseOp<"hardshrink_grad", [NoMemoryEffect, DeclareOpInterfaceMethods<UserOpCompatibleInterface>]> {
  let input = (ins
    OneFlow_Tensor:$y,
    OneFlow_Tensor:$dy
  );
  let output = (outs
    OneFlow_Tensor:$dx
  );
  let attrs = (ins
    DefaultValuedAttr<F64Attr, "0.">:$lambd
  );
  let has_logical_tensor_desc_infer_fn = 1;
  let has_physical_tensor_desc_infer_fn = 1;
  let has_get_sbp_fn = 1;
  let has_data_type_infer_fn = 1;
}

def OneFlow_HardswishGradOp : OneFlow_BaseOp<"hardswish_grad", [NoMemoryEffect, DeclareOpInterfaceMethods<UserOpCompatibleInterface>]> {
  let input = (ins
    OneFlow_Tensor:$x,
    OneFlow_Tensor:$dy
  );
  let output = (outs
    OneFlow_Tensor:$dx
  );
  let has_logical_tensor_desc_infer_fn = 1;
  let has_physical_tensor_desc_infer_fn = 1;
  let has_get_sbp_fn = 1;
  let has_data_type_infer_fn = 1;
}

def OneFlow_L1L2RegularizeGradientOp : OneFlow_BaseOp<"l1_l2_regularize_gradient", [NoMemoryEffect, NoGrad, DeclareOpInterfaceMethods<UserOpCompatibleInterface>]> {
  let input = (ins
    OneFlow_Tensor:$model,
    OneFlow_Tensor:$model_diff
  );
  let output = (outs
    OneFlow_Tensor:$out
  );
  let attrs = (ins
    DefaultValuedAttr<F32Attr, "0.">:$l1,
    DefaultValuedAttr<F32Attr, "0.">:$l2
  );
  let has_logical_tensor_desc_infer_fn = 1;
  let has_physical_tensor_desc_infer_fn = 1;
  let has_get_sbp_fn = 1;
  let has_data_type_infer_fn = 1;
}

def OneFlow_LeakyReluGradOp : OneFlow_BaseOp<"leaky_relu_grad", [NoMemoryEffect, DeclareOpInterfaceMethods<UserOpCompatibleInterface>]> {
  let input = (ins
    OneFlow_Tensor:$x,
    OneFlow_Tensor:$dy
  );
  let output = (outs
    OneFlow_Tensor:$dx
  );
  let attrs = (ins
    DefaultValuedAttr<F32Attr, "0.">:$alpha
  );
  let has_logical_tensor_desc_infer_fn = 1;
  let has_physical_tensor_desc_infer_fn = 1;
  let has_get_sbp_fn = 1;
  let has_data_type_infer_fn = 1;
}

def OneFlow_MaskedFillOp : OneFlow_BaseOp<"masked_fill", [NoMemoryEffect, DeclareOpInterfaceMethods<UserOpCompatibleInterface>]> {
  let input = (ins
    OneFlow_Tensor:$x,
    OneFlow_Tensor:$mask
  );
  let output = (outs
    OneFlow_Tensor:$out
  );
  let attrs = (ins
    DefaultValuedAttr<BoolAttr, "false">:$has_int_operand,
    DefaultValuedAttr<BoolAttr, "false">:$has_float_operand,
    DefaultValuedAttr<BoolAttr, "false">:$has_bool_operand,
    DefaultValuedAttr<SI64Attr, "0">:$int_operand,
    DefaultValuedAttr<F64Attr, "0.">:$float_operand,
    DefaultValuedAttr<BoolAttr, "0.">:$bool_operand
  );
  let has_logical_tensor_desc_infer_fn = 1;
  let has_physical_tensor_desc_infer_fn = 1;
  let has_get_sbp_fn = 1;
  let has_data_type_infer_fn = 1;
  let has_input_arg_modify_fn = 1;
}

def OneFlow_MishGradOp : OneFlow_BaseOp<"mish_grad", [NoMemoryEffect, DeclareOpInterfaceMethods<UserOpCompatibleInterface>]> {
  let input = (ins
    OneFlow_Tensor:$x,
    OneFlow_Tensor:$dy
  );
  let output = (outs
    OneFlow_Tensor:$dx
  );
  let has_logical_tensor_desc_infer_fn = 1;
  let has_physical_tensor_desc_infer_fn = 1;
  let has_get_sbp_fn = 1;
  let has_data_type_infer_fn = 1;
}

def OneFlow_NarrowGradOp : OneFlow_BaseOp<"narrow_grad", [NoMemoryEffect, DeclareOpInterfaceMethods<UserOpCompatibleInterface>]> {
  let input = (ins
    OneFlow_Tensor:$dy,
    OneFlow_Tensor:$like
  );
  let output = (outs
    OneFlow_Tensor:$dx
  );
  let attrs = (ins
    DefaultValuedAttr<SI64Attr, "0">:$dim,
    DefaultValuedAttr<SI64Attr, "0">:$start,
    DefaultValuedAttr<SI64Attr, "0">:$length
  );
  let has_logical_tensor_desc_infer_fn = 1;
  let has_physical_tensor_desc_infer_fn = 1;
  let has_get_sbp_fn = 1;
  let has_data_type_infer_fn = 1;
  let has_input_arg_modify_fn = 1;
}

def OneFlow_PowOp : OneFlow_BaseOp<"pow", [NoMemoryEffect, DeclareOpInterfaceMethods<UserOpCompatibleInterface>]> {
  let input = (ins
    OneFlow_Tensor:$x,
    OneFlow_Tensor:$y
  );
  let output = (outs
    OneFlow_Tensor:$z
  );
  let has_logical_tensor_desc_infer_fn = 1;
  let has_physical_tensor_desc_infer_fn = 1;
  let has_get_sbp_fn = 1;
  let has_data_type_infer_fn = 1;
}

def OneFlow_FracOp : OneFlow_BaseOp<"frac", [NoMemoryEffect, DeclareOpInterfaceMethods<UserOpCompatibleInterface>]> {
  let input = (ins
    OneFlow_Tensor:$x
  );
  let output = (outs
    OneFlow_Tensor:$y
  );
  let has_logical_tensor_desc_infer_fn = 1;
  let has_physical_tensor_desc_infer_fn = 1;
  let has_get_sbp_fn = 1;
  let has_data_type_infer_fn = 1;
}

def OneFlow_PreluOp : OneFlow_BaseOp<"prelu", [NoMemoryEffect, DeclareOpInterfaceMethods<UserOpCompatibleInterface>]> {
  let input = (ins
    OneFlow_Tensor:$x,
    OneFlow_Tensor:$alpha
  );
  let output = (outs
    OneFlow_Tensor:$y
  );
  let has_logical_tensor_desc_infer_fn = 1;
  let has_physical_tensor_desc_infer_fn = 1;
  let has_get_sbp_fn = 1;
  let has_data_type_infer_fn = 1;
}

def OneFlow_ReluGradOp : OneFlow_BaseOp<"relu_grad", [NoMemoryEffect, DeclareOpInterfaceMethods<UserOpCompatibleInterface>]> {
  let input = (ins
    OneFlow_Tensor:$y,
    OneFlow_Tensor:$dy
  );
  let output = (outs
    OneFlow_Tensor:$dx
  );
  let has_logical_tensor_desc_infer_fn = 1;
  let has_physical_tensor_desc_infer_fn = 1;
  let has_get_sbp_fn = 1;
  let has_data_type_infer_fn = 1;
}

def OneFlow_SeluGradOp : OneFlow_BaseOp<"selu_grad", [NoMemoryEffect, DeclareOpInterfaceMethods<UserOpCompatibleInterface>]> {
  let input = (ins
    OneFlow_Tensor:$x,
    OneFlow_Tensor:$dy
  );
  let output = (outs
    OneFlow_Tensor:$dx
  );
  let has_logical_tensor_desc_infer_fn = 1;
  let has_physical_tensor_desc_infer_fn = 1;
  let has_get_sbp_fn = 1;
  let has_data_type_infer_fn = 1;
}

def OneFlow_SiluGradOp : OneFlow_BaseOp<"silu_grad", [NoMemoryEffect, DeclareOpInterfaceMethods<UserOpCompatibleInterface>]> {
  let input = (ins
    OneFlow_Tensor:$x,
    OneFlow_Tensor:$dy
  );
  let output = (outs
    OneFlow_Tensor:$dx
  );
  let has_logical_tensor_desc_infer_fn = 1;
  let has_physical_tensor_desc_infer_fn = 1;
  let has_get_sbp_fn = 1;
  let has_data_type_infer_fn = 1;
}

def OneFlow_ThresholdGradOp : OneFlow_BaseOp<"threshold_grad", [NoMemoryEffect, DeclareOpInterfaceMethods<UserOpCompatibleInterface>]> {
  let input = (ins
    OneFlow_Tensor:$x,
    OneFlow_Tensor:$dy
  );
  let output = (outs
    OneFlow_Tensor:$dx
  );
  let attrs = (ins
    DefaultValuedAttr<F64Attr, "0.">:$threshold_val
  );
  let has_logical_tensor_desc_infer_fn = 1;
  let has_physical_tensor_desc_infer_fn = 1;
  let has_get_sbp_fn = 1;
  let has_data_type_infer_fn = 1;
}

def OneFlow_SoftShrinkGradOp : OneFlow_BaseOp<"softshrink_grad", [NoMemoryEffect, DeclareOpInterfaceMethods<UserOpCompatibleInterface>]> {
  let input = (ins
    OneFlow_Tensor:$y,
    OneFlow_Tensor:$dy
  );
  let output = (outs
    OneFlow_Tensor:$dx
  );
  let attrs = (ins
    DefaultValuedAttr<F64Attr, "0.">:$alpha
  );
  let has_logical_tensor_desc_infer_fn = 1;
  let has_physical_tensor_desc_infer_fn = 1;
  let has_get_sbp_fn = 1;
  let has_data_type_infer_fn = 1;
}

def OneFlow_TfPreluOp : OneFlow_BaseOp<"tf_prelu", [NoMemoryEffect, DeclareOpInterfaceMethods<UserOpCompatibleInterface>]> {
  let input = (ins
    OneFlow_Tensor:$x,
    OneFlow_Tensor:$alpha
  );
  let output = (outs
    OneFlow_Tensor:$y
  );
  let has_logical_tensor_desc_infer_fn = 1;
  let has_physical_tensor_desc_infer_fn = 1;
  let has_get_sbp_fn = 1;
  let has_data_type_infer_fn = 1;
}

def OneFlow_UnfoldTensorGradOp : OneFlow_BaseOp<"unfold_tensor_grad", [NoMemoryEffect, DeclareOpInterfaceMethods<UserOpCompatibleInterface>]> {
  let input = (ins
    OneFlow_Tensor:$dy,
    OneFlow_Tensor:$x
  );
  let output = (outs
    OneFlow_Tensor:$dx
  );
  let attrs = (ins
    DefaultValuedAttr<SI32Attr, "0">:$dimension,
    DefaultValuedAttr<SI32Attr, "0">:$size,
    DefaultValuedAttr<SI32Attr, "0">:$step
  );
  let has_logical_tensor_desc_infer_fn = 1;
  let has_physical_tensor_desc_infer_fn = 1;
  let has_get_sbp_fn = 1;
  let has_data_type_infer_fn = 1;
}

def OneFlow_XdivyOp : OneFlow_BaseOp<"xdivy", [NoMemoryEffect, DeclareOpInterfaceMethods<UserOpCompatibleInterface>]> {
  let input = (ins
    OneFlow_Tensor:$x,
    OneFlow_Tensor:$y
  );
  let output = (outs
    OneFlow_Tensor:$z
  );
  let has_logical_tensor_desc_infer_fn = 1;
  let has_physical_tensor_desc_infer_fn = 1;
  let has_get_sbp_fn = 1;
  let has_data_type_infer_fn = 1;
}

def OneFlow_XlogyOp : OneFlow_BaseOp<"xlogy", [NoMemoryEffect, DeclareOpInterfaceMethods<UserOpCompatibleInterface>]> {
  let input = (ins
    OneFlow_Tensor:$x,
    OneFlow_Tensor:$y
  );
  let output = (outs
    OneFlow_Tensor:$z
  );
  let has_logical_tensor_desc_infer_fn = 1;
  let has_physical_tensor_desc_infer_fn = 1;
  let has_get_sbp_fn = 1;
  let has_data_type_infer_fn = 1;
}

#endif // GET_ONEFLOW_BINARY_OP_DEFINITIONS


#ifdef GET_ONEFLOW_BROADCAST_OP_DEFINITIONS

def OneFlow_BroadcastAddOp : OneFlow_BaseOp<"broadcast_add", [NoMemoryEffect, DeclareOpInterfaceMethods<UserOpCompatibleInterface>, DeclareOpInterfaceMethods<NCHWCompatibleInterface>, DeclareOpInterfaceMethods<BiasAddCompatibleInterface>]> {
  let input = (ins
    OneFlow_Tensor:$x,
    OneFlow_Tensor:$y
  );
  let output = (outs
    OneFlow_Tensor:$z
  );
  let has_logical_tensor_desc_infer_fn = 1;
  let has_physical_tensor_desc_infer_fn = 1;
  let has_get_sbp_fn = 1;
  let has_data_type_infer_fn = 1;
}

def OneFlow_BroadcastDivOp : OneFlow_BaseOp<"broadcast_div", [NoMemoryEffect, DeclareOpInterfaceMethods<UserOpCompatibleInterface>]> {
  let input = (ins
    OneFlow_Tensor:$x,
    OneFlow_Tensor:$y
  );
  let output = (outs
    OneFlow_Tensor:$z
  );
  let has_logical_tensor_desc_infer_fn = 1;
  let has_physical_tensor_desc_infer_fn = 1;
  let has_get_sbp_fn = 1;
  let has_data_type_infer_fn = 1;
  let hasFolder = 1;
}

def OneFlow_BroadcastDivGradOp : OneFlow_BaseOp<"broadcast_div_grad", [NoMemoryEffect, DeclareOpInterfaceMethods<UserOpCompatibleInterface>]> {
  let input = (ins
    OneFlow_Tensor:$y,
    OneFlow_Tensor:$z,
    OneFlow_Tensor:$dz
  );
  let output = (outs
    OneFlow_Tensor:$dy
  );
  let has_logical_tensor_desc_infer_fn = 1;
  let has_physical_tensor_desc_infer_fn = 1;
  let has_get_sbp_fn = 1;
  let has_data_type_infer_fn = 1;
}

def OneFlow_BroadcastEqualOp : OneFlow_BaseOp<"broadcast_equal", [NoMemoryEffect, NoGrad, DeclareOpInterfaceMethods<UserOpCompatibleInterface>]> {
  let input = (ins
    OneFlow_Tensor:$x,
    OneFlow_Tensor:$y
  );
  let output = (outs
    OneFlow_Tensor:$z
  );
  let has_logical_tensor_desc_infer_fn = 1;
  let has_physical_tensor_desc_infer_fn = 1;
  let has_get_sbp_fn = 1;
  let has_data_type_infer_fn = 1;
}

def OneFlow_BroadcastFloorModOp : OneFlow_BaseOp<"broadcast_floor_mod", [NoMemoryEffect, DeclareOpInterfaceMethods<UserOpCompatibleInterface>]> {
  let input = (ins
    OneFlow_Tensor:$x,
    OneFlow_Tensor:$y
  );
  let output = (outs
    OneFlow_Tensor:$z
  );
  let has_logical_tensor_desc_infer_fn = 1;
  let has_physical_tensor_desc_infer_fn = 1;
  let has_get_sbp_fn = 1;
  let has_data_type_infer_fn = 1;
}

def OneFlow_BroadcastFmodOp : OneFlow_BaseOp<"broadcast_fmod", [NoMemoryEffect, DeclareOpInterfaceMethods<UserOpCompatibleInterface>]> {
  let input = (ins
    OneFlow_Tensor:$x,
    OneFlow_Tensor:$y
  );
  let output = (outs
    OneFlow_Tensor:$z
  );
  let has_logical_tensor_desc_infer_fn = 1;
  let has_physical_tensor_desc_infer_fn = 1;
  let has_get_sbp_fn = 1;
  let has_data_type_infer_fn = 1;
}

def OneFlow_BroadcastGreaterOp : OneFlow_BaseOp<"broadcast_greater", [NoMemoryEffect, NoGrad, DeclareOpInterfaceMethods<UserOpCompatibleInterface>]> {
  let input = (ins
    OneFlow_Tensor:$x,
    OneFlow_Tensor:$y
  );
  let output = (outs
    OneFlow_Tensor:$z
  );
  let has_logical_tensor_desc_infer_fn = 1;
  let has_physical_tensor_desc_infer_fn = 1;
  let has_get_sbp_fn = 1;
  let has_data_type_infer_fn = 1;
}

def OneFlow_BroadCastInplaceGreaterOp : OneFlow_BaseOp<"broadcast_inplace_greater", [NoMemoryEffect, NoGrad, DeclareOpInterfaceMethods<UserOpCompatibleInterface>]> {
  let input = (ins
    OneFlow_Tensor:$x,
    OneFlow_Tensor:$y
  );
  let output = (outs
    OneFlow_Tensor:$out
  );
  let has_logical_tensor_desc_infer_fn = 1;
  let has_physical_tensor_desc_infer_fn = 1;
  let has_get_sbp_fn = 1;
  let has_data_type_infer_fn = 1;
}

def OneFlow_BroadcastGreaterEqualOp : OneFlow_BaseOp<"broadcast_greater_equal", [NoMemoryEffect, NoGrad, DeclareOpInterfaceMethods<UserOpCompatibleInterface>]> {
  let input = (ins
    OneFlow_Tensor:$x,
    OneFlow_Tensor:$y
  );
  let output = (outs
    OneFlow_Tensor:$z
  );
  let has_logical_tensor_desc_infer_fn = 1;
  let has_physical_tensor_desc_infer_fn = 1;
  let has_get_sbp_fn = 1;
  let has_data_type_infer_fn = 1;
}

def OneFlow_BroadcastLessOp : OneFlow_BaseOp<"broadcast_less", [NoMemoryEffect, NoGrad, DeclareOpInterfaceMethods<UserOpCompatibleInterface>]> {
  let input = (ins
    OneFlow_Tensor:$x,
    OneFlow_Tensor:$y
  );
  let output = (outs
    OneFlow_Tensor:$z
  );
  let has_logical_tensor_desc_infer_fn = 1;
  let has_physical_tensor_desc_infer_fn = 1;
  let has_get_sbp_fn = 1;
  let has_data_type_infer_fn = 1;
}

def OneFlow_BroadcastLessEqualOp : OneFlow_BaseOp<"broadcast_less_equal", [NoMemoryEffect, NoGrad, DeclareOpInterfaceMethods<UserOpCompatibleInterface>]> {
  let input = (ins
    OneFlow_Tensor:$x,
    OneFlow_Tensor:$y
  );
  let output = (outs
    OneFlow_Tensor:$z
  );
  let has_logical_tensor_desc_infer_fn = 1;
  let has_physical_tensor_desc_infer_fn = 1;
  let has_get_sbp_fn = 1;
  let has_data_type_infer_fn = 1;
}

def OneFlow_BroadcastIsCloseEqualNanOp : OneFlow_BaseOp<"broadcast_isclose_eq_nan", [NoMemoryEffect, NoGrad, DeclareOpInterfaceMethods<UserOpCompatibleInterface>]> {
  let input = (ins
    OneFlow_Tensor:$x,
    OneFlow_Tensor:$y
  );
  let output = (outs
    OneFlow_Tensor:$z
  );
  let attrs = (ins
    DefaultValuedAttr<F32Attr, "1e-08">:$atol,
    DefaultValuedAttr<F32Attr, "1e-05">:$rtol
  );
  let has_logical_tensor_desc_infer_fn = 1;
  let has_physical_tensor_desc_infer_fn = 1;
  let has_get_sbp_fn = 1;
  let has_data_type_infer_fn = 1;
}

def OneFlow_BroadcastIsCloseNotEqualNanOp : OneFlow_BaseOp<"broadcast_isclose_neq_nan", [NoMemoryEffect, NoGrad, DeclareOpInterfaceMethods<UserOpCompatibleInterface>]> {
  let input = (ins
    OneFlow_Tensor:$x,
    OneFlow_Tensor:$y
  );
  let output = (outs
    OneFlow_Tensor:$z
  );
  let attrs = (ins
    DefaultValuedAttr<F32Attr, "1e-08">:$atol,
    DefaultValuedAttr<F32Attr, "1e-05">:$rtol
  );
  let has_logical_tensor_desc_infer_fn = 1;
  let has_physical_tensor_desc_infer_fn = 1;
  let has_get_sbp_fn = 1;
  let has_data_type_infer_fn = 1;
}

def OneFlow_BroadcastLikeOp : OneFlow_BaseOp<"broadcast_like", [NoMemoryEffect, DeclareOpInterfaceMethods<UserOpCompatibleInterface>]> {
  let input = (ins
    OneFlow_Tensor:$x,
    OneFlow_Tensor:$like
  );
  let output = (outs
    OneFlow_Tensor:$y
  );
  let attrs = (ins
    SI32ArrayAttr:$broadcast_axes
  );
  let has_logical_tensor_desc_infer_fn = 1;
  let has_physical_tensor_desc_infer_fn = 1;
  let has_get_sbp_fn = 1;
  let has_data_type_infer_fn = 1;
  let has_input_arg_modify_fn = 1;
}

def OneFlow_BroadcastLogicalAndOp : OneFlow_BaseOp<"broadcast_logical_and", [NoMemoryEffect, NoGrad, DeclareOpInterfaceMethods<UserOpCompatibleInterface>]> {
  let input = (ins
    OneFlow_Tensor:$x,
    OneFlow_Tensor:$y
  );
  let output = (outs
    OneFlow_Tensor:$z
  );
  let has_logical_tensor_desc_infer_fn = 1;
  let has_physical_tensor_desc_infer_fn = 1;
  let has_get_sbp_fn = 1;
  let has_data_type_infer_fn = 1;
}

def OneFlow_BroadcastLogicalOrOp : OneFlow_BaseOp<"broadcast_logical_or", [NoMemoryEffect, NoGrad, DeclareOpInterfaceMethods<UserOpCompatibleInterface>]> {
  let input = (ins
    OneFlow_Tensor:$x,
    OneFlow_Tensor:$y
  );
  let output = (outs
    OneFlow_Tensor:$z
  );
  let has_logical_tensor_desc_infer_fn = 1;
  let has_physical_tensor_desc_infer_fn = 1;
  let has_get_sbp_fn = 1;
  let has_data_type_infer_fn = 1;
}

def OneFlow_BroadcastLogicalXorOp : OneFlow_BaseOp<"broadcast_logical_xor", [NoMemoryEffect, NoGrad, DeclareOpInterfaceMethods<UserOpCompatibleInterface>]> {
  let input = (ins
    OneFlow_Tensor:$x,
    OneFlow_Tensor:$y
  );
  let output = (outs
    OneFlow_Tensor:$z
  );
  let has_logical_tensor_desc_infer_fn = 1;
  let has_physical_tensor_desc_infer_fn = 1;
  let has_get_sbp_fn = 1;
  let has_data_type_infer_fn = 1;
}

def OneFlow_BroadcastMaximumOp : OneFlow_BaseOp<"broadcast_maximum", [NoMemoryEffect, DeclareOpInterfaceMethods<UserOpCompatibleInterface>]> {
  let input = (ins
    OneFlow_Tensor:$x,
    OneFlow_Tensor:$y
  );
  let output = (outs
    OneFlow_Tensor:$z
  );
  let has_logical_tensor_desc_infer_fn = 1;
  let has_physical_tensor_desc_infer_fn = 1;
  let has_get_sbp_fn = 1;
  let has_data_type_infer_fn = 1;
}

def OneFlow_BroadcastMinimumOp : OneFlow_BaseOp<"broadcast_minimum", [NoMemoryEffect, DeclareOpInterfaceMethods<UserOpCompatibleInterface>]> {
  let input = (ins
    OneFlow_Tensor:$x,
    OneFlow_Tensor:$y
  );
  let output = (outs
    OneFlow_Tensor:$z
  );
  let has_logical_tensor_desc_infer_fn = 1;
  let has_physical_tensor_desc_infer_fn = 1;
  let has_get_sbp_fn = 1;
  let has_data_type_infer_fn = 1;
}

def OneFlow_BroadcastMulOp : OneFlow_BaseOp<"broadcast_mul", [NoMemoryEffect, DeclareOpInterfaceMethods<UserOpCompatibleInterface>]> {
  let input = (ins
    OneFlow_Tensor:$x,
    OneFlow_Tensor:$y
  );
  let output = (outs
    OneFlow_Tensor:$z
  );
  let has_logical_tensor_desc_infer_fn = 1;
  let has_physical_tensor_desc_infer_fn = 1;
  let has_get_sbp_fn = 1;
  let has_data_type_infer_fn = 1;
  let hasFolder = 1;
}

def OneFlow_BroadcastNotEqualOp : OneFlow_BaseOp<"broadcast_not_equal", [NoMemoryEffect, NoGrad, DeclareOpInterfaceMethods<UserOpCompatibleInterface>]> {
  let input = (ins
    OneFlow_Tensor:$x,
    OneFlow_Tensor:$y
  );
  let output = (outs
    OneFlow_Tensor:$z
  );
  let has_logical_tensor_desc_infer_fn = 1;
  let has_physical_tensor_desc_infer_fn = 1;
  let has_get_sbp_fn = 1;
  let has_data_type_infer_fn = 1;
}

def OneFlow_BroadcastPowOp : OneFlow_BaseOp<"broadcast_pow", [NoMemoryEffect, DeclareOpInterfaceMethods<UserOpCompatibleInterface>]> {
  let input = (ins
    OneFlow_Tensor:$x,
    OneFlow_Tensor:$y
  );
  let output = (outs
    OneFlow_Tensor:$z
  );
  let has_logical_tensor_desc_infer_fn = 1;
  let has_physical_tensor_desc_infer_fn = 1;
  let has_get_sbp_fn = 1;
  let has_data_type_infer_fn = 1;
}

def OneFlow_BroadcastSubOp : OneFlow_BaseOp<"broadcast_sub", [NoMemoryEffect, DeclareOpInterfaceMethods<UserOpCompatibleInterface>]> {
  let input = (ins
    OneFlow_Tensor:$x,
    OneFlow_Tensor:$y
  );
  let output = (outs
    OneFlow_Tensor:$z
  );
  let has_logical_tensor_desc_infer_fn = 1;
  let has_physical_tensor_desc_infer_fn = 1;
  let has_get_sbp_fn = 1;
  let has_data_type_infer_fn = 1;
  let hasFolder = 1;
}

def OneFlow_BitwiseNotOp : OneFlow_BaseOp<"bitwise_not", [NoMemoryEffect, NoGrad, DeclareOpInterfaceMethods<UserOpCompatibleInterface>]> {
  let input = (ins
    OneFlow_Tensor:$x
  );
  let output = (outs
    OneFlow_Tensor:$y
  );
  let has_logical_tensor_desc_infer_fn = 1;
  let has_physical_tensor_desc_infer_fn = 1;
  let has_get_sbp_fn = 1;
  let has_data_type_infer_fn = 1;
}

def OneFlow_BroadcastBitwiseAndOp : OneFlow_BaseOp<"broadcast_bitwise_and", [NoMemoryEffect, NoGrad, DeclareOpInterfaceMethods<UserOpCompatibleInterface>]> {
  let input = (ins
    OneFlow_Tensor:$x,
    OneFlow_Tensor:$y
  );
  let output = (outs
    OneFlow_Tensor:$z
  );
  let has_logical_tensor_desc_infer_fn = 1;
  let has_physical_tensor_desc_infer_fn = 1;
  let has_get_sbp_fn = 1;
  let has_data_type_infer_fn = 1;
}

def OneFlow_BroadcastBitwiseOrOp : OneFlow_BaseOp<"broadcast_bitwise_or", [NoMemoryEffect, NoGrad, DeclareOpInterfaceMethods<UserOpCompatibleInterface>]> {
  let input = (ins
    OneFlow_Tensor:$x,
    OneFlow_Tensor:$y
  );
  let output = (outs
    OneFlow_Tensor:$z
  );
  let has_logical_tensor_desc_infer_fn = 1;
  let has_physical_tensor_desc_infer_fn = 1;
  let has_get_sbp_fn = 1;
  let has_data_type_infer_fn = 1;
}

def OneFlow_BroadcastBitwiseXorOp : OneFlow_BaseOp<"broadcast_bitwise_xor", [NoMemoryEffect, NoGrad, DeclareOpInterfaceMethods<UserOpCompatibleInterface>]> {
  let input = (ins
    OneFlow_Tensor:$x,
    OneFlow_Tensor:$y
  );
  let output = (outs
    OneFlow_Tensor:$z
  );
  let has_logical_tensor_desc_infer_fn = 1;
  let has_physical_tensor_desc_infer_fn = 1;
  let has_get_sbp_fn = 1;
  let has_data_type_infer_fn = 1;
}

#endif // GET_ONEFLOW_BROADCAST_OP_DEFINITIONS


#ifdef GET_ONEFLOW_CONV_OP_DEFINITIONS

def OneFlow_Conv1DOp : OneFlow_ConvolutionBaseOp<"conv1d", [NoMemoryEffect, AttrSizedOperandSegments, DeclareOpInterfaceMethods<UserOpCompatibleInterface>]> {}

def OneFlow_Conv2DOp : OneFlow_ConvolutionBaseOp<"conv2d", [NoMemoryEffect, AttrSizedOperandSegments, DeclareOpInterfaceMethods<UserOpCompatibleInterface>, DeclareOpInterfaceMethods<NCHWCompatibleInterface>]> {}

def OneFlow_Conv3DOp : OneFlow_ConvolutionBaseOp<"conv3d", [NoMemoryEffect, AttrSizedOperandSegments, DeclareOpInterfaceMethods<UserOpCompatibleInterface>]> {}

def OneFlow_ConvBiasGradOp : OneFlow_BaseOp<"conv_bias_grad", [NoMemoryEffect, DeclareOpInterfaceMethods<UserOpCompatibleInterface>]> {
  let input = (ins
    OneFlow_Tensor:$dy
  );
  let output = (outs
    OneFlow_Tensor:$bias_diff
  );
  let attrs = (ins
    StrAttr:$data_format,
    DefaultValuedAttr<SI32Attr, "0">:$num_spatial_dims
  );
  let has_check_fn = 1;
  let has_logical_tensor_desc_infer_fn = 1;
  let has_physical_tensor_desc_infer_fn = 1;
  let has_get_sbp_fn = 1;
  let has_data_type_infer_fn = 1;
  let has_compute_complexity_fn = 1;
}

def OneFlow_ConvDataGradOp : OneFlow_BaseOp<"conv_data_grad", [NoMemoryEffect, DeclareOpInterfaceMethods<UserOpCompatibleInterface>]> {
  let input = (ins
    OneFlow_Tensor:$dy,
    OneFlow_Tensor:$filter,
    OneFlow_Tensor:$x_like,
    Optional<OneFlow_Tensor>:$_add_to_output
  );
  let output = (outs
    OneFlow_Tensor:$dx
  );
  let attrs = (ins
    DefaultValuedAttr<SI32Attr, "0">:$num_spatial_dims,
    SI32ArrayAttr:$padding_before,
    StrAttr:$data_format,
    SI32ArrayAttr:$kernel_size,
    SI32ArrayAttr:$strides,
    SI32ArrayAttr:$dilation_rate,
    DefaultValuedAttr<SI32Attr, "0">:$groups
  );
  let has_check_fn = 1;
  let has_logical_tensor_desc_infer_fn = 1;
  let has_physical_tensor_desc_infer_fn = 1;
  let has_get_sbp_fn = 1;
  let has_data_type_infer_fn = 1;
  let has_compute_complexity_fn = 1;
}

def OneFlow_ConvFilterGradOp : OneFlow_BaseOp<"conv_filter_grad", [NoMemoryEffect, DeclareOpInterfaceMethods<UserOpCompatibleInterface>]> {
  let input = (ins
    OneFlow_Tensor:$dy,
    OneFlow_Tensor:$x
  );
  let output = (outs
    OneFlow_Tensor:$filter_diff
  );
  let attrs = (ins
    DefaultValuedAttr<SI32Attr, "0">:$num_spatial_dims,
    SI32ArrayAttr:$padding_before,
    StrAttr:$data_format,
    SI32ArrayAttr:$kernel_size,
    SI32ArrayAttr:$strides,
    SI32ArrayAttr:$dilation_rate,
    DefaultValuedAttr<SI32Attr, "0">:$groups
  );
  let has_check_fn = 1;
  let has_logical_tensor_desc_infer_fn = 1;
  let has_physical_tensor_desc_infer_fn = 1;
  let has_get_sbp_fn = 1;
  let has_data_type_infer_fn = 1;
  let has_compute_complexity_fn = 1;
}

def OneFlow_Deconv1DOp : OneFlow_BaseOp<"deconv1d", [NoMemoryEffect, DeclareOpInterfaceMethods<UserOpCompatibleInterface>]> {
  let input = (ins
    OneFlow_Tensor:$in,
    OneFlow_Tensor:$weight
  );
  let output = (outs
    OneFlow_Tensor:$out
  );
  let attrs = (ins
    DefaultValuedAttr<SI32Attr, "0">:$filters,
    SI32ArrayAttr:$padding_before,
    StrAttr:$data_format,
    SI32ArrayAttr:$kernel_size,
    SI32ArrayAttr:$output_padding,
    SI32ArrayAttr:$strides,
    SI32ArrayAttr:$dilation_rate,
    DefaultValuedAttr<SI32Attr, "1">:$groups
  );
  let has_check_fn = 1;
  let has_logical_tensor_desc_infer_fn = 1;
  let has_physical_tensor_desc_infer_fn = 1;
  let has_get_sbp_fn = 1;
  let has_data_type_infer_fn = 1;
}

def OneFlow_Deconv2DOp : OneFlow_BaseOp<"deconv2d", [NoMemoryEffect, DeclareOpInterfaceMethods<UserOpCompatibleInterface>]> {
  let input = (ins
    OneFlow_Tensor:$in,
    OneFlow_Tensor:$weight
  );
  let output = (outs
    OneFlow_Tensor:$out
  );
  let attrs = (ins
    DefaultValuedAttr<SI32Attr, "0">:$filters,
    SI32ArrayAttr:$padding_before,
    StrAttr:$data_format,
    SI32ArrayAttr:$kernel_size,
    SI32ArrayAttr:$output_padding,
    SI32ArrayAttr:$strides,
    SI32ArrayAttr:$dilation_rate,
    DefaultValuedAttr<SI32Attr, "1">:$groups
  );
  let has_check_fn = 1;
  let has_logical_tensor_desc_infer_fn = 1;
  let has_physical_tensor_desc_infer_fn = 1;
  let has_get_sbp_fn = 1;
  let has_data_type_infer_fn = 1;
}

def OneFlow_Deconv3DOp : OneFlow_BaseOp<"deconv3d", [NoMemoryEffect, DeclareOpInterfaceMethods<UserOpCompatibleInterface>]> {
  let input = (ins
    OneFlow_Tensor:$in,
    OneFlow_Tensor:$weight
  );
  let output = (outs
    OneFlow_Tensor:$out
  );
  let attrs = (ins
    DefaultValuedAttr<SI32Attr, "0">:$filters,
    SI32ArrayAttr:$padding_before,
    StrAttr:$data_format,
    SI32ArrayAttr:$kernel_size,
    SI32ArrayAttr:$output_padding,
    SI32ArrayAttr:$strides,
    SI32ArrayAttr:$dilation_rate,
    DefaultValuedAttr<SI32Attr, "1">:$groups
  );
  let has_check_fn = 1;
  let has_logical_tensor_desc_infer_fn = 1;
  let has_physical_tensor_desc_infer_fn = 1;
  let has_get_sbp_fn = 1;
  let has_data_type_infer_fn = 1;
}
def OneFlow_DeformConv2dOp : OneFlow_BaseOp<"deform_conv2d", [NoMemoryEffect, DeclareOpInterfaceMethods<UserOpCompatibleInterface>]> {
  let input = (ins
    OneFlow_Tensor:$input,
    OneFlow_Tensor:$offset,
    OneFlow_Tensor:$weight,
    Optional<OneFlow_Tensor>:$bias,
    OneFlow_Tensor:$mask
  );
  let output = (outs
    OneFlow_Tensor:$out
  );

  let attrs = (ins
    DefaultValuedAttr<SI32Attr, "0">:$stride_h,
    DefaultValuedAttr<SI32Attr, "0">:$stride_w,
    DefaultValuedAttr<SI32Attr, "0">:$pad_h,
    DefaultValuedAttr<SI32Attr, "0">:$pad_w,
    DefaultValuedAttr<SI32Attr, "0">:$dilation_h,
    DefaultValuedAttr<SI32Attr, "0">:$dilation_w,
    DefaultValuedAttr<SI32Attr, "0">:$groups,
    DefaultValuedAttr<SI32Attr, "0">:$offset_groups,
    DefaultValuedAttr<BoolAttr, "false">:$use_mask
  );

  let has_logical_tensor_desc_infer_fn = 1;
  let has_physical_tensor_desc_infer_fn = 1;
  let has_get_sbp_fn = 1;
  let has_data_type_infer_fn = 1;
}

def OneFlow_DeformConv2dInputGradOp : OneFlow_BaseOp<"deform_conv2d_input_grad", [NoMemoryEffect,
DeclareOpInterfaceMethods<UserOpCompatibleInterface>]> {
  let input = (ins
    OneFlow_Tensor:$output_grad,
    OneFlow_Tensor:$input,
    OneFlow_Tensor:$offset,
    OneFlow_Tensor:$weight,
    OneFlow_Tensor:$mask
  );
  let output = (outs
    OneFlow_Tensor:$input_grad,
    //OneFlow_Tensor:$weight_grad,
    OneFlow_Tensor:$offset_grad,
    OneFlow_Tensor:$mask_grad
  );

  let attrs = (ins
    DefaultValuedAttr<SI32Attr, "0">:$stride_h,
    DefaultValuedAttr<SI32Attr, "0">:$stride_w,
    DefaultValuedAttr<SI32Attr, "0">:$pad_h,
    DefaultValuedAttr<SI32Attr, "0">:$pad_w,
    DefaultValuedAttr<SI32Attr, "0">:$dilation_h,
    DefaultValuedAttr<SI32Attr, "0">:$dilation_w,
    DefaultValuedAttr<SI32Attr, "0">:$groups,
    DefaultValuedAttr<SI32Attr, "0">:$offset_groups,
    DefaultValuedAttr<BoolAttr, "false">:$use_mask
  );

  let has_logical_tensor_desc_infer_fn = 1;
  let has_physical_tensor_desc_infer_fn = 1;
  let has_get_sbp_fn = 1;
  let has_data_type_infer_fn = 1;
}

def OneFlow_DeformConv2dParamGradOp : OneFlow_BaseOp<"deform_conv2d_param_grad", [NoMemoryEffect,
DeclareOpInterfaceMethods<UserOpCompatibleInterface>]> {
  let input = (ins
    OneFlow_Tensor:$output_grad,
    OneFlow_Tensor:$input,
    OneFlow_Tensor:$offset,
    OneFlow_Tensor:$weight,
    OneFlow_Tensor:$mask
  );
  let output = (outs
    OneFlow_Tensor:$weight_grad
  );

  let attrs = (ins
    DefaultValuedAttr<SI32Attr, "0">:$stride_h,
    DefaultValuedAttr<SI32Attr, "0">:$stride_w,
    DefaultValuedAttr<SI32Attr, "0">:$pad_h,
    DefaultValuedAttr<SI32Attr, "0">:$pad_w,
    DefaultValuedAttr<SI32Attr, "0">:$dilation_h,
    DefaultValuedAttr<SI32Attr, "0">:$dilation_w,
    DefaultValuedAttr<SI32Attr, "0">:$groups,
    DefaultValuedAttr<SI32Attr, "0">:$offset_groups,
    DefaultValuedAttr<BoolAttr, "false">:$use_mask
  );

  let has_logical_tensor_desc_infer_fn = 1;
  let has_physical_tensor_desc_infer_fn = 1;
  let has_get_sbp_fn = 1;
  let has_data_type_infer_fn = 1;
}

#endif // GET_ONEFLOW_CONV_OP_DEFINITIONS


#ifdef GET_ONEFLOW_CROSS_ENTROPY_OP_DEFINITIONS

def OneFlow_BinaryCrossEntropyOp : OneFlow_BaseOp<"binary_cross_entropy", [NoMemoryEffect, DeclareOpInterfaceMethods<UserOpCompatibleInterface>]> {
  let input = (ins
    OneFlow_Tensor:$input,
    OneFlow_Tensor:$target,
    Optional<OneFlow_Tensor>:$weight
  );
  let output = (outs
    OneFlow_Tensor:$out
  );
  let has_logical_tensor_desc_infer_fn = 1;
  let has_physical_tensor_desc_infer_fn = 1;
  let has_get_sbp_fn = 1;
  let has_data_type_infer_fn = 1;
  let has_input_arg_modify_fn = 1;
}

def OneFlow_BinaryCrossEntropyGradOp : OneFlow_BaseOp<"binary_cross_entropy_grad", [NoMemoryEffect, DeclareOpInterfaceMethods<UserOpCompatibleInterface>]> {
  let input = (ins
    OneFlow_Tensor:$input,
    OneFlow_Tensor:$target,
    Optional<OneFlow_Tensor>:$weight,
    OneFlow_Tensor:$dy
  );
  let output = (outs
    OneFlow_Tensor:$dx
  );
  let has_logical_tensor_desc_infer_fn = 1;
  let has_physical_tensor_desc_infer_fn = 1;
  let has_get_sbp_fn = 1;
  let has_data_type_infer_fn = 1;
}

def OneFlow_BinaryCrossEntropyWithLogitsOp : OneFlow_BaseOp<"binary_cross_entropy_with_logits", [NoMemoryEffect, AttrSizedOperandSegments, DeclareOpInterfaceMethods<UserOpCompatibleInterface>]> {
  let input = (ins
    OneFlow_Tensor:$input,
    OneFlow_Tensor:$target,
    Optional<OneFlow_Tensor>:$weight,
    Optional<OneFlow_Tensor>:$pos_weight
  );
  let output = (outs
    OneFlow_Tensor:$out
  );
  let attrs = (ins
    DefaultValuedAttr<BoolAttr, "false">:$has_pos_weight
  );
  let trait_attrs = (ins
    DenseI32ArrayAttr:$operand_segment_sizes
  );
  let has_logical_tensor_desc_infer_fn = 1;
  let has_physical_tensor_desc_infer_fn = 1;
  let has_get_sbp_fn = 1;
  let has_data_type_infer_fn = 1;
  let has_input_arg_modify_fn = 1;
}

def OneFlow_BinaryCrossEntropyWithLogitsGradOp : OneFlow_BaseOp<"binary_cross_entropy_with_logits_grad", [NoMemoryEffect, AttrSizedOperandSegments, DeclareOpInterfaceMethods<UserOpCompatibleInterface>]> {
  let input = (ins
    OneFlow_Tensor:$input,
    OneFlow_Tensor:$target,
    Optional<OneFlow_Tensor>:$weight,
    Optional<OneFlow_Tensor>:$pos_weight,
    OneFlow_Tensor:$dy
  );
  let output = (outs
    OneFlow_Tensor:$dx
  );
  let attrs = (ins
    DefaultValuedAttr<BoolAttr, "false">:$has_pos_weight
  );
  let trait_attrs = (ins
    DenseI32ArrayAttr:$operand_segment_sizes
  );
  let has_logical_tensor_desc_infer_fn = 1;
  let has_physical_tensor_desc_infer_fn = 1;
  let has_get_sbp_fn = 1;
  let has_data_type_infer_fn = 1;
}

def OneFlow_BinaryCrossEntropyWithLogitsReduceMeanOp : OneFlow_BaseOp<"binary_cross_entropy_with_logits_reduce_mean", [NoMemoryEffect, DeclareOpInterfaceMethods<UserOpCompatibleInterface>]> {
  let input = (ins
    OneFlow_Tensor:$input,
    OneFlow_Tensor:$target
  );
  let output = (outs
    OneFlow_Tensor:$out
  );
  let has_logical_tensor_desc_infer_fn = 1;
  let has_physical_tensor_desc_infer_fn = 1;
  let has_get_sbp_fn = 1;
  let has_data_type_infer_fn = 1;
  let has_input_arg_modify_fn = 1;
}

def OneFlow_BinaryCrossEntropyWithLogitsReduceMeanGradOp : OneFlow_BaseOp<"binary_cross_entropy_with_logits_reduce_mean_grad", [NoMemoryEffect, DeclareOpInterfaceMethods<UserOpCompatibleInterface>]> {
  let input = (ins
    OneFlow_Tensor:$input,
    OneFlow_Tensor:$target,
    OneFlow_Tensor:$dy
  );
  let output = (outs
    OneFlow_Tensor:$dx
  );
  let has_logical_tensor_desc_infer_fn = 1;
  let has_physical_tensor_desc_infer_fn = 1;
  let has_get_sbp_fn = 1;
  let has_data_type_infer_fn = 1;
}

def OneFlow_FusedBCEReduceMeanFwBwOp : OneFlow_BaseOp<"fused_bce_reduce_mean_fw_bw", [NoMemoryEffect, DeclareOpInterfaceMethods<UserOpCompatibleInterface>]> {
  let input = (ins
    OneFlow_Tensor:$input,
    OneFlow_Tensor:$target
  );
  let output = (outs
    OneFlow_Tensor:$out,
    OneFlow_Tensor:$dx
  );
  let attrs = (ins
    OneFlow_DataType:$out_dtype,
    DefaultValuedAttr<F64Attr, "0.">:$constant_value
  );
  let has_logical_tensor_desc_infer_fn = 1;
  let has_physical_tensor_desc_infer_fn = 1;
  let has_get_sbp_fn = 1;
  let has_data_type_infer_fn = 1;
}

def OneFlow_SigmoidCrossEntropyOp : OneFlow_BaseOp<"sigmoid_cross_entropy", [NoMemoryEffect, DeclareOpInterfaceMethods<UserOpCompatibleInterface>]> {
  let input = (ins
    OneFlow_Tensor:$prediction,
    OneFlow_Tensor:$label
  );
  let output = (outs
    OneFlow_Tensor:$loss
  );
  let has_logical_tensor_desc_infer_fn = 1;
  let has_physical_tensor_desc_infer_fn = 1;
  let has_get_sbp_fn = 1;
  let has_data_type_infer_fn = 1;
  let has_input_arg_modify_fn = 1;
}

def OneFlow_SigmoidCrossEntropyGradOp : OneFlow_BaseOp<"sigmoid_cross_entropy_grad", [NoMemoryEffect, DeclareOpInterfaceMethods<UserOpCompatibleInterface>]> {
  let input = (ins
    OneFlow_Tensor:$prediction,
    OneFlow_Tensor:$loss_diff,
    OneFlow_Tensor:$label
  );
  let output = (outs
    OneFlow_Tensor:$prediction_diff
  );
  let has_logical_tensor_desc_infer_fn = 1;
  let has_physical_tensor_desc_infer_fn = 1;
  let has_get_sbp_fn = 1;
  let has_data_type_infer_fn = 1;
  let has_input_arg_modify_fn = 1;
}

def OneFlow_SparseCrossEntropyOp : OneFlow_BaseOp<"sparse_cross_entropy", [NoMemoryEffect, DeclareOpInterfaceMethods<UserOpCompatibleInterface>]> {
  let input = (ins
    OneFlow_Tensor:$prediction,
    OneFlow_Tensor:$label
  );
  let output = (outs
    OneFlow_Tensor:$out
  );
  let attrs = (ins
    DefaultValuedAttr<SI64Attr, "0">:$depth
  );
  let has_logical_tensor_desc_infer_fn = 1;
  let has_physical_tensor_desc_infer_fn = 1;
  let has_get_sbp_fn = 1;
  let has_data_type_infer_fn = 1;
  let has_input_arg_modify_fn = 1;
}

def OneFlow_SparseCrossEntropyGradOp : OneFlow_BaseOp<"sparse_cross_entropy_grad", [NoMemoryEffect, DeclareOpInterfaceMethods<UserOpCompatibleInterface>]> {
  let input = (ins
    OneFlow_Tensor:$prediction,
    OneFlow_Tensor:$label,
    OneFlow_Tensor:$dy
  );
  let output = (outs
    OneFlow_Tensor:$prediction_diff
  );
  let attrs = (ins
    DefaultValuedAttr<SI64Attr, "0">:$depth
  );
  let has_logical_tensor_desc_infer_fn = 1;
  let has_physical_tensor_desc_infer_fn = 1;
  let has_get_sbp_fn = 1;
  let has_data_type_infer_fn = 1;
}

def OneFlow_SparseCrossEntropyMsOp : OneFlow_BaseOp<"sparse_cross_entropy_ms", [NoMemoryEffect, DeclareOpInterfaceMethods<UserOpCompatibleInterface>]> {
  let input = (ins
    OneFlow_Tensor:$prediction,
    OneFlow_Tensor:$label
  );
  let output = (outs
    OneFlow_Tensor:$out
  );
  let attrs = (ins
    DefaultValuedAttr<SI64Attr, "0">:$depth
  );
  let has_logical_tensor_desc_infer_fn = 1;
  let has_physical_tensor_desc_infer_fn = 1;
  let has_get_sbp_fn = 1;
  let has_data_type_infer_fn = 1;
  let has_input_arg_modify_fn = 1;
}

def OneFlow_SparseCrossEntropyMsGradOp : OneFlow_BaseOp<"sparse_cross_entropy_ms_grad", [NoMemoryEffect, DeclareOpInterfaceMethods<UserOpCompatibleInterface>]> {
  let input = (ins
    OneFlow_Tensor:$prediction,
    OneFlow_Tensor:$label,
    OneFlow_Tensor:$dy
  );
  let output = (outs
    OneFlow_Tensor:$prediction_diff
  );
  let attrs = (ins
    DefaultValuedAttr<SI64Attr, "0">:$depth
  );
  let has_logical_tensor_desc_infer_fn = 1;
  let has_physical_tensor_desc_infer_fn = 1;
  let has_get_sbp_fn = 1;
  let has_data_type_infer_fn = 1;
}

#endif // GET_ONEFLOW_CROSS_ENTROPY_OP_DEFINITIONS


#ifdef GET_ONEFLOW_CUDA_OP_DEFINITIONS

def OneFlow_NvtxEndOp : OneFlow_BaseOp<"nvtx_end", [NoMemoryEffect, DeclareOpInterfaceMethods<UserOpCompatibleInterface>]> {
  let input = (ins
    OneFlow_Tensor:$in
  );
  let output = (outs
    OneFlow_Tensor:$out
  );
  let attrs = (ins
    StrAttr:$mark_prefix
  );
  let has_logical_tensor_desc_infer_fn = 1;
  let has_physical_tensor_desc_infer_fn = 1;
  let has_get_sbp_fn = 1;
  let has_data_type_infer_fn = 1;
}

def OneFlow_NvtxStartOp : OneFlow_BaseOp<"nvtx_start", [NoMemoryEffect, DeclareOpInterfaceMethods<UserOpCompatibleInterface>]> {
  let input = (ins
    OneFlow_Tensor:$in
  );
  let output = (outs
    OneFlow_Tensor:$out
  );
  let attrs = (ins
    StrAttr:$mark_prefix
  );
  let has_logical_tensor_desc_infer_fn = 1;
  let has_physical_tensor_desc_infer_fn = 1;
  let has_get_sbp_fn = 1;
  let has_data_type_infer_fn = 1;
}

#endif // GET_ONEFLOW_CUDA_OP_DEFINITIONS


#ifdef GET_ONEFLOW_DATASET_OP_DEFINITIONS

def OneFlow_COCOReaderOp : OneFlow_BaseOp<"COCOReader", [NoMemoryEffect, NoGrad, CpuOnly, DeclareOpInterfaceMethods<UserOpCompatibleInterface>]> {
  let output = (outs
    OneFlow_TensorBufferTensor:$image,
    OneFlow_Tensor:$image_id,
    OneFlow_Tensor:$image_size,
    OneFlow_TensorBufferTensor:$gt_bbox,
    OneFlow_TensorBufferTensor:$gt_label,
    OneFlow_TensorBufferTensor:$gt_segm,
    OneFlow_TensorBufferTensor:$gt_segm_index
  );
  let attrs = (ins
    DefaultValuedAttr<SI64Attr, "0">:$session_id,
    StrAttr:$annotation_file,
    StrAttr:$image_dir,
    DefaultValuedAttr<SI64Attr, "0">:$batch_size,
    DefaultValuedAttr<BoolAttr, "true">:$shuffle_after_epoch,
    DefaultValuedAttr<SI64Attr, "-1">:$random_seed,
    DefaultValuedAttr<BoolAttr, "true">:$group_by_ratio,
    DefaultValuedAttr<BoolAttr, "true">:$remove_images_without_annotations,
    DefaultValuedAttr<BoolAttr, "false">:$stride_partition,
    StrArrayAttr:$nd_sbp
  );
  let has_logical_tensor_desc_infer_fn = 1;
  let has_physical_tensor_desc_infer_fn = 1;
  let has_get_sbp_fn = 1;
  let has_data_type_infer_fn = 1;
  let has_output_arg_modify_fn = 1;
  let has_nd_sbp_infer_fn = 1;
}

def OneFlow_OFRecordReaderOp : OneFlow_BaseOp<"OFRecordReader", [NoMemoryEffect, NoGrad, CpuOnly, DeclareOpInterfaceMethods<UserOpCompatibleInterface>]> {
  let output = (outs
    OneFlow_Tensor:$out
  );
  let attrs = (ins
    StrAttr:$data_dir,
    DefaultValuedAttr<SI32Attr, "0">:$data_part_num,
    DefaultValuedAttr<SI32Attr, "0">:$batch_size,
    DefaultValuedAttr<StrAttr, "\"part-\"">:$part_name_prefix,
    DefaultValuedAttr<SI32Attr, "-1">:$part_name_suffix_length,
    DefaultValuedAttr<BoolAttr, "false">:$random_shuffle,
    DefaultValuedAttr<SI64Attr, "-1">:$seed,
    DefaultValuedAttr<SI32Attr, "1024">:$shuffle_buffer_size,
    DefaultValuedAttr<BoolAttr, "false">:$shuffle_after_epoch,
    StrArrayAttr:$nd_sbp
  );
  let has_logical_tensor_desc_infer_fn = 1;
  let has_physical_tensor_desc_infer_fn = 1;
  let has_get_sbp_fn = 1;
  let has_data_type_infer_fn = 1;
  let has_output_arg_modify_fn = 1;
  let has_nd_sbp_infer_fn = 1;
  let has_get_nd_sbp_fn = 1;
  let has_compute_complexity_fn = 1;
}

def OneFlow_CtcGreedyDecoderOp : OneFlow_BaseOp<"ctc_greedy_decoder", [NoMemoryEffect, DeclareOpInterfaceMethods<UserOpCompatibleInterface>]> {
  let input = (ins
    OneFlow_Tensor:$log_probs,
    OneFlow_Tensor:$input_lengths
  );
  let output = (outs
    OneFlow_Tensor:$decoded,
    OneFlow_Tensor:$neg_sum_logits
  );
  let attrs = (ins
    DefaultValuedAttr<BoolAttr, "false">:$merge_repeated
  );
  let has_logical_tensor_desc_infer_fn = 1;
  let has_physical_tensor_desc_infer_fn = 1;
  let has_get_sbp_fn = 1;
  let has_data_type_infer_fn = 1;
}

def OneFlow_MegatronGptMmapDataLoaderOp : OneFlow_BaseOp<"megatron_gpt_mmap_data_loader", [NoMemoryEffect, NoGrad, CpuOnly, DeclareOpInterfaceMethods<UserOpCompatibleInterface>]> {
  let input = (ins
    Optional<OneFlow_Tensor>:$iteration
  );
  let output = (outs
    OneFlow_Tensor:$out
  );
  let attrs = (ins
    StrAttr:$data_file_prefix,
    DefaultValuedAttr<SI64Attr, "0">:$seq_length,
    DefaultValuedAttr<SI64Attr, "1">:$label_length,
    DefaultValuedAttr<SI64Attr, "0">:$num_samples,
    DefaultValuedAttr<SI64Attr, "0">:$batch_size,
    OneFlow_DataType:$dtype,
    SI64ArrayAttr:$split_sizes,
    DefaultValuedAttr<SI64Attr, "0">:$split_index,
    DefaultValuedAttr<BoolAttr, "false">:$shuffle,
    DefaultValuedAttr<SI64Attr, "0">:$random_seed,
    StrArrayAttr:$nd_sbp
  );
  let has_logical_tensor_desc_infer_fn = 1;
  let has_get_sbp_fn = 1;
  let has_data_type_infer_fn = 1;
  let has_input_arg_modify_fn = 1;
  let has_nd_sbp_infer_fn = 1;
}

def OneFlow_OfrecordBytesDecoderOp : OneFlow_BaseOp<"ofrecord_bytes_decoder", [NoMemoryEffect, NoGrad, CpuOnly, DeclareOpInterfaceMethods<UserOpCompatibleInterface>]> {
  let input = (ins
    OneFlow_Tensor:$in
  );
  let output = (outs
    OneFlow_Tensor:$out
  );
  let attrs = (ins
    StrAttr:$name
  );
  let has_logical_tensor_desc_infer_fn = 1;
  let has_physical_tensor_desc_infer_fn = 1;
  let has_get_sbp_fn = 1;
  let has_data_type_infer_fn = 1;
  let has_input_arg_modify_fn = 1;
}

def OneFlow_OfrecordImageClassificationReaderOp : OneFlow_BaseOp<"ofrecord_image_classification_reader", [NoMemoryEffect, NoGrad, CpuOnly, DeclareOpInterfaceMethods<UserOpCompatibleInterface>]> {
  let output = (outs
    OneFlow_Tensor:$image,
    OneFlow_Tensor:$label
  );
  let attrs = (ins
    StrAttr:$data_dir,
    DefaultValuedAttr<SI32Attr, "0">:$data_part_num,
    DefaultValuedAttr<SI32Attr, "0">:$batch_size,
    DefaultValuedAttr<StrAttr, "\"part-\"">:$part_name_prefix,
    DefaultValuedAttr<SI32Attr, "-1">:$part_name_suffix_length,
    DefaultValuedAttr<BoolAttr, "false">:$random_shuffle,
    DefaultValuedAttr<SI64Attr, "-1">:$seed,
    DefaultValuedAttr<SI32Attr, "1024">:$shuffle_buffer_size,
    DefaultValuedAttr<BoolAttr, "false">:$shuffle_after_epoch,
    DefaultValuedAttr<StrAttr, "\"BGR\"">:$color_space,
    DefaultValuedAttr<StrAttr, "\"encoded\"">:$image_feature_name,
    DefaultValuedAttr<StrAttr, "\"class/label\"">:$label_feature_name,
    DefaultValuedAttr<SI32Attr, "8">:$decode_buffer_size_per_thread,
    DefaultValuedAttr<SI32Attr, "0">:$num_decode_threads_per_machine
  );
  let has_logical_tensor_desc_infer_fn = 1;
  let has_physical_tensor_desc_infer_fn = 1;
  let has_get_sbp_fn = 1;
  let has_data_type_infer_fn = 1;
  let has_output_arg_modify_fn = 1;
}

def OneFlow_OfrecordImageDecoderOp : OneFlow_BaseOp<"ofrecord_image_decoder", [NoMemoryEffect, NoGrad, CpuOnly, DeclareOpInterfaceMethods<UserOpCompatibleInterface>]> {
  let input = (ins
    OneFlow_Tensor:$in
  );
  let output = (outs
    OneFlow_Tensor:$out
  );
  let attrs = (ins
    StrAttr:$name,
    DefaultValuedAttr<StrAttr, "\"BGR\"">:$color_space
  );
  let has_logical_tensor_desc_infer_fn = 1;
  let has_physical_tensor_desc_infer_fn = 1;
  let has_get_sbp_fn = 1;
  let has_data_type_infer_fn = 1;
  let has_input_arg_modify_fn = 1;
}

def OneFlow_OfrecordImageDecoderRandomCropOp : OneFlow_BaseOp<"ofrecord_image_decoder_random_crop", [NoMemoryEffect, NoGrad, CpuOnly, DeclareOpInterfaceMethods<UserOpCompatibleInterface>]> {
  let input = (ins
    OneFlow_Tensor:$in
  );
  let output = (outs
    OneFlow_Tensor:$out
  );
  let attrs = (ins
    StrAttr:$name,
    DefaultValuedAttr<StrAttr, "\"BGR\"">:$color_space,
    DefaultValuedAttr<SI32Attr, "10">:$num_attempts,
    DefaultValuedAttr<SI64Attr, "-1">:$seed,
    DefaultValuedAttr<BoolAttr, "false">:$has_seed,
    F32ArrayAttr:$random_area,
    F32ArrayAttr:$random_aspect_ratio
  );
  let has_logical_tensor_desc_infer_fn = 1;
  let has_physical_tensor_desc_infer_fn = 1;
  let has_get_sbp_fn = 1;
  let has_data_type_infer_fn = 1;
  let has_input_arg_modify_fn = 1;
}

def OneFlow_OfrecordRawDecoderOp : OneFlow_BaseOp<"ofrecord_raw_decoder", [NoMemoryEffect, NoGrad, CpuOnly, DeclareOpInterfaceMethods<UserOpCompatibleInterface>]> {
  let input = (ins
    OneFlow_Tensor:$in
  );
  let output = (outs
    OneFlow_Tensor:$out
  );
  let attrs = (ins
    StrAttr:$name,
    ShapeAttr:$shape,
    OneFlow_DataType:$data_type,
    DefaultValuedAttr<BoolAttr, "false">:$dim1_varying_length,
    DefaultValuedAttr<BoolAttr, "false">:$truncate
  );
  let has_logical_tensor_desc_infer_fn = 1;
  let has_physical_tensor_desc_infer_fn = 1;
  let has_get_sbp_fn = 1;
  let has_data_type_infer_fn = 1;
  let has_input_arg_modify_fn = 1;
}

def OneFlow_RawReaderOp : OneFlow_BaseOp<"raw_reader", [NoMemoryEffect, NoGrad, DeclareOpInterfaceMethods<UserOpCompatibleInterface>]> {
  let output = (outs
    OneFlow_Tensor:$out
  );
  let attrs = (ins
    StrArrayAttr:$files,
    OneFlow_DataType:$data_type,
    ShapeAttr:$shape,
    SI64Attr:$batch_size,
    SI64Attr:$shuffle_block_size,
    DefaultValuedAttr<BoolAttr, "true">:$random_shuffle,
    DefaultValuedAttr<SI64Attr, "0">:$seed,
    StrArrayAttr:$nd_sbp
  );
  let has_logical_tensor_desc_infer_fn = 1;
  let has_physical_tensor_desc_infer_fn = 1;
  let has_data_type_infer_fn = 1;
  let has_get_sbp_fn = 1;
  let has_nd_sbp_infer_fn = 1;
}

#endif // GET_ONEFLOW_DATASET_OP_DEFINITIONS


#ifdef GET_ONEFLOW_DETECTION_OP_DEFINITIONS

def OneFlow_InTopKOp : OneFlow_BaseOp<"in_top_k", [NoMemoryEffect, NoGrad, DeclareOpInterfaceMethods<UserOpCompatibleInterface>]> {
  let input = (ins
    OneFlow_Tensor:$targets,
    OneFlow_Tensor:$predictions
  );
  let output = (outs
    OneFlow_Tensor:$out
  );
  let attrs = (ins
    DefaultValuedAttr<SI32Attr, "0">:$k
  );
  let has_logical_tensor_desc_infer_fn = 1;
  let has_physical_tensor_desc_infer_fn = 1;
  let has_get_sbp_fn = 1;
  let has_data_type_infer_fn = 1;
}

def OneFlow_NmsOp : OneFlow_BaseOp<"nms", [NoMemoryEffect, DeclareOpInterfaceMethods<UserOpCompatibleInterface>]> {
  let input = (ins
    OneFlow_Tensor:$in
  );
  let output = (outs
    OneFlow_Tensor:$out
  );
  let attrs = (ins
    DefaultValuedAttr<F32Attr, "0.">:$iou_threshold,
    DefaultValuedAttr<SI32Attr, "0">:$keep_n
  );
  let has_logical_tensor_desc_infer_fn = 1;
  let has_physical_tensor_desc_infer_fn = 1;
  let has_get_sbp_fn = 1;
  let has_data_type_infer_fn = 1;
}

def OneFlow_ObjectBboxFlipOp : OneFlow_BaseOp<"object_bbox_flip", [NoMemoryEffect, NoGrad, CpuOnly, DeclareOpInterfaceMethods<UserOpCompatibleInterface>]> {
  let input = (ins
    OneFlow_Tensor:$bbox,
    OneFlow_Tensor:$image_size,
    OneFlow_Tensor:$flip_code
  );
  let output = (outs
    OneFlow_Tensor:$out
  );
  let has_logical_tensor_desc_infer_fn = 1;
  let has_physical_tensor_desc_infer_fn = 1;
  let has_get_sbp_fn = 1;
  let has_data_type_infer_fn = 1;
}

def OneFlow_ObjectBboxScaleOp : OneFlow_BaseOp<"object_bbox_scale", [NoMemoryEffect, NoGrad, CpuOnly, DeclareOpInterfaceMethods<UserOpCompatibleInterface>]> {
  let input = (ins
    OneFlow_Tensor:$bbox,
    OneFlow_Tensor:$scale
  );
  let output = (outs
    OneFlow_Tensor:$out
  );
  let has_logical_tensor_desc_infer_fn = 1;
  let has_physical_tensor_desc_infer_fn = 1;
  let has_get_sbp_fn = 1;
  let has_data_type_infer_fn = 1;
}

def OneFlow_ObjectSegmentationPolygonFlipOp : OneFlow_BaseOp<"object_segmentation_polygon_flip", [NoMemoryEffect, NoGrad, CpuOnly, DeclareOpInterfaceMethods<UserOpCompatibleInterface>]> {
  let input = (ins
    OneFlow_Tensor:$poly,
    OneFlow_Tensor:$image_size,
    OneFlow_Tensor:$flip_code
  );
  let output = (outs
    OneFlow_Tensor:$out
  );
  let has_logical_tensor_desc_infer_fn = 1;
  let has_physical_tensor_desc_infer_fn = 1;
  let has_get_sbp_fn = 1;
  let has_data_type_infer_fn = 1;
}

def OneFlow_ObjectSegmentationPolygonScaleOp : OneFlow_BaseOp<"object_segmentation_polygon_scale", [NoMemoryEffect, NoGrad, CpuOnly, DeclareOpInterfaceMethods<UserOpCompatibleInterface>]> {
  let input = (ins
    OneFlow_Tensor:$poly,
    OneFlow_Tensor:$scale
  );
  let output = (outs
    OneFlow_Tensor:$out
  );
  let has_logical_tensor_desc_infer_fn = 1;
  let has_physical_tensor_desc_infer_fn = 1;
  let has_get_sbp_fn = 1;
  let has_data_type_infer_fn = 1;
}

def OneFlow_ObjectSegmentationPolygonToMaskOp : OneFlow_BaseOp<"object_segmentation_polygon_to_mask", [NoMemoryEffect, NoGrad, CpuOnly, DeclareOpInterfaceMethods<UserOpCompatibleInterface>]> {
  let input = (ins
    OneFlow_Tensor:$poly,
    OneFlow_Tensor:$poly_index,
    OneFlow_Tensor:$image_size
  );
  let output = (outs
    OneFlow_Tensor:$out
  );
  let has_logical_tensor_desc_infer_fn = 1;
  let has_physical_tensor_desc_infer_fn = 1;
  let has_get_sbp_fn = 1;
  let has_data_type_infer_fn = 1;
}

def OneFlow_RoiAlignOp : OneFlow_BaseOp<"roi_align", [NoMemoryEffect, DeclareOpInterfaceMethods<UserOpCompatibleInterface>]> {
  let input = (ins
    OneFlow_Tensor:$x,
    OneFlow_Tensor:$rois
  );
  let output = (outs
    OneFlow_Tensor:$y
  );
  let attrs = (ins
    DefaultValuedAttr<SI32Attr, "0">:$pooled_h,
    DefaultValuedAttr<SI32Attr, "0">:$pooled_w,
    DefaultValuedAttr<F32Attr, "0.">:$spatial_scale,
    DefaultValuedAttr<SI32Attr, "0">:$sampling_ratio,
    DefaultValuedAttr<BoolAttr, "false">:$aligned
  );
  let has_logical_tensor_desc_infer_fn = 1;
  let has_physical_tensor_desc_infer_fn = 1;
  let has_get_sbp_fn = 1;
  let has_data_type_infer_fn = 1;
  let has_input_arg_modify_fn = 1;
}

def OneFlow_RoiAlignGradOp : OneFlow_BaseOp<"roi_align_grad", [NoMemoryEffect, DeclareOpInterfaceMethods<UserOpCompatibleInterface>]> {
  let input = (ins
    OneFlow_Tensor:$dy,
    OneFlow_Tensor:$x_like,
    OneFlow_Tensor:$rois
  );
  let output = (outs
    OneFlow_Tensor:$dx
  );
  let attrs = (ins
    DefaultValuedAttr<SI32Attr, "0">:$pooled_h,
    DefaultValuedAttr<SI32Attr, "0">:$pooled_w,
    DefaultValuedAttr<F32Attr, "0.">:$spatial_scale,
    DefaultValuedAttr<SI32Attr, "0">:$sampling_ratio,
    DefaultValuedAttr<BoolAttr, "false">:$aligned
  );
  let has_logical_tensor_desc_infer_fn = 1;
  let has_physical_tensor_desc_infer_fn = 1;
  let has_get_sbp_fn = 1;
  let has_data_type_infer_fn = 1;
}

def OneFlow_TopKOp : OneFlow_BaseOp<"top_k", [NoMemoryEffect, NoGrad, DeclareOpInterfaceMethods<UserOpCompatibleInterface>]> {
  let input = (ins
    OneFlow_Tensor:$in
  );
  let output = (outs
    OneFlow_Tensor:$out
  );
  let attrs = (ins
    DefaultValuedAttr<SI32Attr, "0">:$k,
    DefaultValuedAttr<BoolAttr, "false">:$sorted
  );
  let has_logical_tensor_desc_infer_fn = 1;
  let has_physical_tensor_desc_infer_fn = 1;
  let has_get_sbp_fn = 1;
  let has_data_type_infer_fn = 1;
}

#endif // GET_ONEFLOW_DETECTION_OP_DEFINITIONS


#ifdef GET_ONEFLOW_EAGER_OP_DEFINITIONS

def OneFlow_EagerBToSOp : OneFlow_BaseOp<"eager_b_to_s", [NoMemoryEffect, NoGrad, DeclareOpInterfaceMethods<UserOpCompatibleInterface>]> {
  let input = (ins
    OneFlow_Tensor:$in
  );
  let output = (outs
    OneFlow_Tensor:$out
  );
  let attrs = (ins
    DefaultValuedAttr<SI64Attr, "-1">:$out_split_axis,
    StrAttr:$in_parallel_conf,
    StrAttr:$out_parallel_conf,
    ShapeAttr:$shape
  );
  let has_logical_tensor_desc_infer_fn = 1;
  let has_physical_tensor_desc_infer_fn = 1;
  let has_get_sbp_fn = 1;
  let has_data_type_infer_fn = 1;
  let has_device_and_stream_infer_fn = 1;
  let has_nd_sbp_infer_fn = 1;
}

def OneFlow_EagerNaiveSToSOp : OneFlow_BaseOp<"eager_naive_s_to_s", [NoMemoryEffect, NoGrad, DeclareOpInterfaceMethods<UserOpCompatibleInterface>]> {
  let input = (ins
    OneFlow_Tensor:$in
  );
  let output = (outs
    OneFlow_Tensor:$out
  );
  let attrs = (ins
    DefaultValuedAttr<SI64Attr, "-1">:$in_split_axis,
    DefaultValuedAttr<SI64Attr, "-1">:$out_split_axis,
    StrAttr:$in_parallel_conf,
    StrAttr:$out_parallel_conf,
    ShapeAttr:$shape
  );
  let has_logical_tensor_desc_infer_fn = 1;
  let has_physical_tensor_desc_infer_fn = 1;
  let has_get_sbp_fn = 1;
  let has_data_type_infer_fn = 1;
  let has_device_and_stream_infer_fn = 1;
  let has_nd_sbp_infer_fn = 1;
}

def OneFlow_EagerCclAllGatherOp : OneFlow_BaseOp<"eager_ccl_all_gather", [NoMemoryEffect, NoGrad, DeclareOpInterfaceMethods<UserOpCompatibleInterface>]> {
  let input = (ins
    OneFlow_Tensor:$in
  );
  let output = (outs
    OneFlow_Tensor:$out
  );
  let attrs = (ins
    StrAttr:$parallel_conf,
    ShapeAttr:$output_shape,
    OneFlow_DataType:$output_dtype
  );
  let has_logical_tensor_desc_infer_fn = 1;
  let has_physical_tensor_desc_infer_fn = 1;
  let has_get_sbp_fn = 1;
  let has_data_type_infer_fn = 1;
  let has_device_and_stream_infer_fn = 1;
  let has_nd_sbp_infer_fn = 1;
}

def OneFlow_EagerCclAllReduceOp : OneFlow_BaseOp<"eager_ccl_all_reduce", [NoMemoryEffect, NoGrad, DeclareOpInterfaceMethods<UserOpCompatibleInterface>]> {
  let input = (ins
    OneFlow_Tensor:$in
  );
  let output = (outs
    OneFlow_Tensor:$out
  );
  let attrs = (ins
    StrAttr:$parallel_conf
  );
  let has_logical_tensor_desc_infer_fn = 1;
  let has_physical_tensor_desc_infer_fn = 1;
  let has_get_sbp_fn = 1;
  let has_data_type_infer_fn = 1;
  let has_device_and_stream_infer_fn = 1;
}

def OneFlow_EagerCclBroadcastOp : OneFlow_BaseOp<"eager_ccl_broadcast", [NoMemoryEffect, DeclareOpInterfaceMethods<UserOpCompatibleInterface>]> {
  let input = (ins
    OneFlow_Tensor:$in
  );
  let output = (outs
    OneFlow_Tensor:$out
  );
  let attrs = (ins
    StrAttr:$parallel_conf,
    ShapeArrayAttr:$shape_list,
    DefaultValuedAttr<SI64Attr, "0">:$root,
    DefaultValuedAttr<BoolAttr, "true">:$async_launch
  );
  let has_logical_tensor_desc_infer_fn = 1;
  let has_physical_tensor_desc_infer_fn = 1;
  let has_get_sbp_fn = 1;
  let has_data_type_infer_fn = 1;
  let has_device_and_stream_infer_fn = 1;
}

def OneFlow_EagerNcclTouchOp : OneFlow_BaseOp<"eager_nccl_touch", [NoMemoryEffect, DeclareOpInterfaceMethods<UserOpCompatibleInterface>]> {
  let input = (ins
    Variadic<OneFlow_Tensor>:$in
  );
  let attrs = (ins
    DefaultValuedAttr<BoolAttr, "true">:$async_launch
  );
  let has_logical_tensor_desc_infer_fn = 1;
  let has_physical_tensor_desc_infer_fn = 1;
  let has_get_sbp_fn = 1;
  let has_data_type_infer_fn = 1;
  let has_device_and_stream_infer_fn = 1;
}

def OneFlow_EagerCclReduceOp : OneFlow_BaseOp<"eager_ccl_reduce", [NoMemoryEffect, NoGrad, DeclareOpInterfaceMethods<UserOpCompatibleInterface>]> {
  let input = (ins
    OneFlow_Tensor:$in
  );
  let output = (outs
    OneFlow_Tensor:$out
  );
  let attrs = (ins
    StrAttr:$parallel_conf,
    DefaultValuedAttr<SI64Attr, "0">:$root
  );
  let has_logical_tensor_desc_infer_fn = 1;
  let has_physical_tensor_desc_infer_fn = 1;
  let has_get_sbp_fn = 1;
  let has_data_type_infer_fn = 1;
  let has_device_and_stream_infer_fn = 1;
}

def OneFlow_EagerCclReduceScatterOp : OneFlow_BaseOp<"eager_ccl_reduce_scatter", [NoMemoryEffect, NoGrad, DeclareOpInterfaceMethods<UserOpCompatibleInterface>]> {
  let input = (ins
    OneFlow_Tensor:$in
  );
  let output = (outs
    OneFlow_Tensor:$out
  );
  let attrs = (ins
    StrAttr:$parallel_conf,
    ShapeAttr:$output_shape,
    OneFlow_DataType:$output_dtype,
    DefaultValuedAttr<StrAttr, "\"sum\"">:$op_type
  );
  let has_logical_tensor_desc_infer_fn = 1;
  let has_physical_tensor_desc_infer_fn = 1;
  let has_get_sbp_fn = 1;
  let has_data_type_infer_fn = 1;
  let has_device_and_stream_infer_fn = 1;
  let has_nd_sbp_infer_fn = 1;
}

def OneFlow_EagerNcclS2sOp : OneFlow_BaseOp<"eager_nccl_s2s", [NoMemoryEffect, NoGrad, DeclareOpInterfaceMethods<UserOpCompatibleInterface>]> {
  let input = (ins
    OneFlow_Tensor:$in
  );
  let output = (outs
    OneFlow_Tensor:$out
  );
  let attrs = (ins
    DefaultValuedAttr<SI64Attr, "-1">:$in_split_axis,
    DefaultValuedAttr<SI64Attr, "-1">:$out_split_axis,
    StrAttr:$parallel_conf
  );
  let has_logical_tensor_desc_infer_fn = 1;
  let has_get_sbp_fn = 1;
  let has_data_type_infer_fn = 1;
  let has_device_and_stream_infer_fn = 1;
  let has_nd_sbp_infer_fn = 1;
}

def OneFlow_EagerPToBOp : OneFlow_BaseOp<"eager_p_to_b", [NoMemoryEffect, NoGrad, DeclareOpInterfaceMethods<UserOpCompatibleInterface>]> {
  let input = (ins
    OneFlow_Tensor:$in
  );
  let output = (outs
    OneFlow_Tensor:$out
  );
  let attrs = (ins
    StrAttr:$in_parallel_conf,
    StrAttr:$out_parallel_conf,
    ShapeAttr:$shape
  );
  let has_logical_tensor_desc_infer_fn = 1;
  let has_physical_tensor_desc_infer_fn = 1;
  let has_get_sbp_fn = 1;
  let has_data_type_infer_fn = 1;
  let has_device_and_stream_infer_fn = 1;
  let has_nd_sbp_infer_fn = 1;
}

def OneFlow_EagerPToSOp : OneFlow_BaseOp<"eager_p_to_s", [NoMemoryEffect, NoGrad, DeclareOpInterfaceMethods<UserOpCompatibleInterface>]> {
  let input = (ins
    OneFlow_Tensor:$in
  );
  let output = (outs
    OneFlow_Tensor:$out
  );
  let attrs = (ins
    DefaultValuedAttr<SI64Attr, "-1">:$out_split_axis,
    StrAttr:$in_parallel_conf,
    StrAttr:$out_parallel_conf,
    ShapeAttr:$shape
  );
  let has_logical_tensor_desc_infer_fn = 1;
  let has_physical_tensor_desc_infer_fn = 1;
  let has_get_sbp_fn = 1;
  let has_data_type_infer_fn = 1;
  let has_device_and_stream_infer_fn = 1;
  let has_nd_sbp_infer_fn = 1;
}

def OneFlow_EagerSToBOp : OneFlow_BaseOp<"eager_s_to_b", [NoMemoryEffect, NoGrad, DeclareOpInterfaceMethods<UserOpCompatibleInterface>]> {
  let input = (ins
    OneFlow_Tensor:$in
  );
  let output = (outs
    OneFlow_Tensor:$out
  );
  let attrs = (ins
    DefaultValuedAttr<SI64Attr, "-1">:$in_split_axis,
    StrAttr:$in_parallel_conf,
    StrAttr:$out_parallel_conf,
    ShapeAttr:$shape
  );
  let has_logical_tensor_desc_infer_fn = 1;
  let has_physical_tensor_desc_infer_fn = 1;
  let has_get_sbp_fn = 1;
  let has_data_type_infer_fn = 1;
  let has_device_and_stream_infer_fn = 1;
  let has_nd_sbp_infer_fn = 1;
}

def OneFlow_EagerSToPOp : OneFlow_BaseOp<"eager_s_to_p", [NoMemoryEffect, NoGrad, DeclareOpInterfaceMethods<UserOpCompatibleInterface>]> {
  let input = (ins
    OneFlow_Tensor:$in
  );
  let output = (outs
    OneFlow_Tensor:$out
  );
  let attrs = (ins
    DefaultValuedAttr<SI64Attr, "-1">:$in_split_axis,
    StrAttr:$in_parallel_conf,
    StrAttr:$out_parallel_conf,
    ShapeAttr:$shape
  );
  let has_logical_tensor_desc_infer_fn = 1;
  let has_physical_tensor_desc_infer_fn = 1;
  let has_get_sbp_fn = 1;
  let has_data_type_infer_fn = 1;
  let has_device_and_stream_infer_fn = 1;
  let has_nd_sbp_infer_fn = 1;
}

def OneFlow_EagerSymmetricSToPOp : OneFlow_BaseOp<"eager_symmetric_s_to_p", [NoMemoryEffect, NoGrad, DeclareOpInterfaceMethods<UserOpCompatibleInterface>]> {
  let input = (ins
    OneFlow_Tensor:$in
  );
  let output = (outs
    OneFlow_Tensor:$out
  );
  let attrs = (ins
    DefaultValuedAttr<SI64Attr, "-1">:$in_split_axis,
    StrAttr:$parallel_conf
  );
  let has_logical_tensor_desc_infer_fn = 1;
  let has_physical_tensor_desc_infer_fn = 1;
  let has_get_sbp_fn = 1;
  let has_data_type_infer_fn = 1;
  let has_device_and_stream_infer_fn = 1;
  let has_nd_sbp_infer_fn = 1;
}

#endif // GET_ONEFLOW_EAGER_OP_DEFINITIONS


#ifdef GET_ONEFLOW_FUSED_OP_DEFINITIONS

def OneFlow_FusedLstmCellOp : OneFlow_BaseOp<"fused_lstm_cell", [NoMemoryEffect, AttrSizedOperandSegments, DeclareOpInterfaceMethods<UserOpCompatibleInterface>]> {
  let input = (ins
    OneFlow_Tensor:$input_gates,
    OneFlow_Tensor:$hidden_gates,
    OneFlow_Tensor:$cx,
    Optional<OneFlow_Tensor>:$input_bias,
    Optional<OneFlow_Tensor>:$hidden_bias
  );
  let output = (outs
    OneFlow_Tensor:$hy,
    OneFlow_Tensor:$cy,
    OneFlow_Tensor:$workspace
  );
  let trait_attrs = (ins
    DenseI32ArrayAttr:$operand_segment_sizes
  );
  let has_logical_tensor_desc_infer_fn = 1;
  let has_physical_tensor_desc_infer_fn = 1;
  let has_get_sbp_fn = 1;
  let has_data_type_infer_fn = 1;
}

def OneFlow_FusedLstmCellGradOp : OneFlow_BaseOp<"fused_lstm_cell_grad", [NoMemoryEffect, AttrSizedResultSegments, DeclareOpInterfaceMethods<UserOpCompatibleInterface>]> {
  let input = (ins
    OneFlow_Tensor:$grad_hy,
    OneFlow_Tensor:$grad_cy,
    OneFlow_Tensor:$cx,
    OneFlow_Tensor:$cy,
    OneFlow_Tensor:$workspace
  );
  let output = (outs
    OneFlow_Tensor:$grad_gates,
    Optional<OneFlow_Tensor>:$grad_cx,
    Optional<OneFlow_Tensor>:$grad_bias
  );
  let trait_attrs = (ins
    DenseI32ArrayAttr:$result_segment_sizes
  );
  let has_logical_tensor_desc_infer_fn = 1;
  let has_physical_tensor_desc_infer_fn = 1;
  let has_get_sbp_fn = 1;
  let has_data_type_infer_fn = 1;
}

def OneFlow_FusedGruCellOp : OneFlow_BaseOp<"fused_gru_cell", [NoMemoryEffect, AttrSizedOperandSegments, DeclareOpInterfaceMethods<UserOpCompatibleInterface>]> {
  let input = (ins
    OneFlow_Tensor:$input_gates,
    OneFlow_Tensor:$hidden_gates,
    OneFlow_Tensor:$hx,
    Optional<OneFlow_Tensor>:$input_bias,
    Optional<OneFlow_Tensor>:$hidden_bias
  );
  let output = (outs
    OneFlow_Tensor:$hy,
    OneFlow_Tensor:$workspace
  );
  let trait_attrs = (ins
    DenseI32ArrayAttr:$operand_segment_sizes
  );
  let has_logical_tensor_desc_infer_fn = 1;
  let has_physical_tensor_desc_infer_fn = 1;
  let has_get_sbp_fn = 1;
  let has_data_type_infer_fn = 1;
}

def OneFlow_FusedGruCellGradOp : OneFlow_BaseOp<"fused_gru_cell_grad", [NoMemoryEffect, AttrSizedResultSegments, DeclareOpInterfaceMethods<UserOpCompatibleInterface>]> {
  let input = (ins
    OneFlow_Tensor:$grad_hy,
    OneFlow_Tensor:$workspace
  );
  let output = (outs
    OneFlow_Tensor:$grad_input_gates,
    OneFlow_Tensor:$grad_hidden_gates,
    Optional<OneFlow_Tensor>:$grad_hx,
    Optional<OneFlow_Tensor>:$grad_input_bias,
    Optional<OneFlow_Tensor>:$grad_hidden_bias
  );
  let trait_attrs = (ins
    DenseI32ArrayAttr:$result_segment_sizes
  );
  let has_logical_tensor_desc_infer_fn = 1;
  let has_physical_tensor_desc_infer_fn = 1;
  let has_get_sbp_fn = 1;
  let has_data_type_infer_fn = 1;
}

def OneFlow_CudnnFusedNormalizationAddReluOp : OneFlow_BaseOp<"cudnn_fused_normalization_add_relu", [NoMemoryEffect, AttrSizedOperandSegments, AttrSizedResultSegments, DeclareOpInterfaceMethods<UserOpCompatibleInterface>]> {
  let input = (ins
    OneFlow_Tensor:$x,
    Optional<OneFlow_Tensor>:$addend,
    Optional<OneFlow_Tensor>:$moving_mean,
    Optional<OneFlow_Tensor>:$moving_variance,
    OneFlow_Tensor:$gamma,
    OneFlow_Tensor:$beta
  );
  let output = (outs
    OneFlow_Tensor:$y,
    OneFlow_Tensor:$reserve_space,
    Optional<OneFlow_Tensor>:$mean,
    Optional<OneFlow_Tensor>:$inv_variance
  );
  let attrs = (ins
    DefaultValuedAttr<SI32Attr, "0">:$axis,
    DefaultValuedAttr<F32Attr, "0.">:$epsilon,
    DefaultValuedAttr<F32Attr, "0.">:$momentum
  );
  let trait_attrs = (ins
    DenseI32ArrayAttr:$operand_segment_sizes,
    DenseI32ArrayAttr:$result_segment_sizes
  );
  let has_logical_tensor_desc_infer_fn = 1;
  let has_physical_tensor_desc_infer_fn = 1;
  let has_get_sbp_fn = 1;
  let has_data_type_infer_fn = 1;
  let has_input_arg_modify_fn = 1;
}

def OneFlow_CudnnFusedNormalizationAddReluGradOp : OneFlow_BaseOp<"cudnn_fused_normalization_add_relu_grad", [NoMemoryEffect, DeclareOpInterfaceMethods<UserOpCompatibleInterface>]> {
  let input = (ins
    OneFlow_Tensor:$x,
    OneFlow_Tensor:$dy,
    OneFlow_Tensor:$mean,
    OneFlow_Tensor:$inv_variance,
    OneFlow_Tensor:$gamma,
    OneFlow_Tensor:$beta,
    OneFlow_Tensor:$reserve_space,
    OneFlow_Tensor:$y
  );
  let output = (outs
    OneFlow_Tensor:$gamma_diff,
    OneFlow_Tensor:$beta_diff,
    OneFlow_Tensor:$dx,
    Optional<OneFlow_Tensor>:$addend_diff
  );
  let attrs = (ins
    DefaultValuedAttr<SI32Attr, "0">:$axis,
    DefaultValuedAttr<F32Attr, "0.">:$epsilon
  );
  let has_logical_tensor_desc_infer_fn = 1;
  let has_physical_tensor_desc_infer_fn = 1;
  let has_get_sbp_fn = 1;
  let has_data_type_infer_fn = 1;
}

def OneFlow_FusedBiasAddGeluOp : OneFlow_BaseOp<"fused_bias_add_gelu", [NoMemoryEffect, DeclareOpInterfaceMethods<UserOpCompatibleInterface>]> {
  let input = (ins
    OneFlow_Tensor:$a,
    OneFlow_Tensor:$b
  );
  let output = (outs
    OneFlow_Tensor:$out
  );
  let attrs = (ins
    DefaultValuedAttr<SI32Attr, "0">:$axis
  );
  let has_logical_tensor_desc_infer_fn = 1;
  let has_physical_tensor_desc_infer_fn = 1;
  let has_get_sbp_fn = 1;
  let has_data_type_infer_fn = 1;
}

def OneFlow_FusedBiasAddGeluGradOp : OneFlow_BaseOp<"fused_bias_add_gelu_grad", [NoMemoryEffect, DeclareOpInterfaceMethods<UserOpCompatibleInterface>]> {
  let input = (ins
    OneFlow_Tensor:$a,
    OneFlow_Tensor:$b,
    OneFlow_Tensor:$dy
  );
  let output = (outs
    OneFlow_Tensor:$dx
  );
  let attrs = (ins
    DefaultValuedAttr<SI32Attr, "0">:$axis
  );
  let has_logical_tensor_desc_infer_fn = 1;
  let has_physical_tensor_desc_infer_fn = 1;
  let has_get_sbp_fn = 1;
  let has_data_type_infer_fn = 1;
}

def OneFlow_FusedBiasAddMaskScaleOp : OneFlow_BaseOp<"fused_bias_add_mask_scale", [NoMemoryEffect, DeclareOpInterfaceMethods<UserOpCompatibleInterface>]> {
  let input = (ins
    OneFlow_Tensor:$a,
    OneFlow_Tensor:$b,
    OneFlow_Tensor:$mask,
    Optional<OneFlow_Tensor>:$_add_to_output
  );
  let output = (outs
    OneFlow_Tensor:$out
  );
  let attrs = (ins
    DefaultValuedAttr<SI32Attr, "0">:$axis,
    DefaultValuedAttr<F32Attr, "1.">:$scale,
    DefaultValuedAttr<SI64Attr, "0">:$seed
  );
  let has_logical_tensor_desc_infer_fn = 1;
  let has_physical_tensor_desc_infer_fn = 1;
  let has_get_sbp_fn = 1;
  let has_data_type_infer_fn = 1;
  let has_input_arg_modify_fn = 1;
}

def OneFlow_FusedCastScaleOp : OneFlow_BaseOp<"fused_cast_scale", [NoMemoryEffect, DeclareOpInterfaceMethods<UserOpCompatibleInterface>]> {
  let input = (ins
    OneFlow_Tensor:$x,
    OneFlow_Tensor:$scale_by_tensor
  );
  let output = (outs
    OneFlow_Tensor:$y
  );
  let attrs = (ins
    DefaultValuedAttr<F64Attr, "1.">:$scale
  );
  let has_logical_tensor_desc_infer_fn = 1;
  let has_physical_tensor_desc_infer_fn = 1;
  let has_get_sbp_fn = 1;
  let has_data_type_infer_fn = 1;
}

def OneFlow_FusedScaleMaskSoftmaxOp : OneFlow_BaseOp<"fused_scale_mask_softmax", [NoMemoryEffect, DeclareOpInterfaceMethods<UserOpCompatibleInterface>]> {
  let input = (ins
    OneFlow_Tensor:$x,
    OneFlow_Tensor:$mask
  );
  let output = (outs
    OneFlow_Tensor:$y
  );
  let attrs = (ins
    DefaultValuedAttr<F32Attr, "1.">:$scale_value,
    DefaultValuedAttr<F32Attr, "0.">:$mask_fill_value
  );
  let has_logical_tensor_desc_infer_fn = 1;
  let has_physical_tensor_desc_infer_fn = 1;
  let has_get_sbp_fn = 1;
  let has_data_type_infer_fn = 1;
  let has_input_arg_modify_fn = 1;
}

def OneFlow_FusedScaleMaskSoftmaxDropoutOp : OneFlow_BaseOp<"fused_scale_mask_softmax_dropout", [NoMemoryEffect, DeclareOpInterfaceMethods<UserOpCompatibleInterface>]> {
  let input = (ins
    OneFlow_Tensor:$x,
    OneFlow_Tensor:$mask,
    OneFlow_Tensor:$dropout_mask
  );
  let output = (outs
    OneFlow_Tensor:$y,
    OneFlow_Tensor:$softmax_y
  );
  let attrs = (ins
    DefaultValuedAttr<F32Attr, "1.">:$scale_value,
    DefaultValuedAttr<F32Attr, "0.">:$mask_fill_value,
    DefaultValuedAttr<F32Attr, "1.">:$dropout_scale_value
  );
  let has_logical_tensor_desc_infer_fn = 1;
  let has_physical_tensor_desc_infer_fn = 1;
  let has_get_sbp_fn = 1;
  let has_data_type_infer_fn = 1;
  let has_input_arg_modify_fn = 1;
}

def OneFlow_FusedScaleMaskSoftmaxDropoutGradOp : OneFlow_BaseOp<"fused_scale_mask_softmax_dropout_grad", [NoMemoryEffect, DeclareOpInterfaceMethods<UserOpCompatibleInterface>]> {
  let input = (ins
    OneFlow_Tensor:$softmax_y,
    OneFlow_Tensor:$dy,
    OneFlow_Tensor:$mask,
    OneFlow_Tensor:$dropout_mask
  );
  let output = (outs
    OneFlow_Tensor:$dx
  );
  let attrs = (ins
    DefaultValuedAttr<F32Attr, "0.">:$scale_value,
    DefaultValuedAttr<F32Attr, "0.">:$dropout_scale_value
  );
  let has_logical_tensor_desc_infer_fn = 1;
  let has_physical_tensor_desc_infer_fn = 1;
  let has_get_sbp_fn = 1;
  let has_data_type_infer_fn = 1;
}

def OneFlow_FusedBiasAddScaleMaskSoftmaxDropoutOp : OneFlow_BaseOp<"fused_bias_add_scale_mask_softmax_dropout", [NoMemoryEffect, DeclareOpInterfaceMethods<UserOpCompatibleInterface>]> {
  let input = (ins
    OneFlow_Tensor:$x,
    OneFlow_Tensor:$bias,
    OneFlow_Tensor:$mask,
    OneFlow_Tensor:$dropout_mask
  );
  let output = (outs
    OneFlow_Tensor:$y,
    OneFlow_Tensor:$softmax_y
  );
  let attrs = (ins
    DefaultValuedAttr<F32Attr, "1.">:$scale_value,
    DefaultValuedAttr<F32Attr, "0.">:$mask_fill_value,
    DefaultValuedAttr<F32Attr, "1.">:$dropout_scale_value
  );
  let has_logical_tensor_desc_infer_fn = 1;
  let has_physical_tensor_desc_infer_fn = 1;
  let has_get_sbp_fn = 1;
  let has_data_type_infer_fn = 1;
  let has_input_arg_modify_fn = 1;
}

def OneFlow_FusedScaleMaskSoftmaxGradOp : OneFlow_BaseOp<"fused_scale_mask_softmax_grad", [NoMemoryEffect, DeclareOpInterfaceMethods<UserOpCompatibleInterface>]> {
  let input = (ins
    OneFlow_Tensor:$y,
    OneFlow_Tensor:$dy,
    OneFlow_Tensor:$mask
  );
  let output = (outs
    OneFlow_Tensor:$dx
  );
  let attrs = (ins
    DefaultValuedAttr<F32Attr, "0.">:$scale_value
  );
  let has_logical_tensor_desc_infer_fn = 1;
  let has_physical_tensor_desc_infer_fn = 1;
  let has_get_sbp_fn = 1;
  let has_data_type_infer_fn = 1;
}

def OneFlow_FusedScaleTrilOp : OneFlow_BaseOp<"fused_scale_tril", [NoMemoryEffect, DeclareOpInterfaceMethods<UserOpCompatibleInterface>]> {
  let input = (ins
    OneFlow_Tensor:$in
  );
  let output = (outs
    OneFlow_Tensor:$out
  );
  let attrs = (ins
    DefaultValuedAttr<SI64Attr, "0">:$diagonal,
    DefaultValuedAttr<F64Attr, "0.">:$floating_fill_value,
    DefaultValuedAttr<SI64Attr, "0">:$integer_fill_value,
    DefaultValuedAttr<BoolAttr, "false">:$is_floating_fill_value,
    DefaultValuedAttr<F64Attr, "1.">:$floating_scale_value,
    DefaultValuedAttr<SI64Attr, "1">:$integer_scale_value,
    DefaultValuedAttr<BoolAttr, "false">:$is_floating_scale_value
  );
  let has_logical_tensor_desc_infer_fn = 1;
  let has_physical_tensor_desc_infer_fn = 1;
  let has_get_sbp_fn = 1;
  let has_data_type_infer_fn = 1;
}

def OneFlow_FusedSelfAttentionQueryMulKeyAndValueOp : OneFlow_BaseOp<"fused_self_attention_query_mul_key_and_value", [NoMemoryEffect, DeclareOpInterfaceMethods<UserOpCompatibleInterface>]> {
  let input = (ins
    OneFlow_Tensor:$hidden_states
  );
  let output = (outs
    OneFlow_Tensor:$query_mul_key,
    OneFlow_Tensor:$value
  );
  let attrs = (ins
    DefaultValuedAttr<SI64Attr, "0">:$head_size,
    DefaultValuedAttr<F32Attr, "0.">:$alpha
  );
  let has_logical_tensor_desc_infer_fn = 1;
  let has_physical_tensor_desc_infer_fn = 1;
  let has_get_sbp_fn = 1;
  let has_data_type_infer_fn = 1;
}

def OneFlow_FusedSelfAttentionQueryMulKeyAndValueGradOp : OneFlow_BaseOp<"fused_self_attention_query_mul_key_and_value_grad", [NoMemoryEffect, DeclareOpInterfaceMethods<UserOpCompatibleInterface>]> {
  let input = (ins
    OneFlow_Tensor:$query_mul_key_grad,
    OneFlow_Tensor:$value_grad,
    OneFlow_Tensor:$hidden_states
  );
  let output = (outs
    OneFlow_Tensor:$hidden_states_grad
  );
  let attrs = (ins
    DefaultValuedAttr<F32Attr, "0.">:$alpha
  );
  let has_logical_tensor_desc_infer_fn = 1;
  let has_physical_tensor_desc_infer_fn = 1;
  let has_get_sbp_fn = 1;
  let has_data_type_infer_fn = 1;
}

def OneFlow_FusedTrilScaleSoftmaxMaskScaleOp : OneFlow_BaseOp<"fused_tril_scale_softmax_mask_scale", [NoMemoryEffect, DeclareOpInterfaceMethods<UserOpCompatibleInterface>]> {
  let input = (ins
    OneFlow_Tensor:$x,
    OneFlow_Tensor:$mask
  );
  let output = (outs
    OneFlow_Tensor:$y,
    OneFlow_Tensor:$softmax_y
  );
  let attrs = (ins
    DefaultValuedAttr<SI64Attr, "0">:$diagonal,
    DefaultValuedAttr<F32Attr, "0.">:$tril_fill_value,
    DefaultValuedAttr<F32Attr, "1.">:$tril_scale_value,
    DefaultValuedAttr<F32Attr, "1.">:$mask_scale_value
  );
  let has_logical_tensor_desc_infer_fn = 1;
  let has_physical_tensor_desc_infer_fn = 1;
  let has_get_sbp_fn = 1;
  let has_data_type_infer_fn = 1;
  let has_input_arg_modify_fn = 1;
}

def OneFlow_FusedTrilScaleSoftmaxMaskScaleGradOp : OneFlow_BaseOp<"fused_tril_scale_softmax_mask_scale_grad", [NoMemoryEffect, DeclareOpInterfaceMethods<UserOpCompatibleInterface>]> {
  let input = (ins
    OneFlow_Tensor:$softmax_y,
    OneFlow_Tensor:$dy,
    OneFlow_Tensor:$mask
  );
  let output = (outs
    OneFlow_Tensor:$dx
  );
  let attrs = (ins
    DefaultValuedAttr<SI64Attr, "0">:$diagonal,
    DefaultValuedAttr<F32Attr, "0.">:$tril_scale_value,
    DefaultValuedAttr<F32Attr, "0.">:$mask_scale_value
  );
  let has_logical_tensor_desc_infer_fn = 1;
  let has_physical_tensor_desc_infer_fn = 1;
  let has_get_sbp_fn = 1;
  let has_data_type_infer_fn = 1;
}


def OneFlow_NormalizationAddReluGradOp : OneFlow_BaseOp<"normalization_add_relu_grad", [NoMemoryEffect, DeclareOpInterfaceMethods<UserOpCompatibleInterface>]> {
  let input = (ins
    OneFlow_Tensor:$x,
    OneFlow_Tensor:$dy,
    OneFlow_Tensor:$mean,
    OneFlow_Tensor:$inv_variance,
    OneFlow_Tensor:$gamma,
    OneFlow_Tensor:$beta,
    OneFlow_Tensor:$reserve_space,
    OneFlow_Tensor:$y
  );
  let output = (outs
    OneFlow_Tensor:$gamma_diff,
    OneFlow_Tensor:$beta_diff,
    OneFlow_Tensor:$dx,
    Optional<OneFlow_Tensor>:$addend_diff
  );
  let attrs = (ins
    DefaultValuedAttr<SI32Attr, "0">:$axis,
    DefaultValuedAttr<F32Attr, "0.">:$epsilon
  );
  let has_logical_tensor_desc_infer_fn = 1;
  let has_physical_tensor_desc_infer_fn = 1;
  let has_get_sbp_fn = 1;
  let has_data_type_infer_fn = 1;
}


def OneFlow_FusedDotFeatureInteractionOp : OneFlow_BaseOp<"fused_dot_feature_interaction", [NoMemoryEffect, AttrSizedOperandSegments, DeclareOpInterfaceMethods<UserOpCompatibleInterface>]> {
  let input = (ins
    Variadic<OneFlow_Tensor>:$features,
    Optional<OneFlow_Tensor>:$output_concat,
    Optional<OneFlow_Tensor>:$num_valid_sparse_feature,
    Optional<OneFlow_Tensor>:$sparse_feature,
    Optional<OneFlow_Tensor>:$sparse_indices
  );
  let output = (outs
    OneFlow_Tensor:$out
  );
  let attrs = (ins
    DefaultValuedAttr<BoolAttr, "false">:$self_interaction,
    DefaultValuedAttr<BoolAttr, "false">:$has_output_concat,
    DefaultValuedAttr<SI32Attr, "0">:$output_padding,
    DefaultValuedAttr<StrAttr, "\"none\"">:$pooling
  );
  let has_logical_tensor_desc_infer_fn = 1;
  let has_physical_tensor_desc_infer_fn = 1;
  let has_get_sbp_fn = 1;
  let has_data_type_infer_fn = 1;
}

def OneFlow_FusedDotFeatureInteractionGradOp : OneFlow_BaseOp<"fused_dot_feature_interaction_grad", [NoMemoryEffect, AttrSizedOperandSegments, AttrSizedResultSegments, DeclareOpInterfaceMethods<UserOpCompatibleInterface>]> {
  let input = (ins
    OneFlow_Tensor:$dy,
    Variadic<OneFlow_Tensor>:$features,
    Optional<OneFlow_Tensor>:$num_valid_sparse_feature,
    Optional<OneFlow_Tensor>:$sparse_feature,
    Optional<OneFlow_Tensor>:$sparse_indices
  );
  let output = (outs
    Variadic<OneFlow_Tensor>:$features_grad,
    Optional<OneFlow_Tensor>:$output_concat_grad,
    Optional<OneFlow_Tensor>:$sparse_feature_grad
  );
  let attrs = (ins
    DefaultValuedAttr<BoolAttr, "false">:$self_interaction,
    DefaultValuedAttr<SI32Attr, "0">:$output_concat_grad_dim,
    DefaultValuedAttr<StrAttr, "\"none\"">:$pooling
  );
  let has_logical_tensor_desc_infer_fn = 1;
  let has_physical_tensor_desc_infer_fn = 1;
  let has_get_sbp_fn = 1;
  let has_data_type_infer_fn = 1;
}

def OneFlow_FusedCrossFeatureInteractionOp : OneFlow_BaseOp<"fused_cross_feature_interaction", [NoMemoryEffect, DeclareOpInterfaceMethods<UserOpCompatibleInterface>]> {
  let input = (ins
    OneFlow_Tensor:$x,
    OneFlow_Tensor:$weight,
    OneFlow_Tensor:$bias,
    OneFlow_Tensor:$x0
  );
  let output = (outs
    OneFlow_Tensor:$out,
    OneFlow_Tensor:$matmul_result
  );
  let attrs = (ins
    StrAttr:$interaction_mode
  );
  let has_logical_tensor_desc_infer_fn = 1;
  let has_physical_tensor_desc_infer_fn = 1;
  let has_get_sbp_fn = 1;
  let has_data_type_infer_fn = 1;
}


def OneFlow_FusedCrossFeatureInteractionV1GradOp : OneFlow_BaseOp<"fused_cross_feature_interaction_v1_grad", [NoMemoryEffect, DeclareOpInterfaceMethods<UserOpCompatibleInterface>, NoGrad]> {
  let input = (ins
    OneFlow_Tensor:$dy,
    OneFlow_Tensor:$weight,
    OneFlow_Tensor:$x0,
    OneFlow_Tensor:$x,
    OneFlow_Tensor:$matmul_result
  );
  let output = (outs
    OneFlow_Tensor:$dx0,
    OneFlow_Tensor:$dw,
    OneFlow_Tensor:$dx,
    OneFlow_Tensor:$dbias
  );
  let has_logical_tensor_desc_infer_fn = 1;
  let has_physical_tensor_desc_infer_fn = 1;
  let has_get_sbp_fn = 1;
  let has_data_type_infer_fn = 1;
}

def OneFlow_FusedCrossFeatureInteractionV2GradOp : OneFlow_BaseOp<"fused_cross_feature_interaction_v2_grad", [NoMemoryEffect, DeclareOpInterfaceMethods<UserOpCompatibleInterface>, NoGrad]> {
  let input = (ins
    OneFlow_Tensor:$dy,
    OneFlow_Tensor:$weight,
    OneFlow_Tensor:$bias,
    OneFlow_Tensor:$x0,
    OneFlow_Tensor:$x,
    OneFlow_Tensor:$matmul_result
  );
  let output = (outs
    OneFlow_Tensor:$dx0,
    OneFlow_Tensor:$dw,
    OneFlow_Tensor:$dx,
    OneFlow_Tensor:$dbias
  );
  let has_logical_tensor_desc_infer_fn = 1;
  let has_physical_tensor_desc_infer_fn = 1;
  let has_get_sbp_fn = 1;
  let has_data_type_infer_fn = 1;
}

def OneFlow_FusedMultiHeadAttentionInferenceOp : OneFlow_BaseOp<"fused_multi_head_attention_inference", [NoMemoryEffect, AttrSizedOperandSegments, DeclareOpInterfaceMethods<UserOpCompatibleInterface>]> {
  let input = (ins
    OneFlow_Tensor:$query,
    OneFlow_Tensor:$key,
    OneFlow_Tensor:$value,
    Optional<OneFlow_Tensor>:$attn_bias,
    Optional<OneFlow_Tensor>:$query_seq_start,
    Optional<OneFlow_Tensor>:$key_seq_start,
    Optional<OneFlow_Tensor>:$key_seq_len
  );
  let output = (outs
    OneFlow_Tensor:$out
  );
  let attrs = (ins
    SI64Attr:$query_head_size,
    DefaultValuedAttr<SI64Attr, "0">:$query_max_seq_len,
    DefaultValuedAttr<SI64Attr, "0">:$key_max_seq_len,
    F64Attr:$scale,
    DefaultValuedAttr<SI64Attr, "0">:$causal_diagonal_offset,
    DefaultValuedAttr<StrAttr, "\"none\"">:$attn_mask_type,
    StrAttr:$query_layout,
    StrAttr:$key_layout,
    StrAttr:$value_layout,
    StrAttr:$output_layout
  );
  let has_logical_tensor_desc_infer_fn = 1;
  let has_physical_tensor_desc_infer_fn = 1;
  let has_get_sbp_fn = 1;
  let has_data_type_infer_fn = 1;
}

def OneFlow_FusedAttentionConcatPastKeyValueOp : OneFlow_BaseOp<"fused_attention_concat_past_key_value", [NoMemoryEffect, AttrSizedOperandSegments, DeclareOpInterfaceMethods<UserOpCompatibleInterface>]> {
  let input = (ins
    OneFlow_Tensor:$key,
    OneFlow_Tensor:$value,
    Optional<OneFlow_Tensor>:$past_key,
    Optional<OneFlow_Tensor>:$past_value
  );
  let output = (outs
    OneFlow_Tensor:$output_key,
    OneFlow_Tensor:$output_value
  );
  let attrs = (ins
    StrAttr:$past_key_layout,
    StrAttr:$past_value_layout,
    StrAttr:$key_layout,
    StrAttr:$value_layout,
    SI64Attr:$key_head_size
  );
  let has_logical_tensor_desc_infer_fn = 1;
  let has_physical_tensor_desc_infer_fn = 1;
  let has_get_sbp_fn = 1;
  let has_data_type_infer_fn = 1;
}

def OneFlow_FusedFastGeluMulOp : OneFlow_BaseOp<"fused_fast_gelu_mul", [NoMemoryEffect, DeclareOpInterfaceMethods<UserOpCompatibleInterface>]> {
  let input = (ins
    OneFlow_Tensor:$in,
    OneFlow_Tensor:$multiplier
  );
  let output = (outs
    OneFlow_Tensor:$out
  );
  let has_logical_tensor_desc_infer_fn = 1;
  let has_physical_tensor_desc_infer_fn = 1;
  let has_get_sbp_fn = 1;
  let has_data_type_infer_fn = 1;
}

def OneFlow_FusedFastGeluMulGradOp : OneFlow_BaseOp<"fused_fast_gelu_mul_grad", [NoMemoryEffect, DeclareOpInterfaceMethods<UserOpCompatibleInterface>]> {
  let input = (ins
    OneFlow_Tensor:$out_diff,
    OneFlow_Tensor:$in,
    OneFlow_Tensor:$multiplier
  );
  let output = (outs
    OneFlow_Tensor:$in_diff,
    OneFlow_Tensor:$multiplier_diff
  );
  let has_logical_tensor_desc_infer_fn = 1;
  let has_physical_tensor_desc_infer_fn = 1;
  let has_get_sbp_fn = 1;
  let has_data_type_infer_fn = 1;
}

def OneFlow_FusedGetBounddingBoxesCoordOp : OneFlow_BaseOp<"fused_get_boundding_boxes_coord", [NoMemoryEffect, DeclareOpInterfaceMethods<UserOpCompatibleInterface>]> {
  let input = (ins
    OneFlow_Tensor:$x1,
    OneFlow_Tensor:$y1,
    OneFlow_Tensor:$w1,
    OneFlow_Tensor:$h1,
    OneFlow_Tensor:$x2,
    OneFlow_Tensor:$y2,
    OneFlow_Tensor:$w2,
    OneFlow_Tensor:$h2
  );
  let output = (outs
    OneFlow_Tensor:$b1_x1,
    OneFlow_Tensor:$b1_x2,
    OneFlow_Tensor:$b1_y1,
    OneFlow_Tensor:$b1_y2,
    OneFlow_Tensor:$b2_x1,
    OneFlow_Tensor:$b2_x2,
    OneFlow_Tensor:$b2_y1,
    OneFlow_Tensor:$b2_y2
  );
  let has_logical_tensor_desc_infer_fn = 1;
  let has_physical_tensor_desc_infer_fn = 1;
  let has_get_sbp_fn = 1;
  let has_data_type_infer_fn = 1;
}

def OneFlow_FusedGetBounddingBoxesCoordGradOp : OneFlow_BaseOp<"fused_get_boundding_boxes_coord_grad", [NoMemoryEffect, DeclareOpInterfaceMethods<UserOpCompatibleInterface>]> {
  let input = (ins
    OneFlow_Tensor:$b1_x1_diff,
    OneFlow_Tensor:$b1_x2_diff,
    OneFlow_Tensor:$b1_y1_diff,
    OneFlow_Tensor:$b1_y2_diff,
    OneFlow_Tensor:$b2_x1_diff,
    OneFlow_Tensor:$b2_x2_diff,
    OneFlow_Tensor:$b2_y1_diff,
    OneFlow_Tensor:$b2_y2_diff
  );
  let output = (outs
    OneFlow_Tensor:$x1_diff,
    OneFlow_Tensor:$y1_diff,
    OneFlow_Tensor:$w1_diff,
    OneFlow_Tensor:$h1_diff,
    OneFlow_Tensor:$x2_diff,
    OneFlow_Tensor:$y2_diff,
    OneFlow_Tensor:$w2_diff,
    OneFlow_Tensor:$h2_diff
  );
  let has_logical_tensor_desc_infer_fn = 1;
  let has_physical_tensor_desc_infer_fn = 1;
  let has_get_sbp_fn = 1;
  let has_data_type_infer_fn = 1;
}

def OneFlow_FusedGetCiouResultOp : OneFlow_BaseOp<"fused_get_ciou_result", [NoMemoryEffect, DeclareOpInterfaceMethods<UserOpCompatibleInterface>]> {
  let input = (ins
    OneFlow_Tensor:$v,
    OneFlow_Tensor:$iou,
    OneFlow_Tensor:$rho2,
    OneFlow_Tensor:$c2
  );
  let output = (outs
    OneFlow_Tensor:$y,
    OneFlow_Tensor:$alpha
  );
  let attrs = (ins
    F32Attr: $eps
  );
  let has_logical_tensor_desc_infer_fn = 1;
  let has_physical_tensor_desc_infer_fn = 1;
  let has_get_sbp_fn = 1;
  let has_data_type_infer_fn = 1;
}

def OneFlow_FusedGetCiouResultGradOp : OneFlow_BaseOp<"fused_get_ciou_result_grad", [NoMemoryEffect, DeclareOpInterfaceMethods<UserOpCompatibleInterface>]> {
  let input = (ins
    OneFlow_Tensor:$dy,
    OneFlow_Tensor:$alpha,
    OneFlow_Tensor:$rho2,
    OneFlow_Tensor:$c2
  );
  let output = (outs
    OneFlow_Tensor:$dv,
    OneFlow_Tensor:$diou,
    OneFlow_Tensor:$drho2,
    OneFlow_Tensor:$dc2
  );
  let has_logical_tensor_desc_infer_fn = 1;
  let has_physical_tensor_desc_infer_fn = 1;
  let has_get_sbp_fn = 1;
  let has_data_type_infer_fn = 1;
}

def OneFlow_FusedGetIouOp : OneFlow_BaseOp<"fused_get_iou", [NoMemoryEffect, DeclareOpInterfaceMethods<UserOpCompatibleInterface>]> {
  let input = (ins
    OneFlow_Tensor:$w1,
    OneFlow_Tensor:$h1,
    OneFlow_Tensor:$w2,
    OneFlow_Tensor:$h2,
    OneFlow_Tensor:$inter
  );
  let output = (outs
    OneFlow_Tensor:$iou
  );
  let attrs = (ins
    F32Attr: $eps
  );
  let has_logical_tensor_desc_infer_fn = 1;
  let has_physical_tensor_desc_infer_fn = 1;
  let has_get_sbp_fn = 1;
  let has_data_type_infer_fn = 1;
}

def OneFlow_FusedGetIouGradOp : OneFlow_BaseOp<"fused_get_iou_grad", [NoMemoryEffect, DeclareOpInterfaceMethods<UserOpCompatibleInterface>]> {
  let input = (ins
    OneFlow_Tensor:$diou,
    OneFlow_Tensor:$w1,
    OneFlow_Tensor:$h1,
    OneFlow_Tensor:$w2,
    OneFlow_Tensor:$h2,
    OneFlow_Tensor:$inter
  );
  let attrs = (ins
    F32Attr: $eps
  );
  let output = (outs
    OneFlow_Tensor:$dw1,
    OneFlow_Tensor:$dh1,
    OneFlow_Tensor:$dinter
  );
  let attrs = (ins
    F32Attr: $eps
  );
  let has_logical_tensor_desc_infer_fn = 1;
  let has_physical_tensor_desc_infer_fn = 1;
  let has_get_sbp_fn = 1;
  let has_data_type_infer_fn = 1;
}

def OneFlow_FusedCenterOp : OneFlow_BaseOp<"fused_get_center_dist", [NoMemoryEffect, DeclareOpInterfaceMethods<UserOpCompatibleInterface>]> {
  let input = (ins
    OneFlow_Tensor:$b1_x1,
    OneFlow_Tensor:$b1_x2,
    OneFlow_Tensor:$b2_x1,
    OneFlow_Tensor:$b2_x2,
    OneFlow_Tensor:$b1_y1,
    OneFlow_Tensor:$b1_y2,
    OneFlow_Tensor:$b2_y1,
    OneFlow_Tensor:$b2_y2
  );
  let output = (outs
    OneFlow_Tensor:$rho2
  );
  let has_logical_tensor_desc_infer_fn = 1;
  let has_physical_tensor_desc_infer_fn = 1;
  let has_get_sbp_fn = 1;
  let has_data_type_infer_fn = 1;
}

def OneFlow_FusedCenterGradOp : OneFlow_BaseOp<"fused_get_center_dist_grad", [NoMemoryEffect, DeclareOpInterfaceMethods<UserOpCompatibleInterface>]> {
  let input = (ins
    OneFlow_Tensor:$b1_x1,
    OneFlow_Tensor:$b1_x2,
    OneFlow_Tensor:$b2_x1,
    OneFlow_Tensor:$b2_x2,
    OneFlow_Tensor:$b1_y1,
    OneFlow_Tensor:$b1_y2,
    OneFlow_Tensor:$b2_y1,
    OneFlow_Tensor:$b2_y2,
    OneFlow_Tensor:$rho2_diff
  );
  let output = (outs
    OneFlow_Tensor:$b1_x1_diff,
    OneFlow_Tensor:$b1_x2_diff,
    OneFlow_Tensor:$b2_x1_diff,
    OneFlow_Tensor:$b2_x2_diff,
    OneFlow_Tensor:$b1_y1_diff,
    OneFlow_Tensor:$b1_y2_diff,
    OneFlow_Tensor:$b2_y1_diff,
    OneFlow_Tensor:$b2_y2_diff
  );
  let has_logical_tensor_desc_infer_fn = 1;
  let has_physical_tensor_desc_infer_fn = 1;
  let has_get_sbp_fn = 1;
  let has_data_type_infer_fn = 1;
}

def OneFlow_FusedGetCiouDiagonalAngleOp : OneFlow_BaseOp<"fused_get_ciou_diagonal_angle", [NoMemoryEffect, DeclareOpInterfaceMethods<UserOpCompatibleInterface>]> {
  let input = (ins
    OneFlow_Tensor:$w1,
    OneFlow_Tensor:$h1,
    OneFlow_Tensor:$w2,
    OneFlow_Tensor:$h2
  );
  let output = (outs
    OneFlow_Tensor:$v
  );
  let attrs = (ins
    DefaultValuedAttr<F32Attr, "1e-08">:$eps
  );
  let has_logical_tensor_desc_infer_fn = 1;
  let has_physical_tensor_desc_infer_fn = 1;
  let has_get_sbp_fn = 1;
  let has_data_type_infer_fn = 1;
}

def OneFlow_FusedGetCiouDiagonalAngleGradOp : OneFlow_BaseOp<"fused_get_ciou_diagonal_angle_grad", [NoMemoryEffect, DeclareOpInterfaceMethods<UserOpCompatibleInterface>]> {
  let input = (ins
    OneFlow_Tensor:$w1,
    OneFlow_Tensor:$h1,
    OneFlow_Tensor:$w2,
    OneFlow_Tensor:$h2,
    OneFlow_Tensor:$v_diff
  );
  let output = (outs
    OneFlow_Tensor:$w1_diff,
    OneFlow_Tensor:$h1_diff,
    OneFlow_Tensor:$w2_diff,
    OneFlow_Tensor:$h2_diff
  );
  let attrs = (ins
    DefaultValuedAttr<F32Attr, "1e-08">:$eps
  );
  let has_logical_tensor_desc_infer_fn = 1;
  let has_physical_tensor_desc_infer_fn = 1;
  let has_get_sbp_fn = 1;
  let has_data_type_infer_fn = 1;
}

def OneFlow_FusedGetIntersectionAreaOp : OneFlow_BaseOp<"fused_get_intersection_area", [NoMemoryEffect, DeclareOpInterfaceMethods<UserOpCompatibleInterface>]> {
  let input = (ins
    OneFlow_Tensor:$b1_x1,
    OneFlow_Tensor:$b1_x2,
    OneFlow_Tensor:$b2_x1,
    OneFlow_Tensor:$b2_x2,
    OneFlow_Tensor:$b1_y1,
    OneFlow_Tensor:$b1_y2,
    OneFlow_Tensor:$b2_y1,
    OneFlow_Tensor:$b2_y2
  );
  let output = (outs
    OneFlow_Tensor:$inter
  );
  let has_logical_tensor_desc_infer_fn = 1;
  let has_physical_tensor_desc_infer_fn = 1;
  let has_get_sbp_fn = 1;
  let has_data_type_infer_fn = 1;
}

def OneFlow_FusedGetIntersectionAreaGradOp : OneFlow_BaseOp<"fused_get_intersection_area_grad", [NoMemoryEffect, DeclareOpInterfaceMethods<UserOpCompatibleInterface>]> {
  let input = (ins
    OneFlow_Tensor:$b1_x1,
    OneFlow_Tensor:$b1_x2,
    OneFlow_Tensor:$b2_x1,
    OneFlow_Tensor:$b2_x2,
    OneFlow_Tensor:$b1_y1,
    OneFlow_Tensor:$b1_y2,
    OneFlow_Tensor:$b2_y1,
    OneFlow_Tensor:$b2_y2,
    OneFlow_Tensor:$inter_diff
  );
  let output = (outs
    OneFlow_Tensor:$b1_x1_diff,
    OneFlow_Tensor:$b1_x2_diff,
    OneFlow_Tensor:$b2_x1_diff,
    OneFlow_Tensor:$b2_x2_diff,
    OneFlow_Tensor:$b1_y1_diff,
    OneFlow_Tensor:$b1_y2_diff,
    OneFlow_Tensor:$b2_y1_diff,
    OneFlow_Tensor:$b2_y2_diff
  );
  let has_logical_tensor_desc_infer_fn = 1;
  let has_physical_tensor_desc_infer_fn = 1;
  let has_get_sbp_fn = 1;
  let has_data_type_infer_fn = 1;
}


def OneFlow_FusedGetConvexDiagonalSquaredOp : OneFlow_BaseOp<"fused_get_convex_diagonal_squared", [NoMemoryEffect, DeclareOpInterfaceMethods<UserOpCompatibleInterface>]> {
  let input = (ins
    OneFlow_Tensor:$b1_x1,
    OneFlow_Tensor:$b1_x2,
    OneFlow_Tensor:$b2_x1,
    OneFlow_Tensor:$b2_x2,
    OneFlow_Tensor:$b1_y1,
    OneFlow_Tensor:$b1_y2,
    OneFlow_Tensor:$b2_y1,
    OneFlow_Tensor:$b2_y2
  );
  let output = (outs
    OneFlow_Tensor:$c2
  );
  let attrs = (ins
    DefaultValuedAttr<F32Attr, "1e-08">:$eps
  );
  let has_logical_tensor_desc_infer_fn = 1;
  let has_physical_tensor_desc_infer_fn = 1;
  let has_get_sbp_fn = 1;
  let has_data_type_infer_fn = 1;
}

def OneFlow_FusedGetConvexDiagonalSquaredGradOp : OneFlow_BaseOp<"fused_get_convex_diagonal_squared_grad", [NoMemoryEffect, DeclareOpInterfaceMethods<UserOpCompatibleInterface>]> {
  let input = (ins
    OneFlow_Tensor:$c2_diff,
    OneFlow_Tensor:$b1_x1,
    OneFlow_Tensor:$b1_x2,
    OneFlow_Tensor:$b2_x1,
    OneFlow_Tensor:$b2_x2,
    OneFlow_Tensor:$b1_y1,
    OneFlow_Tensor:$b1_y2,
    OneFlow_Tensor:$b2_y1,
    OneFlow_Tensor:$b2_y2
  );
  let output = (outs
    OneFlow_Tensor:$b1_x1_diff,
    OneFlow_Tensor:$b1_x2_diff,
    OneFlow_Tensor:$b2_x1_diff,
    OneFlow_Tensor:$b2_x2_diff,
    OneFlow_Tensor:$b1_y1_diff,
    OneFlow_Tensor:$b1_y2_diff,
    OneFlow_Tensor:$b2_y1_diff,
    OneFlow_Tensor:$b2_y2_diff
  );
  let attrs = (ins
    DefaultValuedAttr<F32Attr, "1e-08">:$eps
  );
  let has_logical_tensor_desc_infer_fn = 1;
  let has_physical_tensor_desc_infer_fn = 1;
  let has_get_sbp_fn = 1;
  let has_data_type_infer_fn = 1;
}

def OneFlow_FusedScaleMaskBiasSoftmaxGradOp : OneFlow_BaseOp<"fused_scale_mask_bias_softmax_grad", [NoMemoryEffect, DeclareOpInterfaceMethods<UserOpCompatibleInterface>]> {
  let input = (ins
    OneFlow_Tensor:$y,
    OneFlow_Tensor:$dy
  );
  let output = (outs
    OneFlow_Tensor:$dx
  );
  let attrs = (ins
    DefaultValuedAttr<F32Attr, "0.35355">:$scale
  );
  let has_logical_tensor_desc_infer_fn = 1;
  let has_physical_tensor_desc_infer_fn = 1;
  let has_get_sbp_fn = 1;
  let has_data_type_infer_fn = 1;
}

def OneFlow_FusedScaleMaskBiasSoftmaxOp : OneFlow_BaseOp<"fused_scale_mask_bias_softmax", [NoMemoryEffect, DeclareOpInterfaceMethods<UserOpCompatibleInterface>]> {
  let input = (ins
    OneFlow_Tensor:$x,
    OneFlow_Tensor:$mask,
    Optional<OneFlow_Tensor>:$bias
  );
  let output = (outs
    OneFlow_Tensor:$out
  );
  let attrs = (ins
    DefaultValuedAttr<F32Attr, "0.125">:$scale,
    DefaultValuedAttr<BoolAttr, "false">:$inplace
  );
  let has_logical_tensor_desc_infer_fn = 1;
  let has_physical_tensor_desc_infer_fn = 1;
  let has_get_sbp_fn = 1;
  let has_data_type_infer_fn = 1;
}

def OneFlow_FusedCodegeexQkvReshapeOp : OneFlow_BaseOp<"fused_codegeex_qkv_reshape", [NoMemoryEffect, DeclareOpInterfaceMethods<UserOpCompatibleInterface>]> {
  let input = (ins
    OneFlow_Tensor:$query,
    OneFlow_Tensor:$key,
    OneFlow_Tensor:$value
  );
  let output = (outs
    OneFlow_Tensor:$new_query,
    OneFlow_Tensor:$new_key,
    OneFlow_Tensor:$new_value
  );
  let attrs = (ins
    DefaultValuedAttr<SI32Attr, "1">:$num_attention_heads
  );
  let has_logical_tensor_desc_infer_fn = 1;
  let has_physical_tensor_desc_infer_fn = 1;
  let has_get_sbp_fn = 1;
  let has_data_type_infer_fn = 1;
}

#endif // GET_ONEFLOW_FUSED_OP_DEFINITIONS


#ifdef GET_ONEFLOW_IDEMPOTENT_OP_DEFINITIONS

def OneFlow_AbsOp : OneFlow_IdempotentBaseOp<"abs", [NoMemoryEffect, DeclareOpInterfaceMethods<UserOpCompatibleInterface>]> {}

def OneFlow_CeilOp : OneFlow_IdempotentBaseOp<"ceil", [NoMemoryEffect, DeclareOpInterfaceMethods<UserOpCompatibleInterface>]> {}

def OneFlow_FloorOp : OneFlow_IdempotentBaseOp<"floor", [NoMemoryEffect, DeclareOpInterfaceMethods<UserOpCompatibleInterface>]> {}

def OneFlow_OnesLikeOp : OneFlow_IdempotentBaseOp<"ones_like", [NoMemoryEffect, NoGrad, DeclareOpInterfaceMethods<UserOpCompatibleInterface>]> {
  let same_output_regst_num = 1;
  let has_nd_sbp_infer_fn = 1;
  let input = (ins AnyType:$like);
  let output = (outs AnyType:$out);
}

def OneFlow_ReluOp : OneFlow_IdempotentBaseOp<"relu", [NoMemoryEffect, DeclareOpInterfaceMethods<UserOpCompatibleInterface>, DeclareOpInterfaceMethods<NCHWCompatibleInterface>]> {}

def OneFlow_RintOp : OneFlow_IdempotentBaseOp<"rint", [NoMemoryEffect, DeclareOpInterfaceMethods<UserOpCompatibleInterface>]> {}

def OneFlow_RoundOp : OneFlow_IdempotentBaseOp<"round", [NoMemoryEffect, DeclareOpInterfaceMethods<UserOpCompatibleInterface>]> {}

def OneFlow_SignOp : OneFlow_IdempotentBaseOp<"sign", [NoMemoryEffect, DeclareOpInterfaceMethods<UserOpCompatibleInterface>]> {}

#endif // GET_ONEFLOW_IDEMPOTENT_OP_DEFINITIONS


#ifdef GET_ONEFLOW_IDENTITY_OP_DEFINITIONS

def OneFlow_AmpWhiteIdentityOp : OneFlow_BaseOp<"amp_white_identity", [NoMemoryEffect, DeclareOpInterfaceMethods<UserOpCompatibleInterface>]> {
  let input = (ins
    OneFlow_Tensor:$in
  );
  let output = (outs
    OneFlow_Tensor:$out
  );
  let has_logical_tensor_desc_infer_fn = 1;
  let has_physical_tensor_desc_infer_fn = 1;
  let has_get_sbp_fn = 1;
  let has_data_type_infer_fn = 1;
}

def OneFlow_AmpBlackIdentityOp : OneFlow_BaseOp<"amp_black_identity", [NoMemoryEffect, DeclareOpInterfaceMethods<UserOpCompatibleInterface>]> {
  let input = (ins
    OneFlow_Tensor:$in
  );
  let output = (outs
    OneFlow_Tensor:$out
  );
  let has_logical_tensor_desc_infer_fn = 1;
  let has_get_sbp_fn = 1;
  let has_data_type_infer_fn = 1;
}

def OneFlow_IdentityOp : OneFlow_BaseOp<"identity", [NoMemoryEffect, DeclareOpInterfaceMethods<UserOpCompatibleInterface>]> {
  let input = (ins
    OneFlow_Tensor:$in
  );
  let output = (outs
    OneFlow_Tensor:$out
  );
  let has_logical_tensor_desc_infer_fn = 1;
  let has_physical_tensor_desc_infer_fn = 1;
  let has_get_sbp_fn = 1;
  let has_data_type_infer_fn = 1;
}

def OneFlow_IdentityBufferOp : OneFlow_BaseOp<"identity_buffer", [NoMemoryEffect, NoGrad, DeclareOpInterfaceMethods<UserOpCompatibleInterface>]> {
  let input = (ins
    OneFlow_Tensor:$in
  );
  let output = (outs
    OneFlow_Tensor:$out
  );
  let attrs = (ins
    DefaultValuedAttr<SI64Attr, "0">:$buffer_size
  );
  let has_logical_tensor_desc_infer_fn = 1;
  let has_physical_tensor_desc_infer_fn = 1;
  let has_get_sbp_fn = 1;
  let has_data_type_infer_fn = 1;
}

def OneFlow_TupleIdentityOp : OneFlow_BaseOp<"tuple_identity", [NoMemoryEffect, DeclareOpInterfaceMethods<UserOpCompatibleInterface>]> {
  let input = (ins
    Variadic<OneFlow_Tensor>:$in
  );
  let output = (outs
    Variadic<OneFlow_Tensor>:$out
  );
  let has_check_fn = 1;
  let has_logical_tensor_desc_infer_fn = 1;
  let has_physical_tensor_desc_infer_fn = 1;
  let has_get_sbp_fn = 1;
  let has_data_type_infer_fn = 1;
  let has_sbp_signature_infer_fn = 1;
}

def OneFlow_PinnedIdentityOp : OneFlow_BaseOp<"pinned_identity", [DeclareOpInterfaceMethods<UserOpCompatibleInterface>]> {
  let summary = "mark defining op of operand can't be erased";
  let input = (ins
    OneFlow_Tensor:$in
  );
  let output = (outs
    OneFlow_Tensor:$out
  );
  let has_logical_tensor_desc_infer_fn = 1;
  let has_physical_tensor_desc_infer_fn = 1;
  let has_get_sbp_fn = 1;
  let has_data_type_infer_fn = 1;
}

#endif // GET_ONEFLOW_IDENTITY_OP_DEFINITIONS


#ifdef GET_ONEFLOW_IMAGE_OP_DEFINITIONS

def OneFlow_ImageBatchAlignOp : OneFlow_BaseOp<"image_batch_align", [NoMemoryEffect, NoGrad, CpuOnly, DeclareOpInterfaceMethods<UserOpCompatibleInterface>]> {
  let input = (ins
    OneFlow_Tensor:$in
  );
  let output = (outs
    OneFlow_Tensor:$out
  );
  let attrs = (ins
    ShapeAttr:$shape,
    OneFlow_DataType:$data_type,
    DefaultValuedAttr<SI32Attr, "0">:$alignment,
    DefaultValuedAttr<BoolAttr, "false">:$dynamic_out
  );
  let has_check_fn = 1;
  let has_logical_tensor_desc_infer_fn = 1;
  let has_physical_tensor_desc_infer_fn = 1;
  let has_get_sbp_fn = 1;
  let has_data_type_infer_fn = 1;
  let has_output_arg_modify_fn = 1;
}

def OneFlow_ImageDecodeOp : OneFlow_BaseOp<"image_decode", [NoMemoryEffect, NoGrad, CpuOnly, DeclareOpInterfaceMethods<UserOpCompatibleInterface>]> {
  let input = (ins
    OneFlow_Tensor:$in
  );
  let output = (outs
    OneFlow_Tensor:$out
  );
  let attrs = (ins
    DefaultValuedAttr<StrAttr, "\"BGR\"">:$color_space,
    OneFlow_DataType:$data_type
  );
  let has_check_fn = 1;
  let has_logical_tensor_desc_infer_fn = 1;
  let has_physical_tensor_desc_infer_fn = 1;
  let has_get_sbp_fn = 1;
  let has_data_type_infer_fn = 1;
}

def OneFlow_ImageFlipOp : OneFlow_BaseOp<"image_flip", [NoMemoryEffect, NoGrad, CpuOnly, DeclareOpInterfaceMethods<UserOpCompatibleInterface>]> {
  let input = (ins
    OneFlow_Tensor:$in,
    OneFlow_Tensor:$flip_code
  );
  let output = (outs
    OneFlow_Tensor:$out
  );
  let has_logical_tensor_desc_infer_fn = 1;
  let has_physical_tensor_desc_infer_fn = 1;
  let has_get_sbp_fn = 1;
  let has_data_type_infer_fn = 1;
}

def OneFlow_ImageRandomCropOp : OneFlow_BaseOp<"image_random_crop", [NoMemoryEffect, NoGrad, CpuOnly, DeclareOpInterfaceMethods<UserOpCompatibleInterface>]> {
  let input = (ins
    OneFlow_Tensor:$in
  );
  let output = (outs
    OneFlow_Tensor:$out
  );
  let attrs = (ins
    DefaultValuedAttr<SI32Attr, "10">:$num_attempts,
    DefaultValuedAttr<SI64Attr, "-1">:$seed,
    DefaultValuedAttr<BoolAttr, "false">:$has_seed,
    F32ArrayAttr:$random_area,
    F32ArrayAttr:$random_aspect_ratio
  );
  let has_logical_tensor_desc_infer_fn = 1;
  let has_physical_tensor_desc_infer_fn = 1;
  let has_get_sbp_fn = 1;
  let has_data_type_infer_fn = 1;
  let has_input_arg_modify_fn = 1;
}

def OneFlow_ImageResizeKeepAspectRatioOp : OneFlow_BaseOp<"image_resize_keep_aspect_ratio", [NoMemoryEffect, NoGrad, CpuOnly, DeclareOpInterfaceMethods<UserOpCompatibleInterface>]> {
  let input = (ins
    OneFlow_Tensor:$in
  );
  let output = (outs
    OneFlow_Tensor:$out,
    OneFlow_Tensor:$size,
    OneFlow_Tensor:$scale
  );
  let attrs = (ins
    DefaultValuedAttr<SI32Attr, "0">:$target_size,
    DefaultValuedAttr<SI32Attr, "0">:$min_size,
    DefaultValuedAttr<SI32Attr, "0">:$max_size,
    DefaultValuedAttr<BoolAttr, "false">:$resize_longer,
    DefaultValuedAttr<StrAttr, "\"bilinear\"">:$interpolation_type
  );
  let has_check_fn = 1;
  let has_logical_tensor_desc_infer_fn = 1;
  let has_physical_tensor_desc_infer_fn = 1;
  let has_get_sbp_fn = 1;
  let has_data_type_infer_fn = 1;
}

def OneFlow_ImageResizeToFixedOp : OneFlow_BaseOp<"image_resize_to_fixed", [NoMemoryEffect, NoGrad, CpuOnly, DeclareOpInterfaceMethods<UserOpCompatibleInterface>]> {
  let input = (ins
    OneFlow_Tensor:$in
  );
  let output = (outs
    OneFlow_Tensor:$out,
    OneFlow_Tensor:$scale
  );
  let attrs = (ins
    DefaultValuedAttr<SI64Attr, "0">:$target_width,
    DefaultValuedAttr<SI64Attr, "0">:$target_height,
    DefaultValuedAttr<SI64Attr, "3">:$channels,
    OneFlow_DataType:$data_type,
    DefaultValuedAttr<StrAttr, "\"bilinear\"">:$interpolation_type
  );
  let has_check_fn = 1;
  let has_logical_tensor_desc_infer_fn = 1;
  let has_physical_tensor_desc_infer_fn = 1;
  let has_get_sbp_fn = 1;
  let has_data_type_infer_fn = 1;
}

#endif // GET_ONEFLOW_IMAGE_OP_DEFINITIONS


#ifdef GET_ONEFLOW_INDICES_OP_DEFINITIONS

def OneFlow_ArgSortOp : OneFlow_BaseOp<"arg_sort", [NoMemoryEffect, NoGrad, DeclareOpInterfaceMethods<UserOpCompatibleInterface>]> {
  let input = (ins
    OneFlow_Tensor:$in
  );
  let output = (outs
    OneFlow_Tensor:$out
  );
  let attrs = (ins
    StrAttr:$direction
  );
  let has_check_fn = 1;
  let has_logical_tensor_desc_infer_fn = 1;
  let has_physical_tensor_desc_infer_fn = 1;
  let has_get_sbp_fn = 1;
  let has_data_type_infer_fn = 1;
}

def OneFlow_ArgmaxOp : OneFlow_BaseOp<"argmax", [NoMemoryEffect, NoGrad, DeclareOpInterfaceMethods<UserOpCompatibleInterface>]> {
  let input = (ins
    OneFlow_Tensor:$in
  );
  let output = (outs
    OneFlow_Tensor:$out
  );
  let has_logical_tensor_desc_infer_fn = 1;
  let has_physical_tensor_desc_infer_fn = 1;
  let has_get_sbp_fn = 1;
  let has_data_type_infer_fn = 1;
}

def OneFlow_ArgwhereOp : OneFlow_BaseOp<"argwhere", [NoMemoryEffect, NoGrad, DeclareOpInterfaceMethods<UserOpCompatibleInterface>]> {
  let input = (ins
    OneFlow_Tensor:$input
  );
  let output = (outs
    OneFlow_Tensor:$output,
    OneFlow_Tensor:$output_size
  );
  let attrs = (ins
    OneFlow_DataType:$dtype
  );
  let has_logical_tensor_desc_infer_fn = 1;
  let has_physical_tensor_desc_infer_fn = 1;
  let has_get_sbp_fn = 1;
  let has_data_type_infer_fn = 1;
}

def OneFlow_BatchGatherOp : OneFlow_BaseOp<"batch_gather", [NoMemoryEffect, DeclareOpInterfaceMethods<UserOpCompatibleInterface>]> {
  let input = (ins
    OneFlow_Tensor:$in,
    OneFlow_Tensor:$indices
  );
  let output = (outs
    OneFlow_Tensor:$out
  );
  let has_logical_tensor_desc_infer_fn = 1;
  let has_physical_tensor_desc_infer_fn = 1;
  let has_get_sbp_fn = 1;
  let has_data_type_infer_fn = 1;
  let has_input_arg_modify_fn = 1;
}

def OneFlow_DimGatherOp : OneFlow_BaseOp<"dim_gather", [NoMemoryEffect, DeclareOpInterfaceMethods<UserOpCompatibleInterface>]> {
  let input = (ins
    OneFlow_Tensor:$input,
    OneFlow_Tensor:$index
  );
  let output = (outs
    OneFlow_Tensor:$output
  );
  let attrs = (ins
    DefaultValuedAttr<SI32Attr, "0">:$dim
  );
  let has_logical_tensor_desc_infer_fn = 1;
  let has_physical_tensor_desc_infer_fn = 1;
  let has_get_sbp_fn = 1;
  let has_data_type_infer_fn = 1;
  let has_input_arg_modify_fn = 1;
}

def OneFlow_DimScatterAddOp : OneFlow_BaseOp<"dim_scatter_add", [NoMemoryEffect, DeclareOpInterfaceMethods<UserOpCompatibleInterface>]> {
  let input = (ins
    OneFlow_Tensor:$input,
    OneFlow_Tensor:$index,
    OneFlow_Tensor:$src
  );
  let output = (outs
    OneFlow_Tensor:$output
  );
  let attrs = (ins
    DefaultValuedAttr<SI32Attr, "0">:$dim
  );
  let has_logical_tensor_desc_infer_fn = 1;
  let has_physical_tensor_desc_infer_fn = 1;
  let has_get_sbp_fn = 1;
  let has_data_type_infer_fn = 1;
  let has_input_arg_modify_fn = 1;
}

def OneFlow_DimScatterAddLikeOp : OneFlow_BaseOp<"dim_scatter_add_like", [NoMemoryEffect, DeclareOpInterfaceMethods<UserOpCompatibleInterface>]> {
  let input = (ins
    OneFlow_Tensor:$like,
    OneFlow_Tensor:$index,
    OneFlow_Tensor:$src
  );
  let output = (outs
    OneFlow_Tensor:$output
  );
  let attrs = (ins
    DefaultValuedAttr<SI32Attr, "0">:$dim
  );
  let has_logical_tensor_desc_infer_fn = 1;
  let has_physical_tensor_desc_infer_fn = 1;
  let has_get_sbp_fn = 1;
  let has_data_type_infer_fn = 1;
  let has_input_arg_modify_fn = 1;
}

def OneFlow_DimScatterAddScalarOp : OneFlow_BaseOp<"dim_scatter_add_scalar", [NoMemoryEffect, DeclareOpInterfaceMethods<UserOpCompatibleInterface>]> {
  let input = (ins
    OneFlow_Tensor:$input,
    OneFlow_Tensor:$index
  );
  let output = (outs
    OneFlow_Tensor:$output
  );
  let attrs = (ins
    DefaultValuedAttr<F32Attr, "0.">:$src_scalar,
    DefaultValuedAttr<SI32Attr, "0">:$dim
  );
  let has_logical_tensor_desc_infer_fn = 1;
  let has_physical_tensor_desc_infer_fn = 1;
  let has_get_sbp_fn = 1;
  let has_data_type_infer_fn = 1;
  let has_input_arg_modify_fn = 1;
}

def OneFlow_DimScatterMulOp : OneFlow_BaseOp<"dim_scatter_mul", [NoMemoryEffect, DeclareOpInterfaceMethods<UserOpCompatibleInterface>]> {
  let input = (ins
    OneFlow_Tensor:$input,
    OneFlow_Tensor:$index,
    OneFlow_Tensor:$src
  );
  let output = (outs
    OneFlow_Tensor:$output
  );
  let attrs = (ins
    DefaultValuedAttr<SI32Attr, "0">:$dim
  );
  let has_logical_tensor_desc_infer_fn = 1;
  let has_physical_tensor_desc_infer_fn = 1;
  let has_get_sbp_fn = 1;
  let has_data_type_infer_fn = 1;
  let has_input_arg_modify_fn = 1;
}

def OneFlow_DimScatterMulScalarOp : OneFlow_BaseOp<"dim_scatter_mul_scalar", [NoMemoryEffect, DeclareOpInterfaceMethods<UserOpCompatibleInterface>]> {
  let input = (ins
    OneFlow_Tensor:$input,
    OneFlow_Tensor:$index
  );
  let output = (outs
    OneFlow_Tensor:$output
  );
  let attrs = (ins
    DefaultValuedAttr<F32Attr, "0.">:$src_scalar,
    DefaultValuedAttr<SI32Attr, "0">:$dim
  );
  let has_logical_tensor_desc_infer_fn = 1;
  let has_physical_tensor_desc_infer_fn = 1;
  let has_get_sbp_fn = 1;
  let has_data_type_infer_fn = 1;
  let has_input_arg_modify_fn = 1;
}

def OneFlow_DimScatterUpdateOp : OneFlow_BaseOp<"dim_scatter_update", [NoMemoryEffect, DeclareOpInterfaceMethods<UserOpCompatibleInterface>]> {
  let input = (ins
    OneFlow_Tensor:$input,
    OneFlow_Tensor:$index,
    OneFlow_Tensor:$src
  );
  let output = (outs
    OneFlow_Tensor:$output
  );
  let attrs = (ins
    DefaultValuedAttr<SI32Attr, "0">:$dim
  );
  let has_logical_tensor_desc_infer_fn = 1;
  let has_physical_tensor_desc_infer_fn = 1;
  let has_get_sbp_fn = 1;
  let has_data_type_infer_fn = 1;
  let has_input_arg_modify_fn = 1;
}

def OneFlow_DimScatterUpdateScalarOp : OneFlow_BaseOp<"dim_scatter_update_scalar", [NoMemoryEffect, DeclareOpInterfaceMethods<UserOpCompatibleInterface>]> {
  let input = (ins
    OneFlow_Tensor:$input,
    OneFlow_Tensor:$index
  );
  let output = (outs
    OneFlow_Tensor:$output
  );
  let attrs = (ins
    DefaultValuedAttr<F32Attr, "0.">:$src_scalar,
    DefaultValuedAttr<SI32Attr, "0">:$dim
  );
  let has_logical_tensor_desc_infer_fn = 1;
  let has_physical_tensor_desc_infer_fn = 1;
  let has_get_sbp_fn = 1;
  let has_data_type_infer_fn = 1;
  let has_input_arg_modify_fn = 1;
}

def OneFlow_EmbeddingRenormOp : OneFlow_BaseOp<"embedding_renorm", [NoMemoryEffect, NoGrad, DeclareOpInterfaceMethods<UserOpCompatibleInterface>]> {
  let input = (ins
    OneFlow_Tensor:$in,
    OneFlow_Tensor:$indices
  );
  let output = (outs
    OneFlow_Tensor:$out
  );
  let attrs = (ins
    DefaultValuedAttr<F64Attr, "0.">:$max_norm,
    DefaultValuedAttr<F64Attr, "2.">:$norm_type
  );
  let has_logical_tensor_desc_infer_fn = 1;
  let has_physical_tensor_desc_infer_fn = 1;
  let has_get_sbp_fn = 1;
  let has_data_type_infer_fn = 1;
}

def OneFlow_EmbeddingOp : OneFlow_BaseOp<"embedding", [NoMemoryEffect, DeclareOpInterfaceMethods<UserOpCompatibleInterface>]> {
  let input = (ins
    OneFlow_Tensor:$weight,
    OneFlow_Tensor:$indices
  );
  let output = (outs
    OneFlow_Tensor:$out
  );
  let attrs = (ins
    DefaultValuedAttr<SI64Attr, "-1">:$padding_idx,
    DefaultValuedAttr<BoolAttr, "false">:$scale_grad_by_freq
  );
  let has_logical_tensor_desc_infer_fn = 1;
  let has_physical_tensor_desc_infer_fn = 1;
  let has_get_sbp_fn = 1;
  let has_data_type_infer_fn = 1;
  let has_input_arg_modify_fn = 1;
}

<<<<<<< HEAD
def OneFlow_FusedApplyRotaryEmbOp : OneFlow_BaseOp<"fused_apply_rotary_emb", [NoSideEffect, AttrSizedOperandSegments, DeclareOpInterfaceMethods<UserOpCompatibleInterface>]> {
  let input = (ins
    OneFlow_Tensor:$x,
    Optional<OneFlow_Tensor>:$cos,
    Optional<OneFlow_Tensor>:$sin,
    Optional<OneFlow_Tensor>:$position_ids
  );
  let output = (outs
    OneFlow_Tensor:$out
  );
  let attrs = (ins
    DefaultValuedAttr<StrAttr, "\"BHMK\"">:$x_layout,
    DefaultValuedAttr<StrAttr, "\"BHMK\"">:$output_layout,
    DefaultValuedAttr<StrAttr, "\"plane\"">:$mode,
    DefaultValuedAttr<SI64Attr, "0">:$tensor_index,
    DefaultValuedAttr<F32Attr, "1e4">:$base,
    DefaultValuedAttr<SI64Attr, "0">:$k_size,
    DefaultValuedAttr<SI64Attr, "0">:$rotary_size
  );
  let has_logical_tensor_desc_infer_fn = 1;
  let has_physical_tensor_desc_infer_fn = 1;
  let has_get_sbp_fn = 1;
  let has_data_type_infer_fn = 1;
}

def OneFlow_EmbeddingGradOp : OneFlow_BaseOp<"embedding_grad", [NoSideEffect, DeclareOpInterfaceMethods<UserOpCompatibleInterface>]> {
=======
def OneFlow_EmbeddingGradOp : OneFlow_BaseOp<"embedding_grad", [NoMemoryEffect, DeclareOpInterfaceMethods<UserOpCompatibleInterface>]> {
>>>>>>> e619579b
  let input = (ins
    OneFlow_Tensor:$dy,
    OneFlow_Tensor:$weight,
    OneFlow_Tensor:$indices
  );
  let output = (outs
    OneFlow_Tensor:$dx
  );
  let attrs = (ins
    DefaultValuedAttr<SI64Attr, "-1">:$padding_idx,
    DefaultValuedAttr<BoolAttr, "false">:$scale_grad_by_freq
  );
  let has_logical_tensor_desc_infer_fn = 1;
  let has_physical_tensor_desc_infer_fn = 1;
  let has_get_sbp_fn = 1;
  let has_data_type_infer_fn = 1;
  let has_input_arg_modify_fn = 1;
}

def OneFlow_GatherOp : OneFlow_BaseOp<"gather", [NoMemoryEffect, DeclareOpInterfaceMethods<UserOpCompatibleInterface>]> {
  let input = (ins
    OneFlow_Tensor:$in,
    OneFlow_Tensor:$indices
  );
  let output = (outs
    OneFlow_Tensor:$out
  );
  let attrs = (ins
    DefaultValuedAttr<SI64Attr, "0">:$axis
  );
  let has_logical_tensor_desc_infer_fn = 1;
  let has_physical_tensor_desc_infer_fn = 1;
  let has_get_sbp_fn = 1;
  let has_data_type_infer_fn = 1;
  let has_input_arg_modify_fn = 1;
}

def OneFlow_GatherNdOp : OneFlow_BaseOp<"gather_nd", [NoMemoryEffect, DeclareOpInterfaceMethods<UserOpCompatibleInterface>]> {
  let input = (ins
    OneFlow_Tensor:$params,
    OneFlow_Tensor:$indices
  );
  let output = (outs
    OneFlow_Tensor:$out
  );
  let has_logical_tensor_desc_infer_fn = 1;
  let has_physical_tensor_desc_infer_fn = 1;
  let has_get_sbp_fn = 1;
  let has_data_type_infer_fn = 1;
  let has_input_arg_modify_fn = 1;
}

def OneFlow_GenerateRandomBatchPermutationIndicesOp : OneFlow_BaseOp<"generate_random_batch_permutation_indices", [NoMemoryEffect, NoGrad, DeclareOpInterfaceMethods<UserOpCompatibleInterface>]> {
  let input = (ins
    OneFlow_Tensor:$x
  );
  let output = (outs
    OneFlow_Tensor:$y
  );
  let attrs = (ins
    DefaultValuedAttr<SI64Attr, "0">:$seed
  );
  let has_logical_tensor_desc_infer_fn = 1;
  let has_physical_tensor_desc_infer_fn = 1;
  let has_get_sbp_fn = 1;
  let has_data_type_infer_fn = 1;
}

def OneFlow_ImageTargetResizeOp : OneFlow_BaseOp<"image_target_resize", [NoMemoryEffect, NoGrad, CpuOnly, DeclareOpInterfaceMethods<UserOpCompatibleInterface>]> {
  let input = (ins
    OneFlow_Tensor:$in
  );
  let output = (outs
    OneFlow_Tensor:$out,
    OneFlow_Tensor:$size,
    OneFlow_Tensor:$scale
  );
  let attrs = (ins
    DefaultValuedAttr<SI32Attr, "0">:$target_size,
    DefaultValuedAttr<SI32Attr, "0">:$max_size
  );
  let has_check_fn = 1;
  let has_logical_tensor_desc_infer_fn = 1;
  let has_physical_tensor_desc_infer_fn = 1;
  let has_get_sbp_fn = 1;
  let has_data_type_infer_fn = 1;
}

def OneFlow_SliceOp : OneFlow_BaseOp<"slice", [NoMemoryEffect, DeclareOpInterfaceMethods<UserOpCompatibleInterface>]> {
  let input = (ins
    OneFlow_Tensor:$x
  );
  let output = (outs
    OneFlow_Tensor:$y
  );
  let attrs = (ins
    SI64ArrayAttr:$start,
    SI64ArrayAttr:$stop,
    SI64ArrayAttr:$step
  );
  let has_logical_tensor_desc_infer_fn = 1;
  let has_physical_tensor_desc_infer_fn = 1;
  let has_get_sbp_fn = 1;
  let has_data_type_infer_fn = 1;
}

def OneFlow_SliceUpdateOp : OneFlow_BaseOp<"slice_update", [SupportNonContiguous, DeclareOpInterfaceMethods<UserOpCompatibleInterface>]> {
  let input = (ins
    OneFlow_Tensor:$ref,
    OneFlow_Tensor:$value
  );
  let output = (outs
    OneFlow_Tensor:$y
  );
  let attrs = (ins
    SI64ArrayAttr:$start,
    SI64ArrayAttr:$stop,
    SI64ArrayAttr:$step
  );
  let has_logical_tensor_desc_infer_fn = 1;
  let has_physical_tensor_desc_infer_fn = 1;
  let has_get_sbp_fn = 1;
  let has_data_type_infer_fn = 1;
}

def OneFlow_SliceGradOp : OneFlow_BaseOp<"slice_grad", [NoMemoryEffect, DeclareOpInterfaceMethods<UserOpCompatibleInterface>]> {
  let input = (ins
    OneFlow_Tensor:$dy
  );
  let output = (outs
    OneFlow_Tensor:$dx
  );
  let attrs = (ins
    ShapeAttr:$like_shape,
    SI64ArrayAttr:$start,
    SI64ArrayAttr:$stop,
    SI64ArrayAttr:$step
  );
  let has_logical_tensor_desc_infer_fn = 1;
  let has_physical_tensor_desc_infer_fn = 1;
  let has_get_sbp_fn = 1;
  let has_data_type_infer_fn = 1;
  let has_input_arg_modify_fn = 1;
}

def OneFlow_ScatterNdOp : OneFlow_BaseOp<"scatter_nd", [NoMemoryEffect, DeclareOpInterfaceMethods<UserOpCompatibleInterface>]> {
  let input = (ins
    OneFlow_Tensor:$indices,
    OneFlow_Tensor:$updates
  );
  let output = (outs
    OneFlow_Tensor:$out
  );
  let attrs = (ins
    ShapeAttr:$shape
  );
  let has_logical_tensor_desc_infer_fn = 1;
  let has_physical_tensor_desc_infer_fn = 1;
  let has_get_sbp_fn = 1;
  let has_data_type_infer_fn = 1;
  let has_input_arg_modify_fn = 1;
}

def OneFlow_ScatterNdLikeOp : OneFlow_BaseOp<"scatter_nd_like", [NoMemoryEffect, DeclareOpInterfaceMethods<UserOpCompatibleInterface>]> {
  let input = (ins
    OneFlow_Tensor:$like,
    OneFlow_Tensor:$indices,
    OneFlow_Tensor:$updates
  );
  let output = (outs
    OneFlow_Tensor:$out
  );
  let has_logical_tensor_desc_infer_fn = 1;
  let has_physical_tensor_desc_infer_fn = 1;
  let has_get_sbp_fn = 1;
  let has_data_type_infer_fn = 1;
}

def OneFlow_TensorScatterNdAddOp : OneFlow_BaseOp<"tensor_scatter_nd_add", [NoMemoryEffect, DeclareOpInterfaceMethods<UserOpCompatibleInterface>]> {
  let input = (ins
    OneFlow_Tensor:$params,
    OneFlow_Tensor:$updates,
    OneFlow_Tensor:$indices
  );
  let output = (outs
    OneFlow_Tensor:$out
  );
  let has_logical_tensor_desc_infer_fn = 1;
  let has_physical_tensor_desc_infer_fn = 1;
  let has_get_sbp_fn = 1;
  let has_data_type_infer_fn = 1;
  let has_input_arg_modify_fn = 1;
}

def OneFlow_TensorScatterNdUpdateOp : OneFlow_BaseOp<"tensor_scatter_nd_update", [NoMemoryEffect, SupportNonContiguous, DeclareOpInterfaceMethods<UserOpCompatibleInterface>]> {
  let input = (ins
    OneFlow_Tensor:$params,
    OneFlow_Tensor:$updates,
    OneFlow_Tensor:$indices
  );
  let output = (outs
    OneFlow_Tensor:$out
  );
  let has_logical_tensor_desc_infer_fn = 1;
  let has_physical_tensor_desc_infer_fn = 1;
  let has_get_sbp_fn = 1;
  let has_data_type_infer_fn = 1;
  let has_input_arg_modify_fn = 1;
}

def OneFlow_UnsortedBatchSegmentSumOp : OneFlow_BaseOp<"unsorted_batch_segment_sum", [NoMemoryEffect, DeclareOpInterfaceMethods<UserOpCompatibleInterface>]> {
  let input = (ins
    OneFlow_Tensor:$data,
    OneFlow_Tensor:$segment_ids
  );
  let output = (outs
    OneFlow_Tensor:$out
  );
  let attrs = (ins
    DefaultValuedAttr<SI64Attr, "0">:$num_segments
  );
  let has_logical_tensor_desc_infer_fn = 1;
  let has_physical_tensor_desc_infer_fn = 1;
  let has_get_sbp_fn = 1;
  let has_data_type_infer_fn = 1;
  let has_input_arg_modify_fn = 1;
}

def OneFlow_UnsortedSegmentSumOp : OneFlow_BaseOp<"unsorted_segment_sum", [NoMemoryEffect, DeclareOpInterfaceMethods<UserOpCompatibleInterface>]> {
  let input = (ins
    OneFlow_Tensor:$data,
    OneFlow_Tensor:$segment_ids
  );
  let output = (outs
    OneFlow_Tensor:$out
  );
  let attrs = (ins
    DefaultValuedAttr<SI64Attr, "0">:$axis,
    DefaultValuedAttr<SI64Attr, "0">:$num_segments
  );
  let has_logical_tensor_desc_infer_fn = 1;
  let has_physical_tensor_desc_infer_fn = 1;
  let has_get_sbp_fn = 1;
  let has_data_type_infer_fn = 1;
  let has_input_arg_modify_fn = 1;
}

def OneFlow_UnsortedSegmentSumLikeOp : OneFlow_BaseOp<"unsorted_segment_sum_like", [NoMemoryEffect, DeclareOpInterfaceMethods<UserOpCompatibleInterface>]> {
  let input = (ins
    OneFlow_Tensor:$data,
    OneFlow_Tensor:$segment_ids,
    OneFlow_Tensor:$like
  );
  let output = (outs
    OneFlow_Tensor:$out
  );
  let attrs = (ins
    DefaultValuedAttr<SI64Attr, "0">:$axis
  );
  let has_logical_tensor_desc_infer_fn = 1;
  let has_physical_tensor_desc_infer_fn = 1;
  let has_get_sbp_fn = 1;
  let has_data_type_infer_fn = 1;
  let has_input_arg_modify_fn = 1;
}

def OneFlow_WhereOp : OneFlow_BaseOp<"where", [NoMemoryEffect, DeclareOpInterfaceMethods<UserOpCompatibleInterface>]> {
  let input = (ins
    OneFlow_Tensor:$condition,
    OneFlow_Tensor:$x,
    OneFlow_Tensor:$y
  );
  let output = (outs
    OneFlow_Tensor:$out
  );
  let has_logical_tensor_desc_infer_fn = 1;
  let has_physical_tensor_desc_infer_fn = 1;
  let has_get_sbp_fn = 1;
  let has_data_type_infer_fn = 1;
  let has_input_arg_modify_fn = 1;
}

def OneFlow_MedianOp : OneFlow_BaseOp<"median", [NoMemoryEffect, DeclareOpInterfaceMethods<UserOpCompatibleInterface>]> {
  let input = (ins
    OneFlow_Tensor:$input
  );
  let output = (outs
    OneFlow_Tensor:$output
  );
  let has_logical_tensor_desc_infer_fn = 1;
  let has_physical_tensor_desc_infer_fn = 1;
  let has_get_sbp_fn = 1;
  let has_data_type_infer_fn = 1;
}

def OneFlow_MedianWithIndicesOp : OneFlow_BaseOp<"median_with_indices", [NoMemoryEffect, DeclareOpInterfaceMethods<UserOpCompatibleInterface>]> {
  let input = (ins
    OneFlow_Tensor:$input
  );
  let output = (outs
    OneFlow_Tensor:$values,
    OneFlow_Tensor:$indices
  );
  let has_logical_tensor_desc_infer_fn = 1;
  let has_physical_tensor_desc_infer_fn = 1;
  let has_get_sbp_fn = 1;
  let has_data_type_infer_fn = 1;
}

def OneFlow_SearchSortedOp : OneFlow_BaseOp<"searchsorted", [NoMemoryEffect, NoGrad, DeclareOpInterfaceMethods<UserOpCompatibleInterface>]> {
  let input = (ins
    OneFlow_Tensor:$sorted_sequence,
    OneFlow_Tensor:$values
  );
  let output = (outs
    OneFlow_Tensor:$out
  );
  let attrs = (ins
    DefaultValuedAttr<BoolAttr, "false">:$out_int32,
    DefaultValuedAttr<BoolAttr, "false">:$right
  );
  let has_check_fn = 1;
  let has_logical_tensor_desc_infer_fn = 1;
  let has_physical_tensor_desc_infer_fn = 1;
  let has_get_sbp_fn = 1;
  let has_data_type_infer_fn = 1;
}

def OneFlow_SearchSortedScalarOp : OneFlow_BaseOp<"searchsorted_scalar", [NoMemoryEffect, NoGrad, DeclareOpInterfaceMethods<UserOpCompatibleInterface>]> {
  let input = (ins
    OneFlow_Tensor:$sorted_sequence
  );
  let output = (outs
    OneFlow_Tensor:$out
  );
  let attrs = (ins
    DefaultValuedAttr<BoolAttr, "false">:$out_int32,
    DefaultValuedAttr<BoolAttr, "false">:$right,
    DefaultValuedAttr<F32Attr, "0.">:$values
  );
  let has_check_fn = 1;
  let has_logical_tensor_desc_infer_fn = 1;
  let has_physical_tensor_desc_infer_fn = 1;
  let has_get_sbp_fn = 1;
  let has_data_type_infer_fn = 1;
}

def OneFlow_ModeOp: OneFlow_BaseOp<"mode", [NoMemoryEffect, DeclareOpInterfaceMethods<UserOpCompatibleInterface>]> {
  let input = (ins
    OneFlow_Tensor:$input
  );
  let output = (outs
    OneFlow_Tensor:$values,
    OneFlow_Tensor:$indices
  );
  let has_logical_tensor_desc_infer_fn = 1;
  let has_physical_tensor_desc_infer_fn = 1;
  let has_get_sbp_fn = 1;
  let has_data_type_infer_fn = 1;
}

#endif // GET_ONEFLOW_INDICES_OP_DEFINITIONS


#ifdef GET_ONEFLOW_INVOLUTION_OP_DEFINITIONS

def OneFlow_NegativeOp : OneFlow_InvolutionBaseOp<"negative", [NoMemoryEffect, DeclareOpInterfaceMethods<UserOpCompatibleInterface>]> {}

def OneFlow_ReciprocalOp : OneFlow_InvolutionBaseOp<"reciprocal", [NoMemoryEffect, DeclareOpInterfaceMethods<UserOpCompatibleInterface>]> {}

#endif // GET_ONEFLOW_INVOLUTION_OP_DEFINITIONS


#ifdef GET_ONEFLOW_LOSS_OP_DEFINITIONS

def OneFlow_CombinedMarginLossOp : OneFlow_BaseOp<"combined_margin_loss", [NoMemoryEffect, DeclareOpInterfaceMethods<UserOpCompatibleInterface>]> {
  let input = (ins
    OneFlow_Tensor:$x,
    OneFlow_Tensor:$label
  );
  let output = (outs
    OneFlow_Tensor:$y,
    OneFlow_Tensor:$theta
  );
  let attrs = (ins
    DefaultValuedAttr<F32Attr, "0.">:$m1,
    DefaultValuedAttr<F32Attr, "0.">:$m2,
    DefaultValuedAttr<F32Attr, "0.">:$m3,
    DefaultValuedAttr<SI64Attr, "0">:$depth
  );
  let has_logical_tensor_desc_infer_fn = 1;
  let has_physical_tensor_desc_infer_fn = 1;
  let has_get_sbp_fn = 1;
  let has_data_type_infer_fn = 1;
  let has_input_arg_modify_fn = 1;
}

def OneFlow_CombinedMarginLossGradOp : OneFlow_BaseOp<"combined_margin_loss_grad", [NoMemoryEffect, DeclareOpInterfaceMethods<UserOpCompatibleInterface>]> {
  let input = (ins
    OneFlow_Tensor:$dy,
    OneFlow_Tensor:$label,
    OneFlow_Tensor:$theta
  );
  let output = (outs
    OneFlow_Tensor:$dx
  );
  let attrs = (ins
    DefaultValuedAttr<F32Attr, "0.">:$m1,
    DefaultValuedAttr<F32Attr, "0.">:$m2,
    DefaultValuedAttr<F32Attr, "0.">:$m3,
    DefaultValuedAttr<SI64Attr, "0">:$depth
  );
  let has_logical_tensor_desc_infer_fn = 1;
  let has_physical_tensor_desc_infer_fn = 1;
  let has_get_sbp_fn = 1;
  let has_data_type_infer_fn = 1;
}

def OneFlow_CtcLossOp : OneFlow_BaseOp<"ctc_loss", [NoMemoryEffect, DeclareOpInterfaceMethods<UserOpCompatibleInterface>]> {
  let input = (ins
    OneFlow_Tensor:$log_probs,
    OneFlow_Tensor:$targets,
    OneFlow_Tensor:$input_lengths,
    OneFlow_Tensor:$target_lengths
  );
  let output = (outs
    OneFlow_Tensor:$loss,
    OneFlow_Tensor:$alpha
  );
  let attrs = (ins
    DefaultValuedAttr<SI64Attr, "0">:$max_target_length,
    DefaultValuedAttr<SI32Attr, "0">:$blank,
    DefaultValuedAttr<BoolAttr, "false">:$zero_infinity
  );
  let has_logical_tensor_desc_infer_fn = 1;
  let has_physical_tensor_desc_infer_fn = 1;
  let has_get_sbp_fn = 1;
  let has_data_type_infer_fn = 1;
}

def OneFlow_CtcLossGradOp : OneFlow_BaseOp<"ctc_loss_grad", [NoMemoryEffect, DeclareOpInterfaceMethods<UserOpCompatibleInterface>]> {
  let input = (ins
    OneFlow_Tensor:$grad_out,
    OneFlow_Tensor:$log_probs,
    OneFlow_Tensor:$targets,
    OneFlow_Tensor:$input_lengths,
    OneFlow_Tensor:$target_lengths,
    OneFlow_Tensor:$loss,
    OneFlow_Tensor:$alpha
  );
  let output = (outs
    OneFlow_Tensor:$grad
  );
  let attrs = (ins
    DefaultValuedAttr<SI64Attr, "0">:$max_target_length,
    DefaultValuedAttr<SI32Attr, "0">:$blank,
    DefaultValuedAttr<BoolAttr, "false">:$zero_infinity
  );
  let has_logical_tensor_desc_infer_fn = 1;
  let has_physical_tensor_desc_infer_fn = 1;
  let has_get_sbp_fn = 1;
  let has_data_type_infer_fn = 1;
}

def OneFlow_DynamicLossScaleScheduleOp : OneFlow_BaseOp<"dynamic_loss_scale_schedule", [DeclareOpInterfaceMethods<UserOpCompatibleInterface>]> {
  let input = (ins
    OneFlow_Tensor:$count_not_finite,
    OneFlow_Tensor:$loss_scale,
    OneFlow_Tensor:$good_step_counter
  );
  let attrs = (ins
    DefaultValuedAttr<SI64Attr, "2000">:$increment_period,
    DefaultValuedAttr<F32Attr, "2.">:$multiplier
  );
  let has_logical_tensor_desc_infer_fn = 1;
  let has_physical_tensor_desc_infer_fn = 1;
  let has_get_sbp_fn = 1;
  let has_data_type_infer_fn = 1;
  let has_input_arg_modify_fn = 1;
}

def OneFlow_KlDivLossOp : OneFlow_BaseOp<"kl_div_loss", [NoMemoryEffect, DeclareOpInterfaceMethods<UserOpCompatibleInterface>]> {
  let input = (ins
    OneFlow_Tensor:$input,
    OneFlow_Tensor:$target
  );
  let output = (outs
    OneFlow_Tensor:$out
  );
  let attrs = (ins
    DefaultValuedAttr<BoolAttr, "false">:$log_target
  );
  let has_logical_tensor_desc_infer_fn = 1;
  let has_physical_tensor_desc_infer_fn = 1;
  let has_get_sbp_fn = 1;
  let has_data_type_infer_fn = 1;
  let has_input_arg_modify_fn = 1;
}

def OneFlow_KlDivLossGradOp : OneFlow_BaseOp<"kl_div_loss_grad", [NoMemoryEffect, DeclareOpInterfaceMethods<UserOpCompatibleInterface>]> {
  let input = (ins
    OneFlow_Tensor:$input,
    OneFlow_Tensor:$target,
    OneFlow_Tensor:$dy
  );
  let output = (outs
    OneFlow_Tensor:$dx
  );
  let attrs = (ins
    DefaultValuedAttr<BoolAttr, "false">:$log_target
  );
  let has_logical_tensor_desc_infer_fn = 1;
  let has_physical_tensor_desc_infer_fn = 1;
  let has_get_sbp_fn = 1;
  let has_data_type_infer_fn = 1;
}

def OneFlow_SmoothL1LossOp : OneFlow_BaseOp<"smooth_l1_loss", [NoMemoryEffect, DeclareOpInterfaceMethods<UserOpCompatibleInterface>]> {
  let input = (ins
    OneFlow_Tensor:$input,
    OneFlow_Tensor:$target
  );
  let output = (outs
    OneFlow_Tensor:$out
  );
  let attrs = (ins
    DefaultValuedAttr<F32Attr, "0.">:$beta
  );
  let has_logical_tensor_desc_infer_fn = 1;
  let has_physical_tensor_desc_infer_fn = 1;
  let has_get_sbp_fn = 1;
  let has_data_type_infer_fn = 1;
  let has_input_arg_modify_fn = 1;
}

def OneFlow_SmoothL1LossGradOp : OneFlow_BaseOp<"smooth_l1_loss_grad", [NoMemoryEffect, DeclareOpInterfaceMethods<UserOpCompatibleInterface>]> {
  let input = (ins
    OneFlow_Tensor:$input,
    OneFlow_Tensor:$target,
    OneFlow_Tensor:$dy
  );
  let output = (outs
    OneFlow_Tensor:$dx
  );
  let attrs = (ins
    DefaultValuedAttr<F32Attr, "0.">:$beta
  );
  let has_logical_tensor_desc_infer_fn = 1;
  let has_physical_tensor_desc_infer_fn = 1;
  let has_get_sbp_fn = 1;
  let has_data_type_infer_fn = 1;
}

#endif // GET_ONEFLOW_LOSS_OP_DEFINITIONS


#ifdef GET_ONEFLOW_MATH_OP_DEFINITIONS

def OneFlow_AbsGradOp : OneFlow_BaseOp<"abs_grad", [NoMemoryEffect, DeclareOpInterfaceMethods<UserOpCompatibleInterface>]> {
  let input = (ins
    OneFlow_Tensor:$x,
    OneFlow_Tensor:$dy
  );
  let output = (outs
    OneFlow_Tensor:$dx
  );
  let has_logical_tensor_desc_infer_fn = 1;
  let has_physical_tensor_desc_infer_fn = 1;
  let has_get_sbp_fn = 1;
  let has_data_type_infer_fn = 1;
}

def OneFlow_ErfOp : OneFlow_BaseOp<"erf", [NoMemoryEffect, DeclareOpInterfaceMethods<UserOpCompatibleInterface>]> {
  let input = (ins
    OneFlow_Tensor:$x
  );
  let output = (outs
    OneFlow_Tensor:$y
  );
  let has_logical_tensor_desc_infer_fn = 1;
  let has_physical_tensor_desc_infer_fn = 1;
  let has_get_sbp_fn = 1;
  let has_data_type_infer_fn = 1;
}

def OneFlow_ErfGradOp : OneFlow_BaseOp<"erf_grad", [NoMemoryEffect, DeclareOpInterfaceMethods<UserOpCompatibleInterface>]> {
  let input = (ins
    OneFlow_Tensor:$x,
    OneFlow_Tensor:$dy
  );
  let output = (outs
    OneFlow_Tensor:$dx
  );
  let has_logical_tensor_desc_infer_fn = 1;
  let has_physical_tensor_desc_infer_fn = 1;
  let has_get_sbp_fn = 1;
  let has_data_type_infer_fn = 1;
}

def OneFlow_ExpOp : OneFlow_BaseOp<"exp", [NoMemoryEffect, DeclareOpInterfaceMethods<UserOpCompatibleInterface>]> {
  let input = (ins
    OneFlow_Tensor:$x
  );
  let output = (outs
    OneFlow_Tensor:$y
  );
  let has_logical_tensor_desc_infer_fn = 1;
  let has_physical_tensor_desc_infer_fn = 1;
  let has_get_sbp_fn = 1;
  let has_data_type_infer_fn = 1;
}

def OneFlow_ExpGradOp : OneFlow_BaseOp<"exp_grad", [NoMemoryEffect, DeclareOpInterfaceMethods<UserOpCompatibleInterface>]> {
  let input = (ins
    OneFlow_Tensor:$x,
    OneFlow_Tensor:$dy
  );
  let output = (outs
    OneFlow_Tensor:$dx
  );
  let has_logical_tensor_desc_infer_fn = 1;
  let has_physical_tensor_desc_infer_fn = 1;
  let has_get_sbp_fn = 1;
  let has_data_type_infer_fn = 1;
}

def OneFlow_Exp2Op : OneFlow_BaseOp<"exp2", [NoMemoryEffect, DeclareOpInterfaceMethods<UserOpCompatibleInterface>]> {
  let input = (ins
    OneFlow_Tensor:$x
  );
  let output = (outs
    OneFlow_Tensor:$y
  );
  let has_logical_tensor_desc_infer_fn = 1;
  let has_physical_tensor_desc_infer_fn = 1;
  let has_get_sbp_fn = 1;
  let has_data_type_infer_fn = 1;
}

def OneFlow_Exp2GradOp : OneFlow_BaseOp<"exp2_grad", [NoMemoryEffect, DeclareOpInterfaceMethods<UserOpCompatibleInterface>]> {
  let input = (ins
    OneFlow_Tensor:$x,
    OneFlow_Tensor:$dy
  );
  let output = (outs
    OneFlow_Tensor:$dx
  );
  let has_logical_tensor_desc_infer_fn = 1;
  let has_physical_tensor_desc_infer_fn = 1;
  let has_get_sbp_fn = 1;
  let has_data_type_infer_fn = 1;
}

def OneFlow_Expm1Op : OneFlow_BaseOp<"expm1", [NoMemoryEffect, DeclareOpInterfaceMethods<UserOpCompatibleInterface>]> {
  let input = (ins
    OneFlow_Tensor:$x
  );
  let output = (outs
    OneFlow_Tensor:$y
  );
  let has_logical_tensor_desc_infer_fn = 1;
  let has_physical_tensor_desc_infer_fn = 1;
  let has_get_sbp_fn = 1;
  let has_data_type_infer_fn = 1;
}

def OneFlow_Expm1GradOp : OneFlow_BaseOp<"expm1_grad", [NoMemoryEffect, DeclareOpInterfaceMethods<UserOpCompatibleInterface>]> {
  let input = (ins
    OneFlow_Tensor:$x,
    OneFlow_Tensor:$dy
  );
  let output = (outs
    OneFlow_Tensor:$dx
  );
  let has_logical_tensor_desc_infer_fn = 1;
  let has_physical_tensor_desc_infer_fn = 1;
  let has_get_sbp_fn = 1;
  let has_data_type_infer_fn = 1;
}


def OneFlow_FloordivXGradOp : OneFlow_BaseOp<"floordiv_x_grad", [NoMemoryEffect, DeclareOpInterfaceMethods<UserOpCompatibleInterface>]> {
  let input = (ins
    OneFlow_Tensor:$x,
    OneFlow_Tensor:$y,
    OneFlow_Tensor:$dz
  );
  let output = (outs
    OneFlow_Tensor:$dx
  );
  let has_logical_tensor_desc_infer_fn = 1;
  let has_physical_tensor_desc_infer_fn = 1;
  let has_get_sbp_fn = 1;
  let has_data_type_infer_fn = 1;
}

def OneFlow_FloordivYGradOp : OneFlow_BaseOp<"floordiv_y_grad", [NoMemoryEffect, DeclareOpInterfaceMethods<UserOpCompatibleInterface>]> {
  let input = (ins
    OneFlow_Tensor:$x,
    OneFlow_Tensor:$y,
    OneFlow_Tensor:$dz
  );
  let output = (outs
    OneFlow_Tensor:$dy
  );
  let has_logical_tensor_desc_infer_fn = 1;
  let has_physical_tensor_desc_infer_fn = 1;
  let has_get_sbp_fn = 1;
  let has_data_type_infer_fn = 1;
}

def OneFlow_TruncdivXGradOp : OneFlow_BaseOp<"truncdiv_x_grad", [NoMemoryEffect, DeclareOpInterfaceMethods<UserOpCompatibleInterface>]> {
  let input = (ins
    OneFlow_Tensor:$x,
    OneFlow_Tensor:$y,
    OneFlow_Tensor:$dz
  );
  let output = (outs
    OneFlow_Tensor:$dx
  );
  let has_logical_tensor_desc_infer_fn = 1;
  let has_physical_tensor_desc_infer_fn = 1;
  let has_get_sbp_fn = 1;
  let has_data_type_infer_fn = 1;
}

def OneFlow_TruncdivYGradOp : OneFlow_BaseOp<"truncdiv_y_grad", [NoMemoryEffect, DeclareOpInterfaceMethods<UserOpCompatibleInterface>]> {
  let input = (ins
    OneFlow_Tensor:$x,
    OneFlow_Tensor:$y,
    OneFlow_Tensor:$dz
  );
  let output = (outs
    OneFlow_Tensor:$dy
  );
  let has_logical_tensor_desc_infer_fn = 1;
  let has_physical_tensor_desc_infer_fn = 1;
  let has_get_sbp_fn = 1;
  let has_data_type_infer_fn = 1;
}

def OneFlow_LgammaOp : OneFlow_BaseOp<"lgamma", [NoMemoryEffect, DeclareOpInterfaceMethods<UserOpCompatibleInterface>]> {
  let input = (ins
    OneFlow_Tensor:$x
  );
  let output = (outs
    OneFlow_Tensor:$y
  );
  let has_logical_tensor_desc_infer_fn = 1;
  let has_physical_tensor_desc_infer_fn = 1;
  let has_get_sbp_fn = 1;
  let has_data_type_infer_fn = 1;
}

def OneFlow_LgammaGradOp : OneFlow_BaseOp<"lgamma_grad", [NoMemoryEffect, DeclareOpInterfaceMethods<UserOpCompatibleInterface>]> {
  let input = (ins
    OneFlow_Tensor:$x,
    OneFlow_Tensor:$dy
  );
  let output = (outs
    OneFlow_Tensor:$dx
  );
  let has_logical_tensor_desc_infer_fn = 1;
  let has_physical_tensor_desc_infer_fn = 1;
  let has_get_sbp_fn = 1;
  let has_data_type_infer_fn = 1;
}

def OneFlow_LogOp : OneFlow_BaseOp<"log", [NoMemoryEffect, DeclareOpInterfaceMethods<UserOpCompatibleInterface>]> {
  let input = (ins
    OneFlow_Tensor:$x
  );
  let output = (outs
    OneFlow_Tensor:$y
  );
  let has_logical_tensor_desc_infer_fn = 1;
  let has_physical_tensor_desc_infer_fn = 1;
  let has_get_sbp_fn = 1;
  let has_data_type_infer_fn = 1;
}

def OneFlow_Log1pOp : OneFlow_BaseOp<"log1p", [NoMemoryEffect, DeclareOpInterfaceMethods<UserOpCompatibleInterface>]> {
  let input = (ins
    OneFlow_Tensor:$x
  );
  let output = (outs
    OneFlow_Tensor:$y
  );
  let has_logical_tensor_desc_infer_fn = 1;
  let has_physical_tensor_desc_infer_fn = 1;
  let has_get_sbp_fn = 1;
  let has_data_type_infer_fn = 1;
}

def OneFlow_Log1pGradOp : OneFlow_BaseOp<"log1p_grad", [NoMemoryEffect, DeclareOpInterfaceMethods<UserOpCompatibleInterface>]> {
  let input = (ins
    OneFlow_Tensor:$x,
    OneFlow_Tensor:$dy
  );
  let output = (outs
    OneFlow_Tensor:$dx
  );
  let has_logical_tensor_desc_infer_fn = 1;
  let has_physical_tensor_desc_infer_fn = 1;
  let has_get_sbp_fn = 1;
  let has_data_type_infer_fn = 1;
}

def OneFlow_Log2GradOp : OneFlow_BaseOp<"log2_grad", [NoMemoryEffect, DeclareOpInterfaceMethods<UserOpCompatibleInterface>]> {
  let input = (ins
    OneFlow_Tensor:$x,
    OneFlow_Tensor:$dy
  );
  let output = (outs
    OneFlow_Tensor:$dx
  );
  let has_logical_tensor_desc_infer_fn = 1;
  let has_physical_tensor_desc_infer_fn = 1;
  let has_get_sbp_fn = 1;
  let has_data_type_infer_fn = 1;
}

def OneFlow_Log10GradOp : OneFlow_BaseOp<"log10_grad", [NoMemoryEffect, DeclareOpInterfaceMethods<UserOpCompatibleInterface>]> {
  let input = (ins
    OneFlow_Tensor:$x,
    OneFlow_Tensor:$dy
  );
  let output = (outs
    OneFlow_Tensor:$dx
  );
  let has_logical_tensor_desc_infer_fn = 1;
  let has_physical_tensor_desc_infer_fn = 1;
  let has_get_sbp_fn = 1;
  let has_data_type_infer_fn = 1;
}

def OneFlow_LogGradOp : OneFlow_BaseOp<"log_grad", [NoMemoryEffect, DeclareOpInterfaceMethods<UserOpCompatibleInterface>]> {
  let input = (ins
    OneFlow_Tensor:$x,
    OneFlow_Tensor:$dy
  );
  let output = (outs
    OneFlow_Tensor:$dx
  );
  let has_logical_tensor_desc_infer_fn = 1;
  let has_physical_tensor_desc_infer_fn = 1;
  let has_get_sbp_fn = 1;
  let has_data_type_infer_fn = 1;
}

def OneFlow_LogSigmoidOp : OneFlow_BaseOp<"log_sigmoid", [NoMemoryEffect, DeclareOpInterfaceMethods<UserOpCompatibleInterface>]> {
  let input = (ins
    OneFlow_Tensor:$x
  );
  let output = (outs
    OneFlow_Tensor:$y
  );
  let has_logical_tensor_desc_infer_fn = 1;
  let has_physical_tensor_desc_infer_fn = 1;
  let has_get_sbp_fn = 1;
  let has_data_type_infer_fn = 1;
}

def OneFlow_LogSigmoidGradOp : OneFlow_BaseOp<"log_sigmoid_grad", [NoMemoryEffect, DeclareOpInterfaceMethods<UserOpCompatibleInterface>]> {
  let input = (ins
    OneFlow_Tensor:$x,
    OneFlow_Tensor:$dy
  );
  let output = (outs
    OneFlow_Tensor:$dx
  );
  let has_logical_tensor_desc_infer_fn = 1;
  let has_physical_tensor_desc_infer_fn = 1;
  let has_get_sbp_fn = 1;
  let has_data_type_infer_fn = 1;
}

def OneFlow_ReciprocalGradOp : OneFlow_BaseOp<"reciprocal_grad", [NoMemoryEffect, DeclareOpInterfaceMethods<UserOpCompatibleInterface>]> {
  let input = (ins
    OneFlow_Tensor:$x,
    OneFlow_Tensor:$dy
  );
  let output = (outs
    OneFlow_Tensor:$dx
  );
  let has_logical_tensor_desc_infer_fn = 1;
  let has_physical_tensor_desc_infer_fn = 1;
  let has_get_sbp_fn = 1;
  let has_data_type_infer_fn = 1;
}

def OneFlow_ReciprocalNoNanOp : OneFlow_BaseOp<"reciprocal_no_nan", [NoMemoryEffect, DeclareOpInterfaceMethods<UserOpCompatibleInterface>]> {
  let input = (ins
    OneFlow_Tensor:$x
  );
  let output = (outs
    OneFlow_Tensor:$y
  );
  let has_logical_tensor_desc_infer_fn = 1;
  let has_physical_tensor_desc_infer_fn = 1;
  let has_get_sbp_fn = 1;
  let has_data_type_infer_fn = 1;
}

def OneFlow_ReciprocalNoNanGradOp : OneFlow_BaseOp<"reciprocal_no_nan_grad", [NoMemoryEffect, DeclareOpInterfaceMethods<UserOpCompatibleInterface>]> {
  let input = (ins
    OneFlow_Tensor:$x,
    OneFlow_Tensor:$dy
  );
  let output = (outs
    OneFlow_Tensor:$dx
  );
  let has_logical_tensor_desc_infer_fn = 1;
  let has_physical_tensor_desc_infer_fn = 1;
  let has_get_sbp_fn = 1;
  let has_data_type_infer_fn = 1;
}

def OneFlow_RsqrtOp : OneFlow_BaseOp<"rsqrt", [NoMemoryEffect, DeclareOpInterfaceMethods<UserOpCompatibleInterface>]> {
  let input = (ins
    OneFlow_Tensor:$x
  );
  let output = (outs
    OneFlow_Tensor:$y
  );
  let has_logical_tensor_desc_infer_fn = 1;
  let has_physical_tensor_desc_infer_fn = 1;
  let has_get_sbp_fn = 1;
  let has_data_type_infer_fn = 1;
}

def OneFlow_RsqrtGradOp : OneFlow_BaseOp<"rsqrt_grad", [NoMemoryEffect, DeclareOpInterfaceMethods<UserOpCompatibleInterface>]> {
  let input = (ins
    OneFlow_Tensor:$x,
    OneFlow_Tensor:$dy
  );
  let output = (outs
    OneFlow_Tensor:$dx
  );
  let has_logical_tensor_desc_infer_fn = 1;
  let has_physical_tensor_desc_infer_fn = 1;
  let has_get_sbp_fn = 1;
  let has_data_type_infer_fn = 1;
}



def OneFlow_SigmoidOp : OneFlow_BaseOp<"sigmoid", [NoMemoryEffect, DeclareOpInterfaceMethods<UserOpCompatibleInterface>]> {
  let input = (ins
    OneFlow_Tensor:$x
  );
  let output = (outs
    OneFlow_Tensor:$y
  );
  let has_logical_tensor_desc_infer_fn = 1;
  let has_physical_tensor_desc_infer_fn = 1;
  let has_get_sbp_fn = 1;
  let has_data_type_infer_fn = 1;
}

def OneFlow_SigmoidGradOp : OneFlow_BaseOp<"sigmoid_grad", [NoMemoryEffect, DeclareOpInterfaceMethods<UserOpCompatibleInterface>]> {
  let input = (ins
    OneFlow_Tensor:$y,
    OneFlow_Tensor:$dy
  );
  let output = (outs
    OneFlow_Tensor:$dx
  );
  let has_logical_tensor_desc_infer_fn = 1;
  let has_physical_tensor_desc_infer_fn = 1;
  let has_get_sbp_fn = 1;
  let has_data_type_infer_fn = 1;
}

def OneFlow_SoftplusOp : OneFlow_BaseOp<"softplus", [NoMemoryEffect, DeclareOpInterfaceMethods<UserOpCompatibleInterface>]> {
  let input = (ins
    OneFlow_Tensor:$x
  );
  let output = (outs
    OneFlow_Tensor:$y
  );
  let attrs = (ins
    DefaultValuedAttr<F64Attr, "1.">:$beta,
    DefaultValuedAttr<F64Attr, "20.">:$threshold
  );
  let has_logical_tensor_desc_infer_fn = 1;
  let has_physical_tensor_desc_infer_fn = 1;
  let has_get_sbp_fn = 1;
  let has_data_type_infer_fn = 1;
}

def OneFlow_SoftplusGradOp : OneFlow_BaseOp<"softplus_grad", [NoMemoryEffect, DeclareOpInterfaceMethods<UserOpCompatibleInterface>]> {
  let input = (ins
    OneFlow_Tensor:$x,
    OneFlow_Tensor:$dy
  );
  let output = (outs
    OneFlow_Tensor:$dx
  );
  let attrs = (ins
    DefaultValuedAttr<F64Attr, "1.">:$beta,
    DefaultValuedAttr<F64Attr, "20.">:$threshold
  );
  let has_logical_tensor_desc_infer_fn = 1;
  let has_physical_tensor_desc_infer_fn = 1;
  let has_get_sbp_fn = 1;
  let has_data_type_infer_fn = 1;
}

def OneFlow_SoftsignGradOp : OneFlow_BaseOp<"softsign_grad", [NoMemoryEffect, DeclareOpInterfaceMethods<UserOpCompatibleInterface>]> {
  let input = (ins
    OneFlow_Tensor:$x,
    OneFlow_Tensor:$dy
  );
  let output = (outs
    OneFlow_Tensor:$dx
  );
  let has_logical_tensor_desc_infer_fn = 1;
  let has_physical_tensor_desc_infer_fn = 1;
  let has_get_sbp_fn = 1;
  let has_data_type_infer_fn = 1;
}

def OneFlow_VarOp : OneFlow_BaseOp<"var", [NoMemoryEffect, DeclareOpInterfaceMethods<UserOpCompatibleInterface>]> {
  let input = (ins
    OneFlow_Tensor:$input
  );
  let output = (outs
    OneFlow_Tensor:$output
  );
  let attrs = (ins
    SI32ArrayAttr:$dim,
    DefaultValuedAttr<BoolAttr, "true">:$unbiased,
    DefaultValuedAttr<BoolAttr, "false">:$keepdim,
    OneFlow_DataType:$dtype
  );
  let has_logical_tensor_desc_infer_fn = 1;
  let has_physical_tensor_desc_infer_fn = 1;
  let has_get_sbp_fn = 1;
  let has_data_type_infer_fn = 1;
}


def OneFlow_SqrtOp : OneFlow_BaseOp<"sqrt", [NoMemoryEffect, DeclareOpInterfaceMethods<UserOpCompatibleInterface>]> {
  let input = (ins
    OneFlow_Tensor:$x
  );
  let output = (outs
    OneFlow_Tensor:$y
  );
  let has_logical_tensor_desc_infer_fn = 1;
  let has_physical_tensor_desc_infer_fn = 1;
  let has_get_sbp_fn = 1;
  let has_data_type_infer_fn = 1;
  let hasFolder = 1;
}

def OneFlow_SqrtGradOp : OneFlow_BaseOp<"sqrt_grad", [NoMemoryEffect, DeclareOpInterfaceMethods<UserOpCompatibleInterface>]> {
  let input = (ins
    OneFlow_Tensor:$x,
    OneFlow_Tensor:$dy
  );
  let output = (outs
    OneFlow_Tensor:$dx
  );
  let has_logical_tensor_desc_infer_fn = 1;
  let has_physical_tensor_desc_infer_fn = 1;
  let has_get_sbp_fn = 1;
  let has_data_type_infer_fn = 1;
}

def OneFlow_SquareOp : OneFlow_BaseOp<"square", [NoMemoryEffect, DeclareOpInterfaceMethods<UserOpCompatibleInterface>]> {
  let input = (ins
    OneFlow_Tensor:$x
  );
  let output = (outs
    OneFlow_Tensor:$y
  );
  let has_logical_tensor_desc_infer_fn = 1;
  let has_physical_tensor_desc_infer_fn = 1;
  let has_get_sbp_fn = 1;
  let has_data_type_infer_fn = 1;
}

def OneFlow_SquareGradOp : OneFlow_BaseOp<"square_grad", [NoMemoryEffect, DeclareOpInterfaceMethods<UserOpCompatibleInterface>]> {
  let input = (ins
    OneFlow_Tensor:$x,
    OneFlow_Tensor:$dy
  );
  let output = (outs
    OneFlow_Tensor:$dx
  );
  let has_logical_tensor_desc_infer_fn = 1;
  let has_physical_tensor_desc_infer_fn = 1;
  let has_get_sbp_fn = 1;
  let has_data_type_infer_fn = 1;
}

def OneFlow_XlogyXGradOp : OneFlow_BaseOp<"xlogy_x_grad", [NoMemoryEffect, DeclareOpInterfaceMethods<UserOpCompatibleInterface>]> {
  let input = (ins
    OneFlow_Tensor:$x,
    OneFlow_Tensor:$y,
    OneFlow_Tensor:$dz
  );
  let output = (outs
    OneFlow_Tensor:$dx
  );
  let has_logical_tensor_desc_infer_fn = 1;
  let has_physical_tensor_desc_infer_fn = 1;
  let has_get_sbp_fn = 1;
  let has_data_type_infer_fn = 1;
}

def OneFlow_XlogyYGradOp : OneFlow_BaseOp<"xlogy_y_grad", [NoMemoryEffect, DeclareOpInterfaceMethods<UserOpCompatibleInterface>]> {
  let input = (ins
    OneFlow_Tensor:$x,
    OneFlow_Tensor:$y,
    OneFlow_Tensor:$dz
  );
  let output = (outs
    OneFlow_Tensor:$dy
  );
  let has_logical_tensor_desc_infer_fn = 1;
  let has_physical_tensor_desc_infer_fn = 1;
  let has_get_sbp_fn = 1;
  let has_data_type_infer_fn = 1;
}

def OneFlow_CumsumOp : OneFlow_BaseOp<"cumsum", [NoMemoryEffect, DeclareOpInterfaceMethods<UserOpCompatibleInterface>]> {
  let input = (ins
    OneFlow_Tensor:$x
  );
  let output = (outs
    OneFlow_Tensor:$y
  );
  let attrs = (ins
    SI64Attr:$dim
  );
  let has_logical_tensor_desc_infer_fn = 1;
  let has_physical_tensor_desc_infer_fn = 1;
  let has_get_sbp_fn = 1;
  let has_data_type_infer_fn = 1;
}

def OneFlow_CumProdOp : OneFlow_BaseOp<"cumprod", [NoMemoryEffect, DeclareOpInterfaceMethods<UserOpCompatibleInterface>]> {
  let input = (ins
    OneFlow_Tensor:$x
  );
  let output = (outs
    OneFlow_Tensor:$y
  );
  let attrs = (ins
    SI64Attr:$dim
  );
  let has_logical_tensor_desc_infer_fn = 1;
  let has_physical_tensor_desc_infer_fn = 1;
  let has_get_sbp_fn = 1;
  let has_data_type_infer_fn = 1;
}

def OneFlow_CumProdGradOp : OneFlow_BaseOp<"cumprod_grad", [NoMemoryEffect, DeclareOpInterfaceMethods<UserOpCompatibleInterface>]> {
  let input = (ins
    OneFlow_Tensor:$dy,
    OneFlow_Tensor:$output,
    OneFlow_Tensor:$input
  );
  let output = (outs
    OneFlow_Tensor:$dx
  );
  let attrs = (ins
    SI64Attr:$dim
  );
  let has_logical_tensor_desc_infer_fn = 1;
  let has_physical_tensor_desc_infer_fn = 1;
  let has_get_sbp_fn = 1;
  let has_data_type_infer_fn = 1;
}

def OneFlow_ErfInvOp : OneFlow_BaseOp<"erfinv", [NoMemoryEffect, DeclareOpInterfaceMethods<UserOpCompatibleInterface>]> {
  let input = (ins
    OneFlow_Tensor:$x
  );
  let output = (outs
    OneFlow_Tensor:$y
  );
  let has_logical_tensor_desc_infer_fn = 1;
  let has_physical_tensor_desc_infer_fn = 1;
  let has_get_sbp_fn = 1;
  let has_data_type_infer_fn = 1;
}

def OneFlow_StftOp : OneFlow_BaseOp<"stft", [SupportNonContiguous,NoMemoryEffect, NoGrad, DeclareOpInterfaceMethods<UserOpCompatibleInterface>]> {
  let input = (ins
    OneFlow_Tensor:$input,
    Optional<OneFlow_Tensor>:$window
  );
  let output = (outs
    OneFlow_Tensor:$out
  );

  let attrs = (ins
    DefaultValuedAttr<SI32Attr, "0">:$n_fft,
    DefaultValuedAttr<SI32Attr, "0">:$hop_length,
    DefaultValuedAttr<SI32Attr, "0">:$win_length,
    DefaultValuedAttr<BoolAttr, "true">:$center,
    DefaultValuedAttr<StrAttr, "\"reflect\"">:$pad_mode,
    DefaultValuedAttr<BoolAttr, "false">:$normalized,
    DefaultValuedAttr<BoolAttr, "false">:$onesided,
    DefaultValuedAttr<BoolAttr, "false">:$return_complex
  );

  let has_logical_tensor_desc_infer_fn = 1;
  let has_physical_tensor_desc_infer_fn = 1;
  let has_get_sbp_fn = 1;
  let has_data_type_infer_fn = 1;
  let has_compute_complexity_fn = 1;
}
#endif // GET_ONEFLOW_MATH_OP_DEFINITIONS


#ifdef GET_ONEFLOW_MATMUL_OP_DEFINITIONS

def OneFlow_BatchMatmulOp : OneFlow_BaseOp<"batch_matmul", [NoMemoryEffect, DeclareOpInterfaceMethods<UserOpCompatibleInterface>]> {
  let input = (ins
    OneFlow_Tensor:$a,
    OneFlow_Tensor:$b,
    Optional<OneFlow_Tensor>:$_add_to_output
  );
  let output = (outs
    OneFlow_Tensor:$out
  );
  let attrs = (ins
    DefaultValuedAttr<BoolAttr, "false">:$transpose_a,
    DefaultValuedAttr<BoolAttr, "false">:$transpose_b,
    DefaultValuedAttr<F64Attr, "1.">:$alpha
  );
  let has_logical_tensor_desc_infer_fn = 1;
  let has_physical_tensor_desc_infer_fn = 1;
  let has_get_sbp_fn = 1;
  let has_data_type_infer_fn = 1;
  let has_compute_complexity_fn = 1;
}

def OneFlow_BroadcastMatmulOp : OneFlow_BaseOp<"broadcast_matmul", [NoMemoryEffect, DeclareOpInterfaceMethods<UserOpCompatibleInterface>, DeclareOpInterfaceMethods<MatMulCompatibleInterface>]> {
  let input = (ins
    OneFlow_Tensor:$a,
    OneFlow_Tensor:$b,
    Optional<OneFlow_Tensor>:$_add_to_output
  );
  let output = (outs
    OneFlow_Tensor:$out
  );
  let attrs = (ins
    DefaultValuedAttr<BoolAttr, "false">:$transpose_a,
    DefaultValuedAttr<BoolAttr, "false">:$transpose_b,
    DefaultValuedAttr<F64Attr, "1.">:$alpha
  );
  let has_logical_tensor_desc_infer_fn = 1;
  let has_physical_tensor_desc_infer_fn = 1;
  let has_get_sbp_fn = 1;
  let has_data_type_infer_fn = 1;
  let has_compute_complexity_fn = 1;
}

def OneFlow_BroadcastMatmulGradBOp : OneFlow_BaseOp<"broadcast_matmul_grad_b", [NoMemoryEffect, DeclareOpInterfaceMethods<UserOpCompatibleInterface>]> {
  let input = (ins
    OneFlow_Tensor:$a,
    OneFlow_Tensor:$b,
    Optional<OneFlow_Tensor>:$_add_to_output
  );
  let output = (outs
    OneFlow_Tensor:$out
  );
  let attrs = (ins
    DefaultValuedAttr<F64Attr, "1.">:$alpha
  );
  let has_logical_tensor_desc_infer_fn = 1;
  let has_physical_tensor_desc_infer_fn = 1;
  let has_get_sbp_fn = 1;
  let has_data_type_infer_fn = 1;
  let has_compute_complexity_fn = 1;
}

def OneFlow_DistributedPartialFcSampleOp : OneFlow_BaseOp<"distributed_partial_fc_sample", [NoMemoryEffect, DeclareOpInterfaceMethods<UserOpCompatibleInterface>]> {
  let input = (ins
    OneFlow_Tensor:$weight,
    OneFlow_Tensor:$label
  );
  let output = (outs
    OneFlow_Tensor:$mapped_label,
    OneFlow_Tensor:$sampled_label,
    OneFlow_Tensor:$sampled_weight
  );
  let attrs = (ins
    DefaultValuedAttr<SI64Attr, "0">:$num_sample,
    DefaultValuedAttr<SI64Attr, "-1">:$seed
  );
  let has_logical_tensor_desc_infer_fn = 1;
  let has_physical_tensor_desc_infer_fn = 1;
  let has_get_sbp_fn = 1;
  let has_data_type_infer_fn = 1;
  let has_input_arg_modify_fn = 1;
}

def OneFlow_DistributedPartialFcSampleDisableBoxingOp : OneFlow_BaseOp<"distributed_partial_fc_sample_disable_boxing", [NoMemoryEffect, DeclareOpInterfaceMethods<UserOpCompatibleInterface>]> {
  let input = (ins
    OneFlow_Tensor:$sampled_weight_diff,
    OneFlow_Tensor:$sampled_label
  );
  let output = (outs
    OneFlow_Tensor:$boxing_disabled_sampled_weight_diff,
    OneFlow_Tensor:$boxing_disabled_sampled_label
  );
  let has_logical_tensor_desc_infer_fn = 1;
  let has_physical_tensor_desc_infer_fn = 1;
  let has_get_sbp_fn = 1;
  let has_data_type_infer_fn = 1;
}

def OneFlow_ErfcOp : OneFlow_BaseOp<"erfc", [NoMemoryEffect, DeclareOpInterfaceMethods<UserOpCompatibleInterface>]> {
  let input = (ins
    OneFlow_Tensor:$x
  );
  let output = (outs
    OneFlow_Tensor:$y
  );
  let has_logical_tensor_desc_infer_fn = 1;
  let has_physical_tensor_desc_infer_fn = 1;
  let has_get_sbp_fn = 1;
  let has_data_type_infer_fn = 1;
}

def OneFlow_ErfcGradOp : OneFlow_BaseOp<"erfc_grad", [NoMemoryEffect, DeclareOpInterfaceMethods<UserOpCompatibleInterface>]> {
  let input = (ins
    OneFlow_Tensor:$x,
    OneFlow_Tensor:$dy
  );
  let output = (outs
    OneFlow_Tensor:$dx
  );
  let has_logical_tensor_desc_infer_fn = 1;
  let has_physical_tensor_desc_infer_fn = 1;
  let has_get_sbp_fn = 1;
  let has_data_type_infer_fn = 1;
}

def OneFlow_MatmulOp : OneFlow_BaseOp<"matmul", [NoMemoryEffect, DeclareOpInterfaceMethods<UserOpCompatibleInterface>, DeclareOpInterfaceMethods<MatMulCompatibleInterface>]> {
  let input = (ins
    OneFlow_Tensor:$a,
    OneFlow_Tensor:$b,
    Optional<OneFlow_Tensor>:$_add_to_output
  );
  let output = (outs
    OneFlow_Tensor:$out
  );
  let attrs = (ins
    DefaultValuedAttr<BoolAttr, "false">:$transpose_a,
    DefaultValuedAttr<BoolAttr, "false">:$transpose_b,
    DefaultValuedAttr<F64Attr, "1.">:$alpha
  );
  let has_logical_tensor_desc_infer_fn = 1;
  let has_physical_tensor_desc_infer_fn = 1;
  let has_get_sbp_fn = 1;
  let has_data_type_infer_fn = 1;
  let has_compute_complexity_fn = 1;
}

def OneFlow_MatrixVectorProductOp : OneFlow_BaseOp<"matrix_vector_product", [NoMemoryEffect, DeclareOpInterfaceMethods<UserOpCompatibleInterface>]> {
  let input = (ins
    OneFlow_Tensor:$a,
    OneFlow_Tensor:$b
  );
  let output = (outs
    OneFlow_Tensor:$out
  );
  let has_logical_tensor_desc_infer_fn = 1;
  let has_physical_tensor_desc_infer_fn = 1;
  let has_get_sbp_fn = 1;
  let has_data_type_infer_fn = 1;
}

def OneFlow_MatrixVectorProductGradAOp : OneFlow_BaseOp<"matrix_vector_product_grad_a", [NoMemoryEffect, NoGrad, DeclareOpInterfaceMethods<UserOpCompatibleInterface>]> {
  let input = (ins
    OneFlow_Tensor:$dy,
    OneFlow_Tensor:$b
  );
  let output = (outs
    OneFlow_Tensor:$dx
  );
  let has_logical_tensor_desc_infer_fn = 1;
  let has_physical_tensor_desc_infer_fn = 1;
  let has_get_sbp_fn = 1;
  let has_data_type_infer_fn = 1;
}

def OneFlow_MatrixVectorProductGradBOp : OneFlow_BaseOp<"matrix_vector_product_grad_b", [NoMemoryEffect, NoGrad, DeclareOpInterfaceMethods<UserOpCompatibleInterface>]> {
  let input = (ins
    OneFlow_Tensor:$dy,
    OneFlow_Tensor:$a
  );
  let output = (outs
    OneFlow_Tensor:$dx
  );
  let has_logical_tensor_desc_infer_fn = 1;
  let has_physical_tensor_desc_infer_fn = 1;
  let has_get_sbp_fn = 1;
  let has_data_type_infer_fn = 1;
}

def OneFlow_VectorMatrixProductOp : OneFlow_BaseOp<"vector_matrix_product", [NoMemoryEffect, DeclareOpInterfaceMethods<UserOpCompatibleInterface>]> {
  let input = (ins
    OneFlow_Tensor:$a,
    OneFlow_Tensor:$b
  );
  let output = (outs
    OneFlow_Tensor:$out
  );
  let has_logical_tensor_desc_infer_fn = 1;
  let has_physical_tensor_desc_infer_fn = 1;
  let has_get_sbp_fn = 1;
  let has_data_type_infer_fn = 1;
}

def OneFlow_VectorMatrixProductGradAOp : OneFlow_BaseOp<"vector_matrix_product_grad_a", [NoMemoryEffect, NoGrad, DeclareOpInterfaceMethods<UserOpCompatibleInterface>]> {
  let input = (ins
    OneFlow_Tensor:$dy,
    OneFlow_Tensor:$b
  );
  let output = (outs
    OneFlow_Tensor:$dx
  );
  let has_logical_tensor_desc_infer_fn = 1;
  let has_physical_tensor_desc_infer_fn = 1;
  let has_get_sbp_fn = 1;
  let has_data_type_infer_fn = 1;
}

def OneFlow_VectorMatrixProductGradBOp : OneFlow_BaseOp<"vector_matrix_product_grad_b", [NoMemoryEffect, NoGrad, DeclareOpInterfaceMethods<UserOpCompatibleInterface>]> {
  let input = (ins
    OneFlow_Tensor:$dy,
    OneFlow_Tensor:$a
  );
  let output = (outs
    OneFlow_Tensor:$dx
  );
  let has_logical_tensor_desc_infer_fn = 1;
  let has_physical_tensor_desc_infer_fn = 1;
  let has_get_sbp_fn = 1;
  let has_data_type_infer_fn = 1;
}


def OneFlow_CublasFusedMLPOp : OneFlow_BaseOp<"cublas_fused_mlp", [NoMemoryEffect, AttrSizedOperandSegments, AttrSizedResultSegments, DeclareOpInterfaceMethods<UserOpCompatibleInterface>]> {
  let input = (ins
    OneFlow_Tensor:$x,
    Variadic<OneFlow_Tensor>:$weights,
    Variadic<OneFlow_Tensor>:$biases
  );
  let output = (outs
    OneFlow_Tensor:$out,
    Variadic<OneFlow_Tensor>:$cublas_aux,
    Variadic<OneFlow_Tensor>:$hidden
  );
  let attrs = (ins
    DefaultValuedAttr<BoolAttr, "false">:$skip_final_activation
  );
  let has_logical_tensor_desc_infer_fn = 1;
  let has_physical_tensor_desc_infer_fn = 1;
  let has_get_sbp_fn = 1;
  let has_data_type_infer_fn = 1;
}

def OneFlow_CublasFusedMLPGradOp : OneFlow_BaseOp<"cublas_fused_mlp_grad", [NoMemoryEffect, NoGrad, AttrSizedOperandSegments, AttrSizedResultSegments, DeclareOpInterfaceMethods<UserOpCompatibleInterface>]> {
  let input = (ins
    OneFlow_Tensor:$dy,
    OneFlow_Tensor:$x,
    Variadic<OneFlow_Tensor>:$weights,
    Variadic<OneFlow_Tensor>:$cublas_aux,
    Variadic<OneFlow_Tensor>:$hidden
  );
  let output = (outs
    OneFlow_Tensor:$d_x,
    Variadic<OneFlow_Tensor>:$d_biases,
    Variadic<OneFlow_Tensor>:$d_weights
  );
  let attrs = (ins
    F32ArrayAttr:$alpha_list
  );
  let has_logical_tensor_desc_infer_fn = 1;
  let has_physical_tensor_desc_infer_fn = 1;
  let has_get_sbp_fn = 1;
  let has_data_type_infer_fn = 1;
}

def OneFlow_CublasBiasAddReluMatmulGradOp : OneFlow_BaseOp<"cublas_bias_add_relu_matmul_grad", [NoMemoryEffect, NoGrad, DeclareOpInterfaceMethods<UserOpCompatibleInterface>]> {
  let input = (ins
    OneFlow_Tensor:$dy,
    OneFlow_Tensor:$weight,
    OneFlow_Tensor:$aux
  );
  let output = (outs
    OneFlow_Tensor:$d_grad,
    OneFlow_Tensor:$d_bias
  );
  let attrs = (ins
    DefaultValuedAttr<F64Attr, "1.">:$alpha
  );
  let has_logical_tensor_desc_infer_fn = 1;
  let has_physical_tensor_desc_infer_fn = 1;
  let has_get_sbp_fn = 1;
  let has_data_type_infer_fn = 1;
}

def OneFlow_CublasMatmulBiasAddGradOp : OneFlow_BaseOp<"cublas_matmul_bias_add_grad", [NoMemoryEffect, NoGrad, DeclareOpInterfaceMethods<UserOpCompatibleInterface>]> {
  let input = (ins
    OneFlow_Tensor:$dy,
    OneFlow_Tensor:$x
  );
  let output = (outs
    OneFlow_Tensor:$w_grad,
    OneFlow_Tensor:$b_grad
  );
  let has_logical_tensor_desc_infer_fn = 1;
  let has_physical_tensor_desc_infer_fn = 1;
  let has_get_sbp_fn = 1;
  let has_data_type_infer_fn = 1;
}

def OneFlow_FusedMatmulBiasOp : OneFlow_BaseOp<"fused_matmul_bias", [NoMemoryEffect, DeclareOpInterfaceMethods<UserOpCompatibleInterface>, DeclareOpInterfaceMethods<MatMulCompatibleInterface>, DeclareOpInterfaceMethods<BiasAddCompatibleInterface>]> {
  let input = (ins
    OneFlow_Tensor:$x,
    OneFlow_Tensor:$weight,
    OneFlow_Tensor:$bias,
    Optional<OneFlow_Tensor>:$_add_to_output
  );
  let output = (outs
    OneFlow_Tensor:$out
  );
  let attrs = (ins
    DefaultValuedAttr<F64Attr, "1.">:$alpha,
    DefaultValuedAttr<F64Attr, "1.">:$beta
  );
  let has_logical_tensor_desc_infer_fn = 1;
  let has_physical_tensor_desc_infer_fn = 1;
  let has_data_type_infer_fn = 1;
  let has_get_sbp_fn = 1;
}

def OneFlow_FusedMatmulBiasAddReluDropoutOp : OneFlow_BaseOp<"fused_matmul_bias_add_relu_dropout", [NoMemoryEffect, AttrSizedOperandSegments, AttrSizedResultSegments, DeclareOpInterfaceMethods<UserOpCompatibleInterface>]> {
  let input = (ins
    OneFlow_Tensor:$x,
    Variadic<OneFlow_Tensor>:$weights,
    Variadic<OneFlow_Tensor>:$biases
  );
  let output = (outs
    OneFlow_Tensor:$out,
    Variadic<OneFlow_Tensor>:$cublas_aux,
    Variadic<OneFlow_Tensor>:$hidden
  );
  let attrs = (ins
    DefaultValuedAttr<BoolAttr, "false">:$skip_final_activation,
    DefaultValuedAttr<SI64Attr, "0">:$seed,
    F32ArrayAttr:$dropout_rate_list
  );
  let has_logical_tensor_desc_infer_fn = 1;
  let has_physical_tensor_desc_infer_fn = 1;
  let has_get_sbp_fn = 1;
  let has_data_type_infer_fn = 1;
}

def OneFlow_FusedReluDropoutGradOp : OneFlow_BaseOp<"fused_relu_dropout_grad", [NoMemoryEffect, NoGrad, DeclareOpInterfaceMethods<UserOpCompatibleInterface>]> {
  let input = (ins
    OneFlow_Tensor:$dy,
    OneFlow_Tensor:$mask
  );
  let output = (outs
    OneFlow_Tensor:$dx
  );
  let attrs = (ins
    DefaultValuedAttr<F32Attr, "0.">:$scale
  );
  let has_logical_tensor_desc_infer_fn = 1;
  let has_physical_tensor_desc_infer_fn = 1;
  let has_get_sbp_fn = 1;
  let has_data_type_infer_fn = 1;
}

def OneFlow_FusedGluOp : OneFlow_BaseOp<"fused_glu", [NoMemoryEffect, AttrSizedOperandSegments, DeclareOpInterfaceMethods<UserOpCompatibleInterface>]> {
  let input = (ins
    OneFlow_Tensor:$x,
    OneFlow_Tensor:$w,
    Optional<OneFlow_Tensor>:$b,
    Optional<OneFlow_Tensor>:$v,
    Optional<OneFlow_Tensor>:$c
  );
  let attrs = (ins
    DefaultValuedAttr<StrAttr, "\"none\"">:$activation,
    DefaultValuedAttr<BoolAttr, "false">:$has_bias,
    DefaultValuedAttr<BoolAttr, "false">:$is_split
  );
  let trait_attrs = (ins
    DenseI32ArrayAttr:$operand_segment_sizes
  );
  let output = (outs
    OneFlow_Tensor:$y,
    OneFlow_Tensor:$matmul_wx,
    Optional<OneFlow_Tensor>:$matmul_vx
  );
  let has_logical_tensor_desc_infer_fn = 1;
  let has_physical_tensor_desc_infer_fn = 1;
  let has_get_sbp_fn = 1;
  let has_data_type_infer_fn = 1;
}

def OneFlow_FusedGluWithoutLinearGradOp : OneFlow_BaseOp<"fused_glu_without_linear_grad", [NoMemoryEffect, DeclareOpInterfaceMethods<UserOpCompatibleInterface>]> {
  let input = (ins
    OneFlow_Tensor:$dy,
    OneFlow_Tensor:$matmul_wx,
    Optional<OneFlow_Tensor>:$matmul_vx
  );
  let attrs = (ins
    DefaultValuedAttr<StrAttr, "\"none\"">:$activation
  );
  let output = (outs
    OneFlow_Tensor:$d_matmul_wx,
    Optional<OneFlow_Tensor>:$d_matmul_vx
  );
  let has_logical_tensor_desc_infer_fn = 1;
  let has_physical_tensor_desc_infer_fn = 1;
  let has_get_sbp_fn = 1;
  let has_data_type_infer_fn = 1;
}

def OneFlow_GroupedMatmulBiasOp : OneFlow_BaseOp<"grouped_matmul_bias", [NoMemoryEffect, AttrSizedOperandSegments,  DeclareOpInterfaceMethods<UserOpCompatibleInterface>]> {
  let input = (ins
    Variadic<OneFlow_Tensor>:$xs,
    Variadic<OneFlow_Tensor>:$weights,
    Variadic<OneFlow_Tensor>:$biases
  );
  let output = (outs
    Variadic<OneFlow_Tensor>:$ys
  );
  let has_logical_tensor_desc_infer_fn = 1;
  let has_physical_tensor_desc_infer_fn = 1;
  let has_get_sbp_fn = 1;
  let has_data_type_infer_fn = 1;
}

#endif // GET_ONEFLOW_MATMUL_OP_DEFINITIONS


#ifdef GET_ONEFLOW_MISC_OP_DEFINITIONS

def OneFlow_CategoricalOrdinalEncodeOp : OneFlow_BaseOp<"CategoricalOrdinalEncode", [NoMemoryEffect, NoGrad, DeclareOpInterfaceMethods<UserOpCompatibleInterface>]> {
  let input = (ins
    OneFlow_Tensor:$table,
    OneFlow_Tensor:$size,
    OneFlow_Tensor:$in
  );
  let output = (outs
    OneFlow_Tensor:$out
  );
  let attrs = (ins
    DefaultValuedAttr<BoolAttr, "false">:$hash_precomputed
  );
  let has_check_fn = 1;
  let has_logical_tensor_desc_infer_fn = 1;
  let has_physical_tensor_desc_infer_fn = 1;
  let has_get_sbp_fn = 1;
  let has_data_type_infer_fn = 1;
  let has_input_arg_modify_fn = 1;
}

def OneFlow_AddNOp : OneFlow_BaseOp<"add_n", [NoMemoryEffect, DeclareOpInterfaceMethods<UserOpCompatibleInterface>]> {
  let input = (ins
    Variadic<OneFlow_Tensor>:$in
  );
  let output = (outs
    OneFlow_Tensor:$out
  );
  let hasCanonicalizer = 1;
  let has_check_fn = 1;
  let has_logical_tensor_desc_infer_fn = 1;
  let has_physical_tensor_desc_infer_fn = 1;
  let has_get_sbp_fn = 1;
  let has_data_type_infer_fn = 1;
}

def OneFlow_ArangeOp : OneFlow_BaseOp<"arange", [NoMemoryEffect, NoGrad, DeclareOpInterfaceMethods<UserOpCompatibleInterface>]> {
  let output = (outs
    OneFlow_Tensor:$out
  );
  let attrs = (ins
    DefaultValuedAttr<SI64Attr, "0">:$integer_start,
    DefaultValuedAttr<SI64Attr, "0">:$integer_delta,
    DefaultValuedAttr<SI64Attr, "0">:$integer_limit,
    DefaultValuedAttr<F64Attr, "0.">:$float_start,
    DefaultValuedAttr<F64Attr, "0.">:$float_delta,
    DefaultValuedAttr<F64Attr, "0.">:$float_limit,
    OneFlow_DataType:$dtype,
    StrArrayAttr:$nd_sbp
  );
  let has_logical_tensor_desc_infer_fn = 1;
  let has_physical_tensor_desc_infer_fn = 1;
  let has_get_sbp_fn = 1;
  let has_data_type_infer_fn = 1;
  let has_nd_sbp_infer_fn = 1;
}

def OneFlow_BinCountOp : OneFlow_BaseOp<"bincount", [NoMemoryEffect, NoGrad, DeclareOpInterfaceMethods<UserOpCompatibleInterface>]> {
  let input = (ins
    OneFlow_Tensor:$in,
    Optional<OneFlow_Tensor>:$weight
  );
  let output = (outs
    OneFlow_Tensor:$out
  );
  let attrs = (ins
    DefaultValuedAttr<SI64Attr, "0">:$size
  );
  let has_data_type_infer_fn = 1;
  let has_logical_tensor_desc_infer_fn = 1;
  let has_physical_tensor_desc_infer_fn = 1;
  let has_get_sbp_fn = 1;
}

def OneFlow_CoinFlipOp : OneFlow_BaseOp<"coin_flip", [NoMemoryEffect, NoGrad, CpuOnly, DeclareOpInterfaceMethods<UserOpCompatibleInterface>]> {
  let output = (outs
    OneFlow_Tensor:$out
  );
  let attrs = (ins
    DefaultValuedAttr<F32Attr, "0.5">:$probability,
    DefaultValuedAttr<SI64Attr, "0">:$batch_size,
    DefaultValuedAttr<SI64Attr, "-1">:$seed,
    DefaultValuedAttr<BoolAttr, "false">:$has_seed,
    StrArrayAttr:$nd_sbp
  );
  let has_logical_tensor_desc_infer_fn = 1;
  let has_physical_tensor_desc_infer_fn = 1;
  let has_get_sbp_fn = 1;
  let has_data_type_infer_fn = 1;
  let has_nd_sbp_infer_fn = 1;
}

def OneFlow_ConcatOp : OneFlow_BaseOp<"concat", [NoMemoryEffect, DeclareOpInterfaceMethods<UserOpCompatibleInterface>, DeclareOpInterfaceMethods<NCHWCompatibleInterface>]> {
  let input = (ins
    Variadic<OneFlow_Tensor>:$in
  );
  let output = (outs
    OneFlow_Tensor:$out
  );
  let attrs = (ins
    DefaultValuedAttr<SI64Attr, "0">:$axis,
    DefaultValuedAttr<SI64Attr, "0">:$max_dim_size
  );
  let has_check_fn = 1;
  let has_logical_tensor_desc_infer_fn = 1;
  let has_physical_tensor_desc_infer_fn = 1;
  let has_get_sbp_fn = 1;
  let has_data_type_infer_fn = 1;
}

def OneFlow_TensorConstantOp : OneFlow_BaseOp<"tensor_constant", [NoMemoryEffect, NoGrad, DeclareOpInterfaceMethods<UserOpCompatibleInterface>]> {
  let input = (ins
    OneFlow_Tensor:$in
  );
  let output = (outs
    OneFlow_Tensor:$out
  );
  let attrs = (ins
    OneFlow_DataType:$dtype,
    ShapeAttr:$shape,
    StrArrayAttr:$nd_sbp
  );
  let same_output_regst_num = 1;
  let has_logical_tensor_desc_infer_fn = 1;
  let has_physical_tensor_desc_infer_fn = 1;
  let has_get_sbp_fn = 1;
  let has_data_type_infer_fn = 1;
  let has_nd_sbp_infer_fn = 1;
}

def OneFlow_ConstantOp : OneFlow_BaseOp<"constant", [NoMemoryEffect, NoGrad, DeclareOpInterfaceMethods<UserOpCompatibleInterface>]> {
  let output = (outs
    OneFlow_Tensor:$out
  );
  let attrs = (ins
    ComplexDoubleAttr:$complex_value,
    DefaultValuedAttr<F64Attr, "0.">:$floating_value,
    DefaultValuedAttr<SI64Attr, "0">:$integer_value,
    DefaultValuedAttr<BoolAttr, "false">:$is_floating_value,
    DefaultValuedAttr<BoolAttr, "false">:$is_complex_value,
    OneFlow_DataType:$dtype,
    ShapeAttr:$shape,
    StrArrayAttr:$nd_sbp
  );
  let same_output_regst_num = 1;
  let has_logical_tensor_desc_infer_fn = 1;
  let has_physical_tensor_desc_infer_fn = 1;
  let has_get_sbp_fn = 1;
  let has_data_type_infer_fn = 1;
  let has_nd_sbp_infer_fn = 1;
}

def OneFlow_DropoutOp : OneFlow_BaseOp<"dropout", [NoMemoryEffect, DeclareOpInterfaceMethods<UserOpCompatibleInterface>]> {
  let input = (ins
    OneFlow_Tensor:$in,
    Optional<OneFlow_Tensor>:$_add_to_output
  );
  let output = (outs
    OneFlow_Tensor:$out,
    OneFlow_Tensor:$mask
  );
  let attrs = (ins
    DefaultValuedAttr<F32Attr, "0.">:$rate,
    DefaultValuedAttr<SI64Attr, "0">:$seed
  );
  let has_check_fn = 1;
  let has_logical_tensor_desc_infer_fn = 1;
  let has_physical_tensor_desc_infer_fn = 1;
  let has_get_sbp_fn = 1;
  let has_data_type_infer_fn = 1;
}

def OneFlow_ElementwiseMaximumBackwardOp : OneFlow_BaseOp<"elementwise_maximum_backward", [NoMemoryEffect, AttrSizedResultSegments, DeclareOpInterfaceMethods<UserOpCompatibleInterface>]> {
  let input = (ins
    OneFlow_Tensor:$dz,
    OneFlow_Tensor:$x,
    OneFlow_Tensor:$y
  );
  let output = (outs
    Optional<OneFlow_Tensor>:$dx,
    Optional<OneFlow_Tensor>:$dy
  );
  let trait_attrs = (ins
    DenseI32ArrayAttr:$result_segment_sizes
  );
  let has_logical_tensor_desc_infer_fn = 1;
  let has_physical_tensor_desc_infer_fn = 1;
  let has_get_sbp_fn = 1;
  let has_data_type_infer_fn = 1;
}

def OneFlow_ElementwiseMinimumBackwardOp : OneFlow_BaseOp<"elementwise_minimum_backward", [NoMemoryEffect, AttrSizedResultSegments, DeclareOpInterfaceMethods<UserOpCompatibleInterface>]> {
  let input = (ins
    OneFlow_Tensor:$dz,
    OneFlow_Tensor:$x,
    OneFlow_Tensor:$y
  );
  let output = (outs
    Optional<OneFlow_Tensor>:$dx,
    Optional<OneFlow_Tensor>:$dy
  );
  let trait_attrs = (ins
    DenseI32ArrayAttr:$result_segment_sizes
  );
  let has_logical_tensor_desc_infer_fn = 1;
  let has_physical_tensor_desc_infer_fn = 1;
  let has_get_sbp_fn = 1;
  let has_data_type_infer_fn = 1;
}

def OneFlow_EmptyOp : OneFlow_BaseOp<"empty", [NoMemoryEffect, NoGrad, DeclareOpInterfaceMethods<UserOpCompatibleInterface>]> {
  let output = (outs
    OneFlow_Tensor:$out
  );
  let attrs = (ins
    OneFlow_DataType:$dtype,
    ShapeAttr:$shape,
    StrArrayAttr:$nd_sbp,
    DefaultValuedAttr<BoolAttr, "false">:$pin_memory,
    StrAttr:$device_type,
    DefaultValuedAttr<SI64Attr, "0">:$device_id
  );
  let same_output_regst_num = 1;
  let has_logical_tensor_desc_infer_fn = 1;
  let has_physical_tensor_desc_infer_fn = 1;
  let has_get_sbp_fn = 1;
  let has_data_type_infer_fn = 1;
  let has_nd_sbp_infer_fn = 1;
  let has_device_and_stream_infer_fn = 1;
}

def OneFlow_EyeOp : OneFlow_BaseOp<"eye", [NoMemoryEffect, NoGrad, DeclareOpInterfaceMethods<UserOpCompatibleInterface>]> {
  let output = (outs
    OneFlow_Tensor:$out
  );
  let attrs = (ins
    DefaultValuedAttr<SI64Attr, "0">:$rows,
    DefaultValuedAttr<SI64Attr, "0">:$cols,
    OneFlow_DataType:$dtype,
    StrArrayAttr:$nd_sbp
  );
  let has_logical_tensor_desc_infer_fn = 1;
  let has_physical_tensor_desc_infer_fn = 1;
  let has_get_sbp_fn = 1;
  let has_data_type_infer_fn = 1;
}

def OneFlow_GridSampleGradOp : OneFlow_BaseOp<"grid_sample_grad", [NoMemoryEffect, DeclareOpInterfaceMethods<UserOpCompatibleInterface>]> {
  let input = (ins
    OneFlow_Tensor:$doutput,
    OneFlow_Tensor:$input,
    OneFlow_Tensor:$grid
  );
  let output = (outs
    OneFlow_Tensor:$dinput,
    OneFlow_Tensor:$dgrid
  );
  let attrs = (ins
    StrAttr:$interpolation_mode,
    StrAttr:$padding_mode,
    DefaultValuedAttr<BoolAttr, "false">:$align_corners
  );
  let has_check_fn = 1;
  let has_logical_tensor_desc_infer_fn = 1;
  let has_physical_tensor_desc_infer_fn = 1;
  let has_get_sbp_fn = 1;
  let has_data_type_infer_fn = 1;
}

def OneFlow_MultiCountNotFiniteOp : OneFlow_BaseOp<"multi_count_not_finite", [NoMemoryEffect, NoGrad, DeclareOpInterfaceMethods<UserOpCompatibleInterface>]> {
  let input = (ins
    Variadic<OneFlow_Tensor>:$x
  );
  let output = (outs
    OneFlow_Tensor:$y
  );
  let has_check_fn = 1;
  let has_logical_tensor_desc_infer_fn = 1;
  let has_physical_tensor_desc_infer_fn = 1;
  let has_get_sbp_fn = 1;
  let has_data_type_infer_fn = 1;
}

def OneFlow_MultiSquareSumOp : OneFlow_BaseOp<"multi_square_sum", [NoMemoryEffect, DeclareOpInterfaceMethods<UserOpCompatibleInterface>]> {
  let input = (ins
    Variadic<OneFlow_Tensor>:$x
  );
  let output = (outs
    OneFlow_Tensor:$y
  );
  let has_check_fn = 1;
  let has_logical_tensor_desc_infer_fn = 1;
  let has_physical_tensor_desc_infer_fn = 1;
  let has_get_sbp_fn = 1;
  let has_data_type_infer_fn = 1;
}

def OneFlow_MultiReduceSumPowAbsOp : OneFlow_BaseOp<"multi_reduce_sum_pow_abs", [NoMemoryEffect, DeclareOpInterfaceMethods<UserOpCompatibleInterface>]> {
  let input = (ins
    Variadic<OneFlow_Tensor>:$x
  );
  let output = (outs
    OneFlow_Tensor:$y
  );
  let attrs = (ins
    DefaultValuedAttr<F32Attr, "0">:$p
  );
  let has_logical_tensor_desc_infer_fn = 1;
  let has_data_type_infer_fn = 1;
  let has_get_sbp_fn = 1;
}

def OneFlow_MultiReduceMaxAbsOp : OneFlow_BaseOp<"multi_reduce_max_abs", [NoMemoryEffect, DeclareOpInterfaceMethods<UserOpCompatibleInterface>]> {
  let input = (ins
    Variadic<OneFlow_Tensor>:$x
  );
  let output = (outs
    OneFlow_Tensor:$y
  );
  let has_logical_tensor_desc_infer_fn = 1;
  let has_data_type_infer_fn = 1;
  let has_get_sbp_fn = 1;
}

def OneFlow_MultiReduceMinAbsOp : OneFlow_BaseOp<"multi_reduce_min_abs", [NoMemoryEffect, DeclareOpInterfaceMethods<UserOpCompatibleInterface>]> {
  let input = (ins
    Variadic<OneFlow_Tensor>:$x
  );
  let output = (outs
    OneFlow_Tensor:$y
  );
  let has_logical_tensor_desc_infer_fn = 1;
  let has_data_type_infer_fn = 1;
  let has_get_sbp_fn = 1;
}

def OneFlow_LocalMultiReduceMaxAbsOp : OneFlow_BaseOp<"local_multi_reduce_max_abs", [NoMemoryEffect, DeclareOpInterfaceMethods<UserOpCompatibleInterface>]> {
  let input = (ins
    Variadic<OneFlow_Tensor>:$x
  );
  let output = (outs
    OneFlow_Tensor:$y
  );
  let has_logical_tensor_desc_infer_fn = 1;
  let has_physical_tensor_desc_infer_fn = 1;
  let has_data_type_infer_fn = 1;
  let has_get_sbp_fn = 1;
}

def OneFlow_LocalMultiReduceMinAbsOp : OneFlow_BaseOp<"local_multi_reduce_min_abs", [NoMemoryEffect, DeclareOpInterfaceMethods<UserOpCompatibleInterface>]> {
  let input = (ins
    Variadic<OneFlow_Tensor>:$x
  );
  let output = (outs
    OneFlow_Tensor:$y
  );
  let has_logical_tensor_desc_infer_fn = 1;
  let has_physical_tensor_desc_infer_fn = 1;
  let has_data_type_infer_fn = 1;
  let has_get_sbp_fn = 1;
}

def OneFlow_NLLOp : OneFlow_BaseOp<"nll", [NoMemoryEffect, DeclareOpInterfaceMethods<UserOpCompatibleInterface>]> {
  let input = (ins
    OneFlow_Tensor:$input,
    OneFlow_Tensor:$target,
    Optional<OneFlow_Tensor>:$weight
  );
  let output = (outs
    OneFlow_Tensor:$output,
    OneFlow_Tensor:$out_weight
  );
  let attrs = (ins
    DefaultValuedAttr<SI64Attr, "0">:$ignore_index
  );
  let has_data_type_infer_fn = 1;
  let has_logical_tensor_desc_infer_fn = 1;
  let has_get_sbp_fn = 1;
  let has_input_arg_modify_fn = 1;
}

def OneFlow_NLLGradOp : OneFlow_BaseOp<"nll_grad", [NoMemoryEffect, DeclareOpInterfaceMethods<UserOpCompatibleInterface>]> {
  let input = (ins
    OneFlow_Tensor:$out_grad,
    OneFlow_Tensor:$input,
    OneFlow_Tensor:$target,
    Optional<OneFlow_Tensor>:$weight
  );
  let output = (outs
    OneFlow_Tensor:$in_grad
  );
  let attrs = (ins
    DefaultValuedAttr<SI64Attr, "0">:$ignore_index
  );
  let has_data_type_infer_fn = 1;
  let has_logical_tensor_desc_infer_fn = 1;
  let has_get_sbp_fn = 1;
}

def OneFlow_PowXGradOp : OneFlow_BaseOp<"pow_x_grad", [NoMemoryEffect, DeclareOpInterfaceMethods<UserOpCompatibleInterface>]> {
  let input = (ins
    OneFlow_Tensor:$x,
    OneFlow_Tensor:$y,
    OneFlow_Tensor:$dz
  );
  let output = (outs
    OneFlow_Tensor:$dx
  );
  let has_logical_tensor_desc_infer_fn = 1;
  let has_physical_tensor_desc_infer_fn = 1;
  let has_get_sbp_fn = 1;
  let has_data_type_infer_fn = 1;
}

def OneFlow_PowYGradOp : OneFlow_BaseOp<"pow_y_grad", [NoMemoryEffect, DeclareOpInterfaceMethods<UserOpCompatibleInterface>]> {
  let input = (ins
    OneFlow_Tensor:$x,
    OneFlow_Tensor:$y,
    OneFlow_Tensor:$dz
  );
  let output = (outs
    OneFlow_Tensor:$dy
  );
  let has_logical_tensor_desc_infer_fn = 1;
  let has_physical_tensor_desc_infer_fn = 1;
  let has_get_sbp_fn = 1;
  let has_data_type_infer_fn = 1;
}

def OneFlow_PreluGradOp : OneFlow_BaseOp<"prelu_grad", [NoMemoryEffect, DeclareOpInterfaceMethods<UserOpCompatibleInterface>]> {
  let input = (ins
    OneFlow_Tensor:$dy,
    OneFlow_Tensor:$x,
    OneFlow_Tensor:$alpha
  );
  let output = (outs
    OneFlow_Tensor:$dx,
    OneFlow_Tensor:$alpha_diff
  );
  let attrs = (ins
    DefaultValuedAttr<BoolAttr, "true">:$alpha_requires_grad
  );
  let has_logical_tensor_desc_infer_fn = 1;
  let has_physical_tensor_desc_infer_fn = 1;
  let has_get_sbp_fn = 1;
  let has_data_type_infer_fn = 1;
}

def OneFlow_RandpermOp : OneFlow_BaseOp<"randperm", [NoMemoryEffect, NoGrad, DeclareOpInterfaceMethods<UserOpCompatibleInterface>]> {
  let output = (outs
    OneFlow_Tensor:$out
  );
  let attrs = (ins
    DefaultValuedAttr<SI32Attr, "0">:$n,
    DefaultValuedAttr<SI64Attr, "0">:$seed,
    StrArrayAttr:$nd_sbp
  );
  let has_logical_tensor_desc_infer_fn = 1;
  let has_physical_tensor_desc_infer_fn = 1;
  let has_get_sbp_fn = 1;
  let has_data_type_infer_fn = 1;
  let has_nd_sbp_infer_fn = 1;
}

def OneFlow_RecvOp : OneFlow_BaseOp<"recv", [NoMemoryEffect, NoGrad, DeclareOpInterfaceMethods<UserOpCompatibleInterface>]> {
  let output = (outs
    OneFlow_Tensor:$out
  );
  let attrs = (ins
    DefaultValuedAttr<SI64Attr, "0">:$src_process_id,
    OneFlow_DataType:$dtype,
    ShapeAttr:$shape,
    StrAttr:$device_type,
    DefaultValuedAttr<SI64Attr, "0">:$device_id
  );
  let has_logical_tensor_desc_infer_fn = 1;
  let has_physical_tensor_desc_infer_fn = 1;
  let has_get_sbp_fn = 1;
  let has_data_type_infer_fn = 1;
  let has_device_and_stream_infer_fn = 1;
}

def OneFlow_SendOp : OneFlow_BaseOp<"send", [NoMemoryEffect, NoGrad, DeclareOpInterfaceMethods<UserOpCompatibleInterface>]> {
  let input = (ins
    OneFlow_Tensor:$in
  );
  let attrs = (ins
    DefaultValuedAttr<SI64Attr, "0">:$dst_process_id
  );
  let has_logical_tensor_desc_infer_fn = 1;
  let has_physical_tensor_desc_infer_fn = 1;
  let has_get_sbp_fn = 1;
  let has_data_type_infer_fn = 1;
  let has_device_and_stream_infer_fn = 1;
}

def OneFlow_SplitLikeOp : OneFlow_BaseOp<"split_like", [NoMemoryEffect, DeclareOpInterfaceMethods<UserOpCompatibleInterface>]> {
  let input = (ins
    OneFlow_Tensor:$in,
    Variadic<OneFlow_Tensor>:$like
  );
  let output = (outs
    Variadic<OneFlow_Tensor>:$out
  );
  let attrs = (ins
    DefaultValuedAttr<SI64Attr, "0">:$axis
  );
  let has_check_fn = 1;
  let has_logical_tensor_desc_infer_fn = 1;
  let has_physical_tensor_desc_infer_fn = 1;
  let has_get_sbp_fn = 1;
  let has_data_type_infer_fn = 1;
  let has_input_arg_modify_fn = 1;
}

def OneFlow_SspVariableProxyOp : OneFlow_BaseOp<"ssp_variable_proxy", [NoMemoryEffect, NoGrad, DeclareOpInterfaceMethods<UserOpCompatibleInterface>]> {
  let input = (ins
    OneFlow_Tensor:$var
  );
  let output = (outs
    OneFlow_Tensor:$ref,
    OneFlow_Tensor:$value
  );
  let attrs = (ins
    DefaultValuedAttr<SI64Attr, "1">:$buffer_size
  );
  let has_logical_tensor_desc_infer_fn = 1;
  let has_physical_tensor_desc_infer_fn = 1;
  let has_get_sbp_fn = 1;
  let has_data_type_infer_fn = 1;
  let has_output_arg_modify_fn = 1;
}

def OneFlow_TfPreluGradOp : OneFlow_BaseOp<"tf_prelu_grad", [NoMemoryEffect, DeclareOpInterfaceMethods<UserOpCompatibleInterface>]> {
  let input = (ins
    OneFlow_Tensor:$dy,
    OneFlow_Tensor:$x,
    OneFlow_Tensor:$alpha
  );
  let output = (outs
    OneFlow_Tensor:$dx,
    OneFlow_Tensor:$alpha_diff
  );
  let has_logical_tensor_desc_infer_fn = 1;
  let has_physical_tensor_desc_infer_fn = 1;
  let has_get_sbp_fn = 1;
  let has_data_type_infer_fn = 1;
}

def OneFlow_UniformOp : OneFlow_BaseOp<"uniform", [NoMemoryEffect, NoGrad, DeclareOpInterfaceMethods<UserOpCompatibleInterface>]> {
  let output = (outs
    OneFlow_Tensor:$out
  );
  let attrs = (ins
    DefaultValuedAttr<F64Attr, "0.">:$from,
    DefaultValuedAttr<F64Attr, "1.">:$to,
    DefaultValuedAttr<SI64Attr, "0">:$seed,
    OneFlow_DataType:$dtype,
    ShapeAttr:$shape,
    StrArrayAttr:$nd_sbp
  );
  let same_output_regst_num = 1;
  let has_logical_tensor_desc_infer_fn = 1;
  let has_physical_tensor_desc_infer_fn = 1;
  let has_get_sbp_fn = 1;
  let has_data_type_infer_fn = 1;
  let has_nd_sbp_infer_fn = 1;
  let has_dump_nd_sbp_signature_for_op_conf_fn = 1;
}

def OneFlow_UniformIntOp : OneFlow_BaseOp<"uniform_int", [NoMemoryEffect, NoGrad, DeclareOpInterfaceMethods<UserOpCompatibleInterface>]> {
  let output = (outs
    OneFlow_Tensor:$out
  );
  let attrs = (ins
    DefaultValuedAttr<SI64Attr, "0">:$from,
    DefaultValuedAttr<SI64Attr, "1">:$to,
    DefaultValuedAttr<SI64Attr, "0">:$seed,
    OneFlow_DataType:$dtype,
    ShapeAttr:$shape,
    StrArrayAttr:$nd_sbp
  );
  let same_output_regst_num = 1;
  let has_logical_tensor_desc_infer_fn = 1;
  let has_physical_tensor_desc_infer_fn = 1;
  let has_get_sbp_fn = 1;
  let has_data_type_infer_fn = 1;
  let has_nd_sbp_infer_fn = 1;
}

def OneFlow_ExponentialOp : OneFlow_BaseOp<"exponential", [NoMemoryEffect, NoGrad, DeclareOpInterfaceMethods<UserOpCompatibleInterface>]> {
  let output = (outs
    OneFlow_Tensor:$out
  );
  let attrs = (ins
    DefaultValuedAttr<SI64Attr, "0">:$seed,
    DefaultValuedAttr<F32Attr, "1.0">:$lambd,
    OneFlow_DataType:$dtype,
    ShapeAttr:$out_shape,
    StrArrayAttr:$nd_sbp
  );
  let same_output_regst_num = 1;
  let has_logical_tensor_desc_infer_fn = 1;
  let has_physical_tensor_desc_infer_fn = 1;
  let has_get_sbp_fn = 1;
  let has_data_type_infer_fn = 1;
  let has_nd_sbp_infer_fn = 1;
}

def OneFlow_MultinomialWithReplacementOp : OneFlow_BaseOp<"multinomial_with_replacement", [NoMemoryEffect, NoGrad, DeclareOpInterfaceMethods<UserOpCompatibleInterface>]> {
  let input = (ins
    OneFlow_Tensor:$x,
    Optional<OneFlow_Tensor>:$prefix_sum
  );
  let output = (outs
    OneFlow_Tensor:$out
  );
  let attrs = (ins
    DefaultValuedAttr<SI64Attr, "0">:$seed,
    DefaultValuedAttr<SI32Attr, "1">:$num_samples
  );
  let has_logical_tensor_desc_infer_fn = 1;
  let has_physical_tensor_desc_infer_fn = 1;
  let has_get_sbp_fn = 1;
  let has_data_type_infer_fn = 1;
}

def OneFlow_UniqueOp : OneFlow_BaseOp<"unique", [NoMemoryEffect, NoGrad, DeclareOpInterfaceMethods<UserOpCompatibleInterface>]> {
  let input = (ins
    OneFlow_Tensor:$x
  );
  let output = (outs
    OneFlow_Tensor:$y,
    OneFlow_Tensor:$idx,
    OneFlow_Tensor:$num_unique
  );
  let attrs = (ins
    OneFlow_DataType:$out_idx,
    DefaultValuedAttr<BoolAttr, "true">:$sorted
  );
  let has_logical_tensor_desc_infer_fn = 1;
  let has_physical_tensor_desc_infer_fn = 1;
  let has_get_sbp_fn = 1;
  let has_data_type_infer_fn = 1;
}

def OneFlow_UniqueWithCountsOp : OneFlow_BaseOp<"unique_with_counts", [NoMemoryEffect, NoGrad, DeclareOpInterfaceMethods<UserOpCompatibleInterface>]> {
  let input = (ins
    OneFlow_Tensor:$x
  );
  let output = (outs
    OneFlow_Tensor:$y,
    OneFlow_Tensor:$idx,
    OneFlow_Tensor:$num_unique,
    OneFlow_Tensor:$count
  );
  let attrs = (ins
    OneFlow_DataType:$out_idx,
    DefaultValuedAttr<BoolAttr, "true">:$sorted
  );
  let has_logical_tensor_desc_infer_fn = 1;
  let has_physical_tensor_desc_infer_fn = 1;
  let has_get_sbp_fn = 1;
  let has_data_type_infer_fn = 1;
}

def OneFlow_XdivyXGradOp : OneFlow_BaseOp<"xdivy_x_grad", [NoMemoryEffect, DeclareOpInterfaceMethods<UserOpCompatibleInterface>]> {
  let input = (ins
    OneFlow_Tensor:$x,
    OneFlow_Tensor:$y,
    OneFlow_Tensor:$dz
  );
  let output = (outs
    OneFlow_Tensor:$dx
  );
  let has_logical_tensor_desc_infer_fn = 1;
  let has_physical_tensor_desc_infer_fn = 1;
  let has_get_sbp_fn = 1;
  let has_data_type_infer_fn = 1;
}

def OneFlow_XdivyYGradOp : OneFlow_BaseOp<"xdivy_y_grad", [NoMemoryEffect, DeclareOpInterfaceMethods<UserOpCompatibleInterface>]> {
  let input = (ins
    OneFlow_Tensor:$x,
    OneFlow_Tensor:$y,
    OneFlow_Tensor:$dz
  );
  let output = (outs
    OneFlow_Tensor:$dy
  );
  let has_logical_tensor_desc_infer_fn = 1;
  let has_physical_tensor_desc_infer_fn = 1;
  let has_get_sbp_fn = 1;
  let has_data_type_infer_fn = 1;
}

def OneFlow_StackOp : OneFlow_BaseOp<"stack", [NoMemoryEffect, DeclareOpInterfaceMethods<UserOpCompatibleInterface>]> {
  let input = (ins
    Variadic<OneFlow_Tensor>:$in
  );
  let output = (outs
    OneFlow_Tensor:$out
  );
  let attrs = (ins
    DefaultValuedAttr<SI64Attr, "0">:$axis,
    DefaultValuedAttr<SI64Attr, "0">:$max_dim_size
  );
  let has_check_fn = 1;
  let has_logical_tensor_desc_infer_fn = 1;
  let has_physical_tensor_desc_infer_fn = 1;
  let has_get_sbp_fn = 1;
  let has_data_type_infer_fn = 1;
}

def OneFlow_StackGradOp : OneFlow_BaseOp<"stack_grad", [NoMemoryEffect, NoGrad, DeclareOpInterfaceMethods<UserOpCompatibleInterface>]> {
  let input = (ins
    OneFlow_Tensor:$in,
    Variadic<OneFlow_Tensor>:$like
  );
  let output = (outs
    Variadic<OneFlow_Tensor>:$out
  );
  let attrs = (ins
    DefaultValuedAttr<SI64Attr, "0">:$axis
  );
  let has_check_fn = 1;
  let has_logical_tensor_desc_infer_fn = 1;
  let has_physical_tensor_desc_infer_fn = 1;
  let has_get_sbp_fn = 1;
  let has_data_type_infer_fn = 1;
  let has_input_arg_modify_fn = 1;
}

def OneFlow_FusedWeightedSumOp : OneFlow_BaseOp<"fused_weighted_sum", [NoMemoryEffect, DeclareOpInterfaceMethods<UserOpCompatibleInterface>]> {
  let input = (ins
    Variadic<OneFlow_Tensor>:$in
  );
  let output = (outs
    OneFlow_Tensor:$out
  );
  let attrs = (ins
    F32ArrayAttr:$weights,
    DefaultValuedAttr<F32Attr, "1.0">:$alpha
  );
  let has_check_fn = 1;
  let has_logical_tensor_desc_infer_fn = 1;
  let has_physical_tensor_desc_infer_fn = 1;
  let has_get_sbp_fn = 1;
  let has_data_type_infer_fn = 1;
}

def OneFlow_DependOp : OneFlow_BaseOp<"depend", [NoMemoryEffect, DeclareOpInterfaceMethods<UserOpCompatibleInterface>]> {
  let input = (ins
    OneFlow_Tensor:$in,
    OneFlow_Tensor:$depend_tensor
  );
  let output = (outs
    OneFlow_Tensor:$out
  );
  let has_logical_tensor_desc_infer_fn = 1;
  let has_physical_tensor_desc_infer_fn = 1;
  let has_get_sbp_fn = 1;
  let has_data_type_infer_fn = 1;
}

#endif // GET_ONEFLOW_MISC_OP_DEFINITIONS


#ifdef GET_ONEFLOW_NCCL_OP_DEFINITIONS

def OneFlow__ncclLogical_2DSameDim0All2allOp : OneFlow_BaseOp<"_nccl_logical_2D_same_dim0_all2all", [NoMemoryEffect, NoGrad, DeclareOpInterfaceMethods<UserOpCompatibleInterface>]> {
  let input = (ins
    OneFlow_Tensor:$in
  );
  let output = (outs
    OneFlow_Tensor:$out
  );
  let attrs = (ins
    StrArrayAttr:$src_reduced_nd_sbp,
    StrArrayAttr:$dst_reduced_nd_sbp
  );
  let has_logical_tensor_desc_infer_fn = 1;
  let has_get_sbp_fn = 1;
  let has_data_type_infer_fn = 1;
  let has_device_and_stream_infer_fn = 1;
  let has_nd_sbp_infer_fn = 1;
}

def OneFlow__ncclLogical_2DSameDim0AllGatherOp : OneFlow_BaseOp<"_nccl_logical_2D_same_dim0_all_gather", [NoMemoryEffect, NoGrad, DeclareOpInterfaceMethods<UserOpCompatibleInterface>]> {
  let input = (ins
    OneFlow_Tensor:$in
  );
  let output = (outs
    OneFlow_Tensor:$out
  );
  let attrs = (ins
    StrArrayAttr:$src_reduced_nd_sbp,
    StrArrayAttr:$dst_reduced_nd_sbp
  );
  let has_logical_tensor_desc_infer_fn = 1;
  let has_get_sbp_fn = 1;
  let has_data_type_infer_fn = 1;
  let has_device_and_stream_infer_fn = 1;
  let has_nd_sbp_infer_fn = 1;
}

def OneFlow__ncclLogical_2DSameDim0AllGatherNoncontinuousOp : OneFlow_BaseOp<"_nccl_logical_2D_same_dim0_all_gather_noncontinuous", [NoMemoryEffect, NoGrad, DeclareOpInterfaceMethods<UserOpCompatibleInterface>]> {
  let input = (ins
    OneFlow_Tensor:$in
  );
  let output = (outs
    OneFlow_Tensor:$out
  );
  let attrs = (ins
    StrArrayAttr:$src_reduced_nd_sbp,
    StrArrayAttr:$dst_reduced_nd_sbp
  );
  let has_logical_tensor_desc_infer_fn = 1;
  let has_get_sbp_fn = 1;
  let has_data_type_infer_fn = 1;
  let has_device_and_stream_infer_fn = 1;
  let has_nd_sbp_infer_fn = 1;
}

def OneFlow__ncclLogical_2DSameDim0AllReduceOp : OneFlow_BaseOp<"_nccl_logical_2D_same_dim0_all_reduce", [NoMemoryEffect, NoGrad, DeclareOpInterfaceMethods<UserOpCompatibleInterface>]> {
  let input = (ins
    OneFlow_Tensor:$in
  );
  let output = (outs
    OneFlow_Tensor:$out
  );
  let attrs = (ins
    StrArrayAttr:$src_reduced_nd_sbp,
    StrArrayAttr:$dst_reduced_nd_sbp
  );
  let has_logical_tensor_desc_infer_fn = 1;
  let has_get_sbp_fn = 1;
  let has_data_type_infer_fn = 1;
  let has_device_and_stream_infer_fn = 1;
  let has_nd_sbp_infer_fn = 1;
}

def OneFlow__ncclLogical_2DSameDim1AllReduceOp : OneFlow_BaseOp<"_nccl_logical_2D_same_dim1_all_reduce", [NoMemoryEffect, NoGrad, DeclareOpInterfaceMethods<UserOpCompatibleInterface>]> {
  let input = (ins
    OneFlow_Tensor:$in
  );
  let output = (outs
    OneFlow_Tensor:$out
  );
  let attrs = (ins
    StrArrayAttr:$src_reduced_nd_sbp,
    StrArrayAttr:$dst_reduced_nd_sbp
  );
  let has_logical_tensor_desc_infer_fn = 1;
  let has_get_sbp_fn = 1;
  let has_data_type_infer_fn = 1;
  let has_device_and_stream_infer_fn = 1;
  let has_nd_sbp_infer_fn = 1;
}

def OneFlow__ncclLogicalAllGatherOp : OneFlow_BaseOp<"_nccl_logical_all_gather", [NoMemoryEffect, NoGrad, DeclareOpInterfaceMethods<UserOpCompatibleInterface>]> {
  let input = (ins
    OneFlow_Tensor:$in
  );
  let output = (outs
    OneFlow_Tensor:$out
  );
  let attrs = (ins
    StrArrayAttr:$src_reduced_nd_sbp,
    StrArrayAttr:$dst_reduced_nd_sbp
  );
  let has_logical_tensor_desc_infer_fn = 1;
  let has_get_sbp_fn = 1;
  let has_data_type_infer_fn = 1;
  let has_device_and_stream_infer_fn = 1;
  let has_nd_sbp_infer_fn = 1;
}

def OneFlow__ncclLogicalAllGatherNoncontinuousOp : OneFlow_BaseOp<"_nccl_logical_all_gather_noncontinuous", [NoMemoryEffect, NoGrad, DeclareOpInterfaceMethods<UserOpCompatibleInterface>]> {
  let input = (ins
    OneFlow_Tensor:$in
  );
  let output = (outs
    OneFlow_Tensor:$out
  );
  let attrs = (ins
    StrArrayAttr:$src_reduced_nd_sbp,
    StrArrayAttr:$dst_reduced_nd_sbp
  );
  let has_logical_tensor_desc_infer_fn = 1;
  let has_get_sbp_fn = 1;
  let has_data_type_infer_fn = 1;
  let has_device_and_stream_infer_fn = 1;
  let has_nd_sbp_infer_fn = 1;
}

def OneFlow__ncclLogicalAllReduceOp : OneFlow_BaseOp<"_nccl_logical_all_reduce", [NoMemoryEffect, NoGrad, DeclareOpInterfaceMethods<UserOpCompatibleInterface>]> {
  let input = (ins
    OneFlow_Tensor:$in
  );
  let output = (outs
    OneFlow_Tensor:$out
  );
  let attrs = (ins
    StrArrayAttr:$src_reduced_nd_sbp,
    StrArrayAttr:$dst_reduced_nd_sbp
  );
  let has_logical_tensor_desc_infer_fn = 1;
  let has_get_sbp_fn = 1;
  let has_data_type_infer_fn = 1;
  let has_device_and_stream_infer_fn = 1;
  let has_nd_sbp_infer_fn = 1;
}

def OneFlow__ncclLogicalReduceScatterOp : OneFlow_BaseOp<"_nccl_logical_reduce_scatter", [NoMemoryEffect, NoGrad, DeclareOpInterfaceMethods<UserOpCompatibleInterface>]> {
  let input = (ins
    OneFlow_Tensor:$in
  );
  let output = (outs
    OneFlow_Tensor:$out
  );
  let attrs = (ins
    StrArrayAttr:$src_reduced_nd_sbp,
    StrArrayAttr:$dst_reduced_nd_sbp
  );
  let has_logical_tensor_desc_infer_fn = 1;
  let has_get_sbp_fn = 1;
  let has_data_type_infer_fn = 1;
  let has_device_and_stream_infer_fn = 1;
  let has_nd_sbp_infer_fn = 1;
}

def OneFlow__ncclLogicalReduceScatterNoncontinuousOp : OneFlow_BaseOp<"_nccl_logical_reduce_scatter_noncontinuous", [NoMemoryEffect, NoGrad, DeclareOpInterfaceMethods<UserOpCompatibleInterface>]> {
  let input = (ins
    OneFlow_Tensor:$in
  );
  let output = (outs
    OneFlow_Tensor:$out
  );
  let attrs = (ins
    StrArrayAttr:$src_reduced_nd_sbp,
    StrArrayAttr:$dst_reduced_nd_sbp
  );
  let has_logical_tensor_desc_infer_fn = 1;
  let has_get_sbp_fn = 1;
  let has_data_type_infer_fn = 1;
  let has_device_and_stream_infer_fn = 1;
  let has_nd_sbp_infer_fn = 1;
}

def OneFlow__ncclLogicalS2sOp : OneFlow_BaseOp<"_nccl_logical_s2s", [NoMemoryEffect, NoGrad, DeclareOpInterfaceMethods<UserOpCompatibleInterface>]> {
  let input = (ins
    OneFlow_Tensor:$in
  );
  let output = (outs
    OneFlow_Tensor:$out
  );
  let attrs = (ins
    StrArrayAttr:$src_reduced_nd_sbp,
    StrArrayAttr:$dst_reduced_nd_sbp
  );
  let has_logical_tensor_desc_infer_fn = 1;
  let has_get_sbp_fn = 1;
  let has_data_type_infer_fn = 1;
  let has_device_and_stream_infer_fn = 1;
  let has_nd_sbp_infer_fn = 1;
}

def OneFlow__ncclLogicalSendRecvOp : OneFlow_BaseOp<"_nccl_logical_send_recv", [NoMemoryEffect, NoGrad, DeclareOpInterfaceMethods<UserOpCompatibleInterface>]> {
  let input = (ins
    OneFlow_Tensor:$in
  );
  let output = (outs
    OneFlow_Tensor:$out
  );
  let attrs = (ins
    StrArrayAttr:$src_nd_sbp,
    StrArrayAttr:$dst_nd_sbp
  );
  let has_logical_tensor_desc_infer_fn = 1;
  let has_get_sbp_fn = 1;
  let has_data_type_infer_fn = 1;
  let has_device_and_stream_infer_fn = 1;
  let has_nd_sbp_infer_fn = 1;
}

#endif // GET_ONEFLOW_NCCL_OP_DEFINITIONS


#ifdef GET_ONEFLOW_NORMALIZATION_OP_DEFINITIONS

def OneFlow_NormalizationAddReluOp : OneFlow_BaseOp<"normalization_add_relu", [NoMemoryEffect, AttrSizedOperandSegments, AttrSizedResultSegments, DeclareOpInterfaceMethods<UserOpCompatibleInterface>, DeclareOpInterfaceMethods<InferTypeOpInterface, ["refineReturnTypes"]>]> {
  let input = (ins
    OneFlow_Tensor:$x,
    Optional<OneFlow_Tensor>:$addend,
    Optional<OneFlow_Tensor>:$moving_mean,
    Optional<OneFlow_Tensor>:$moving_variance,
    OneFlow_Tensor:$gamma,
    OneFlow_Tensor:$beta
  );
  let output = (outs
    OneFlow_Tensor:$y,
    OneFlow_Tensor:$reserve_space,
    Optional<OneFlow_Tensor>:$mean,
    Optional<OneFlow_Tensor>:$inv_variance
  );
  let attrs = (ins
    DefaultValuedAttr<SI32Attr, "0">:$axis,
    DefaultValuedAttr<F32Attr, "0.">:$epsilon,
    DefaultValuedAttr<BoolAttr, "false">:$training,
    DefaultValuedAttr<F32Attr, "0.">:$momentum
  );
  let trait_attrs = (ins
    DenseI32ArrayAttr:$operand_segment_sizes,
    DenseI32ArrayAttr:$result_segment_sizes
  );
  let has_logical_tensor_desc_infer_fn = 1;
  let has_physical_tensor_desc_infer_fn = 1;
  let has_get_sbp_fn = 1;
  let has_data_type_infer_fn = 1;
  let has_input_arg_modify_fn = 1;
}

def OneFlow_BatchNormStatsOp : OneFlow_BaseOp<"batch_norm_stats", [NoMemoryEffect, DeclareOpInterfaceMethods<UserOpCompatibleInterface>]> {
  let input = (ins
    OneFlow_Tensor:$input
  );
  let output = (outs
    OneFlow_Tensor:$mean,
    OneFlow_Tensor:$invstd
  );
  let attrs = (ins
    DefaultValuedAttr<SI32Attr, "1">:$axis,
    DefaultValuedAttr<F32Attr, "0.00001">:$eps
  );
  let has_logical_tensor_desc_infer_fn = 1;
  let has_physical_tensor_desc_infer_fn = 1;
  let has_get_sbp_fn = 1;
  let has_data_type_infer_fn = 1;
}

def OneFlow_BatchNormGatherStatsWithCountsOp : OneFlow_BaseOp<"batch_norm_gather_stats_with_counts", [NoMemoryEffect, AttrSizedOperandSegments, DeclareOpInterfaceMethods<UserOpCompatibleInterface>]> {
  let input = (ins
    OneFlow_Tensor:$input,
    OneFlow_Tensor:$mean,
    OneFlow_Tensor:$invstd,
    OneFlow_Tensor:$counts,
    Optional<OneFlow_Tensor>:$running_mean,
    Optional<OneFlow_Tensor>:$running_var
  );
  let output = (outs
    OneFlow_Tensor:$global_mean,
    OneFlow_Tensor:$global_invstd
  );
  let attrs = (ins
    DefaultValuedAttr<F32Attr, "0.00001">:$eps,
    DefaultValuedAttr<F32Attr, "0.9">:$momentum
  );
  let trait_attrs = (ins
    DenseI32ArrayAttr:$operand_segment_sizes
  );
  let has_logical_tensor_desc_infer_fn = 1;
  let has_physical_tensor_desc_infer_fn = 1;
  let has_get_sbp_fn = 1;
  let has_data_type_infer_fn = 1;
  let has_input_arg_modify_fn = 1;
}

def OneFlow_BatchNormElemtOp : OneFlow_BaseOp<"batch_norm_elemt", [NoMemoryEffect, DeclareOpInterfaceMethods<UserOpCompatibleInterface>]> {
  let input = (ins
    OneFlow_Tensor:$input,
    OneFlow_Tensor:$weight,
    OneFlow_Tensor:$bias,
    OneFlow_Tensor:$mean,
    OneFlow_Tensor:$invstd
  );
  let output = (outs
    OneFlow_Tensor:$output
  );
  let attrs = (ins
    DefaultValuedAttr<SI32Attr, "1">:$axis,
    DefaultValuedAttr<F32Attr, "0.00001">:$eps
  );
  let has_logical_tensor_desc_infer_fn = 1;
  let has_physical_tensor_desc_infer_fn = 1;
  let has_get_sbp_fn = 1;
  let has_data_type_infer_fn = 1;
}

def OneFlow_BatchNormBackwardReduceOp : OneFlow_BaseOp<"batch_norm_backward_reduce", [NoMemoryEffect, DeclareOpInterfaceMethods<UserOpCompatibleInterface>]> {
  let input = (ins
    OneFlow_Tensor:$grad_out,
    OneFlow_Tensor:$input,
    OneFlow_Tensor:$mean,
    OneFlow_Tensor:$invstd
  );
  let output = (outs
    OneFlow_Tensor:$sum_dy,
    OneFlow_Tensor:$sum_dy_xmu,
    OneFlow_Tensor:$grad_weight,
    OneFlow_Tensor:$grad_bias
  );
  let attrs = (ins
    DefaultValuedAttr<SI32Attr, "1">:$axis
  );
  let has_logical_tensor_desc_infer_fn = 1;
  let has_physical_tensor_desc_infer_fn = 1;
  let has_get_sbp_fn = 1;
  let has_data_type_infer_fn = 1;
}

def OneFlow_BatchNormBackwardElemtOp : OneFlow_BaseOp<"batch_norm_backward_elemt", [NoMemoryEffect, DeclareOpInterfaceMethods<UserOpCompatibleInterface>]> {
  let input = (ins
    OneFlow_Tensor:$grad_out,
    OneFlow_Tensor:$input,
    OneFlow_Tensor:$mean,
    OneFlow_Tensor:$invstd,
    OneFlow_Tensor:$weight,
    OneFlow_Tensor:$sum_dy,
    OneFlow_Tensor:$sum_dy_xmu,
    OneFlow_Tensor:$count
  );
  let output = (outs
    OneFlow_Tensor:$grad_in
  );
  let attrs = (ins
    DefaultValuedAttr<SI32Attr, "1">:$axis
  );
  let has_logical_tensor_desc_infer_fn = 1;
  let has_physical_tensor_desc_infer_fn = 1;
  let has_get_sbp_fn = 1;
  let has_data_type_infer_fn = 1;
}

def OneFlow_CropMirrorNormalizeFromTensorbufferOp : OneFlow_BaseOp<"crop_mirror_normalize_from_tensorbuffer", [NoMemoryEffect, NoGrad, CpuOnly, DeclareOpInterfaceMethods<UserOpCompatibleInterface>]> {
  let input = (ins
    OneFlow_Tensor:$in,
    Optional<OneFlow_Tensor>:$mirror
  );
  let output = (outs
    OneFlow_Tensor:$out
  );
  let attrs = (ins
    DefaultValuedAttr<StrAttr, "\"BGR\"">:$color_space,
    DefaultValuedAttr<StrAttr, "\"NCHW\"">:$output_layout,
    F32ArrayAttr:$mean,
    F32ArrayAttr:$std,
    DefaultValuedAttr<SI64Attr, "0">:$crop_h,
    DefaultValuedAttr<SI64Attr, "0">:$crop_w,
    DefaultValuedAttr<F32Attr, "0.5">:$crop_pos_x,
    DefaultValuedAttr<F32Attr, "0.5">:$crop_pos_y,
    OneFlow_DataType:$output_dtype
  );
  let has_logical_tensor_desc_infer_fn = 1;
  let has_physical_tensor_desc_infer_fn = 1;
  let has_get_sbp_fn = 1;
  let has_data_type_infer_fn = 1;
}

def OneFlow_CropMirrorNormalizeFromUint8Op : OneFlow_BaseOp<"crop_mirror_normalize_from_uint8", [NoMemoryEffect, NoGrad, DeclareOpInterfaceMethods<UserOpCompatibleInterface>]> {
  let input = (ins
    OneFlow_Tensor:$in,
    Optional<OneFlow_Tensor>:$mirror
  );
  let output = (outs
    OneFlow_Tensor:$out
  );
  let attrs = (ins
    DefaultValuedAttr<StrAttr, "\"BGR\"">:$color_space,
    DefaultValuedAttr<StrAttr, "\"NCHW\"">:$output_layout,
    F32ArrayAttr:$mean,
    F32ArrayAttr:$std,
    DefaultValuedAttr<SI64Attr, "0">:$crop_h,
    DefaultValuedAttr<SI64Attr, "0">:$crop_w,
    DefaultValuedAttr<F32Attr, "0.5">:$crop_pos_x,
    DefaultValuedAttr<F32Attr, "0.5">:$crop_pos_y,
    OneFlow_DataType:$output_dtype
  );
  let has_logical_tensor_desc_infer_fn = 1;
  let has_physical_tensor_desc_infer_fn = 1;
  let has_get_sbp_fn = 1;
  let has_data_type_infer_fn = 1;
}

def OneFlow_ImageNormalizeOp : OneFlow_BaseOp<"image_normalize", [NoMemoryEffect, NoGrad, CpuOnly, DeclareOpInterfaceMethods<UserOpCompatibleInterface>]> {
  let input = (ins
    OneFlow_Tensor:$in
  );
  let output = (outs
    OneFlow_Tensor:$out
  );
  let attrs = (ins
    F32ArrayAttr:$std,
    F32ArrayAttr:$mean
  );
  let has_logical_tensor_desc_infer_fn = 1;
  let has_physical_tensor_desc_infer_fn = 1;
  let has_get_sbp_fn = 1;
  let has_data_type_infer_fn = 1;
}

def OneFlow_L2NormalizeOp : OneFlow_BaseOp<"l2_normalize", [NoMemoryEffect, DeclareOpInterfaceMethods<UserOpCompatibleInterface>]> {
  let input = (ins
    OneFlow_Tensor:$x
  );
  let output = (outs
    OneFlow_Tensor:$y,
    OneFlow_Tensor:$square_x_sum
  );
  let attrs = (ins
    DefaultValuedAttr<SI32Attr, "0">:$axis,
    DefaultValuedAttr<F32Attr, "0.">:$epsilon
  );
  let has_logical_tensor_desc_infer_fn = 1;
  let has_physical_tensor_desc_infer_fn = 1;
  let has_get_sbp_fn = 1;
  let has_data_type_infer_fn = 1;
}

def OneFlow_L2NormalizeGradOp : OneFlow_BaseOp<"l2_normalize_grad", [NoMemoryEffect, DeclareOpInterfaceMethods<UserOpCompatibleInterface>]> {
  let input = (ins
    OneFlow_Tensor:$dy,
    OneFlow_Tensor:$y,
    OneFlow_Tensor:$square_x_sum
  );
  let output = (outs
    OneFlow_Tensor:$dx
  );
  let attrs = (ins
    DefaultValuedAttr<SI32Attr, "0">:$axis,
    DefaultValuedAttr<F32Attr, "0.">:$epsilon
  );
  let has_logical_tensor_desc_infer_fn = 1;
  let has_physical_tensor_desc_infer_fn = 1;
  let has_get_sbp_fn = 1;
  let has_data_type_infer_fn = 1;
}

def OneFlow_LayerNormOp : OneFlow_BaseOp<"layer_norm", [NoMemoryEffect, AttrSizedOperandSegments, DeclareOpInterfaceMethods<UserOpCompatibleInterface>]> {
  let input = (ins
    OneFlow_Tensor:$x,
    Optional<OneFlow_Tensor>:$beta,
    Optional<OneFlow_Tensor>:$gamma
  );
  let output = (outs
    OneFlow_Tensor:$y,
    OneFlow_Tensor:$mean,
    OneFlow_Tensor:$inv_variance
  );
  let attrs = (ins
    DefaultValuedAttr<BoolAttr, "false">:$center,
    DefaultValuedAttr<BoolAttr, "false">:$scale,
    DefaultValuedAttr<SI64Attr, "0">:$begin_norm_axis,
    DefaultValuedAttr<SI64Attr, "0">:$begin_params_axis,
    DefaultValuedAttr<F64Attr, "0.">:$epsilon
  );
  let trait_attrs = (ins
    DenseI32ArrayAttr:$operand_segment_sizes
  );
  let has_logical_tensor_desc_infer_fn = 1;
  let has_physical_tensor_desc_infer_fn = 1;
  let has_get_sbp_fn = 1;
  let has_data_type_infer_fn = 1;
}

def OneFlow_SkipLayerNormOp : OneFlow_BaseOp<"skip_layer_norm", [NoMemoryEffect, AttrSizedOperandSegments, DeclareOpInterfaceMethods<UserOpCompatibleInterface>]> {
  let input = (ins
    OneFlow_Tensor:$x,
    Optional<OneFlow_Tensor>:$gamma,
    Optional<OneFlow_Tensor>:$beta,
    Optional<OneFlow_Tensor>:$bias,
    Optional<OneFlow_Tensor>:$skip
  );
  let output = (outs
    OneFlow_Tensor:$y,
    OneFlow_Tensor:$mean,
    OneFlow_Tensor:$inv_variance
  );
  let attrs = (ins
    DefaultValuedAttr<F64Attr, "0.00001">:$epsilon,
    DefaultValuedAttr<F64Attr, "1.0">:$alpha
  );
  let trait_attrs = (ins
    DenseI32ArrayAttr:$operand_segment_sizes
  );
  let has_logical_tensor_desc_infer_fn = 1;
  let has_physical_tensor_desc_infer_fn = 1;
  let has_get_sbp_fn = 1;
  let has_data_type_infer_fn = 1;
}

def OneFlow_LayerNormGradOp : OneFlow_BaseOp<"layer_norm_grad", [NoMemoryEffect, AttrSizedOperandSegments, DeclareOpInterfaceMethods<UserOpCompatibleInterface>]> {
  let input = (ins
    OneFlow_Tensor:$dy,
    OneFlow_Tensor:$x,
    OneFlow_Tensor:$mean,
    OneFlow_Tensor:$inv_variance,
    Optional<OneFlow_Tensor>:$gamma,
    Optional<OneFlow_Tensor>:$_add_to_output
  );
  let output = (outs
    OneFlow_Tensor:$dx
  );
  let attrs = (ins
    DefaultValuedAttr<SI64Attr, "0">:$begin_norm_axis,
    DefaultValuedAttr<F64Attr, "0.">:$epsilon
  );
  let trait_attrs = (ins
    DenseI32ArrayAttr:$operand_segment_sizes
  );
  let has_logical_tensor_desc_infer_fn = 1;
  let has_physical_tensor_desc_infer_fn = 1;
  let has_get_sbp_fn = 1;
  let has_data_type_infer_fn = 1;
}

def OneFlow_LayerNormParamGradOp : OneFlow_BaseOp<"layer_norm_param_grad", [NoMemoryEffect, AttrSizedResultSegments, DeclareOpInterfaceMethods<UserOpCompatibleInterface>]> {
  let input = (ins
    OneFlow_Tensor:$dy,
    OneFlow_Tensor:$x,
    OneFlow_Tensor:$mean,
    OneFlow_Tensor:$inv_variance
  );
  let output = (outs
    Optional<OneFlow_Tensor>:$beta_diff,
    Optional<OneFlow_Tensor>:$gamma_diff
  );
  let attrs = (ins
    DefaultValuedAttr<SI64Attr, "0">:$begin_params_axis
  );
  let trait_attrs = (ins
    DenseI32ArrayAttr:$result_segment_sizes
  );
  let has_logical_tensor_desc_infer_fn = 1;
  let has_physical_tensor_desc_infer_fn = 1;
  let has_get_sbp_fn = 1;
  let has_data_type_infer_fn = 1;
}

def OneFlow_NormalOp : OneFlow_BaseOp<"normal", [NoMemoryEffect, NoGrad, DeclareOpInterfaceMethods<UserOpCompatibleInterface>]> {
  let output = (outs
    OneFlow_Tensor:$out
  );
  let attrs = (ins
    DefaultValuedAttr<F64Attr, "0.">:$mean,
    DefaultValuedAttr<F64Attr, "1.">:$std,
    DefaultValuedAttr<SI64Attr, "0">:$seed,
    OneFlow_DataType:$dtype,
    ShapeAttr:$shape,
    StrArrayAttr:$nd_sbp
  );
  let same_output_regst_num = 1;
  let has_logical_tensor_desc_infer_fn = 1;
  let has_physical_tensor_desc_infer_fn = 1;
  let has_get_sbp_fn = 1;
  let has_data_type_infer_fn = 1;
  let has_nd_sbp_infer_fn = 1;
}

def OneFlow_NormalizationOp : OneFlow_NormalizationBaseOp<"normalization", [AttrSizedResultSegments, DeclareOpInterfaceMethods<NCHWCompatibleInterface>]> {
  let hasCanonicalizer = 1;
}

def OneFlow_NormalizationGradOp : OneFlow_BaseOp<"normalization_grad", [NoMemoryEffect, DeclareOpInterfaceMethods<UserOpCompatibleInterface>]> {
  let input = (ins
    OneFlow_Tensor:$x,
    OneFlow_Tensor:$dy,
    OneFlow_Tensor:$mean,
    OneFlow_Tensor:$inv_variance,
    OneFlow_Tensor:$gamma
  );
  let output = (outs
    OneFlow_Tensor:$gamma_diff,
    OneFlow_Tensor:$beta_diff,
    OneFlow_Tensor:$dx
  );
  let attrs = (ins
    DefaultValuedAttr<SI32Attr, "0">:$axis,
    DefaultValuedAttr<F32Attr, "0.">:$epsilon
  );
  let has_logical_tensor_desc_infer_fn = 1;
  let has_physical_tensor_desc_infer_fn = 1;
  let has_get_sbp_fn = 1;
  let has_data_type_infer_fn = 1;
}

def OneFlow_GroupNormOp : OneFlow_BaseOp<"group_norm", [NoMemoryEffect, AttrSizedOperandSegments, DeclareOpInterfaceMethods<UserOpCompatibleInterface>, DeclareOpInterfaceMethods<NCHWCompatibleInterface>]> {
  let input = (ins
    OneFlow_Tensor:$x,
    Optional<OneFlow_Tensor>:$beta,
    Optional<OneFlow_Tensor>:$gamma
  );
  let output = (outs
    OneFlow_Tensor:$y,
    OneFlow_Tensor:$mean,
    OneFlow_Tensor:$inv_variance
  );
  let attrs = (ins
    DefaultValuedAttr<BoolAttr, "false">:$affine,
    DefaultValuedAttr<SI32Attr, "0">:$num_groups,
    DefaultValuedAttr<F64Attr, "0.">:$epsilon,
    DefaultValuedAttr<StrAttr, "\"channels_first\"">:$data_format,
    DefaultValuedAttr<StrAttr, "\"none\"">:$activation
  );
  let trait_attrs = (ins
    DenseI32ArrayAttr:$operand_segment_sizes
  );
  let has_logical_tensor_desc_infer_fn = 1;
  let has_physical_tensor_desc_infer_fn = 1;
  let has_get_sbp_fn = 1;
  let has_data_type_infer_fn = 1;
}

def OneFlow_GroupNormGradOp : OneFlow_BaseOp<"group_norm_grad", [NoMemoryEffect, DeclareOpInterfaceMethods<UserOpCompatibleInterface>]> {
  let input = (ins
    OneFlow_Tensor:$dy,
    OneFlow_Tensor:$x,
    OneFlow_Tensor:$mean,
    OneFlow_Tensor:$inv_variance,
    Optional<OneFlow_Tensor>:$gamma
  );
  let output = (outs
    OneFlow_Tensor:$dx
  );
  let attrs = (ins
    DefaultValuedAttr<SI32Attr, "0">:$num_groups,
    DefaultValuedAttr<F64Attr, "0.">:$epsilon
  );
  let trait_attrs = (ins
    DenseI32ArrayAttr:$operand_segment_sizes
  );
  let has_logical_tensor_desc_infer_fn = 1;
  let has_physical_tensor_desc_infer_fn = 1;
  let has_get_sbp_fn = 1;
  let has_data_type_infer_fn = 1;
}

def OneFlow_GroupNormParamGradOp : OneFlow_BaseOp<"group_norm_param_grad", [NoMemoryEffect, DeclareOpInterfaceMethods<UserOpCompatibleInterface>]> {
  let input = (ins
    OneFlow_Tensor:$dy,
    OneFlow_Tensor:$x,
    OneFlow_Tensor:$mean,
    OneFlow_Tensor:$inv_variance
  );
  let output = (outs
    OneFlow_Tensor:$dgamma,
    OneFlow_Tensor:$dbeta
  );
  let has_logical_tensor_desc_infer_fn = 1;
  let has_physical_tensor_desc_infer_fn = 1;
  let has_get_sbp_fn = 1;
  let has_data_type_infer_fn = 1;
}

def OneFlow_RmsNormOp : OneFlow_BaseOp<"rms_norm", [NoMemoryEffect, DeclareOpInterfaceMethods<UserOpCompatibleInterface>]> {
  let input = (ins
    OneFlow_Tensor:$x,
    Optional<OneFlow_Tensor>:$weight
  );
  let output = (outs
    OneFlow_Tensor:$y,
    OneFlow_Tensor:$inv_rms
  );
  let attrs = (ins
    ShapeAttr:$normalized_shape,
    DefaultValuedAttr<F32Attr, "0.00001">:$epsilon
  );
  let has_logical_tensor_desc_infer_fn = 1;
  let has_physical_tensor_desc_infer_fn = 1;
  let has_get_sbp_fn = 1;
  let has_data_type_infer_fn = 1;
}

def OneFlow_RmsNormParamGradOp : OneFlow_BaseOp<"rms_norm_param_grad", [NoMemoryEffect, DeclareOpInterfaceMethods<UserOpCompatibleInterface>]> {
  let input = (ins
    OneFlow_Tensor:$dy,
    OneFlow_Tensor:$x,
    OneFlow_Tensor:$inv_rms
  );
  let output = (outs
    OneFlow_Tensor:$weight_grad
  );
  let has_logical_tensor_desc_infer_fn = 1;
  let has_physical_tensor_desc_infer_fn = 1;
  let has_get_sbp_fn = 1;
  let has_data_type_infer_fn = 1;
}

def OneFlow_RmsNormGradOp : OneFlow_BaseOp<"rms_norm_grad", [NoMemoryEffect, DeclareOpInterfaceMethods<UserOpCompatibleInterface>]> {
  let input = (ins
    OneFlow_Tensor:$dy,
    OneFlow_Tensor:$x,
    OneFlow_Tensor:$inv_rms,
    Optional<OneFlow_Tensor>:$weight
  );
  let output = (outs
    OneFlow_Tensor:$dx
  );
  let has_logical_tensor_desc_infer_fn = 1;
  let has_physical_tensor_desc_infer_fn = 1;
  let has_get_sbp_fn = 1;
  let has_data_type_infer_fn = 1;
}

def OneFlow_SkipRmsNormOp : OneFlow_BaseOp<"skip_rms_norm", [NoMemoryEffect, AttrSizedOperandSegments, DeclareOpInterfaceMethods<UserOpCompatibleInterface>]> {
  let input = (ins
    OneFlow_Tensor:$x,
    Optional<OneFlow_Tensor>:$weight,
    Optional<OneFlow_Tensor>:$bias,
    Optional<OneFlow_Tensor>:$skip
  );
  let output = (outs
    OneFlow_Tensor:$y,
    OneFlow_Tensor:$inv_rms
  );
  let attrs = (ins
    ShapeAttr:$normalized_shape,
    DefaultValuedAttr<F32Attr, "0.00001">:$epsilon,
    DefaultValuedAttr<F32Attr, "1.0">:$alpha
  );
  let has_logical_tensor_desc_infer_fn = 1;
  let has_physical_tensor_desc_infer_fn = 1;
  let has_get_sbp_fn = 1;
  let has_data_type_infer_fn = 1;
}

#endif // GET_ONEFLOW_NORMALIZATION_OP_DEFINITIONS


#ifdef GET_ONEFLOW_OPTIMIZER_OP_DEFINITIONS

def OneFlow_AdagradUpdateOp : OneFlow_BaseOp<"adagrad_update", [NoGrad, AttrSizedOperandSegments, DeclareOpInterfaceMethods<UserOpCompatibleInterface>]> {
  let input = (ins
    OneFlow_Tensor:$model,
    OneFlow_Tensor:$model_diff,
    Optional<OneFlow_Tensor>:$learning_rate,
    Optional<OneFlow_Tensor>:$scale_by_tensor,
    Optional<OneFlow_Tensor>:$skip_if,
    Optional<OneFlow_Tensor>:$train_step,
    OneFlow_Tensor:$sum
  );
  let attrs = (ins
    DefaultValuedAttr<SI32Attr, "0">:$train_step_val,
    DefaultValuedAttr<F32Attr, "0.">:$learning_rate_val,
    DefaultValuedAttr<F32Attr, "1.">:$learning_rate_scale,
    DefaultValuedAttr<F64Attr, "1.">:$scale,
    DefaultValuedAttr<F32Attr, "0.">:$l1,
    DefaultValuedAttr<F32Attr, "0.">:$l2,
    DefaultValuedAttr<F32Attr, "0.">:$lr_decay,
    DefaultValuedAttr<F32Attr, "0.">:$weight_decay,
    DefaultValuedAttr<F32Attr, "0.">:$epsilon
  );
  let trait_attrs = (ins
    DenseI32ArrayAttr:$operand_segment_sizes
  );
  let has_logical_tensor_desc_infer_fn = 1;
  let has_physical_tensor_desc_infer_fn = 1;
  let has_get_sbp_fn = 1;
  let has_data_type_infer_fn = 1;
  let has_input_arg_modify_fn = 1;
}

def OneFlow_AdamBiasCorrectionFactorOp : OneFlow_BaseOp<"adam_bias_correction_factor", [NoGrad, DeclareOpInterfaceMethods<UserOpCompatibleInterface>]> {
  let input = (ins
    OneFlow_Tensor:$train_step
  );
  let output = (outs
    OneFlow_Tensor:$out
  );
  let attrs = (ins
    DefaultValuedAttr<F32Attr, "0.9">:$beta
  );
  let has_logical_tensor_desc_infer_fn = 1;
  let has_physical_tensor_desc_infer_fn = 1;
  let has_get_sbp_fn = 1;
  let has_data_type_infer_fn = 1;
}

def OneFlow_AdamUpdateOp : OneFlow_BaseOp<"adam_update", [NoGrad, AttrSizedOperandSegments, DeclareOpInterfaceMethods<UserOpCompatibleInterface>]> {
  let input = (ins
    OneFlow_Tensor:$model,
    OneFlow_Tensor:$model_diff,
    Optional<OneFlow_Tensor>:$model_copy,
    Optional<OneFlow_Tensor>:$learning_rate,
    Optional<OneFlow_Tensor>:$scale_by_tensor,
    Optional<OneFlow_Tensor>:$skip_if,
    Optional<OneFlow_Tensor>:$bias_correction1,
    Optional<OneFlow_Tensor>:$bias_correction2,
    OneFlow_Tensor:$m,
    OneFlow_Tensor:$v,
    Optional<OneFlow_Tensor>:$max_v
  );
  let attrs = (ins
    DefaultValuedAttr<F32Attr, "0.">:$learning_rate_val,
    DefaultValuedAttr<F32Attr, "1.">:$learning_rate_scale,
    DefaultValuedAttr<F32Attr, "1.">:$bias_correction1_val,
    DefaultValuedAttr<F32Attr, "1.">:$bias_correction2_val,
    DefaultValuedAttr<F64Attr, "1.">:$scale,
    DefaultValuedAttr<F32Attr, "0.">:$l1,
    DefaultValuedAttr<F32Attr, "0.">:$l2,
    DefaultValuedAttr<F32Attr, "0.9">:$beta1,
    DefaultValuedAttr<F32Attr, "0.999">:$beta2,
    DefaultValuedAttr<F32Attr, "0.">:$epsilon,
    DefaultValuedAttr<F32Attr, "0.">:$weight_decay,
    DefaultValuedAttr<BoolAttr, "false">:$amsgrad,
    DefaultValuedAttr<BoolAttr, "true">:$do_bias_correction
  );
  let trait_attrs = (ins
    DenseI32ArrayAttr:$operand_segment_sizes
  );
  let has_logical_tensor_desc_infer_fn = 1;
  let has_physical_tensor_desc_infer_fn = 1;
  let has_get_sbp_fn = 1;
  let has_data_type_infer_fn = 1;
  let has_input_arg_modify_fn = 1;
}

def OneFlow_IndexedSlicesAdamUpdateOp : OneFlow_BaseOp<"indexed_slices_adam_update", [NoGrad, AttrSizedOperandSegments, DeclareOpInterfaceMethods<UserOpCompatibleInterface>]> {
  let input = (ins
    OneFlow_Tensor:$model,
    OneFlow_Tensor:$model_diff_indices,
    OneFlow_Tensor:$model_diff_values,
    OneFlow_Tensor:$learning_rate,
    Optional<OneFlow_Tensor>:$bias_correction1,
    Optional<OneFlow_Tensor>:$bias_correction2,
    OneFlow_Tensor:$m,
    OneFlow_Tensor:$v,
    Optional<OneFlow_Tensor>:$max_v
  );
  let attrs = (ins
    DefaultValuedAttr<F32Attr, "0.">:$learning_rate_val,
    DefaultValuedAttr<F32Attr, "1.">:$learning_rate_scale,
    DefaultValuedAttr<F32Attr, "0.9">:$beta1,
    DefaultValuedAttr<F32Attr, "0.999">:$beta2,
    DefaultValuedAttr<F32Attr, "0.">:$epsilon,
    DefaultValuedAttr<F32Attr, "0.">:$weight_decay,
    DefaultValuedAttr<BoolAttr, "false">:$amsgrad,
    DefaultValuedAttr<BoolAttr, "true">:$do_bias_correction
  );
  let trait_attrs = (ins
    DenseI32ArrayAttr:$operand_segment_sizes
  );
  let has_logical_tensor_desc_infer_fn = 1;
  let has_physical_tensor_desc_infer_fn = 1;
  let has_get_sbp_fn = 1;
  let has_data_type_infer_fn = 1;
  let has_input_arg_modify_fn = 1;
}

def OneFlow_IndexedSlicesMomentumUpdateOp : OneFlow_BaseOp<"indexed_slices_momentum_update", [NoGrad, DeclareOpInterfaceMethods<UserOpCompatibleInterface>]> {
  let input = (ins
    OneFlow_Tensor:$model,
    OneFlow_Tensor:$model_diff_indices,
    OneFlow_Tensor:$model_diff_values,
    OneFlow_Tensor:$learning_rate,
    OneFlow_Tensor:$momentum
  );
  let attrs = (ins
    DefaultValuedAttr<F32Attr, "1.">:$learning_rate_scale,
    DefaultValuedAttr<F32Attr, "0.9">:$beta,
    DefaultValuedAttr<F32Attr, "0.0">:$dampening,
    DefaultValuedAttr<BoolAttr, "false">:$nesterov,
    DefaultValuedAttr<BoolAttr, "false">:$maximize,
    DefaultValuedAttr<F32Attr, "0.">:$weight_decay
  );
  let has_logical_tensor_desc_infer_fn = 1;
  let has_physical_tensor_desc_infer_fn = 1;
  let has_get_sbp_fn = 1;
  let has_data_type_infer_fn = 1;
  let has_input_arg_modify_fn = 1;
}

def OneFlow_IndexedSlicesSgdUpdateOp : OneFlow_BaseOp<"indexed_slices_sgd_update", [NoGrad, DeclareOpInterfaceMethods<UserOpCompatibleInterface>]> {
  let input = (ins
    OneFlow_Tensor:$model,
    OneFlow_Tensor:$model_diff_indices,
    OneFlow_Tensor:$model_diff_values,
    OneFlow_Tensor:$learning_rate
  );
  let attrs = (ins
    DefaultValuedAttr<F32Attr, "1.">:$learning_rate_scale,
    DefaultValuedAttr<F32Attr, "0.">:$weight_decay
  );
  let has_logical_tensor_desc_infer_fn = 1;
  let has_physical_tensor_desc_infer_fn = 1;
  let has_get_sbp_fn = 1;
  let has_data_type_infer_fn = 1;
  let has_input_arg_modify_fn = 1;
}

def OneFlow_LambUpdateOp : OneFlow_BaseOp<"lamb_update", [NoGrad, AttrSizedOperandSegments, DeclareOpInterfaceMethods<UserOpCompatibleInterface>]> {
  let input = (ins
    OneFlow_Tensor:$model,
    OneFlow_Tensor:$model_diff,
    Optional<OneFlow_Tensor>:$learning_rate,
    Optional<OneFlow_Tensor>:$scale_by_tensor,
    Optional<OneFlow_Tensor>:$skip_if,
    Optional<OneFlow_Tensor>:$bias_correction1,
    Optional<OneFlow_Tensor>:$bias_correction2,
    OneFlow_Tensor:$m,
    OneFlow_Tensor:$v
  );
  let attrs = (ins
    DefaultValuedAttr<F32Attr, "0.">:$learning_rate_val,
    DefaultValuedAttr<F32Attr, "1.">:$learning_rate_scale,
    DefaultValuedAttr<F32Attr, "1.">:$bias_correction1_val,
    DefaultValuedAttr<F32Attr, "1.">:$bias_correction2_val,
    DefaultValuedAttr<F64Attr, "1.">:$scale,
    DefaultValuedAttr<F32Attr, "0.">:$l1,
    DefaultValuedAttr<F32Attr, "0.">:$l2,
    DefaultValuedAttr<F32Attr, "0.9">:$beta1,
    DefaultValuedAttr<F32Attr, "0.999">:$beta2,
    DefaultValuedAttr<F32Attr, "0.">:$epsilon,
    DefaultValuedAttr<F32Attr, "0.">:$weight_decay,
    DefaultValuedAttr<BoolAttr, "true">:$do_bias_correction
  );
  let trait_attrs = (ins
    DenseI32ArrayAttr:$operand_segment_sizes
  );
  let has_logical_tensor_desc_infer_fn = 1;
  let has_physical_tensor_desc_infer_fn = 1;
  let has_get_sbp_fn = 1;
  let has_data_type_infer_fn = 1;
  let has_input_arg_modify_fn = 1;
}

def OneFlow_LarsUpdateOp : OneFlow_BaseOp<"lars_update", [NoGrad, AttrSizedOperandSegments, DeclareOpInterfaceMethods<UserOpCompatibleInterface>]> {
  let input = (ins
    OneFlow_Tensor:$model,
    OneFlow_Tensor:$model_diff,
    OneFlow_Tensor:$learning_rate,
    OneFlow_Tensor:$momentum,
    Optional<OneFlow_Tensor>:$scale_by_tensor,
    Optional<OneFlow_Tensor>:$skip_if
  );
  let attrs = (ins
    DefaultValuedAttr<F32Attr, "1.">:$learning_rate_scale,
    DefaultValuedAttr<F64Attr, "1.">:$scale,
    DefaultValuedAttr<F32Attr, "0.">:$l1,
    DefaultValuedAttr<F32Attr, "0.">:$l2,
    DefaultValuedAttr<F32Attr, "0.9">:$momentum_beta,
    DefaultValuedAttr<F32Attr, "0.">:$epsilon,
    DefaultValuedAttr<F32Attr, "0.0001">:$lars_coefficient,
    DefaultValuedAttr<F32Attr, "0.">:$weight_decay
  );
  let trait_attrs = (ins
    DenseI32ArrayAttr:$operand_segment_sizes
  );
  let has_logical_tensor_desc_infer_fn = 1;
  let has_physical_tensor_desc_infer_fn = 1;
  let has_get_sbp_fn = 1;
  let has_data_type_infer_fn = 1;
  let has_input_arg_modify_fn = 1;
}

def OneFlow_MomentumUpdateOp : OneFlow_BaseOp<"momentum_update", [NoGrad, AttrSizedOperandSegments, DeclareOpInterfaceMethods<UserOpCompatibleInterface>]> {
  let input = (ins
    OneFlow_Tensor:$model,
    OneFlow_Tensor:$model_diff,
    OneFlow_Tensor:$momentum,
    Optional<OneFlow_Tensor>:$learning_rate,
    Optional<OneFlow_Tensor>:$scale_by_tensor,
    Optional<OneFlow_Tensor>:$skip_if
  );
  let attrs = (ins
    DefaultValuedAttr<F32Attr, "0.">:$learning_rate_val,
    DefaultValuedAttr<F32Attr, "1.">:$learning_rate_scale,
    DefaultValuedAttr<F64Attr, "1.">:$scale,
    DefaultValuedAttr<F32Attr, "0.">:$l1,
    DefaultValuedAttr<F32Attr, "0.">:$l2,
    DefaultValuedAttr<F32Attr, "0.9">:$beta,
    DefaultValuedAttr<F32Attr, "0.0">:$dampening,
    DefaultValuedAttr<BoolAttr, "false">:$nesterov,
    DefaultValuedAttr<BoolAttr, "false">:$maximize,
    DefaultValuedAttr<F32Attr, "0.">:$weight_decay
  );
  let trait_attrs = (ins
    DenseI32ArrayAttr:$operand_segment_sizes
  );
  let has_logical_tensor_desc_infer_fn = 1;
  let has_physical_tensor_desc_infer_fn = 1;
  let has_get_sbp_fn = 1;
  let has_data_type_infer_fn = 1;
  let has_input_arg_modify_fn = 1;
}

def OneFlow_RmspropUpdateOp : OneFlow_BaseOp<"rmsprop_update", [NoGrad, AttrSizedOperandSegments, DeclareOpInterfaceMethods<UserOpCompatibleInterface>]> {
  let input = (ins
    OneFlow_Tensor:$model,
    OneFlow_Tensor:$model_diff,
    Optional<OneFlow_Tensor>:$learning_rate,
    Optional<OneFlow_Tensor>:$scale_by_tensor,
    Optional<OneFlow_Tensor>:$skip_if,
    OneFlow_Tensor:$mean_square,
    Optional<OneFlow_Tensor>:$mean_gradient
  );
  let attrs = (ins
    DefaultValuedAttr<F32Attr, "0.">:$learning_rate_val,
    DefaultValuedAttr<F32Attr, "1.">:$learning_rate_scale,
    DefaultValuedAttr<F64Attr, "1.">:$scale,
    DefaultValuedAttr<F32Attr, "0.">:$l1,
    DefaultValuedAttr<F32Attr, "0.">:$l2,
    DefaultValuedAttr<BoolAttr, "false">:$centered,
    DefaultValuedAttr<F32Attr, "0.">:$epsilon,
    DefaultValuedAttr<F32Attr, "0.99">:$decay_rate,
    DefaultValuedAttr<F32Attr, "0.">:$weight_decay
  );
  let trait_attrs = (ins
    DenseI32ArrayAttr:$operand_segment_sizes
  );
  let has_logical_tensor_desc_infer_fn = 1;
  let has_physical_tensor_desc_infer_fn = 1;
  let has_get_sbp_fn = 1;
  let has_data_type_infer_fn = 1;
  let has_input_arg_modify_fn = 1;
}

def OneFlow_SgdUpdateOp : OneFlow_BaseOp<"sgd_update", [NoGrad, AttrSizedOperandSegments, DeclareOpInterfaceMethods<UserOpCompatibleInterface>]> {
  let input = (ins
    OneFlow_Tensor:$model,
    OneFlow_Tensor:$model_diff,
    Optional<OneFlow_Tensor>:$model_copy,
    Optional<OneFlow_Tensor>:$learning_rate,
    Optional<OneFlow_Tensor>:$scale_by_tensor,
    Optional<OneFlow_Tensor>:$skip_if
  );
  let attrs = (ins
    DefaultValuedAttr<F32Attr, "0.">:$learning_rate_val,
    DefaultValuedAttr<F32Attr, "1.">:$learning_rate_scale,
    DefaultValuedAttr<F64Attr, "1.">:$scale,
    DefaultValuedAttr<F32Attr, "0.">:$l1,
    DefaultValuedAttr<F32Attr, "0.">:$l2,
    DefaultValuedAttr<F32Attr, "0.">:$weight_decay
  );
  let trait_attrs = (ins
    DenseI32ArrayAttr:$operand_segment_sizes
  );
  let has_logical_tensor_desc_infer_fn = 1;
  let has_physical_tensor_desc_infer_fn = 1;
  let has_get_sbp_fn = 1;
  let has_data_type_infer_fn = 1;
  let has_input_arg_modify_fn = 1;
}

def OneFlow_FtrlUpdateOp : OneFlow_BaseOp<"ftrl_update", [NoGrad, AttrSizedOperandSegments, DeclareOpInterfaceMethods<UserOpCompatibleInterface>]> {
  let input = (ins
    OneFlow_Tensor:$model,
    OneFlow_Tensor:$model_diff,
    Optional<OneFlow_Tensor>:$learning_rate,
    Optional<OneFlow_Tensor>:$skip_if,
    OneFlow_Tensor:$accumulate,
    OneFlow_Tensor:$z
  );
  let attrs = (ins
    DefaultValuedAttr<F32Attr, "0.">:$learning_rate_val,
    DefaultValuedAttr<F32Attr, "1.">:$learning_rate_scale,
    DefaultValuedAttr<F64Attr, "1.">:$scale,
    DefaultValuedAttr<F32Attr, "0.">:$l1,
    DefaultValuedAttr<F32Attr, "0.">:$l2,
    DefaultValuedAttr<F32Attr, "0.">:$weight_decay,
    DefaultValuedAttr<F32Attr, "0.">:$lr_power,
    DefaultValuedAttr<F32Attr, "0.">:$lambda1,
    DefaultValuedAttr<F32Attr, "0.">:$lambda2,
    DefaultValuedAttr<F32Attr, "0.">:$beta
  );
  let trait_attrs = (ins
    DenseI32ArrayAttr:$operand_segment_sizes
  );
  let has_logical_tensor_desc_infer_fn = 1;
  let has_physical_tensor_desc_infer_fn = 1;
  let has_get_sbp_fn = 1;
  let has_data_type_infer_fn = 1;
  let has_input_arg_modify_fn = 1;
}

def OneFlow_AdadeltaUpdateOp : OneFlow_BaseOp<"adadelta_update", [NoGrad, AttrSizedOperandSegments, DeclareOpInterfaceMethods<UserOpCompatibleInterface>]> {
  let input = (ins
    OneFlow_Tensor:$model,
    OneFlow_Tensor:$model_diff,
    Optional<OneFlow_Tensor>:$learning_rate,
    Optional<OneFlow_Tensor>:$skip_if,
    OneFlow_Tensor:$square_avgs,
    OneFlow_Tensor:$acc_deltas
  );
  let attrs = (ins
    DefaultValuedAttr<F32Attr, "0.">:$learning_rate_val,
    DefaultValuedAttr<F32Attr, "1.">:$learning_rate_scale,
    DefaultValuedAttr<F64Attr, "1.">:$scale,
    DefaultValuedAttr<F32Attr, "0.">:$l1,
    DefaultValuedAttr<F32Attr, "0.">:$l2,
    DefaultValuedAttr<F32Attr, "0.">:$weight_decay,
    DefaultValuedAttr<F32Attr, "0.9">:$rho,
    DefaultValuedAttr<F32Attr, "0.">:$epsilon,
    DefaultValuedAttr<BoolAttr, "false">:$maximize
  );
  let trait_attrs = (ins
    DenseI32ArrayAttr:$operand_segment_sizes
  );
  let has_logical_tensor_desc_infer_fn = 1;
  let has_physical_tensor_desc_infer_fn = 1;
  let has_get_sbp_fn = 1;
  let has_data_type_infer_fn = 1;
  let has_input_arg_modify_fn = 1;
}

def OneFlow_MultiTensorSgdUpdateOp : OneFlow_BaseOp<"multi_tensor_sgd_update", [NoGrad, AttrSizedOperandSegments, DeclareOpInterfaceMethods<UserOpCompatibleInterface>]> {
  let input = (ins
    Variadic<OneFlow_Tensor>:$model,
    Variadic<OneFlow_Tensor>:$model_diff,
    Optional<OneFlow_Tensor>:$learning_rate,
    Optional<OneFlow_Tensor>:$scale_by_tensor,
    Optional<OneFlow_Tensor>:$skip_if
  );
  let attrs = (ins
    DefaultValuedAttr<F32Attr, "0.">:$learning_rate_val,
    DefaultValuedAttr<F32Attr, "1.">:$learning_rate_scale,
    DefaultValuedAttr<F64Attr, "1.">:$scale,
    DefaultValuedAttr<F32Attr, "0.">:$l1,
    DefaultValuedAttr<F32Attr, "0.">:$l2,
    DefaultValuedAttr<F32Attr, "0.">:$weight_decay
  );
  let trait_attrs = (ins
    DenseI32ArrayAttr:$operand_segment_sizes
  );
  let has_logical_tensor_desc_infer_fn = 1;
  let has_physical_tensor_desc_infer_fn = 1;
  let has_get_sbp_fn = 1;
  let has_data_type_infer_fn = 1;
  let has_input_arg_modify_fn = 1;
}

def OneFlow_MultiTensorMomentumUpdateOp : OneFlow_BaseOp<"multi_tensor_momentum_update", [NoGrad, AttrSizedOperandSegments, DeclareOpInterfaceMethods<UserOpCompatibleInterface>]> {
  let input = (ins
    Variadic<OneFlow_Tensor>:$model,
    Variadic<OneFlow_Tensor>:$model_diff,
    Variadic<OneFlow_Tensor>:$momentum_buf,
    Optional<OneFlow_Tensor>:$learning_rate,
    Optional<OneFlow_Tensor>:$scale_by_tensor,
    Optional<OneFlow_Tensor>:$skip_if
  );
  let attrs = (ins
    DefaultValuedAttr<F32Attr, "0.">:$learning_rate_val,
    DefaultValuedAttr<F32Attr, "1.">:$learning_rate_scale,
    DefaultValuedAttr<F64Attr, "1.">:$scale,
    DefaultValuedAttr<F32Attr, "0.">:$l1,
    DefaultValuedAttr<F32Attr, "0.">:$l2,
    DefaultValuedAttr<F32Attr, "0.">:$weight_decay,
    DefaultValuedAttr<F32Attr, "0.">:$momentum,
    DefaultValuedAttr<F32Attr, "0.">:$dampening,
    DefaultValuedAttr<BoolAttr, "false">:$nesterov,
    DefaultValuedAttr<BoolAttr, "false">:$maximize
  );
  let trait_attrs = (ins
    DenseI32ArrayAttr:$operand_segment_sizes
  );
  let has_logical_tensor_desc_infer_fn = 1;
  let has_physical_tensor_desc_infer_fn = 1;
  let has_get_sbp_fn = 1;
  let has_data_type_infer_fn = 1;
  let has_input_arg_modify_fn = 1;
}

def OneFlow_MultiTensorAdamUpdateOp : OneFlow_BaseOp<"multi_tensor_adam_update", [NoGrad, AttrSizedOperandSegments, DeclareOpInterfaceMethods<UserOpCompatibleInterface>]> {
  let input = (ins
    Variadic<OneFlow_Tensor>:$model,
    Variadic<OneFlow_Tensor>:$model_diff,
    Optional<OneFlow_Tensor>:$learning_rate,
    Optional<OneFlow_Tensor>:$scale_by_tensor,
    Optional<OneFlow_Tensor>:$skip_if,
    Optional<OneFlow_Tensor>:$bias_correction1,
    Optional<OneFlow_Tensor>:$bias_correction2,
    Variadic<OneFlow_Tensor>:$m,
    Variadic<OneFlow_Tensor>:$v
  );
  let attrs = (ins
    DefaultValuedAttr<F32Attr, "0.">:$learning_rate_val,
    DefaultValuedAttr<F32Attr, "1.">:$learning_rate_scale,
    DefaultValuedAttr<F32Attr, "1.">:$bias_correction1_val,
    DefaultValuedAttr<F32Attr, "1.">:$bias_correction2_val,
    DefaultValuedAttr<F64Attr, "1.">:$scale,
    DefaultValuedAttr<F32Attr, "0.">:$l1,
    DefaultValuedAttr<F32Attr, "0.">:$l2,
    DefaultValuedAttr<F32Attr, "0.9">:$beta1,
    DefaultValuedAttr<F32Attr, "0.999">:$beta2,
    DefaultValuedAttr<F32Attr, "0.00001">:$epsilon,
    DefaultValuedAttr<F32Attr, "0.">:$weight_decay,
    DefaultValuedAttr<BoolAttr, "false">:$amsgrad,
    DefaultValuedAttr<BoolAttr, "true">:$do_bias_correction
  );
  let trait_attrs = (ins
    DenseI32ArrayAttr:$operand_segment_sizes
  );
  let has_logical_tensor_desc_infer_fn = 1;
  let has_physical_tensor_desc_infer_fn = 1;
  let has_get_sbp_fn = 1;
  let has_data_type_infer_fn = 1;
  let has_input_arg_modify_fn = 1;
}

def OneFlow_MultiTensorSgdUpdateWithCastOp : OneFlow_BaseOp<"multi_tensor_sgd_update_with_cast", [NoGrad, AttrSizedOperandSegments, DeclareOpInterfaceMethods<UserOpCompatibleInterface>]> {
  let input = (ins
    Variadic<OneFlow_Tensor>:$model,
    Variadic<OneFlow_Tensor>:$model_diff,
    Variadic<OneFlow_Tensor>:$model_copy,
    Optional<OneFlow_Tensor>:$learning_rate,
    Optional<OneFlow_Tensor>:$scale_by_tensor,
    Optional<OneFlow_Tensor>:$skip_if
  );
  let attrs = (ins
    DefaultValuedAttr<F32Attr, "0.">:$learning_rate_val,
    DefaultValuedAttr<F32Attr, "1.">:$learning_rate_scale,
    DefaultValuedAttr<F64Attr, "1.">:$scale,
    DefaultValuedAttr<F32Attr, "0.">:$l1,
    DefaultValuedAttr<F32Attr, "0.">:$l2,
    DefaultValuedAttr<F32Attr, "0.">:$weight_decay
  );
  let trait_attrs = (ins
    DenseI32ArrayAttr:$operand_segment_sizes
  );
  let has_logical_tensor_desc_infer_fn = 1;
  let has_physical_tensor_desc_infer_fn = 1;
  let has_get_sbp_fn = 1;
  let has_data_type_infer_fn = 1;
  let has_input_arg_modify_fn = 1;
}

def OneFlow_MultiTensorMomentumUpdateWithCastOp : OneFlow_BaseOp<"multi_tensor_momentum_update_with_cast", [NoGrad, AttrSizedOperandSegments, DeclareOpInterfaceMethods<UserOpCompatibleInterface>]> {
  let input = (ins
    Variadic<OneFlow_Tensor>:$model,
    Variadic<OneFlow_Tensor>:$model_diff,
    Variadic<OneFlow_Tensor>:$model_copy,
    Variadic<OneFlow_Tensor>:$momentum_buf,
    Optional<OneFlow_Tensor>:$learning_rate,
    Optional<OneFlow_Tensor>:$scale_by_tensor,
    Optional<OneFlow_Tensor>:$skip_if
  );
  let attrs = (ins
    DefaultValuedAttr<F32Attr, "0.">:$learning_rate_val,
    DefaultValuedAttr<F32Attr, "1.">:$learning_rate_scale,
    DefaultValuedAttr<F64Attr, "1.">:$scale,
    DefaultValuedAttr<F32Attr, "0.">:$l1,
    DefaultValuedAttr<F32Attr, "0.">:$l2,
    DefaultValuedAttr<F32Attr, "0.">:$weight_decay,
    DefaultValuedAttr<F32Attr, "0.">:$momentum,
    DefaultValuedAttr<F32Attr, "0.">:$dampening,
    DefaultValuedAttr<BoolAttr, "false">:$nesterov,
    DefaultValuedAttr<BoolAttr, "false">:$maximize
  );
  let trait_attrs = (ins
    DenseI32ArrayAttr:$operand_segment_sizes
  );
  let has_logical_tensor_desc_infer_fn = 1;
  let has_physical_tensor_desc_infer_fn = 1;
  let has_get_sbp_fn = 1;
  let has_data_type_infer_fn = 1;
  let has_input_arg_modify_fn = 1;
}

def OneFlow_MultiTensorAdamUpdateWithCastOp : OneFlow_BaseOp<"multi_tensor_adam_update_with_cast", [NoGrad, AttrSizedOperandSegments, DeclareOpInterfaceMethods<UserOpCompatibleInterface>]> {
  let input = (ins
    Variadic<OneFlow_Tensor>:$model,
    Variadic<OneFlow_Tensor>:$model_diff,
    Variadic<OneFlow_Tensor>:$model_copy,
    Optional<OneFlow_Tensor>:$learning_rate,
    Optional<OneFlow_Tensor>:$scale_by_tensor,
    Optional<OneFlow_Tensor>:$skip_if,
    Optional<OneFlow_Tensor>:$bias_correction1,
    Optional<OneFlow_Tensor>:$bias_correction2,
    Variadic<OneFlow_Tensor>:$m,
    Variadic<OneFlow_Tensor>:$v
  );
  let attrs = (ins
    DefaultValuedAttr<F32Attr, "0.">:$learning_rate_val,
    DefaultValuedAttr<F32Attr, "1.">:$learning_rate_scale,
    DefaultValuedAttr<F32Attr, "1.">:$bias_correction1_val,
    DefaultValuedAttr<F32Attr, "1.">:$bias_correction2_val,
    DefaultValuedAttr<F64Attr, "1.">:$scale,
    DefaultValuedAttr<F32Attr, "0.">:$l1,
    DefaultValuedAttr<F32Attr, "0.">:$l2,
    DefaultValuedAttr<F32Attr, "0.9">:$beta1,
    DefaultValuedAttr<F32Attr, "0.999">:$beta2,
    DefaultValuedAttr<F32Attr, "0.00001">:$epsilon,
    DefaultValuedAttr<F32Attr, "0.">:$weight_decay,
    DefaultValuedAttr<BoolAttr, "false">:$amsgrad,
    DefaultValuedAttr<BoolAttr, "true">:$do_bias_correction
  );
  let trait_attrs = (ins
    DenseI32ArrayAttr:$operand_segment_sizes
  );
  let has_logical_tensor_desc_infer_fn = 1;
  let has_physical_tensor_desc_infer_fn = 1;
  let has_get_sbp_fn = 1;
  let has_data_type_infer_fn = 1;
  let has_input_arg_modify_fn = 1;
}

def OneFlow_MultiTensorYoloV5WeightUpdateOp : OneFlow_BaseOp<"multi_tensor_yolov5_weight_update", [NoGrad, AttrSizedOperandSegments, DeclareOpInterfaceMethods<UserOpCompatibleInterface>]> {
  let input = (ins
    Variadic<OneFlow_Tensor>:$model,
    Variadic<OneFlow_Tensor>:$model_update
  );
  let attrs = (ins
    DefaultValuedAttr<F32Attr, "0.">:$d
  );
  let trait_attrs = (ins
    DenseI32ArrayAttr:$operand_segment_sizes
  );
  let has_logical_tensor_desc_infer_fn = 1;
  let has_physical_tensor_desc_infer_fn = 1;
  let has_get_sbp_fn = 1;
  let has_data_type_infer_fn = 1;
  let has_input_arg_modify_fn = 1;
}

#endif // GET_ONEFLOW_OPTIMIZER_OP_DEFINITIONS


#ifdef GET_ONEFLOW_PADDING_OP_DEFINITIONS


def OneFlow_PadOp : OneFlow_BaseOp<"pad", [NoMemoryEffect, DeclareOpInterfaceMethods<UserOpCompatibleInterface>]> {
  let input = (ins
    OneFlow_Tensor:$x
  );
  let output = (outs
    OneFlow_Tensor:$y
  );
  let attrs = (ins
    SI64ArrayAttr:$padding_before,
    SI64ArrayAttr:$padding_after,
    SI64ArrayAttr:$padding,
    DefaultValuedAttr<F64Attr, "0.">:$floating_constant_value,
    DefaultValuedAttr<SI64Attr, "0">:$integral_constant_value
  );
  let has_logical_tensor_desc_infer_fn = 1;
  let has_physical_tensor_desc_infer_fn = 1;
  let has_get_sbp_fn = 1;
  let has_data_type_infer_fn = 1;
}

def OneFlow_ReplicationPad1DOp : OneFlow_BaseOp<"replication_pad1d", [NoMemoryEffect, DeclareOpInterfaceMethods<UserOpCompatibleInterface>]> {
  let input = (ins
    OneFlow_Tensor:$x
  );
  let output = (outs
    OneFlow_Tensor:$y
  );
  let attrs = (ins
    SI64ArrayAttr:$padding
  );
  let has_logical_tensor_desc_infer_fn = 1;
  let has_physical_tensor_desc_infer_fn = 1;
  let has_get_sbp_fn = 1;
  let has_data_type_infer_fn = 1;
  let has_input_arg_modify_fn = 1;
}

def OneFlow_ReplicationPad1DGradOp : OneFlow_BaseOp<"replication_pad1d_grad", [NoMemoryEffect, DeclareOpInterfaceMethods<UserOpCompatibleInterface>]> {
  let input = (ins
    OneFlow_Tensor:$dy
  );
  let output = (outs
    OneFlow_Tensor:$dx
  );
  let attrs = (ins
    SI64ArrayAttr:$padding
  );
  let has_logical_tensor_desc_infer_fn = 1;
  let has_physical_tensor_desc_infer_fn = 1;
  let has_get_sbp_fn = 1;
  let has_data_type_infer_fn = 1;
}

def OneFlow_ReflectionPad1DOp : OneFlow_BaseOp<"reflection_pad1d", [NoMemoryEffect, DeclareOpInterfaceMethods<UserOpCompatibleInterface>]> {
  let input = (ins
    OneFlow_Tensor:$x
  );
  let output = (outs
    OneFlow_Tensor:$y
  );
  let attrs = (ins
    SI64ArrayAttr:$padding
  );
  let has_logical_tensor_desc_infer_fn = 1;
  let has_physical_tensor_desc_infer_fn = 1;
  let has_get_sbp_fn = 1;
  let has_data_type_infer_fn = 1;
  let has_input_arg_modify_fn = 1;
}

def OneFlow_ReflectionPad1DGradOp : OneFlow_BaseOp<"reflection_pad1d_grad", [NoMemoryEffect, DeclareOpInterfaceMethods<UserOpCompatibleInterface>]> {
  let input = (ins
    OneFlow_Tensor:$dy
  );
  let output = (outs
    OneFlow_Tensor:$dx
  );
  let attrs = (ins
    SI64ArrayAttr:$padding
  );
  let has_logical_tensor_desc_infer_fn = 1;
  let has_physical_tensor_desc_infer_fn = 1;
  let has_get_sbp_fn = 1;
  let has_data_type_infer_fn = 1;
}

def OneFlow_ReflectionPad2DOp : OneFlow_BaseOp<"reflection_pad2d", [NoMemoryEffect, DeclareOpInterfaceMethods<UserOpCompatibleInterface>]> {
  let input = (ins
    OneFlow_Tensor:$x
  );
  let output = (outs
    OneFlow_Tensor:$y
  );
  let attrs = (ins
    SI64ArrayAttr:$padding
  );
  let has_logical_tensor_desc_infer_fn = 1;
  let has_physical_tensor_desc_infer_fn = 1;
  let has_get_sbp_fn = 1;
  let has_data_type_infer_fn = 1;
  let has_input_arg_modify_fn = 1;
}

def OneFlow_ReflectionPad2DGradOp : OneFlow_BaseOp<"reflection_pad2d_grad", [NoMemoryEffect, DeclareOpInterfaceMethods<UserOpCompatibleInterface>]> {
  let input = (ins
    OneFlow_Tensor:$dy
  );
  let output = (outs
    OneFlow_Tensor:$dx
  );
  let attrs = (ins
    SI64ArrayAttr:$padding
  );
  let has_logical_tensor_desc_infer_fn = 1;
  let has_physical_tensor_desc_infer_fn = 1;
  let has_get_sbp_fn = 1;
  let has_data_type_infer_fn = 1;
}

def OneFlow_ReplicationPad2DOp : OneFlow_BaseOp<"replication_pad2d", [NoMemoryEffect, DeclareOpInterfaceMethods<UserOpCompatibleInterface>]> {
  let input = (ins
    OneFlow_Tensor:$x
  );
  let output = (outs
    OneFlow_Tensor:$y
  );
  let attrs = (ins
    SI64ArrayAttr:$padding
  );
  let has_logical_tensor_desc_infer_fn = 1;
  let has_physical_tensor_desc_infer_fn = 1;
  let has_get_sbp_fn = 1;
  let has_data_type_infer_fn = 1;
  let has_input_arg_modify_fn = 1;
}

def OneFlow_ReplicationPad2DGradOp : OneFlow_BaseOp<"replication_pad2d_grad", [NoMemoryEffect, DeclareOpInterfaceMethods<UserOpCompatibleInterface>]> {
  let input = (ins
    OneFlow_Tensor:$dy
  );
  let output = (outs
    OneFlow_Tensor:$dx
  );
  let attrs = (ins
    SI64ArrayAttr:$padding
  );
  let has_logical_tensor_desc_infer_fn = 1;
  let has_physical_tensor_desc_infer_fn = 1;
  let has_get_sbp_fn = 1;
  let has_data_type_infer_fn = 1;
}

def OneFlow_SamePaddingOp : OneFlow_BaseOp<"same_padding", [NoMemoryEffect, DeclareOpInterfaceMethods<UserOpCompatibleInterface>]> {
  let input = (ins
    OneFlow_Tensor:$x
  );
  let output = (outs
    OneFlow_Tensor:$y
  );
  let attrs = (ins
    StrAttr:$padding,
    StrAttr:$data_format,
    SI32ArrayAttr:$kernel_size,
    SI32ArrayAttr:$strides,
    SI32ArrayAttr:$dilation_rate
  );
  let has_logical_tensor_desc_infer_fn = 1;
  let has_physical_tensor_desc_infer_fn = 1;
  let has_get_sbp_fn = 1;
  let has_data_type_infer_fn = 1;
}

def OneFlow_SamePaddingGradOp : OneFlow_BaseOp<"same_padding_grad", [NoMemoryEffect, DeclareOpInterfaceMethods<UserOpCompatibleInterface>]> {
  let input = (ins
    OneFlow_Tensor:$x_like,
    OneFlow_Tensor:$dy
  );
  let output = (outs
    OneFlow_Tensor:$dx
  );
  let attrs = (ins
    StrAttr:$padding,
    StrAttr:$data_format,
    SI32ArrayAttr:$kernel_size,
    SI32ArrayAttr:$strides,
    SI32ArrayAttr:$dilation_rate
  );
  let has_logical_tensor_desc_infer_fn = 1;
  let has_physical_tensor_desc_infer_fn = 1;
  let has_get_sbp_fn = 1;
  let has_data_type_infer_fn = 1;
}

#endif // GET_ONEFLOW_PADDING_OP_DEFINITIONS


#ifdef GET_ONEFLOW_PARALLEL_CAST_OP_DEFINITIONS

def OneFlow_HierarchicalParallelCastOp : OneFlow_BaseOp<"hierarchical_parallel_cast", [NoMemoryEffect, DeclareOpInterfaceMethods<UserOpCompatibleInterface>]> {
  let input = (ins
    OneFlow_Tensor:$in
  );
  let output = (outs
    OneFlow_Tensor:$out
  );
  let attrs = (ins
    StrArrayAttr:$nd_sbp,
    StrAttr:$grad_mode,
    StrArrayAttr:$grad_nd_sbp
  );
  let has_logical_tensor_desc_infer_fn = 1;
  let has_physical_tensor_desc_infer_fn = 1;
  let has_get_sbp_fn = 1;
  let has_data_type_infer_fn = 1;
  let has_nd_sbp_infer_fn = 1;
  let has_get_nd_sbp_fn = 1;
}

def OneFlow_HierarchicalParallelCastLikeOp : OneFlow_BaseOp<"hierarchical_parallel_cast_like", [NoMemoryEffect, DeclareOpInterfaceMethods<UserOpCompatibleInterface>]> {
  let input = (ins
    OneFlow_Tensor:$in,
    OneFlow_Tensor:$like
  );
  let output = (outs
    OneFlow_Tensor:$out
  );
  let has_logical_tensor_desc_infer_fn = 1;
  let has_physical_tensor_desc_infer_fn = 1;
  let has_get_sbp_fn = 1;
  let has_data_type_infer_fn = 1;
  let has_nd_sbp_infer_fn = 1;
}

def OneFlow_ParallelCastOp : OneFlow_BaseOp<"parallel_cast", [NoMemoryEffect, DeclareOpInterfaceMethods<UserOpCompatibleInterface>]> {
  let input = (ins
    OneFlow_Tensor:$in
  );
  let output = (outs
    OneFlow_Tensor:$out
  );
  let attrs = (ins
    StrAttr:$sbp_parallel,
    StrAttr:$grad_sbp_parallel
  );
  let has_logical_tensor_desc_infer_fn = 1;
  let has_physical_tensor_desc_infer_fn = 1;
  let has_get_sbp_fn = 1;
  let has_data_type_infer_fn = 1;
  let has_sbp_signature_infer_fn = 1;
}

#endif // GET_ONEFLOW_PARALLEL_CAST_OP_DEFINITIONS


#ifdef GET_ONEFLOW_POOL_OP_DEFINITIONS

def OneFlow_AdaptiveAvgPool1DOp : OneFlow_AdaptivePoolBaseOp<"adaptive_avg_pool1d", [NoMemoryEffect, DeclareOpInterfaceMethods<UserOpCompatibleInterface>]> {}

def OneFlow_AdaptiveAvgPool1DGradOp : OneFlow_AdaptivePoolGradBaseOp<"adaptive_avg_pool1d_grad", [NoMemoryEffect, DeclareOpInterfaceMethods<UserOpCompatibleInterface>]> {}

def OneFlow_AdaptiveAvgPool2DOp : OneFlow_AdaptivePoolBaseOp<"adaptive_avg_pool2d", [NoMemoryEffect, DeclareOpInterfaceMethods<UserOpCompatibleInterface>]> {}

def OneFlow_AdaptiveAvgPool2DGradOp : OneFlow_AdaptivePoolGradBaseOp<"adaptive_avg_pool2d_grad", [NoMemoryEffect, DeclareOpInterfaceMethods<UserOpCompatibleInterface>]> {}

def OneFlow_AdaptiveAvgPool3DOp : OneFlow_AdaptivePoolBaseOp<"adaptive_avg_pool3d", [NoMemoryEffect, DeclareOpInterfaceMethods<UserOpCompatibleInterface>]> {}

def OneFlow_AdaptiveAvgPool3DGradOp : OneFlow_AdaptivePoolGradBaseOp<"adaptive_avg_pool3d_grad", [NoMemoryEffect, DeclareOpInterfaceMethods<UserOpCompatibleInterface>]> {}

def OneFlow_AdaptiveMaxPool1DOp : OneFlow_AdaptiveMaxPoolBaseOp<"adaptive_max_pool1d", [NoMemoryEffect, DeclareOpInterfaceMethods<UserOpCompatibleInterface>]> {}
def OneFlow_AdaptiveMaxPool1DGradOp : OneFlow_AdaptiveMaxPoolGradBaseOp<"adaptive_max_pool1d_grad", [NoMemoryEffect, DeclareOpInterfaceMethods<UserOpCompatibleInterface>]> {}

def OneFlow_AdaptiveMaxPool2DOp : OneFlow_AdaptiveMaxPoolBaseOp<"adaptive_max_pool2d", [NoMemoryEffect, DeclareOpInterfaceMethods<UserOpCompatibleInterface>]> {}
def OneFlow_AdaptiveMaxPool2DGradOp : OneFlow_AdaptiveMaxPoolGradBaseOp<"adaptive_max_pool2d_grad", [NoMemoryEffect, DeclareOpInterfaceMethods<UserOpCompatibleInterface>]> {}

def OneFlow_AdaptiveMaxPool3DOp : OneFlow_AdaptiveMaxPoolBaseOp<"adaptive_max_pool3d", [NoMemoryEffect, DeclareOpInterfaceMethods<UserOpCompatibleInterface>]> {}
def OneFlow_AdaptiveMaxPool3DGradOp : OneFlow_AdaptiveMaxPoolGradBaseOp<"adaptive_max_pool3d_grad", [NoMemoryEffect, DeclareOpInterfaceMethods<UserOpCompatibleInterface>]> {}

def OneFlow_AvgPool1DOp : OneFlow_AvgPoolBaseOp<"avg_pool_1d", [NoMemoryEffect, DeclareOpInterfaceMethods<UserOpCompatibleInterface>]> {}

def OneFlow_AvgPool1DGradOp : OneFlow_AvgPoolGradBaseOp<"avg_pool_1d_grad", [NoMemoryEffect, DeclareOpInterfaceMethods<UserOpCompatibleInterface>]> {}

def OneFlow_AvgPool2DOp : OneFlow_AvgPoolBaseOp<"avg_pool_2d", [NoMemoryEffect, DeclareOpInterfaceMethods<UserOpCompatibleInterface>]> {}

def OneFlow_AvgPool2DGradOp : OneFlow_AvgPoolGradBaseOp<"avg_pool_2d_grad", [NoMemoryEffect, DeclareOpInterfaceMethods<UserOpCompatibleInterface>]> {}

def OneFlow_AvgPool3DOp : OneFlow_AvgPoolBaseOp<"avg_pool_3d", [NoMemoryEffect, DeclareOpInterfaceMethods<UserOpCompatibleInterface>]> {}

def OneFlow_AvgPool3DGradOp : OneFlow_AvgPoolGradBaseOp<"avg_pool_3d_grad", [NoMemoryEffect, DeclareOpInterfaceMethods<UserOpCompatibleInterface>]> {}

def OneFlow_MaxPool1DOp : OneFlow_MaxPoolBaseOp<"max_pool_1d", [NoMemoryEffect, DeclareOpInterfaceMethods<UserOpCompatibleInterface>]> {}

def OneFlow_MaxPool1DGradOp : OneFlow_MaxPoolGradBaseOp<"max_pool_1d_grad", [NoMemoryEffect, DeclareOpInterfaceMethods<UserOpCompatibleInterface>]> {}

def OneFlow_MaxPool2DOp : OneFlow_MaxPoolBaseOp<"max_pool_2d", [NoMemoryEffect, DeclareOpInterfaceMethods<UserOpCompatibleInterface>, DeclareOpInterfaceMethods<NCHWCompatibleInterface>]> {}

def OneFlow_MaxPool2DGradOp : OneFlow_MaxPoolGradBaseOp<"max_pool_2d_grad", [NoMemoryEffect, DeclareOpInterfaceMethods<UserOpCompatibleInterface>]> {}

def OneFlow_MaxPool3DOp : OneFlow_MaxPoolBaseOp<"max_pool_3d", [NoMemoryEffect, DeclareOpInterfaceMethods<UserOpCompatibleInterface>]> {}

def OneFlow_MaxPool3DGradOp : OneFlow_MaxPoolGradBaseOp<"max_pool_3d_grad", [NoMemoryEffect, DeclareOpInterfaceMethods<UserOpCompatibleInterface>]> {}

def OneFlow_MaxUnpool1DOp : OneFlow_MaxUnpoolBaseOp<"max_unpool_1d", [NoMemoryEffect, DeclareOpInterfaceMethods<UserOpCompatibleInterface>]> {}

def OneFlow_MaxUnpool2DOp : OneFlow_MaxUnpoolBaseOp<"max_unpool_2d", [NoMemoryEffect, DeclareOpInterfaceMethods<UserOpCompatibleInterface>]> {}

def OneFlow_MaxUnpool3DOp : OneFlow_MaxUnpoolBaseOp<"max_unpool_3d", [NoMemoryEffect, DeclareOpInterfaceMethods<UserOpCompatibleInterface>]> {}

def OneFlow_MaxUnpool1DGradOp : OneFlow_MaxUnpoolGradBaseOp<"max_unpool_1d_grad", [NoMemoryEffect, DeclareOpInterfaceMethods<UserOpCompatibleInterface>]> {}

def OneFlow_MaxUnpool2DGradOp : OneFlow_MaxUnpoolGradBaseOp<"max_unpool_2d_grad", [NoMemoryEffect, DeclareOpInterfaceMethods<UserOpCompatibleInterface>]> {}

def OneFlow_MaxUnpool3DGradOp : OneFlow_MaxUnpoolGradBaseOp<"max_unpool_3d_grad", [NoMemoryEffect, DeclareOpInterfaceMethods<UserOpCompatibleInterface>]> {}

def OneFlow_TfAvgPool1DOp : OneFlow_TFPoolBaseOp<"tf_avg_pool_1d", [NoMemoryEffect, DeclareOpInterfaceMethods<UserOpCompatibleInterface>]> {}

def OneFlow_TfAvgPool1DGradOp : OneFlow_TFPoolGradBaseOp<"tf_avg_pool_1d_grad", [NoMemoryEffect, DeclareOpInterfaceMethods<UserOpCompatibleInterface>]> {}

def OneFlow_TfAvgPool2DOp : OneFlow_TFPoolBaseOp<"tf_avg_pool_2d", [NoMemoryEffect, DeclareOpInterfaceMethods<UserOpCompatibleInterface>]> {}

def OneFlow_TfAvgPool2DGradOp : OneFlow_TFPoolGradBaseOp<"tf_avg_pool_2d_grad", [NoMemoryEffect, DeclareOpInterfaceMethods<UserOpCompatibleInterface>]> {}

def OneFlow_TfAvgPool3DOp : OneFlow_TFPoolBaseOp<"tf_avg_pool_3d", [NoMemoryEffect, DeclareOpInterfaceMethods<UserOpCompatibleInterface>]> {}

def OneFlow_TfAvgPool3DGradOp : OneFlow_TFPoolGradBaseOp<"tf_avg_pool_3d_grad", [NoMemoryEffect, DeclareOpInterfaceMethods<UserOpCompatibleInterface>]> {}

def OneFlow_TfMaxPool1DOp : OneFlow_TFPoolBaseOp<"tf_max_pool_1d", [NoMemoryEffect, DeclareOpInterfaceMethods<UserOpCompatibleInterface>]> {}

def OneFlow_TfMaxPool1DGradOp : OneFlow_TFPoolGradBaseOp<"tf_max_pool_1d_grad", [NoMemoryEffect, DeclareOpInterfaceMethods<UserOpCompatibleInterface>]> {}

def OneFlow_TfMaxPool2DOp : OneFlow_TFPoolBaseOp<"tf_max_pool_2d", [NoMemoryEffect, DeclareOpInterfaceMethods<UserOpCompatibleInterface>]> {}

def OneFlow_TfMaxPool2DGradOp : OneFlow_TFPoolGradBaseOp<"tf_max_pool_2d_grad", [NoMemoryEffect, DeclareOpInterfaceMethods<UserOpCompatibleInterface>]> {}

def OneFlow_TfMaxPool3DOp : OneFlow_TFPoolBaseOp<"tf_max_pool_3d", [NoMemoryEffect, DeclareOpInterfaceMethods<UserOpCompatibleInterface>]> {}

def OneFlow_TfMaxPool3DGradOp : OneFlow_TFPoolGradBaseOp<"tf_max_pool_3d_grad", [NoMemoryEffect, DeclareOpInterfaceMethods<UserOpCompatibleInterface>]> {}

#endif // GET_ONEFLOW_POOL_OP_DEFINITIONS


#ifdef GET_ONEFLOW_QUANTIZATION_OP_DEFINITIONS

def OneFlow_FakeQuantizationOp : OneFlow_BaseOp<"fake_quantization", [NoMemoryEffect, DeclareOpInterfaceMethods<UserOpCompatibleInterface>]> {
  let input = (ins
    OneFlow_Tensor:$in,
    OneFlow_Tensor:$scale,
    OneFlow_Tensor:$zero_point
  );
  let output = (outs
    OneFlow_Tensor:$out
  );
  let attrs = (ins
    DefaultValuedAttr<StrAttr, "\"google\"">:$quantization_formula,
    DefaultValuedAttr<SI32Attr, "8">:$quantization_bit,
    DefaultValuedAttr<StrAttr, "\"symmetric\"">:$quantization_scheme
  );
  let has_check_fn = 1;
  let has_logical_tensor_desc_infer_fn = 1;
  let has_physical_tensor_desc_infer_fn = 1;
  let has_get_sbp_fn = 1;
  let has_data_type_infer_fn = 1;
  let has_input_arg_modify_fn = 1;
}

def OneFlow_MinMaxObserverOp : OneFlow_BaseOp<"min_max_observer", [NoMemoryEffect, NoGrad, DeclareOpInterfaceMethods<UserOpCompatibleInterface>]> {
  let input = (ins
    OneFlow_Tensor:$in
  );
  let output = (outs
    OneFlow_Tensor:$scale,
    OneFlow_Tensor:$zero_point
  );
  let attrs = (ins
    DefaultValuedAttr<StrAttr, "\"google\"">:$quantization_formula,
    DefaultValuedAttr<SI32Attr, "8">:$quantization_bit,
    DefaultValuedAttr<StrAttr, "\"symmetric\"">:$quantization_scheme,
    DefaultValuedAttr<BoolAttr, "true">:$per_layer_quantization
  );
  let has_check_fn = 1;
  let has_logical_tensor_desc_infer_fn = 1;
  let has_physical_tensor_desc_infer_fn = 1;
  let has_get_sbp_fn = 1;
  let has_data_type_infer_fn = 1;
  let has_input_arg_modify_fn = 1;
}

def OneFlow_MovingAverageMinMaxObserverOp : OneFlow_BaseOp<"moving_average_min_max_observer", [NoMemoryEffect, NoGrad, DeclareOpInterfaceMethods<UserOpCompatibleInterface>]> {
  let input = (ins
    OneFlow_Tensor:$in,
    OneFlow_Tensor:$current_train_step,
    OneFlow_Tensor:$moving_max,
    OneFlow_Tensor:$moving_min
  );
  let output = (outs
    OneFlow_Tensor:$scale,
    OneFlow_Tensor:$zero_point
  );
  let attrs = (ins
    DefaultValuedAttr<BoolAttr, "false">:$training,
    DefaultValuedAttr<StrAttr, "\"google\"">:$quantization_formula,
    DefaultValuedAttr<SI64Attr, "0">:$stop_update_after_iters,
    DefaultValuedAttr<SI32Attr, "8">:$quantization_bit,
    DefaultValuedAttr<StrAttr, "\"symmetric\"">:$quantization_scheme,
    DefaultValuedAttr<F32Attr, "0.95">:$momentum
  );
  let has_check_fn = 1;
  let has_logical_tensor_desc_infer_fn = 1;
  let has_physical_tensor_desc_infer_fn = 1;
  let has_get_sbp_fn = 1;
  let has_data_type_infer_fn = 1;
  let has_input_arg_modify_fn = 1;
}

def OneFlow_QuantizationOp : OneFlow_BaseOp<"quantization", [NoMemoryEffect, DeclareOpInterfaceMethods<UserOpCompatibleInterface>]> {
  let input = (ins
    OneFlow_Tensor:$in,
    OneFlow_Tensor:$scale,
    OneFlow_Tensor:$zero_point
  );
  let output = (outs
    OneFlow_Tensor:$out
  );
  let attrs = (ins
    DefaultValuedAttr<StrAttr, "\"google\"">:$quantization_formula,
    DefaultValuedAttr<SI32Attr, "8">:$quantization_bit,
    DefaultValuedAttr<StrAttr, "\"symmetric\"">:$quantization_scheme
  );
  let has_check_fn = 1;
  let has_logical_tensor_desc_infer_fn = 1;
  let has_physical_tensor_desc_infer_fn = 1;
  let has_get_sbp_fn = 1;
  let has_data_type_infer_fn = 1;
  let has_input_arg_modify_fn = 1;
}

def OneFlow_GroupwiseDequantizeOp : OneFlow_BaseOp<"groupwise_dequantize", [NoMemoryEffect, DeclareOpInterfaceMethods<UserOpCompatibleInterface>]> {
  let input = (ins
    OneFlow_Tensor:$in,
    OneFlow_Tensor:$scale,
    Optional<OneFlow_Tensor>:$zero
  );
  let output = (outs
    OneFlow_Tensor:$out
  );
  let attrs = (ins
    DefaultValuedAttr<SI32Attr, "8">:$num_bits,
    DefaultValuedAttr<BoolAttr, "true">:$symmetric,
    SI64Attr:$group_dim,
    SI64Attr:$group_size
  );
  let has_logical_tensor_desc_infer_fn = 1;
  let has_physical_tensor_desc_infer_fn = 1;
  let has_get_sbp_fn = 1;
  let has_data_type_infer_fn = 1;
}

def OneFlow_FusedLinearWithGroupwiseQuantizedWeightOp : OneFlow_BaseOp<"fused_linear_with_groupwise_quantized_weight", [NoMemoryEffect, AttrSizedOperandSegments, DeclareOpInterfaceMethods<UserOpCompatibleInterface>]> {
  let input = (ins
    OneFlow_Tensor:$x,
    OneFlow_Tensor:$w,
    OneFlow_Tensor:$w_scale,
    Optional<OneFlow_Tensor>:$w_zero,
    Optional<OneFlow_Tensor>:$b
  );
  let output = (outs
    OneFlow_Tensor:$out
  );
  let attrs = (ins
    DefaultValuedAttr<SI32Attr, "8">:$num_bits,
    DefaultValuedAttr<BoolAttr, "true">:$symmetric,
    SI64Attr:$group_dim,
    SI64Attr:$group_size
  );
  let has_logical_tensor_desc_infer_fn = 1;
  let has_physical_tensor_desc_infer_fn = 1;
  let has_get_sbp_fn = 1;
  let has_data_type_infer_fn = 1;
}

#endif // GET_ONEFLOW_QUANTIZATION_OP_DEFINITIONS


#ifdef GET_ONEFLOW_REDUCE_OP_DEFINITIONS

def OneFlow_IndexedSlicesReduceSumOp : OneFlow_BaseOp<"indexed_slices_reduce_sum", [NoMemoryEffect, NoGrad, DeclareOpInterfaceMethods<UserOpCompatibleInterface>]> {
  let input = (ins
    OneFlow_Tensor:$x_indices,
    OneFlow_Tensor:$x_values
  );
  let output = (outs
    OneFlow_Tensor:$y_indices,
    OneFlow_Tensor:$y_values,
    OneFlow_Tensor:$num_unique
  );
  let has_logical_tensor_desc_infer_fn = 1;
  let has_physical_tensor_desc_infer_fn = 1;
  let has_get_sbp_fn = 1;
  let has_data_type_infer_fn = 1;
}

def OneFlow_ReduceAllOp : OneFlow_BaseOp<"reduce_all", [NoMemoryEffect, DeclareOpInterfaceMethods<UserOpCompatibleInterface>]> {
  let input = (ins
    OneFlow_Tensor:$input_tensor
  );
  let output = (outs
    OneFlow_Tensor:$output_tensor
  );
  let attrs = (ins
    SI32ArrayAttr:$axis,
    DefaultValuedAttr<BoolAttr, "false">:$keepdims
  );
  let has_logical_tensor_desc_infer_fn = 1;
  let has_physical_tensor_desc_infer_fn = 1;
  let has_get_sbp_fn = 1;
  let has_data_type_infer_fn = 1;
}

def OneFlow_ReduceAnyOp : OneFlow_BaseOp<"reduce_any", [NoMemoryEffect, DeclareOpInterfaceMethods<UserOpCompatibleInterface>]> {
  let input = (ins
    OneFlow_Tensor:$input_tensor
  );
  let output = (outs
    OneFlow_Tensor:$output_tensor
  );
  let attrs = (ins
    SI32ArrayAttr:$axis,
    DefaultValuedAttr<BoolAttr, "false">:$keepdims
  );
  let has_logical_tensor_desc_infer_fn = 1;
  let has_physical_tensor_desc_infer_fn = 1;
  let has_get_sbp_fn = 1;
  let has_data_type_infer_fn = 1;
}

def OneFlow_ReduceMaxOp : OneFlow_BaseOp<"reduce_max", [NoMemoryEffect, DeclareOpInterfaceMethods<UserOpCompatibleInterface>]> {
  let input = (ins
    OneFlow_Tensor:$input_tensor
  );
  let output = (outs
    OneFlow_Tensor:$output_tensor
  );
  let attrs = (ins
    SI32ArrayAttr:$axis,
    DefaultValuedAttr<BoolAttr, "false">:$keepdims
  );
  let has_logical_tensor_desc_infer_fn = 1;
  let has_physical_tensor_desc_infer_fn = 1;
  let has_get_sbp_fn = 1;
  let has_data_type_infer_fn = 1;
}

def OneFlow_ReduceMaxDeviceStageOp : OneFlow_BaseOp<"reduce_max_device_stage", [NoMemoryEffect, DeclareOpInterfaceMethods<UserOpCompatibleInterface>]> {
  let input = (ins
    OneFlow_Tensor:$in
  );
  let output = (outs
    OneFlow_Tensor:$out,
    OneFlow_Tensor:$mask,
    OneFlow_Tensor:$count
  );
  let attrs = (ins
    SI32ArrayAttr:$axis
  );
  let has_logical_tensor_desc_infer_fn = 1;
  let has_physical_tensor_desc_infer_fn = 1;
  let has_get_sbp_fn = 1;
  let has_data_type_infer_fn = 1;
}

def OneFlow_ReduceMaxDeviceStageGradOp : OneFlow_BaseOp<"reduce_max_device_stage_grad", [NoMemoryEffect, DeclareOpInterfaceMethods<UserOpCompatibleInterface>]> {
  let input = (ins
    OneFlow_Tensor:$out_diff,
    OneFlow_Tensor:$mask,
    OneFlow_Tensor:$count
  );
  let output = (outs
    OneFlow_Tensor:$in_diff
  );
  let attrs = (ins
    SI32ArrayAttr:$axis
  );
  let has_logical_tensor_desc_infer_fn = 1;
  let has_physical_tensor_desc_infer_fn = 1;
  let has_get_sbp_fn = 1;
  let has_data_type_infer_fn = 1;
}

def OneFlow_ReduceMaxGlobalStageOp : OneFlow_BaseOp<"reduce_max_global_stage", [NoMemoryEffect, DeclareOpInterfaceMethods<UserOpCompatibleInterface>]> {
  let input = (ins
    OneFlow_Tensor:$in,
    OneFlow_Tensor:$device_count
  );
  let output = (outs
    OneFlow_Tensor:$out,
    OneFlow_Tensor:$mask
  );
  let attrs = (ins
    SI32ArrayAttr:$axis,
    DefaultValuedAttr<BoolAttr, "false">:$keepdims
  );
  let has_logical_tensor_desc_infer_fn = 1;
  let has_physical_tensor_desc_infer_fn = 1;
  let has_get_sbp_fn = 1;
  let has_data_type_infer_fn = 1;
  let has_input_arg_modify_fn = 1;
}

def OneFlow_ReduceMaxGlobalStageGradOp : OneFlow_BaseOp<"reduce_max_global_stage_grad", [NoMemoryEffect, DeclareOpInterfaceMethods<UserOpCompatibleInterface>]> {
  let input = (ins
    OneFlow_Tensor:$out_diff,
    OneFlow_Tensor:$mask,
    OneFlow_Tensor:$device_count
  );
  let output = (outs
    OneFlow_Tensor:$in_diff
  );
  let attrs = (ins
    SI32ArrayAttr:$axis,
    DefaultValuedAttr<BoolAttr, "false">:$keepdims
  );
  let has_logical_tensor_desc_infer_fn = 1;
  let has_physical_tensor_desc_infer_fn = 1;
  let has_get_sbp_fn = 1;
  let has_data_type_infer_fn = 1;
}

def OneFlow_ReduceMinOp : OneFlow_BaseOp<"reduce_min", [NoMemoryEffect, DeclareOpInterfaceMethods<UserOpCompatibleInterface>]> {
  let input = (ins
    OneFlow_Tensor:$input_tensor
  );
  let output = (outs
    OneFlow_Tensor:$output_tensor
  );
  let attrs = (ins
    SI32ArrayAttr:$axis,
    DefaultValuedAttr<BoolAttr, "false">:$keepdims
  );
  let has_logical_tensor_desc_infer_fn = 1;
  let has_physical_tensor_desc_infer_fn = 1;
  let has_get_sbp_fn = 1;
  let has_data_type_infer_fn = 1;
}

def OneFlow_ReduceMinDeviceStageOp : OneFlow_BaseOp<"reduce_min_device_stage", [NoMemoryEffect, DeclareOpInterfaceMethods<UserOpCompatibleInterface>]> {
  let input = (ins
    OneFlow_Tensor:$in
  );
  let output = (outs
    OneFlow_Tensor:$out,
    OneFlow_Tensor:$mask,
    OneFlow_Tensor:$count
  );
  let attrs = (ins
    SI32ArrayAttr:$axis
  );
  let has_logical_tensor_desc_infer_fn = 1;
  let has_physical_tensor_desc_infer_fn = 1;
  let has_get_sbp_fn = 1;
  let has_data_type_infer_fn = 1;
}

def OneFlow_ReduceMinDeviceStageGradOp : OneFlow_BaseOp<"reduce_min_device_stage_grad", [NoMemoryEffect, DeclareOpInterfaceMethods<UserOpCompatibleInterface>]> {
  let input = (ins
    OneFlow_Tensor:$out_diff,
    OneFlow_Tensor:$mask,
    OneFlow_Tensor:$count
  );
  let output = (outs
    OneFlow_Tensor:$in_diff
  );
  let attrs = (ins
    SI32ArrayAttr:$axis
  );
  let has_logical_tensor_desc_infer_fn = 1;
  let has_physical_tensor_desc_infer_fn = 1;
  let has_get_sbp_fn = 1;
  let has_data_type_infer_fn = 1;
}

def OneFlow_ReduceMinGlobalStageOp : OneFlow_BaseOp<"reduce_min_global_stage", [NoMemoryEffect, DeclareOpInterfaceMethods<UserOpCompatibleInterface>]> {
  let input = (ins
    OneFlow_Tensor:$in,
    OneFlow_Tensor:$device_count
  );
  let output = (outs
    OneFlow_Tensor:$out,
    OneFlow_Tensor:$mask
  );
  let attrs = (ins
    SI32ArrayAttr:$axis,
    DefaultValuedAttr<BoolAttr, "false">:$keepdims
  );
  let has_logical_tensor_desc_infer_fn = 1;
  let has_physical_tensor_desc_infer_fn = 1;
  let has_get_sbp_fn = 1;
  let has_data_type_infer_fn = 1;
  let has_input_arg_modify_fn = 1;
}

def OneFlow_ReduceMinGlobalStageGradOp : OneFlow_BaseOp<"reduce_min_global_stage_grad", [NoMemoryEffect, DeclareOpInterfaceMethods<UserOpCompatibleInterface>]> {
  let input = (ins
    OneFlow_Tensor:$out_diff,
    OneFlow_Tensor:$mask,
    OneFlow_Tensor:$device_count
  );
  let output = (outs
    OneFlow_Tensor:$in_diff
  );
  let attrs = (ins
    SI32ArrayAttr:$axis,
    DefaultValuedAttr<BoolAttr, "false">:$keepdims
  );
  let has_logical_tensor_desc_infer_fn = 1;
  let has_physical_tensor_desc_infer_fn = 1;
  let has_get_sbp_fn = 1;
  let has_data_type_infer_fn = 1;
}

def OneFlow_ReduceProdOp : OneFlow_BaseOp<"reduce_prod", [NoMemoryEffect, DeclareOpInterfaceMethods<UserOpCompatibleInterface>]> {
  let input = (ins
    OneFlow_Tensor:$input_tensor
  );
  let output = (outs
    OneFlow_Tensor:$output_tensor
  );
  let attrs = (ins
    SI32ArrayAttr:$axis,
    DefaultValuedAttr<BoolAttr, "false">:$keepdims
  );
  let has_logical_tensor_desc_infer_fn = 1;
  let has_physical_tensor_desc_infer_fn = 1;
  let has_get_sbp_fn = 1;
  let has_data_type_infer_fn = 1;
}

def OneFlow_ReduceSumOp : OneFlow_BaseOp<"reduce_sum", [NoMemoryEffect, DeclareOpInterfaceMethods<UserOpCompatibleInterface>]> {
  let input = (ins
    OneFlow_Tensor:$input_tensor
  );
  let output = (outs
    OneFlow_Tensor:$output_tensor
  );
  let attrs = (ins
    SI32ArrayAttr:$axis,
    DefaultValuedAttr<BoolAttr, "false">:$keepdims
  );
  let has_logical_tensor_desc_infer_fn = 1;
  let has_physical_tensor_desc_infer_fn = 1;
  let has_get_sbp_fn = 1;
  let has_data_type_infer_fn = 1;
}

def OneFlow_ReduceNanSumOp : OneFlow_BaseOp<"reduce_nansum", [NoMemoryEffect, DeclareOpInterfaceMethods<UserOpCompatibleInterface>]> {
  let input = (ins
    OneFlow_Tensor:$input_tensor
  );
  let output = (outs
    OneFlow_Tensor:$output_tensor
  );
  let attrs = (ins
    SI32ArrayAttr:$axis,
    DefaultValuedAttr<BoolAttr, "false">:$keepdims
  );
  let has_logical_tensor_desc_infer_fn = 1;
  let has_physical_tensor_desc_infer_fn = 1;
  let has_get_sbp_fn = 1;
  let has_data_type_infer_fn = 1;
}

def OneFlow_ReduceSumLikeOp : OneFlow_BaseOp<"reduce_sum_like", [NoMemoryEffect, DeclareOpInterfaceMethods<UserOpCompatibleInterface>]> {
  let input = (ins
    OneFlow_Tensor:$x,
    OneFlow_Tensor:$like
  );
  let output = (outs
    OneFlow_Tensor:$y
  );
  let attrs = (ins
    SI32ArrayAttr:$axis
  );
  let has_logical_tensor_desc_infer_fn = 1;
  let has_physical_tensor_desc_infer_fn = 1;
  let has_get_sbp_fn = 1;
  let has_data_type_infer_fn = 1;
  let has_input_arg_modify_fn = 1;
}

#endif // GET_ONEFLOW_REDUCE_OP_DEFINITIONS


#ifdef GET_ONEFLOW_RESHAPE_OP_DEFINITIONS

def OneFlow_ReshapeOp : OneFlow_BaseOp<"reshape", [NoMemoryEffect, DeclareOpInterfaceMethods<UserOpCompatibleInterface>]> {
  let input = (ins
    OneFlow_Tensor:$in
  );
  let output = (outs
    OneFlow_Tensor:$out
  );
  let attrs = (ins
    ShapeAttr:$shape
  );
  let has_logical_tensor_desc_infer_fn = 1;
  let has_physical_tensor_desc_infer_fn = 1;
  let has_get_sbp_fn = 1;
  let has_enumerate_nd_sbp_signatures_fn = 1;
  let has_data_type_infer_fn = 1;
  let hasFolder = 1;
}

def OneFlow_ReshapeLikeOp : OneFlow_BaseOp<"reshape_like", [NoMemoryEffect, DeclareOpInterfaceMethods<UserOpCompatibleInterface>]> {
  let input = (ins
    OneFlow_Tensor:$in,
    OneFlow_Tensor:$like
  );
  let output = (outs
    OneFlow_Tensor:$out
  );
  let has_logical_tensor_desc_infer_fn = 1;
  let has_physical_tensor_desc_infer_fn = 1;
  let has_get_sbp_fn = 1;
  let has_data_type_infer_fn = 1;
  let has_input_arg_modify_fn = 1;
}

#endif // GET_ONEFLOW_RESHAPE_OP_DEFINITIONS


#ifdef GET_ONEFLOW_SCALAR_OP_DEFINITIONS

def OneFlow_ClipByScalarOp : OneFlow_BaseOp<"clip_by_scalar", [NoMemoryEffect, DeclareOpInterfaceMethods<UserOpCompatibleInterface>]> {
  let input = (ins
    OneFlow_Tensor:$x
  );
  let output = (outs
    OneFlow_Tensor:$y
  );
  let attrs = (ins
    DefaultValuedAttr<F64Attr, "0.">:$floating_min,
    DefaultValuedAttr<SI64Attr, "0">:$integral_min,
    DefaultValuedAttr<F64Attr, "0.">:$floating_max,
    DefaultValuedAttr<SI64Attr, "0">:$integral_max
  );
  let has_logical_tensor_desc_infer_fn = 1;
  let has_physical_tensor_desc_infer_fn = 1;
  let has_get_sbp_fn = 1;
  let has_data_type_infer_fn = 1;
}

def OneFlow_ClipByScalarGradOp : OneFlow_BaseOp<"clip_by_scalar_grad", [NoMemoryEffect, DeclareOpInterfaceMethods<UserOpCompatibleInterface>]> {
  let input = (ins
    OneFlow_Tensor:$dy,
    OneFlow_Tensor:$x
  );
  let output = (outs
    OneFlow_Tensor:$dx
  );
  let attrs = (ins
    DefaultValuedAttr<F64Attr, "0.">:$floating_min,
    DefaultValuedAttr<SI64Attr, "0">:$integral_min,
    DefaultValuedAttr<F64Attr, "0.">:$floating_max,
    DefaultValuedAttr<SI64Attr, "0">:$integral_max
  );
  let has_logical_tensor_desc_infer_fn = 1;
  let has_physical_tensor_desc_infer_fn = 1;
  let has_get_sbp_fn = 1;
  let has_data_type_infer_fn = 1;
}

def OneFlow_ClipByScalarMaxOp : OneFlow_BaseOp<"clip_by_scalar_max", [NoMemoryEffect, DeclareOpInterfaceMethods<UserOpCompatibleInterface>]> {
  let input = (ins
    OneFlow_Tensor:$x
  );
  let output = (outs
    OneFlow_Tensor:$y
  );
  let attrs = (ins
    DefaultValuedAttr<F64Attr, "0.">:$floating_max,
    DefaultValuedAttr<SI64Attr, "0">:$integral_max
  );
  let has_logical_tensor_desc_infer_fn = 1;
  let has_physical_tensor_desc_infer_fn = 1;
  let has_get_sbp_fn = 1;
  let has_data_type_infer_fn = 1;
}

def OneFlow_ClipByScalarMaxGradOp : OneFlow_BaseOp<"clip_by_scalar_max_grad", [NoMemoryEffect, DeclareOpInterfaceMethods<UserOpCompatibleInterface>]> {
  let input = (ins
    OneFlow_Tensor:$dy,
    OneFlow_Tensor:$x
  );
  let output = (outs
    OneFlow_Tensor:$dx
  );
  let attrs = (ins
    DefaultValuedAttr<F64Attr, "0.">:$floating_max,
    DefaultValuedAttr<SI64Attr, "0">:$integral_max
  );
  let has_logical_tensor_desc_infer_fn = 1;
  let has_physical_tensor_desc_infer_fn = 1;
  let has_get_sbp_fn = 1;
  let has_data_type_infer_fn = 1;
}

def OneFlow_ClipByScalarMinOp : OneFlow_BaseOp<"clip_by_scalar_min", [NoMemoryEffect, DeclareOpInterfaceMethods<UserOpCompatibleInterface>]> {
  let input = (ins
    OneFlow_Tensor:$x
  );
  let output = (outs
    OneFlow_Tensor:$y
  );
  let attrs = (ins
    DefaultValuedAttr<F64Attr, "0.">:$floating_min,
    DefaultValuedAttr<SI64Attr, "0">:$integral_min
  );
  let has_logical_tensor_desc_infer_fn = 1;
  let has_physical_tensor_desc_infer_fn = 1;
  let has_get_sbp_fn = 1;
  let has_data_type_infer_fn = 1;
}

def OneFlow_ClipByScalarMinGradOp : OneFlow_BaseOp<"clip_by_scalar_min_grad", [NoMemoryEffect, DeclareOpInterfaceMethods<UserOpCompatibleInterface>]> {
  let input = (ins
    OneFlow_Tensor:$dy,
    OneFlow_Tensor:$x
  );
  let output = (outs
    OneFlow_Tensor:$dx
  );
  let attrs = (ins
    DefaultValuedAttr<F64Attr, "0.">:$floating_min,
    DefaultValuedAttr<SI64Attr, "0">:$integral_min
  );
  let has_logical_tensor_desc_infer_fn = 1;
  let has_physical_tensor_desc_infer_fn = 1;
  let has_get_sbp_fn = 1;
  let has_data_type_infer_fn = 1;
}

def OneFlow_ScalarAddOp : OneFlow_BaseOp<"scalar_add", [NoMemoryEffect, DeclareOpInterfaceMethods<UserOpCompatibleInterface>]> {
  let input = (ins
    OneFlow_Tensor:$in
  );
  let output = (outs
    OneFlow_Tensor:$out
  );
  let attrs = (ins
    DefaultValuedAttr<BoolAttr, "false">:$has_int_operand,
    DefaultValuedAttr<BoolAttr, "false">:$has_float_operand,
    DefaultValuedAttr<SI64Attr, "0">:$int_operand,
    DefaultValuedAttr<F64Attr, "0.">:$float_operand
  );
  let has_logical_tensor_desc_infer_fn = 1;
  let has_physical_tensor_desc_infer_fn = 1;
  let has_get_sbp_fn = 1;
  let has_data_type_infer_fn = 1;
  let hasFolder = 1;
}

def OneFlow_ScalarAddByTensorOp : OneFlow_BaseOp<"scalar_add_by_tensor", [NoMemoryEffect, DeclareOpInterfaceMethods<UserOpCompatibleInterface>]> {
  let input = (ins
    OneFlow_Tensor:$x,
    OneFlow_Tensor:$scalar
  );
  let output = (outs
    OneFlow_Tensor:$y
  );
  let has_logical_tensor_desc_infer_fn = 1;
  let has_physical_tensor_desc_infer_fn = 1;
  let has_get_sbp_fn = 1;
  let has_data_type_infer_fn = 1;
}

// host_scalar_add_by_tensor op just for test host memory input
def OneFlow_HostScalarAddByTensorOp : OneFlow_BaseOp<"host_scalar_add_by_tensor", [NoMemoryEffect, DeclareOpInterfaceMethods<UserOpCompatibleInterface>]> {
  let input = (ins
    OneFlow_Tensor:$x,
    OneFlow_Tensor:$scalar
  );
  let output = (outs
    OneFlow_Tensor:$y
  );
  let has_logical_tensor_desc_infer_fn = 1;
  let has_physical_tensor_desc_infer_fn = 1;
  let has_get_sbp_fn = 1;
  let has_data_type_infer_fn = 1;
}

def OneFlow_ScalarDivByTensorOp : OneFlow_BaseOp<"scalar_div_by_tensor", [NoMemoryEffect, DeclareOpInterfaceMethods<UserOpCompatibleInterface>]> {
  let input = (ins
    OneFlow_Tensor:$x,
    OneFlow_Tensor:$scalar
  );
  let output = (outs
    OneFlow_Tensor:$y
  );
  let has_logical_tensor_desc_infer_fn = 1;
  let has_physical_tensor_desc_infer_fn = 1;
  let has_get_sbp_fn = 1;
  let has_data_type_infer_fn = 1;
}

def OneFlow_ScalarFloordivOp : OneFlow_BaseOp<"scalar_floordiv", [NoMemoryEffect, DeclareOpInterfaceMethods<UserOpCompatibleInterface>]> {
  let input = (ins
    OneFlow_Tensor:$in
  );
  let output = (outs
    OneFlow_Tensor:$out
  );
  let attrs = (ins
    DefaultValuedAttr<BoolAttr, "false">:$has_int_operand,
    DefaultValuedAttr<BoolAttr, "false">:$has_float_operand,
    DefaultValuedAttr<SI64Attr, "0">:$int_operand,
    DefaultValuedAttr<F64Attr, "0.">:$float_operand
  );
  let has_logical_tensor_desc_infer_fn = 1;
  let has_physical_tensor_desc_infer_fn = 1;
  let has_get_sbp_fn = 1;
  let has_data_type_infer_fn = 1;
}

def OneFlow_ScalarTruncdivOp : OneFlow_BaseOp<"scalar_truncdiv", [NoMemoryEffect, DeclareOpInterfaceMethods<UserOpCompatibleInterface>]> {
  let input = (ins
    OneFlow_Tensor:$in
  );
  let output = (outs
    OneFlow_Tensor:$out
  );
  let attrs = (ins
    DefaultValuedAttr<BoolAttr, "false">:$has_int_operand,
    DefaultValuedAttr<BoolAttr, "false">:$has_float_operand,
    DefaultValuedAttr<SI64Attr, "0">:$int_operand,
    DefaultValuedAttr<F64Attr, "0.">:$float_operand
  );
  let has_logical_tensor_desc_infer_fn = 1;
  let has_physical_tensor_desc_infer_fn = 1;
  let has_get_sbp_fn = 1;
  let has_data_type_infer_fn = 1;
}

def OneFlow_ScalarFmodOp : OneFlow_BaseOp<"scalar_fmod", [NoMemoryEffect, DeclareOpInterfaceMethods<UserOpCompatibleInterface>]> {
  let input = (ins
    OneFlow_Tensor:$in
  );
  let output = (outs
    OneFlow_Tensor:$out
  );
  let attrs = (ins
    DefaultValuedAttr<BoolAttr, "false">:$has_int_operand,
    DefaultValuedAttr<BoolAttr, "false">:$has_float_operand,
    DefaultValuedAttr<SI64Attr, "0">:$int_operand,
    DefaultValuedAttr<F64Attr, "0.">:$float_operand
  );
  let has_logical_tensor_desc_infer_fn = 1;
  let has_physical_tensor_desc_infer_fn = 1;
  let has_get_sbp_fn = 1;
  let has_data_type_infer_fn = 1;
}

def OneFlow_ScalarLogicalAndOp : OneFlow_BaseOp<"scalar_logical_and", [NoMemoryEffect, NoGrad, DeclareOpInterfaceMethods<UserOpCompatibleInterface>]> {
  let input = (ins
    OneFlow_Tensor:$in
  );
  let output = (outs
    OneFlow_Tensor:$out
  );
  let attrs = (ins
    DefaultValuedAttr<BoolAttr, "false">:$has_int_operand,
    DefaultValuedAttr<BoolAttr, "false">:$has_float_operand,
    DefaultValuedAttr<SI64Attr, "0">:$int_operand,
    DefaultValuedAttr<F64Attr, "0.">:$float_operand
  );
  let has_logical_tensor_desc_infer_fn = 1;
  let has_physical_tensor_desc_infer_fn = 1;
  let has_get_sbp_fn = 1;
  let has_data_type_infer_fn = 1;
}

def OneFlow_ScalarLogicalEqualOp : OneFlow_BaseOp<"scalar_logical_equal", [NoMemoryEffect, NoGrad, DeclareOpInterfaceMethods<UserOpCompatibleInterface>]> {
  let input = (ins
    OneFlow_Tensor:$in
  );
  let output = (outs
    OneFlow_Tensor:$out
  );
  let attrs = (ins
    DefaultValuedAttr<BoolAttr, "false">:$has_int_operand,
    DefaultValuedAttr<BoolAttr, "false">:$has_float_operand,
    DefaultValuedAttr<SI64Attr, "0">:$int_operand,
    DefaultValuedAttr<F64Attr, "0.">:$float_operand
  );
  let has_logical_tensor_desc_infer_fn = 1;
  let has_physical_tensor_desc_infer_fn = 1;
  let has_get_sbp_fn = 1;
  let has_data_type_infer_fn = 1;
}

def OneFlow_ScalarLogicalGreaterOp : OneFlow_BaseOp<"scalar_logical_greater", [NoMemoryEffect, NoGrad, DeclareOpInterfaceMethods<UserOpCompatibleInterface>]> {
  let input = (ins
    OneFlow_Tensor:$in
  );
  let output = (outs
    OneFlow_Tensor:$out
  );
  let attrs = (ins
    DefaultValuedAttr<BoolAttr, "false">:$has_int_operand,
    DefaultValuedAttr<BoolAttr, "false">:$has_float_operand,
    DefaultValuedAttr<SI64Attr, "0">:$int_operand,
    DefaultValuedAttr<F64Attr, "0.">:$float_operand
  );
  let has_logical_tensor_desc_infer_fn = 1;
  let has_physical_tensor_desc_infer_fn = 1;
  let has_get_sbp_fn = 1;
  let has_data_type_infer_fn = 1;
}

def OneFlow_ScalarLogicalGreaterEqualOp : OneFlow_BaseOp<"scalar_logical_greater_equal", [NoMemoryEffect, NoGrad, DeclareOpInterfaceMethods<UserOpCompatibleInterface>]> {
  let input = (ins
    OneFlow_Tensor:$in
  );
  let output = (outs
    OneFlow_Tensor:$out
  );
  let attrs = (ins
    DefaultValuedAttr<BoolAttr, "false">:$has_int_operand,
    DefaultValuedAttr<BoolAttr, "false">:$has_float_operand,
    DefaultValuedAttr<SI64Attr, "0">:$int_operand,
    DefaultValuedAttr<F64Attr, "0.">:$float_operand
  );
  let has_logical_tensor_desc_infer_fn = 1;
  let has_physical_tensor_desc_infer_fn = 1;
  let has_get_sbp_fn = 1;
  let has_data_type_infer_fn = 1;
}

def OneFlow_ScalarLogicalInplaceGreaterOp : OneFlow_BaseOp<"scalar_logical_inplace_greater", [NoMemoryEffect, NoGrad, DeclareOpInterfaceMethods<UserOpCompatibleInterface>]> {
  let input = (ins
    OneFlow_Tensor:$in
  );
  let output = (outs
    OneFlow_Tensor:$out
  );
  let attrs = (ins
    DefaultValuedAttr<BoolAttr, "false">:$has_int_operand,
    DefaultValuedAttr<BoolAttr, "false">:$has_float_operand,
    DefaultValuedAttr<SI64Attr, "0">:$int_operand,
    DefaultValuedAttr<F64Attr, "0.">:$float_operand
  );
  let has_logical_tensor_desc_infer_fn = 1;
  let has_physical_tensor_desc_infer_fn = 1;
  let has_get_sbp_fn = 1;
  let has_data_type_infer_fn = 1;
}

def OneFlow_ScalarLogicalLessOp : OneFlow_BaseOp<"scalar_logical_less", [NoMemoryEffect, NoGrad, DeclareOpInterfaceMethods<UserOpCompatibleInterface>]> {
  let input = (ins
    OneFlow_Tensor:$in
  );
  let output = (outs
    OneFlow_Tensor:$out
  );
  let attrs = (ins
    DefaultValuedAttr<BoolAttr, "false">:$has_int_operand,
    DefaultValuedAttr<BoolAttr, "false">:$has_float_operand,
    DefaultValuedAttr<SI64Attr, "0">:$int_operand,
    DefaultValuedAttr<F64Attr, "0.">:$float_operand
  );
  let has_logical_tensor_desc_infer_fn = 1;
  let has_physical_tensor_desc_infer_fn = 1;
  let has_get_sbp_fn = 1;
  let has_data_type_infer_fn = 1;
}

def OneFlow_ScalarLogicalLessEqualOp : OneFlow_BaseOp<"scalar_logical_less_equal", [NoMemoryEffect, NoGrad, DeclareOpInterfaceMethods<UserOpCompatibleInterface>]> {
  let input = (ins
    OneFlow_Tensor:$in
  );
  let output = (outs
    OneFlow_Tensor:$out
  );
  let attrs = (ins
    DefaultValuedAttr<BoolAttr, "false">:$has_int_operand,
    DefaultValuedAttr<BoolAttr, "false">:$has_float_operand,
    DefaultValuedAttr<SI64Attr, "0">:$int_operand,
    DefaultValuedAttr<F64Attr, "0.">:$float_operand
  );
  let has_logical_tensor_desc_infer_fn = 1;
  let has_physical_tensor_desc_infer_fn = 1;
  let has_get_sbp_fn = 1;
  let has_data_type_infer_fn = 1;
}

def OneFlow_ScalarLogicalNotEqualOp : OneFlow_BaseOp<"scalar_logical_not_equal", [NoMemoryEffect, NoGrad, DeclareOpInterfaceMethods<UserOpCompatibleInterface>]> {
  let input = (ins
    OneFlow_Tensor:$in
  );
  let output = (outs
    OneFlow_Tensor:$out
  );
  let attrs = (ins
    DefaultValuedAttr<BoolAttr, "false">:$has_int_operand,
    DefaultValuedAttr<BoolAttr, "false">:$has_float_operand,
    DefaultValuedAttr<SI64Attr, "0">:$int_operand,
    DefaultValuedAttr<F64Attr, "0.">:$float_operand
  );
  let has_logical_tensor_desc_infer_fn = 1;
  let has_physical_tensor_desc_infer_fn = 1;
  let has_get_sbp_fn = 1;
  let has_data_type_infer_fn = 1;
}

def OneFlow_ScalarLogicalOrOp : OneFlow_BaseOp<"scalar_logical_or", [NoMemoryEffect, NoGrad, DeclareOpInterfaceMethods<UserOpCompatibleInterface>]> {
  let input = (ins
    OneFlow_Tensor:$in
  );
  let output = (outs
    OneFlow_Tensor:$out
  );
  let attrs = (ins
    DefaultValuedAttr<BoolAttr, "false">:$has_int_operand,
    DefaultValuedAttr<BoolAttr, "false">:$has_float_operand,
    DefaultValuedAttr<SI64Attr, "0">:$int_operand,
    DefaultValuedAttr<F64Attr, "0.">:$float_operand
  );
  let has_logical_tensor_desc_infer_fn = 1;
  let has_physical_tensor_desc_infer_fn = 1;
  let has_get_sbp_fn = 1;
  let has_data_type_infer_fn = 1;
}

def OneFlow_ScalarLogicalXorOp : OneFlow_BaseOp<"scalar_logical_xor", [NoMemoryEffect, NoGrad, DeclareOpInterfaceMethods<UserOpCompatibleInterface>]> {
  let input = (ins
    OneFlow_Tensor:$in
  );
  let output = (outs
    OneFlow_Tensor:$out
  );
  let attrs = (ins
    DefaultValuedAttr<BoolAttr, "false">:$has_int_operand,
    DefaultValuedAttr<BoolAttr, "false">:$has_float_operand,
    DefaultValuedAttr<SI64Attr, "0">:$int_operand,
    DefaultValuedAttr<F64Attr, "0.">:$float_operand
  );
  let has_logical_tensor_desc_infer_fn = 1;
  let has_physical_tensor_desc_infer_fn = 1;
  let has_get_sbp_fn = 1;
  let has_data_type_infer_fn = 1;
}

def OneFlow_ScalarMulOp : OneFlow_BaseOp<"scalar_mul", [NoMemoryEffect, DeclareOpInterfaceMethods<UserOpCompatibleInterface>]> {
  let input = (ins
    OneFlow_Tensor:$in
  );
  let output = (outs
    OneFlow_Tensor:$out
  );
  let attrs = (ins
    DefaultValuedAttr<BoolAttr, "false">:$has_int_operand,
    DefaultValuedAttr<BoolAttr, "false">:$has_float_operand,
    DefaultValuedAttr<SI64Attr, "0">:$int_operand,
    DefaultValuedAttr<F64Attr, "0.">:$float_operand
  );
  let has_logical_tensor_desc_infer_fn = 1;
  let has_physical_tensor_desc_infer_fn = 1;
  let has_get_sbp_fn = 1;
  let has_data_type_infer_fn = 1;
}

def OneFlow_ScalarMulByTensorOp : OneFlow_BaseOp<"scalar_mul_by_tensor", [NoMemoryEffect, DeclareOpInterfaceMethods<UserOpCompatibleInterface>]> {
  let input = (ins
    OneFlow_Tensor:$x,
    OneFlow_Tensor:$scalar
  );
  let output = (outs
    OneFlow_Tensor:$y
  );
  let has_logical_tensor_desc_infer_fn = 1;
  let has_physical_tensor_desc_infer_fn = 1;
  let has_get_sbp_fn = 1;
  let has_data_type_infer_fn = 1;
}

def OneFlow_ScalarDivOp : OneFlow_BaseOp<"scalar_div", [NoMemoryEffect, DeclareOpInterfaceMethods<UserOpCompatibleInterface>, DeclareOpInterfaceMethods<NCHWCompatibleInterface>]> {
  let input = (ins
    OneFlow_Tensor:$in
  );
  let output = (outs
    OneFlow_Tensor:$out
  );
  let attrs = (ins
    DefaultValuedAttr<BoolAttr, "false">:$has_int_operand,
    DefaultValuedAttr<BoolAttr, "false">:$has_float_operand,
    DefaultValuedAttr<SI64Attr, "0">:$int_operand,
    DefaultValuedAttr<F64Attr, "0.">:$float_operand
  );
  let has_logical_tensor_desc_infer_fn = 1;
  let has_physical_tensor_desc_infer_fn = 1;
  let has_get_sbp_fn = 1;
  let has_data_type_infer_fn = 1;
}

def OneFlow_ScalarPowOp : OneFlow_BaseOp<"scalar_pow", [NoMemoryEffect, DeclareOpInterfaceMethods<UserOpCompatibleInterface>]> {
  let input = (ins
    OneFlow_Tensor:$in
  );
  let output = (outs
    OneFlow_Tensor:$out
  );
  let attrs = (ins
    DefaultValuedAttr<BoolAttr, "false">:$has_int_operand,
    DefaultValuedAttr<BoolAttr, "false">:$has_float_operand,
    DefaultValuedAttr<SI64Attr, "0">:$int_operand,
    DefaultValuedAttr<F64Attr, "0.">:$float_operand
  );
  let has_logical_tensor_desc_infer_fn = 1;
  let has_physical_tensor_desc_infer_fn = 1;
  let has_get_sbp_fn = 1;
  let has_data_type_infer_fn = 1;
}

def OneFlow_ScalarPowGradOp : OneFlow_BaseOp<"scalar_pow_grad", [NoMemoryEffect, DeclareOpInterfaceMethods<UserOpCompatibleInterface>]> {
  let input = (ins
    OneFlow_Tensor:$x,
    OneFlow_Tensor:$dy
  );
  let output = (outs
    OneFlow_Tensor:$dx
  );
  let attrs = (ins
    DefaultValuedAttr<BoolAttr, "false">:$has_int_operand,
    DefaultValuedAttr<BoolAttr, "false">:$has_float_operand,
    DefaultValuedAttr<SI64Attr, "0">:$int_operand,
    DefaultValuedAttr<F64Attr, "0.">:$float_operand
  );
  let has_logical_tensor_desc_infer_fn = 1;
  let has_physical_tensor_desc_infer_fn = 1;
  let has_get_sbp_fn = 1;
  let has_data_type_infer_fn = 1;
}

def OneFlow_ScalarReversePowOp : OneFlow_BaseOp<"scalar_reverse_pow", [NoMemoryEffect, DeclareOpInterfaceMethods<UserOpCompatibleInterface>]> {
  let input = (ins
    OneFlow_Tensor:$in
  );
  let output = (outs
    OneFlow_Tensor:$out
  );
  let attrs = (ins
    DefaultValuedAttr<BoolAttr, "false">:$has_int_operand,
    DefaultValuedAttr<BoolAttr, "false">:$has_float_operand,
    DefaultValuedAttr<SI64Attr, "0">:$int_operand,
    DefaultValuedAttr<F64Attr, "0.">:$float_operand
  );
  let has_logical_tensor_desc_infer_fn = 1;
  let has_physical_tensor_desc_infer_fn = 1;
  let has_get_sbp_fn = 1;
  let has_data_type_infer_fn = 1;
}

def OneFlow_ScalarReversePowGradOp : OneFlow_BaseOp<"scalar_reverse_pow_grad", [NoMemoryEffect, DeclareOpInterfaceMethods<UserOpCompatibleInterface>]> {
  let input = (ins
    OneFlow_Tensor:$x,
    OneFlow_Tensor:$dy
  );
  let output = (outs
    OneFlow_Tensor:$dx
  );
  let attrs = (ins
    DefaultValuedAttr<BoolAttr, "false">:$has_int_operand,
    DefaultValuedAttr<BoolAttr, "false">:$has_float_operand,
    DefaultValuedAttr<SI64Attr, "0">:$int_operand,
    DefaultValuedAttr<F64Attr, "0.">:$float_operand
  );
  let has_logical_tensor_desc_infer_fn = 1;
  let has_physical_tensor_desc_infer_fn = 1;
  let has_get_sbp_fn = 1;
  let has_data_type_infer_fn = 1;
}

def OneFlow_ScalarSubByTensorOp : OneFlow_BaseOp<"scalar_sub_by_tensor", [NoMemoryEffect, DeclareOpInterfaceMethods<UserOpCompatibleInterface>]> {
  let input = (ins
    OneFlow_Tensor:$x,
    OneFlow_Tensor:$scalar
  );
  let output = (outs
    OneFlow_Tensor:$y
  );
  let has_logical_tensor_desc_infer_fn = 1;
  let has_physical_tensor_desc_infer_fn = 1;
  let has_get_sbp_fn = 1;
  let has_data_type_infer_fn = 1;
}

def OneFlow_ScalarLerpOp : OneFlow_BaseOp<"scalar_lerp", [NoMemoryEffect, DeclareOpInterfaceMethods<UserOpCompatibleInterface>]> {
  let input = (ins
    OneFlow_Tensor:$start,
    OneFlow_Tensor:$end
  );
  let output = (outs
    OneFlow_Tensor:$out
  );
  let attrs = (ins
    DefaultValuedAttr<BoolAttr, "false">:$has_int_operand,
    DefaultValuedAttr<BoolAttr, "false">:$has_float_operand,
    DefaultValuedAttr<SI64Attr, "0">:$int_operand,
    DefaultValuedAttr<F64Attr, "0.">:$float_operand
  );
  let has_logical_tensor_desc_infer_fn = 1;
  let has_physical_tensor_desc_infer_fn = 1;
  let has_get_sbp_fn = 1;
  let has_data_type_infer_fn = 1;
}

def OneFlow_ScalarLerpGradOp : OneFlow_BaseOp<"scalar_lerp_grad", [NoMemoryEffect, DeclareOpInterfaceMethods<UserOpCompatibleInterface>]> {
  let input = (ins
    OneFlow_Tensor:$start,
    OneFlow_Tensor:$end,
    OneFlow_Tensor:$out_diff
  );
  let output = (outs
    OneFlow_Tensor:$start_diff,
    OneFlow_Tensor:$end_diff
  );
  let attrs = (ins
    DefaultValuedAttr<BoolAttr, "false">:$has_int_operand,
    DefaultValuedAttr<BoolAttr, "false">:$has_float_operand,
    DefaultValuedAttr<SI64Attr, "0">:$int_operand,
    DefaultValuedAttr<F64Attr, "0.">:$float_operand
  );
  let has_logical_tensor_desc_infer_fn = 1;
  let has_physical_tensor_desc_infer_fn = 1;
  let has_get_sbp_fn = 1;
  let has_data_type_infer_fn = 1;
}

def OneFlow_ScalarBitwiseAndOp : OneFlow_BaseOp<"scalar_bitwise_and", [NoMemoryEffect, NoGrad, DeclareOpInterfaceMethods<UserOpCompatibleInterface>]> {
  let input = (ins
    OneFlow_Tensor:$in
  );
  let output = (outs
    OneFlow_Tensor:$out
  );
  let attrs = (ins
    DefaultValuedAttr<SI64Attr, "0">:$operand
  );
  let has_logical_tensor_desc_infer_fn = 1;
  let has_physical_tensor_desc_infer_fn = 1;
  let has_get_sbp_fn = 1;
  let has_data_type_infer_fn = 1;
}

def OneFlow_ScalarBitwiseOrOp : OneFlow_BaseOp<"scalar_bitwise_or", [NoMemoryEffect, NoGrad, DeclareOpInterfaceMethods<UserOpCompatibleInterface>]> {
  let input = (ins
    OneFlow_Tensor:$in
  );
  let output = (outs
    OneFlow_Tensor:$out
  );
  let attrs = (ins
    DefaultValuedAttr<SI64Attr, "0">:$operand
  );
  let has_logical_tensor_desc_infer_fn = 1;
  let has_physical_tensor_desc_infer_fn = 1;
  let has_get_sbp_fn = 1;
  let has_data_type_infer_fn = 1;
}

def OneFlow_ScalarBitwiseXorOp : OneFlow_BaseOp<"scalar_bitwise_xor", [NoMemoryEffect, NoGrad, DeclareOpInterfaceMethods<UserOpCompatibleInterface>]> {
  let input = (ins
    OneFlow_Tensor:$in
  );
  let output = (outs
    OneFlow_Tensor:$out
  );
  let attrs = (ins
    DefaultValuedAttr<SI64Attr, "0">:$operand
  );
  let has_logical_tensor_desc_infer_fn = 1;
  let has_physical_tensor_desc_infer_fn = 1;
  let has_get_sbp_fn = 1;
  let has_data_type_infer_fn = 1;
}
#endif // GET_ONEFLOW_SCALAR_OP_DEFINITIONS


#ifdef GET_ONEFLOW_SOFTMAX_OP_DEFINITIONS

def OneFlow_LogSoftmaxOp : OneFlow_BaseOp<"log_softmax", [NoMemoryEffect, DeclareOpInterfaceMethods<UserOpCompatibleInterface>]> {
  let input = (ins
    OneFlow_Tensor:$in
  );
  let output = (outs
    OneFlow_Tensor:$prob
  );
  let has_logical_tensor_desc_infer_fn = 1;
  let has_physical_tensor_desc_infer_fn = 1;
  let has_get_sbp_fn = 1;
  let has_data_type_infer_fn = 1;
}

def OneFlow_LogSoftmaxGradOp : OneFlow_BaseOp<"log_softmax_grad", [NoMemoryEffect, DeclareOpInterfaceMethods<UserOpCompatibleInterface>]> {
  let input = (ins
    OneFlow_Tensor:$prob,
    OneFlow_Tensor:$dy
  );
  let output = (outs
    OneFlow_Tensor:$dx
  );
  let has_logical_tensor_desc_infer_fn = 1;
  let has_physical_tensor_desc_infer_fn = 1;
  let has_get_sbp_fn = 1;
  let has_data_type_infer_fn = 1;
}

def OneFlow_SoftmaxOp : OneFlow_BaseOp<"softmax", [NoMemoryEffect, DeclareOpInterfaceMethods<UserOpCompatibleInterface>]> {
  let input = (ins
    OneFlow_Tensor:$in
  );
  let output = (outs
    OneFlow_Tensor:$out
  );
  let has_logical_tensor_desc_infer_fn = 1;
  let has_physical_tensor_desc_infer_fn = 1;
  let has_get_sbp_fn = 1;
  let has_data_type_infer_fn = 1;
  let has_compute_complexity_fn = 1;
}

def OneFlow_SoftmaxCrossEntropyOp : OneFlow_BaseOp<"softmax_cross_entropy", [NoMemoryEffect, DeclareOpInterfaceMethods<UserOpCompatibleInterface>]> {
  let input = (ins
    OneFlow_Tensor:$prediction,
    OneFlow_Tensor:$label
  );
  let output = (outs
    OneFlow_Tensor:$prob,
    OneFlow_Tensor:$out
  );
  let has_logical_tensor_desc_infer_fn = 1;
  let has_physical_tensor_desc_infer_fn = 1;
  let has_get_sbp_fn = 1;
  let has_data_type_infer_fn = 1;
  let has_input_arg_modify_fn = 1;
}

def OneFlow_SoftmaxCrossEntropyGradOp : OneFlow_BaseOp<"softmax_cross_entropy_grad", [NoMemoryEffect, DeclareOpInterfaceMethods<UserOpCompatibleInterface>]> {
  let input = (ins
    OneFlow_Tensor:$dy,
    OneFlow_Tensor:$label,
    OneFlow_Tensor:$prob
  );
  let output = (outs
    OneFlow_Tensor:$prediction_diff
  );
  let has_logical_tensor_desc_infer_fn = 1;
  let has_physical_tensor_desc_infer_fn = 1;
  let has_get_sbp_fn = 1;
  let has_data_type_infer_fn = 1;
}

def OneFlow_SoftmaxGradOp : OneFlow_BaseOp<"softmax_grad", [NoMemoryEffect, DeclareOpInterfaceMethods<UserOpCompatibleInterface>]> {
  let input = (ins
    OneFlow_Tensor:$y,
    OneFlow_Tensor:$dy
  );
  let output = (outs
    OneFlow_Tensor:$dx
  );
  let has_logical_tensor_desc_infer_fn = 1;
  let has_physical_tensor_desc_infer_fn = 1;
  let has_get_sbp_fn = 1;
  let has_data_type_infer_fn = 1;
}

def OneFlow_SparseSoftmaxCrossEntropyOp : OneFlow_BaseOp<"sparse_softmax_cross_entropy", [NoMemoryEffect, DeclareOpInterfaceMethods<UserOpCompatibleInterface>]> {
  let input = (ins
    OneFlow_Tensor:$prediction,
    OneFlow_Tensor:$label
  );
  let output = (outs
    OneFlow_Tensor:$prob,
    OneFlow_Tensor:$out
  );
  let attrs = (ins
    DefaultValuedAttr<SI64Attr, "0">:$depth
  );
  let has_logical_tensor_desc_infer_fn = 1;
  let has_physical_tensor_desc_infer_fn = 1;
  let has_get_sbp_fn = 1;
  let has_data_type_infer_fn = 1;
  let has_input_arg_modify_fn = 1;
}

def OneFlow_SparseSoftmaxCrossEntropyGradOp : OneFlow_BaseOp<"sparse_softmax_cross_entropy_grad", [NoMemoryEffect, DeclareOpInterfaceMethods<UserOpCompatibleInterface>]> {
  let input = (ins
    OneFlow_Tensor:$label,
    OneFlow_Tensor:$dy,
    OneFlow_Tensor:$prob
  );
  let output = (outs
    OneFlow_Tensor:$prediction_diff
  );
  let attrs = (ins
    DefaultValuedAttr<SI64Attr, "0">:$depth
  );
  let has_logical_tensor_desc_infer_fn = 1;
  let has_physical_tensor_desc_infer_fn = 1;
  let has_get_sbp_fn = 1;
  let has_data_type_infer_fn = 1;
}

def OneFlow_SparseSoftmaxCrossEntropyMsOp : OneFlow_BaseOp<"sparse_softmax_cross_entropy_ms", [NoMemoryEffect, DeclareOpInterfaceMethods<UserOpCompatibleInterface>]> {
  let input = (ins
    OneFlow_Tensor:$prediction,
    OneFlow_Tensor:$label
  );
  let output = (outs
    OneFlow_Tensor:$prob,
    OneFlow_Tensor:$out
  );
  let attrs = (ins
    DefaultValuedAttr<SI64Attr, "0">:$depth
  );
  let has_logical_tensor_desc_infer_fn = 1;
  let has_physical_tensor_desc_infer_fn = 1;
  let has_get_sbp_fn = 1;
  let has_data_type_infer_fn = 1;
  let has_input_arg_modify_fn = 1;
}

def OneFlow_SparseSoftmaxCrossEntropyMsGradOp : OneFlow_BaseOp<"sparse_softmax_cross_entropy_ms_grad", [NoMemoryEffect, DeclareOpInterfaceMethods<UserOpCompatibleInterface>]> {
  let input = (ins
    OneFlow_Tensor:$label,
    OneFlow_Tensor:$dy,
    OneFlow_Tensor:$prob
  );
  let output = (outs
    OneFlow_Tensor:$prediction_diff
  );
  let attrs = (ins
    DefaultValuedAttr<SI64Attr, "0">:$depth
  );
  let has_logical_tensor_desc_infer_fn = 1;
  let has_physical_tensor_desc_infer_fn = 1;
  let has_get_sbp_fn = 1;
  let has_data_type_infer_fn = 1;
}

#endif // GET_ONEFLOW_SOFTMAX_OP_DEFINITIONS


#ifdef GET_ONEFLOW_SUMMARY_OP_DEFINITIONS

def OneFlow_CreateSummaryWriterOp : OneFlow_BaseOp<"create_summary_writer", [NoMemoryEffect, NoGrad, CpuOnly, DeclareOpInterfaceMethods<UserOpCompatibleInterface>]> {
  let attrs = (ins
    StrAttr:$logdir
  );
  let has_logical_tensor_desc_infer_fn = 1;
  let has_physical_tensor_desc_infer_fn = 1;
  let has_get_sbp_fn = 1;
  let has_data_type_infer_fn = 1;
}

def OneFlow_FlushSummaryWriterOp : OneFlow_BaseOp<"flush_summary_writer", [NoMemoryEffect, NoGrad, CpuOnly, DeclareOpInterfaceMethods<UserOpCompatibleInterface>]> {
  let has_logical_tensor_desc_infer_fn = 1;
  let has_physical_tensor_desc_infer_fn = 1;
  let has_get_sbp_fn = 1;
  let has_data_type_infer_fn = 1;
}

def OneFlow_SummaryWriteHistogramOp : OneFlow_BaseOp<"summary_write_histogram", [NoMemoryEffect, NoGrad, CpuOnly, DeclareOpInterfaceMethods<UserOpCompatibleInterface>]> {
  let input = (ins
    OneFlow_Tensor:$in,
    OneFlow_Tensor:$step,
    OneFlow_Tensor:$tag
  );
  let has_logical_tensor_desc_infer_fn = 1;
  let has_physical_tensor_desc_infer_fn = 1;
  let has_get_sbp_fn = 1;
  let has_data_type_infer_fn = 1;
}

def OneFlow_SummaryWriteImageOp : OneFlow_BaseOp<"summary_write_image", [NoMemoryEffect, NoGrad, CpuOnly, DeclareOpInterfaceMethods<UserOpCompatibleInterface>]> {
  let input = (ins
    OneFlow_Tensor:$in,
    OneFlow_Tensor:$step,
    OneFlow_Tensor:$tag
  );
  let has_logical_tensor_desc_infer_fn = 1;
  let has_physical_tensor_desc_infer_fn = 1;
  let has_get_sbp_fn = 1;
  let has_data_type_infer_fn = 1;
}

def OneFlow_SummaryWritePbOp : OneFlow_BaseOp<"summary_write_pb", [NoMemoryEffect, NoGrad, CpuOnly, DeclareOpInterfaceMethods<UserOpCompatibleInterface>]> {
  let input = (ins
    OneFlow_Tensor:$in,
    OneFlow_Tensor:$step
  );
  let has_logical_tensor_desc_infer_fn = 1;
  let has_physical_tensor_desc_infer_fn = 1;
  let has_get_sbp_fn = 1;
  let has_data_type_infer_fn = 1;
}

def OneFlow_SummaryWriteScalarOp : OneFlow_BaseOp<"summary_write_scalar", [NoMemoryEffect, NoGrad, CpuOnly, DeclareOpInterfaceMethods<UserOpCompatibleInterface>]> {
  let input = (ins
    OneFlow_Tensor:$in,
    OneFlow_Tensor:$step,
    OneFlow_Tensor:$tag
  );
  let has_logical_tensor_desc_infer_fn = 1;
  let has_physical_tensor_desc_infer_fn = 1;
  let has_get_sbp_fn = 1;
  let has_data_type_infer_fn = 1;
}

#endif // GET_ONEFLOW_SUMMARY_OP_DEFINITIONS


#ifdef GET_ONEFLOW_TENSOR_BUFFER_OP_DEFINITIONS

def OneFlow_GenTensorBufferOp : OneFlow_BaseOp<"gen_tensor_buffer", [NoMemoryEffect, NoGrad, CpuOnly, DeclareOpInterfaceMethods<UserOpCompatibleInterface>]> {
  let output = (outs
    OneFlow_Tensor:$out
  );
  let attrs = (ins
    ShapeAttr:$shape,
    ShapeArrayAttr:$shape_list,
    F32ArrayAttr:$value_list,
    OneFlow_DataType:$data_type,
    DefaultValuedAttr<BoolAttr, "false">:$dynamic_out
  );
  let has_logical_tensor_desc_infer_fn = 1;
  let has_physical_tensor_desc_infer_fn = 1;
  let has_get_sbp_fn = 1;
  let has_data_type_infer_fn = 1;
}

def OneFlow_TensorBufferToListOfTensorsOp : OneFlow_BaseOp<"tensor_buffer_to_list_of_tensors", [NoMemoryEffect, NoGrad, CpuOnly, DeclareOpInterfaceMethods<UserOpCompatibleInterface>]> {
  let input = (ins
    OneFlow_Tensor:$in
  );
  let output = (outs
    Variadic<OneFlow_Tensor>:$out
  );
  let attrs = (ins
    ShapeAttr:$out_shape,
    OneFlow_DataType:$out_dtype,
    DefaultValuedAttr<BoolAttr, "false">:$dynamic_out
  );
  let has_check_fn = 1;
  let has_logical_tensor_desc_infer_fn = 1;
  let has_physical_tensor_desc_infer_fn = 1;
  let has_get_sbp_fn = 1;
  let has_data_type_infer_fn = 1;
  let has_output_arg_modify_fn = 1;
}

def OneFlow_TensorBufferToListOfTensorsV2Op : OneFlow_BaseOp<"tensor_buffer_to_list_of_tensors_v2", [NoMemoryEffect, NoGrad, CpuOnly, DeclareOpInterfaceMethods<UserOpCompatibleInterface>]> {
  let input = (ins
    OneFlow_Tensor:$in
  );
  let output = (outs
    Variadic<OneFlow_Tensor>:$out
  );
  let attrs = (ins
    ShapeArrayAttr:$out_shapes,
    DTArrayAttr:$out_dtypes,
    DefaultValuedAttr<BoolAttr, "false">:$dynamic_out
  );
  let has_check_fn = 1;
  let has_logical_tensor_desc_infer_fn = 1;
  let has_physical_tensor_desc_infer_fn = 1;
  let has_get_sbp_fn = 1;
  let has_data_type_infer_fn = 1;
  let has_output_arg_modify_fn = 1;
}

def OneFlow_TensorBufferToTensorOp : OneFlow_BaseOp<"tensor_buffer_to_tensor", [NoMemoryEffect, NoGrad, CpuOnly, DeclareOpInterfaceMethods<UserOpCompatibleInterface>]> {
  let input = (ins
    OneFlow_Tensor:$in
  );
  let output = (outs
    OneFlow_Tensor:$out
  );
  let attrs = (ins
    ShapeAttr:$instance_shape,
    OneFlow_DataType:$dtype
  );
  let has_logical_tensor_desc_infer_fn = 1;
  let has_physical_tensor_desc_infer_fn = 1;
  let has_get_sbp_fn = 1;
  let has_data_type_infer_fn = 1;
}

def OneFlow_TensorToTensorBufferOp : OneFlow_BaseOp<"tensor_to_tensor_buffer", [NoMemoryEffect, NoGrad, CpuOnly, DeclareOpInterfaceMethods<UserOpCompatibleInterface>]> {
  let input = (ins
    OneFlow_Tensor:$in
  );
  let output = (outs
    OneFlow_Tensor:$out
  );
  let attrs = (ins
    DefaultValuedAttr<SI32Attr, "0">:$instance_dims
  );
  let has_logical_tensor_desc_infer_fn = 1;
  let has_physical_tensor_desc_infer_fn = 1;
  let has_get_sbp_fn = 1;
  let has_data_type_infer_fn = 1;
}

#endif // GET_ONEFLOW_TENSOR_BUFFER_OP_DEFINITIONS


#ifdef GET_ONEFLOW_TEST_OP_DEFINITIONS

def OneFlow_ThrowErrorOp : OneFlow_BaseOp<"throw_error", [NoMemoryEffect, NoGrad, CpuOnly, DeclareOpInterfaceMethods<UserOpCompatibleInterface>]> {
  let input = (ins
    OneFlow_Tensor:$x
  );
  let output = (outs
    OneFlow_Tensor:$y
  );
  let has_logical_tensor_desc_infer_fn = 1;
  let has_get_sbp_fn = 1;
  let has_data_type_infer_fn = 1;
}

#endif // GET_ONEFLOW_TEST_OP_DEFINITIONS

#ifdef GET_ONEFLOW_TRIGONOMETRIC_OP_DEFINITIONS

def OneFlow_AcosOp : OneFlow_BaseOp<"acos", [NoMemoryEffect, DeclareOpInterfaceMethods<UserOpCompatibleInterface>]> {
  let input = (ins
    OneFlow_Tensor:$x
  );
  let output = (outs
    OneFlow_Tensor:$y
  );
  let has_logical_tensor_desc_infer_fn = 1;
  let has_physical_tensor_desc_infer_fn = 1;
  let has_get_sbp_fn = 1;
  let has_data_type_infer_fn = 1;
}

def OneFlow_AcosGradOp : OneFlow_BaseOp<"acos_grad", [NoMemoryEffect, DeclareOpInterfaceMethods<UserOpCompatibleInterface>]> {
  let input = (ins
    OneFlow_Tensor:$x,
    OneFlow_Tensor:$dy
  );
  let output = (outs
    OneFlow_Tensor:$dx
  );
  let has_logical_tensor_desc_infer_fn = 1;
  let has_physical_tensor_desc_infer_fn = 1;
  let has_get_sbp_fn = 1;
  let has_data_type_infer_fn = 1;
}

def OneFlow_AcoshOp : OneFlow_BaseOp<"acosh", [NoMemoryEffect, DeclareOpInterfaceMethods<UserOpCompatibleInterface>]> {
  let input = (ins
    OneFlow_Tensor:$x
  );
  let output = (outs
    OneFlow_Tensor:$y
  );
  let has_logical_tensor_desc_infer_fn = 1;
  let has_physical_tensor_desc_infer_fn = 1;
  let has_get_sbp_fn = 1;
  let has_data_type_infer_fn = 1;
}

def OneFlow_AcoshGradOp : OneFlow_BaseOp<"acosh_grad", [NoMemoryEffect, DeclareOpInterfaceMethods<UserOpCompatibleInterface>]> {
  let input = (ins
    OneFlow_Tensor:$x,
    OneFlow_Tensor:$dy
  );
  let output = (outs
    OneFlow_Tensor:$dx
  );
  let has_logical_tensor_desc_infer_fn = 1;
  let has_physical_tensor_desc_infer_fn = 1;
  let has_get_sbp_fn = 1;
  let has_data_type_infer_fn = 1;
}

def OneFlow_AsinOp : OneFlow_BaseOp<"asin", [NoMemoryEffect, DeclareOpInterfaceMethods<UserOpCompatibleInterface>]> {
  let input = (ins
    OneFlow_Tensor:$x
  );
  let output = (outs
    OneFlow_Tensor:$y
  );
  let has_logical_tensor_desc_infer_fn = 1;
  let has_physical_tensor_desc_infer_fn = 1;
  let has_get_sbp_fn = 1;
  let has_data_type_infer_fn = 1;
}

def OneFlow_AsinGradOp : OneFlow_BaseOp<"asin_grad", [NoMemoryEffect, DeclareOpInterfaceMethods<UserOpCompatibleInterface>]> {
  let input = (ins
    OneFlow_Tensor:$x,
    OneFlow_Tensor:$dy
  );
  let output = (outs
    OneFlow_Tensor:$dx
  );
  let has_logical_tensor_desc_infer_fn = 1;
  let has_physical_tensor_desc_infer_fn = 1;
  let has_get_sbp_fn = 1;
  let has_data_type_infer_fn = 1;
}

def OneFlow_AsinhOp : OneFlow_BaseOp<"asinh", [NoMemoryEffect, DeclareOpInterfaceMethods<UserOpCompatibleInterface>]> {
  let input = (ins
    OneFlow_Tensor:$x
  );
  let output = (outs
    OneFlow_Tensor:$y
  );
  let has_logical_tensor_desc_infer_fn = 1;
  let has_physical_tensor_desc_infer_fn = 1;
  let has_get_sbp_fn = 1;
  let has_data_type_infer_fn = 1;
}

def OneFlow_AsinhGradOp : OneFlow_BaseOp<"asinh_grad", [NoMemoryEffect, DeclareOpInterfaceMethods<UserOpCompatibleInterface>]> {
  let input = (ins
    OneFlow_Tensor:$x,
    OneFlow_Tensor:$dy
  );
  let output = (outs
    OneFlow_Tensor:$dx
  );
  let has_logical_tensor_desc_infer_fn = 1;
  let has_physical_tensor_desc_infer_fn = 1;
  let has_get_sbp_fn = 1;
  let has_data_type_infer_fn = 1;
}

def OneFlow_AtanOp : OneFlow_BaseOp<"atan", [NoMemoryEffect, DeclareOpInterfaceMethods<UserOpCompatibleInterface>]> {
  let input = (ins
    OneFlow_Tensor:$x
  );
  let output = (outs
    OneFlow_Tensor:$y
  );
  let has_logical_tensor_desc_infer_fn = 1;
  let has_physical_tensor_desc_infer_fn = 1;
  let has_get_sbp_fn = 1;
  let has_data_type_infer_fn = 1;
}

def OneFlow_Atan2Op : OneFlow_BaseOp<"atan2", [NoMemoryEffect, DeclareOpInterfaceMethods<UserOpCompatibleInterface>]> {
  let input = (ins
    OneFlow_Tensor:$x,
    OneFlow_Tensor:$y
  );
  let output = (outs
    OneFlow_Tensor:$z
  );
  let has_logical_tensor_desc_infer_fn = 1;
  let has_physical_tensor_desc_infer_fn = 1;
  let has_get_sbp_fn = 1;
  let has_data_type_infer_fn = 1;
}

def OneFlow_Atan2XGradOp : OneFlow_BaseOp<"atan2_x_grad", [NoMemoryEffect, DeclareOpInterfaceMethods<UserOpCompatibleInterface>]> {
  let input = (ins
    OneFlow_Tensor:$x,
    OneFlow_Tensor:$y,
    OneFlow_Tensor:$dz
  );
  let output = (outs
    OneFlow_Tensor:$dx
  );
  let has_logical_tensor_desc_infer_fn = 1;
  let has_physical_tensor_desc_infer_fn = 1;
  let has_get_sbp_fn = 1;
  let has_data_type_infer_fn = 1;
}

def OneFlow_Atan2YGradOp : OneFlow_BaseOp<"atan2_y_grad", [NoMemoryEffect, DeclareOpInterfaceMethods<UserOpCompatibleInterface>]> {
  let input = (ins
    OneFlow_Tensor:$x,
    OneFlow_Tensor:$y,
    OneFlow_Tensor:$dz
  );
  let output = (outs
    OneFlow_Tensor:$dy
  );
  let has_logical_tensor_desc_infer_fn = 1;
  let has_physical_tensor_desc_infer_fn = 1;
  let has_get_sbp_fn = 1;
  let has_data_type_infer_fn = 1;
}

def OneFlow_AtanGradOp : OneFlow_BaseOp<"atan_grad", [NoMemoryEffect, DeclareOpInterfaceMethods<UserOpCompatibleInterface>]> {
  let input = (ins
    OneFlow_Tensor:$x,
    OneFlow_Tensor:$dy
  );
  let output = (outs
    OneFlow_Tensor:$dx
  );
  let has_logical_tensor_desc_infer_fn = 1;
  let has_physical_tensor_desc_infer_fn = 1;
  let has_get_sbp_fn = 1;
  let has_data_type_infer_fn = 1;
}

def OneFlow_AtanhOp : OneFlow_BaseOp<"atanh", [NoMemoryEffect, DeclareOpInterfaceMethods<UserOpCompatibleInterface>]> {
  let input = (ins
    OneFlow_Tensor:$x
  );
  let output = (outs
    OneFlow_Tensor:$y
  );
  let has_logical_tensor_desc_infer_fn = 1;
  let has_physical_tensor_desc_infer_fn = 1;
  let has_get_sbp_fn = 1;
  let has_data_type_infer_fn = 1;
}

def OneFlow_AtanhGradOp : OneFlow_BaseOp<"atanh_grad", [NoMemoryEffect, DeclareOpInterfaceMethods<UserOpCompatibleInterface>]> {
  let input = (ins
    OneFlow_Tensor:$x,
    OneFlow_Tensor:$dy
  );
  let output = (outs
    OneFlow_Tensor:$dx
  );
  let has_logical_tensor_desc_infer_fn = 1;
  let has_physical_tensor_desc_infer_fn = 1;
  let has_get_sbp_fn = 1;
  let has_data_type_infer_fn = 1;
}

def OneFlow_CosOp : OneFlow_BaseOp<"cos", [NoMemoryEffect, DeclareOpInterfaceMethods<UserOpCompatibleInterface>]> {
  let input = (ins
    OneFlow_Tensor:$x
  );
  let output = (outs
    OneFlow_Tensor:$y
  );
  let has_logical_tensor_desc_infer_fn = 1;
  let has_physical_tensor_desc_infer_fn = 1;
  let has_get_sbp_fn = 1;
  let has_data_type_infer_fn = 1;
}

def OneFlow_CosGradOp : OneFlow_BaseOp<"cos_grad", [NoMemoryEffect, DeclareOpInterfaceMethods<UserOpCompatibleInterface>]> {
  let input = (ins
    OneFlow_Tensor:$x,
    OneFlow_Tensor:$dy
  );
  let output = (outs
    OneFlow_Tensor:$dx
  );
  let has_logical_tensor_desc_infer_fn = 1;
  let has_physical_tensor_desc_infer_fn = 1;
  let has_get_sbp_fn = 1;
  let has_data_type_infer_fn = 1;
}

def OneFlow_CoshOp : OneFlow_BaseOp<"cosh", [NoMemoryEffect, DeclareOpInterfaceMethods<UserOpCompatibleInterface>]> {
  let input = (ins
    OneFlow_Tensor:$x
  );
  let output = (outs
    OneFlow_Tensor:$y
  );
  let has_logical_tensor_desc_infer_fn = 1;
  let has_physical_tensor_desc_infer_fn = 1;
  let has_get_sbp_fn = 1;
  let has_data_type_infer_fn = 1;
}

def OneFlow_CoshGradOp : OneFlow_BaseOp<"cosh_grad", [NoMemoryEffect, DeclareOpInterfaceMethods<UserOpCompatibleInterface>]> {
  let input = (ins
    OneFlow_Tensor:$x,
    OneFlow_Tensor:$dy
  );
  let output = (outs
    OneFlow_Tensor:$dx
  );
  let has_logical_tensor_desc_infer_fn = 1;
  let has_physical_tensor_desc_infer_fn = 1;
  let has_get_sbp_fn = 1;
  let has_data_type_infer_fn = 1;
}

def OneFlow_HardtanhOp : OneFlow_BaseOp<"hardtanh", [NoMemoryEffect, DeclareOpInterfaceMethods<UserOpCompatibleInterface>]> {
  let input = (ins
    OneFlow_Tensor:$in
  );
  let output = (outs
    OneFlow_Tensor:$out
  );
  let attrs = (ins
    DefaultValuedAttr<F64Attr, "0.">:$min_val,
    DefaultValuedAttr<F64Attr, "0.">:$max_val
  );
  let has_logical_tensor_desc_infer_fn = 1;
  let has_physical_tensor_desc_infer_fn = 1;
  let has_get_sbp_fn = 1;
  let has_data_type_infer_fn = 1;
}

def OneFlow_HardtanhGradOp : OneFlow_BaseOp<"hardtanh_grad", [NoMemoryEffect, DeclareOpInterfaceMethods<UserOpCompatibleInterface>]> {
  let input = (ins
    OneFlow_Tensor:$y,
    OneFlow_Tensor:$dy
  );
  let output = (outs
    OneFlow_Tensor:$dx
  );
  let attrs = (ins
    DefaultValuedAttr<F64Attr, "0.">:$min_val,
    DefaultValuedAttr<F64Attr, "0.">:$max_val
  );
  let has_logical_tensor_desc_infer_fn = 1;
  let has_physical_tensor_desc_infer_fn = 1;
  let has_get_sbp_fn = 1;
  let has_data_type_infer_fn = 1;
}

def OneFlow_SinOp : OneFlow_BaseOp<"sin", [NoMemoryEffect, DeclareOpInterfaceMethods<UserOpCompatibleInterface>]> {
  let input = (ins
    OneFlow_Tensor:$x
  );
  let output = (outs
    OneFlow_Tensor:$y
  );
  let has_logical_tensor_desc_infer_fn = 1;
  let has_physical_tensor_desc_infer_fn = 1;
  let has_get_sbp_fn = 1;
  let has_data_type_infer_fn = 1;
}

def OneFlow_SinGradOp : OneFlow_BaseOp<"sin_grad", [NoMemoryEffect, DeclareOpInterfaceMethods<UserOpCompatibleInterface>]> {
  let input = (ins
    OneFlow_Tensor:$x,
    OneFlow_Tensor:$dy
  );
  let output = (outs
    OneFlow_Tensor:$dx
  );
  let has_logical_tensor_desc_infer_fn = 1;
  let has_physical_tensor_desc_infer_fn = 1;
  let has_get_sbp_fn = 1;
  let has_data_type_infer_fn = 1;
}

def OneFlow_SinhOp : OneFlow_BaseOp<"sinh", [NoMemoryEffect, DeclareOpInterfaceMethods<UserOpCompatibleInterface>]> {
  let input = (ins
    OneFlow_Tensor:$x
  );
  let output = (outs
    OneFlow_Tensor:$y
  );
  let has_logical_tensor_desc_infer_fn = 1;
  let has_physical_tensor_desc_infer_fn = 1;
  let has_get_sbp_fn = 1;
  let has_data_type_infer_fn = 1;
}

def OneFlow_SinhGradOp : OneFlow_BaseOp<"sinh_grad", [NoMemoryEffect, DeclareOpInterfaceMethods<UserOpCompatibleInterface>]> {
  let input = (ins
    OneFlow_Tensor:$x,
    OneFlow_Tensor:$dy
  );
  let output = (outs
    OneFlow_Tensor:$dx
  );
  let has_logical_tensor_desc_infer_fn = 1;
  let has_physical_tensor_desc_infer_fn = 1;
  let has_get_sbp_fn = 1;
  let has_data_type_infer_fn = 1;
}

def OneFlow_TanOp : OneFlow_BaseOp<"tan", [NoMemoryEffect, DeclareOpInterfaceMethods<UserOpCompatibleInterface>]> {
  let input = (ins
    OneFlow_Tensor:$x
  );
  let output = (outs
    OneFlow_Tensor:$y
  );
  let has_logical_tensor_desc_infer_fn = 1;
  let has_physical_tensor_desc_infer_fn = 1;
  let has_get_sbp_fn = 1;
  let has_data_type_infer_fn = 1;
}

def OneFlow_TanGradOp : OneFlow_BaseOp<"tan_grad", [NoMemoryEffect, DeclareOpInterfaceMethods<UserOpCompatibleInterface>]> {
  let input = (ins
    OneFlow_Tensor:$x,
    OneFlow_Tensor:$dy
  );
  let output = (outs
    OneFlow_Tensor:$dx
  );
  let has_logical_tensor_desc_infer_fn = 1;
  let has_physical_tensor_desc_infer_fn = 1;
  let has_get_sbp_fn = 1;
  let has_data_type_infer_fn = 1;
}

def OneFlow_TanhOp : OneFlow_BaseOp<"tanh", [NoMemoryEffect, DeclareOpInterfaceMethods<UserOpCompatibleInterface>]> {
  let input = (ins
    OneFlow_Tensor:$x
  );
  let output = (outs
    OneFlow_Tensor:$y
  );
  let has_logical_tensor_desc_infer_fn = 1;
  let has_physical_tensor_desc_infer_fn = 1;
  let has_get_sbp_fn = 1;
  let has_data_type_infer_fn = 1;
}

def OneFlow_TanhGradOp : OneFlow_BaseOp<"tanh_grad", [NoMemoryEffect, DeclareOpInterfaceMethods<UserOpCompatibleInterface>]> {
  let input = (ins
    OneFlow_Tensor:$x,
    OneFlow_Tensor:$dy
  );
  let output = (outs
    OneFlow_Tensor:$dx
  );
  let has_logical_tensor_desc_infer_fn = 1;
  let has_physical_tensor_desc_infer_fn = 1;
  let has_get_sbp_fn = 1;
  let has_data_type_infer_fn = 1;
}

def OneFlow_NotEqualZeroOp : OneFlow_BaseOp<"not_equal_zero", [NoMemoryEffect, DeclareOpInterfaceMethods<UserOpCompatibleInterface>]> {
  let input = (ins
    OneFlow_Tensor:$x
  );
  let output = (outs
    OneFlow_Tensor:$y
  );
  let has_logical_tensor_desc_infer_fn = 1;
  let has_physical_tensor_desc_infer_fn = 1;
  let has_get_sbp_fn = 1;
  let has_data_type_infer_fn = 1;
}

#endif // GET_ONEFLOW_TRIGONOMETRIC_OP_DEFINITIONS


#ifdef GET_ONEFLOW_UNARY_OP_DEFINITIONS

def OneFlow_AccOp : OneFlow_BaseOp<"acc", [NoMemoryEffect, DeclareOpInterfaceMethods<UserOpCompatibleInterface>]> {
  let input = (ins
    OneFlow_Tensor:$in
  );
  let output = (outs
    OneFlow_Tensor:$out
  );
  let attrs = (ins
    DefaultValuedAttr<SI32Attr, "0">:$max_acc_num
  );
  let has_logical_tensor_desc_infer_fn = 1;
  let has_physical_tensor_desc_infer_fn = 1;
  let has_get_sbp_fn = 1;
  let has_data_type_infer_fn = 1;
  let has_output_blob_time_shape_infer_fn = 1;
}

def OneFlow_AccCtrlTickOp : OneFlow_BaseOp<"acc_ctrl_tick", [NoMemoryEffect, NoGrad, DeclareOpInterfaceMethods<UserOpCompatibleInterface>]> {
  let input = (ins
    OneFlow_Tensor:$in
  );
  let output = (outs
    OneFlow_Tensor:$out
  );
  let attrs = (ins
    DefaultValuedAttr<SI32Attr, "0">:$max_acc_num
  );
  let has_logical_tensor_desc_infer_fn = 1;
  let has_physical_tensor_desc_infer_fn = 1;
  let has_get_sbp_fn = 1;
  let has_data_type_infer_fn = 1;
  let has_nd_sbp_infer_fn = 1;
  let has_output_blob_time_shape_infer_fn = 1;
}

def OneFlow_AffineGridOp : OneFlow_BaseOp<"affine_grid", [NoMemoryEffect, DeclareOpInterfaceMethods<UserOpCompatibleInterface>]> {
  let input = (ins
    OneFlow_Tensor:$theta
  );
  let output = (outs
    OneFlow_Tensor:$grid
  );
  let attrs = (ins
    ShapeAttr:$size,
    DefaultValuedAttr<BoolAttr, "false">:$align_corners
  );
  let has_check_fn = 1;
  let has_logical_tensor_desc_infer_fn = 1;
  let has_physical_tensor_desc_infer_fn = 1;
  let has_get_sbp_fn = 1;
  let has_data_type_infer_fn = 1;
}

def OneFlow_AffineGridGradOp : OneFlow_BaseOp<"affine_grid_grad", [NoMemoryEffect, DeclareOpInterfaceMethods<UserOpCompatibleInterface>]> {
  let input = (ins
    OneFlow_Tensor:$dgrid
  );
  let output = (outs
    OneFlow_Tensor:$dtheta
  );
  let attrs = (ins
    ShapeAttr:$size,
    DefaultValuedAttr<BoolAttr, "false">:$align_corners
  );
  let has_check_fn = 1;
  let has_logical_tensor_desc_infer_fn = 1;
  let has_physical_tensor_desc_infer_fn = 1;
  let has_get_sbp_fn = 1;
  let has_data_type_infer_fn = 1;
}

def OneFlow_BernoulliOp : OneFlow_BaseOp<"bernoulli", [NoMemoryEffect, NoGrad, CpuOnly, DeclareOpInterfaceMethods<UserOpCompatibleInterface>]> {
  let input = (ins
    OneFlow_Tensor:$in
  );
  let output = (outs
    OneFlow_Tensor:$out
  );
  let attrs = (ins
    OneFlow_DataType:$dtype,
    DefaultValuedAttr<SI64Attr, "-1">:$seed,
    DefaultValuedAttr<F64Attr, "0.">:$p
  );
  let has_logical_tensor_desc_infer_fn = 1;
  let has_physical_tensor_desc_infer_fn = 1;
  let has_get_sbp_fn = 1;
  let has_data_type_infer_fn = 1;
}

def OneFlow_CastOp : OneFlow_BaseOp<"cast", [NoMemoryEffect, DeclareOpInterfaceMethods<UserOpCompatibleInterface>, DeclareOpInterfaceMethods<NCHWCompatibleInterface>]> {
  let input = (ins
    OneFlow_Tensor:$in
  );
  let output = (outs
    OneFlow_Tensor:$out
  );
  let attrs = (ins
    OneFlow_DataType:$dtype,
    DefaultValuedAttr<BoolAttr, "false">:$pin_memory
  );
  let has_device_and_stream_infer_fn = 1;
  let has_logical_tensor_desc_infer_fn = 1;
  let has_physical_tensor_desc_infer_fn = 1;
  let has_get_sbp_fn = 1;
  let has_data_type_infer_fn = 1;
}

def OneFlow_MutableCastOnceOp : OneFlow_BaseOp<"mutable_cast_once", [NoMemoryEffect, DeclareOpInterfaceMethods<UserOpCompatibleInterface>]> {
  let input = (ins
    OneFlow_Tensor:$in
  );
  let output = (outs
    OneFlow_Tensor:$out
  );
  let attrs = (ins
    OneFlow_DataType:$dtype
  );
  let has_logical_tensor_desc_infer_fn = 1;
  let has_physical_tensor_desc_infer_fn = 1;
  let has_get_sbp_fn = 1;
  let has_data_type_infer_fn = 1;
  let same_output_regst_num = 1;
}

def OneFlow_CastToStaticShapeOp : OneFlow_BaseOp<"cast_to_static_shape", [NoMemoryEffect, DeclareOpInterfaceMethods<UserOpCompatibleInterface>]> {
  let input = (ins
    OneFlow_Tensor:$input
  );
  let output = (outs
    OneFlow_Tensor:$output
  );
  let has_logical_tensor_desc_infer_fn = 1;
  let has_physical_tensor_desc_infer_fn = 1;
  let has_get_sbp_fn = 1;
  let has_data_type_infer_fn = 1;
}

def OneFlow_CastToTickOp : OneFlow_BaseOp<"cast_to_tick", [NoMemoryEffect, NoGrad, DeclareOpInterfaceMethods<UserOpCompatibleInterface>]> {
  let input = (ins
    OneFlow_Tensor:$in
  );
  let output = (outs
    OneFlow_Tensor:$out
  );
  let has_logical_tensor_desc_infer_fn = 1;
  let has_physical_tensor_desc_infer_fn = 1;
  let has_get_sbp_fn = 1;
  let has_data_type_infer_fn = 1;
  let has_nd_sbp_infer_fn = 1;
}

def OneFlow_CeluOp : OneFlow_BaseOp<"celu", [NoMemoryEffect, DeclareOpInterfaceMethods<UserOpCompatibleInterface>]> {
  let input = (ins
    OneFlow_Tensor:$in
  );
  let output = (outs
    OneFlow_Tensor:$out
  );
  let attrs = (ins
    DefaultValuedAttr<F64Attr, "0.">:$alpha
  );
  let has_logical_tensor_desc_infer_fn = 1;
  let has_physical_tensor_desc_infer_fn = 1;
  let has_get_sbp_fn = 1;
  let has_data_type_infer_fn = 1;
}

def OneFlow_CopyOp : OneFlow_BaseOp<"copy", [NoMemoryEffect, DeclareOpInterfaceMethods<UserOpCompatibleInterface>]> {
  let input = (ins
    OneFlow_Tensor:$in
  );
  let output = (outs
    OneFlow_Tensor:$out
  );
  let attrs = (ins
    StrAttr:$device_type,
    DefaultValuedAttr<SI64Attr, "0">:$device_id,
    DefaultValuedAttr<BoolAttr, "false">:$pin_memory
  );
  let has_logical_tensor_desc_infer_fn = 1;
  let has_physical_tensor_desc_infer_fn = 1;
  let has_get_sbp_fn = 1;
  let has_data_type_infer_fn = 1;
  let has_device_and_stream_infer_fn = 1;
}

def OneFlow_CountNotFiniteOp : OneFlow_BaseOp<"count_not_finite", [NoMemoryEffect, NoGrad, DeclareOpInterfaceMethods<UserOpCompatibleInterface>]> {
  let input = (ins
    OneFlow_Tensor:$x
  );
  let output = (outs
    OneFlow_Tensor:$y
  );
  let has_logical_tensor_desc_infer_fn = 1;
  let has_physical_tensor_desc_infer_fn = 1;
  let has_get_sbp_fn = 1;
  let has_data_type_infer_fn = 1;
}

def OneFlow_DiagOp : OneFlow_BaseOp<"diag", [NoMemoryEffect, DeclareOpInterfaceMethods<UserOpCompatibleInterface>]> {
  let input = (ins
    OneFlow_Tensor:$in
  );
  let output = (outs
    OneFlow_Tensor:$out
  );
  let attrs = (ins
    DefaultValuedAttr<SI32Attr, "0">:$diagonal
  );
  let has_logical_tensor_desc_infer_fn = 1;
  let has_physical_tensor_desc_infer_fn = 1;
  let has_get_sbp_fn = 1;
  let has_data_type_infer_fn = 1;
}

def OneFlow_DiagonalOp : OneFlow_BaseOp<"diagonal", [NoMemoryEffect, DeclareOpInterfaceMethods<UserOpCompatibleInterface>]> {
  let input = (ins
    OneFlow_Tensor:$in
  );
  let output = (outs
    OneFlow_Tensor:$out
  );
  let attrs = (ins
    DefaultValuedAttr<SI32Attr, "0">:$offset
  );
  let has_logical_tensor_desc_infer_fn = 1;
  let has_physical_tensor_desc_infer_fn = 1;
  let has_get_sbp_fn = 1;
  let has_data_type_infer_fn = 1;
}

def OneFlow_EluOp : OneFlow_BaseOp<"elu", [NoMemoryEffect, DeclareOpInterfaceMethods<UserOpCompatibleInterface>]> {
  let input = (ins
    OneFlow_Tensor:$in
  );
  let output = (outs
    OneFlow_Tensor:$out
  );
  let attrs = (ins
    DefaultValuedAttr<F64Attr, "0.">:$alpha
  );
  let has_logical_tensor_desc_infer_fn = 1;
  let has_physical_tensor_desc_infer_fn = 1;
  let has_get_sbp_fn = 1;
  let has_data_type_infer_fn = 1;
}

def OneFlow_ExpandOp : OneFlow_BaseOp<"expand", [NoMemoryEffect, SupportNonContiguous, DeclareOpInterfaceMethods<UserOpCompatibleInterface>]> {
  let input = (ins
    OneFlow_Tensor:$in
  );
  let output = (outs
    OneFlow_Tensor:$out
  );
  let attrs = (ins
    ShapeAttr:$expand_shape
  );
  let has_logical_tensor_desc_infer_fn = 1;
  let has_physical_tensor_desc_infer_fn = 1;
  let has_get_sbp_fn = 1;
  let has_data_type_infer_fn = 1;
}

def OneFlow_ExpandDimsOp : OneFlow_BaseOp<"expand_dims", [NoMemoryEffect, DeclareOpInterfaceMethods<UserOpCompatibleInterface>]> {
  let input = (ins
    OneFlow_Tensor:$in
  );
  let output = (outs
    OneFlow_Tensor:$out
  );
  let attrs = (ins
    DefaultValuedAttr<SI32Attr, "0">:$axis
  );
  let has_logical_tensor_desc_infer_fn = 1;
  let has_physical_tensor_desc_infer_fn = 1;
  let has_get_sbp_fn = 1;
  let has_data_type_infer_fn = 1;
}

def OneFlow_FlipOp : OneFlow_BaseOp<"flip", [NoMemoryEffect, DeclareOpInterfaceMethods<UserOpCompatibleInterface>]> {
  let input = (ins
    OneFlow_Tensor:$x
  );
  let output = (outs
    OneFlow_Tensor:$y
  );
  let attrs = (ins
    SI32ArrayAttr:$dims
  );
  let has_logical_tensor_desc_infer_fn = 1;
  let has_physical_tensor_desc_infer_fn = 1;
  let has_get_sbp_fn = 1;
  let has_data_type_infer_fn = 1;
}

def OneFlow_FoldOp : OneFlow_BaseOp<"fold", [NoMemoryEffect, DeclareOpInterfaceMethods<UserOpCompatibleInterface>]> {
  let input = (ins
    OneFlow_Tensor:$x
  );
  let output = (outs
    OneFlow_Tensor:$y
  );
  let attrs = (ins
    StrAttr:$data_format,
    SI32ArrayAttr:$output_size,
    SI32ArrayAttr:$kernel_size,
    SI32ArrayAttr:$strides,
    SI32ArrayAttr:$padding,
    SI32ArrayAttr:$dilation_rate
  );
  let has_logical_tensor_desc_infer_fn = 1;
  let has_physical_tensor_desc_infer_fn = 1;
  let has_get_sbp_fn = 1;
  let has_data_type_infer_fn = 1;
}

def OneFlow_GeluOp : OneFlow_BaseOp<"gelu", [NoMemoryEffect, DeclareOpInterfaceMethods<UserOpCompatibleInterface>]> {
  let input = (ins
    OneFlow_Tensor:$in
  );
  let output = (outs
    OneFlow_Tensor:$out
  );
  let has_logical_tensor_desc_infer_fn = 1;
  let has_physical_tensor_desc_infer_fn = 1;
  let has_get_sbp_fn = 1;
  let has_data_type_infer_fn = 1;
}

def OneFlow_FastGeluOp : OneFlow_BaseOp<"fast_gelu", [NoMemoryEffect, DeclareOpInterfaceMethods<UserOpCompatibleInterface>]> {
  let input = (ins
    OneFlow_Tensor:$in
  );
  let output = (outs
    OneFlow_Tensor:$out
  );
  let has_logical_tensor_desc_infer_fn = 1;
  let has_physical_tensor_desc_infer_fn = 1;
  let has_get_sbp_fn = 1;
  let has_data_type_infer_fn = 1;
}

def OneFlow_QuickGeluOp : OneFlow_BaseOp<"quick_gelu", [NoMemoryEffect, DeclareOpInterfaceMethods<UserOpCompatibleInterface>]> {
  let input = (ins
    OneFlow_Tensor:$x
  );
  let output = (outs
    OneFlow_Tensor:$y
  );
  let has_logical_tensor_desc_infer_fn = 1;
  let has_physical_tensor_desc_infer_fn = 1;
  let has_get_sbp_fn = 1;
  let has_data_type_infer_fn = 1;
}

def OneFlow_HardsigmoidOp : OneFlow_BaseOp<"hardsigmoid", [NoMemoryEffect, DeclareOpInterfaceMethods<UserOpCompatibleInterface>]> {
  let input = (ins
    OneFlow_Tensor:$in
  );
  let output = (outs
    OneFlow_Tensor:$out
  );
  let has_logical_tensor_desc_infer_fn = 1;
  let has_physical_tensor_desc_infer_fn = 1;
  let has_get_sbp_fn = 1;
  let has_data_type_infer_fn = 1;
}

def OneFlow_HardShrinkOp : OneFlow_BaseOp<"hardshrink", [NoMemoryEffect, DeclareOpInterfaceMethods<UserOpCompatibleInterface>]> {
  let input = (ins
    OneFlow_Tensor:$in
  );
  let output = (outs
    OneFlow_Tensor:$out
  );
  let attrs = (ins
    DefaultValuedAttr<F64Attr, "0.">:$lambd
  );
  let has_logical_tensor_desc_infer_fn = 1;
  let has_physical_tensor_desc_infer_fn = 1;
  let has_get_sbp_fn = 1;
  let has_data_type_infer_fn = 1;
}

def OneFlow_HardswishOp : OneFlow_BaseOp<"hardswish", [NoMemoryEffect, DeclareOpInterfaceMethods<UserOpCompatibleInterface>]> {
  let input = (ins
    OneFlow_Tensor:$in
  );
  let output = (outs
    OneFlow_Tensor:$out
  );
  let has_logical_tensor_desc_infer_fn = 1;
  let has_physical_tensor_desc_infer_fn = 1;
  let has_get_sbp_fn = 1;
  let has_data_type_infer_fn = 1;
}

def OneFlow_LeakyReluOp : OneFlow_BaseOp<"leaky_relu", [NoMemoryEffect, DeclareOpInterfaceMethods<UserOpCompatibleInterface>]> {
  let input = (ins
    OneFlow_Tensor:$x
  );
  let output = (outs
    OneFlow_Tensor:$y
  );
  let attrs = (ins
    DefaultValuedAttr<F32Attr, "0.">:$alpha
  );
  let has_logical_tensor_desc_infer_fn = 1;
  let has_physical_tensor_desc_infer_fn = 1;
  let has_get_sbp_fn = 1;
  let has_data_type_infer_fn = 1;
}

def OneFlow_RReluOp : OneFlow_BaseOp<"rrelu", [NoMemoryEffect, DeclareOpInterfaceMethods<UserOpCompatibleInterface>]> {
  let input = (ins
    OneFlow_Tensor:$in
  );
  let output = (outs
    OneFlow_Tensor:$output,
    OneFlow_Tensor:$noise_data
  );
  let attrs = (ins
    DefaultValuedAttr<SI64Attr, "0">:$seed,
    DefaultValuedAttr<F32Attr, "0.125">:$lower,
    DefaultValuedAttr<F32Attr, "0.3333333333333333">:$upper,
    DefaultValuedAttr<BoolAttr, "false">:$training
  );
  let has_logical_tensor_desc_infer_fn = 1;
  let has_physical_tensor_desc_infer_fn = 1;
  let has_get_sbp_fn = 1;
  let has_data_type_infer_fn = 1;
}

def OneFlow_Log2Op : OneFlow_BaseOp<"log2", [NoMemoryEffect, DeclareOpInterfaceMethods<UserOpCompatibleInterface>]> {
  let input = (ins
    OneFlow_Tensor:$x
  );
  let output = (outs
    OneFlow_Tensor:$y
  );
  let has_logical_tensor_desc_infer_fn = 1;
  let has_physical_tensor_desc_infer_fn = 1;
  let has_get_sbp_fn = 1;
  let has_data_type_infer_fn = 1;
}

def OneFlow_Log10Op : OneFlow_BaseOp<"log10", [NoMemoryEffect, DeclareOpInterfaceMethods<UserOpCompatibleInterface>]> {
  let input = (ins
    OneFlow_Tensor:$x
  );
  let output = (outs
    OneFlow_Tensor:$y
  );
  let has_logical_tensor_desc_infer_fn = 1;
  let has_physical_tensor_desc_infer_fn = 1;
  let has_get_sbp_fn = 1;
  let has_data_type_infer_fn = 1;
}

def OneFlow_LogicalNotOp : OneFlow_BaseOp<"logical_not", [NoMemoryEffect, NoGrad, DeclareOpInterfaceMethods<UserOpCompatibleInterface>]> {
  let input = (ins
    OneFlow_Tensor:$x
  );
  let output = (outs
    OneFlow_Tensor:$y
  );
  let has_logical_tensor_desc_infer_fn = 1;
  let has_physical_tensor_desc_infer_fn = 1;
  let has_get_sbp_fn = 1;
  let has_data_type_infer_fn = 1;
}

def OneFlow_MishOp : OneFlow_BaseOp<"mish", [NoMemoryEffect, DeclareOpInterfaceMethods<UserOpCompatibleInterface>]> {
  let input = (ins
    OneFlow_Tensor:$in
  );
  let output = (outs
    OneFlow_Tensor:$out
  );
  let has_logical_tensor_desc_infer_fn = 1;
  let has_physical_tensor_desc_infer_fn = 1;
  let has_get_sbp_fn = 1;
  let has_data_type_infer_fn = 1;
}

def OneFlow_NarrowOp : OneFlow_BaseOp<"narrow", [NoMemoryEffect, DeclareOpInterfaceMethods<UserOpCompatibleInterface>]> {
  let input = (ins
    OneFlow_Tensor:$in
  );
  let output = (outs
    OneFlow_Tensor:$out
  );
  let attrs = (ins
    DefaultValuedAttr<SI64Attr, "0">:$dim,
    DefaultValuedAttr<SI64Attr, "0">:$start,
    DefaultValuedAttr<SI64Attr, "0">:$length
  );
  let has_logical_tensor_desc_infer_fn = 1;
  let has_physical_tensor_desc_infer_fn = 1;
  let has_get_sbp_fn = 1;
  let has_data_type_infer_fn = 1;
}

def OneFlow_OneHotOp : OneFlow_BaseOp<"one_hot", [NoMemoryEffect, NoGrad, DeclareOpInterfaceMethods<UserOpCompatibleInterface>]> {
  let input = (ins
    OneFlow_Tensor:$indices
  );
  let output = (outs
    OneFlow_Tensor:$out
  );
  let attrs = (ins
    DefaultValuedAttr<SI64Attr, "0">:$depth,
    DefaultValuedAttr<F64Attr, "0.">:$floating_on_value,
    DefaultValuedAttr<SI64Attr, "0">:$integer_on_value,
    DefaultValuedAttr<F64Attr, "0.">:$floating_off_value,
    DefaultValuedAttr<SI64Attr, "0">:$integer_off_value,
    OneFlow_DataType:$dtype
  );
  let has_logical_tensor_desc_infer_fn = 1;
  let has_physical_tensor_desc_infer_fn = 1;
  let has_get_sbp_fn = 1;
  let has_data_type_infer_fn = 1;
  let has_input_arg_modify_fn = 1;
}

def OneFlow_PackOp : OneFlow_BaseOp<"pack", [NoMemoryEffect, DeclareOpInterfaceMethods<UserOpCompatibleInterface>]> {
  let input = (ins
    OneFlow_Tensor:$in
  );
  let output = (outs
    OneFlow_Tensor:$out
  );
  let attrs = (ins
    DefaultValuedAttr<SI32Attr, "0">:$pack_num
  );
  let has_logical_tensor_desc_infer_fn = 1;
  let has_physical_tensor_desc_infer_fn = 1;
  let has_get_sbp_fn = 1;
  let has_data_type_infer_fn = 1;
  let has_output_blob_time_shape_infer_fn = 1;
}

def OneFlow_RandomMaskLikeOp : OneFlow_BaseOp<"random_mask_like", [NoMemoryEffect, NoGrad, DeclareOpInterfaceMethods<UserOpCompatibleInterface>]> {
  let input = (ins
    OneFlow_Tensor:$like
  );
  let output = (outs
    OneFlow_Tensor:$out
  );
  let attrs = (ins
    DefaultValuedAttr<F32Attr, "0.">:$rate,
    DefaultValuedAttr<SI64Attr, "0">:$seed
  );
  let has_check_fn = 1;
  let has_logical_tensor_desc_infer_fn = 1;
  let has_physical_tensor_desc_infer_fn = 1;
  let has_get_sbp_fn = 1;
  let has_data_type_infer_fn = 1;
  let hasCanonicalizer = 1;
}

def OneFlow_RepeatOp : OneFlow_BaseOp<"repeat", [NoMemoryEffect, DeclareOpInterfaceMethods<UserOpCompatibleInterface>]> {
  let input = (ins
    OneFlow_Tensor:$in
  );
  let output = (outs
    OneFlow_Tensor:$out
  );
  let attrs = (ins
    DefaultValuedAttr<SI32Attr, "0">:$repeat_num
  );
  let has_logical_tensor_desc_infer_fn = 1;
  let has_physical_tensor_desc_infer_fn = 1;
  let has_get_sbp_fn = 1;
  let has_data_type_infer_fn = 1;
  let has_output_blob_time_shape_infer_fn = 1;
}

def OneFlow_Repeat_InterLeaveOp : OneFlow_BaseOp<"repeat_interleave", [NoMemoryEffect, DeclareOpInterfaceMethods<UserOpCompatibleInterface>]> {
  let input = (ins
    OneFlow_Tensor:$in,
    OneFlow_Tensor:$cumsum
  );
  let output = (outs
    OneFlow_Tensor:$out
  );
  let attrs = (ins
    DefaultValuedAttr<SI64Attr, "0">:$repeat_num
  );
  let has_logical_tensor_desc_infer_fn = 1;
  let has_physical_tensor_desc_infer_fn = 1;
  let has_get_sbp_fn = 1;
  let has_data_type_infer_fn = 1;
}

def OneFlow_RollOp : OneFlow_BaseOp<"roll", [NoMemoryEffect, DeclareOpInterfaceMethods<UserOpCompatibleInterface>]> {
  let input = (ins
    OneFlow_Tensor:$in
  );
  let output = (outs
    OneFlow_Tensor:$out
  );
  let attrs = (ins
    SI32ArrayAttr:$shifts,
    SI32ArrayAttr:$dims
  );
  let has_logical_tensor_desc_infer_fn = 1;
  let has_physical_tensor_desc_infer_fn = 1;
  let has_get_sbp_fn = 1;
  let has_data_type_infer_fn = 1;
}

def OneFlow_SeluOp : OneFlow_BaseOp<"selu", [NoMemoryEffect, DeclareOpInterfaceMethods<UserOpCompatibleInterface>]> {
  let input = (ins
    OneFlow_Tensor:$in
  );
  let output = (outs
    OneFlow_Tensor:$out
  );
  let has_logical_tensor_desc_infer_fn = 1;
  let has_physical_tensor_desc_infer_fn = 1;
  let has_get_sbp_fn = 1;
  let has_data_type_infer_fn = 1;
}

def OneFlow_SiluOp : OneFlow_BaseOp<"silu", [NoMemoryEffect, DeclareOpInterfaceMethods<UserOpCompatibleInterface>, DeclareOpInterfaceMethods<NCHWCompatibleInterface>]> {
  let input = (ins
    OneFlow_Tensor:$in
  );
  let output = (outs
    OneFlow_Tensor:$out
  );
  let has_logical_tensor_desc_infer_fn = 1;
  let has_physical_tensor_desc_infer_fn = 1;
  let has_get_sbp_fn = 1;
  let has_data_type_infer_fn = 1;
}

def OneFlow_SoftShrinkOp: OneFlow_BaseOp<"softshrink", [NoMemoryEffect, DeclareOpInterfaceMethods<UserOpCompatibleInterface>]> {
  let input = (ins
    OneFlow_Tensor:$in
  );
  let output = (outs
    OneFlow_Tensor:$out
  );
  let attrs = (ins
    DefaultValuedAttr<F64Attr, "0.">:$alpha
  );
  let has_logical_tensor_desc_infer_fn = 1;
  let has_physical_tensor_desc_infer_fn = 1;
  let has_get_sbp_fn = 1;
  let has_data_type_infer_fn = 1;
}

def OneFlow_SoftsignOp : OneFlow_BaseOp<"softsign", [NoMemoryEffect, DeclareOpInterfaceMethods<UserOpCompatibleInterface>]> {
  let input = (ins
    OneFlow_Tensor:$in
  );
  let output = (outs
    OneFlow_Tensor:$out
  );
  let has_logical_tensor_desc_infer_fn = 1;
  let has_physical_tensor_desc_infer_fn = 1;
  let has_get_sbp_fn = 1;
  let has_data_type_infer_fn = 1;
}

def OneFlow_SortOp : OneFlow_BaseOp<"sort", [NoMemoryEffect, NoGrad, DeclareOpInterfaceMethods<UserOpCompatibleInterface>]> {
  let input = (ins
    OneFlow_Tensor:$in
  );
  let output = (outs
    OneFlow_Tensor:$out
  );
  let attrs = (ins
    StrAttr:$direction
  );
  let has_check_fn = 1;
  let has_logical_tensor_desc_infer_fn = 1;
  let has_physical_tensor_desc_infer_fn = 1;
  let has_get_sbp_fn = 1;
  let has_data_type_infer_fn = 1;
}

def OneFlow_SquareSumOp : OneFlow_BaseOp<"square_sum", [NoMemoryEffect, DeclareOpInterfaceMethods<UserOpCompatibleInterface>]> {
  let input = (ins
    OneFlow_Tensor:$x
  );
  let output = (outs
    OneFlow_Tensor:$y
  );
  let has_logical_tensor_desc_infer_fn = 1;
  let has_physical_tensor_desc_infer_fn = 1;
  let has_get_sbp_fn = 1;
  let has_data_type_infer_fn = 1;
}

def OneFlow_SqrtSquareSumOp : OneFlow_BaseOp<"sqrt_square_sum", [NoMemoryEffect, DeclareOpInterfaceMethods<UserOpCompatibleInterface>]> {
  let input = (ins
    OneFlow_Tensor:$x
  );
  let output = (outs
    OneFlow_Tensor:$y
  );
  let has_logical_tensor_desc_infer_fn = 1;
  let has_physical_tensor_desc_infer_fn = 1;
  let has_get_sbp_fn = 1;
  let has_data_type_infer_fn = 1;
}

def OneFlow_SqueezeOp : OneFlow_BaseOp<"squeeze", [NoMemoryEffect, DeclareOpInterfaceMethods<UserOpCompatibleInterface>]> {
  let input = (ins
    OneFlow_Tensor:$in
  );
  let output = (outs
    OneFlow_Tensor:$out
  );
  let attrs = (ins
    SI32ArrayAttr:$axes
  );
  let has_logical_tensor_desc_infer_fn = 1;
  let has_physical_tensor_desc_infer_fn = 1;
  let has_get_sbp_fn = 1;
  let has_data_type_infer_fn = 1;
}

def OneFlow_ThresholdOp : OneFlow_BaseOp<"threshold", [NoMemoryEffect, DeclareOpInterfaceMethods<UserOpCompatibleInterface>]> {
  let input = (ins
    OneFlow_Tensor:$in
  );
  let output = (outs
    OneFlow_Tensor:$out
  );
  let attrs = (ins
    DefaultValuedAttr<F64Attr, "0.">:$threshold_val,
    DefaultValuedAttr<F64Attr, "0.">:$value
  );
  let has_logical_tensor_desc_infer_fn = 1;
  let has_physical_tensor_desc_infer_fn = 1;
  let has_get_sbp_fn = 1;
  let has_data_type_infer_fn = 1;
}

def OneFlow_TransposeOp : OneFlow_BaseOp<"transpose", [NoMemoryEffect, DeclareOpInterfaceMethods<UserOpCompatibleInterface>]> {
  let input = (ins
    OneFlow_Tensor:$input
  );
  let output = (outs
    OneFlow_Tensor:$output
  );
  let attrs = (ins
    SI32ArrayAttr:$perm
  );
  let has_logical_tensor_desc_infer_fn = 1;
  let has_physical_tensor_desc_infer_fn = 1;
  let has_get_sbp_fn = 1;
  let has_data_type_infer_fn = 1;
  let hasFolder = 1;
}

def OneFlow_AsStridedOp : OneFlow_BaseOp<"as_strided", [NoMemoryEffect, DeclareOpInterfaceMethods<UserOpCompatibleInterface>]> {
  let input = (ins
    OneFlow_Tensor:$input
  );
  let output = (outs
    OneFlow_Tensor:$output
  );
  let attrs = (ins
    SI64ArrayAttr:$size,
    SI64ArrayAttr:$stride,
    DefaultValuedAttr<SI64Attr, "0">:$storage_offset
  );
  let has_logical_tensor_desc_infer_fn = 1;
  let has_physical_tensor_desc_infer_fn = 1;
  let has_get_sbp_fn = 1;
  let has_data_type_infer_fn = 1;
}

def OneFlow_IndexAddOp : OneFlow_BaseOp<"index_add", [NoMemoryEffect, DeclareOpInterfaceMethods<UserOpCompatibleInterface>]> {
  let input = (ins
    OneFlow_Tensor:$input,
    OneFlow_Tensor:$index,
    OneFlow_Tensor:$source
  );
  let output = (outs
    OneFlow_Tensor:$output
  );
  let attrs = (ins
    SI64Attr: $dim,
    F32Attr: $alpha
  );
  let has_logical_tensor_desc_infer_fn = 1;
  let has_physical_tensor_desc_infer_fn = 1;
  let has_get_sbp_fn = 1;
  let has_data_type_infer_fn = 1;
}

def OneFlow_AsStridedGradOp : OneFlow_BaseOp<"as_strided_grad", [NoMemoryEffect, DeclareOpInterfaceMethods<UserOpCompatibleInterface>]> {
  let input = (ins
    OneFlow_Tensor:$dy,
    OneFlow_Tensor:$input
  );
  let output = (outs
    OneFlow_Tensor:$dx
  );
  let attrs = (ins
    SI64ArrayAttr:$size,
    SI64ArrayAttr:$stride,
    DefaultValuedAttr<SI64Attr, "0">:$storage_offset
  );
  let has_logical_tensor_desc_infer_fn = 1;
  let has_physical_tensor_desc_infer_fn = 1;
  let has_get_sbp_fn = 1;
  let has_data_type_infer_fn = 1;
}

def OneFlow_TrilOp : OneFlow_BaseOp<"tril", [NoMemoryEffect, DeclareOpInterfaceMethods<UserOpCompatibleInterface>]> {
  let input = (ins
    OneFlow_Tensor:$in
  );
  let output = (outs
    OneFlow_Tensor:$out
  );
  let attrs = (ins
    DefaultValuedAttr<SI64Attr, "0">:$diagonal,
    DefaultValuedAttr<F64Attr, "0.">:$floating_fill_value,
    DefaultValuedAttr<SI64Attr, "0">:$integer_fill_value,
    DefaultValuedAttr<BoolAttr, "false">:$is_floating_fill_value
  );
  let has_logical_tensor_desc_infer_fn = 1;
  let has_physical_tensor_desc_infer_fn = 1;
  let has_get_sbp_fn = 1;
  let has_data_type_infer_fn = 1;
}

def OneFlow_TriuOp : OneFlow_BaseOp<"triu", [NoMemoryEffect, DeclareOpInterfaceMethods<UserOpCompatibleInterface>]> {
  let input = (ins
    OneFlow_Tensor:$in
  );
  let output = (outs
    OneFlow_Tensor:$out
  );
  let attrs = (ins
    DefaultValuedAttr<SI64Attr, "0">:$diagonal
  );
  let has_logical_tensor_desc_infer_fn = 1;
  let has_physical_tensor_desc_infer_fn = 1;
  let has_get_sbp_fn = 1;
  let has_data_type_infer_fn = 1;
}

def OneFlow_TruncOp : OneFlow_BaseOp<"trunc", [NoMemoryEffect, DeclareOpInterfaceMethods<UserOpCompatibleInterface>]> {
  let input = (ins
    OneFlow_Tensor:$in
  );
  let output = (outs
    OneFlow_Tensor:$out
  );
  let has_logical_tensor_desc_infer_fn = 1;
  let has_physical_tensor_desc_infer_fn = 1;
  let has_get_sbp_fn = 1;
  let has_data_type_infer_fn = 1;
}

def OneFlow_TruncGradOp : OneFlow_BaseOp<"trunc_grad", [NoMemoryEffect, DeclareOpInterfaceMethods<UserOpCompatibleInterface>]> {
  let input = (ins
    OneFlow_Tensor:$x,
    OneFlow_Tensor:$dy
  );
  let output = (outs
    OneFlow_Tensor:$dx
  );
  let has_logical_tensor_desc_infer_fn = 1;
  let has_physical_tensor_desc_infer_fn = 1;
  let has_get_sbp_fn = 1;
  let has_data_type_infer_fn = 1;
}

def OneFlow_UnfoldOp : OneFlow_BaseOp<"unfold", [NoMemoryEffect, DeclareOpInterfaceMethods<UserOpCompatibleInterface>]> {
  let input = (ins
    OneFlow_Tensor:$x
  );
  let output = (outs
    OneFlow_Tensor:$y
  );
  let attrs = (ins
    StrAttr:$data_format,
    SI32ArrayAttr:$kernel_size,
    SI32ArrayAttr:$padding,
    SI32ArrayAttr:$strides,
    SI32ArrayAttr:$dilation_rate
  );
  let has_logical_tensor_desc_infer_fn = 1;
  let has_physical_tensor_desc_infer_fn = 1;
  let has_get_sbp_fn = 1;
  let has_data_type_infer_fn = 1;
}

def OneFlow_UnfoldTensorOp : OneFlow_BaseOp<"unfold_tensor", [NoMemoryEffect, DeclareOpInterfaceMethods<UserOpCompatibleInterface>]> {
  let input = (ins
    OneFlow_Tensor:$x
  );
  let output = (outs
    OneFlow_Tensor:$y
  );
  let attrs = (ins
    DefaultValuedAttr<SI32Attr, "0">:$dimension,
    DefaultValuedAttr<SI32Attr, "0">:$size,
    DefaultValuedAttr<SI32Attr, "0">:$step
  );
  let has_logical_tensor_desc_infer_fn = 1;
  let has_physical_tensor_desc_infer_fn = 1;
  let has_get_sbp_fn = 1;
  let has_data_type_infer_fn = 1;
}

def OneFlow_UnpackOp : OneFlow_BaseOp<"unpack", [NoMemoryEffect, DeclareOpInterfaceMethods<UserOpCompatibleInterface>]> {
  let input = (ins
    OneFlow_Tensor:$in
  );
  let output = (outs
    OneFlow_Tensor:$out
  );
  let attrs = (ins
    DefaultValuedAttr<SI32Attr, "0">:$unpack_num
  );
  let has_logical_tensor_desc_infer_fn = 1;
  let has_physical_tensor_desc_infer_fn = 1;
  let has_get_sbp_fn = 1;
  let has_data_type_infer_fn = 1;
  let has_output_blob_time_shape_infer_fn = 1;
}

def OneFlow_ZeroLikeOp : OneFlow_BaseOp<"zero_like", [NoMemoryEffect, NoGrad, DeclareOpInterfaceMethods<UserOpCompatibleInterface>]> {
  let input = (ins
    OneFlow_Tensor:$like
  );
  let output = (outs
    OneFlow_Tensor:$out
  );
  let same_output_regst_num = 1;
  let has_logical_tensor_desc_infer_fn = 1;
  let has_physical_tensor_desc_infer_fn = 1;
  let has_get_sbp_fn = 1;
  let has_data_type_infer_fn = 1;
  let has_nd_sbp_infer_fn = 1;
}

def OneFlow_ToContiguousOp : OneFlow_BaseOp<"to_contiguous", [NoMemoryEffect, SupportNonContiguous, DeclareOpInterfaceMethods<UserOpCompatibleInterface>]> {
  let input = (ins
    OneFlow_Tensor:$in
  );
  let output = (outs
    OneFlow_Tensor:$out
  );
  let has_logical_tensor_desc_infer_fn = 1;
  let has_physical_tensor_desc_infer_fn = 1;
  let has_get_sbp_fn = 1;
  let has_data_type_infer_fn = 1;
}

def OneFlow_IsNanOp : OneFlow_BaseOp<"isnan", [NoMemoryEffect, NoGrad, DeclareOpInterfaceMethods<UserOpCompatibleInterface>]> {
  let input = (ins
    OneFlow_Tensor:$in
  );
  let output = (outs
    OneFlow_Tensor:$out
  );
  let has_logical_tensor_desc_infer_fn = 1;
  let has_physical_tensor_desc_infer_fn = 1;
  let has_get_sbp_fn = 1;
  let has_data_type_infer_fn = 1;
}

def OneFlow_IsInfOp : OneFlow_BaseOp<"isinf", [NoMemoryEffect, NoGrad, DeclareOpInterfaceMethods<UserOpCompatibleInterface>]> {
  let input = (ins
    OneFlow_Tensor:$in
  );
  let output = (outs
    OneFlow_Tensor:$out
  );
  let has_logical_tensor_desc_infer_fn = 1;
  let has_physical_tensor_desc_infer_fn = 1;
  let has_get_sbp_fn = 1;
  let has_data_type_infer_fn = 1;
}

def OneFlow_IsFiniteOp : OneFlow_BaseOp<"isfinite", [NoMemoryEffect, NoGrad, DeclareOpInterfaceMethods<UserOpCompatibleInterface>]> {
  let input = (ins
    OneFlow_Tensor:$in
  );
  let output = (outs
    OneFlow_Tensor:$out
  );
  let has_logical_tensor_desc_infer_fn = 1;
  let has_physical_tensor_desc_infer_fn = 1;
  let has_get_sbp_fn = 1;
  let has_data_type_infer_fn = 1;
}

def OneFlow_RealOp : OneFlow_BaseOp<"real", [NoMemoryEffect, DeclareOpInterfaceMethods<UserOpCompatibleInterface>]> {
  let input = (ins
    OneFlow_Tensor:$x
  );
  let output = (outs
    OneFlow_Tensor:$out
  );
  let has_logical_tensor_desc_infer_fn = 1;
  let has_physical_tensor_desc_infer_fn = 1;
  let has_get_sbp_fn = 1;
  let has_data_type_infer_fn = 1;
}

def OneFlow_RealGradOp : OneFlow_BaseOp<"real_grad", [NoMemoryEffect, DeclareOpInterfaceMethods<UserOpCompatibleInterface>]> {
  let input = (ins
    OneFlow_Tensor:$dout
  );
  let output = (outs
    OneFlow_Tensor:$dx
  );
  let has_logical_tensor_desc_infer_fn = 1;
  let has_physical_tensor_desc_infer_fn = 1;
  let has_get_sbp_fn = 1;
  let has_data_type_infer_fn = 1;
}

def OneFlow_ImagOp : OneFlow_BaseOp<"imag", [NoMemoryEffect, DeclareOpInterfaceMethods<UserOpCompatibleInterface>]> {
  let input = (ins
    OneFlow_Tensor:$x
  );
  let output = (outs
    OneFlow_Tensor:$out
  );
  let has_logical_tensor_desc_infer_fn = 1;
  let has_physical_tensor_desc_infer_fn = 1;
  let has_get_sbp_fn = 1;
  let has_data_type_infer_fn = 1;
}

def OneFlow_ImagGradOp : OneFlow_BaseOp<"imag_grad", [NoMemoryEffect, DeclareOpInterfaceMethods<UserOpCompatibleInterface>]> {
  let input = (ins
    OneFlow_Tensor:$dout
  );
  let output = (outs
    OneFlow_Tensor:$dx
  );
  let has_logical_tensor_desc_infer_fn = 1;
  let has_physical_tensor_desc_infer_fn = 1;
  let has_get_sbp_fn = 1;
  let has_data_type_infer_fn = 1;
}

def OneFlow_ConjPhysicalOp : OneFlow_BaseOp<"conj_physical", [NoMemoryEffect, DeclareOpInterfaceMethods<UserOpCompatibleInterface>]> {
  let input = (ins
    OneFlow_Tensor:$x
  );
  let output = (outs
    OneFlow_Tensor:$y
  );
  let has_logical_tensor_desc_infer_fn = 1;
  let has_physical_tensor_desc_infer_fn = 1;
  let has_get_sbp_fn = 1;
  let has_data_type_infer_fn = 1;
}

#endif // GET_ONEFLOW_UNARY_OP_DEFINITIONS


#ifdef GET_ONEFLOW_UPSAMPLE_OP_DEFINITIONS

def OneFlow_UpsampleBicubic2DOp : OneFlow_BaseOp<"upsample_bicubic_2d", [NoMemoryEffect, DeclareOpInterfaceMethods<UserOpCompatibleInterface>]> {
  let input = (ins
    OneFlow_Tensor:$x
  );
  let output = (outs
    OneFlow_Tensor:$y
  );
  let attrs = (ins
    DefaultValuedAttr<F64Attr, "0.">:$height_scale,
    DefaultValuedAttr<F64Attr, "0.">:$width_scale,
    DefaultValuedAttr<BoolAttr, "false">:$align_corners,
    SI64ArrayAttr:$output_size,
    StrAttr:$data_format
  );
  let has_logical_tensor_desc_infer_fn = 1;
  let has_physical_tensor_desc_infer_fn = 1;
  let has_get_sbp_fn = 1;
  let has_data_type_infer_fn = 1;
}

def OneFlow_UpsampleBicubic2DGradOp : OneFlow_BaseOp<"upsample_bicubic_2d_grad", [NoMemoryEffect, DeclareOpInterfaceMethods<UserOpCompatibleInterface>]> {
  let input = (ins
    OneFlow_Tensor:$dy,
    OneFlow_Tensor:$x
  );
  let output = (outs
    OneFlow_Tensor:$dx
  );
  let attrs = (ins
    DefaultValuedAttr<F64Attr, "0.">:$height_scale,
    DefaultValuedAttr<F64Attr, "0.">:$width_scale,
    DefaultValuedAttr<BoolAttr, "false">:$align_corners,
    SI64ArrayAttr:$output_size,
    StrAttr:$data_format
  );
  let has_logical_tensor_desc_infer_fn = 1;
  let has_physical_tensor_desc_infer_fn = 1;
  let has_get_sbp_fn = 1;
  let has_data_type_infer_fn = 1;
}

def OneFlow_UpsampleBilinear2DOp : OneFlow_BaseOp<"upsample_bilinear_2d", [NoMemoryEffect, DeclareOpInterfaceMethods<UserOpCompatibleInterface>]> {
  let input = (ins
    OneFlow_Tensor:$x
  );
  let output = (outs
    OneFlow_Tensor:$y
  );
  let attrs = (ins
    DefaultValuedAttr<F64Attr, "0.">:$height_scale,
    DefaultValuedAttr<F64Attr, "0.">:$width_scale,
    DefaultValuedAttr<BoolAttr, "false">:$align_corners,
    SI64ArrayAttr:$output_size,
    StrAttr:$data_format
  );
  let has_logical_tensor_desc_infer_fn = 1;
  let has_physical_tensor_desc_infer_fn = 1;
  let has_get_sbp_fn = 1;
  let has_data_type_infer_fn = 1;
}

def OneFlow_UpsampleBilinear2DGradOp : OneFlow_BaseOp<"upsample_bilinear_2d_grad", [NoMemoryEffect, DeclareOpInterfaceMethods<UserOpCompatibleInterface>]> {
  let input = (ins
    OneFlow_Tensor:$dy,
    OneFlow_Tensor:$x
  );
  let output = (outs
    OneFlow_Tensor:$dx
  );
  let attrs = (ins
    DefaultValuedAttr<F64Attr, "0.">:$height_scale,
    DefaultValuedAttr<F64Attr, "0.">:$width_scale,
    DefaultValuedAttr<BoolAttr, "false">:$align_corners,
    SI64ArrayAttr:$output_size,
    StrAttr:$data_format
  );
  let has_logical_tensor_desc_infer_fn = 1;
  let has_physical_tensor_desc_infer_fn = 1;
  let has_get_sbp_fn = 1;
  let has_data_type_infer_fn = 1;
}

def OneFlow_UpsampleLinear1DOp : OneFlow_BaseOp<"upsample_linear_1d", [NoMemoryEffect, DeclareOpInterfaceMethods<UserOpCompatibleInterface>]> {
  let input = (ins
    OneFlow_Tensor:$x
  );
  let output = (outs
    OneFlow_Tensor:$y
  );
  let attrs = (ins
    DefaultValuedAttr<F64Attr, "0.">:$scale_factor,
    DefaultValuedAttr<BoolAttr, "false">:$align_corners,
    SI64ArrayAttr:$output_size,
    StrAttr:$data_format
  );
  let has_logical_tensor_desc_infer_fn = 1;
  let has_physical_tensor_desc_infer_fn = 1;
  let has_get_sbp_fn = 1;
  let has_data_type_infer_fn = 1;
}

def OneFlow_UpsampleLinear1DGradOp : OneFlow_BaseOp<"upsample_linear_1d_grad", [NoMemoryEffect, DeclareOpInterfaceMethods<UserOpCompatibleInterface>]> {
  let input = (ins
    OneFlow_Tensor:$dy,
    OneFlow_Tensor:$x
  );
  let output = (outs
    OneFlow_Tensor:$dx
  );
  let attrs = (ins
    DefaultValuedAttr<F64Attr, "0.">:$scale_factor,
    DefaultValuedAttr<BoolAttr, "false">:$align_corners,
    SI64ArrayAttr:$output_size,
    StrAttr:$data_format
  );
  let has_logical_tensor_desc_infer_fn = 1;
  let has_physical_tensor_desc_infer_fn = 1;
  let has_get_sbp_fn = 1;
  let has_data_type_infer_fn = 1;
}

def OneFlow_UpsampleNearest1DOp : OneFlow_BaseOp<"upsample_nearest_1d", [NoMemoryEffect, DeclareOpInterfaceMethods<UserOpCompatibleInterface>]> {
  let input = (ins
    OneFlow_Tensor:$x
  );
  let output = (outs
    OneFlow_Tensor:$y
  );
  let attrs = (ins
    DefaultValuedAttr<F64Attr, "0.">:$scale_factor,
    SI64ArrayAttr:$output_size,
    StrAttr:$data_format
  );
  let has_logical_tensor_desc_infer_fn = 1;
  let has_physical_tensor_desc_infer_fn = 1;
  let has_get_sbp_fn = 1;
  let has_data_type_infer_fn = 1;
}

def OneFlow_UpsampleNearest1DGradOp : OneFlow_BaseOp<"upsample_nearest_1d_grad", [NoMemoryEffect, DeclareOpInterfaceMethods<UserOpCompatibleInterface>]> {
  let input = (ins
    OneFlow_Tensor:$dy,
    OneFlow_Tensor:$x
  );
  let output = (outs
    OneFlow_Tensor:$dx
  );
  let attrs = (ins
    DefaultValuedAttr<F64Attr, "0.">:$scale_factor,
    SI64ArrayAttr:$output_size,
    StrAttr:$data_format
  );
  let has_logical_tensor_desc_infer_fn = 1;
  let has_physical_tensor_desc_infer_fn = 1;
  let has_get_sbp_fn = 1;
  let has_data_type_infer_fn = 1;
}

def OneFlow_UpsampleNearest2DOp : OneFlow_BaseOp<"upsample_nearest_2d", [NoMemoryEffect, DeclareOpInterfaceMethods<UserOpCompatibleInterface>]> {
  let input = (ins
    OneFlow_Tensor:$x
  );
  let output = (outs
    OneFlow_Tensor:$y
  );
  let attrs = (ins
    DefaultValuedAttr<F64Attr, "0.">:$height_scale,
    DefaultValuedAttr<F64Attr, "0.">:$width_scale,
    SI64ArrayAttr:$output_size,
    StrAttr:$data_format
  );
  let has_logical_tensor_desc_infer_fn = 1;
  let has_physical_tensor_desc_infer_fn = 1;
  let has_get_sbp_fn = 1;
  let has_data_type_infer_fn = 1;
}

def OneFlow_UpsampleNearest2DGradOp : OneFlow_BaseOp<"upsample_nearest_2d_grad", [NoMemoryEffect, DeclareOpInterfaceMethods<UserOpCompatibleInterface>]> {
  let input = (ins
    OneFlow_Tensor:$dy,
    OneFlow_Tensor:$x
  );
  let output = (outs
    OneFlow_Tensor:$dx
  );
  let attrs = (ins
    DefaultValuedAttr<F64Attr, "0.">:$height_scale,
    DefaultValuedAttr<F64Attr, "0.">:$width_scale,
    SI64ArrayAttr:$output_size,
    StrAttr:$data_format
  );
  let has_logical_tensor_desc_infer_fn = 1;
  let has_physical_tensor_desc_infer_fn = 1;
  let has_get_sbp_fn = 1;
  let has_data_type_infer_fn = 1;
}

def OneFlow_UpsampleNearest3DOp : OneFlow_BaseOp<"upsample_nearest_3d", [NoMemoryEffect, DeclareOpInterfaceMethods<UserOpCompatibleInterface>]> {
  let input = (ins
    OneFlow_Tensor:$x
  );
  let output = (outs
    OneFlow_Tensor:$y
  );
  let attrs = (ins
    DefaultValuedAttr<F64Attr, "0.">:$depth_scale,
    DefaultValuedAttr<F64Attr, "0.">:$height_scale,
    DefaultValuedAttr<F64Attr, "0.">:$width_scale,
    SI64ArrayAttr:$output_size,
    StrAttr:$data_format
  );
  let has_logical_tensor_desc_infer_fn = 1;
  let has_physical_tensor_desc_infer_fn = 1;
  let has_get_sbp_fn = 1;
  let has_data_type_infer_fn = 1;
}

def OneFlow_UpsampleNearest3DGradOp : OneFlow_BaseOp<"upsample_nearest_3d_grad", [NoMemoryEffect, DeclareOpInterfaceMethods<UserOpCompatibleInterface>]> {
  let input = (ins
    OneFlow_Tensor:$dy,
    OneFlow_Tensor:$x
  );
  let output = (outs
    OneFlow_Tensor:$dx
  );
  let attrs = (ins
    DefaultValuedAttr<F64Attr, "0.">:$depth_scale,
    DefaultValuedAttr<F64Attr, "0.">:$height_scale,
    DefaultValuedAttr<F64Attr, "0.">:$width_scale,
    SI64ArrayAttr:$output_size,
    StrAttr:$data_format
  );
  let has_logical_tensor_desc_infer_fn = 1;
  let has_physical_tensor_desc_infer_fn = 1;
  let has_get_sbp_fn = 1;
  let has_data_type_infer_fn = 1;
}

def OneFlow_UpsampleTrilinear3DOp : OneFlow_BaseOp<"upsample_trilinear_3d", [NoMemoryEffect, DeclareOpInterfaceMethods<UserOpCompatibleInterface>]> {
  let input = (ins
    OneFlow_Tensor:$x
  );
  let output = (outs
    OneFlow_Tensor:$y
  );
  let attrs = (ins
    DefaultValuedAttr<F64Attr, "0.">:$depth_scale,
    DefaultValuedAttr<F64Attr, "0.">:$height_scale,
    DefaultValuedAttr<F64Attr, "0.">:$width_scale,
    DefaultValuedAttr<BoolAttr, "false">:$align_corners,
    SI64ArrayAttr:$output_size,
    StrAttr:$data_format
  );
  let has_logical_tensor_desc_infer_fn = 1;
  let has_physical_tensor_desc_infer_fn = 1;
  let has_get_sbp_fn = 1;
  let has_data_type_infer_fn = 1;
}

def OneFlow_UpsampleTrilinear3DGradOp : OneFlow_BaseOp<"upsample_trilinear_3d_grad", [NoMemoryEffect, DeclareOpInterfaceMethods<UserOpCompatibleInterface>]> {
  let input = (ins
    OneFlow_Tensor:$dy,
    OneFlow_Tensor:$x
  );
  let output = (outs
    OneFlow_Tensor:$dx
  );
  let attrs = (ins
    DefaultValuedAttr<F64Attr, "0.">:$depth_scale,
    DefaultValuedAttr<F64Attr, "0.">:$height_scale,
    DefaultValuedAttr<F64Attr, "0.">:$width_scale,
    DefaultValuedAttr<BoolAttr, "false">:$align_corners,
    SI64ArrayAttr:$output_size,
    StrAttr:$data_format
  );
  let has_logical_tensor_desc_infer_fn = 1;
  let has_physical_tensor_desc_infer_fn = 1;
  let has_get_sbp_fn = 1;
  let has_data_type_infer_fn = 1;
}
#endif // GET_ONEFLOW_UPSAMPLE_OP_DEFINITIONS


#ifdef GET_ONEFLOW_ONE_EMBEDDING_OP_DEFINITIONS

def OneFlow_OneEmbeddingFusedLookupOp : OneFlow_BaseOp<"one_embedding_fused_lookup", [NoMemoryEffect, DeclareOpInterfaceMethods<UserOpCompatibleInterface>]> {
  let input = (ins
    OneFlow_Tensor:$shadow,
    OneFlow_Tensor:$ids,
    Optional<OneFlow_Tensor>:$table_ids
  );
  let output = (outs
    OneFlow_Tensor:$embeddings
  );
  let attrs = (ins
    OneFlow_DataType:$dtype,
    StrAttr:$embedding_name,
    DefaultValuedAttr<SI64Attr, "0">:$line_size,
    DefaultValuedAttr<SI64Attr, "0">:$embedding_size,
    DefaultValuedAttr<BoolAttr, "false">:$is_full_cache,
    DefaultValuedAttr<SI32Attr, "1">:$num_tables,
    DefaultValuedAttr<SI64Attr, "-1">:$padding_idx,
    DefaultValuedAttr<BoolAttr, "false">:$has_padding_idx,
    StrAttr:$embedding_tables,
    DefaultValuedAttr<SI64Attr, "0">:$seed
  );
  let has_logical_tensor_desc_infer_fn = 1;
  let has_physical_tensor_desc_infer_fn = 1;
  let has_get_sbp_fn = 1;
  let has_data_type_infer_fn = 1;
  let has_input_arg_modify_fn = 1;
}

def OneFlow_OneEmbeddingFusedLookupGradOp : OneFlow_BaseOp<"one_embedding_fused_lookup_grad", [DeclareOpInterfaceMethods<UserOpCompatibleInterface>]> {
  let input = (ins
    OneFlow_Tensor:$ids,
    OneFlow_Tensor:$embedding_grad
  );
  let attrs = (ins
    StrAttr:$embedding_name,
    DefaultValuedAttr<SI64Attr, "0">:$line_size,
    DefaultValuedAttr<SI64Attr, "0">:$embedding_size
  );
  let has_logical_tensor_desc_infer_fn = 1;
  let has_physical_tensor_desc_infer_fn = 1;
  let has_get_sbp_fn = 1;
  let has_data_type_infer_fn = 1;
}

def OneFlow_UniqueKeyValuePairOp : OneFlow_BaseOp<"unique_key_value_pair", [NoMemoryEffect, DeclareOpInterfaceMethods<UserOpCompatibleInterface>]> {
  let input = (ins
    OneFlow_Tensor:$keys,
    Optional<OneFlow_Tensor>:$values
  );
  let output = (outs
    OneFlow_Tensor:$num_unique,
    OneFlow_Tensor:$unique_keys,
    OneFlow_Tensor:$unique_values,
    OneFlow_Tensor:$inverse_indices
  );
  let attrs = (ins
    DefaultValuedAttr<SI32Attr, "1">:$num_tables,
    DefaultValuedAttr<SI64Attr, "-1">:$padding_idx,
    DefaultValuedAttr<BoolAttr, "false">:$has_padding_idx,
    StrAttr:$embedding_name
  );
  let same_output_regst_num = 1;
  let has_logical_tensor_desc_infer_fn = 1;
  let has_physical_tensor_desc_infer_fn = 1;
  let has_get_sbp_fn = 1;
  let has_data_type_infer_fn = 1;
}

def OneFlow_IdShuffleOp : OneFlow_BaseOp<"id_shuffle", [NoMemoryEffect, DeclareOpInterfaceMethods<UserOpCompatibleInterface>]> {
  let input = (ins
    OneFlow_Tensor:$ids,
    Optional<OneFlow_Tensor>:$table_ids
  );
  let output = (outs
    OneFlow_Tensor:$num_unique_matrix,
    OneFlow_Tensor:$inverse_unique_partition_indices,
    OneFlow_Tensor:$cur_rank_num_unique,
    OneFlow_Tensor:$cur_rank_unique_ids,
    OneFlow_Tensor:$cur_rank_unique_table_ids,
    OneFlow_Tensor:$cur_rank_inverse_indices
  );
  let attrs = (ins
    DefaultValuedAttr<SI32Attr, "1">:$num_tables,
    DefaultValuedAttr<SI64Attr, "-1">:$padding_idx,
    DefaultValuedAttr<BoolAttr, "false">:$has_padding_idx,
    StrAttr:$embedding_name
  );
  let same_output_regst_num = 2;
  let has_logical_tensor_desc_infer_fn = 1;
  let has_physical_tensor_desc_infer_fn = 1;
  let has_get_sbp_fn = 1;
  let has_data_type_infer_fn = 1;
}

def OneFlow_IdShuffleCopyOutOp : OneFlow_BaseOp<"id_shuffle_copy_out", [NoMemoryEffect, DeclareOpInterfaceMethods<UserOpCompatibleInterface>]> {
  let input = (ins
    OneFlow_Tensor:$num_unique_matrix,
    OneFlow_Tensor:$inverse_unique_partition_indices,
    OneFlow_Tensor:$cur_rank_num_unique,
    OneFlow_Tensor:$cur_rank_unique_ids,
    OneFlow_Tensor:$cur_rank_unique_table_ids,
    OneFlow_Tensor:$cur_rank_inverse_indices
  );
  let output = (outs
    OneFlow_Tensor:$out_num_unique_matrix,
    OneFlow_Tensor:$out_inverse_unique_partition_indices,
    OneFlow_Tensor:$out_cur_rank_num_unique,
    OneFlow_Tensor:$out_cur_rank_unique_ids,
    OneFlow_Tensor:$out_cur_rank_unique_table_ids,
    OneFlow_Tensor:$out_cur_rank_inverse_indices
  );
  let attrs = (ins
    StrAttr:$embedding_name
  );
  let same_output_regst_num = 1;
  let has_logical_tensor_desc_infer_fn = 1;
  let has_physical_tensor_desc_infer_fn = 1;
  let has_get_sbp_fn = 1;
  let has_data_type_infer_fn = 1;
}

def OneFlow_OneEmbeddingGatherOp : OneFlow_BaseOp<"one_embedding_gather", [NoMemoryEffect, DeclareOpInterfaceMethods<UserOpCompatibleInterface>]> {
  let input = (ins
    OneFlow_Tensor:$in,
    OneFlow_Tensor:$indices
  );
  let output = (outs
    OneFlow_Tensor:$out
  );
  let attrs = (ins
    DefaultValuedAttr<SI64Attr, "0">:$embedding_size,
    StrAttr:$embedding_name
  );
  let same_output_regst_num = 1;
  let has_logical_tensor_desc_infer_fn = 1;
  let has_physical_tensor_desc_infer_fn = 1;
  let has_get_sbp_fn = 1;
  let has_data_type_infer_fn = 1;
}

def OneFlow_EmbeddingShuffleOp : OneFlow_BaseOp<"embedding_shuffle", [NoMemoryEffect, DeclareOpInterfaceMethods<UserOpCompatibleInterface>]> {
  let input = (ins
    OneFlow_Tensor:$cur_rank_embeddings,
    OneFlow_Tensor:$num_unique_matrix,
    OneFlow_Tensor:$cur_rank_inverse_indices,
    OneFlow_Tensor:$inverse_unique_partition_indices
  );
  let output = (outs
    OneFlow_Tensor:$embeddings
  );
  let attrs = (ins
    DefaultValuedAttr<SI64Attr, "0">:$embedding_size,
    DefaultValuedAttr<BoolAttr, "false">:$skip_last_gather,
    DefaultValuedAttr<BoolAttr, "false">:$is_train,
    StrAttr:$embedding_name
  );
  let same_output_regst_num = 1;
  let has_logical_tensor_desc_infer_fn = 1;
  let has_physical_tensor_desc_infer_fn = 1;
  let has_get_sbp_fn = 1;
  let has_data_type_infer_fn = 1;
}

def OneFlow_EmbeddingGradientShuffleOp : OneFlow_BaseOp<"embedding_gradient_shuffle", [NoMemoryEffect, DeclareOpInterfaceMethods<UserOpCompatibleInterface>]> {
  let input = (ins
    OneFlow_Tensor:$embedding_grad,
    OneFlow_Tensor:$num_unique_matrix,
    OneFlow_Tensor:$cur_rank_inverse_indices,
    OneFlow_Tensor:$inverse_unique_partition_indices
  );
  let output = (outs
    OneFlow_Tensor:$cur_rank_unique_embedding_grad
  );
  let attrs = (ins
    DefaultValuedAttr<SI64Attr, "0">:$embedding_size,
    DefaultValuedAttr<BoolAttr, "false">:$only_zero_valid_grad,
    DefaultValuedAttr<BoolAttr, "false">:$skip_first_scatter,
    StrAttr:$embedding_name
  );
  let same_output_regst_num = 1;
  let has_logical_tensor_desc_infer_fn = 1;
  let has_physical_tensor_desc_infer_fn = 1;
  let has_get_sbp_fn = 1;
  let has_data_type_infer_fn = 1;
}

def OneFlow_EmbeddingPrefetchOp : OneFlow_BaseOp<"embedding_prefetch", [NoMemoryEffect, DeclareOpInterfaceMethods<UserOpCompatibleInterface>]> {
  let input = (ins
    OneFlow_Tensor:$num_unique_ids,
    OneFlow_Tensor:$unique_ids,
    OneFlow_Tensor:$table_ids
  );
  let output = (outs
    OneFlow_Tensor:$context //no practical sense, control lookup run after prefetch.
  );
  let attrs = (ins
    DefaultValuedAttr<SI64Attr, "0">:$line_size,
    DefaultValuedAttr<SI64Attr, "0">:$embedding_size,
    StrAttr:$embedding_name,
    StrAttr:$embedding_tables,
    StrAttr:$state_initializer,
    DefaultValuedAttr<SI64Attr, "0">:$seed
  );
  let same_output_regst_num = 1;
  let has_logical_tensor_desc_infer_fn = 1;
  let has_physical_tensor_desc_infer_fn = 1;
  let has_get_sbp_fn = 1;
  let has_data_type_infer_fn = 1;
}

def OneFlow_EmbeddingLookupOp : OneFlow_BaseOp<"embedding_lookup", [NoMemoryEffect, DeclareOpInterfaceMethods<UserOpCompatibleInterface>]> {
  let input = (ins
    OneFlow_Tensor:$num_unique_ids,
    OneFlow_Tensor:$unique_ids,
    OneFlow_Tensor:$table_ids,
    Optional<OneFlow_Tensor>:$context
  );
  let output = (outs
    OneFlow_Tensor:$unique_values,
    Optional<OneFlow_Tensor>:$embeddings
  );
  let attrs = (ins
    OneFlow_DataType:$dtype,
    OneFlow_DataType:$embeddings_dtype,
    DefaultValuedAttr<SI64Attr, "0">:$line_size,
    DefaultValuedAttr<SI64Attr, "0">:$embedding_size,
    StrAttr:$embedding_name,
    StrAttr:$embedding_tables,
    StrAttr:$state_initializer,
    DefaultValuedAttr<SI64Attr, "0">:$seed
  );
  let same_output_regst_num = 1;
  let has_logical_tensor_desc_infer_fn = 1;
  let has_physical_tensor_desc_infer_fn = 1;
  let has_get_sbp_fn = 1;
  let has_data_type_infer_fn = 1;
}

def OneFlow_OneEmbeddingFusedSgdUpdatePutOp : OneFlow_BaseOp<"one_embedding_fused_sgd_update_put", [DeclareOpInterfaceMethods<UserOpCompatibleInterface>]> {
  let input = (ins
    OneFlow_Tensor:$num_unique_ids,
    OneFlow_Tensor:$unique_ids,
    OneFlow_Tensor:$unique_embeddings,
    OneFlow_Tensor:$embedding_grad,
    OneFlow_Tensor:$learning_rate
  );
  let attrs = (ins
    DefaultValuedAttr<F64Attr, "1.">:$scale,
    DefaultValuedAttr<SI64Attr, "0">:$line_size,
    DefaultValuedAttr<SI64Attr, "0">:$embedding_size,
    StrAttr:$embedding_name
  );
  let same_output_regst_num = 1;
  let has_logical_tensor_desc_infer_fn = 1;
  let has_physical_tensor_desc_infer_fn = 1;
  let has_get_sbp_fn = 1;
  let has_data_type_infer_fn = 1;
}

def OneFlow_OneEmbeddingSgdUpdateOp : OneFlow_BaseOp<"one_embedding_sgd_update", [AttrSizedOperandSegments, DeclareOpInterfaceMethods<UserOpCompatibleInterface>]> {
  let input = (ins
    OneFlow_Tensor:$num_unique_ids,
    OneFlow_Tensor:$unique_embeddings,
    OneFlow_Tensor:$embedding_grad,
    Optional<OneFlow_Tensor>:$learning_rate,
    Optional<OneFlow_Tensor>:$scale_by_tensor,
    Optional<OneFlow_Tensor>:$down_scale_by_tensor,
    Optional<OneFlow_Tensor>:$skip_if
  );
  let output = (outs
    OneFlow_Tensor:$updated_unique_embeddings
  );
  let attrs = (ins
    DefaultValuedAttr<F32Attr, "0.">:$learning_rate_val,
    DefaultValuedAttr<F64Attr, "1.">:$scale,
    DefaultValuedAttr<F32Attr, "0.">:$l1,
    DefaultValuedAttr<F32Attr, "0.">:$l2,
    DefaultValuedAttr<F32Attr, "0.">:$weight_decay,
    DefaultValuedAttr<SI64Attr, "0">:$line_size,
    DefaultValuedAttr<SI64Attr, "0">:$embedding_size,
    StrAttr:$embedding_name
  );
  let same_output_regst_num = 1;
  let has_logical_tensor_desc_infer_fn = 1;
  let has_physical_tensor_desc_infer_fn = 1;
  let has_get_sbp_fn = 1;
  let has_data_type_infer_fn = 1;
}

def OneFlow_OneEmbeddingMomentumUpdateOp : OneFlow_BaseOp<"one_embedding_momentum_update", [AttrSizedOperandSegments, DeclareOpInterfaceMethods<UserOpCompatibleInterface>]> {
  let input = (ins
    OneFlow_Tensor:$num_unique_ids,
    OneFlow_Tensor:$unique_embeddings,
    OneFlow_Tensor:$embedding_grad,
    Optional<OneFlow_Tensor>:$learning_rate,
    Optional<OneFlow_Tensor>:$scale_by_tensor,
    Optional<OneFlow_Tensor>:$down_scale_by_tensor,
    Optional<OneFlow_Tensor>:$skip_if
  );
  let output = (outs
    OneFlow_Tensor:$updated_unique_embeddings
  );
  let attrs = (ins
    DefaultValuedAttr<F32Attr, "0.">:$learning_rate_val,
    DefaultValuedAttr<F64Attr, "1.">:$scale,
    DefaultValuedAttr<F32Attr, "0.">:$l1,
    DefaultValuedAttr<F32Attr, "0.">:$l2,
    DefaultValuedAttr<F32Attr, "0.">:$weight_decay,
    DefaultValuedAttr<F32Attr, "0.9">:$beta,
    DefaultValuedAttr<SI64Attr, "0">:$line_size,
    DefaultValuedAttr<SI64Attr, "0">:$embedding_size,
    StrAttr:$embedding_name
  );
  let same_output_regst_num = 1;
  let has_logical_tensor_desc_infer_fn = 1;
  let has_physical_tensor_desc_infer_fn = 1;
  let has_get_sbp_fn = 1;
  let has_data_type_infer_fn = 1;
}

def OneFlow_OneEmbeddingAdamUpdateOp : OneFlow_BaseOp<"one_embedding_adam_update", [AttrSizedOperandSegments, DeclareOpInterfaceMethods<UserOpCompatibleInterface>]> {
  let input = (ins
    OneFlow_Tensor:$num_unique_ids,
    OneFlow_Tensor:$unique_embeddings,
    OneFlow_Tensor:$embedding_grad,
    Optional<OneFlow_Tensor>:$learning_rate,
    Optional<OneFlow_Tensor>:$scale_by_tensor,
    Optional<OneFlow_Tensor>:$down_scale_by_tensor,
    Optional<OneFlow_Tensor>:$skip_if,
    Optional<OneFlow_Tensor>:$bias_correction1,
    Optional<OneFlow_Tensor>:$bias_correction2
  );
  let output = (outs
    OneFlow_Tensor:$updated_unique_embeddings
  );
  let attrs = (ins
    DefaultValuedAttr<F32Attr, "0.">:$learning_rate_val,
    DefaultValuedAttr<F32Attr, "1.">:$bias_correction1_val,
    DefaultValuedAttr<F32Attr, "1.">:$bias_correction2_val,
    DefaultValuedAttr<F64Attr, "1.">:$scale,
    DefaultValuedAttr<F32Attr, "0.">:$l1,
    DefaultValuedAttr<F32Attr, "0.">:$l2,
    DefaultValuedAttr<F32Attr, "0.">:$weight_decay,
    DefaultValuedAttr<F32Attr, "0.9">:$beta1,
    DefaultValuedAttr<F32Attr, "0.999">:$beta2,
    DefaultValuedAttr<F32Attr, "0.">:$epsilon,
    DefaultValuedAttr<BoolAttr, "true">:$do_bias_correction,
    DefaultValuedAttr<SI64Attr, "0">:$line_size,
    DefaultValuedAttr<SI64Attr, "0">:$embedding_size,
    StrAttr:$embedding_name
  );
  let same_output_regst_num = 1;
  let has_logical_tensor_desc_infer_fn = 1;
  let has_physical_tensor_desc_infer_fn = 1;
  let has_get_sbp_fn = 1;
  let has_data_type_infer_fn = 1;
}

def OneFlow_OneEmbeddingSmartDecaySparseAdamUpdateOp : OneFlow_BaseOp<"one_embedding_smart_decay_sparse_adam_update", [AttrSizedOperandSegments, DeclareOpInterfaceMethods<UserOpCompatibleInterface>]> {
  let input = (ins
    OneFlow_Tensor:$num_unique_ids,
    OneFlow_Tensor:$unique_embeddings,
    OneFlow_Tensor:$embedding_grad,
    Optional<OneFlow_Tensor>:$train_step,
    Optional<OneFlow_Tensor>:$learning_rate,
    Optional<OneFlow_Tensor>:$scale_by_tensor,
    Optional<OneFlow_Tensor>:$down_scale_by_tensor,
    Optional<OneFlow_Tensor>:$skip_if
  );
  let output = (outs
    OneFlow_Tensor:$updated_unique_embeddings
  );
  let attrs = (ins
    DefaultValuedAttr<SI64Attr, "0">:$train_step_val,
    DefaultValuedAttr<F32Attr, "0.">:$learning_rate_val,
    DefaultValuedAttr<F64Attr, "1.">:$scale,
    DefaultValuedAttr<F32Attr, "0.">:$l1,
    DefaultValuedAttr<F32Attr, "0.">:$l2,
    DefaultValuedAttr<F32Attr, "0.">:$weight_decay,
    DefaultValuedAttr<F32Attr, "0.9">:$beta1,
    DefaultValuedAttr<F32Attr, "0.999">:$beta2,
    DefaultValuedAttr<F32Attr, "0.">:$epsilon,
    DefaultValuedAttr<BoolAttr, "true">:$do_bias_correction,
    DefaultValuedAttr<SI64Attr, "0">:$line_size,
    DefaultValuedAttr<SI64Attr, "0">:$embedding_size,
    StrAttr:$embedding_name
  );
  let same_output_regst_num = 1;
  let has_logical_tensor_desc_infer_fn = 1;
  let has_physical_tensor_desc_infer_fn = 1;
  let has_get_sbp_fn = 1;
  let has_data_type_infer_fn = 1;
}

def OneFlow_OneEmbeddingAdagradUpdateOp : OneFlow_BaseOp<"one_embedding_adagrad_update", [AttrSizedOperandSegments, DeclareOpInterfaceMethods<UserOpCompatibleInterface>]> {
  let input = (ins
    OneFlow_Tensor:$num_unique_ids,
    OneFlow_Tensor:$unique_embeddings,
    OneFlow_Tensor:$embedding_grad,
    Optional<OneFlow_Tensor>:$train_step,
    Optional<OneFlow_Tensor>:$learning_rate,
    Optional<OneFlow_Tensor>:$scale_by_tensor,
    Optional<OneFlow_Tensor>:$down_scale_by_tensor,
    Optional<OneFlow_Tensor>:$skip_if
  );
  let output = (outs
    OneFlow_Tensor:$updated_unique_embeddings
  );
  let attrs = (ins
    DefaultValuedAttr<SI64Attr, "0">:$train_step_val,
    DefaultValuedAttr<F32Attr, "0.">:$learning_rate_val,
    DefaultValuedAttr<F64Attr, "1.">:$scale,
    DefaultValuedAttr<F32Attr, "0.">:$l1,
    DefaultValuedAttr<F32Attr, "0.">:$l2,
    DefaultValuedAttr<F32Attr, "0.">:$weight_decay,
    DefaultValuedAttr<F32Attr, "0.">:$lr_decay,
    DefaultValuedAttr<F32Attr, "0.">:$epsilon,
    DefaultValuedAttr<SI64Attr, "0">:$line_size,
    DefaultValuedAttr<SI64Attr, "0">:$embedding_size,
    StrAttr:$embedding_name
  );
  let same_output_regst_num = 1;
  let has_logical_tensor_desc_infer_fn = 1;
  let has_physical_tensor_desc_infer_fn = 1;
  let has_get_sbp_fn = 1;
  let has_data_type_infer_fn = 1;
}

def OneFlow_EmbeddingPutOp : OneFlow_BaseOp<"embedding_put", [DeclareOpInterfaceMethods<UserOpCompatibleInterface>]> {
  let input = (ins
    OneFlow_Tensor:$num_unique_ids,
    OneFlow_Tensor:$unique_ids,
    OneFlow_Tensor:$unique_embeddings
  );
  let attrs = (ins
    DefaultValuedAttr<SI64Attr, "0">:$line_size,
    StrAttr:$embedding_name
  );
  let same_output_regst_num = 1;
  let has_logical_tensor_desc_infer_fn = 1;
  let has_physical_tensor_desc_infer_fn = 1;
  let has_get_sbp_fn = 1;
  let has_data_type_infer_fn = 1;
}

def OneFlow_OneEmbeddingFtrlUpdateOp : OneFlow_BaseOp<"one_embedding_ftrl_update", [AttrSizedOperandSegments, DeclareOpInterfaceMethods<UserOpCompatibleInterface>]> {
  let input = (ins
    OneFlow_Tensor:$num_unique_ids,
    OneFlow_Tensor:$unique_embeddings,
    OneFlow_Tensor:$embedding_grad,
    Optional<OneFlow_Tensor>:$learning_rate,
    Optional<OneFlow_Tensor>:$scale_by_tensor,
    Optional<OneFlow_Tensor>:$down_scale_by_tensor,
    Optional<OneFlow_Tensor>:$skip_if
  );
  let output = (outs
    OneFlow_Tensor:$updated_unique_embeddings
  );
  let attrs = (ins
    DefaultValuedAttr<F32Attr, "0.">:$learning_rate_val,
    DefaultValuedAttr<F64Attr, "1.">:$scale,
    DefaultValuedAttr<F32Attr, "0.">:$l1,
    DefaultValuedAttr<F32Attr, "0.">:$l2,
    DefaultValuedAttr<F32Attr, "0.">:$weight_decay,
    DefaultValuedAttr<F32Attr, "0.">:$lr_power,
    DefaultValuedAttr<F32Attr, "0.">:$lambda1,
    DefaultValuedAttr<F32Attr, "0.">:$lambda2,
    DefaultValuedAttr<F32Attr, "0.">:$beta,
    DefaultValuedAttr<SI64Attr, "0">:$line_size,
    DefaultValuedAttr<SI64Attr, "0">:$embedding_size,
    StrAttr:$embedding_name
  );
  let same_output_regst_num = 1;
  let has_logical_tensor_desc_infer_fn = 1;
  let has_physical_tensor_desc_infer_fn = 1;
  let has_get_sbp_fn = 1;
  let has_data_type_infer_fn = 1;
}

def OneFlow_RocAucScoreOp : OneFlow_BaseOp<"roc_auc_score", [NoMemoryEffect, NoGrad, DeclareOpInterfaceMethods<UserOpCompatibleInterface>]> {
  let input = (ins
    OneFlow_Tensor:$label,
    OneFlow_Tensor:$pred
  );
  let output = (outs
    OneFlow_Tensor:$out
  );
  let has_logical_tensor_desc_infer_fn = 1;
  let has_physical_tensor_desc_infer_fn = 1;
  let has_get_sbp_fn = 1;
  let has_data_type_infer_fn = 1;
}

def OneFlow_FillOp : OneFlow_BaseOp<"fill_", [NoMemoryEffect, SupportNonContiguous, DeclareOpInterfaceMethods<UserOpCompatibleInterface>]> {
  let input = (ins
    OneFlow_Tensor:$in
  );
  let output = (outs
    OneFlow_Tensor:$out
  );
  let attrs = (ins
    DefaultValuedAttr<F64Attr, "0.">:$floating_value,
    DefaultValuedAttr<SI64Attr, "0.">:$integral_value,
    DefaultValuedAttr<BoolAttr, "false">:$is_floating_value
  );
  let has_logical_tensor_desc_infer_fn = 1;
  let has_physical_tensor_desc_infer_fn = 1;
  let has_get_sbp_fn = 1;
  let has_data_type_infer_fn = 1;
}

def OneFlow_FillTensorOp : OneFlow_BaseOp<"fill_tensor_", [NoMemoryEffect, SupportNonContiguous, DeclareOpInterfaceMethods<UserOpCompatibleInterface>]> {
  let input = (ins
    OneFlow_Tensor:$in,
    OneFlow_Tensor:$value
  );
  let output = (outs
    OneFlow_Tensor:$out
  );
  let has_logical_tensor_desc_infer_fn = 1;
  let has_physical_tensor_desc_infer_fn = 1;
  let has_get_sbp_fn = 1;
  let has_data_type_infer_fn = 1;
}

#endif // GET_ONEFLOW_ONE_EMBEDDING_OP_DEFINITIONS


#ifdef GET_ONEFLOW_LINEAR_ALGEBRA_OP_DEFINITIONS

def OneFlow_InvOp : OneFlow_BaseOp<"inv", [NoMemoryEffect, DeclareOpInterfaceMethods<UserOpCompatibleInterface>]> {
  let input = (ins
    OneFlow_Tensor:$x
  );
  let output = (outs
    OneFlow_Tensor:$y
  );
  let has_logical_tensor_desc_infer_fn = 1;
  let has_physical_tensor_desc_infer_fn = 1;
  let has_get_sbp_fn = 1;
  let has_data_type_infer_fn = 1;
}

def OneFlow_LinalgCrossOp : OneFlow_BaseOp<"linalg_cross", [NoMemoryEffect, DeclareOpInterfaceMethods<UserOpCompatibleInterface>]> {
  let input = (ins
    OneFlow_Tensor:$input,
    OneFlow_Tensor:$other
  );
  let attrs = (ins
    SI64Attr:$dim
  );
  let output = (outs
    OneFlow_Tensor:$out
  );
  let has_logical_tensor_desc_infer_fn = 1;
  let has_physical_tensor_desc_infer_fn = 1;
  let has_get_sbp_fn = 1;
  let has_data_type_infer_fn = 1;
}

def OneFlow_DetOp : OneFlow_BaseOp<"det", [NoMemoryEffect, DeclareOpInterfaceMethods<UserOpCompatibleInterface>]> {
  let input = (ins
    OneFlow_Tensor:$x
  );
  let output = (outs
    OneFlow_Tensor:$y
  );
  let has_logical_tensor_desc_infer_fn = 1;
  let has_physical_tensor_desc_infer_fn = 1;
  let has_get_sbp_fn = 1;
  let has_data_type_infer_fn = 1;
}

def OneFlow_LUDecompositionOp : OneFlow_BaseOp<"lu_decomposition", [NoMemoryEffect, NoGrad, DeclareOpInterfaceMethods<UserOpCompatibleInterface>]> {
  let input = (ins
    OneFlow_Tensor:$x
  );
  let output = (outs
    OneFlow_Tensor:$LU,
    OneFlow_Tensor:$pivot
  );
  let has_logical_tensor_desc_infer_fn = 1;
  let has_physical_tensor_desc_infer_fn = 1;
  let has_get_sbp_fn = 1;
  let has_data_type_infer_fn = 1;
}

#endif // GET_ONEFLOW_LINEAR_ALGEBRA_OP_DEFINITIONS


#ifdef GET_ONEFLOW_SYSTEM_OP_DEFINITIONS

def OneFlow_CopyH2DOp : OneFlow_BaseOp<"copy_h2d", [NoMemoryEffect, NoGrad, DeclareOpInterfaceMethods<UserOpCompatibleInterface>]> {
  let input = (ins
      OneFlow_Tensor:$in
  );
  let output = (outs
      OneFlow_Tensor:$out
  );

  let has_logical_tensor_desc_infer_fn = 1;
  let has_physical_tensor_desc_infer_fn = 1;
  let has_get_sbp_fn = 1;
  let has_data_type_infer_fn = 1;
}

def OneFlow_CopyD2HOp : OneFlow_BaseOp<"copy_d2h", [NoMemoryEffect, NoGrad, DeclareOpInterfaceMethods<UserOpCompatibleInterface>]> {
  let input = (ins
      OneFlow_Tensor:$in
  );
  let output = (outs
      OneFlow_Tensor:$out
  );

  let has_logical_tensor_desc_infer_fn = 1;
  let has_physical_tensor_desc_infer_fn = 1;
  let has_get_sbp_fn = 1;
  let has_data_type_infer_fn = 1;
}

#endif // GET_ONEFLOW_SYSTEM_OP_DEFINITIONS

include "mlir/Interfaces/CallInterfaces.td"

class OneFlow_JITLikeOp <string mnemonic> : OneFlow_BaseOp<mnemonic, [CallOpInterface, DeclareOpInterfaceMethods<UserOpCompatibleInterface>]> {
  let input = (ins Variadic<AnyType>:$in);
  let output = (outs Variadic<AnyType>:$out);
  let attrs = (ins
    FlatSymbolRefAttr:$callee,
    StrAttr:$mlir_assembly
  );
  let builders = [
    OpBuilder<(ins "func::FuncOp":$callee,
      "NamedAttrList":$attributes,
      CArg<"ValueRange", "{}">:$in), [{
      $_state.addOperands(in);
      $_state.addAttributes(attributes);
      $_state.addAttribute("callee", SymbolRefAttr::get(callee));
      $_state.addTypes(callee.getFunctionType().getResults());
    }]>
  ];
  let extraClassDeclaration = [{
    operand_range getArgOperands() {
      return {arg_operand_begin(), arg_operand_end()};
    }

    operand_iterator arg_operand_begin() { return operand_begin(); }
    operand_iterator arg_operand_end() { return operand_end(); }
    CallInterfaceCallable getCallableForCallee() {
      return (*this)->getAttrOfType<SymbolRefAttr>("callee");
    }
  }];
  let assemblyFormat = [{
    $callee `(` $in `)` attr-dict `:` functional-type($in, results)
  }];
  let has_logical_tensor_desc_infer_fn = 1;
  let has_physical_tensor_desc_infer_fn = 1;
  let has_get_sbp_fn = 1;
  let has_data_type_infer_fn = 1;
}


#ifdef GET_ONEFLOW_MLIR_JIT_OP_DEFINITIONS

def OneFlow_MlirJitOp : OneFlow_JITLikeOp<"mlir_jit"> {}

def OneFlow_KernelLaunchOp : OneFlow_JITLikeOp<"kernel_launch"> {}

#endif // GET_ONEFLOW_MLIR_JIT_OP_DEFINITIONS<|MERGE_RESOLUTION|>--- conflicted
+++ resolved
@@ -3815,7 +3815,6 @@
   let has_input_arg_modify_fn = 1;
 }
 
-<<<<<<< HEAD
 def OneFlow_FusedApplyRotaryEmbOp : OneFlow_BaseOp<"fused_apply_rotary_emb", [NoSideEffect, AttrSizedOperandSegments, DeclareOpInterfaceMethods<UserOpCompatibleInterface>]> {
   let input = (ins
     OneFlow_Tensor:$x,
@@ -3841,10 +3840,7 @@
   let has_data_type_infer_fn = 1;
 }
 
-def OneFlow_EmbeddingGradOp : OneFlow_BaseOp<"embedding_grad", [NoSideEffect, DeclareOpInterfaceMethods<UserOpCompatibleInterface>]> {
-=======
 def OneFlow_EmbeddingGradOp : OneFlow_BaseOp<"embedding_grad", [NoMemoryEffect, DeclareOpInterfaceMethods<UserOpCompatibleInterface>]> {
->>>>>>> e619579b
   let input = (ins
     OneFlow_Tensor:$dy,
     OneFlow_Tensor:$weight,
