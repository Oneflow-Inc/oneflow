--- conflicted
+++ resolved
@@ -9499,12 +9499,8 @@
     DefaultValuedAttr<SI64Attr, "0">:$embedding_size,
     DefaultValuedAttr<BoolAttr, "false">:$is_full_cache,
     DefaultValuedAttr<SI32Attr, "1">:$num_tables,
-<<<<<<< HEAD
-    StrAttr:$embedding_tables
-=======
     StrAttr:$embedding_tables,
     DefaultValuedAttr<SI64Attr, "0">:$seed
->>>>>>> b0c2bdd9
   );
   let has_logical_tensor_desc_infer_fn = 1;
   let has_physical_tensor_desc_infer_fn = 1;
