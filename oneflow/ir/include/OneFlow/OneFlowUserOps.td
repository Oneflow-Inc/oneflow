--- conflicted
+++ resolved
@@ -9005,13 +9005,8 @@
   );
   let attrs = (ins
     DefaultValuedAttr<F64Attr, "0.">:$scale_factor,
-<<<<<<< HEAD
-    StrAttr:$data_format,
-    SI64ArrayAttr:$output_size
-=======
     SI64ArrayAttr:$output_size,
     StrAttr:$data_format
->>>>>>> 173165a9
   );
   let has_logical_tensor_desc_infer_fn = 1;
   let has_physical_tensor_desc_infer_fn = 1;
@@ -9048,13 +9043,8 @@
   let attrs = (ins
     DefaultValuedAttr<F64Attr, "0.">:$height_scale,
     DefaultValuedAttr<F64Attr, "0.">:$width_scale,
-<<<<<<< HEAD
-    StrAttr:$data_format,
-    SI64ArrayAttr:$output_size
-=======
     SI64ArrayAttr:$output_size,
     StrAttr:$data_format
->>>>>>> 173165a9
   );
   let has_logical_tensor_desc_infer_fn = 1;
   let has_physical_tensor_desc_infer_fn = 1;
