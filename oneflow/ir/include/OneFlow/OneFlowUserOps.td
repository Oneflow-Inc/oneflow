--- conflicted
+++ resolved
@@ -4583,7 +4583,6 @@
 }
 
 def OneFlow_LgammaOp : OneFlow_BaseOp<"lgamma", [NoMemoryEffect, DeclareOpInterfaceMethods<UserOpCompatibleInterface>]> {
-<<<<<<< HEAD
   let input = (ins
     OneFlow_Tensor:$x
   );
@@ -4610,10 +4609,7 @@
   let has_data_type_infer_fn = 1;
 }
 
-
 def OneFlow_DigammaOp : OneFlow_BaseOp<"digamma", [NoMemoryEffect, DeclareOpInterfaceMethods<UserOpCompatibleInterface>]> {
-=======
->>>>>>> 606c0ecc
   let input = (ins
     OneFlow_Tensor:$x
   );
@@ -4626,11 +4622,7 @@
   let has_data_type_infer_fn = 1;
 }
 
-<<<<<<< HEAD
 def OneFlow_DigammaGradOp : OneFlow_BaseOp<"digamma_grad", [NoMemoryEffect, DeclareOpInterfaceMethods<UserOpCompatibleInterface>]> {
-=======
-def OneFlow_LgammaGradOp : OneFlow_BaseOp<"lgamma_grad", [NoMemoryEffect, DeclareOpInterfaceMethods<UserOpCompatibleInterface>]> {
->>>>>>> 606c0ecc
   let input = (ins
     OneFlow_Tensor:$x,
     OneFlow_Tensor:$dy
@@ -4644,7 +4636,6 @@
   let has_data_type_infer_fn = 1;
 }
 
-<<<<<<< HEAD
 def OneFlow_TrigammaOp : OneFlow_BaseOp<"trigamma", [NoMemoryEffect, DeclareOpInterfaceMethods<UserOpCompatibleInterface>]> {
   let input = (ins
     OneFlow_Tensor:$x
@@ -4659,10 +4650,6 @@
 }
 
 def OneFlow_LogOp : OneFlow_BaseOp<"log", [NoMemoryEffect, DeclareOpInterfaceMethods<UserOpCompatibleInterface>]> {
-=======
-
-def OneFlow_DigammaOp : OneFlow_BaseOp<"digamma", [NoMemoryEffect, DeclareOpInterfaceMethods<UserOpCompatibleInterface>]> {
->>>>>>> 606c0ecc
   let input = (ins
     OneFlow_Tensor:$x
   );
@@ -4675,24 +4662,7 @@
   let has_data_type_infer_fn = 1;
 }
 
-<<<<<<< HEAD
 def OneFlow_Log1pOp : OneFlow_BaseOp<"log1p", [NoMemoryEffect, DeclareOpInterfaceMethods<UserOpCompatibleInterface>]> {
-=======
-def OneFlow_DigammaGradOp : OneFlow_BaseOp<"digamma_grad", [NoMemoryEffect, DeclareOpInterfaceMethods<UserOpCompatibleInterface>]> {
-  let input = (ins
-    OneFlow_Tensor:$x,
-    OneFlow_Tensor:$dy
-  );
-  let output = (outs
-    OneFlow_Tensor:$dx
-  );
-  let has_logical_tensor_desc_infer_fn = 1;
-  let has_physical_tensor_desc_infer_fn = 1;
-  let has_get_sbp_fn = 1;
-  let has_data_type_infer_fn = 1;
-}
-
-def OneFlow_TrigammaOp : OneFlow_BaseOp<"trigamma", [NoMemoryEffect, DeclareOpInterfaceMethods<UserOpCompatibleInterface>]> {
   let input = (ins
     OneFlow_Tensor:$x
   );
@@ -4705,36 +4675,6 @@
   let has_data_type_infer_fn = 1;
 }
 
-def OneFlow_LogOp : OneFlow_BaseOp<"log", [NoMemoryEffect, DeclareOpInterfaceMethods<UserOpCompatibleInterface>]> {
->>>>>>> 606c0ecc
-  let input = (ins
-    OneFlow_Tensor:$x
-  );
-  let output = (outs
-    OneFlow_Tensor:$y
-  );
-  let has_logical_tensor_desc_infer_fn = 1;
-  let has_physical_tensor_desc_infer_fn = 1;
-  let has_get_sbp_fn = 1;
-  let has_data_type_infer_fn = 1;
-}
-
-<<<<<<< HEAD
-=======
-def OneFlow_Log1pOp : OneFlow_BaseOp<"log1p", [NoMemoryEffect, DeclareOpInterfaceMethods<UserOpCompatibleInterface>]> {
-  let input = (ins
-    OneFlow_Tensor:$x
-  );
-  let output = (outs
-    OneFlow_Tensor:$y
-  );
-  let has_logical_tensor_desc_infer_fn = 1;
-  let has_physical_tensor_desc_infer_fn = 1;
-  let has_get_sbp_fn = 1;
-  let has_data_type_infer_fn = 1;
-}
-
->>>>>>> 606c0ecc
 def OneFlow_Log1pGradOp : OneFlow_BaseOp<"log1p_grad", [NoMemoryEffect, DeclareOpInterfaceMethods<UserOpCompatibleInterface>]> {
   let input = (ins
     OneFlow_Tensor:$x,
@@ -6627,7 +6567,6 @@
   let trait_attrs = (ins
     DenseI32ArrayAttr:$operand_segment_sizes,
     DenseI32ArrayAttr:$result_segment_sizes
-<<<<<<< HEAD
   );
   let has_logical_tensor_desc_infer_fn = 1;
   let has_physical_tensor_desc_infer_fn = 1;
@@ -6659,8 +6598,6 @@
   let trait_attrs = (ins
     I32ElementsAttr:$operand_segment_sizes,
     I32ElementsAttr:$result_segment_sizes
-=======
->>>>>>> 606c0ecc
   );
   let has_logical_tensor_desc_infer_fn = 1;
   let has_physical_tensor_desc_infer_fn = 1;
@@ -6904,8 +6841,6 @@
   );
   let trait_attrs = (ins
     DenseI32ArrayAttr:$operand_segment_sizes
-<<<<<<< HEAD
-=======
   );
   let has_logical_tensor_desc_infer_fn = 1;
   let has_physical_tensor_desc_infer_fn = 1;
@@ -6932,43 +6867,13 @@
   );
   let trait_attrs = (ins
     DenseI32ArrayAttr:$operand_segment_sizes
->>>>>>> 606c0ecc
-  );
-  let has_logical_tensor_desc_infer_fn = 1;
-  let has_physical_tensor_desc_infer_fn = 1;
-  let has_get_sbp_fn = 1;
-  let has_data_type_infer_fn = 1;
-}
-
-<<<<<<< HEAD
-def OneFlow_SkipLayerNormOp : OneFlow_BaseOp<"skip_layer_norm", [NoMemoryEffect, AttrSizedOperandSegments, DeclareOpInterfaceMethods<UserOpCompatibleInterface>]> {
-  let input = (ins
-    OneFlow_Tensor:$x,
-    Optional<OneFlow_Tensor>:$gamma,
-    Optional<OneFlow_Tensor>:$beta,
-    Optional<OneFlow_Tensor>:$bias,
-    Optional<OneFlow_Tensor>:$skip
-  );
-  let output = (outs
-    OneFlow_Tensor:$y,
-    OneFlow_Tensor:$mean,
-    OneFlow_Tensor:$inv_variance
-  );
-  let attrs = (ins
-    DefaultValuedAttr<F64Attr, "0.00001">:$epsilon,
-    DefaultValuedAttr<F64Attr, "1.0">:$alpha
-  );
-  let trait_attrs = (ins
-    DenseI32ArrayAttr:$operand_segment_sizes
-  );
-  let has_logical_tensor_desc_infer_fn = 1;
-  let has_physical_tensor_desc_infer_fn = 1;
-  let has_get_sbp_fn = 1;
-  let has_data_type_infer_fn = 1;
-}
-
-=======
->>>>>>> 606c0ecc
+  );
+  let has_logical_tensor_desc_infer_fn = 1;
+  let has_physical_tensor_desc_infer_fn = 1;
+  let has_get_sbp_fn = 1;
+  let has_data_type_infer_fn = 1;
+}
+
 def OneFlow_LayerNormGradOp : OneFlow_BaseOp<"layer_norm_grad", [NoMemoryEffect, AttrSizedOperandSegments, DeclareOpInterfaceMethods<UserOpCompatibleInterface>]> {
   let input = (ins
     OneFlow_Tensor:$dy,
