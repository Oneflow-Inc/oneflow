cmake_minimum_required(VERSION 3.13.4)
include(FetchContent)
# prevent LLVM_DEFINITIONS has a TRUE in it
unset(result CACHE)

if(POLICY CMP0068)
  cmake_policy(SET CMP0068 NEW)
  set(CMAKE_BUILD_WITH_INSTALL_NAME_DIR ON)
endif()

if(POLICY CMP0075)
  cmake_policy(SET CMP0075 NEW)
endif()

if(POLICY CMP0077)
  cmake_policy(SET CMP0077 NEW)
endif()

if(POLICY CMP0116)
  cmake_policy(SET CMP0116 OLD)
endif()

project(oneflow-dialect LANGUAGES CXX C)

<<<<<<< HEAD
set(CMAKE_CXX_STANDARD 14 CACHE STRING "C++ standard to conform to")

message("-- LLVM_MONO_REPO_URL: " ${LLVM_MONO_REPO_URL})
message("-- LLVM_MONO_REPO_MD5: " ${LLVM_MONO_REPO_MD5})
FetchContent_Declare(
  llvm_monorepo
)
FetchContent_GetProperties(llvm_monorepo)

if(NOT llvm_monorepo_POPULATED)
  FetchContent_Populate(llvm_monorepo
    URL ${LLVM_MONO_REPO_URL}
    URL_HASH MD5=${LLVM_MONO_REPO_MD5}
  )
  set(LLVM_INSTALL_DIR ${THIRD_PARTY_DIR}/llvm)

  execute_process(COMMAND "${CMAKE_COMMAND}" ${llvm_monorepo_SOURCE_DIR}/llvm
    -DCMAKE_C_COMPILER_LAUNCHER=${CMAKE_C_COMPILER_LAUNCHER}
    -DCMAKE_CXX_COMPILER_LAUNCHER=${CMAKE_CXX_COMPILER_LAUNCHER}
    -DCMAKE_CUDA_COMPILER_LAUNCHER=${CMAKE_CUDA_COMPILER_LAUNCHER}
    -DCMAKE_EXE_LINKER_FLAGS_INIT=${CMAKE_EXE_LINKER_FLAGS_INIT}
    -DCMAKE_MODULE_LINKER_FLAGS_INIT=${CMAKE_MODULE_LINKER_FLAGS_INIT}
    -DCMAKE_SHARED_LINKER_FLAGS_INIT=${CMAKE_SHARED_LINKER_FLAGS_INIT}
    -DCMAKE_INSTALL_PREFIX=${LLVM_INSTALL_DIR}
    -DLLVM_ENABLE_RTTI=ON # turn this on to make it compatible with protobuf
    -DLLVM_ENABLE_EH=ON # turn this on to make it compatible with half (the library)
    -DLLVM_BUILD_EXAMPLES=OFF
    -DLLVM_BUILD_TOOLS=OFF
    -DLLVM_INCLUDE_EXAMPLES=OFF
    -DLLVM_INCLUDE_TESTS=OFF
    -DLLVM_INCLUDE_BENCHMARKS=OFF
    -DLLVM_TARGETS_TO_BUILD=host\;NVPTX
    -DLLVM_ENABLE_ASSERTIONS=ON
    -DLLVM_ENABLE_PROJECTS=mlir
    -DLLVM_APPEND_VC_REV=OFF
    -DLLVM_ENABLE_ZLIB=OFF
    -DLLVM_INSTALL_UTILS=ON
    -DBUILD_SHARED_LIBS=${BUILD_SHARED_LIBS}
    -DLLVM_ENABLE_OCAMLDOC=OFF
    -DLLVM_ENABLE_BINDINGS=OFF
    -DMLIR_ENABLE_CUDA_RUNNER=${WITH_MLIR_CUDA_CODEGEN}
    -DCMAKE_CUDA_COMPILER=${CMAKE_CUDA_COMPILER}
    -DLLVM_EXTERNAL_PROJECTS=OneFlowTableGen
    -DLLVM_EXTERNAL_ONEFLOWTABLEGEN_SOURCE_DIR=${PROJECT_SOURCE_DIR}/../../tools/oneflow-tblgen
    -G ${CMAKE_GENERATOR}
    WORKING_DIRECTORY ${llvm_monorepo_BINARY_DIR}
    RESULT_VARIABLE ret)
  if(ret EQUAL "1")
      message( FATAL_ERROR "Bad exit status")
  endif()
  include(ProcessorCount)
  ProcessorCount(PROC_NUM)
  if(WITH_MLIR)
    set(INSTALL_ALL "install")
  endif()
  execute_process(COMMAND "${CMAKE_COMMAND}" --build . -j${PROC_NUM} --target ${INSTALL_ALL} install-oneflow-tblgen
    WORKING_DIRECTORY ${llvm_monorepo_BINARY_DIR}
    RESULT_VARIABLE ret
  )
  if(ret EQUAL "1")
      message( FATAL_ERROR "Bad exit status")
  endif()
  set(LLVM_DIR ${LLVM_INSTALL_DIR}/lib/cmake/llvm)
  set(MLIR_DIR ${LLVM_INSTALL_DIR}/lib/cmake/mlir)
endif()

if (WITH_MLIR)

find_package(MLIR REQUIRED CONFIG)

message(STATUS "Using MLIRConfig.cmake in: ${MLIR_DIR}")
message(STATUS "Using LLVMConfig.cmake in: ${LLVM_DIR}")

set(LLVM_RUNTIME_OUTPUT_INTDIR ${CMAKE_BINARY_DIR}/bin)
set(LLVM_LIBRARY_OUTPUT_INTDIR ${CMAKE_BINARY_DIR}/lib)
set(MLIR_BINARY_DIR ${CMAKE_BINARY_DIR})

list(APPEND CMAKE_MODULE_PATH "${MLIR_CMAKE_DIR}")
list(APPEND CMAKE_MODULE_PATH "${LLVM_CMAKE_DIR}")
include(TableGen)
include(AddLLVM)
include(AddMLIR)
include(HandleLLVMOptions)
=======
if(LLVM_PROVIDER STREQUAL "in-tree")
  include(llvm-in-tree.cmake)
elseif(LLVM_PROVIDER STREQUAL "install")
  include(install-llvm.cmake)
else()
  message(FATAL_ERROR "LLVM_PROVIDER should be in-tree or install, but got: ${LLVM_PROVIDER}")
endif()

set(MLIR_TABLEGEN_EXE mlir-tblgen)
>>>>>>> a8c8ceca

include_directories(${LLVM_INCLUDE_DIRS})
include_directories(${MLIR_INCLUDE_DIRS})
set(LLVM_INCLUDE_DIRS ${LLVM_INCLUDE_DIRS} PARENT_SCOPE)
set(MLIR_INCLUDE_DIRS ${MLIR_INCLUDE_DIRS} PARENT_SCOPE)
set(ONEFLOW_MLIR_SOURCE_INCLUDE_DIRS ${PROJECT_SOURCE_DIR}/include PARENT_SCOPE)
set(ONEFLOW_MLIR_BINARY_INCLUDE_DIRS ${PROJECT_BINARY_DIR}/include PARENT_SCOPE)
include_directories(${PROJECT_SOURCE_DIR}/include)
include_directories(${PROJECT_BINARY_DIR}/include)
link_directories(${LLVM_BUILD_LIBRARY_DIR})
add_definitions(${LLVM_DEFINITIONS})

set_property(GLOBAL PROPERTY ALL_ONEFLOW_LIBS
  -Wl,--no-as-needed oneflow -Wl,--as-needed
  -Wl,--no-as-needed ${oneflow_exe_third_party_libs} -Wl,--as-needed
  -Wl,--no-as-needed ${oneflow_third_party_libs} -Wl,--as-needed
)

function(oneflow_add_mlir_library)
  add_mlir_library(${ARGV})
  set_compile_options_to_oneflow_target(${ARGV0})
  set_property(TARGET ${ARGV0} APPEND PROPERTY
    BUILD_RPATH "${LLVM_LIBRARY_DIR}")
  set_property(TARGET ${ARGV0} APPEND PROPERTY
    INSTALL_RPATH "${LLVM_LIBRARY_DIR}")
  set_property(TARGET ${ARGV0} APPEND PROPERTY
    INSTALL_RPATH "${ONEFLOW_BUILD_ROOT_DIR}")
endfunction()

function(oneflow_add_mlir_dialect_library)
  add_mlir_dialect_library(${ARGV})
  set_compile_options_to_oneflow_target(${ARGV0})
  set_property(TARGET ${ARGV0} APPEND PROPERTY
    INSTALL_RPATH "${LLVM_LIBRARY_DIR}")
  set_property(TARGET ${ARGV0} APPEND PROPERTY
    INSTALL_RPATH "${ONEFLOW_BUILD_ROOT_DIR}")
endfunction()

find_package(Threads REQUIRED)
set(LLVM_PTHREAD_LIB ${CMAKE_THREAD_LIBS_INIT})

set(LLVM_RUNTIME_OUTPUT_INTDIR ${PROJECT_BINARY_DIR}/bin)
set(LLVM_LIBRARY_OUTPUT_INTDIR ${PROJECT_BINARY_DIR}/lib)
add_subdirectory(include)
add_subdirectory(lib)
add_subdirectory(test)
add_subdirectory(oneflow-opt)
add_subdirectory(oneflow-translate)
<<<<<<< HEAD
add_subdirectory(oneflow-extension)
endif()
=======
add_subdirectory(oneflow-runtime)
add_subdirectory(oneflow-extension)
>>>>>>> a8c8ceca
<|MERGE_RESOLUTION|>--- conflicted
+++ resolved
@@ -22,91 +22,6 @@
 
 project(oneflow-dialect LANGUAGES CXX C)
 
-<<<<<<< HEAD
-set(CMAKE_CXX_STANDARD 14 CACHE STRING "C++ standard to conform to")
-
-message("-- LLVM_MONO_REPO_URL: " ${LLVM_MONO_REPO_URL})
-message("-- LLVM_MONO_REPO_MD5: " ${LLVM_MONO_REPO_MD5})
-FetchContent_Declare(
-  llvm_monorepo
-)
-FetchContent_GetProperties(llvm_monorepo)
-
-if(NOT llvm_monorepo_POPULATED)
-  FetchContent_Populate(llvm_monorepo
-    URL ${LLVM_MONO_REPO_URL}
-    URL_HASH MD5=${LLVM_MONO_REPO_MD5}
-  )
-  set(LLVM_INSTALL_DIR ${THIRD_PARTY_DIR}/llvm)
-
-  execute_process(COMMAND "${CMAKE_COMMAND}" ${llvm_monorepo_SOURCE_DIR}/llvm
-    -DCMAKE_C_COMPILER_LAUNCHER=${CMAKE_C_COMPILER_LAUNCHER}
-    -DCMAKE_CXX_COMPILER_LAUNCHER=${CMAKE_CXX_COMPILER_LAUNCHER}
-    -DCMAKE_CUDA_COMPILER_LAUNCHER=${CMAKE_CUDA_COMPILER_LAUNCHER}
-    -DCMAKE_EXE_LINKER_FLAGS_INIT=${CMAKE_EXE_LINKER_FLAGS_INIT}
-    -DCMAKE_MODULE_LINKER_FLAGS_INIT=${CMAKE_MODULE_LINKER_FLAGS_INIT}
-    -DCMAKE_SHARED_LINKER_FLAGS_INIT=${CMAKE_SHARED_LINKER_FLAGS_INIT}
-    -DCMAKE_INSTALL_PREFIX=${LLVM_INSTALL_DIR}
-    -DLLVM_ENABLE_RTTI=ON # turn this on to make it compatible with protobuf
-    -DLLVM_ENABLE_EH=ON # turn this on to make it compatible with half (the library)
-    -DLLVM_BUILD_EXAMPLES=OFF
-    -DLLVM_BUILD_TOOLS=OFF
-    -DLLVM_INCLUDE_EXAMPLES=OFF
-    -DLLVM_INCLUDE_TESTS=OFF
-    -DLLVM_INCLUDE_BENCHMARKS=OFF
-    -DLLVM_TARGETS_TO_BUILD=host\;NVPTX
-    -DLLVM_ENABLE_ASSERTIONS=ON
-    -DLLVM_ENABLE_PROJECTS=mlir
-    -DLLVM_APPEND_VC_REV=OFF
-    -DLLVM_ENABLE_ZLIB=OFF
-    -DLLVM_INSTALL_UTILS=ON
-    -DBUILD_SHARED_LIBS=${BUILD_SHARED_LIBS}
-    -DLLVM_ENABLE_OCAMLDOC=OFF
-    -DLLVM_ENABLE_BINDINGS=OFF
-    -DMLIR_ENABLE_CUDA_RUNNER=${WITH_MLIR_CUDA_CODEGEN}
-    -DCMAKE_CUDA_COMPILER=${CMAKE_CUDA_COMPILER}
-    -DLLVM_EXTERNAL_PROJECTS=OneFlowTableGen
-    -DLLVM_EXTERNAL_ONEFLOWTABLEGEN_SOURCE_DIR=${PROJECT_SOURCE_DIR}/../../tools/oneflow-tblgen
-    -G ${CMAKE_GENERATOR}
-    WORKING_DIRECTORY ${llvm_monorepo_BINARY_DIR}
-    RESULT_VARIABLE ret)
-  if(ret EQUAL "1")
-      message( FATAL_ERROR "Bad exit status")
-  endif()
-  include(ProcessorCount)
-  ProcessorCount(PROC_NUM)
-  if(WITH_MLIR)
-    set(INSTALL_ALL "install")
-  endif()
-  execute_process(COMMAND "${CMAKE_COMMAND}" --build . -j${PROC_NUM} --target ${INSTALL_ALL} install-oneflow-tblgen
-    WORKING_DIRECTORY ${llvm_monorepo_BINARY_DIR}
-    RESULT_VARIABLE ret
-  )
-  if(ret EQUAL "1")
-      message( FATAL_ERROR "Bad exit status")
-  endif()
-  set(LLVM_DIR ${LLVM_INSTALL_DIR}/lib/cmake/llvm)
-  set(MLIR_DIR ${LLVM_INSTALL_DIR}/lib/cmake/mlir)
-endif()
-
-if (WITH_MLIR)
-
-find_package(MLIR REQUIRED CONFIG)
-
-message(STATUS "Using MLIRConfig.cmake in: ${MLIR_DIR}")
-message(STATUS "Using LLVMConfig.cmake in: ${LLVM_DIR}")
-
-set(LLVM_RUNTIME_OUTPUT_INTDIR ${CMAKE_BINARY_DIR}/bin)
-set(LLVM_LIBRARY_OUTPUT_INTDIR ${CMAKE_BINARY_DIR}/lib)
-set(MLIR_BINARY_DIR ${CMAKE_BINARY_DIR})
-
-list(APPEND CMAKE_MODULE_PATH "${MLIR_CMAKE_DIR}")
-list(APPEND CMAKE_MODULE_PATH "${LLVM_CMAKE_DIR}")
-include(TableGen)
-include(AddLLVM)
-include(AddMLIR)
-include(HandleLLVMOptions)
-=======
 if(LLVM_PROVIDER STREQUAL "in-tree")
   include(llvm-in-tree.cmake)
 elseif(LLVM_PROVIDER STREQUAL "install")
@@ -115,8 +30,8 @@
   message(FATAL_ERROR "LLVM_PROVIDER should be in-tree or install, but got: ${LLVM_PROVIDER}")
 endif()
 
+set_property(GLOBAL PROPERTY LLVM_INSTALL_DIR ${LLVM_INSTALL_DIR})
 set(MLIR_TABLEGEN_EXE mlir-tblgen)
->>>>>>> a8c8ceca
 
 include_directories(${LLVM_INCLUDE_DIRS})
 include_directories(${MLIR_INCLUDE_DIRS})
@@ -160,15 +75,12 @@
 
 set(LLVM_RUNTIME_OUTPUT_INTDIR ${PROJECT_BINARY_DIR}/bin)
 set(LLVM_LIBRARY_OUTPUT_INTDIR ${PROJECT_BINARY_DIR}/lib)
+if(WITH_MLIR)
 add_subdirectory(include)
 add_subdirectory(lib)
 add_subdirectory(test)
 add_subdirectory(oneflow-opt)
 add_subdirectory(oneflow-translate)
-<<<<<<< HEAD
-add_subdirectory(oneflow-extension)
-endif()
-=======
 add_subdirectory(oneflow-runtime)
 add_subdirectory(oneflow-extension)
->>>>>>> a8c8ceca
+endif(WITH_MLIR)