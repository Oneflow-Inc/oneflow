--- conflicted
+++ resolved
@@ -658,13 +658,6 @@
     if (ret != "") ret += ", ";
     ret += "CpuOnly";
   }
-<<<<<<< HEAD
-  if (IsCudnnOp(r.op_type_name) || IsCUDAOp(r.op_type_name) || IsCUDAOnlyImplOp(r.op_type_name)) {
-    if (ret != "") ret += ", ";
-    ret += "CudaOnly";
-  }
-=======
->>>>>>> 684968bd
   const bool need_operand_segment_sizes = HasAtLeastTwoVariadic(op_def.input());
   const bool need_result_segment_sizes = HasAtLeastTwoVariadic(op_def.output());
   if (need_operand_segment_sizes) {
