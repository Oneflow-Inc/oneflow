"""
Copyright 2020 The OneFlow Authors. All rights reserved.

Licensed under the Apache License, Version 2.0 (the "License");
you may not use this file except in compliance with the License.
You may obtain a copy of the License at

    http://www.apache.org/licenses/LICENSE-2.0

Unless required by applicable law or agreed to in writing, software
distributed under the License is distributed on an "AS IS" BASIS,
WITHOUT WARRANTIES OR CONDITIONS OF ANY KIND, either express or implied.
See the License for the specific language governing permissions and
limitations under the License.
"""
from __future__ import absolute_import

import oneflow._oneflow_internal


Size = oneflow._oneflow_internal.Size
device = oneflow._oneflow_internal.device
placement = oneflow._oneflow_internal.placement
no_grad = oneflow._oneflow_internal.autograd.no_grad

# define dtype at the begining of oneflow init

locals()["dtype"] = oneflow._oneflow_internal.dtype
locals()["char"] = oneflow._oneflow_internal.char
locals()["float16"] = oneflow._oneflow_internal.float16
locals()["half"] = oneflow._oneflow_internal.float16
locals()["float32"] = oneflow._oneflow_internal.float32
locals()["float"] = oneflow._oneflow_internal.float
locals()["double"] = oneflow._oneflow_internal.double
locals()["float64"] = oneflow._oneflow_internal.float64
locals()["int8"] = oneflow._oneflow_internal.int8
locals()["int"] = oneflow._oneflow_internal.int32
locals()["int32"] = oneflow._oneflow_internal.int32
locals()["int64"] = oneflow._oneflow_internal.int64
locals()["long"] = oneflow._oneflow_internal.int64
locals()["uint8"] = oneflow._oneflow_internal.uint8
locals()["record"] = oneflow._oneflow_internal.record
locals()["tensor_buffer"] = oneflow._oneflow_internal.tensor_buffer

from oneflow.core.job.job_set_pb2 import ConfigProto
from oneflow.core.job.job_conf_pb2 import JobConfigProto

from oneflow.compatible.single_client.python.framework import session_util
from oneflow.compatible.single_client.python.framework import session_context
from oneflow.compatible.single_client.python.framework import env_util


oneflow._oneflow_internal.DestroyEnv()
import time

<<<<<<< HEAD
=======
# sleep to prevent glog raising "File exists"
>>>>>>> 8004ffc1
time.sleep(1)
del time

oneflow._oneflow_internal.SetIsMultiClient(False)
env_util.init_default_physical_env()
session_context.OpenDefaultSession(
    session_util.Session(oneflow._oneflow_internal.NewSessionId())
)
oneflow._oneflow_internal.EnableEagerEnvironment(False)

del env_util
del session_util
del session_context


import oneflow.compatible.single_client.python_gen.__export_symbols__

import oneflow.compatible.single_client.python.framework.c_api_util

# register ForeignCallback
from oneflow.compatible.single_client.python.framework import register_python_callback
from oneflow.compatible.single_client.python.framework import python_callback

oneflow._oneflow_internal.RegisterForeignCallbackOnlyOnce(
    python_callback.global_python_callback
)
del python_callback
del register_python_callback

# register Watcher
from oneflow.compatible.single_client.python.framework import watcher

oneflow._oneflow_internal.RegisterWatcherOnlyOnce(watcher._global_watcher)
del watcher

# register BoxingUtil
from oneflow.compatible.single_client.python.eager import boxing_util

oneflow._oneflow_internal.deprecated.RegisterBoxingUtilOnlyOnce(
    boxing_util._global_boxing_util
)
del boxing_util

# register RegisterPyKernels
from oneflow.compatible.single_client.python.ops.util import custom_op_module

oneflow._oneflow_internal.RegisterPyKernels(
    custom_op_module._python_kernel_reg.kernels_
)
del custom_op_module

from oneflow.compatible.single_client.python.framework import register_class_method_util

register_class_method_util.RegisterMethod4Class()
del register_class_method_util

INVALID_SPLIT_AXIS = oneflow._oneflow_internal.INVALID_SPLIT_AXIS

import atexit
from oneflow.compatible.single_client.python.framework.session_context import (
    TryCloseDefaultSession,
)

atexit.register(TryCloseDefaultSession)

del TryCloseDefaultSession
del atexit

import sys

__original_exit__ = sys.exit


def custom_exit(returncode):
    if returncode != 0:
        import oneflow

        oneflow._oneflow_internal.MasterSendAbort()
    __original_exit__(returncode)


sys.exit = custom_exit

del custom_exit
del sys

del absolute_import<|MERGE_RESOLUTION|>--- conflicted
+++ resolved
@@ -53,10 +53,7 @@
 oneflow._oneflow_internal.DestroyEnv()
 import time
 
-<<<<<<< HEAD
-=======
 # sleep to prevent glog raising "File exists"
->>>>>>> 8004ffc1
 time.sleep(1)
 del time
 
