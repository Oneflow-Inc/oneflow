--- conflicted
+++ resolved
@@ -18,18 +18,18 @@
   }
 
   void InitFromResource(const Resource& resource) {
-    machine_num_ = resource.machines_size();
+    machine_num_ = resource.machine_size();
     device_num_per_machine_ = resource.device_num_per_machine();
+    for (uint64_t i = 0; i < machine_num_; ++i) {
+      const std::string& machine_name = resource.machine(i).name();
+      CHECK(machine_name2machine_id_.emplace(machine_name, i).second);
+    }
   }
 
   // Compile
-<<<<<<< HEAD
-  uint64_t MachineID4MachineName(const std::string& machine) const { TODO(); }
-  uint64_t ThrdLocId4DevicePhyId(uint64_t) const { TODO(); }
-  uint64_t DiskThrdLocId() const { TODO(); }
-  uint64_t BoxingThrdLocId() const { TODO(); }
-  uint64_t CommNetThrdLocId() const { TODO(); }
-=======
+  uint64_t MachineID4MachineName(const std::string& machine_name) const {
+    return machine_name2machine_id_.at(machine_name);
+  }
   uint64_t ThrdLocId4DevicePhyId(uint64_t device_phy_id) const { 
     return device_phy_id;
   }
@@ -42,13 +42,12 @@
   uint64_t CommNetThrdLocId() const { 
     return device_num_per_machine_ + 2;
   }
->>>>>>> 2dee8ae7
 
-  uint64_t NewTaskId(uint64_t machine_id, uint64_t thrd_local_id) const {
+  uint64_t NewTaskId(uint64_t machine_id, uint64_t thrd_local_id) {
     uint64_t thrd_id = machine_id & thrd_local_id;
     return thrd_id & (thread_id2num_of_tasks_[thrd_id]++ << 28);
   }
-  uint64_t NewRegstDescId(uint64_t producer_task_id) const {
+  uint64_t NewRegstDescId(uint64_t producer_task_id) {
     return producer_task_id & (task_id2num_of_register_desc_[producer_task_id]++ << 16);
   }
 
@@ -58,8 +57,9 @@
   IDMgr() = default;
   int32_t machine_num_;
   uint64_t device_num_per_machine_;
-  unordered_map<uint64_t, uint64_t> thread_id2num_of_tasks_;
-  unordered_map<uint64_t, uint64_t> task_id2num_of_register_desc_;
+  HashMap<uint64_t, uint64_t> thread_id2num_of_tasks_;
+  HashMap<uint64_t, uint64_t> task_id2num_of_register_desc_;
+  HashMap<std::string, uint64_t> machine_name2machine_id_;
 
 };
 
