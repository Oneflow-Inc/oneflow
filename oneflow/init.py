"""
Copyright 2020 The OneFlow Authors. All rights reserved.

Licensed under the Apache License, Version 2.0 (the "License");
you may not use this file except in compliance with the License.
You may obtain a copy of the License at

    http://www.apache.org/licenses/LICENSE-2.0

Unless required by applicable law or agreed to in writing, software
distributed under the License is distributed on an "AS IS" BASIS,
WITHOUT WARRANTIES OR CONDITIONS OF ANY KIND, either express or implied.
See the License for the specific language governing permissions and
limitations under the License.
"""
# __init__.py, rename to avoid being added to PYTHONPATH
from __future__ import absolute_import

import oneflow._oneflow_internal

oneflow._oneflow_internal.CheckAndClearRegistryFlag()

Size = oneflow._oneflow_internal.Size
device = oneflow._oneflow_internal.device
placement = oneflow._oneflow_internal.placement
no_grad = oneflow._oneflow_internal.autograd.no_grad

# define dtype at the begining of oneflow init

locals()["dtype"] = oneflow._oneflow_internal.dtype
locals()["char"] = oneflow._oneflow_internal.char
locals()["float16"] = oneflow._oneflow_internal.float16
locals()["half"] = oneflow._oneflow_internal.float16
locals()["float32"] = oneflow._oneflow_internal.float32
locals()["float"] = oneflow._oneflow_internal.float
locals()["double"] = oneflow._oneflow_internal.double
locals()["float64"] = oneflow._oneflow_internal.float64
locals()["int8"] = oneflow._oneflow_internal.int8
locals()["int"] = oneflow._oneflow_internal.int32
locals()["int32"] = oneflow._oneflow_internal.int32
locals()["int64"] = oneflow._oneflow_internal.int64
locals()["long"] = oneflow._oneflow_internal.int64
locals()["uint8"] = oneflow._oneflow_internal.uint8
locals()["record"] = oneflow._oneflow_internal.record
locals()["tensor_buffer"] = oneflow._oneflow_internal.tensor_buffer

from oneflow.python.version import __version__

from oneflow.core.job.job_set_pb2 import ConfigProto
from oneflow.core.job.job_conf_pb2 import JobConfigProto

<<<<<<< HEAD

=======
import oneflow.python.framework.session_util as session_util
>>>>>>> 1ad13912
import oneflow.python.framework.register_python_callback

import oneflow.python_gen.__export_symbols__

import atexit
import oneflow.python.framework.c_api_util
import oneflow.python.framework.register_class_method_util as register_class_method_util

INVALID_SPLIT_AXIS = oneflow._oneflow_internal.INVALID_SPLIT_AXIS

register_class_method_util.RegisterMethod4Class()
oneflow._oneflow_internal.RegisterGILForeignLockHelper()

import oneflow.python.framework.env_util as env_util
import oneflow.python.framework.session_context as session_ctx
from oneflow.python.framework.session_util import Session
from oneflow.python.framework.multi_client_session import MultiClientSession
<<<<<<< HEAD

=======
>>>>>>> 1ad13912

if env_util.HasAllMultiClientEnvVars():
    oneflow._oneflow_internal.SetIsMultiClient(True)
    env_util.api_env_init()
    session_ctx.OpenDefaultSession(
        MultiClientSession(oneflow._oneflow_internal.NewSessionId())
    )
else:
    oneflow._oneflow_internal.SetIsMultiClient(False)
    env_util.init_default_physical_env()
    session_ctx.OpenDefaultSession(Session(oneflow._oneflow_internal.NewSessionId()))

del env_util


# capture oneflow methods so that they can be still accessed after `del oneflow`
def _SyncOnMasterFn(is_multi_client, get_rank, sync):
    def SyncOnMaster():
        if is_multi_client or get_rank() == 0:
            sync()

    return SyncOnMaster


atexit.register(oneflow._oneflow_internal.SetShuttingDown)
atexit.register(oneflow._oneflow_internal.DestroyEnv)
atexit.register(oneflow.python.framework.session_context.TryCloseDefaultSession)
# Global<ResourceDesc, ForSession>::Get(), used by vm in background thread,
# will be set to nullptr by TryCloseDefaultSession,
# so sync vm in advance to avoid data race
atexit.register(
    _SyncOnMasterFn(
        oneflow.python.framework.distribute.is_multi_client(),
        oneflow.python.framework.distribute.get_rank,
        oneflow._oneflow_internal.eager.multi_client.Sync
        if oneflow.python.framework.distribute.is_multi_client()
        else oneflow._oneflow_internal.eager.single_client.Sync,
    )
)
del atexit

if not oneflow._oneflow_internal.IsMultiClient():
    import sys
<<<<<<< HEAD

    __original_exit__ = sys.exit

    def custom_exit(returncode):
        if returncode != 0:
            import oneflow

            oneflow._oneflow_internal.MasterSendAbort()
        __original_exit__(returncode)

    sys.exit = custom_exit

    del custom_exit
    del sys

=======

    __original_exit__ = sys.exit

    def custom_exit(returncode):
        if returncode != 0:
            import oneflow

            oneflow._oneflow_internal.MasterSendAbort()
        __original_exit__(returncode)

    sys.exit = custom_exit

    del custom_exit
    del sys

>>>>>>> 1ad13912
del absolute_import
del oneflow

import oneflow.python.framework.docstr as docstr
from oneflow.python.framework.docstr.utils import register_docstr

register_docstr()
del register_docstr
del docstr<|MERGE_RESOLUTION|>--- conflicted
+++ resolved
@@ -49,11 +49,6 @@
 from oneflow.core.job.job_set_pb2 import ConfigProto
 from oneflow.core.job.job_conf_pb2 import JobConfigProto
 
-<<<<<<< HEAD
-
-=======
-import oneflow.python.framework.session_util as session_util
->>>>>>> 1ad13912
 import oneflow.python.framework.register_python_callback
 
 import oneflow.python_gen.__export_symbols__
@@ -71,10 +66,6 @@
 import oneflow.python.framework.session_context as session_ctx
 from oneflow.python.framework.session_util import Session
 from oneflow.python.framework.multi_client_session import MultiClientSession
-<<<<<<< HEAD
-
-=======
->>>>>>> 1ad13912
 
 if env_util.HasAllMultiClientEnvVars():
     oneflow._oneflow_internal.SetIsMultiClient(True)
@@ -118,7 +109,6 @@
 
 if not oneflow._oneflow_internal.IsMultiClient():
     import sys
-<<<<<<< HEAD
 
     __original_exit__ = sys.exit
 
@@ -134,23 +124,6 @@
     del custom_exit
     del sys
 
-=======
-
-    __original_exit__ = sys.exit
-
-    def custom_exit(returncode):
-        if returncode != 0:
-            import oneflow
-
-            oneflow._oneflow_internal.MasterSendAbort()
-        __original_exit__(returncode)
-
-    sys.exit = custom_exit
-
-    del custom_exit
-    del sys
-
->>>>>>> 1ad13912
 del absolute_import
 del oneflow
 
