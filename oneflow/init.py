"""
Copyright 2020 The OneFlow Authors. All rights reserved.

Licensed under the Apache License, Version 2.0 (the "License");
you may not use this file except in compliance with the License.
You may obtain a copy of the License at

    http://www.apache.org/licenses/LICENSE-2.0

Unless required by applicable law or agreed to in writing, software
distributed under the License is distributed on an "AS IS" BASIS,
WITHOUT WARRANTIES OR CONDITIONS OF ANY KIND, either express or implied.
See the License for the specific language governing permissions and
limitations under the License.
"""
# __init__.py, rename to avoid being added to PYTHONPATH
from __future__ import absolute_import

import oneflow._oneflow_internal

oneflow._oneflow_internal.CheckAndClearRegistryFlag()

Size = oneflow._oneflow_internal.Size
device = oneflow._oneflow_internal.device
placement = oneflow._oneflow_internal.placement
no_grad = oneflow._oneflow_internal.autograd.no_grad

# define dtype at the begining of oneflow init

locals()["dtype"] = oneflow._oneflow_internal.dtype
locals()["char"] = oneflow._oneflow_internal.char
locals()["float16"] = oneflow._oneflow_internal.float16
locals()["half"] = oneflow._oneflow_internal.float16
locals()["float32"] = oneflow._oneflow_internal.float32
locals()["float"] = oneflow._oneflow_internal.float
locals()["double"] = oneflow._oneflow_internal.double
locals()["float64"] = oneflow._oneflow_internal.float64
locals()["int8"] = oneflow._oneflow_internal.int8
locals()["int"] = oneflow._oneflow_internal.int32
locals()["int32"] = oneflow._oneflow_internal.int32
locals()["int64"] = oneflow._oneflow_internal.int64
locals()["long"] = oneflow._oneflow_internal.int64
locals()["uint8"] = oneflow._oneflow_internal.uint8
locals()["record"] = oneflow._oneflow_internal.record
locals()["tensor_buffer"] = oneflow._oneflow_internal.tensor_buffer

from oneflow.python.version import __version__

from oneflow.core.job.job_set_pb2 import ConfigProto
from oneflow.core.job.job_conf_pb2 import JobConfigProto

import oneflow.python.framework.session_util as session_util
import oneflow.python.framework.register_python_callback

import oneflow.python_gen.__export_symbols__

import atexit
import oneflow.python.framework.c_api_util
import oneflow.python.framework.register_class_method_util as register_class_method_util

INVALID_SPLIT_AXIS = oneflow._oneflow_internal.INVALID_SPLIT_AXIS

register_class_method_util.RegisterMethod4Class()
oneflow._oneflow_internal.RegisterGILForeignLockHelper()

import oneflow.python.framework.env_util as env_util
import oneflow.python.framework.session_context as session_ctx
from oneflow.python.framework.session_util import Session
from oneflow.python.framework.multi_client_session import MultiClientSession

<<<<<<< HEAD

if not env_util.HasAllMultiClientEnvVars():
    env_util.SetDefaultMultiClientEnvVars()
oneflow._oneflow_internal.SetIsMultiClient(True)
session_ctx.OpenDefaultSession(
    MultiClientSession(oneflow._oneflow_internal.NewSessionId())
)
env_util.api_env_init()
=======
if env_util.HasAllMultiClientEnvVars():
    oneflow._oneflow_internal.SetIsMultiClient(True)
    env_util.api_env_init()
    session_ctx.OpenDefaultSession(
        MultiClientSession(oneflow._oneflow_internal.NewSessionId())
    )
else:
    oneflow._oneflow_internal.SetIsMultiClient(False)
    env_util.init_default_physical_env()
    session_ctx.OpenDefaultSession(Session(oneflow._oneflow_internal.NewSessionId()))
>>>>>>> 1ad13912

del env_util


# capture oneflow methods so that they can be still accessed after `del oneflow`
def _SyncOnMasterFn():
    import oneflow

    if oneflow.python.framework.distribute.is_multi_client():
        oneflow._oneflow_internal.eager.multi_client.Sync()
    elif oneflow.python.framework.distribute.get_rank() == 0:
        oneflow._oneflow_internal.eager.single_client.Sync()


atexit.register(oneflow._oneflow_internal.SetShuttingDown)
atexit.register(oneflow._oneflow_internal.DestroyEnv)
atexit.register(oneflow.python.framework.session_context.TryCloseDefaultSession)
# Global<ResourceDesc, ForSession>::Get(), used by vm in background thread,
# will be set to nullptr by TryCloseDefaultSession,
# so sync vm in advance to avoid data race
atexit.register(_SyncOnMasterFn)

del atexit

if not oneflow._oneflow_internal.IsMultiClient():
    import sys

    __original_exit__ = sys.exit

    def custom_exit(returncode):
        if returncode != 0:
            import oneflow

            oneflow._oneflow_internal.MasterSendAbort()
        __original_exit__(returncode)

    sys.exit = custom_exit

    del custom_exit
    del sys

del absolute_import
del oneflow

import oneflow.python.framework.docstr as docstr
from oneflow.python.framework.docstr.utils import register_docstr

register_docstr()
del register_docstr
del docstr<|MERGE_RESOLUTION|>--- conflicted
+++ resolved
@@ -68,7 +68,6 @@
 from oneflow.python.framework.session_util import Session
 from oneflow.python.framework.multi_client_session import MultiClientSession
 
-<<<<<<< HEAD
 
 if not env_util.HasAllMultiClientEnvVars():
     env_util.SetDefaultMultiClientEnvVars()
@@ -77,18 +76,6 @@
     MultiClientSession(oneflow._oneflow_internal.NewSessionId())
 )
 env_util.api_env_init()
-=======
-if env_util.HasAllMultiClientEnvVars():
-    oneflow._oneflow_internal.SetIsMultiClient(True)
-    env_util.api_env_init()
-    session_ctx.OpenDefaultSession(
-        MultiClientSession(oneflow._oneflow_internal.NewSessionId())
-    )
-else:
-    oneflow._oneflow_internal.SetIsMultiClient(False)
-    env_util.init_default_physical_env()
-    session_ctx.OpenDefaultSession(Session(oneflow._oneflow_internal.NewSessionId()))
->>>>>>> 1ad13912
 
 del env_util
 
