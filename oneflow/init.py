"""
Copyright 2020 The OneFlow Authors. All rights reserved.

Licensed under the Apache License, Version 2.0 (the "License");
you may not use this file except in compliance with the License.
You may obtain a copy of the License at

    http://www.apache.org/licenses/LICENSE-2.0

Unless required by applicable law or agreed to in writing, software
distributed under the License is distributed on an "AS IS" BASIS,
WITHOUT WARRANTIES OR CONDITIONS OF ANY KIND, either express or implied.
See the License for the specific language governing permissions and
limitations under the License.
"""
# __init__.py, rename to avoid being added to PYTHONPATH
from __future__ import absolute_import

import oneflow._oneflow_internal

oneflow._oneflow_internal.CheckAndClearRegistryFlag()

Size = oneflow._oneflow_internal.Size
device = oneflow._oneflow_internal.device
placement = oneflow._oneflow_internal.placement
no_grad = oneflow._oneflow_internal.autograd.no_grad

# define dtype at the begining of oneflow init

locals()["dtype"] = oneflow._oneflow_internal.dtype
locals()["char"] = oneflow._oneflow_internal.char
locals()["float16"] = oneflow._oneflow_internal.float16
locals()["half"] = oneflow._oneflow_internal.float16
locals()["float32"] = oneflow._oneflow_internal.float32
locals()["float"] = oneflow._oneflow_internal.float
locals()["double"] = oneflow._oneflow_internal.double
locals()["float64"] = oneflow._oneflow_internal.float64
locals()["int8"] = oneflow._oneflow_internal.int8
locals()["int"] = oneflow._oneflow_internal.int32
locals()["int32"] = oneflow._oneflow_internal.int32
locals()["int64"] = oneflow._oneflow_internal.int64
locals()["long"] = oneflow._oneflow_internal.int64
locals()["uint8"] = oneflow._oneflow_internal.uint8
locals()["record"] = oneflow._oneflow_internal.record
locals()["tensor_buffer"] = oneflow._oneflow_internal.tensor_buffer

from oneflow.python.version import __version__

from oneflow.core.job.job_set_pb2 import ConfigProto
from oneflow.core.job.job_conf_pb2 import JobConfigProto


import oneflow.python.framework.register_python_callback

import oneflow.python_gen.__export_symbols__

import atexit
import oneflow.python.framework.c_api_util
import oneflow.python.framework.register_class_method_util as register_class_method_util

INVALID_SPLIT_AXIS = oneflow._oneflow_internal.INVALID_SPLIT_AXIS

register_class_method_util.RegisterMethod4Class()
oneflow._oneflow_internal.RegisterGILForeignLockHelper()

import oneflow.python.framework.env_util as env_util
import oneflow.python.framework.session_context as session_ctx
from oneflow.python.framework.session_util import Session
from oneflow.python.framework.multi_client_session import MultiClientSession


if env_util.HasAllMultiClientEnvVars():
<<<<<<< HEAD
    env_util.env_init(True)
    session_ctx.OpenDefaultSession(
        MultiClientSession(oneflow._oneflow_internal.NewSessionId())
    )
=======
    oneflow._oneflow_internal.SetIsMultiClient(True)
    env_util.api_env_init()
>>>>>>> cbe320ce
else:
    oneflow._oneflow_internal.SetIsMultiClient(False)
    env_util.init_default_physical_env()
    session_ctx.OpenDefaultSession(Session(oneflow._oneflow_internal.NewSessionId()))

del env_util

# capture oneflow methods so that they can be still accessed after `del oneflow`
def _SyncOnMasterFn(is_multi_client, get_rank, sync):
    def SyncOnMaster():
        if is_multi_client or get_rank() == 0:
            sync()

    return SyncOnMaster


atexit.register(oneflow._oneflow_internal.SetShuttingDown)
atexit.register(oneflow._oneflow_internal.DestroyEnv)
atexit.register(oneflow.python.framework.session_context.TryCloseDefaultSession)
# Global<ResourceDesc, ForSession>::Get(), used by vm in background thread,
# will be set to nullptr by TryCloseDefaultSession,
# so sync vm in advance to avoid data race
atexit.register(
    _SyncOnMasterFn(
        oneflow.python.framework.distribute.is_multi_client(),
        oneflow.python.framework.distribute.get_rank,
        oneflow._oneflow_internal.eager.multi_client.Sync
        if oneflow.python.framework.distribute.is_multi_client()
        else oneflow._oneflow_internal.eager.single_client.Sync,
    )
)
del atexit

if not oneflow._oneflow_internal.IsMultiClient():
    import sys

    __original_exit__ = sys.exit

    def custom_exit(returncode):
        if returncode != 0:
            import oneflow

            oneflow._oneflow_internal.MasterSendAbort()
        __original_exit__(returncode)

    sys.exit = custom_exit

    del custom_exit
    del sys

del absolute_import
del oneflow<|MERGE_RESOLUTION|>--- conflicted
+++ resolved
@@ -70,15 +70,11 @@
 
 
 if env_util.HasAllMultiClientEnvVars():
-<<<<<<< HEAD
-    env_util.env_init(True)
+    oneflow._oneflow_internal.SetIsMultiClient(True)
+    env_util.api_env_init()
     session_ctx.OpenDefaultSession(
         MultiClientSession(oneflow._oneflow_internal.NewSessionId())
     )
-=======
-    oneflow._oneflow_internal.SetIsMultiClient(True)
-    env_util.api_env_init()
->>>>>>> cbe320ce
 else:
     oneflow._oneflow_internal.SetIsMultiClient(False)
     env_util.init_default_physical_env()
