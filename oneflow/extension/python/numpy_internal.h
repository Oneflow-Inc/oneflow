--- conflicted
+++ resolved
@@ -34,11 +34,8 @@
 
 namespace oneflow {
 
-<<<<<<< HEAD
 class Shape;
-=======
 class Stride;
->>>>>>> 4af9b7a4
 
 namespace numpy {
 
