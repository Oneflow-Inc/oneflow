/*
Copyright 2020 The OneFlow Authors. All rights reserved.

Licensed under the Apache License, Version 2.0 (the "License");
you may not use this file except in compliance with the License.
You may obtain a copy of the License at

    http://www.apache.org/licenses/LICENSE-2.0

Unless required by applicable law or agreed to in writing, software
distributed under the License is distributed on an "AS IS" BASIS,
WITHOUT WARRANTIES OR CONDITIONS OF ANY KIND, either express or implied.
See the License for the specific language governing permissions and
limitations under the License.
*/
#include "oneflow/extension/python/py_kernel_registry.h"
#include "oneflow/extension/python/py_compute.h"
#include "oneflow/extension/python/py_kernel_caller.h"

namespace oneflow {
namespace pyext {

Maybe<void> RegisterPyKernelCaller(const std::string& op_module_name) {
  // register python op kernel
  auto reg = user_op::UserOpRegistryMgr::Get()
                 .CheckAndGetOpKernelRegistry(op_module_name + "_forward")
                 .SetCreateFn<PyForwardKernel>()
                 .SetIsMatchedHob(((user_op::HobDeviceType() == DeviceType::kCPU)
<<<<<<< HEAD
                                   & (user_op::HobDeviceSubTag() == "py")));
=======
                                   && (user_op::HobDeviceSubTag() == "py")));
>>>>>>> 85d79b69
  JUST(user_op::UserOpRegistryMgr::Get().Register(JUST(reg.Finish()).GetResult()));
  // register python grad op kernel
  auto grad_reg = user_op::UserOpRegistryMgr::Get()
                      .CheckAndGetOpKernelRegistry(op_module_name + "_backward")
                      .SetCreateFn<PyBackwardKernel>()
                      .SetIsMatchedHob(((user_op::HobDeviceType() == DeviceType::kCPU)
<<<<<<< HEAD
                                        & (user_op::HobDeviceSubTag() == "py")));
=======
                                        && (user_op::HobDeviceSubTag() == "py")));
>>>>>>> 85d79b69
  JUST(user_op::UserOpRegistryMgr::Get().Register(JUST(grad_reg.Finish()).GetResult()));
  return Maybe<void>::Ok();
}

void RegisterPyKernels(PyObject* py_kernels) { PyRegisterKernels(py_kernels); }

}  // namespace pyext

}  // namespace oneflow<|MERGE_RESOLUTION|>--- conflicted
+++ resolved
@@ -26,22 +26,14 @@
                  .CheckAndGetOpKernelRegistry(op_module_name + "_forward")
                  .SetCreateFn<PyForwardKernel>()
                  .SetIsMatchedHob(((user_op::HobDeviceType() == DeviceType::kCPU)
-<<<<<<< HEAD
-                                   & (user_op::HobDeviceSubTag() == "py")));
-=======
                                    && (user_op::HobDeviceSubTag() == "py")));
->>>>>>> 85d79b69
   JUST(user_op::UserOpRegistryMgr::Get().Register(JUST(reg.Finish()).GetResult()));
   // register python grad op kernel
   auto grad_reg = user_op::UserOpRegistryMgr::Get()
                       .CheckAndGetOpKernelRegistry(op_module_name + "_backward")
                       .SetCreateFn<PyBackwardKernel>()
                       .SetIsMatchedHob(((user_op::HobDeviceType() == DeviceType::kCPU)
-<<<<<<< HEAD
-                                        & (user_op::HobDeviceSubTag() == "py")));
-=======
                                         && (user_op::HobDeviceSubTag() == "py")));
->>>>>>> 85d79b69
   JUST(user_op::UserOpRegistryMgr::Get().Register(JUST(grad_reg.Finish()).GetResult()));
   return Maybe<void>::Ok();
 }
