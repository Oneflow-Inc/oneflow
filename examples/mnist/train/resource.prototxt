machine {
  addr: "192.168.1.11"
  port: 6789
  name: "192.168.1.11"
}

<<<<<<< HEAD
machine {
  addr: "192.168.1.12"
  port: 6666
  name: "192.168.1.12"
}

machine {
  addr: "192.168.1.13"
  port: 6666
  name: "192.168.1.13"
}

=======
>>>>>>> ae55c1d8
device_num_per_machine: 4
device_type: kCPU
persistence_worker_num: 1
boxing_worker_num: 1
comm_net_worker_num: 1<|MERGE_RESOLUTION|>--- conflicted
+++ resolved
@@ -4,7 +4,6 @@
   name: "192.168.1.11"
 }
 
-<<<<<<< HEAD
 machine {
   addr: "192.168.1.12"
   port: 6666
@@ -17,8 +16,6 @@
   name: "192.168.1.13"
 }
 
-=======
->>>>>>> ae55c1d8
 device_num_per_machine: 4
 device_type: kCPU
 persistence_worker_num: 1
