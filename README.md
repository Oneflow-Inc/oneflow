--- conflicted
+++ resolved
@@ -92,11 +92,7 @@
 
 - XLA documents
 
-<<<<<<< HEAD
-  You can check this [doc](./oneflow/xrt/doc/xla/index.md) to obtain more details about how to use XLA.
-=======
   You can check this [doc](./oneflow/xrt/README.md) to obtain more details about how to use XLA.
->>>>>>> e34a3448
 
 ### Build with TensorRT
 
