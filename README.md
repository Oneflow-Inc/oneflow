--- conflicted
+++ resolved
@@ -104,14 +104,6 @@
   - For more useful flags, plese run the script with flag `--help` or refer to the source code of the script.
 
 - #### Option 3: Build on bare metal
-<<<<<<< HEAD
-  - Install dependencies. For instance, on Ubuntu 20.04, run:
-    ```
-    sudo apt install -y libmkl-full-dev nasm libc++-11-dev libncurses5 g++ gcc cmake gdb python3-pip
-    ```
-    If there is a prompt, it is recommended to select the option to make mkl the default BLAS library.
-  - Create a `build` directory, run:
-=======
   - Install dependencies
     - on Ubuntu 20.04, run:
       ```
@@ -122,7 +114,6 @@
       brew install nasm
       ```
   - In the root directory of OneFlow source code, run:
->>>>>>> 594a64f9
 
     ```
     mkdir build
