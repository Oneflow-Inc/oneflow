--- conflicted
+++ resolved
@@ -1,228 +1,3 @@
-<<<<<<< HEAD
-**OneFlow is a performance-centered and open-source deep learning framework.**
-
-- [Install OneFlow](#install-oneflow)
-  - [System Requirements](#system-requirements)
-  - [Install with Pip Package](#install-with-pip-package)
-  - [Build from Source](#build-from-source)
-  - [Troubleshooting](#troubleshooting)
-  - [Advanced features](#advanced-features)
-- [Getting Started](#getting-started)
-- [Documentation](#documentation)
-    - [Usage & Design Docs](#usage--design-docs)
-    - [API Reference](#api-reference)
-    - [OneFlow System Design](#oneflow-system-design)
-- [Model Zoo and Benchmark](#model-zoo-and-benchmark)
-  - [CNNs(ResNet-50, VGG-16, Inception-V3, AlexNet)](#cnnsresnet-50-vgg-16-inception-v3-alexnet)
-  - [Wide&Deep](#widedeep)
-  - [BERT](#bert)
-- [Communication](#communication)
-- [Contributing](#contributing)
-- [The Team](#the-team)
-- [License](#license)
-
-## Install OneFlow
-
-  ### System Requirements
-
-  - Python >= 3.5
-  - CUDA Toolkit Linux x86_64 Driver
-    | OneFlow |CUDA Driver Version|
-    |---|---|
-    | oneflow_cu110  | >= 450.36.06  |
-    | oneflow_cu102  | >= 440.33  |
-    | oneflow_cu101  | >= 418.39  |
-    | oneflow_cu100  | >= 410.48  |
-    | oneflow_cu92  | >= 396.26  |
-    | oneflow_cu91  | >= 390.46  |
-    | oneflow_cu90  | >= 384.81  |
-    | oneflow_cpu  | N/A  |
-
-    - CUDA runtime is statically linked into OneFlow. OneFlow will work on a minimum supported driver, and any driver beyond. For more information, please refer to [CUDA compatibility documentation](https://docs.nvidia.com/deploy/cuda-compatibility/index.html).
-
-    - Support for latest stable version of CUDA will be prioritized. Please upgrade your Nvidia driver to version 440.33 or above and install `oneflow_cu102` if possible.
-
-    - We are sorry that due to limits on bandwidth and other resources, we could only guarantee the efficiency and stability of `oneflow_cu102`. We will improve it ASAP.
-
-  ### Install with Pip Package
-
-  - To install latest release of OneFlow with CUDA support:
-
-    ```
-    python3 -m pip install --find-links https://oneflow-inc.github.io/nightly oneflow_cu102 --user
-    ```
-
-  - To install latest release of CPU-only OneFlow:
-
-    ```
-    python3 -m pip install --find-links https://oneflow-inc.github.io/nightly oneflow_cpu --user
-    ```
-
-  - To install OneFlow with legacy CUDA support, run one of:
-    ```
-    python3 -m pip install --find-links https://oneflow-inc.github.io/nightly oneflow_cu101 --user
-    python3 -m pip install --find-links https://oneflow-inc.github.io/nightly oneflow_cu100 --user
-    python3 -m pip install --find-links https://oneflow-inc.github.io/nightly oneflow_cu92 --user
-    python3 -m pip install --find-links https://oneflow-inc.github.io/nightly oneflow_cu91 --user
-    python3 -m pip install --find-links https://oneflow-inc.github.io/nightly oneflow_cu90 --user
-    ```
-
-  - If you are in China, you could run this to have pip download packages from domestic mirror of pypi:
-    ```
-    python3 -m pip config set global.index-url https://pypi.tuna.tsinghua.edu.cn/simple
-    ```
-    For more information on this, please refer to [pypi 镜像使用帮助](https://mirror.tuna.tsinghua.edu.cn/help/pypi/)
-
-  - Releases are built with G++/GCC 4.8.5, cuDNN 7 and MKL 2020.0-088.
-
-### Build from Source
-
-1. #### System Requirements to Build OneFlow
-
-    - Please use a newer version of CMake to build OneFlow. You could download cmake release from [here](https://github.com/Kitware/CMake/releases/download/v3.14.0/cmake-3.14.0-Linux-x86_64.tar.gz).
-
-    - Please make sure you have G++ and GCC >= 4.8.5 installed. Clang is not supported for now.
-
-    - To install dependencies, run:
-
-      ```
-      yum-config-manager --add-repo https://yum.repos.intel.com/setup/intelproducts.repo && \
-      rpm --import https://yum.repos.intel.com/intel-gpg-keys/GPG-PUB-KEY-INTEL-SW-PRODUCTS-2019.PUB && \
-      yum update -y && yum install -y epel-release && \
-      yum install -y intel-mkl-64bit-2020.0-088 nasm swig rdma-core-devel
-      ```
-
-      On CentOS, if you have MKL installed, please update the environment variable:
-
-      ```
-      export LD_LIBRARY_PATH=/opt/intel/lib/intel64_lin:/opt/intel/mkl/lib/intel64:$LD_LIBRARY_PATH
-      ```
-
-      If you don't want to build OneFlow with MKL, you could install OpenBLAS.
-      On CentOS:
-      ```
-      sudo yum -y install openblas-devel
-      ```
-      On Ubuntu:
-      ```
-      sudo apt install -y libopenblas-dev
-      ```
-
-2. #### Clone Source Code
-
-    - #### Option 1: Clone source code from github
-
-      ```bash
-      git clone https://github.com/Oneflow-Inc/oneflow
-      ```
-
-    - #### Option 2: Download from Aliyun
-
-      If you are in China, please download OneFlow source code from: https://oneflow-public.oss-cn-beijing.aliyuncs.com/oneflow-src.zip
-
-      ```bash
-      curl https://oneflow-public.oss-cn-beijing.aliyuncs.com/oneflow-src.zip -o oneflow-src.zip
-      unzip oneflow-src.zip
-      ```
-
-3. #### Build and Install OneFlow
-
-    - #### Option 1: Build in docker container (recommended)
-      - In the root directory of OneFlow source code, run:
-
-        ```
-        python3 docker/package/manylinux/build_wheel.py
-        ```
-
-        This should produces `.whl` files in the directory `wheelhouse`
-
-      - If you are in China, you might need to add these flags:
-
-        ```
-        --use_tuna --use_system_proxy --use_aliyun_mirror
-        ```
-
-      - You can choose CUDA/Python versions of wheel by adding:
-
-        ```
-        --cuda_version=10.1 --python_version=3.6,3.7
-        ```
-
-      - For more useful flags, plese run the script with flag `--help` or refer to the source code of the script.
-
-    - #### Option 2: Build on bare metal
-      - In the root directory of OneFlow source code, run:
-
-        ```
-        mkdir build
-        cd build
-        cmake ..
-        make -j$(nproc)
-        make pip_install
-        ```
-
-      - If you are in China, please add this CMake flag `-DTHIRD_PARTY_MIRROR=aliyun` to speed up the downloading procedure for some dependency tar files.
-      - For pure CPU build, please add this CMake flag `-DBUILD_CUDA=OFF`.
-
-### Troubleshooting
-
-Please refer to [troubleshooting](docs/source/troubleshooting.md) for common issues you might encounter when compiling and running OneFlow.
-
-### Advanced features
-
-- #### XRT
-
-  You can check this [doc](oneflow/xrt/README.md) to obtain more details about how to use XLA and TensorRT with OneFlow.
-
-## Getting Started
-3 minutes to run MNIST.
-1. Clone the demo code from OneFlow documentation
-```
-git clone https://github.com/Oneflow-Inc/oneflow-documentation.git
-cd oneflow-documentation/cn/docs/code/quick_start/
-```
-2. Run it in Python
-```
-python mlp_mnist.py
-```
-
-3. Oneflow is running and you got the training loss
-```
-2.7290366
-0.81281316
-0.50629824
-0.35949975
-0.35245502
-...
-```
-More info on this demo, please refer to [doc on quick start](http://docs.oneflow.org/quick_start/quickstart_in_3_min.html).
-
-## Documentation
-#### Usage & Design Docs
-* [link](http://docs.oneflow.org/)
-#### API Reference
-* [link](https://oneflow.readthedocs.io/en/master/)
-#### OneFlow System Design
-For those who would like to understand the OneFlow internals, please read the document below:
-* [link](https://github.com/Oneflow-Inc/oneflow-documentation/blob/master/en/docs/basics_topics/essentials_of_oneflow.md)
-
-## Model Zoo and Benchmark
-* [link](https://github.com/Oneflow-Inc/OneFlow-Benchmark)
-### CNNs(ResNet-50, VGG-16, Inception-V3, AlexNet)
-* [CNNs](https://github.com/Oneflow-Inc/OneFlow-Benchmark/tree/master/Classification/cnns)
-
-### Wide&Deep
-* [OneFlow-WDL](https://github.com/Oneflow-Inc/OneFlow-Benchmark/tree/master/ClickThroughRate/WideDeepLearning)
-### BERT
-* [BERT](https://github.com/Oneflow-Inc/OneFlow-Benchmark/tree/master/LanguageModeling/BERT)
-
-## Communication
-* Github issues : any install, bug, feature issues.
-* [www.oneflow.org](http://www.oneflow.org) : brand related information.
-
-## Contributing
-*  [link](http://docs.oneflow.org/contribute/intro.html)
-=======
 # OneFlow
 
 **OneFlow is a performance-centered and open-source deep learning framework.**
@@ -473,7 +248,6 @@
   - [Twitter](https://twitter.com/OneFlowNews)
   - [LinkedIn](https://www.linkedin.com/company/oneflow-inc)
   - [Medium](https://oneflow2020.medium.com)
->>>>>>> 809944fc
 
 ## The Team
 OneFlow was originally developed by [OneFlow Inc](http://www.oneflow.org) and [Zhejiang Lab](http://www.zhejianglab.com/).
