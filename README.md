--- conflicted
+++ resolved
@@ -12,11 +12,7 @@
   - To install latest release of OneFlow with CUDA support:
 
     ```
-<<<<<<< HEAD
-    python3 -m pip install oneflow --user
-=======
-    python3 -m pip install oneflow_cu102
->>>>>>> 4078da22
+    python3 -m pip install oneflow_cu102 --user
     ```
 
   - To install OneFlow with legacy CUDA support, run one of:
@@ -33,11 +29,7 @@
   - To install nightly release of OneFlow:
 
     ```
-<<<<<<< HEAD
-    python3 -m pip install --find-links https://oneflow-inc.github.io/nightly oneflow --user
-=======
-    python3 -m pip install --find-links https://oneflow-inc.github.io/nightly oneflow_cu102
->>>>>>> 4078da22
+    python3 -m pip install --find-links https://oneflow-inc.github.io/nightly oneflow_cu102 --user
     ```
 
   - CPU-only OneFlow is not available for now.
