--- conflicted
+++ resolved
@@ -73,7 +73,6 @@
     ${GOOGLETEST_INCLUDE_DIR}
     ${PROTOBUF_INCLUDE_DIR}
     ${GRPC_INCLUDE_DIR}
-<<<<<<< HEAD
     ${TENSORFLOW_INCLUDE_DIR}
     ${GIF_INCLUDE_DIR}
     ${FARMHASH_INCLUDE_DIR}
@@ -83,13 +82,10 @@
     ${JSONCPP_INCLUDE_DIR}
     ${EIGEN_INCLUDE_DIRS}
 )
-=======
-)
 if (ONEFLOW_USE_RDMA)
   if(WIN32)
     include(netdirect)
     list(APPEND oneflow_third_party_dependencies network_copy_headers_to_destination)
     include_directories(${NETDIRECT_INCLUDE_DIR})
   endif()
-endif()
->>>>>>> 1591781c
+endif()