--- conflicted
+++ resolved
@@ -46,14 +46,11 @@
   include(oneDNN)
 endif()
 
-<<<<<<< HEAD
-=======
 set_mirror_url_with_hash(INJA_URL 
   https://github.com/pantor/inja/archive/refs/tags/v3.3.0.zip
   611e6b7206d0fb89728a3879f78b4775
 )
 
->>>>>>> b5f504d7
 option(CUDA_STATIC "" ON)
 
 if (BUILD_CUDA)
@@ -161,11 +158,7 @@
     ${CMAKE_THREAD_LIBS_INIT}
     ${FLATBUFFERS_STATIC_LIBRARIES}
     ${LZ4_STATIC_LIBRARIES}
-<<<<<<< HEAD
-    ${ROCKSDB_STATIC_LIB}
-=======
     nlohmann_json::nlohmann_json
->>>>>>> b5f504d7
 )
 if (WITH_ONEDNN)
   set(oneflow_third_party_libs ${oneflow_third_party_libs} ${ONEDNN_STATIC_LIBRARIES})
