if (NOT WIN32)
  find_package(Threads)
endif()

include(zlib)
include(protobuf)
include(googletest)
include(glog)
include(gflags)
include(grpc)
include(tensorflow)
include(cub)

find_package(CUDA REQUIRED)
find_package(CuDNN REQUIRED)

set(BLA_VENDOR "Intel10_64lp_seq")
find_package(BLAS REQUIRED)
message(STATUS "Blas Lib: " ${BLAS_LIBRARIES})

set(oneflow_third_party_libs
    ${tensorflow_STATIC_LIBRARIES}
    ${CMAKE_THREAD_LIBS_INIT}
    ${ZLIB_STATIC_LIBRARIES}
    ${GLOG_STATIC_LIBRARIES}
    ${GFLAGS_STATIC_LIBRARIES}
    ${GOOGLETEST_STATIC_LIBRARIES}
    ${GOOGLEMOCK_STATIC_LIBRARIES}
    ${PROTOBUF_STATIC_LIBRARIES}
    ${GRPC_STATIC_LIBRARIES}
    ${gif_STATIC_LIBRARIES}
    ${farmhash_STATIC_LIBRARIES}
    ${highwayhash_STATIC_LIBRARIES}
    ${JPEG_STATIC_LIBRARIES}
    ${PNG_STATIC_LIBRARIES}
    ${JSONCPP_STATIC_LIBRARIES}
    ${CUDA_CUBLAS_LIBRARIES}
    ${CUDNN_LIBRARIES}
    ${BLAS_LIBRARIES}
)

if(WIN32)
  # static gflags lib requires "PathMatchSpecA" defined in "ShLwApi.Lib"
  list(APPEND oneflow_third_party_libs "ShLwApi.Lib")
  list(APPEND oneflow_third_party_libs "Ws2_32.lib")
endif()

set(oneflow_third_party_dependencies
  zlib_copy_headers_to_destination
  zlib_copy_libs_to_destination
  gflags_copy_headers_to_destination
  gflags_copy_libs_to_destination
  glog_copy_headers_to_destination
  glog_copy_libs_to_destination
  googletest_copy_headers_to_destination
  googletest_copy_libs_to_destination
  googlemock_copy_headers_to_destination
  googlemock_copy_libs_to_destination
  protobuf_copy_headers_to_destination
  protobuf_copy_libs_to_destination
  protobuf_copy_binary_to_destination
  grpc_copy_headers_to_destination
  grpc_copy_libs_to_destination
  grpc_copy_binary_to_destination
  tensorflow_copy_headers_to_destination
  tensorflow_copy_libs_to_destination
  gif_copy_headers_to_destination
  gif_copy_libs_to_destination
  farmhash_copy_headers_to_destination
  farmhash_copy_libs_to_destination
  highwayhash_copy_headers_to_destination
  highwayhash_copy_libs_to_destination
  jpeg_copy_headers_to_destination
  jpeg_copy_libs_to_destination
  png_copy_headers_to_destination
  png_copy_libs_to_destination
  jsoncpp_copy_headers_to_destination
  jsoncpp_copy_libs_to_destination
  eigen_copy_headers_dir
  cub_copy_headers_to_destination
)

include_directories(
    ${ZLIB_INCLUDE_DIR}
    ${GFLAGS_INCLUDE_DIR}
    ${GLOG_INCLUDE_DIR}
    ${GOOGLETEST_INCLUDE_DIR}
    ${GOOGLEMOCK_INCLUDE_DIR}
    ${PROTOBUF_INCLUDE_DIR}
    ${GRPC_INCLUDE_DIR}
    ${TENSORFLOW_INCLUDE_DIR}
    ${GIF_INCLUDE_DIR}
    ${FARMHASH_INCLUDE_DIR}
    ${HIGHWAYHASH_INCLUDE_DIR}
    ${JPEG_INCLUDE_DIR}
    ${PNG_INCLUDE_DIR}
    ${JSONCPP_INCLUDE_DIR}
    ${EIGEN_INCLUDE_DIRS}
    ${CUDNN_INCLUDE_DIRS}
<<<<<<< HEAD
)
if (ONEFLOW_USE_RDMA)
  if(WIN32)
    include(netdirect)
    list(APPEND oneflow_third_party_dependencies network_copy_headers_to_destination)
    include_directories(${NETDIRECT_INCLUDE_DIR})
  endif()
endif()
=======
    ${CUB_INCLUDE_DIR}
)
>>>>>>> ba3fd72a
<|MERGE_RESOLUTION|>--- conflicted
+++ resolved
@@ -61,7 +61,6 @@
   protobuf_copy_binary_to_destination
   grpc_copy_headers_to_destination
   grpc_copy_libs_to_destination
-  grpc_copy_binary_to_destination
   tensorflow_copy_headers_to_destination
   tensorflow_copy_libs_to_destination
   gif_copy_headers_to_destination
@@ -97,7 +96,7 @@
     ${JSONCPP_INCLUDE_DIR}
     ${EIGEN_INCLUDE_DIRS}
     ${CUDNN_INCLUDE_DIRS}
-<<<<<<< HEAD
+    ${CUB_INCLUDE_DIR}
 )
 if (ONEFLOW_USE_RDMA)
   if(WIN32)
@@ -105,8 +104,4 @@
     list(APPEND oneflow_third_party_dependencies network_copy_headers_to_destination)
     include_directories(${NETDIRECT_INCLUDE_DIR})
   endif()
-endif()
-=======
-    ${CUB_INCLUDE_DIR}
-)
->>>>>>> ba3fd72a
+endif()