--- conflicted
+++ resolved
@@ -11,16 +11,6 @@
 include(libjpeg-turbo)
 include(opencv)
 include(eigen)
-<<<<<<< HEAD
-include(cocoapi)
-include(half)
-include(re2)
-include(json)
-include(absl)
-include(cares)
-include(openssl)
-include(grpc)
-=======
 if (WITH_COCOAPI)
   include(cocoapi)
 endif()
@@ -33,7 +23,6 @@
   include(openssl)
   include(grpc)
 endif()
->>>>>>> 809944fc
 include(flatbuffers)
 include(lz4)
 
@@ -44,59 +33,6 @@
 if (WITH_TENSORRT)
   include(tensorrt)
 endif()
-<<<<<<< HEAD
-
-if (BUILD_CUDA)
-  set(CUDA_SEPARABLE_COMPILATION ON)
-  find_package(CUDA REQUIRED)
-  add_definitions(-DWITH_CUDA)
-  foreach(cuda_lib_path ${CUDA_LIBRARIES})
-    get_filename_component(cuda_lib_name ${cuda_lib_path} NAME)
-    if (${cuda_lib_name} STREQUAL libcudart_static.a)
-      get_filename_component(cuda_lib_dir ${cuda_lib_path} DIRECTORY)
-      break()
-    endif()
-  endforeach()
-  if(NOT EXISTS ${cuda_lib_dir}/libcudart_static.a)
-    if(NOT EXISTS ${CUDA_cudart_static_LIBRARY})
-      message(FATAL_ERROR "cuda lib not found: ${cuda_lib_dir}/libcudart_static.a")
-    endif()
-    get_filename_component(cuda_lib_dir ${CUDA_cudart_static_LIBRARY} DIRECTORY)
-  endif()
-  set(extra_cuda_libs libculibos.a libcurand_static.a)
-  if(CUDA_VERSION VERSION_GREATER_EQUAL "10.2")
-    list(APPEND extra_cuda_libs libnvjpeg_static.a libnppc_static.a libnppig_static.a)
-  endif()
-  foreach(extra_cuda_lib ${extra_cuda_libs})
-    list(APPEND CUDA_LIBRARIES ${cuda_lib_dir}/${extra_cuda_lib})
-  endforeach()
-  foreach(cublas_lib_path ${CUDA_CUBLAS_LIBRARIES})
-    get_filename_component(cublas_lib_name ${cublas_lib_path} NAME)
-    if (${cublas_lib_name} STREQUAL libcublas.so)
-      get_filename_component(cublas_lib_dir ${cublas_lib_path} DIRECTORY)
-      break()
-    endif()
-  endforeach()
-  if (WITH_XLA)
-    if(EXISTS ${cublas_lib_dir}/libcublas.so AND EXISTS ${cublas_lib_dir}/libcublasLt.so)
-      list(APPEND CUDA_LIBRARIES ${cublas_lib_dir}/libcublasLt.so)
-      list(APPEND CUDA_LIBRARIES ${cublas_lib_dir}/libcublas.so)
-    elseif(EXISTS ${cublas_lib_dir}/libcublas.so)
-      list(APPEND CUDA_LIBRARIES ${cublas_lib_dir}/libcublas.so)
-    elseif(EXISTS ${cuda_lib_dir}/libcublas.so)
-      list(APPEND CUDA_LIBRARIES ${cuda_lib_dir}/libcublas.so)
-    else()
-      message(FATAL_ERROR "cuda lib not found: ${cublas_lib_dir}/libcublas.so or ${cuda_lib_dir}/libcublas.so")
-    endif()
-  else()
-    if(EXISTS ${cublas_lib_dir}/libcublas_static.a AND EXISTS ${cublas_lib_dir}/libcublasLt_static.a)
-      list(APPEND CUDA_LIBRARIES ${cublas_lib_dir}/libcublasLt_static.a)
-      list(APPEND CUDA_LIBRARIES ${cublas_lib_dir}/libcublas_static.a)
-    elseif(EXISTS ${cublas_lib_dir}/libcublas_static.a)
-      list(APPEND CUDA_LIBRARIES ${cublas_lib_dir}/libcublas_static.a)
-    elseif(EXISTS ${cuda_lib_dir}/libcublas_static.a)
-      list(APPEND CUDA_LIBRARIES ${cuda_lib_dir}/libcublas_static.a)
-=======
 
 include(hwloc)
 
@@ -158,7 +94,6 @@
       list(APPEND VENDOR_CUDA_LIBRARIES ${cublas_lib_dir}/libcublas_static.a)
     elseif(EXISTS ${cuda_lib_dir}/libcublas_static.a)
       list(APPEND VENDOR_CUDA_LIBRARIES ${cuda_lib_dir}/libcublas_static.a)
->>>>>>> 809944fc
     else()
       message(FATAL_ERROR "cuda lib not found: ${cublas_lib_dir}/libcublas_static.a or ${cuda_lib_dir}/libcublas_static.a")
     endif()
@@ -179,12 +114,6 @@
   set(BLAS_LIBRARIES ${MKL_LIB_PATH}/mkl_core_dll.lib ${MKL_LIB_PATH}/mkl_sequential_dll.lib ${MKL_LIB_PATH}/mkl_intel_lp64_dll.lib)
 endif()
 message(STATUS "Found Blas Lib: " ${BLAS_LIBRARIES})
-<<<<<<< HEAD
-
-set(oneflow_third_party_libs
-    ${GLOG_STATIC_LIBRARIES}
-    ${GFLAGS_STATIC_LIBRARIES}
-=======
 
 # libraries only a top level .so or exe should be linked to
 set(oneflow_exe_third_party_libs
@@ -193,7 +122,6 @@
 )
 
 set(oneflow_third_party_libs
->>>>>>> 809944fc
     ${GOOGLETEST_STATIC_LIBRARIES}
     ${GOOGLEMOCK_STATIC_LIBRARIES}
     protobuf_imported
@@ -203,12 +131,7 @@
     ${OPENCV_STATIC_LIBRARIES}
     ${COCOAPI_STATIC_LIBRARIES}
     ${LIBJPEG_STATIC_LIBRARIES}
-<<<<<<< HEAD
-    ${ZLIB_STATIC_LIBRARIES}
-    ${CARES_STATIC_LIBRARIES}
-=======
     zlib_imported
->>>>>>> 809944fc
     ${ABSL_STATIC_LIBRARIES}
     ${OPENSSL_STATIC_LIBRARIES}
     ${CMAKE_THREAD_LIBS_INIT}
@@ -227,40 +150,18 @@
 endif()
 
 set(oneflow_third_party_dependencies
-<<<<<<< HEAD
-  zlib_copy_headers_to_destination
-  zlib_copy_libs_to_destination
-  protobuf_copy_headers_to_destination
-  protobuf_copy_libs_to_destination
-  protobuf_copy_binary_to_destination
-  gflags_copy_headers_to_destination
-  gflags_copy_libs_to_destination
-  glog_copy_headers_to_destination
-  glog_copy_libs_to_destination
-=======
   zlib
   protobuf
   gflags
   glog
->>>>>>> 809944fc
   googletest_copy_headers_to_destination
   googletest_copy_libs_to_destination
   googlemock_copy_headers_to_destination
   googlemock_copy_libs_to_destination
-<<<<<<< HEAD
-  grpc_copy_headers_to_destination
-  grpc_copy_libs_to_destination
-=======
->>>>>>> 809944fc
   opencv_copy_headers_to_destination
   libpng_copy_headers_to_destination
   opencv_copy_libs_to_destination
   eigen
-<<<<<<< HEAD
-  cocoapi_copy_headers_to_destination
-  cocoapi_copy_libs_to_destination
-=======
->>>>>>> 809944fc
   half_copy_headers_to_destination
   re2
   json_copy_headers_to_destination
@@ -269,8 +170,6 @@
   lz4_copy_headers_to_destination
 )
 
-<<<<<<< HEAD
-=======
 if (WITH_COCOAPI)
   list(APPEND oneflow_third_party_dependencies cocoapi_copy_headers_to_destination)
   list(APPEND oneflow_third_party_dependencies cocoapi_copy_libs_to_destination)
@@ -279,7 +178,6 @@
 if (RPC_BACKEND MATCHES "GRPC")
   list(APPEND oneflow_third_party_dependencies grpc)
 endif()
->>>>>>> 809944fc
 
 list(APPEND ONEFLOW_INCLUDE_SRC_DIRS
     ${ZLIB_INCLUDE_DIR}
@@ -297,10 +195,6 @@
     ${HALF_INCLUDE_DIR}
     ${JSON_INCLUDE_DIR}
     ${ABSL_INCLUDE_DIR}
-<<<<<<< HEAD
-    ${CARES_INCLUDE_DIR}
-=======
->>>>>>> 809944fc
     ${OPENSSL_INCLUDE_DIR}
     ${FLATBUFFERS_INCLUDE_DIR}
     ${LZ4_INCLUDE_DIR}
@@ -314,22 +208,12 @@
   include(cub)
   include(nccl)
 
-<<<<<<< HEAD
-  list(APPEND oneflow_third_party_libs ${CUDA_LIBRARIES})
-  list(APPEND oneflow_third_party_libs ${CUDNN_LIBRARIES})
-  list(APPEND oneflow_third_party_libs ${NCCL_STATIC_LIBRARIES})
-
-  list(APPEND oneflow_third_party_dependencies cub_copy_headers_to_destination)
-  list(APPEND oneflow_third_party_dependencies nccl_copy_headers_to_destination)
-  list(APPEND oneflow_third_party_dependencies nccl_copy_libs_to_destination)
-=======
   list(APPEND oneflow_third_party_libs ${VENDOR_CUDA_LIBRARIES})
   list(APPEND oneflow_third_party_libs ${CUDNN_LIBRARIES})
   list(APPEND oneflow_third_party_libs ${NCCL_LIBRARIES})
 
   list(APPEND oneflow_third_party_dependencies cub_copy_headers_to_destination)
   list(APPEND oneflow_third_party_dependencies nccl)
->>>>>>> 809944fc
 
   list(APPEND ONEFLOW_INCLUDE_SRC_DIRS
     ${CUDNN_INCLUDE_DIRS}
@@ -343,31 +227,16 @@
     include(CheckIncludeFiles)
     include(CheckLibraryExists)
     CHECK_INCLUDE_FILES(infiniband/verbs.h HAVE_VERBS_H)
-<<<<<<< HEAD
-    CHECK_LIBRARY_EXISTS(ibverbs ibv_create_qp "" HAVE_IBVERBS)
-    if(HAVE_VERBS_H AND HAVE_IBVERBS)
-      list(APPEND oneflow_third_party_libs -libverbs)
-      add_definitions(-DWITH_RDMA)
-    elseif(HAVE_VERBS_H)
-      message(FATAL_ERROR "RDMA library not found")
-    elseif(HAVE_IBVERBS)
-      message(FATAL_ERROR "RDMA head file not found")
-    else()
-      message(FATAL_ERROR "RDMA library and head file not found")
-=======
     if(HAVE_VERBS_H)
       add_definitions(-DWITH_RDMA)
     else()
       message(FATAL_ERROR "RDMA head file not found")
->>>>>>> 809944fc
     endif()
   else()
     message(FATAL_ERROR "UNIMPLEMENTED")
   endif()
 endif()
 
-<<<<<<< HEAD
-=======
 if(BUILD_HWLOC)
   list(APPEND oneflow_third_party_dependencies hwloc)
   list(APPEND oneflow_third_party_libs ${HWLOC_STATIC_LIBRARIES})
@@ -376,7 +245,6 @@
   add_definitions(-DWITH_HWLOC)
 endif()
 
->>>>>>> 809944fc
 include_directories(${ONEFLOW_INCLUDE_SRC_DIRS})
 
 if(WITH_XLA)
@@ -389,10 +257,6 @@
   list(APPEND oneflow_third_party_libs ${TENSORRT_LIBRARIES})
 endif()
 
-<<<<<<< HEAD
-message(STATUS "oneflow_third_party_libs: " ${oneflow_third_party_libs})
-=======
 message(STATUS "oneflow_third_party_libs: ${oneflow_third_party_libs}")
->>>>>>> 809944fc
 
 add_definitions(-DHALF_ENABLE_CPP11_USER_LITERALS=0)