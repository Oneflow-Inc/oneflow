--- conflicted
+++ resolved
@@ -328,11 +328,7 @@
   endif()
   get_filename_component(ONEFLOW_INCLUDE_DIR_PARENT "${ONEFLOW_INCLUDE_DIR}" DIRECTORY)
   foreach(of_include_src_dir ${ONEFLOW_THIRD_PARTY_INCLUDE_DIRS})
-<<<<<<< HEAD
-    if(of_include_src_dir MATCHES "/include")
-=======
     if(of_include_src_dir MATCHES "/include$")
->>>>>>> ff97d0df
       # it requires two slashes, but in CMake doc it states only one slash is needed
       set(of_include_src_dir "${of_include_src_dir}//")
     endif()
