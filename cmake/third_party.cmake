cmake_policy(SET CMP0074 NEW)
if(NOT WIN32)
  find_package(Threads)
endif()

if(WITH_ZLIB)
  include(zlib)
endif()
include(protobuf)
include(googletest)
include(glog)
include(libjpeg-turbo)
include(opencv)
include(eigen)
if(WITH_COCOAPI)
  include(cocoapi)
endif()
include(half)
include(re2)
include(json)
if(RPC_BACKEND MATCHES "GRPC")
  include(absl)
  include(cares)
  include(openssl)
  include(grpc)
endif()
include(flatbuffers)
include(lz4)
include(string_view)

if(WITH_XLA)
  include(tensorflow)
endif()

if(WITH_OPENVINO)
  include(openvino)
endif()

if(WITH_TENSORRT)
  include(tensorrt)
endif()

include(hwloc)
if(WITH_ONEDNN)
  include(oneDNN)
endif()

<<<<<<< HEAD
set_mirror_url_with_hash(INJA_URL
  https://github.com/pantor/inja/archive/refs/tags/v3.3.0.zip
  611e6b7206d0fb89728a3879f78b4775
)
=======
set_mirror_url_with_hash(INJA_URL https://github.com/pantor/inja/archive/refs/tags/v3.3.0.zip
                         611e6b7206d0fb89728a3879f78b4775)
>>>>>>> 17889077

option(CUDA_STATIC "" ON)

if(BUILD_CUDA)
  if((NOT CUDA_STATIC) OR WITH_XLA OR BUILD_SHARED_LIBS)
    set(OF_CUDA_LINK_DYNAMIC_LIBRARY ON)
  else()
    set(OF_CUDA_LINK_DYNAMIC_LIBRARY OFF)
  endif()
  if(DEFINED CUDA_TOOLKIT_ROOT_DIR)
    message(WARNING "CUDA_TOOLKIT_ROOT_DIR is deprecated, use CUDAToolkit_ROOT instead")
    set(CUDAToolkit_ROOT ${CUDA_TOOLKIT_ROOT_DIR})
  endif(DEFINED CUDA_TOOLKIT_ROOT_DIR)
  find_package(CUDAToolkit REQUIRED)
  message(STATUS "CUDAToolkit_FOUND: ${CUDAToolkit_FOUND}")
  message(STATUS "CUDAToolkit_VERSION: ${CUDAToolkit_VERSION}")
  message(STATUS "CUDAToolkit_VERSION_MAJOR: ${CUDAToolkit_VERSION_MAJOR}")
  message(STATUS "CUDAToolkit_VERSION_MINOR: ${CUDAToolkit_VERSION_MINOR}")
  message(STATUS "CUDAToolkit_VERSION_PATCH: ${CUDAToolkit_VERSION_PATCH}")
  message(STATUS "CUDAToolkit_BIN_DIR: ${CUDAToolkit_BIN_DIR}")
  message(STATUS "CUDAToolkit_INCLUDE_DIRS: ${CUDAToolkit_INCLUDE_DIRS}")
  message(STATUS "CUDAToolkit_LIBRARY_DIR: ${CUDAToolkit_LIBRARY_DIR}")
  message(STATUS "CUDAToolkit_LIBRARY_ROOT: ${CUDAToolkit_LIBRARY_ROOT}")
  message(STATUS "CUDAToolkit_TARGET_DIR: ${CUDAToolkit_TARGET_DIR}")
  message(STATUS "CUDAToolkit_NVCC_EXECUTABLE: ${CUDAToolkit_NVCC_EXECUTABLE}")
  if(CUDA_NVCC_GENCODES)
    message(FATAL_ERROR "CUDA_NVCC_GENCODES is deprecated, use CMAKE_CUDA_ARCHITECTURES instead")
  endif()
  add_definitions(-DWITH_CUDA)
  # NOTE: For some unknown reason, CUDAToolkit_VERSION may become empty when running cmake again
  set(CUDA_VERSION ${CUDAToolkit_VERSION} CACHE STRING "")
  if(NOT CUDA_VERSION)
    message(FATAL_ERROR "CUDA_VERSION empty")
  endif()
  message(STATUS "CUDA_VERSION: ${CUDA_VERSION}")
  if(OF_CUDA_LINK_DYNAMIC_LIBRARY)
    list(APPEND VENDOR_CUDA_LIBRARIES CUDA::cublas)
    list(APPEND VENDOR_CUDA_LIBRARIES CUDA::curand)
    if(CUDA_VERSION VERSION_GREATER_EQUAL "10.1")
      list(APPEND VENDOR_CUDA_LIBRARIES CUDA::cublasLt)
    endif()
    if(CUDA_VERSION VERSION_GREATER_EQUAL "10.2")
      list(APPEND VENDOR_CUDA_LIBRARIES CUDA::nvjpeg)
      list(APPEND VENDOR_CUDA_LIBRARIES CUDA::nppc)
      list(APPEND VENDOR_CUDA_LIBRARIES CUDA::nppig)
    endif()
  else()
    list(APPEND VENDOR_CUDA_LIBRARIES CUDA::cublas_static)
    list(APPEND VENDOR_CUDA_LIBRARIES CUDA::curand_static)
    if(CUDA_VERSION VERSION_GREATER_EQUAL "10.1")
      list(APPEND VENDOR_CUDA_LIBRARIES CUDA::cublasLt_static)
    endif()
    if(CUDA_VERSION VERSION_GREATER_EQUAL "10.2")
      list(APPEND VENDOR_CUDA_LIBRARIES CUDA::nvjpeg_static)
      list(APPEND VENDOR_CUDA_LIBRARIES CUDA::nppig_static)
      # Must put nppc_static after nppig_static in CUDA 10.2
      list(APPEND VENDOR_CUDA_LIBRARIES CUDA::nppc_static)
    endif()
  endif()
  message(STATUS "VENDOR_CUDA_LIBRARIES: ${VENDOR_CUDA_LIBRARIES}")
  # add a cache entry if want to use a ccache/sccache wrapped nvcc
  set(CMAKE_CUDA_COMPILER ${CUDAToolkit_NVCC_EXECUTABLE} CACHE STRING "")
  message(STATUS "CMAKE_CUDA_COMPILER: ${CMAKE_CUDA_COMPILER}")
  set(CMAKE_CUDA_STANDARD 14)
  find_package(CUDNN REQUIRED)
endif()

if(NOT WIN32)
  set(BLA_STATIC ON)
  set(BLA_VENDOR "Intel10_64lp_seq")
  find_package(BLAS)
  if(NOT BLAS_FOUND)
    set(BLA_VENDOR "All")
    find_package(BLAS)
  endif()
else()
  set(MKL_LIB_PATH
      "C:/Program Files (x86)/IntelSWTools/compilers_and_libraries_2017/windows/mkl/lib/intel64_win"
  )
  set(BLAS_LIBRARIES ${MKL_LIB_PATH}/mkl_core_dll.lib ${MKL_LIB_PATH}/mkl_sequential_dll.lib
                     ${MKL_LIB_PATH}/mkl_intel_lp64_dll.lib)
endif()
message(STATUS "Found Blas Lib: " ${BLAS_LIBRARIES})

set(oneflow_test_libs gtest_main)

set(oneflow_third_party_libs
    protobuf_imported
    ${GRPC_STATIC_LIBRARIES}
    ${farmhash_STATIC_LIBRARIES}
    ${BLAS_LIBRARIES}
    ${OPENCV_STATIC_LIBRARIES}
    ${COCOAPI_STATIC_LIBRARIES}
    ${LIBJPEG_STATIC_LIBRARIES}
    ${ABSL_STATIC_LIBRARIES}
    ${OPENSSL_STATIC_LIBRARIES}
    ${CMAKE_THREAD_LIBS_INIT}
    ${FLATBUFFERS_STATIC_LIBRARIES}
    ${LZ4_STATIC_LIBRARIES}
    nlohmann_json::nlohmann_json
    string-view-lite)
if(WITH_ONEDNN)
  set(oneflow_third_party_libs ${oneflow_third_party_libs} ${ONEDNN_STATIC_LIBRARIES})
endif()

if(NOT WITH_XLA)
  list(APPEND oneflow_third_party_libs ${RE2_LIBRARIES})
endif()

if(WITH_ZLIB)
  list(APPEND oneflow_third_party_libs zlib_imported)
endif()

if(WIN32)
  # static gflags lib requires "PathMatchSpecA" defined in "ShLwApi.Lib"
  list(APPEND oneflow_third_party_libs "ShLwApi.Lib")
  list(APPEND oneflow_third_party_libs "Ws2_32.lib")
endif()

set(oneflow_third_party_dependencies
    protobuf
    opencv_copy_headers_to_destination
    libpng_copy_headers_to_destination
    opencv_copy_libs_to_destination
    eigen
    half_copy_headers_to_destination
    re2
    flatbuffers
    lz4_copy_libs_to_destination
    lz4_copy_headers_to_destination)
if(WITH_ONEDNN)
  list(APPEND oneflow_third_party_dependencies onednn)
endif()
if(WITH_ZLIB)
  list(APPEND oneflow_third_party_dependencies zlib)
endif()

if(WITH_COCOAPI)
  list(APPEND oneflow_third_party_dependencies cocoapi_copy_headers_to_destination)
  list(APPEND oneflow_third_party_dependencies cocoapi_copy_libs_to_destination)
endif()

if(RPC_BACKEND MATCHES "GRPC")
  list(APPEND oneflow_third_party_dependencies grpc)
endif()

list(
  APPEND
  ONEFLOW_THIRD_PARTY_INCLUDE_DIRS
  ${ZLIB_INCLUDE_DIR}
  ${PROTOBUF_INCLUDE_DIR}
  ${GRPC_INCLUDE_DIR}
  ${LIBJPEG_INCLUDE_DIR}
  ${OPENCV_INCLUDE_DIR}
  ${LIBPNG_INCLUDE_DIR}
  ${EIGEN_INCLUDE_DIR}
  ${COCOAPI_INCLUDE_DIR}
  ${HALF_INCLUDE_DIR}
  ${ABSL_INCLUDE_DIR}
  ${OPENSSL_INCLUDE_DIR}
  ${FLATBUFFERS_INCLUDE_DIR}
  ${LZ4_INCLUDE_DIR})
if(WITH_ONEDNN)
  list(APPEND ONEFLOW_THIRD_PARTY_INCLUDE_DIRS ${ONEDNN_INCLUDE_DIR})
endif()

if(NOT WITH_XLA)
  list(APPEND ONEFLOW_THIRD_PARTY_INCLUDE_DIRS ${RE2_INCLUDE_DIR})
endif()

if(BUILD_CUDA)
  if(CUDA_VERSION VERSION_GREATER_EQUAL "11.0")
    if(CMAKE_CXX_STANDARD LESS 14)
      add_definitions(-DTHRUST_IGNORE_DEPRECATED_CPP_DIALECT)
      add_definitions(-DCUB_IGNORE_DEPRECATED_CPP11)
    endif()
    if(CMAKE_COMPILER_IS_GNUCC AND CMAKE_CXX_COMPILER_VERSION VERSION_LESS "5.0")
      add_definitions(-DCUB_IGNORE_DEPRECATED_COMPILER)
    endif()
  else()
    include(cub)
    list(APPEND oneflow_third_party_dependencies cub_copy_headers_to_destination)
  endif()
  include(nccl)

  list(APPEND oneflow_third_party_libs ${NCCL_LIBRARIES})
  list(APPEND oneflow_third_party_libs ${CUDNN_LIBRARIES})
  list(APPEND oneflow_third_party_libs ${VENDOR_CUDA_LIBRARIES})

  list(APPEND oneflow_third_party_dependencies nccl)

  list(APPEND ONEFLOW_THIRD_PARTY_INCLUDE_DIRS ${CUDNN_INCLUDE_DIRS} ${CUB_INCLUDE_DIR}
       ${NCCL_INCLUDE_DIR})
endif()

if(BUILD_RDMA)
  if(UNIX)
    include(CheckIncludeFiles)
    include(CheckLibraryExists)
    check_include_files(infiniband/verbs.h HAVE_VERBS_H)
    if(HAVE_VERBS_H)
      add_definitions(-DWITH_RDMA)
    else()
      message(FATAL_ERROR "RDMA head file not found")
    endif()
  else()
    message(FATAL_ERROR "UNIMPLEMENTED")
  endif()
endif()

if(BUILD_HWLOC)
  list(APPEND oneflow_third_party_dependencies hwloc)
  list(APPEND oneflow_third_party_libs ${ONEFLOW_HWLOC_STATIC_LIBRARIES})
  list(APPEND oneflow_third_party_libs ${PCIACCESS_STATIC_LIBRARIES})
  list(APPEND ONEFLOW_THIRD_PARTY_INCLUDE_DIRS ${HWLOC_INCLUDE_DIR})
  add_definitions(-DWITH_HWLOC)
endif()

include_directories(SYSTEM ${ONEFLOW_THIRD_PARTY_INCLUDE_DIRS})

if(WITH_XLA)
  list(APPEND oneflow_third_party_dependencies tensorflow_copy_libs_to_destination)
  list(APPEND oneflow_third_party_dependencies tensorflow_symlink_headers)
  list(APPEND oneflow_third_party_libs ${TENSORFLOW_XLA_LIBRARIES})
endif()

if(WITH_TENSORRT)
  list(APPEND oneflow_third_party_libs ${TENSORRT_LIBRARIES})
endif()

if(WITH_OPENVINO)
  list(APPEND oneflow_third_party_libs ${OPENVINO_LIBRARIES})
endif()

foreach(oneflow_third_party_lib IN LISTS oneflow_third_party_libs)
  if(NOT "${oneflow_third_party_lib}" MATCHES "^-l.+"
     AND NOT TARGET ${oneflow_third_party_lib}
     AND "${oneflow_third_party_lib}" MATCHES "^\/.+"
     AND NOT "${oneflow_third_party_lib}" MATCHES "^.+\.framework")
    get_filename_component(IMPORTED_LIB_NAME ${oneflow_third_party_lib} NAME_WE)
    set(IMPORTED_LIB_NAME "imported::${IMPORTED_LIB_NAME}")
    message(STATUS "Creating imported lib: ${oneflow_third_party_lib} => ${IMPORTED_LIB_NAME}")
    add_library(${IMPORTED_LIB_NAME} UNKNOWN IMPORTED)
    set_property(TARGET ${IMPORTED_LIB_NAME} PROPERTY IMPORTED_LOCATION
                                                      "${oneflow_third_party_lib}")
    list(APPEND ONEFLOW_THIRD_PARTY_LIBS_TO_LINK "${IMPORTED_LIB_NAME}")
  else()
    list(APPEND ONEFLOW_THIRD_PARTY_LIBS_TO_LINK "${oneflow_third_party_lib}")
  endif()
endforeach()

set(oneflow_third_party_libs ${ONEFLOW_THIRD_PARTY_LIBS_TO_LINK})
message(STATUS "oneflow_third_party_libs: ${oneflow_third_party_libs}")

add_definitions(-DHALF_ENABLE_CPP11_USER_LITERALS=0)

if(THIRD_PARTY)
  add_custom_target(prepare_oneflow_third_party ALL DEPENDS ${oneflow_third_party_dependencies})
<<<<<<< HEAD
  if(NOT ONEFLOW_INCLUDE_DIR MATCHES "/include$")
    message(FATAL_ERROR "ONEFLOW_INCLUDE_DIR must end with '/include', current value: ${ONEFLOW_INCLUDE_DIR}")
  endif()
  get_filename_component(ONEFLOW_INCLUDE_DIR_PARENT "${ONEFLOW_INCLUDE_DIR}" DIRECTORY)
  foreach(of_include_src_dir ${ONEFLOW_THIRD_PARTY_INCLUDE_DIRS})
    if(of_include_src_dir MATCHES "/include$")
      # it requires two slashes, but in CMake doc it states only one slash is needed
      set(of_include_src_dir "${of_include_src_dir}//")
    endif()
    install(DIRECTORY ${of_include_src_dir} DESTINATION ${ONEFLOW_INCLUDE_DIR}
      COMPONENT oneflow_py_include
      EXCLUDE_FROM_ALL
    )
  endforeach()
=======
  if(BUILD_PYTHON)
    if(NOT ONEFLOW_INCLUDE_DIR MATCHES "/include$")
      message(
        FATAL_ERROR
          "ONEFLOW_INCLUDE_DIR must end with '/include', current value: ${ONEFLOW_INCLUDE_DIR}")
    endif()
    get_filename_component(ONEFLOW_INCLUDE_DIR_PARENT "${ONEFLOW_INCLUDE_DIR}" DIRECTORY)
    foreach(of_include_src_dir ${ONEFLOW_THIRD_PARTY_INCLUDE_DIRS})
      if(of_include_src_dir MATCHES "/include$")
        # it requires two slashes, but in CMake doc it states only one slash is needed
        set(of_include_src_dir "${of_include_src_dir}//")
      endif()
      install(
        DIRECTORY ${of_include_src_dir}
        DESTINATION ${ONEFLOW_INCLUDE_DIR}
        COMPONENT oneflow_py_include
        EXCLUDE_FROM_ALL)
    endforeach()
  endif(BUILD_PYTHON)
>>>>>>> 17889077
else()
  add_custom_target(prepare_oneflow_third_party ALL)
endif()<|MERGE_RESOLUTION|>--- conflicted
+++ resolved
@@ -45,15 +45,8 @@
   include(oneDNN)
 endif()
 
-<<<<<<< HEAD
-set_mirror_url_with_hash(INJA_URL
-  https://github.com/pantor/inja/archive/refs/tags/v3.3.0.zip
-  611e6b7206d0fb89728a3879f78b4775
-)
-=======
 set_mirror_url_with_hash(INJA_URL https://github.com/pantor/inja/archive/refs/tags/v3.3.0.zip
                          611e6b7206d0fb89728a3879f78b4775)
->>>>>>> 17889077
 
 option(CUDA_STATIC "" ON)
 
@@ -312,22 +305,6 @@
 
 if(THIRD_PARTY)
   add_custom_target(prepare_oneflow_third_party ALL DEPENDS ${oneflow_third_party_dependencies})
-<<<<<<< HEAD
-  if(NOT ONEFLOW_INCLUDE_DIR MATCHES "/include$")
-    message(FATAL_ERROR "ONEFLOW_INCLUDE_DIR must end with '/include', current value: ${ONEFLOW_INCLUDE_DIR}")
-  endif()
-  get_filename_component(ONEFLOW_INCLUDE_DIR_PARENT "${ONEFLOW_INCLUDE_DIR}" DIRECTORY)
-  foreach(of_include_src_dir ${ONEFLOW_THIRD_PARTY_INCLUDE_DIRS})
-    if(of_include_src_dir MATCHES "/include$")
-      # it requires two slashes, but in CMake doc it states only one slash is needed
-      set(of_include_src_dir "${of_include_src_dir}//")
-    endif()
-    install(DIRECTORY ${of_include_src_dir} DESTINATION ${ONEFLOW_INCLUDE_DIR}
-      COMPONENT oneflow_py_include
-      EXCLUDE_FROM_ALL
-    )
-  endforeach()
-=======
   if(BUILD_PYTHON)
     if(NOT ONEFLOW_INCLUDE_DIR MATCHES "/include$")
       message(
@@ -347,7 +324,6 @@
         EXCLUDE_FROM_ALL)
     endforeach()
   endif(BUILD_PYTHON)
->>>>>>> 17889077
 else()
   add_custom_target(prepare_oneflow_third_party ALL)
 endif()