--- conflicted
+++ resolved
@@ -99,10 +99,7 @@
     endif()
   endif()
   set(CMAKE_CUDA_COMPILER ${CUDA_NVCC_EXECUTABLE})
-<<<<<<< HEAD
-=======
   set(CMAKE_CUDA_STANDARD 11)
->>>>>>> d170a54a
   find_package(CUDNN REQUIRED)
 endif()
 
