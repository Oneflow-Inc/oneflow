--- conflicted
+++ resolved
@@ -47,23 +47,6 @@
     get_filename_component(FIL_DIR ${ABS_FIL} PATH)
     file(RELATIVE_PATH REL_DIR ${ROOT_DIR} ${FIL_DIR})
     set(CFG_HPP_FIL ${CMAKE_CURRENT_BINARY_DIR}/${REL_DIR}/${FIL_WE}.cfg.h)
-<<<<<<< HEAD
-    set(CFG_PYBIND_FIL ${CMAKE_CURRENT_BINARY_DIR}/${REL_DIR}/${FIL_WE}.pybind.cpp)
-
-    add_custom_command(
-      OUTPUT "${CFG_HPP_FIL}"
-             "${CFG_PYBIND_FIL}"
-      COMMAND ${Python_EXECUTABLE} ${TEMPLATE_CONVERT_PYTHON_SCRIPT}
-      ARGS --dst_hpp_path ${CFG_HPP_FIL} --dst_pybind_path ${CFG_PYBIND_FIL}
-           --proto_py_path ${PY_REL_MOD} --of_proto_python_dir ${of_proto_python_dir}
-
-      DEPENDS ${Python_EXECUTABLE} ${PY_REL_FIL} ${of_all_rel_pybinds}
-      COMMENT "Running Pybind11 Compiler on ${FIL}"
-      VERBATIM)
-
-    list(APPEND ${HDRS} "${CFG_HPP_FIL}")
-    list(APPEND ${PYBIND_SRCS} "${CFG_PYBIND_FIL}")
-=======
     set(CFG_CPP_FIL ${CMAKE_CURRENT_BINARY_DIR}/${REL_DIR}/${FIL_WE}.cfg.cpp)
     set(CFG_PYBIND_FIL ${CMAKE_CURRENT_BINARY_DIR}/${REL_DIR}/${FIL_WE}.cfg.pybind.cpp)
     
@@ -77,7 +60,6 @@
     list(APPEND ${HDRS} ${CFG_HPP_FIL})
     list(APPEND ${SRCS} ${CFG_CPP_FIL})
     list(APPEND ${PYBIND_SRCS} ${CFG_PYBIND_FIL})
->>>>>>> b99a4aa9
   endforeach()
 
   set_source_files_properties(${${HDRS}} ${${PYBIND_SRCS}} PROPERTIES GENERATED TRUE)
