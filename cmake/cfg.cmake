execute_process( 
  COMMAND python3 ${PROJECT_SOURCE_DIR}/tools/cfg/generate_cfg_head_dir_and_convert_src.py
    --get_message_type=cfg_include_dir
  OUTPUT_VARIABLE CFG_INCLUDE_DIR)

execute_process( 
  COMMAND python3 ${PROJECT_SOURCE_DIR}/tools/cfg/generate_cfg_head_dir_and_convert_src.py
    --get_message_type=template_convert_python_script
  OUTPUT_VARIABLE TEMPLATE_CONVERT_PYTHON_SCRIPT)

execute_process( 
  COMMAND python3 ${PROJECT_SOURCE_DIR}/tools/cfg/generate_cfg_head_dir_and_convert_src.py
    --get_message_type=copy_pyproto_python_script
  OUTPUT_VARIABLE COPY_PYPROTO_PYTHON_SCRIPT)

execute_process( 
  COMMAND python3 ${PROJECT_SOURCE_DIR}/tools/cfg/generate_cfg_head_dir_and_convert_src.py
    --get_message_type=pybind_registry_cc
  OUTPUT_VARIABLE PYBIND_REGISTRY_CC)

execute_process( 
  COMMAND python3 ${PROJECT_SOURCE_DIR}/tools/cfg/generate_cfg_head_dir_and_convert_src.py
    --get_message_type=template_files
  OUTPUT_VARIABLE TEMPLATE_FILES)

include_directories(${CFG_INCLUDE_DIR})

list(APPEND ONEFLOW_INCLUDE_SRC_DIRS ${CFG_INCLUDE_DIR})

function(GENERATE_CFG_AND_PYBIND11_CPP SRCS HDRS PYBIND_SRCS ROOT_DIR)
  list(APPEND CFG_SOURCE_FILE_CONVERT_PROTO
      oneflow/core/common/error.proto
      oneflow/core/vm/instruction.proto
      oneflow/core/eager/eager_symbol.proto
      oneflow/core/job/job_conf.proto
      oneflow/core/job/placement.proto
      oneflow/core/operator/op_conf.proto
      oneflow/core/operator/inter_face_blob_conf.proto
      oneflow/core/common/shape.proto
      oneflow/core/record/image.proto
      oneflow/core/record/record.proto
      oneflow/core/job/resource.proto
      oneflow/core/register/logical_blob_id.proto
      oneflow/core/register/tensor_slice_view.proto
      oneflow/core/common/range.proto
      oneflow/core/framework/user_op_conf.proto
      oneflow/core/framework/user_op_attr.proto
      oneflow/core/job/sbp_parallel.proto
      oneflow/core/graph/boxing/collective_boxing.proto
      oneflow/core/register/blob_desc.proto
      oneflow/core/register/pod.proto
      oneflow/core/job/scope.proto
      oneflow/core/job/mirrored_parallel.proto
      oneflow/core/operator/op_attribute.proto
      oneflow/core/register/batch_axis_signature.proto
      oneflow/core/operator/arg_modifier_signature.proto
      oneflow/core/job/blob_lifetime_signature.proto
      oneflow/core/job/parallel_signature.proto
      oneflow/core/eager/eager_instruction.proto
      oneflow/core/job/cluster_instruction.proto
      oneflow/core/job/initializer_conf.proto
      oneflow/core/job/regularizer_conf.proto
      oneflow/core/job/learning_rate_schedule_conf.proto
      oneflow/core/common/cfg_reflection_test.proto
      oneflow/core/common/data_type.proto
      oneflow/core/common/device_type.proto
      oneflow/core/framework/tensor.proto
      oneflow/core/serving/saved_model.proto
  )

  set(of_cfg_proto_python_dir "${PROJECT_BINARY_DIR}/of_cfg_proto_python")

  add_custom_target(copy_pyproto ALL
    COMMAND ${CMAKE_COMMAND} -E remove_directory "${of_cfg_proto_python_dir}"
    COMMAND ${Python_EXECUTABLE} ${COPY_PYPROTO_PYTHON_SCRIPT} --of_proto_python_dir=${of_proto_python_dir}
      --src_proto_files="${CFG_SOURCE_FILE_CONVERT_PROTO}" --dst_proto_python_dir=${of_cfg_proto_python_dir}
    DEPENDS ${Python_EXECUTABLE} of_protoobj
  )

  foreach(FIL ${CFG_SOURCE_FILE_CONVERT_PROTO})
    set(ABS_FIL ${ROOT_DIR}/${FIL})
    get_filename_component(FIL_WE ${FIL} NAME_WE)
    get_filename_component(FIL_DIR ${ABS_FIL} PATH)
    file(RELATIVE_PATH REL_DIR ${ROOT_DIR} ${FIL_DIR})
    set(CFG_HPP_FIL ${PROJECT_BINARY_DIR}/${REL_DIR}/${FIL_WE}.cfg.h)
    set(CFG_CPP_FIL ${PROJECT_BINARY_DIR}/${REL_DIR}/${FIL_WE}.cfg.cpp)
    
    add_custom_command(
      OUTPUT "${CFG_HPP_FIL}"
             "${CFG_CPP_FIL}"
      COMMAND ${Python_EXECUTABLE} ${TEMPLATE_CONVERT_PYTHON_SCRIPT}
        --of_cfg_proto_python_dir=${of_cfg_proto_python_dir}
        --project_build_dir=${PROJECT_BINARY_DIR} --proto_file_path=${FIL}
        --generate_file_type=cfg.cpp
      DEPENDS copy_pyproto ${Python_EXECUTABLE} ${ABS_FIL} ${TEMPLATE_FILES}
      COMMENT "Generating cfg.cpp file on ${FIL}"
      VERBATIM)

    list(APPEND ${HDRS} ${CFG_HPP_FIL})
    list(APPEND ${SRCS} ${CFG_CPP_FIL})
  endforeach()

  list(APPEND PYBIND11_FILE_CONVERT_PROTO
      oneflow/core/common/error.proto
      oneflow/core/vm/instruction.proto
      oneflow/core/job/job_conf.proto
      oneflow/core/job/placement.proto
      oneflow/core/framework/user_op_attr.proto
      oneflow/core/job/sbp_parallel.proto
      oneflow/core/job/scope.proto
      oneflow/core/job/mirrored_parallel.proto
      oneflow/core/operator/op_attribute.proto
      oneflow/core/job/initializer_conf.proto
      oneflow/core/job/regularizer_conf.proto
      oneflow/core/job/learning_rate_schedule_conf.proto
      oneflow/core/common/data_type.proto
      oneflow/core/common/device_type.proto
      oneflow/core/register/logical_blob_id.proto
<<<<<<< HEAD
      oneflow/core/common/shape.proto
      oneflow/core/framework/tensor.proto
=======
      oneflow/core/operator/inter_face_blob_conf.proto
      oneflow/core/common/shape.proto
      oneflow/core/register/blob_desc.proto
      oneflow/core/register/pod.proto
>>>>>>> 41138a55
  )

  foreach(FIL ${PYBIND11_FILE_CONVERT_PROTO})
    set(ABS_FIL ${ROOT_DIR}/${FIL})
    get_filename_component(FIL_WE ${FIL} NAME_WE)
    get_filename_component(FIL_DIR ${ABS_FIL} PATH)
    file(RELATIVE_PATH REL_DIR ${ROOT_DIR} ${FIL_DIR})
    set(CFG_PYBIND_FIL ${PROJECT_BINARY_DIR}/${REL_DIR}/${FIL_WE}.cfg.pybind.cpp)
    
    add_custom_command(
      OUTPUT "${CFG_PYBIND_FIL}"
      COMMAND ${Python_EXECUTABLE} ${TEMPLATE_CONVERT_PYTHON_SCRIPT}
        --of_cfg_proto_python_dir=${of_cfg_proto_python_dir}
        --project_build_dir=${PROJECT_BINARY_DIR} --proto_file_path=${FIL}
        --generate_file_type=cfg.pybind.cpp
      DEPENDS copy_pyproto ${Python_EXECUTABLE} ${ABS_FIL} ${TEMPLATE_FILES}
      COMMENT "Generating cfg.pybind.cpp file on ${FIL}"
      VERBATIM)

    list(APPEND ${PYBIND_SRCS} ${CFG_PYBIND_FIL})
  endforeach()

  set_source_files_properties(${${SRCS}} ${${HDRS}} ${${PYBIND_SRCS}} PROPERTIES GENERATED TRUE)
  set(${SRCS} ${${SRCS}} PARENT_SCOPE)
  set(${HDRS} ${${HDRS}} PARENT_SCOPE)
  set(${PYBIND_SRCS} ${${PYBIND_SRCS}} PARENT_SCOPE)
endfunction()<|MERGE_RESOLUTION|>--- conflicted
+++ resolved
@@ -116,15 +116,10 @@
       oneflow/core/common/data_type.proto
       oneflow/core/common/device_type.proto
       oneflow/core/register/logical_blob_id.proto
-<<<<<<< HEAD
-      oneflow/core/common/shape.proto
-      oneflow/core/framework/tensor.proto
-=======
       oneflow/core/operator/inter_face_blob_conf.proto
       oneflow/core/common/shape.proto
       oneflow/core/register/blob_desc.proto
       oneflow/core/register/pod.proto
->>>>>>> 41138a55
   )
 
   foreach(FIL ${PYBIND11_FILE_CONVERT_PROTO})
