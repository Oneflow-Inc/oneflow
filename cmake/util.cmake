function(SHOW_VARIABLES)
  get_cmake_property(_variableNames VARIABLES)
  foreach(_variableName ${_variableNames})
    message(STATUS "${_variableName}=${${_variableName}}")
  endforeach()
endfunction()

macro(write_file_if_different file_path content)
  if (EXISTS ${file_path})
    file(READ ${file_path} current_content)
    # NOTE: it seems a cmake bug that "content" in this macro is not
    # treated as a variable
    if (NOT (current_content STREQUAL ${content}))
      file(WRITE ${file_path} ${content})
    endif()
  else()
    file(WRITE ${file_path} ${content})
  endif()
endmacro()

macro(copy_all_files_in_dir source_dir dest_dir target)
  find_program(rsync rsync)
  if (rsync)
    add_custom_command(TARGET ${target} POST_BUILD
      COMMAND ${rsync}
      # NOTE: the trailing slash of source_dir is needed.
      # Reference: https://stackoverflow.com/a/56627246
      ARGS -a --omit-dir-times --no-perms --no-owner --no-group --inplace ${source_dir}/ ${dest_dir})
  else()
    add_custom_command(TARGET ${target} POST_BUILD
      COMMAND ${CMAKE_COMMAND} -E copy_directory
      ${source_dir} ${dest_dir})
  endif()
endmacro()

set(_COUNTER 0)
macro(copy_files file_paths source_dir dest_dir target)
  find_program(rsync rsync)
  if (rsync)
    set(CACHE_FILELIST ${PROJECT_BINARY_DIR}/cached_filename_lists/cache_${_COUNTER})
    math(EXPR _COUNTER "${_COUNTER} + 1")
    file(WRITE ${CACHE_FILELIST} "")
    foreach(file ${file_paths})
      file(RELATIVE_PATH rel_path "${source_dir}" ${file})
      file(APPEND ${CACHE_FILELIST} ${rel_path}\n)
    endforeach()
    add_custom_command(TARGET ${target} POST_BUILD
      COMMAND ${rsync}
      ARGS -a --omit-dir-times --no-perms --no-owner --no-group --inplace --files-from=${CACHE_FILELIST} ${source_dir} ${dest_dir})
  else()
    foreach(file ${file_paths})
      file(RELATIVE_PATH rel_path "${source_dir}" ${file})
      add_custom_command(TARGET ${target} POST_BUILD
        COMMAND ${CMAKE_COMMAND} -E copy_if_different
        "${file}"
        "${dest_dir}/${rel_path}")
    endforeach()
  endif()
endmacro()

function(add_copy_headers_target)
  cmake_parse_arguments(
      PARSED_ARGS
      ""
      "NAME;SRC;DST;INDEX_FILE"
      "DEPS"
      ${ARGN}
  )
  if(NOT PARSED_ARGS_NAME)
      message(FATAL_ERROR "name required")
  endif(NOT PARSED_ARGS_NAME)
  if(NOT PARSED_ARGS_SRC)
      message(FATAL_ERROR "src required")
  endif(NOT PARSED_ARGS_SRC)
  if(NOT PARSED_ARGS_DST)
      message(FATAL_ERROR "dst required")
  endif(NOT PARSED_ARGS_DST)
  add_custom_target("${PARSED_ARGS_NAME}_create_header_dir"
    COMMAND ${CMAKE_COMMAND} -E make_directory "${PARSED_ARGS_DST}"
  DEPENDS ${PARSED_ARGS_DEPS})

  add_custom_target("${PARSED_ARGS_NAME}_copy_headers_to_destination" ALL DEPENDS "${PARSED_ARGS_NAME}_create_header_dir")
  file(GLOB_RECURSE headers "${PARSED_ARGS_SRC}/*.h")
  file(GLOB_RECURSE cuda_headers "${PARSED_ARGS_SRC}/*.cuh")
  file(GLOB_RECURSE hpp_headers "${PARSED_ARGS_SRC}/*.hpp")
  list(APPEND headers ${cuda_headers})
  list(APPEND headers ${hpp_headers})

  foreach(header_file ${headers})
    file(RELATIVE_PATH relative_file_path ${PARSED_ARGS_SRC} ${header_file})
    add_custom_command(TARGET "${PARSED_ARGS_NAME}_copy_headers_to_destination" PRE_BUILD
    COMMAND ${CMAKE_COMMAND} -E copy_if_different ${header_file} "${PARSED_ARGS_DST}/${relative_file_path}")
  endforeach()

  if(PARSED_ARGS_INDEX_FILE)
    file(STRINGS ${PARSED_ARGS_INDEX_FILE} inventory_headers)
  endif(PARSED_ARGS_INDEX_FILE)
  foreach(header_file ${inventory_headers})
    add_custom_command(TARGET "${PARSED_ARGS_NAME}_copy_headers_to_destination" PRE_BUILD
    COMMAND ${CMAKE_COMMAND} -E copy_if_different "${PARSED_ARGS_SRC}/${header_file}" "${PARSED_ARGS_DST}/${header_file}")
  endforeach()
endfunction()

function(use_mirror)
  set(ALIYUN_URL_PREFIX "https://oneflow-static.oss-cn-beijing.aliyuncs.com/third_party_mirror/https/"
    CACHE STRING "URL prefix of Aliyun OSS mirror"
  )
  cmake_parse_arguments(PARSED_ARGS
    "" "VARIABLE;URL" "" ${ARGN}
  )

  if((NOT PARSED_ARGS_VARIABLE) OR (NOT PARSED_ARGS_URL))
    message(FATAL_ERROR "VARIABLE or URL required")
  endif()

  if(PARSED_ARGS_URL MATCHES "file://")
    set(${PARSED_ARGS_VARIABLE} ${PARSED_ARGS_URL} PARENT_SCOPE)
    return()
  endif()
  if(DEFINED THIRD_PARTY_MIRROR)
    if(THIRD_PARTY_MIRROR STREQUAL "aliyun")
      if(NOT PARSED_ARGS_URL MATCHES "^https://")
        message(FATAL_ERROR "URL should start with 'https://'")
      endif()
      string(REPLACE "https://" ${ALIYUN_URL_PREFIX} MIRRORED_URL ${PARSED_ARGS_URL})
      set(${PARSED_ARGS_VARIABLE} ${MIRRORED_URL} PARENT_SCOPE)
      message(NOTICE "-- fetch ${PARSED_ARGS_VARIABLE} using aliyun mirror ${MIRRORED_URL}")
    elseif(NOT THIRD_PARTY_MIRROR STREQUAL "")
      message(FATAL_ERROR "invalid key for third party mirror")
    endif()
  endif()
endfunction()

macro(set_mirror_url variable url)
  set(${variable} ${url} ${ARGN})
  use_mirror(VARIABLE ${variable} URL ${url})
endmacro()

macro(set_mirror_url_with_hash variable url hash)
  set_mirror_url(${variable} ${url} ${ARGN})
  set(${variable}_HASH ${hash} ${ARGN})
endmacro()

function(check_cxx11_abi OUTPUT_VAR)
  execute_process(
    COMMAND ${CMAKE_COMMAND} -E echo "#include <string>\n void test(std::string){}\n int main(){}" OUTPUT_FILE ${CMAKE_CURRENT_BINARY_DIR}/temp.cpp)
  try_compile(COMPILE_SUCCESS ${CMAKE_CURRENT_BINARY_DIR} ${CMAKE_CURRENT_BINARY_DIR}/temp.cpp
    COMPILE_DEFINITIONS -D_GLIBCXX_USE_CXX11_ABI=1
    COPY_FILE ${CMAKE_CURRENT_BINARY_DIR}/temp)
  if (NOT COMPILE_SUCCESS)
    message(FATAL_ERROR "Detecting cxx11 availability failed. Please report to OneFlow developers.")
  endif()
  execute_process(
    COMMAND nm ${CMAKE_CURRENT_BINARY_DIR}/temp
    COMMAND grep -q cxx11
    RESULT_VARIABLE RET_CODE)
  if (RET_CODE EQUAL 0)
    set(CXX11_ABI_AVAILABLE ON)
  else()
    set(CXX11_ABI_AVAILABLE OFF)
  endif()
  execute_process(
    COMMAND rm ${CMAKE_CURRENT_BINARY_DIR}/temp ${CMAKE_CURRENT_BINARY_DIR}/temp.cpp)
  set(${OUTPUT_VAR} ${CXX11_ABI_AVAILABLE} PARENT_SCOPE)
endfunction()

include(CheckCXXCompilerFlag)

function(target_try_compile_option target flag)
  # We cannot check for -Wno-foo as this won't throw a warning so we must check for the -Wfoo option directly
  # http://stackoverflow.com/questions/38785168/cc1plus-unrecognized-command-line-option-warning-on-any-other-warning
  string(REGEX REPLACE "^-Wno-" "-W" checkedFlag ${flag})
  string(REGEX REPLACE "[-=]" "_" varName CXX_FLAG${checkedFlag})
  # Avoid double checks. A compiler will not magically support a flag it did not before
  if(NOT DEFINED ${varName}_SUPPORTED)
    check_cxx_compiler_flag(${checkedFlag} ${varName}_SUPPORTED)
  endif()
  if (${varName}_SUPPORTED)
    target_compile_options(${target} PRIVATE $<$<COMPILE_LANGUAGE:CXX>:${flag}>)
    if(BUILD_CUDA)
      if ("${CMAKE_CXX_COMPILER_ID}" STREQUAL "Clang" AND
          "${CMAKE_CUDA_COMPILER_ID}" STREQUAL "Clang")
        target_compile_options(${target} PRIVATE $<$<COMPILE_LANGUAGE:CUDA>:${flag}>)
      endif()
    endif()
  endif ()
endfunction()

function(target_try_compile_options target)
  foreach(flag ${ARGN})
    target_try_compile_option(${target} ${flag})
  endforeach()
endfunction()

function(target_treat_warnings_as_errors target)
  if (TREAT_WARNINGS_AS_ERRORS)
    target_compile_options(${target} PRIVATE $<$<COMPILE_LANGUAGE:CXX>:-Werror>)
    if(BUILD_CUDA)
      # Only pass flags when cuda compiler is Clang because cmake handles -Xcompiler incorrectly
      if ("${CMAKE_CUDA_COMPILER_ID}" STREQUAL "Clang")
        target_compile_options(${target} PRIVATE $<$<COMPILE_LANGUAGE:CUDA>:-Werror>)
      endif()
    endif()

    # TODO: remove it while fixing all deprecated call
    target_try_compile_options(${target} -Wno-error=deprecated-declarations)

    # disable unused-* for different compile mode (maybe unused in cpu.cmake, but used in cuda.cmake)
    target_try_compile_options(${target}
      -Wno-error=unused-const-variable
      -Wno-error=unused-variable
      -Wno-error=unused-local-typedefs
      -Wno-error=unused-private-field
      -Wno-error=unused-lambda-capture
    )

    # there is some strict-overflow warnings in oneflow/user/kernels/ctc_loss_kernel_util.cpp for unknown reason, disable them for now
    target_try_compile_options(${target} -Wno-error=strict-overflow)

    target_try_compile_options(${target} -Wno-error=instantiation-after-specialization)

    # disable for pointer operations of intrusive linked lists
    target_try_compile_options(${target} -Wno-error=array-bounds)

    target_try_compile_options(${target} -Wno-error=comment)

    # disable visibility warnings related to https://github.com/Oneflow-Inc/oneflow/pull/3676.
    target_try_compile_options(${target} -Wno-error=attributes)
  endif()
endfunction()

function(set_compile_options_to_oneflow_target target)
  target_treat_warnings_as_errors(${target})
  target_compile_options(${target} PRIVATE $<$<COMPILE_LANGUAGE:CXX>:-Werror=return-type>)
  # the mangled name between `struct X` and `class X` is different in MSVC ABI, remove it while windows is supported (in MSVC/cl or clang-cl)
  target_try_compile_options(${target} -Wno-mismatched-tags)
  target_try_compile_options(${target} -Wno-covered-switch-default)

  if(OMP_FLAGS)
    target_try_compile_options(${target} ${OMP_FLAGS})
  endif()

<<<<<<< HEAD
=======
  set_target_properties(${target} PROPERTIES INSTALL_RPATH "$ORIGIN/../lib")
  
>>>>>>> 830c31a7
  if(BUILD_CUDA)
    if ("${CMAKE_CUDA_COMPILER_ID}" STREQUAL "NVIDIA")
      target_compile_options(${target} PRIVATE $<$<COMPILE_LANGUAGE:CUDA>:
        -Xcompiler -Werror=return-type;
        -Wno-deprecated-gpu-targets;
        -Werror cross-execution-space-call;
        -Xcudafe --diag_suppress=declared_but_not_referenced;
      >)
    elseif("${CMAKE_CUDA_COMPILER_ID}" STREQUAL "Clang")
      target_compile_options(${target} PRIVATE $<$<COMPILE_LANGUAGE:CUDA>:
        -Werror=return-type;
        # Suppress warning from cub library -- marking as system header seems not working for .cuh files
        -Wno-pass-failed;
      >)
    else()
      message(FATAL_ERROR "Unknown CUDA compiler ${CMAKE_CUDA_COMPILER_ID}")
    endif()
    # remove THRUST_IGNORE_CUB_VERSION_CHECK if starting using bundled cub
    target_compile_definitions(${target} PRIVATE $<$<COMPILE_LANGUAGE:CUDA>:
      THRUST_IGNORE_CUB_VERSION_CHECK;
    >)
  endif()
endfunction()

function(checkDirAndAppendSlash)
set(singleValues DIR;OUTPUT)
set(prefix ARG)
cmake_parse_arguments(
  PARSE_ARGV 0
  ${prefix}
  "${noValues}" "${singleValues}" "${multiValues}"
)

if("${${prefix}_DIR}" STREQUAL "" OR "${${prefix}_DIR}" STREQUAL "/")
  message(FATAL_ERROR "emtpy path found: ${${prefix}_DIR}")
else()
  set(${${prefix}_OUTPUT} "${${prefix}_DIR}/" PARENT_SCOPE)
endif()

endfunction()<|MERGE_RESOLUTION|>--- conflicted
+++ resolved
@@ -240,11 +240,8 @@
     target_try_compile_options(${target} ${OMP_FLAGS})
   endif()
 
-<<<<<<< HEAD
-=======
   set_target_properties(${target} PROPERTIES INSTALL_RPATH "$ORIGIN/../lib")
   
->>>>>>> 830c31a7
   if(BUILD_CUDA)
     if ("${CMAKE_CUDA_COMPILER_ID}" STREQUAL "NVIDIA")
       target_compile_options(${target} PRIVATE $<$<COMPILE_LANGUAGE:CUDA>:
