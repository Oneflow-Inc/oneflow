function(SHOW_VARIABLES)
  get_cmake_property(_variableNames VARIABLES)
  foreach(_variableName ${_variableNames})
    message(STATUS "${_variableName}=${${_variableName}}")
  endforeach()
endfunction()

<<<<<<< HEAD
set(_COUNTER 0)
macro(copy_files file_paths source_dir dest_dir target)
  find_program(rsync rsync)
  if (rsync)
    set(CACHE_FILELIST ${PROJECT_BINARY_DIR}/cached_filename_lists/cache_${_COUNTER})
    math(EXPR _COUNTER "${_COUNTER} + 1")
    file(WRITE ${CACHE_FILELIST} "")
    foreach(file ${file_paths})
      file(RELATIVE_PATH rel_path "${source_dir}" ${file})
      file(APPEND ${CACHE_FILELIST} ${rel_path}\n)
    endforeach()
    add_custom_command(TARGET ${target} POST_BUILD
      COMMAND ${rsync}
      ARGS -a --files-from=${CACHE_FILELIST} ${source_dir} ${dest_dir})
  else()
    foreach(file ${file_paths})
      file(RELATIVE_PATH rel_path "${source_dir}" ${file})
      add_custom_command(TARGET ${target} POST_BUILD
        COMMAND ${CMAKE_COMMAND} -E copy_if_different
        "${file}"
        "${dest_dir}/${rel_path}")
    endforeach()
  endif()
endmacro()

function(add_copy_headers_target)
  cmake_parse_arguments(
      PARSED_ARGS
      ""
      "NAME;SRC;DST;INDEX_FILE"
      "DEPS"
      ${ARGN}
  )
  if(NOT PARSED_ARGS_NAME)
      message(FATAL_ERROR "name required")
  endif(NOT PARSED_ARGS_NAME)
  if(NOT PARSED_ARGS_SRC)
      message(FATAL_ERROR "src required")
  endif(NOT PARSED_ARGS_SRC)
  if(NOT PARSED_ARGS_DST)
      message(FATAL_ERROR "dst required")
  endif(NOT PARSED_ARGS_DST)
  add_custom_target("${PARSED_ARGS_NAME}_create_header_dir"
    COMMAND ${CMAKE_COMMAND} -E make_directory "${PARSED_ARGS_DST}"
  DEPENDS ${PARSED_ARGS_DEPS})

  add_custom_target("${PARSED_ARGS_NAME}_copy_headers_to_destination" ALL DEPENDS "${PARSED_ARGS_NAME}_create_header_dir")
  file(GLOB_RECURSE headers "${PARSED_ARGS_SRC}/*.h")
  file(GLOB_RECURSE cuda_headers "${PARSED_ARGS_SRC}/*.cuh")
  file(GLOB_RECURSE hpp_headers "${PARSED_ARGS_SRC}/*.hpp")
  list(APPEND headers ${cuda_headers})
  list(APPEND headers ${hpp_headers})

  foreach(header_file ${headers})
    file(RELATIVE_PATH relative_file_path ${PARSED_ARGS_SRC} ${header_file})
    add_custom_command(TARGET "${PARSED_ARGS_NAME}_copy_headers_to_destination" PRE_BUILD
    COMMAND ${CMAKE_COMMAND} -E copy_if_different ${header_file} "${PARSED_ARGS_DST}/${relative_file_path}")
  endforeach()

  if(PARSED_ARGS_INDEX_FILE)
    file(STRINGS ${PARSED_ARGS_INDEX_FILE} inventory_headers)
  endif(PARSED_ARGS_INDEX_FILE)
  foreach(header_file ${inventory_headers})
    add_custom_command(TARGET "${PARSED_ARGS_NAME}_copy_headers_to_destination" PRE_BUILD
    COMMAND ${CMAKE_COMMAND} -E copy_if_different "${PARSED_ARGS_SRC}/${header_file}" "${PARSED_ARGS_DST}/${header_file}")
  endforeach()
endfunction()

function(use_mirror)
  cmake_parse_arguments(
    PARSED_ARGS
    ""
    "VARIABLE;URL"
    ""
    ${ARGN}
  )
  if(NOT PARSED_ARGS_VARIABLE)
    message(FATAL_ERROR "VARIABLE required")
  endif(NOT PARSED_ARGS_VARIABLE)
  if(NOT PARSED_ARGS_URL)
    message(FATAL_ERROR "url required")
  endif(NOT PARSED_ARGS_URL)
  if(DEFINED THIRD_PARTY_MIRROR)
    if(THIRD_PARTY_MIRROR STREQUAL "aliyun")
      execute_process( 
        COMMAND python3 ${CMAKE_CURRENT_SOURCE_DIR}/tools/package_mirror.py -u ${PARSED_ARGS_URL} 
        OUTPUT_VARIABLE temp_url
        RESULT_VARIABLE ret_code)
      if (NOT (ret_code EQUAL "0"))
        message(FATAL_ERROR "Fail to execute the script package_mirror.py.")
      else()
        set(${PARSED_ARGS_VARIABLE} ${temp_url} PARENT_SCOPE)
      endif()
    elseif(NOT THIRD_PARTY_MIRROR STREQUAL "")
      message(FATAL_ERROR "Invalid key for third party mirror.")
    endif()
  endif()
endfunction()

=======
macro(write_file_if_different file_path content)
  if (EXISTS ${file_path})
    file(READ ${file_path} current_content)
    # NOTE: it seems a cmake bug that "content" in this macro is not
    # treated as a variable
    if (NOT (current_content STREQUAL ${content}))
      file(WRITE ${file_path} ${content})
    endif()
  else()
    file(WRITE ${file_path} ${content})
  endif()
endmacro()

set(_COUNTER 0)
macro(copy_files file_paths source_dir dest_dir target)
  find_program(rsync rsync)
  if (rsync)
    set(CACHE_FILELIST ${PROJECT_BINARY_DIR}/cached_filename_lists/cache_${_COUNTER})
    math(EXPR _COUNTER "${_COUNTER} + 1")
    file(WRITE ${CACHE_FILELIST} "")
    foreach(file ${file_paths})
      file(RELATIVE_PATH rel_path "${source_dir}" ${file})
      file(APPEND ${CACHE_FILELIST} ${rel_path}\n)
    endforeach()
    add_custom_command(TARGET ${target} POST_BUILD
      COMMAND ${rsync}
      ARGS -a --files-from=${CACHE_FILELIST} ${source_dir} ${dest_dir})
  else()
    foreach(file ${file_paths})
      file(RELATIVE_PATH rel_path "${source_dir}" ${file})
      add_custom_command(TARGET ${target} POST_BUILD
        COMMAND ${CMAKE_COMMAND} -E copy_if_different
        "${file}"
        "${dest_dir}/${rel_path}")
    endforeach()
  endif()
endmacro()

function(add_copy_headers_target)
  cmake_parse_arguments(
      PARSED_ARGS
      ""
      "NAME;SRC;DST;INDEX_FILE"
      "DEPS"
      ${ARGN}
  )
  if(NOT PARSED_ARGS_NAME)
      message(FATAL_ERROR "name required")
  endif(NOT PARSED_ARGS_NAME)
  if(NOT PARSED_ARGS_SRC)
      message(FATAL_ERROR "src required")
  endif(NOT PARSED_ARGS_SRC)
  if(NOT PARSED_ARGS_DST)
      message(FATAL_ERROR "dst required")
  endif(NOT PARSED_ARGS_DST)
  add_custom_target("${PARSED_ARGS_NAME}_create_header_dir"
    COMMAND ${CMAKE_COMMAND} -E make_directory "${PARSED_ARGS_DST}"
  DEPENDS ${PARSED_ARGS_DEPS})

  add_custom_target("${PARSED_ARGS_NAME}_copy_headers_to_destination" ALL DEPENDS "${PARSED_ARGS_NAME}_create_header_dir")
  file(GLOB_RECURSE headers "${PARSED_ARGS_SRC}/*.h")
  file(GLOB_RECURSE cuda_headers "${PARSED_ARGS_SRC}/*.cuh")
  file(GLOB_RECURSE hpp_headers "${PARSED_ARGS_SRC}/*.hpp")
  list(APPEND headers ${cuda_headers})
  list(APPEND headers ${hpp_headers})

  foreach(header_file ${headers})
    file(RELATIVE_PATH relative_file_path ${PARSED_ARGS_SRC} ${header_file})
    add_custom_command(TARGET "${PARSED_ARGS_NAME}_copy_headers_to_destination" PRE_BUILD
    COMMAND ${CMAKE_COMMAND} -E copy_if_different ${header_file} "${PARSED_ARGS_DST}/${relative_file_path}")
  endforeach()

  if(PARSED_ARGS_INDEX_FILE)
    file(STRINGS ${PARSED_ARGS_INDEX_FILE} inventory_headers)
  endif(PARSED_ARGS_INDEX_FILE)
  foreach(header_file ${inventory_headers})
    add_custom_command(TARGET "${PARSED_ARGS_NAME}_copy_headers_to_destination" PRE_BUILD
    COMMAND ${CMAKE_COMMAND} -E copy_if_different "${PARSED_ARGS_SRC}/${header_file}" "${PARSED_ARGS_DST}/${header_file}")
  endforeach()
endfunction()

function(use_mirror)
  cmake_parse_arguments(
    PARSED_ARGS
    ""
    "VARIABLE;URL"
    ""
    ${ARGN}
  )
  if(NOT PARSED_ARGS_VARIABLE)
    message(FATAL_ERROR "VARIABLE required")
  endif(NOT PARSED_ARGS_VARIABLE)
  if(NOT PARSED_ARGS_URL)
    message(FATAL_ERROR "url required")
  endif(NOT PARSED_ARGS_URL)
  if(DEFINED THIRD_PARTY_MIRROR)
    if(THIRD_PARTY_MIRROR STREQUAL "aliyun")
      execute_process( 
        COMMAND python3 ${CMAKE_CURRENT_SOURCE_DIR}/tools/package_mirror.py -u ${PARSED_ARGS_URL} 
        OUTPUT_VARIABLE temp_url
        RESULT_VARIABLE ret_code)
      if (NOT (ret_code EQUAL "0"))
        message(FATAL_ERROR "Fail to execute the script package_mirror.py.")
      else()
        set(${PARSED_ARGS_VARIABLE} ${temp_url} PARENT_SCOPE)
      endif()
    elseif(NOT THIRD_PARTY_MIRROR STREQUAL "")
      message(FATAL_ERROR "Invalid key for third party mirror.")
    endif()
  endif()
endfunction()

>>>>>>> 809944fc
function(check_cxx11_abi OUTPUT_VAR)
  execute_process(
    COMMAND ${CMAKE_COMMAND} -E echo "#include <string>\n void test(std::string){}\n int main(){}" OUTPUT_FILE ${CMAKE_CURRENT_BINARY_DIR}/temp.cpp)
  try_compile(COMPILE_SUCCESS ${CMAKE_CURRENT_BINARY_DIR} ${CMAKE_CURRENT_BINARY_DIR}/temp.cpp
    COMPILE_DEFINITIONS -D_GLIBCXX_USE_CXX11_ABI=1
    COPY_FILE ${CMAKE_CURRENT_BINARY_DIR}/temp)
  if (NOT COMPILE_SUCCESS)
    message(FATAL_ERROR "Detecting cxx11 availability failed. Please report to OneFlow developers.")
  endif()
  execute_process(
    COMMAND nm ${CMAKE_CURRENT_BINARY_DIR}/temp
    COMMAND grep -q cxx11
    RESULT_VARIABLE RET_CODE)
  if (RET_CODE EQUAL 0)
    set(CXX11_ABI_AVAILABLE ON)
  else()
    set(CXX11_ABI_AVAILABLE OFF)
  endif()
  execute_process(
    COMMAND rm ${CMAKE_CURRENT_BINARY_DIR}/temp ${CMAKE_CURRENT_BINARY_DIR}/temp.cpp)
  set(${OUTPUT_VAR} ${CXX11_ABI_AVAILABLE} PARENT_SCOPE)
endfunction()<|MERGE_RESOLUTION|>--- conflicted
+++ resolved
@@ -5,107 +5,6 @@
   endforeach()
 endfunction()
 
-<<<<<<< HEAD
-set(_COUNTER 0)
-macro(copy_files file_paths source_dir dest_dir target)
-  find_program(rsync rsync)
-  if (rsync)
-    set(CACHE_FILELIST ${PROJECT_BINARY_DIR}/cached_filename_lists/cache_${_COUNTER})
-    math(EXPR _COUNTER "${_COUNTER} + 1")
-    file(WRITE ${CACHE_FILELIST} "")
-    foreach(file ${file_paths})
-      file(RELATIVE_PATH rel_path "${source_dir}" ${file})
-      file(APPEND ${CACHE_FILELIST} ${rel_path}\n)
-    endforeach()
-    add_custom_command(TARGET ${target} POST_BUILD
-      COMMAND ${rsync}
-      ARGS -a --files-from=${CACHE_FILELIST} ${source_dir} ${dest_dir})
-  else()
-    foreach(file ${file_paths})
-      file(RELATIVE_PATH rel_path "${source_dir}" ${file})
-      add_custom_command(TARGET ${target} POST_BUILD
-        COMMAND ${CMAKE_COMMAND} -E copy_if_different
-        "${file}"
-        "${dest_dir}/${rel_path}")
-    endforeach()
-  endif()
-endmacro()
-
-function(add_copy_headers_target)
-  cmake_parse_arguments(
-      PARSED_ARGS
-      ""
-      "NAME;SRC;DST;INDEX_FILE"
-      "DEPS"
-      ${ARGN}
-  )
-  if(NOT PARSED_ARGS_NAME)
-      message(FATAL_ERROR "name required")
-  endif(NOT PARSED_ARGS_NAME)
-  if(NOT PARSED_ARGS_SRC)
-      message(FATAL_ERROR "src required")
-  endif(NOT PARSED_ARGS_SRC)
-  if(NOT PARSED_ARGS_DST)
-      message(FATAL_ERROR "dst required")
-  endif(NOT PARSED_ARGS_DST)
-  add_custom_target("${PARSED_ARGS_NAME}_create_header_dir"
-    COMMAND ${CMAKE_COMMAND} -E make_directory "${PARSED_ARGS_DST}"
-  DEPENDS ${PARSED_ARGS_DEPS})
-
-  add_custom_target("${PARSED_ARGS_NAME}_copy_headers_to_destination" ALL DEPENDS "${PARSED_ARGS_NAME}_create_header_dir")
-  file(GLOB_RECURSE headers "${PARSED_ARGS_SRC}/*.h")
-  file(GLOB_RECURSE cuda_headers "${PARSED_ARGS_SRC}/*.cuh")
-  file(GLOB_RECURSE hpp_headers "${PARSED_ARGS_SRC}/*.hpp")
-  list(APPEND headers ${cuda_headers})
-  list(APPEND headers ${hpp_headers})
-
-  foreach(header_file ${headers})
-    file(RELATIVE_PATH relative_file_path ${PARSED_ARGS_SRC} ${header_file})
-    add_custom_command(TARGET "${PARSED_ARGS_NAME}_copy_headers_to_destination" PRE_BUILD
-    COMMAND ${CMAKE_COMMAND} -E copy_if_different ${header_file} "${PARSED_ARGS_DST}/${relative_file_path}")
-  endforeach()
-
-  if(PARSED_ARGS_INDEX_FILE)
-    file(STRINGS ${PARSED_ARGS_INDEX_FILE} inventory_headers)
-  endif(PARSED_ARGS_INDEX_FILE)
-  foreach(header_file ${inventory_headers})
-    add_custom_command(TARGET "${PARSED_ARGS_NAME}_copy_headers_to_destination" PRE_BUILD
-    COMMAND ${CMAKE_COMMAND} -E copy_if_different "${PARSED_ARGS_SRC}/${header_file}" "${PARSED_ARGS_DST}/${header_file}")
-  endforeach()
-endfunction()
-
-function(use_mirror)
-  cmake_parse_arguments(
-    PARSED_ARGS
-    ""
-    "VARIABLE;URL"
-    ""
-    ${ARGN}
-  )
-  if(NOT PARSED_ARGS_VARIABLE)
-    message(FATAL_ERROR "VARIABLE required")
-  endif(NOT PARSED_ARGS_VARIABLE)
-  if(NOT PARSED_ARGS_URL)
-    message(FATAL_ERROR "url required")
-  endif(NOT PARSED_ARGS_URL)
-  if(DEFINED THIRD_PARTY_MIRROR)
-    if(THIRD_PARTY_MIRROR STREQUAL "aliyun")
-      execute_process( 
-        COMMAND python3 ${CMAKE_CURRENT_SOURCE_DIR}/tools/package_mirror.py -u ${PARSED_ARGS_URL} 
-        OUTPUT_VARIABLE temp_url
-        RESULT_VARIABLE ret_code)
-      if (NOT (ret_code EQUAL "0"))
-        message(FATAL_ERROR "Fail to execute the script package_mirror.py.")
-      else()
-        set(${PARSED_ARGS_VARIABLE} ${temp_url} PARENT_SCOPE)
-      endif()
-    elseif(NOT THIRD_PARTY_MIRROR STREQUAL "")
-      message(FATAL_ERROR "Invalid key for third party mirror.")
-    endif()
-  endif()
-endfunction()
-
-=======
 macro(write_file_if_different file_path content)
   if (EXISTS ${file_path})
     file(READ ${file_path} current_content)
@@ -218,7 +117,6 @@
   endif()
 endfunction()
 
->>>>>>> 809944fc
 function(check_cxx11_abi OUTPUT_VAR)
   execute_process(
     COMMAND ${CMAKE_COMMAND} -E echo "#include <string>\n void test(std::string){}\n int main(){}" OUTPUT_FILE ${CMAKE_CURRENT_BINARY_DIR}/temp.cpp)
