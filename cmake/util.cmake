--- conflicted
+++ resolved
@@ -104,19 +104,10 @@
 endfunction()
 
 function(use_mirror)
-<<<<<<< HEAD
-  set(ALIYUN_URL_PREFIX "https://oneflow-static.oss-cn-beijing.aliyuncs.com/third_party_mirror/https/"
-    CACHE STRING "URL prefix of Aliyun OSS mirror"
-  )
-  cmake_parse_arguments(PARSED_ARGS
-    "" "VARIABLE;URL" "" ${ARGN}
-  )
-=======
   set(ALIYUN_URL_PREFIX
       "https://oneflow-static.oss-cn-beijing.aliyuncs.com/third_party_mirror/https/"
       CACHE STRING "URL prefix of Aliyun OSS mirror")
   cmake_parse_arguments(PARSED_ARGS "" "VARIABLE;URL" "" ${ARGN})
->>>>>>> 55c4c608
 
   if((NOT PARSED_ARGS_VARIABLE) OR (NOT PARSED_ARGS_URL))
     message(FATAL_ERROR "VARIABLE or URL required")
@@ -277,8 +268,6 @@
     target_compile_definitions(${target} PRIVATE $<$<COMPILE_LANGUAGE:CUDA>:
                                                  THRUST_IGNORE_CUB_VERSION_CHECK; >)
   endif()
-<<<<<<< HEAD
-=======
 endfunction()
 
 function(checkDirAndAppendSlash)
@@ -292,5 +281,4 @@
     set(${${prefix}_OUTPUT} "${${prefix}_DIR}/" PARENT_SCOPE)
   endif()
 
->>>>>>> 55c4c608
 endfunction()