# main cpp
# TODO(tsai): skip for now, fail to link when building CPU only
if (BUILD_CUDA)
  list(APPEND of_main_cc ${PROJECT_SOURCE_DIR}/oneflow/core/job/oneflow_worker.cpp)
endif()
function(oneflow_add_executable)
  if (BUILD_CUDA)
    cuda_add_executable(${ARGV})
  else()
    add_executable(${ARGV})
  endif()
endfunction()

function(oneflow_add_library)
  if (BUILD_CUDA)
    cuda_add_library(${ARGV})
  else()
    add_library(${ARGV})
  endif()
endfunction()

# source_group
if(WIN32)
  set(oneflow_platform "windows")
  list(APPEND oneflow_platform_excludes "linux")
else()
  set(oneflow_platform "linux")
  list(APPEND oneflow_platform_excludes "windows")
endif()

file(GLOB_RECURSE oneflow_all_hdr_to_be_expanded "${PROJECT_SOURCE_DIR}/oneflow/core/*.e.h" "${PROJECT_SOURCE_DIR}/oneflow/python/*.e.h")
foreach(oneflow_hdr_to_be_expanded ${oneflow_all_hdr_to_be_expanded})
  file(RELATIVE_PATH of_ehdr_rel_path ${PROJECT_SOURCE_DIR} ${oneflow_hdr_to_be_expanded})
  set(of_e_h_expanded "${PROJECT_BINARY_DIR}/${of_ehdr_rel_path}.expanded.h")
  if(WIN32)
    error( "Expanding macro in WIN32 is not supported yet")
  else()
    add_custom_command(OUTPUT ${of_e_h_expanded}
      COMMAND ${CMAKE_C_COMPILER}
      ARGS -E -I"${PROJECT_SOURCE_DIR}" -I"${PROJECT_BINARY_DIR}"
      -o "${of_e_h_expanded}" "${oneflow_hdr_to_be_expanded}"
      DEPENDS ${oneflow_hdr_to_be_expanded}
      COMMENT "Expanding macros in ${oneflow_hdr_to_be_expanded}")
    list(APPEND oneflow_all_hdr_expanded "${of_e_h_expanded}")
  endif()
  set_source_files_properties(${oneflow_all_hdr_expanded} PROPERTIES GENERATED TRUE)
endforeach()

file(GLOB_RECURSE oneflow_all_src "${PROJECT_SOURCE_DIR}/oneflow/core/*.*" "${PROJECT_SOURCE_DIR}/oneflow/python/*.*"
 "${PROJECT_SOURCE_DIR}/oneflow/user/*.*")
if (WITH_XLA OR WITH_TENSORRT)
  file(GLOB_RECURSE oneflow_xrt_src "${PROJECT_SOURCE_DIR}/oneflow/xrt/*.*")
  if (NOT WITH_XLA)
    file(GLOB_RECURSE xla_removing_src "${PROJECT_SOURCE_DIR}/oneflow/xrt/xla/*.*")
  endif ()
  if (NOT WITH_TENSORRT)
    file(GLOB_RECURSE trt_removing_src "${PROJECT_SOURCE_DIR}/oneflow/xrt/tensorrt/*.*")
  endif ()

  list(APPEND xrt_removing_srcs ${xla_removing_src})
  list(APPEND xrt_removing_srcs ${trt_removing_src})
  # message(STATUS "removing_srcs: ${xrt_removing_srcs}")
  foreach (removing_file ${xrt_removing_srcs})
    list(REMOVE_ITEM oneflow_xrt_src ${removing_file})
  endforeach ()
  list(APPEND oneflow_all_src ${oneflow_xrt_src})
endif()

foreach(oneflow_single_file ${oneflow_all_src})
  # Verify whether this file is for other platforms
  set(exclude_this OFF)
  set(group_this OFF)
  foreach(oneflow_platform_exclude ${oneflow_platform_excludes})
    string(FIND ${oneflow_single_file} ${oneflow_platform_exclude} platform_found)
    if(NOT ${platform_found} EQUAL -1)  # the ${oneflow_single_file} is for other platforms
      set(exclude_this ON)
    endif()
  endforeach()
  # If this file is for other platforms, just exclude it from current project
  if(exclude_this)
    continue()
  endif()

  if("${oneflow_single_file}" MATCHES "^${PROJECT_SOURCE_DIR}/oneflow/python/.*\\.h$")
    list(APPEND of_python_obj_cc ${oneflow_single_file})
    set(group_this ON)
  endif()

  if("${oneflow_single_file}" MATCHES "^${PROJECT_SOURCE_DIR}/oneflow/python/.*\\.i$")
    list(APPEND of_all_swig ${oneflow_single_file})
    set(group_this ON)
  endif()

  if("${oneflow_single_file}" MATCHES "^${PROJECT_SOURCE_DIR}/oneflow/(core|user|xrt)/.*\\.h$")
    list(APPEND of_all_obj_cc ${oneflow_single_file})
    set(group_this ON)
  endif()

  if("${oneflow_single_file}" MATCHES "^${PROJECT_SOURCE_DIR}/oneflow/(core|user|xrt)/.*\\.hpp$")
    list(APPEND of_all_obj_cc ${oneflow_single_file})
    set(group_this ON)
  endif()

  if("${oneflow_single_file}" MATCHES "^${PROJECT_SOURCE_DIR}/oneflow/(core|user|xrt)/.*\\.cuh$")
    if(BUILD_CUDA)
      list(APPEND of_all_obj_cc ${oneflow_single_file})
    endif()
    set(group_this ON)
  endif()

  if("${oneflow_single_file}" MATCHES "^${PROJECT_SOURCE_DIR}/oneflow/(core|user|xrt)/.*\\.cu$")
    if(BUILD_CUDA)
      list(APPEND of_all_obj_cc ${oneflow_single_file})
    endif()
    set(group_this ON)
  endif()

  if("${oneflow_single_file}" MATCHES "^${PROJECT_SOURCE_DIR}/oneflow/(core|user|xrt)/.*\\.proto$")
    list(APPEND of_all_proto ${oneflow_single_file})
    #list(APPEND of_all_obj_cc ${oneflow_single_file})   # include the proto file in the project
    set(group_this ON)
  endif()

  if("${oneflow_single_file}" MATCHES "^${PROJECT_SOURCE_DIR}/oneflow/(core|user|xrt)/.*\\.cpp$")
    if("${oneflow_single_file}" MATCHES "^${PROJECT_SOURCE_DIR}/oneflow/(core|user|xrt)/.*_test\\.cpp$")
      # test file
      list(APPEND of_all_test_cc ${oneflow_single_file})
    else()
      # not test file
      list(FIND of_main_cc ${oneflow_single_file} main_found)
      if(${main_found} EQUAL -1) # not main entry
        list(APPEND of_all_obj_cc ${oneflow_single_file})
      endif()
    endif()
    set(group_this ON)
  endif()
  if(group_this)
    file(RELATIVE_PATH oneflow_relative_file ${PROJECT_SOURCE_DIR}/oneflow/core/ ${oneflow_single_file})
    get_filename_component(oneflow_relative_path ${oneflow_relative_file} PATH)
    string(REPLACE "/" "\\" group_name ${oneflow_relative_path})
    source_group("${group_name}" FILES ${oneflow_single_file})
  endif()
endforeach()

find_package(Python3 COMPONENTS Interpreter REQUIRED)
message(STATUS "Python3 specified. Version found: " ${Python3_VERSION})
set(Python_EXECUTABLE ${Python3_EXECUTABLE})
message(STATUS "Using Python executable: " ${Python_EXECUTABLE})

message(STATUS "Installing necessary Python packages...")
set(requirements_txt ${PROJECT_SOURCE_DIR}/dev-requirements.txt)
set_property(DIRECTORY APPEND PROPERTY CMAKE_CONFIGURE_DEPENDS ${requirements_txt})
execute_process(
  COMMAND ${Python_EXECUTABLE} -m pip install -r ${requirements_txt} --user
)
message(STATUS "Python packages are installed.")

find_package(Python3 COMPONENTS Development NumPy)
if (Python3_Development_FOUND AND Python3_INCLUDE_DIRS)
  set(Python_INCLUDE_DIRS ${Python3_INCLUDE_DIRS})
endif()
if (Python3_NumPy_FOUND AND Python3_NumPy_INCLUDE_DIRS)
  set(Python_NumPy_INCLUDE_DIRS ${Python3_NumPy_INCLUDE_DIRS})
endif()
if (NOT Python_INCLUDE_DIRS)
  message(STATUS "Getting python include directory from sysconfig..")
  execute_process(
    COMMAND ${Python_EXECUTABLE} -c "import sysconfig; print(sysconfig.get_paths()['include'])"
    OUTPUT_VARIABLE Python_INCLUDE_DIRS
    RESULT_VARIABLE ret_code)
  string(STRIP "${Python_INCLUDE_DIRS}" Python_INCLUDE_DIRS)
  if ((NOT (ret_code EQUAL "0")) OR (NOT IS_DIRECTORY ${Python_INCLUDE_DIRS})
    OR (NOT EXISTS ${Python_INCLUDE_DIRS}/Python.h))
    set(Python_INCLUDE_DIRS "")
  endif()
endif()
if (NOT Python_INCLUDE_DIRS)
  message(FATAL_ERROR "Cannot find python include directory")
endif()
message(STATUS "Found python include directory ${Python_INCLUDE_DIRS}")

if (NOT Python_NumPy_INCLUDE_DIRS)
  message(STATUS "Getting numpy include directory by numpy.get_include()..")
  execute_process(
    COMMAND ${Python_EXECUTABLE} -c "import numpy; print(numpy.get_include())"
    OUTPUT_VARIABLE Python_NumPy_INCLUDE_DIRS
    RESULT_VARIABLE ret_code)
  string(STRIP "${Python_NumPy_INCLUDE_DIRS}" Python_NumPy_INCLUDE_DIRS)
  if ((NOT ret_code EQUAL 0) OR (NOT IS_DIRECTORY ${Python_NumPy_INCLUDE_DIRS})
    OR (NOT EXISTS ${Python_NumPy_INCLUDE_DIRS}/numpy/arrayobject.h))
    set(Python_NumPy_INCLUDE_DIRS "")
  endif()
endif()
if (NOT Python_NumPy_INCLUDE_DIRS)
  message(FATAL_ERROR "Cannot find numpy include directory")
endif()
message(STATUS "Found numpy include directory ${Python_NumPy_INCLUDE_DIRS}")

# clang format
add_custom_target(of_format
  COMMAND ${Python_EXECUTABLE} ${CMAKE_CURRENT_SOURCE_DIR}/ci/check/run_license_format.py -i ${CMAKE_CURRENT_SOURCE_DIR}/oneflow --fix
  COMMAND ${Python_EXECUTABLE} ${CMAKE_CURRENT_SOURCE_DIR}/ci/check/run_clang_format.py --clang_format_binary clang-format --source_dir ${CMAKE_CURRENT_SOURCE_DIR}/oneflow --fix --quiet
  COMMAND ${Python_EXECUTABLE} ${CMAKE_CURRENT_SOURCE_DIR}/ci/check/run_py_format.py --source_dir ${CMAKE_CURRENT_SOURCE_DIR} --fix
  )

# generate version
if(BUILD_GIT_VERSION)
  set(OF_GIT_VERSION_DIR ${CMAKE_CURRENT_BINARY_DIR}/of_git_version)
  set(OF_GIT_VERSION_FILE ${OF_GIT_VERSION_DIR}/version.cpp)
  set(OF_GIT_VERSION_DUMMY_FILE ${OF_GIT_VERSION_DIR}/_version.cpp)
  add_custom_target(of_git_version_create_dir
          COMMAND ${CMAKE_COMMAND} -E make_directory ${OF_GIT_VERSION_DIR})
  add_custom_command(
          OUTPUT ${OF_GIT_VERSION_DUMMY_FILE}
          COMMAND ${CMAKE_COMMAND} -DOF_GIT_VERSION_FILE=${OF_GIT_VERSION_FILE}
            -DOF_GIT_VERSION_ROOT=${PROJECT_SOURCE_DIR}
            -P ${CMAKE_CURRENT_SOURCE_DIR}/cmake/git_version.cmake
          DEPENDS of_git_version_create_dir)
  add_custom_target(of_git_version
          DEPENDS ${OF_GIT_VERSION_DUMMY_FILE})
  set_source_files_properties(${OF_GIT_VERSION_FILE} PROPERTIES GENERATED TRUE)
  list(APPEND of_all_obj_cc ${OF_GIT_VERSION_FILE})
  add_definitions(-DWITH_GIT_VERSION)
endif()

set(of_proto_python_dir "${PROJECT_BINARY_DIR}/of_proto_python")

# proto obj lib
add_custom_target(make_pyproto_dir ALL
  COMMAND ${CMAKE_COMMAND} -E make_directory ${PROJECT_BINARY_DIR}/python_scripts/oneflow/core
  COMMAND ${CMAKE_COMMAND} -E make_directory ${of_proto_python_dir}
	)
add_dependencies(make_pyproto_dir prepare_oneflow_third_party)
foreach(proto_name ${of_all_proto})
  file(RELATIVE_PATH proto_rel_name ${PROJECT_SOURCE_DIR} ${proto_name})
  list(APPEND of_all_rel_protos ${proto_rel_name})
endforeach()

RELATIVE_PROTOBUF_GENERATE_CPP(PROTO_SRCS PROTO_HDRS
                               ${PROJECT_SOURCE_DIR}
                               ${of_all_rel_protos})

oneflow_add_library(of_protoobj ${PROTO_SRCS} ${PROTO_HDRS})
target_link_libraries(of_protoobj ${oneflow_third_party_libs})
add_dependencies(of_protoobj make_pyproto_dir)

# cc obj lib
include_directories(${PROJECT_SOURCE_DIR})  # TO FIND: third_party/eigen3/..
include_directories(${PROJECT_BINARY_DIR})
oneflow_add_library(of_ccobj ${of_all_obj_cc})
target_link_libraries(of_ccobj ${oneflow_third_party_libs})
add_dependencies(of_ccobj of_protoobj)
if (BUILD_GIT_VERSION)
  add_dependencies(of_ccobj of_git_version)
endif()
if (USE_CLANG_FORMAT)
  add_dependencies(of_ccobj of_format)
endif()

if(APPLE)
  set(of_libs -Wl,-force_load of_ccobj of_protoobj)
elseif(UNIX)
  set(of_libs -Wl,--whole-archive of_ccobj of_protoobj -Wl,--no-whole-archive)
elseif(WIN32)
  set(of_libs of_ccobj of_protoobj)
  set(CMAKE_EXE_LINKER_FLAGS "${CMAKE_EXE_LINKER_FLAGS} /WHOLEARCHIVE:of_ccobj")
endif()

# build swig
foreach(swig_name ${of_all_swig})
  file(RELATIVE_PATH swig_rel_name ${PROJECT_SOURCE_DIR} ${swig_name})
  list(APPEND of_all_rel_swigs ${swig_rel_name})
endforeach()

RELATIVE_SWIG_GENERATE_CPP(SWIG_SRCS SWIG_HDRS
                              ${PROJECT_SOURCE_DIR}
                              ${of_all_rel_swigs})
oneflow_add_library(oneflow_internal SHARED ${SWIG_SRCS} ${SWIG_HDRS} ${of_main_cc})
set_target_properties(oneflow_internal PROPERTIES PREFIX "_")
set_target_properties(oneflow_internal PROPERTIES LIBRARY_OUTPUT_DIRECTORY "${PROJECT_BINARY_DIR}/python_scripts/oneflow")
target_link_libraries(oneflow_internal ${of_libs} ${oneflow_third_party_libs})
target_include_directories(oneflow_internal PRIVATE ${Python_INCLUDE_DIRS})
include_directories(${Python_NumPy_INCLUDE_DIRS})

set(of_pyscript_dir "${PROJECT_BINARY_DIR}/python_scripts")
add_custom_target(of_pyscript_copy ALL
    COMMAND ${Python_EXECUTABLE} ${PROJECT_SOURCE_DIR}/tools/clean_generated_api.py --root_path=${of_pyscript_dir}/oneflow
    COMMAND "${CMAKE_COMMAND}" -E copy
        "${PROJECT_SOURCE_DIR}/oneflow/init.py" "${of_pyscript_dir}/oneflow/__init__.py"
    COMMAND rm -rf ${of_pyscript_dir}/oneflow/python
    COMMAND ${CMAKE_COMMAND} -E create_symlink "${PROJECT_SOURCE_DIR}/oneflow/python" "${of_pyscript_dir}/oneflow/python"
    COMMAND ${CMAKE_COMMAND} -E copy_directory "${of_proto_python_dir}/oneflow/core" "${of_pyscript_dir}/oneflow/core"
    COMMAND ${CMAKE_COMMAND} -E touch "${of_pyscript_dir}/oneflow/core/__init__.py"
    COMMAND ${CMAKE_COMMAND} -E make_directory "${of_pyscript_dir}/oneflow/python_gen"
    COMMAND ${CMAKE_COMMAND} -E touch "${of_pyscript_dir}/oneflow/python_gen/__init__.py"
    COMMAND echo "generated_compile_flags = []" > "${of_pyscript_dir}/oneflow/python_gen/sysconfig.py"
    COMMAND ${Python_EXECUTABLE} "${PROJECT_SOURCE_DIR}/tools/generate_oneflow_symbols_export_file.py"
        "${PROJECT_SOURCE_DIR}" "${of_pyscript_dir}/oneflow/python_gen/__export_symbols__.py")
if (BUILD_CUDA)
  add_custom_command(TARGET of_pyscript_copy POST_BUILD
        COMMAND echo "with_cuda=True" >> "${of_pyscript_dir}/oneflow/python_gen/compatibility.py"
        COMMAND echo "\"generated_compile_flags.append('-DWITH_CUDA')\"" >> ${of_pyscript_dir}/oneflow/python_gen/sysconfig.py
        )
else()
  add_custom_command(TARGET of_pyscript_copy POST_BUILD
        COMMAND echo "with_cuda=False" >> "${of_pyscript_dir}/oneflow/python_gen/compatibility.py")
endif()

if (USE_CXX11_ABI)
<<<<<<< HEAD
  file(APPEND ${of_pyscript_dir}/oneflow/python/framework/sysconfig_gen.py "generated_compile_flags.append('-D_GLIBCXX_USE_CXX11_ABI=1')\n")
=======
  add_custom_command(TARGET of_pyscript_copy POST_BUILD
        COMMAND echo "\"generated_compile_flags.append('-D_GLIBCXX_USE_CXX11_ABI=1')\"" >> ${of_pyscript_dir}/oneflow/python_gen/sysconfig.py
        )
else()
  add_custom_command(TARGET of_pyscript_copy POST_BUILD
        COMMAND echo "\"generated_compile_flags.append('-D_GLIBCXX_USE_CXX11_ABI=0')\"" >> ${of_pyscript_dir}/oneflow/python_gen/sysconfig.py
        )
>>>>>>> 1d35fa1e
endif()

add_dependencies(of_pyscript_copy of_protoobj)
add_custom_target(generate_api ALL
  COMMAND rm -rf ${of_pyscript_dir}/oneflow/generated
  COMMAND export PYTHONPATH=${of_pyscript_dir}:$PYTHONPATH && ${Python_EXECUTABLE} ${PROJECT_SOURCE_DIR}/tools/generate_oneflow_api.py --root_path=${of_pyscript_dir}/oneflow)
add_dependencies(generate_api of_pyscript_copy)
add_dependencies(generate_api oneflow_internal)

file(RELATIVE_PATH PROJECT_BINARY_DIR_RELATIVE ${PROJECT_SOURCE_DIR} ${PROJECT_BINARY_DIR})
add_custom_target(pip_install)
add_dependencies(pip_install generate_api)
add_custom_command(
  TARGET pip_install
  WORKING_DIRECTORY ${PROJECT_SOURCE_DIR}
  COMMAND ${Python_EXECUTABLE} -m pip install -e ${PROJECT_SOURCE_DIR} --install-option="--build_dir=${PROJECT_BINARY_DIR_RELATIVE}" --user)

# get_property(include_dirs DIRECTORY ${CMAKE_CURRENT_SOURCE_DIR} PROPERTY INCLUDE_DIRECTORIES)
# foreach(dir ${include_dirs})
#   message("-I'${dir}' ")
# endforeach()

# build main
set(RUNTIME_OUTPUT_DIRECTORY ${PROJECT_BINARY_DIR}/bin)
foreach(cc ${of_main_cc})
  get_filename_component(main_name ${cc} NAME_WE)
  oneflow_add_executable(${main_name} ${cc})
  target_link_libraries(${main_name} ${of_libs} ${oneflow_third_party_libs})
  set_target_properties(${main_name} PROPERTIES RUNTIME_OUTPUT_DIRECTORY "${PROJECT_BINARY_DIR}/bin")
endforeach()

# build test
if(BUILD_TESTING)
  if(BUILD_CUDA)
    if (of_all_test_cc)
      oneflow_add_executable(oneflow_testexe ${of_all_test_cc})
      target_link_libraries(oneflow_testexe ${of_libs} ${oneflow_third_party_libs})
      set_target_properties(oneflow_testexe PROPERTIES RUNTIME_OUTPUT_DIRECTORY "${PROJECT_BINARY_DIR}/bin")
      add_test(NAME oneflow_test COMMAND oneflow_testexe)
      #  foreach(cc ${of_all_test_cc})
      #    get_filename_component(test_name ${cc} NAME_WE)
      #    string(CONCAT test_exe_name ${test_name} exe)
      #    oneflow_add_executable(${test_exe_name} ${cc})
      #    target_link_libraries(${test_exe_name} ${of_libs} ${oneflow_third_party_libs})
      #  endforeach()
    endif()
    if (of_separate_test_cc)
      foreach(cc ${of_separate_test_cc})
        get_filename_component(test_name ${cc} NAME_WE)
        string(CONCAT test_exe_name ${test_name} exe)
        oneflow_add_executable(${test_exe_name} ${cc})
        target_link_libraries(${test_exe_name} ${of_libs} ${oneflow_third_party_libs})
      endforeach()
    endif()
  endif()
endif()

# build include
set(ONEFLOW_INCLUDE_DIR "${PROJECT_BINARY_DIR}/python_scripts/oneflow/include")
add_custom_target(of_include_copy ALL
  COMMAND ${CMAKE_COMMAND} -E make_directory "${ONEFLOW_INCLUDE_DIR}")
add_dependencies(of_include_copy of_ccobj)
file(REMOVE_RECURSE "${ONEFLOW_INCLUDE_DIR}")
foreach(of_include_src_dir ${ONEFLOW_INCLUDE_SRC_DIRS})
  set(oneflow_all_include_file)
  #file(GLOB_RECURSE h_files "${of_include_src_dir}/*.h")
  #list(APPEND oneflow_all_include_file ${h_files})
  #file(GLOB_RECURSE hpp_files "${of_include_src_dir}/*.hpp")
  #list(APPEND oneflow_all_include_file ${hpp_files})
  file(GLOB_RECURSE oneflow_all_include_file "${of_include_src_dir}/*.*")
  copy_files("${oneflow_all_include_file}" "${of_include_src_dir}" "${ONEFLOW_INCLUDE_DIR}" of_include_copy)
endforeach()

copy_files("${PROTO_HDRS}" "${PROJECT_BINARY_DIR}" "${ONEFLOW_INCLUDE_DIR}" of_include_copy)

set(OF_CORE_HDRS)
list(APPEND of_core_dir_name_list "common" "device" "framework" "kernel/util" "persistence")
foreach(of_core_dir_name ${of_core_dir_name_list})
  file(GLOB_RECURSE h_files "${PROJECT_SOURCE_DIR}/oneflow/core/${of_core_dir_name}/*.h")
  list(APPEND OF_CORE_HDRS ${h_files})
  file(GLOB_RECURSE hpp_files "${PROJECT_SOURCE_DIR}/oneflow/core/${of_core_dir_name}/*.hpp")
  list(APPEND OF_CORE_HDRS ${hpp_files})
endforeach()
list(APPEND OF_CORE_HDRS "${PROJECT_SOURCE_DIR}/oneflow/core/kernel/new_kernel_util.h")
list(APPEND OF_CORE_HDRS "${PROJECT_SOURCE_DIR}/oneflow/core/kernel/kernel_context.h")
list(APPEND OF_CORE_HDRS "${PROJECT_SOURCE_DIR}/oneflow/core/kernel/kernel_util.cuh")
list(APPEND OF_CORE_HDRS "${PROJECT_SOURCE_DIR}/oneflow/core/job/sbp_signature_builder.h")
list(APPEND OF_CORE_HDRS "${PROJECT_SOURCE_DIR}/oneflow/core/job/parallel_desc.h")
copy_files("${OF_CORE_HDRS}" "${PROJECT_SOURCE_DIR}" "${ONEFLOW_INCLUDE_DIR}" of_include_copy)<|MERGE_RESOLUTION|>--- conflicted
+++ resolved
@@ -307,17 +307,9 @@
 endif()
 
 if (USE_CXX11_ABI)
-<<<<<<< HEAD
-  file(APPEND ${of_pyscript_dir}/oneflow/python/framework/sysconfig_gen.py "generated_compile_flags.append('-D_GLIBCXX_USE_CXX11_ABI=1')\n")
-=======
   add_custom_command(TARGET of_pyscript_copy POST_BUILD
         COMMAND echo "\"generated_compile_flags.append('-D_GLIBCXX_USE_CXX11_ABI=1')\"" >> ${of_pyscript_dir}/oneflow/python_gen/sysconfig.py
         )
-else()
-  add_custom_command(TARGET of_pyscript_copy POST_BUILD
-        COMMAND echo "\"generated_compile_flags.append('-D_GLIBCXX_USE_CXX11_ABI=0')\"" >> ${of_pyscript_dir}/oneflow/python_gen/sysconfig.py
-        )
->>>>>>> 1d35fa1e
 endif()
 
 add_dependencies(of_pyscript_copy of_protoobj)
