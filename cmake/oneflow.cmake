--- conflicted
+++ resolved
@@ -330,8 +330,6 @@
                               PROPERTIES COMPILE_FLAGS "-DCUDA_REAL_ARCHS=\"${CUDA_REAL_ARCHS}\"")
 endif()
 
-<<<<<<< HEAD
-=======
 if(BUILD_CUDA)
   get_target_property(CUTLASS_FMHA_INCLUDE_DIR cutlass_fmha_headers INTERFACE_INCLUDE_DIRECTORIES)
   set_property(
@@ -339,7 +337,6 @@
     APPEND PROPERTY INCLUDE_DIRECTORIES ${CUTLASS_FMHA_INCLUDE_DIR})
 endif()
 
->>>>>>> 45080d4b
 # oneflow api common
 if(BUILD_PYTHON OR BUILD_CPP_API)
   file(GLOB_RECURSE of_api_common_files ${PROJECT_SOURCE_DIR}/oneflow/api/common/*.h
