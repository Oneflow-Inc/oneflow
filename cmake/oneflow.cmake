--- conflicted
+++ resolved
@@ -228,11 +228,7 @@
 include_directories(${PROJECT_BINARY_DIR})
 
 # cc obj lib
-<<<<<<< HEAD
-oneflow_add_library(oneflow OBJECT ${of_all_obj_cc})
-=======
 oneflow_add_library(oneflow SHARED ${of_all_obj_cc})
->>>>>>> 34ccb326
 
 add_dependencies(oneflow of_protoobj)
 add_dependencies(oneflow of_functional_obj)
@@ -289,9 +285,6 @@
   set(of_libs -Wl,-force_load oneflow of_protoobj of_functional_obj of_op_schema)
   target_link_libraries(oneflow of_protoobj of_functional_obj ${oneflow_third_party_libs})
 elseif(UNIX)
-<<<<<<< HEAD
-  set(of_libs oneflow of_cfgobj of_functional_obj of_op_schema -ldl -lrt)
-=======
   set(of_libs
       -Wl,--whole-archive
       oneflow
@@ -301,7 +294,6 @@
       -Wl,--no-whole-archive
       -ldl
       -lrt)
->>>>>>> 34ccb326
   target_link_libraries(
     oneflow
     of_protoobj
