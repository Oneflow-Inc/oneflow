--- conflicted
+++ resolved
@@ -155,15 +155,6 @@
 endforeach()
 
 # clang format
-<<<<<<< HEAD
-add_custom_target(of_format
-  COMMAND ${Python_EXECUTABLE} ${CMAKE_CURRENT_SOURCE_DIR}/ci/check/run_license_format.py -i ${CMAKE_CURRENT_SOURCE_DIR}/oneflow --fix
-  COMMAND ${Python_EXECUTABLE} ${CMAKE_CURRENT_SOURCE_DIR}/ci/check/run_license_format.py -i ${ONEFLOW_PYTHON_DIR} --fix --exclude="oneflow/include" --exclude="oneflow/core"
-  COMMAND ${Python_EXECUTABLE} ${CMAKE_CURRENT_SOURCE_DIR}/ci/check/run_clang_format.py --source_dir ${CMAKE_CURRENT_SOURCE_DIR}/oneflow --fix --quiet
-  COMMAND ${Python_EXECUTABLE} ${CMAKE_CURRENT_SOURCE_DIR}/ci/check/run_py_format.py --source_dir ${CMAKE_CURRENT_SOURCE_DIR}/python --fix
-  COMMAND ${Python_EXECUTABLE} ${CMAKE_CURRENT_SOURCE_DIR}/ci/check/run_clang_format.py --source_dir ${CMAKE_CURRENT_SOURCE_DIR}/tools/oneflow-tblgen --fix --quiet
-  )
-=======
 add_custom_target(
   of_format
   COMMAND ${Python_EXECUTABLE} ${CMAKE_CURRENT_SOURCE_DIR}/ci/check/run_license_format.py -i
@@ -176,7 +167,6 @@
           ${CMAKE_CURRENT_SOURCE_DIR}/python --fix
   COMMAND ${Python_EXECUTABLE} ${CMAKE_CURRENT_SOURCE_DIR}/ci/check/run_clang_format.py
           --source_dir ${CMAKE_CURRENT_SOURCE_DIR}/tools/oneflow-tblgen --fix --quiet)
->>>>>>> 55c4c608
 # clang tidy
 add_custom_target(
   of_tidy COMMAND ${Python_EXECUTABLE} ${CMAKE_SOURCE_DIR}/ci/check/run_clang_tidy.py --build_dir
@@ -241,19 +231,6 @@
 
 if(BUILD_PYTHON)
 
-<<<<<<< HEAD
-  GENERATE_FUNCTIONAL_TENSOR_API_AND_PYBIND11_CPP(
-      FUNCTIONAL_TENSOR_GENERATED_SRCS FUNCTIONAL_TENSOR_GENERATED_HRCS
-      FUNCTIONAL_TENSOR_PYBIND11_SRCS ${PROJECT_SOURCE_DIR})
-
-  GENERATE_FUNCTIONAL_DISPATCH_STATEFUL_OPS_AND_PYBIND11_CPP(
-      FUNCTIONAL_OPS_GENERATED_SRCS FUNCTIONAL_OPS_GENERATED_HRCS
-      FUNCTIONAL_OPS_PYBIND11_SRCS ${PROJECT_SOURCE_DIR})
-
-  oneflow_add_library(of_functional_tensor_obj STATIC
-      ${FUNCTIONAL_TENSOR_GENERATED_SRCS} ${FUNCTIONAL_TENSOR_GENERATED_HRCS}
-      ${FUNCTIONAL_OPS_GENERATED_SRCS} ${FUNCTIONAL_OPS_GENERATED_HRCS})
-=======
   generate_functional_tensor_api_and_pybind11_cpp(
     FUNCTIONAL_TENSOR_GENERATED_SRCS FUNCTIONAL_TENSOR_GENERATED_HRCS
     FUNCTIONAL_TENSOR_PYBIND11_SRCS ${PROJECT_SOURCE_DIR})
@@ -267,22 +244,13 @@
     ${FUNCTIONAL_TENSOR_GENERATED_HRCS} ${FUNCTIONAL_OPS_GENERATED_SRCS}
     ${FUNCTIONAL_OPS_GENERATED_HRCS})
   target_link_libraries(of_functional_tensor_obj glog::glog)
->>>>>>> 55c4c608
   add_dependencies(of_functional_tensor_obj of_cfgobj)
   add_dependencies(of_functional_tensor_obj prepare_oneflow_third_party)
   target_include_directories(of_functional_tensor_obj PRIVATE ${Python_INCLUDE_DIRS}
                                                               ${Python_NumPy_INCLUDE_DIRS})
 
-<<<<<<< HEAD
-  set(PYBIND11_SRCS
-      ${CFG_PYBIND11_SRCS}
-      ${FUNCTIONAL_PYBIND11_SRCS}
-      ${FUNCTIONAL_TENSOR_PYBIND11_SRCS}
-      ${FUNCTIONAL_OPS_PYBIND11_SRCS})
-=======
   set(PYBIND11_SRCS ${CFG_PYBIND11_SRCS} ${FUNCTIONAL_PYBIND11_SRCS}
                     ${FUNCTIONAL_TENSOR_PYBIND11_SRCS} ${FUNCTIONAL_OPS_PYBIND11_SRCS})
->>>>>>> 55c4c608
 
 endif(BUILD_PYTHON)
 
@@ -307,12 +275,8 @@
 
 target_compile_definitions(oneflow PRIVATE GOOGLE_LOGGING)
 
-<<<<<<< HEAD
-set(ONEFLOW_TOOLS_DIR "${PROJECT_BINARY_DIR}/tools" CACHE STRING "dir to put binary for debugging and development")
-=======
 set(ONEFLOW_TOOLS_DIR "${PROJECT_BINARY_DIR}/tools"
     CACHE STRING "dir to put binary for debugging and development")
->>>>>>> 55c4c608
 
 set(LLVM_MONO_REPO_URL
     "https://github.com/llvm/llvm-project/archive/c63522e6ba7782c335043893ae7cbd37eca24fe5.zip"
@@ -321,24 +285,12 @@
 set(LLVM_MONO_REPO_MD5 "f2f17229cf21049663b8ef4f2b6b8062" CACHE STRING "")
 set(ONEFLOW_BUILD_ROOT_DIR "${PROJECT_BINARY_DIR}")
 add_subdirectory(${PROJECT_SOURCE_DIR}/oneflow/ir)
-<<<<<<< HEAD
-if (WITH_MLIR)
-=======
 if(WITH_MLIR)
->>>>>>> 55c4c608
   set(ONEFLOW_MLIR_LIBS -Wl,--no-as-needed MLIROneFlowExtension -Wl,--as-needed)
 endif()
 
 include(op_schema)
 
-<<<<<<< HEAD
-if(APPLE)
-  set(of_libs -Wl,-force_load oneflow of_protoobj of_cfgobj of_functional_obj of_op_schema)
-  target_link_libraries(oneflow of_protoobj of_cfgobj of_functional_obj glog_imported gflags_imported ${oneflow_third_party_libs})
-elseif(UNIX)
-  set(of_libs -Wl,--whole-archive oneflow of_protoobj of_cfgobj of_functional_obj of_op_schema -Wl,--no-whole-archive -ldl -lrt)
-  target_link_libraries(oneflow of_protoobj of_cfgobj of_functional_obj glog_imported gflags_imported ${oneflow_third_party_libs} -Wl,--no-whole-archive -ldl -lrt)
-=======
 get_property(EXTERNAL_INCLUDE_DIRS GLOBAL PROPERTY EXTERNAL_INCLUDE_DIRS)
 get_property(EXTERNAL_TARGETS GLOBAL PROPERTY EXTERNAL_TARGETS)
 
@@ -368,7 +320,6 @@
     -Wl,--no-whole-archive
     -ldl
     -lrt)
->>>>>>> 55c4c608
   if(BUILD_CUDA)
     target_link_libraries(oneflow CUDA::cudart_static)
   endif()
@@ -378,22 +329,12 @@
 endif()
 
 # oneflow api common
-<<<<<<< HEAD
-if (BUILD_PYTHON OR BUILD_CPP_API)
-  file(GLOB_RECURSE of_api_common_files
-    ${PROJECT_SOURCE_DIR}/oneflow/api/common/*.h
-    ${PROJECT_SOURCE_DIR}/oneflow/api/common/*.cpp)
-  oneflow_add_library(of_api_common OBJECT ${of_api_common_files})
-  target_link_libraries(of_api_common oneflow)
-  if (WITH_MLIR)
-=======
 if(BUILD_PYTHON OR BUILD_CPP_API)
   file(GLOB_RECURSE of_api_common_files ${PROJECT_SOURCE_DIR}/oneflow/api/common/*.h
        ${PROJECT_SOURCE_DIR}/oneflow/api/common/*.cpp)
   oneflow_add_library(of_api_common OBJECT ${of_api_common_files})
   target_link_libraries(of_api_common oneflow)
   if(WITH_MLIR)
->>>>>>> 55c4c608
     target_link_libraries(of_api_common ${ONEFLOW_MLIR_LIBS})
   endif()
 endif()
@@ -402,12 +343,8 @@
 
   # py ext lib
   oneflow_add_library(of_pyext_obj ${of_pyext_obj_cc})
-<<<<<<< HEAD
-  target_include_directories(of_pyext_obj PRIVATE ${Python_INCLUDE_DIRS} ${Python_NumPy_INCLUDE_DIRS})
-=======
   target_include_directories(of_pyext_obj PRIVATE ${Python_INCLUDE_DIRS}
                                                   ${Python_NumPy_INCLUDE_DIRS})
->>>>>>> 55c4c608
   target_link_libraries(of_pyext_obj oneflow pybind11::headers)
   if(BUILD_SHARED_LIBS AND APPLE)
     target_link_libraries(of_pyext_obj ${Python3_LIBRARIES})
@@ -417,19 +354,6 @@
   pybind11_add_module(oneflow_internal ${PYBIND11_SRCS} ${of_pybind_obj_cc} ${PYBIND_REGISTRY_CC})
   set_compile_options_to_oneflow_target(oneflow_internal)
   set_property(TARGET oneflow_internal PROPERTY CXX_VISIBILITY_PRESET "default")
-<<<<<<< HEAD
-  add_dependencies(oneflow_internal of_cfgobj of_functional_obj of_functional_tensor_obj of_op_schema)
-  set_target_properties(oneflow_internal PROPERTIES PREFIX "_")
-  set_target_properties(oneflow_internal PROPERTIES LIBRARY_OUTPUT_DIRECTORY "${ONEFLOW_PYTHON_DIR}/oneflow")
-  target_link_libraries(oneflow_internal PRIVATE
-                        ${of_libs}
-                        of_functional_tensor_obj
-                        of_api_common
-                        ${oneflow_third_party_libs}
-                        of_pyext_obj
-                        ${oneflow_exe_third_party_libs})
-  target_include_directories(oneflow_internal PRIVATE ${Python_INCLUDE_DIRS} ${Python_NumPy_INCLUDE_DIRS})
-=======
   add_dependencies(oneflow_internal of_cfgobj of_functional_obj of_functional_tensor_obj
                    of_op_schema)
   set_target_properties(oneflow_internal PROPERTIES PREFIX "_")
@@ -440,7 +364,6 @@
                              ${oneflow_third_party_libs} of_pyext_obj glog::glog)
   target_include_directories(oneflow_internal PRIVATE ${Python_INCLUDE_DIRS}
                                                       ${Python_NumPy_INCLUDE_DIRS})
->>>>>>> 55c4c608
 
   target_compile_definitions(oneflow_internal PRIVATE ONEFLOW_CMAKE_BUILD_TYPE=${CMAKE_BUILD_TYPE})
   if(WITH_MLIR)
@@ -472,18 +395,6 @@
 
 endif(BUILD_PYTHON)
 
-<<<<<<< HEAD
-if (BUILD_CPP_API)
-  file(GLOB_RECURSE of_cpp_api_files
-    ${PROJECT_SOURCE_DIR}/oneflow/api/cpp/*.cpp
-    ${PROJECT_SOURCE_DIR}/oneflow/api/cpp/*.h)
-  if(BUILD_MONOLITHIC_LIBONEFLOW_CPP_SO)
-    oneflow_add_library(oneflow_cpp SHARED ${of_cpp_api_files})
-  else()
-    oneflow_add_library(oneflow_cpp ${of_cpp_api_files})
-  endif()
-  set_target_properties(oneflow_cpp PROPERTIES ARCHIVE_OUTPUT_DIRECTORY "${LIBONEFLOW_LIBRARY_DIR}" LIBRARY_OUTPUT_DIRECTORY "${LIBONEFLOW_LIBRARY_DIR}")
-=======
 if(BUILD_CPP_API)
   file(GLOB_RECURSE of_cpp_api_files ${PROJECT_SOURCE_DIR}/oneflow/api/cpp/*.cpp
        ${PROJECT_SOURCE_DIR}/oneflow/api/cpp/*.h)
@@ -491,7 +402,6 @@
   oneflow_add_library(oneflow_cpp SHARED ${of_cpp_api_files})
   set_target_properties(oneflow_cpp PROPERTIES ARCHIVE_OUTPUT_DIRECTORY "${LIBONEFLOW_LIBRARY_DIR}"
                                                LIBRARY_OUTPUT_DIRECTORY "${LIBONEFLOW_LIBRARY_DIR}")
->>>>>>> 55c4c608
   target_link_libraries(oneflow_cpp PRIVATE ${of_libs} of_api_common ${oneflow_third_party_libs})
 endif()
 
@@ -503,22 +413,12 @@
   if(BUILD_CUDA)
     target_link_libraries(${target_name} CUDA::cudart_static)
   endif()
-<<<<<<< HEAD
-  set_target_properties(${target_name} PROPERTIES RUNTIME_OUTPUT_DIRECTORY "${PROJECT_BINARY_DIR}/bin")
-  add_test(NAME ${arg_TEST_NAME} COMMAND ${target_name} WORKING_DIRECTORY ${arg_WORKING_DIRECTORY})
-  set_tests_properties(
-    ${arg_TEST_NAME}
-  PROPERTIES
-    ENVIRONMENT "HTTP_PROXY='';HTTPS_PROXY='';http_proxy='';https_proxy='';"
-  )
-=======
   set_target_properties(${target_name} PROPERTIES RUNTIME_OUTPUT_DIRECTORY
                                                   "${PROJECT_BINARY_DIR}/bin")
   add_test(NAME ${arg_TEST_NAME} COMMAND ${target_name} WORKING_DIRECTORY ${arg_WORKING_DIRECTORY})
   set_tests_properties(
     ${arg_TEST_NAME} PROPERTIES ENVIRONMENT
                                 "HTTP_PROXY='';HTTPS_PROXY='';http_proxy='';https_proxy='';")
->>>>>>> 55c4c608
 endfunction()
 
 # build test
@@ -531,10 +431,6 @@
 
   if(BUILD_CPP_API)
     file(GLOB_RECURSE cpp_api_test_files ${PROJECT_SOURCE_DIR}/oneflow/api/cpp/tests/*.cpp)
-<<<<<<< HEAD
-    oneflow_add_test(oneflow_cpp_api_testexe SRCS ${cpp_api_test_files} TEST_NAME oneflow_cpp_api_test WORKING_DIRECTORY ${PROJECT_SOURCE_DIR})
-    target_link_libraries(oneflow_cpp_api_testexe oneflow_cpp ${oneflow_test_libs})
-=======
     oneflow_add_test(
       oneflow_cpp_api_testexe
       SRCS
@@ -545,7 +441,6 @@
       ${PROJECT_SOURCE_DIR})
     find_package(Threads REQUIRED)
     target_link_libraries(oneflow_cpp_api_testexe oneflow_cpp ${oneflow_test_libs} Threads::Threads)
->>>>>>> 55c4c608
   endif()
 endif()
 
@@ -556,23 +451,6 @@
 if(BUILD_PYTHON)
 
   add_dependencies(of_include_copy oneflow_internal of_pyscript_copy)
-<<<<<<< HEAD
-  install(DIRECTORY ${CMAKE_CURRENT_BINARY_DIR}/oneflow/core DESTINATION ${ONEFLOW_INCLUDE_DIR}/oneflow
-    COMPONENT oneflow_py_include
-    EXCLUDE_FROM_ALL
-    FILES_MATCHING
-    PATTERN *.h
-    PATTERN *.hpp
-  )
-  install(DIRECTORY ${CFG_INCLUDE_DIR}/oneflow DESTINATION ${ONEFLOW_INCLUDE_DIR}
-    COMPONENT oneflow_py_include
-    EXCLUDE_FROM_ALL
-  )
-  install(DIRECTORY ${CMAKE_SOURCE_DIR}/oneflow DESTINATION ${ONEFLOW_INCLUDE_DIR}
-    COMPONENT oneflow_py_include
-    EXCLUDE_FROM_ALL
-    FILES_MATCHING
-=======
   install(
     DIRECTORY ${CMAKE_CURRENT_BINARY_DIR}/oneflow/core
     DESTINATION ${ONEFLOW_INCLUDE_DIR}/oneflow
@@ -590,7 +468,6 @@
     DESTINATION ${ONEFLOW_INCLUDE_DIR}
     COMPONENT oneflow_py_include
     EXCLUDE_FROM_ALL FILES_MATCHING
->>>>>>> 55c4c608
     REGEX "oneflow/core/common/.+(h|hpp)$"
     REGEX "oneflow/core/device/.+(h|hpp)$"
     REGEX "oneflow/core/framework/.+(h|hpp)$"
@@ -623,53 +500,16 @@
     PATTERN "oneflow/core/profiler" EXCLUDE
     PATTERN "oneflow/core/transport" EXCLUDE
     PATTERN "oneflow/core/comm_network" EXCLUDE
-<<<<<<< HEAD
-    PATTERN "oneflow/ir" EXCLUDE
-  )
-  add_custom_target(install_oneflow_py_include
-    COMMAND
-        "${CMAKE_COMMAND}" -DCMAKE_INSTALL_COMPONENT=oneflow_py_include
-        -P "${CMAKE_BINARY_DIR}/cmake_install.cmake"
-    DEPENDS oneflow_internal
-  )
-=======
     PATTERN "oneflow/ir" EXCLUDE)
   add_custom_target(
     install_oneflow_py_include
     COMMAND "${CMAKE_COMMAND}" -DCMAKE_INSTALL_COMPONENT=oneflow_py_include -P
             "${CMAKE_BINARY_DIR}/cmake_install.cmake" DEPENDS oneflow_internal)
->>>>>>> 55c4c608
   add_custom_target(oneflow_py ALL)
   add_dependencies(oneflow_py of_include_copy install_oneflow_py_include)
 
 endif(BUILD_PYTHON)
 
-<<<<<<< HEAD
-
-set(LIBONEFLOW_INCLUDE_DIR "${PROJECT_BINARY_DIR}/liboneflow_cpp/include/oneflow/api")
-install(DIRECTORY oneflow/api/cpp DESTINATION ${LIBONEFLOW_INCLUDE_DIR}
-  COMPONENT oneflow_cpp_include
-  EXCLUDE_FROM_ALL
-  FILES_MATCHING
-  PATTERN "*.h"
-)
-
-add_custom_target(install_oneflow_cpp_include
-  COMMAND
-      "${CMAKE_COMMAND}" -DCMAKE_INSTALL_COMPONENT=oneflow_cpp_include
-      -P "${CMAKE_BINARY_DIR}/cmake_install.cmake"
-  DEPENDS oneflow_internal
-)
-if (BUILD_CPP_API)
-  add_dependencies(of_include_copy oneflow_cpp)
-  add_dependencies(of_include_copy install_oneflow_cpp_include)
-  copy_files("${PROJECT_SOURCE_DIR}/cmake/oneflow-config.cmake" "${PROJECT_SOURCE_DIR}/cmake" "${LIBONEFLOW_SHARE_DIR}" of_include_copy)
-
-  if(WITH_MLIR)
-    file(GLOB mlir_shared_libs "${PROJECT_BINARY_DIR}/oneflow/ir/llvm_monorepo-build/lib/*.14git")
-    copy_files("${mlir_shared_libs}" "${PROJECT_BINARY_DIR}/oneflow/ir/llvm_monorepo-build/lib" "${LIBONEFLOW_LIBRARY_DIR}" of_include_copy)
-  endif(WITH_MLIR)
-=======
 if(BUILD_CPP_API)
 
   set(LIBONEFLOW_DIR ${PROJECT_BINARY_DIR}/liboneflow_cpp)
@@ -770,5 +610,4 @@
   set(CPACK_PACKAGE_VERSION ${ONEFLOW_CURRENT_VERSION})
   set(CPACK_INSTALL_CMAKE_PROJECTS ${PROJECT_BINARY_DIR};oneflow;oneflow_cpp_all;/)
   include(CPack)
->>>>>>> 55c4c608
 endif(BUILD_CPP_API)