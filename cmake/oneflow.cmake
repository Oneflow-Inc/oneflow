--- conflicted
+++ resolved
@@ -145,17 +145,10 @@
       if(RPC_BACKEND MATCHES "GRPC")
         list(APPEND of_transport_test_cc ${oneflow_single_file})
       endif()
-<<<<<<< HEAD
     elseif("${oneflow_single_file}" MATCHES "^${PROJECT_SOURCE_DIR}/oneflow/core/dl/oneflow_test_ib.cpp$")
       if (BUILD_RDMA)
         list(APPEND of_main_cc ${oneflow_single_file})
       endif()
-    elseif("${oneflow_single_file}" MATCHES "^${PROJECT_SOURCE_DIR}/oneflow/core/job/oneflow_worker.cpp$")
-      if (RPC_BACKEND MATCHES "GRPC")
-        list(APPEND of_main_cc ${oneflow_single_file})
-      endif()
-=======
->>>>>>> 9cfee9b1
     elseif("${oneflow_single_file}" MATCHES "^${PROJECT_SOURCE_DIR}/oneflow/(core|user|xrt)/.*_test\\.cpp$")
       # test file
       list(APPEND of_all_test_cc ${oneflow_single_file})
