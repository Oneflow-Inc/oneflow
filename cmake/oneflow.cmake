--- conflicted
+++ resolved
@@ -279,12 +279,6 @@
   set(CMAKE_EXE_LINKER_FLAGS "${CMAKE_EXE_LINKER_FLAGS} /WHOLEARCHIVE:oneflow")
 endif()
 
-<<<<<<< HEAD
-target_link_libraries(oneflow-gen-ods ${of_libs} ${oneflow_third_party_libs} ${oneflow_exe_third_party_libs})
-if (BUILD_CUDA)
-  target_link_libraries(oneflow-gen-ods CUDA::cudart_static)
-endif()
-
 # oneflow api common
 if (BUILD_PYTHON OR BUILD_CPP_API)
   file(GLOB_RECURSE of_api_common_files
@@ -297,8 +291,6 @@
   endif()
 endif()
 
-=======
->>>>>>> 120ecadf
 if(BUILD_PYTHON)
 
   # py ext lib
