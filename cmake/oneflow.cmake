--- conflicted
+++ resolved
@@ -168,9 +168,6 @@
 RELATIVE_SWIG_GENERATE_CPP(SWIG_SRCS SWIG_HDRS
                               ${PROJECT_SOURCE_DIR}
                               ${of_all_rel_swigs})
-<<<<<<< HEAD
-if (PY3)
-=======
 if(${CMAKE_VERSION} VERSION_LESS "3.14") 
   find_package(PythonLibs)
   if(NOT PYTHONLIBS_FOUND)
@@ -182,7 +179,6 @@
   endif()
   include_directories(${PYTHON_INCLUDE_DIRS} ${Python_NumPy_INCLUDE_DIRS})
 elseif(PY3)
->>>>>>> ae752217
   find_package (Python3 COMPONENTS Development NumPy)
   message("-- Python3 specified. Version found: " ${Python3_VERSION})
   include_directories(${Python3_INCLUDE_DIRS} ${Python3_NumPy_INCLUDE_DIRS})
