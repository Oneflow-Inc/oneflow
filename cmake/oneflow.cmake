--- conflicted
+++ resolved
@@ -135,12 +135,8 @@
 add_custom_target(
   of_format
   COMMAND ${Python_EXECUTABLE} ${CMAKE_CURRENT_SOURCE_DIR}/ci/check/run_license_format.py -i
-<<<<<<< HEAD
-          ${CMAKE_CURRENT_SOURCE_DIR}/oneflow --fix --exclude="oneflow/user/kernels/fmha_flash_attention"
-=======
           ${CMAKE_CURRENT_SOURCE_DIR}/oneflow --fix
           --exclude="oneflow/user/kernels/fmha_flash_attention"
->>>>>>> 52ba5b31
   COMMAND ${Python_EXECUTABLE} ${CMAKE_CURRENT_SOURCE_DIR}/ci/check/run_license_format.py -i
           ${ONEFLOW_PYTHON_DIR} --fix --exclude="oneflow/include" --exclude="oneflow/core"
   COMMAND ${Python_EXECUTABLE} ${CMAKE_CURRENT_SOURCE_DIR}/ci/check/run_clang_format.py --source_dir
