--- conflicted
+++ resolved
@@ -325,29 +325,20 @@
 endif()
 
 if(BUILD_CUDA)
-<<<<<<< HEAD
   if ("${CMAKE_CUDA_COMPILER_ID}" STREQUAL "NVIDIA")
-    target_compile_options(of_ccobj PRIVATE $<$<COMPILE_LANGUAGE:CUDA>:
+    target_compile_options(oneflow PRIVATE $<$<COMPILE_LANGUAGE:CUDA>:
       -Xcompiler -Werror=return-type;
       -Werror cross-execution-space-call;
       -Wno-deprecated-gpu-targets;
       -Xcudafe --diag_suppress=declared_but_not_referenced;
     >)
   elseif("${CMAKE_CUDA_COMPILER_ID}" STREQUAL "Clang")
-    target_compile_options(of_ccobj PRIVATE $<$<COMPILE_LANGUAGE:CUDA>:
+    target_compile_options(oneflow PRIVATE $<$<COMPILE_LANGUAGE:CUDA>:
       -Werror=return-type;
     >)
   else()
     message(FATAL_ERROR "Unknown CUDA compiler ${CMAKE_CUDA_COMPILER_ID}")
   endif()
-=======
-  target_compile_options(oneflow PRIVATE $<$<COMPILE_LANGUAGE:CUDA>:
-    -Xcompiler -Werror=return-type;
-    -Werror cross-execution-space-call;
-    -Wno-deprecated-gpu-targets;
-    -Xcudafe --diag_suppress=declared_but_not_referenced;
-  >)
->>>>>>> 79ad53f3
   # remove THRUST_IGNORE_CUB_VERSION_CHECK if starting using bundled cub
   target_compile_definitions(oneflow PRIVATE $<$<COMPILE_LANGUAGE:CUDA>:
     THRUST_IGNORE_CUB_VERSION_CHECK;
