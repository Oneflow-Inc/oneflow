include(python)
if (NOT APPLE)
# main cpp
if (NOT APPLE)
list(APPEND of_main_cc ${PROJECT_SOURCE_DIR}/oneflow/core/job/oneflow_worker.cpp)
endif()

function(oneflow_add_executable)
  if (BUILD_CUDA)
    cuda_add_executable(${ARGV})
  else()
    add_executable(${ARGV})
  endif()
endfunction()

function(oneflow_add_library)
  if (BUILD_CUDA)
    cuda_add_library(${ARGV})
  else()
    add_library(${ARGV})
  endif()
endfunction()

# source_group
if(WIN32)
  set(oneflow_platform "windows")
  list(APPEND oneflow_platform_excludes "linux")
else()
  set(oneflow_platform "linux")
  list(APPEND oneflow_platform_excludes "windows")
endif()

file(GLOB_RECURSE oneflow_all_hdr_to_be_expanded "${PROJECT_SOURCE_DIR}/oneflow/core/*.e.h" "${PROJECT_SOURCE_DIR}/oneflow/python/*.e.h")
foreach(oneflow_hdr_to_be_expanded ${oneflow_all_hdr_to_be_expanded})
  file(RELATIVE_PATH of_ehdr_rel_path ${PROJECT_SOURCE_DIR} ${oneflow_hdr_to_be_expanded})
  set(of_e_h_expanded "${PROJECT_BINARY_DIR}/${of_ehdr_rel_path}.expanded.h")
  if(WIN32)
    error( "Expanding macro in WIN32 is not supported yet")
  else()
    add_custom_command(OUTPUT ${of_e_h_expanded}
      COMMAND ${CMAKE_C_COMPILER}
      ARGS -E -I"${PROJECT_SOURCE_DIR}" -I"${PROJECT_BINARY_DIR}"
      -o "${of_e_h_expanded}" "${oneflow_hdr_to_be_expanded}"
      DEPENDS ${oneflow_hdr_to_be_expanded}
      COMMENT "Expanding macros in ${oneflow_hdr_to_be_expanded}")
    list(APPEND oneflow_all_hdr_expanded "${of_e_h_expanded}")
  endif()
  set_source_files_properties(${oneflow_all_hdr_expanded} PROPERTIES GENERATED TRUE)
endforeach()

file(GLOB_RECURSE oneflow_all_src "${PROJECT_SOURCE_DIR}/oneflow/core/*.*" "${PROJECT_SOURCE_DIR}/oneflow/python/*.*"
 "${PROJECT_SOURCE_DIR}/oneflow/user/*.*" "${PROJECT_SOURCE_DIR}/oneflow/api/python/*.*"
 "${PROJECT_SOURCE_DIR}/oneflow/extension/python/*.*")
if (WITH_XLA OR WITH_TENSORRT)
  file(GLOB_RECURSE oneflow_xrt_src "${PROJECT_SOURCE_DIR}/oneflow/xrt/*.*")
  if (NOT WITH_XLA)
    file(GLOB_RECURSE xla_removing_src "${PROJECT_SOURCE_DIR}/oneflow/xrt/xla/*.*")
  endif ()
  if (NOT WITH_TENSORRT)
    file(GLOB_RECURSE trt_removing_src "${PROJECT_SOURCE_DIR}/oneflow/xrt/tensorrt/*.*")
  endif ()

  list(APPEND xrt_removing_srcs ${xla_removing_src})
  list(APPEND xrt_removing_srcs ${trt_removing_src})
  # message(STATUS "removing_srcs: ${xrt_removing_srcs}")
  foreach (removing_file ${xrt_removing_srcs})
    list(REMOVE_ITEM oneflow_xrt_src ${removing_file})
  endforeach ()
  list(APPEND oneflow_all_src ${oneflow_xrt_src})
endif()

foreach(oneflow_single_file ${oneflow_all_src})
  # Verify whether this file is for other platforms
  set(exclude_this OFF)
  set(group_this OFF)
  foreach(oneflow_platform_exclude ${oneflow_platform_excludes})
    string(FIND ${oneflow_single_file} ${oneflow_platform_exclude} platform_found)
    if(NOT ${platform_found} EQUAL -1)  # the ${oneflow_single_file} is for other platforms
      set(exclude_this ON)
    endif()
  endforeach()
  # If this file is for other platforms, just exclude it from current project
  if(exclude_this)
    continue()
  endif()

  if("${oneflow_single_file}" MATCHES "^${PROJECT_SOURCE_DIR}/oneflow/python/.*\\.h$")
    list(APPEND of_python_obj_cc ${oneflow_single_file})
    set(group_this ON)
  endif()

  if("${oneflow_single_file}" MATCHES "^${PROJECT_SOURCE_DIR}/oneflow/(core|user|xrt)/.*\\.h$")
    if((NOT RPC_BACKEND STREQUAL "GRPC") AND "${oneflow_single_file}" MATCHES "^${PROJECT_SOURCE_DIR}/oneflow/core/control/.*")
    # pass
    elseif(APPLE AND "${oneflow_single_file}" MATCHES "^${PROJECT_SOURCE_DIR}/oneflow/core/comm_network/.*")
      # pass
    else()
      list(APPEND of_all_obj_cc ${oneflow_single_file})
      set(group_this ON)
    endif()
  endif()

  if("${oneflow_single_file}" MATCHES "^${PROJECT_SOURCE_DIR}/oneflow/(core|user|xrt)/.*\\.hpp$")
    list(APPEND of_all_obj_cc ${oneflow_single_file})
    set(group_this ON)
  endif()

  if("${oneflow_single_file}" MATCHES "^${PROJECT_SOURCE_DIR}/oneflow/(core|user|xrt)/.*\\.cuh$")
    if(BUILD_CUDA)
      list(APPEND of_all_obj_cc ${oneflow_single_file})
    endif()
    set(group_this ON)
  endif()

  if("${oneflow_single_file}" MATCHES "^${PROJECT_SOURCE_DIR}/oneflow/(core|user|xrt)/.*\\.cu$")
    if(BUILD_CUDA)
      list(APPEND of_all_obj_cc ${oneflow_single_file})
    endif()
    set(group_this ON)
  endif()

  if("${oneflow_single_file}" MATCHES "^${PROJECT_SOURCE_DIR}/oneflow/(core|user|xrt)/.*\\.proto$")
    list(APPEND of_all_proto ${oneflow_single_file})
    #list(APPEND of_all_obj_cc ${oneflow_single_file})   # include the proto file in the project
    set(group_this ON)
  endif()

  if("${oneflow_single_file}" MATCHES "^${PROJECT_SOURCE_DIR}/oneflow/api/python/.*\\.cpp$")
    list(APPEND of_pybind_obj_cc ${oneflow_single_file})
    set(group_this ON)
  endif()

  if("${oneflow_single_file}" MATCHES "^${PROJECT_SOURCE_DIR}/oneflow/api/python/.*\\.h$")
    list(APPEND of_pybind_obj_cc ${oneflow_single_file})
    set(group_this ON)
  endif()

  if("${oneflow_single_file}" MATCHES "^${PROJECT_SOURCE_DIR}/oneflow/extension/python/.*\\.cpp$")
    list(APPEND of_pyext_obj_cc ${oneflow_single_file})
    set(group_this ON)
  endif()

  if("${oneflow_single_file}" MATCHES "^${PROJECT_SOURCE_DIR}/oneflow/extension/python/.*\\.h$")
    list(APPEND of_pyext_obj_cc ${oneflow_single_file})
    set(group_this ON)
  endif()

  if("${oneflow_single_file}" MATCHES "^${PROJECT_SOURCE_DIR}/oneflow/(core|user|xrt)/.*\\.cpp$")
    if("${oneflow_single_file}" MATCHES "^${PROJECT_SOURCE_DIR}/oneflow/core/transport/transport_test_main\\.cpp$")
<<<<<<< HEAD
      if(UNIX AND NOT APPLE)
        list(APPEND of_transport_test_cc ${oneflow_single_file})
      endif()
=======
    if(NOT APPLE)
      list(APPEND of_transport_test_cc ${oneflow_single_file})
    endif()
>>>>>>> 2e23f85e
    elseif("${oneflow_single_file}" MATCHES "^${PROJECT_SOURCE_DIR}/oneflow/(core|user|xrt)/.*_test\\.cpp$")
      # test file
      list(APPEND of_all_test_cc ${oneflow_single_file})
    elseif("${oneflow_single_file}" MATCHES "^${PROJECT_SOURCE_DIR}/oneflow/core/graph/.*\\.cpp$")
    elseif("${oneflow_single_file}" MATCHES "^${PROJECT_SOURCE_DIR}/oneflow/core/rpc/.*\\.cpp$")
    elseif(APPLE AND "${oneflow_single_file}" MATCHES "^${PROJECT_SOURCE_DIR}/oneflow/core/comm_network/.*")
    elseif(APPLE AND "${oneflow_single_file}" MATCHES "^${PROJECT_SOURCE_DIR}/oneflow/core/transport/.*")
    elseif((NOT RPC_BACKEND STREQUAL "GRPC") AND "${oneflow_single_file}" MATCHES "^${PROJECT_SOURCE_DIR}/oneflow/core/control.*")
    else()
      # not test file
      list(FIND of_main_cc ${oneflow_single_file} main_found)
      if(${main_found} EQUAL -1) # not main entry
        list(APPEND of_all_obj_cc ${oneflow_single_file})
      endif()
    endif()
    set(group_this ON)
  endif()
  if(group_this)
    file(RELATIVE_PATH oneflow_relative_file ${PROJECT_SOURCE_DIR}/oneflow/core/ ${oneflow_single_file})
    get_filename_component(oneflow_relative_path ${oneflow_relative_file} PATH)
    string(REPLACE "/" "\\" group_name ${oneflow_relative_path})
    source_group("${group_name}" FILES ${oneflow_single_file})
  endif()
endforeach()

# clang format
add_custom_target(of_format
  COMMAND ${Python_EXECUTABLE} ${CMAKE_CURRENT_SOURCE_DIR}/ci/check/run_license_format.py -i ${CMAKE_CURRENT_SOURCE_DIR}/oneflow --fix
  COMMAND ${Python_EXECUTABLE} ${CMAKE_CURRENT_SOURCE_DIR}/ci/check/run_clang_format.py --source_dir ${CMAKE_CURRENT_SOURCE_DIR}/oneflow --fix --quiet
  COMMAND ${Python_EXECUTABLE} ${CMAKE_CURRENT_SOURCE_DIR}/ci/check/run_py_format.py --source_dir ${CMAKE_CURRENT_SOURCE_DIR} --fix
  )

# generate version
if(BUILD_GIT_VERSION)
  set(OF_GIT_VERSION_DIR ${CMAKE_CURRENT_BINARY_DIR}/of_git_version)
  set(OF_GIT_VERSION_FILE ${OF_GIT_VERSION_DIR}/version.cpp)
  set(OF_GIT_VERSION_DUMMY_FILE ${OF_GIT_VERSION_DIR}/_version.cpp)
  add_custom_target(of_git_version_create_dir
          COMMAND ${CMAKE_COMMAND} -E make_directory ${OF_GIT_VERSION_DIR})
  add_custom_command(
          OUTPUT ${OF_GIT_VERSION_DUMMY_FILE}
          COMMAND ${CMAKE_COMMAND} -DOF_GIT_VERSION_FILE=${OF_GIT_VERSION_FILE}
            -DOF_GIT_VERSION_ROOT=${PROJECT_SOURCE_DIR}
            -P ${CMAKE_CURRENT_SOURCE_DIR}/cmake/git_version.cmake
          DEPENDS of_git_version_create_dir)
  add_custom_target(of_git_version
          DEPENDS ${OF_GIT_VERSION_DUMMY_FILE})
  set_source_files_properties(${OF_GIT_VERSION_FILE} PROPERTIES GENERATED TRUE)
  list(APPEND of_all_obj_cc ${OF_GIT_VERSION_FILE})
  add_definitions(-DWITH_GIT_VERSION)
endif()

set(of_proto_python_dir "${PROJECT_BINARY_DIR}/of_proto_python")

# proto obj lib
add_custom_target(make_pyproto_dir ALL
  COMMAND ${CMAKE_COMMAND} -E make_directory ${PROJECT_BINARY_DIR}/python_scripts/oneflow/core
  COMMAND ${CMAKE_COMMAND} -E make_directory ${of_proto_python_dir}
	)
add_dependencies(make_pyproto_dir prepare_oneflow_third_party)
foreach(proto_name ${of_all_proto})
  file(RELATIVE_PATH proto_rel_name ${PROJECT_SOURCE_DIR} ${proto_name})
  list(APPEND of_all_rel_protos ${proto_rel_name})
endforeach()

RELATIVE_PROTOBUF_GENERATE_CPP(PROTO_SRCS PROTO_HDRS
                               ${PROJECT_SOURCE_DIR}
                               ${of_all_rel_protos})

oneflow_add_library(of_protoobj ${PROTO_SRCS} ${PROTO_HDRS})
target_link_libraries(of_protoobj ${oneflow_third_party_libs})
add_dependencies(of_protoobj make_pyproto_dir)

include(cfg)
GENERATE_CFG_AND_PYBIND11_CPP(CFG_SRCS CFG_HRCS PYBIND11_SRCS ${PROJECT_SOURCE_DIR})
oneflow_add_library(of_cfgobj ${CFG_SRCS} ${CFG_HRCS})
target_link_libraries(of_cfgobj ${oneflow_third_party_libs})
add_dependencies(of_cfgobj of_protoobj)

# cc obj lib
include_directories(${PROJECT_SOURCE_DIR})  # TO FIND: third_party/eigen3/..
include_directories(${PROJECT_BINARY_DIR})
add_subdirectory(${PROJECT_SOURCE_DIR}/oneflow/core)
oneflow_add_library(of_ccobj ${of_all_obj_cc})
target_link_libraries(of_ccobj of_graph of_rpc ${oneflow_third_party_libs})
add_dependencies(of_ccobj of_protoobj)
add_dependencies(of_ccobj of_cfgobj)
if (BUILD_GIT_VERSION)
  add_dependencies(of_ccobj of_git_version)
endif()
if (USE_CLANG_FORMAT)
  add_dependencies(of_ccobj of_format)
endif()

add_library(of_pyext_obj ${of_pyext_obj_cc})
target_include_directories(of_pyext_obj PRIVATE ${Python_INCLUDE_DIRS} ${Python_NumPy_INCLUDE_DIRS})
target_link_libraries(of_pyext_obj of_ccobj)
add_dependencies(of_pyext_obj of_ccobj)

if(APPLE)
  set(of_libs -Wl,-force_load of_ccobj of_protoobj of_cfgobj)
elseif(UNIX)
  set(of_libs -Wl,--whole-archive of_ccobj of_protoobj of_cfgobj -Wl,--no-whole-archive -ldl)
elseif(WIN32)
  set(of_libs of_ccobj of_protoobj of_cfgobj)
  set(CMAKE_EXE_LINKER_FLAGS "${CMAKE_EXE_LINKER_FLAGS} /WHOLEARCHIVE:of_ccobj")
endif()

pybind11_add_module(oneflow_internal ${PYBIND11_SRCS} ${of_pybind_obj_cc} ${of_main_cc} ${PYBIND_REGISTRY_CC})
set_property(TARGET oneflow_internal PROPERTY CXX_VISIBILITY_PRESET "default")
add_dependencies(oneflow_internal of_cfgobj)
set_target_properties(oneflow_internal PROPERTIES PREFIX "_")
set_target_properties(oneflow_internal PROPERTIES LIBRARY_OUTPUT_DIRECTORY "${PROJECT_BINARY_DIR}/python_scripts/oneflow")
target_link_libraries(oneflow_internal PRIVATE ${of_libs} ${oneflow_third_party_libs} of_pyext_obj ${oneflow_exe_third_party_libs})
target_include_directories(oneflow_internal PRIVATE ${Python_INCLUDE_DIRS} ${Python_NumPy_INCLUDE_DIRS})

set(of_pyscript_dir "${PROJECT_BINARY_DIR}/python_scripts")
add_custom_target(of_pyscript_copy ALL
    COMMAND ${Python_EXECUTABLE} ${PROJECT_SOURCE_DIR}/tools/clean_generated_api.py --root_path=${of_pyscript_dir}
    COMMAND "${CMAKE_COMMAND}" -E copy
        "${PROJECT_SOURCE_DIR}/oneflow/init.py" "${of_pyscript_dir}/oneflow/__init__.py"
    COMMAND rm -rf ${of_pyscript_dir}/oneflow/python
    COMMAND ${CMAKE_COMMAND} -E create_symlink "${PROJECT_SOURCE_DIR}/oneflow/python" "${of_pyscript_dir}/oneflow/python"
    COMMAND ${CMAKE_COMMAND} -E copy_directory "${of_proto_python_dir}/oneflow/core" "${of_pyscript_dir}/oneflow/core"
    COMMAND ${CMAKE_COMMAND} -E touch "${of_pyscript_dir}/oneflow/core/__init__.py"
    COMMAND ${CMAKE_COMMAND} -E make_directory "${of_pyscript_dir}/oneflow/python_gen"
    COMMAND ${CMAKE_COMMAND} -E touch "${of_pyscript_dir}/oneflow/python_gen/__init__.py"
    COMMAND ${Python_EXECUTABLE} "${PROJECT_SOURCE_DIR}/tools/generate_oneflow_symbols_export_file.py"
        "${PROJECT_SOURCE_DIR}" "${of_pyscript_dir}/oneflow/python_gen/__export_symbols__.py")

add_dependencies(of_pyscript_copy of_protoobj)
add_custom_target(generate_api ALL
  COMMAND rm -rf ${of_pyscript_dir}/oneflow/generated
  COMMAND export PYTHONPATH=${of_pyscript_dir}:$PYTHONPATH && ${Python_EXECUTABLE} ${PROJECT_SOURCE_DIR}/tools/generate_oneflow_api.py --root_path=${of_pyscript_dir}/oneflow)
add_dependencies(generate_api of_pyscript_copy)
add_dependencies(generate_api oneflow_internal)

file(RELATIVE_PATH PROJECT_BINARY_DIR_RELATIVE ${PROJECT_SOURCE_DIR} ${PROJECT_BINARY_DIR})
add_custom_target(pip_install)
add_dependencies(pip_install generate_api)
add_custom_command(
  TARGET pip_install
  WORKING_DIRECTORY ${PROJECT_SOURCE_DIR}
  COMMAND ${Python_EXECUTABLE} -m pip install -e ${PROJECT_SOURCE_DIR} --install-option="--build_dir=${PROJECT_BINARY_DIR_RELATIVE}" --user)

# get_property(include_dirs DIRECTORY ${CMAKE_CURRENT_SOURCE_DIR} PROPERTY INCLUDE_DIRECTORIES)
# foreach(dir ${include_dirs})
#   message("-I'${dir}' ")
# endforeach()

# build main
set(RUNTIME_OUTPUT_DIRECTORY ${PROJECT_BINARY_DIR}/bin)
foreach(cc ${of_main_cc})
  get_filename_component(main_name ${cc} NAME_WE)
  oneflow_add_executable(${main_name} ${cc})
  target_link_libraries(${main_name} ${of_libs} ${oneflow_third_party_libs} ${oneflow_exe_third_party_libs})
  set_target_properties(${main_name} PROPERTIES RUNTIME_OUTPUT_DIRECTORY "${PROJECT_BINARY_DIR}/bin")
endforeach()

# build test
if(BUILD_TESTING)
  if(BUILD_CUDA)
    if (of_all_test_cc)
      oneflow_add_executable(oneflow_testexe ${of_all_test_cc})
      target_link_libraries(oneflow_testexe ${of_libs} ${oneflow_third_party_libs} ${oneflow_exe_third_party_libs})
      set_target_properties(oneflow_testexe PROPERTIES RUNTIME_OUTPUT_DIRECTORY "${PROJECT_BINARY_DIR}/bin")
      add_test(NAME oneflow_test COMMAND oneflow_testexe)
      #  foreach(cc ${of_all_test_cc})
      #    get_filename_component(test_name ${cc} NAME_WE)
      #    string(CONCAT test_exe_name ${test_name} exe)
      #    oneflow_add_executable(${test_exe_name} ${cc})
      #    target_link_libraries(${test_exe_name} ${of_libs} ${oneflow_third_party_libs})
      #  endforeach()
    endif()
    if (of_separate_test_cc)
      foreach(cc ${of_separate_test_cc})
        get_filename_component(test_name ${cc} NAME_WE)
        string(CONCAT test_exe_name ${test_name} exe)
        oneflow_add_executable(${test_exe_name} ${cc})
        target_link_libraries(${test_exe_name} ${of_libs} ${oneflow_third_party_libs} ${oneflow_exe_third_party_libs})
      endforeach()
    endif()
  endif()
endif()

# build transport_test
foreach(cc ${of_transport_test_cc})
  get_filename_component(transport_test_name ${cc} NAME_WE)
  string(CONCAT transport_test_exe_name ${transport_test_name} _exe)
  oneflow_add_executable(${transport_test_exe_name} ${cc})
  target_link_libraries(${transport_test_exe_name} ${of_libs} ${oneflow_third_party_libs} ${oneflow_exe_third_party_libs})
  set_target_properties(${transport_test_exe_name} PROPERTIES RUNTIME_OUTPUT_DIRECTORY "${PROJECT_BINARY_DIR}/bin")
endforeach()


# build include
set(ONEFLOW_INCLUDE_DIR "${PROJECT_BINARY_DIR}/python_scripts/oneflow/include")
add_custom_target(of_include_copy ALL
  COMMAND ${CMAKE_COMMAND} -E make_directory "${ONEFLOW_INCLUDE_DIR}")
add_dependencies(of_include_copy of_ccobj)
file(REMOVE_RECURSE "${ONEFLOW_INCLUDE_DIR}")
foreach(of_include_src_dir ${ONEFLOW_INCLUDE_SRC_DIRS})
  set(oneflow_all_include_file)
  #file(GLOB_RECURSE h_files "${of_include_src_dir}/*.h")
  #list(APPEND oneflow_all_include_file ${h_files})
  #file(GLOB_RECURSE hpp_files "${of_include_src_dir}/*.hpp")
  #list(APPEND oneflow_all_include_file ${hpp_files})
  file(GLOB_RECURSE oneflow_all_include_file "${of_include_src_dir}/*.*")
  copy_files("${oneflow_all_include_file}" "${of_include_src_dir}" "${ONEFLOW_INCLUDE_DIR}" of_include_copy)
endforeach()

set(DEVICE_REG_HEADERS "${PROJECT_SOURCE_DIR}/oneflow/core/framework/device_register_*.h")
set(AUTO_GEN_DEV_REG_HEADER "${PROJECT_BINARY_DIR}/oneflow/core/framework/auto_gen_device_registry.h")
set(AUTO_GEN_DEV_REG_MACRO_ID "ONEFLOW_CORE_FRAMEWORK_AUTO_GEN_DEVICE_REGISTRY_H_")

message(STATUS "auto generated header file: ${AUTO_GEN_DEV_REG_HEADER}")
set(AUTO_GEN_DEV_REG_HEADER_CONTENT "#ifndef ${AUTO_GEN_DEV_REG_MACRO_ID}\n#define ${AUTO_GEN_DEV_REG_MACRO_ID}\n")
file(GLOB_RECURSE DEVICE_REGISTER_HEADERS ${DEVICE_REG_HEADERS})
foreach(item ${DEVICE_REGISTER_HEADERS})
    file(RELATIVE_PATH item ${PROJECT_SOURCE_DIR} ${item})
    message(STATUS "device register header file found: " ${item})
    set(AUTO_GEN_DEV_REG_HEADER_CONTENT "${AUTO_GEN_DEV_REG_HEADER_CONTENT}#include \"${item}\"\n")
endforeach()
set(AUTO_GEN_DEV_REG_HEADER_CONTENT "${AUTO_GEN_DEV_REG_HEADER_CONTENT}#endif //${AUTO_GEN_DEV_REG_MACRO_ID}\n\n")
write_file_if_different(${AUTO_GEN_DEV_REG_HEADER} ${AUTO_GEN_DEV_REG_HEADER_CONTENT})
list(APPEND PROTO_HDRS ${AUTO_GEN_DEV_REG_HEADER})

copy_files("${PROTO_HDRS}" "${PROJECT_BINARY_DIR}" "${ONEFLOW_INCLUDE_DIR}" of_include_copy)
copy_files("${CFG_HRCS}" "${PROJECT_BINARY_DIR}" "${ONEFLOW_INCLUDE_DIR}" of_include_copy)

set(OF_CORE_HDRS)
list(APPEND of_core_dir_name_list "common" "device" "framework" "kernel/util" "persistence")
foreach(of_core_dir_name ${of_core_dir_name_list})
  file(GLOB_RECURSE h_files "${PROJECT_SOURCE_DIR}/oneflow/core/${of_core_dir_name}/*.h")
  list(APPEND OF_CORE_HDRS ${h_files})
  file(GLOB_RECURSE hpp_files "${PROJECT_SOURCE_DIR}/oneflow/core/${of_core_dir_name}/*.hpp")
  list(APPEND OF_CORE_HDRS ${hpp_files})
endforeach()
list(APPEND OF_CORE_HDRS "${PROJECT_SOURCE_DIR}/oneflow/core/kernel/new_kernel_util.h")
list(APPEND OF_CORE_HDRS "${PROJECT_SOURCE_DIR}/oneflow/core/kernel/kernel_context.h")
list(APPEND OF_CORE_HDRS "${PROJECT_SOURCE_DIR}/oneflow/core/kernel/kernel_util.cuh")
list(APPEND OF_CORE_HDRS "${PROJECT_SOURCE_DIR}/oneflow/core/job/sbp_signature_builder.h")
list(APPEND OF_CORE_HDRS "${PROJECT_SOURCE_DIR}/oneflow/core/job/parallel_desc.h")
copy_files("${OF_CORE_HDRS}" "${PROJECT_SOURCE_DIR}" "${ONEFLOW_INCLUDE_DIR}" of_include_copy)

add_dependencies(pip_install of_include_copy)<|MERGE_RESOLUTION|>--- conflicted
+++ resolved
@@ -147,15 +147,9 @@
 
   if("${oneflow_single_file}" MATCHES "^${PROJECT_SOURCE_DIR}/oneflow/(core|user|xrt)/.*\\.cpp$")
     if("${oneflow_single_file}" MATCHES "^${PROJECT_SOURCE_DIR}/oneflow/core/transport/transport_test_main\\.cpp$")
-<<<<<<< HEAD
-      if(UNIX AND NOT APPLE)
-        list(APPEND of_transport_test_cc ${oneflow_single_file})
-      endif()
-=======
     if(NOT APPLE)
       list(APPEND of_transport_test_cc ${oneflow_single_file})
     endif()
->>>>>>> 2e23f85e
     elseif("${oneflow_single_file}" MATCHES "^${PROJECT_SOURCE_DIR}/oneflow/(core|user|xrt)/.*_test\\.cpp$")
       # test file
       list(APPEND of_all_test_cc ${oneflow_single_file})
