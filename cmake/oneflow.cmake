--- conflicted
+++ resolved
@@ -1,4 +1,5 @@
 include(python)
+link_directories("/usr/local/Ascend/ascend-toolkit/latest/lib64")
 function(oneflow_add_executable)
   add_executable(${ARGV})
   set_compile_options_to_oneflow_target(${ARGV0})
@@ -293,17 +294,13 @@
 
 get_property(EXTERNAL_TARGETS GLOBAL PROPERTY EXTERNAL_TARGETS)
 
-<<<<<<< HEAD
 target_include_directories(oneflow PRIVATE ${EXTERNAL_INCLUDE_DIRS})
-link_directories("/usr/local/Ascend/ascend-toolkit/latest/lib64")
-
-=======
->>>>>>> 2431e491
+
 if(APPLE)
   set(of_libs -Wl,-force_load oneflow of_op_schema)
   target_link_libraries(oneflow of_protoobj of_functional_obj ${oneflow_third_party_libs})
 elseif(UNIX)
-  set(of_libs -Wl,--whole-archive oneflow of_op_schema -Wl,--no-whole-archive -ldl -lrt)
+  set(of_libs -Wl,--whole-archive oneflow of_op_schema -Wl,--no-whole-archive -ldl -lrt -lascendcl -lacl_op_compiler -lhccl)
   target_link_libraries(
     oneflow
     of_protoobj
@@ -314,7 +311,7 @@
     -Wl,--as-needed
     -ldl
     -lrt
-    -lascendcl 
+    -lascendcl
     -lacl_op_compiler
     -lhccl)
   if(BUILD_CUDA)
