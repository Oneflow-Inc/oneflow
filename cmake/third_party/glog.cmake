--- conflicted
+++ resolved
@@ -39,11 +39,7 @@
 if(THIRD_PARTY)
 
 ExternalProject_Add(glog
-<<<<<<< HEAD
-    DEPENDS gflags_copy_headers_to_destination gflags_copy_libs_to_destination
-=======
     DEPENDS gflags
->>>>>>> 809944fc
     PREFIX glog
     URL ${glog_URL}
     URL_MD5 3ca928ef755c0a890680e023e3d4b9a6
@@ -60,39 +56,10 @@
         -DBUILD_SHARED_LIBS:BOOL=${PROTOBUF_BUILD_SHARED_LIBS}
         -DBUILD_TESTING:BOOL=OFF
         -DWITH_GFLAGS:BOOL=ON
-<<<<<<< HEAD
-        -Dgflags_DIR:STRING=${oneflow_cmake_dir}/third_party
-        -DMY_GFLAGS_INCLUDE_DIR:STRING=${GFLAGS_INCLUDE_DIR}
-        -DMY_GFLAGS_LIBS:STRING=${GFLAGS_STATIC_LIBRARIES}
-)
-
-add_custom_target(glog_create_header_dir
-  COMMAND ${CMAKE_COMMAND} -E make_directory ${GLOG_INCLUDE_DIR}/glog
-  DEPENDS glog)
-
-add_custom_target(glog_copy_headers_to_destination
-    DEPENDS glog_create_header_dir)
-
-foreach(header_file ${GLOG_PUBLIC_H})
-    add_custom_command(TARGET glog_copy_headers_to_destination PRE_BUILD
-    COMMAND ${CMAKE_COMMAND} -E copy_if_different ${header_file} ${GLOG_INCLUDE_DIR}/glog)
-endforeach()
-
-add_custom_target(glog_create_library_dir
-  COMMAND ${CMAKE_COMMAND} -E make_directory ${GLOG_LIBRARY_DIR}
-  DEPENDS glog)
-
-add_custom_target(glog_copy_libs_to_destination
-  COMMAND ${CMAKE_COMMAND} -E copy_if_different ${GLOG_BUILD_STATIC_LIBRARIES} ${GLOG_LIBRARY_DIR}
-  DEPENDS glog_create_library_dir)
-
-endif(THIRD_PARTY)
-=======
         -Dgflags_ROOT:STRING=${GFLAGS_INSTALL_DIR}
         -DCMAKE_INSTALL_PREFIX:STRING=${GLOG_INSTALL_DIR}
 )
 
 endif(THIRD_PARTY)
 add_library(glog_imported UNKNOWN IMPORTED)
-set_property(TARGET glog_imported PROPERTY IMPORTED_LOCATION "${GLOG_STATIC_LIBRARIES}")
->>>>>>> 809944fc
+set_property(TARGET glog_imported PROPERTY IMPORTED_LOCATION "${GLOG_STATIC_LIBRARIES}")