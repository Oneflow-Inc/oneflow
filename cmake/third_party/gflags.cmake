--- conflicted
+++ resolved
@@ -36,10 +36,7 @@
     URL_MD5 9677cc51d63642ba3d5f2a57a1fa2bd0
     UPDATE_COMMAND bash -c "rm -f BUILD || true"
     BUILD_IN_SOURCE 1
-<<<<<<< HEAD
-=======
     BUILD_BYPRODUCTS ${GFLAGS_STATIC_LIBRARIES}
->>>>>>> 928216b3
     CMAKE_CACHE_ARGS
         -DCMAKE_BUILD_TYPE:STRING=${CMAKE_BUILD_TYPE}
         -DCMAKE_CXX_FLAGS_DEBUG:STRING=${CMAKE_CXX_FLAGS_DEBUG}
