--- conflicted
+++ resolved
@@ -34,11 +34,7 @@
     PREFIX gflags
     URL ${gflags_URL}
     URL_MD5 9677cc51d63642ba3d5f2a57a1fa2bd0
-<<<<<<< HEAD
-    UPDATE_COMMAND ""
-=======
     UPDATE_COMMAND bash -c "rm -f BUILD || true"
->>>>>>> 809944fc
     BUILD_IN_SOURCE 1
     BUILD_BYPRODUCTS ${GFLAGS_STATIC_LIBRARIES}
     CMAKE_CACHE_ARGS
@@ -48,35 +44,9 @@
         -DCMAKE_CXX_FLAGS_RELWITHDEBINFO:STRING=${CMAKE_CXX_FLAGS_RELWITHDEBINFO}
         -DCMAKE_CXX_FLAGS:STRING=${CMAKE_CXX_FLAGS}
         -DGFLAGS_NAMESPACE:STRING=gflags
-<<<<<<< HEAD
-)
-
-add_custom_target(gflags_create_header_dir
-  COMMAND ${CMAKE_COMMAND} -E make_directory ${GFLAGS_INCLUDE_DIR}/gflags
-  DEPENDS gflags)
-
-add_custom_target(gflags_copy_headers_to_destination
-    DEPENDS gflags_create_header_dir)
-
-foreach(header_file ${GFLAGS_PUBLIC_H})
-  add_custom_command(TARGET gflags_copy_headers_to_destination PRE_BUILD
-  COMMAND ${CMAKE_COMMAND} -E copy_if_different ${header_file} ${GFLAGS_INCLUDE_DIR}/gflags)
-endforeach()
-
-add_custom_target(gflags_create_library_dir
-  COMMAND ${CMAKE_COMMAND} -E make_directory ${GFLAGS_LIBRARY_DIR}
-  DEPENDS gflags)
-
-add_custom_target(gflags_copy_libs_to_destination
-  COMMAND ${CMAKE_COMMAND} -E copy_if_different ${GFLAGS_BUILD_STATIC_LIBRARIES} ${GFLAGS_LIBRARY_DIR}
-  DEPENDS gflags_create_library_dir)
-
-endif(THIRD_PARTY)
-=======
         -DCMAKE_INSTALL_PREFIX:STRING=${GFLAGS_INSTALL_DIR}
 )
 
 endif(THIRD_PARTY)
 add_library(gflags_imported UNKNOWN IMPORTED)
-set_property(TARGET gflags_imported PROPERTY IMPORTED_LOCATION "${GFLAGS_STATIC_LIBRARIES}")
->>>>>>> 809944fc
+set_property(TARGET gflags_imported PROPERTY IMPORTED_LOCATION "${GFLAGS_STATIC_LIBRARIES}")