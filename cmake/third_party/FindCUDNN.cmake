--- conflicted
+++ resolved
@@ -13,14 +13,10 @@
 
 set(CUDNN_ROOT_DIR "" CACHE PATH "Folder contains NVIDIA cuDNN")
 
-<<<<<<< HEAD
-set(CUDNN_STATIC OFF CACHE BOOL "" FORCE)
-=======
 option(CUDNN_STATIC "Look for static cuDNN" ON)
 if(BUILD_SHARED_LIBS)
    set(CUDNN_STATIC OFF)
- endif()
->>>>>>> 2c144642
+endif()
 if (CUDNN_STATIC)
 	set(__cudnn_libname "libcudnn_static.a")
 else()
