include(FetchContent)
<<<<<<< HEAD

set(PYBIND11_URL https://github.com/pybind/pybind11/archive/v2.7.0.zip)
use_mirror(VARIABLE PYBIND11_URL URL ${PYBIND11_URL})
set(PYBIND11_URL_HASH 267807f790ef598ef912a79aceefdc10)

FetchContent_Declare(
    pybind11
    URL ${PYBIND11_URL} 
    URL_HASH MD5=${PYBIND11_URL_HASH}
)
=======

set_mirror_url_with_hash(PYBIND11_URL https://github.com/pybind/pybind11/archive/v2.7.0.zip
                         267807f790ef598ef912a79aceefdc10)

FetchContent_Declare(pybind11 URL ${PYBIND11_URL} URL_HASH MD5=${PYBIND11_URL_HASH})
>>>>>>> 55c4c608

FetchContent_MakeAvailable(pybind11)<|MERGE_RESOLUTION|>--- conflicted
+++ resolved
@@ -1,21 +1,8 @@
 include(FetchContent)
-<<<<<<< HEAD
-
-set(PYBIND11_URL https://github.com/pybind/pybind11/archive/v2.7.0.zip)
-use_mirror(VARIABLE PYBIND11_URL URL ${PYBIND11_URL})
-set(PYBIND11_URL_HASH 267807f790ef598ef912a79aceefdc10)
-
-FetchContent_Declare(
-    pybind11
-    URL ${PYBIND11_URL} 
-    URL_HASH MD5=${PYBIND11_URL_HASH}
-)
-=======
 
 set_mirror_url_with_hash(PYBIND11_URL https://github.com/pybind/pybind11/archive/v2.7.0.zip
                          267807f790ef598ef912a79aceefdc10)
 
 FetchContent_Declare(pybind11 URL ${PYBIND11_URL} URL_HASH MD5=${PYBIND11_URL_HASH})
->>>>>>> 55c4c608
 
 FetchContent_MakeAvailable(pybind11)